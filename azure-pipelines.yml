resources:
- repo: self

trigger:
  batch: true
  branches:
    include:
      - '*'

pr:
  branches:
    include:
      - '*'

jobs:
- job: CredScan
  displayName: "Credential Scan"
  pool:
    vmImage: "windows-2019"
  steps:
  - task: ms-codeanalysis.vss-microsoft-security-code-analysis-devops.build-task-credscan.CredScan@2
    displayName: 'Run Credential Scanner'
    inputs:
      toolMajorVersion: V2
      suppressionsFile: './scripts/ci/credscan/CredScanSuppressions.json'
  - task: ms-codeanalysis.vss-microsoft-security-code-analysis-devops.build-task-postanalysis.PostAnalysis@1
    displayName: 'Post Analysis'
    inputs:
      AllTools: false
      BinSkim: false
      CredScan: true
      RoslynAnalyzers: false
      TSLint: false
      ToolLogsNotFoundAction: 'Standard'

- job: CheckLicenseHeader
  displayName: "Check License"
  pool:
    vmImage: 'ubuntu-16.04'
  steps:
  - task: UsePythonVersion@0
    displayName: 'Use Python 3.6'
    inputs:
      versionSpec: 3.6
  - bash: |
      set -ev

      # prepare and activate virtualenv
      python -m venv env/

      chmod +x ./env/bin/activate
      source ./env/bin/activate

      # clone azure-cli
      git clone -q --single-branch -b dev https://github.com/Azure/azure-cli.git ../azure-cli

<<<<<<< HEAD
      pip install --upgrade pip
=======
      python -m pip install -U pip
>>>>>>> 936fffb7
      pip install -q azdev==0.1.31

      azdev setup -c ../azure-cli -r ./

      azdev --version
      az --version

      azdev verify license

- job: StaticAnalysis
  displayName: "Static Analysis"
  pool:
    vmImage: 'ubuntu-16.04'
  steps:
    - task: UsePythonVersion@0
      displayName: 'Use Python 3.6'
      inputs:
        versionSpec: 3.6
    - bash: pip install wheel==0.30.0 pylint==1.9.5 flake8==3.5.0 requests
      displayName: 'Install wheel, pylint, flake8, requests'
    - bash: python scripts/ci/source_code_static_analysis.py
      displayName: "Static Analysis"

- job: IndexVerify
  displayName: "Verify Extensions Index"
  pool:
    vmImage: 'ubuntu-16.04'
  steps:
  - task: UsePythonVersion@0
    displayName: 'Use Python 3.7'
    inputs:
      versionSpec: 3.7
  - bash: |
      #!/usr/bin/env bash
      set -ev
      pip install wheel==0.30.0 requests packaging
      export CI="ADO"
      python ./scripts/ci/test_index.py -v
    displayName: "Verify Extensions Index"

- job: SourceTests
  displayName: "Integration Tests, Build Tests"
  pool:
    vmImage: 'ubuntu-16.04'
  strategy:
    matrix:
      Python36:
        python.version: '3.6'
      Python38:
        python.version: '3.8'
  steps:
    - task: UsePythonVersion@0
      displayName: 'Use Python $(python.version)'
      inputs:
        versionSpec: '$(python.version)'
    - bash: pip install wheel==0.30.0
      displayName: 'Install wheel==0.30.0'
    - bash: ./scripts/ci/test_source.sh
      displayName: 'Run integration test and build test'
      env:
        ADO_PULL_REQUEST_LATEST_COMMIT: $(System.PullRequest.SourceCommitId)
        ADO_PULL_REQUEST_TARGET_BRANCH: $(System.PullRequest.TargetBranch)

- job: LintModifiedExtensions
  displayName: "CLI Linter on Modified Extensions"
  condition: and(succeeded(), eq(variables['Build.Reason'], 'PullRequest'))
  pool:
    vmImage: 'ubuntu-16.04'
  steps:
    - task: UsePythonVersion@0
      displayName: 'Use Python 3.6'
      inputs:
        versionSpec: 3.6
    - bash: |
        set -ev

        # prepare and activate virtualenv
        pip install virtualenv
        python -m virtualenv venv/
        source ./venv/bin/activate

        # clone azure-cli
        git clone --single-branch -b dev https://github.com/Azure/azure-cli.git ../azure-cli

        python -m pip install -U pip
        pip install azdev==0.1.31

        azdev --version

        azdev setup -c ../azure-cli -r ./

        # overwrite the default AZURE_EXTENSION_DIR set by ADO
        AZURE_EXTENSION_DIR=~/.azure/cliextensions az --version

        AZURE_EXTENSION_DIR=~/.azure/cliextensions python scripts/ci/verify_linter.py
      displayName: "CLI Linter on Modified Extension"
      env:
        ADO_PULL_REQUEST_LATEST_COMMIT: $(System.PullRequest.SourceCommitId)
        ADO_PULL_REQUEST_TARGET_BRANCH: $(System.PullRequest.TargetBranch)

- job: IndexRefDocVerify
  displayName: "Verify Ref Docs"
  pool:
    vmImage: 'ubuntu-16.04'
  steps:
  - task: UsePythonVersion@0
    displayName: 'Use Python 3.7'
    inputs:
      versionSpec: 3.7
  - bash: pip install wheel==0.30.0
    displayName: 'Install wheel==0.30.0'
  - task: Bash@3
    displayName: "Verify Extension Ref Docs"
    inputs:
      targetType: 'filePath'
      filePath: scripts/ci/test_index_ref_doc.sh<|MERGE_RESOLUTION|>--- conflicted
+++ resolved
@@ -54,11 +54,7 @@
       # clone azure-cli
       git clone -q --single-branch -b dev https://github.com/Azure/azure-cli.git ../azure-cli
 
-<<<<<<< HEAD
-      pip install --upgrade pip
-=======
       python -m pip install -U pip
->>>>>>> 936fffb7
       pip install -q azdev==0.1.31
 
       azdev setup -c ../azure-cli -r ./
