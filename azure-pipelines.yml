<<<<<<< HEAD
resources:
- repo: self

trigger:
  batch: true
  branches:
    include:
      - '*'

pr:
  branches:
    include:
      - '*'

jobs:
- job: CredScan
  displayName: "Credential Scan"
  pool:
    vmImage: "windows-2019"
  steps:
  - task: ms-codeanalysis.vss-microsoft-security-code-analysis-devops.build-task-credscan.CredScan@2
    displayName: 'Run Credential Scanner'
    inputs:
      toolMajorVersion: V2
      suppressionsFile: './scripts/ci/credscan/CredScanSuppressions.json'
  - task: ms-codeanalysis.vss-microsoft-security-code-analysis-devops.build-task-postanalysis.PostAnalysis@1
    displayName: 'Post Analysis'
    inputs:
      AllTools: false
      BinSkim: false
      CredScan: true
      RoslynAnalyzers: false
      TSLint: false
      ToolLogsNotFoundAction: 'Standard'

- job: CheckLicenseHeader
  displayName: "Check License"
  pool:
    vmImage: 'ubuntu-16.04'
  steps:
  - task: UsePythonVersion@0
    displayName: 'Use Python 3.6'
    inputs:
      versionSpec: 3.6
  - bash: |
      set -ev

      # prepare and activate virtualenv
      python -m venv env/

      chmod +x ./env/bin/activate
      source ./env/bin/activate

      # clone azure-cli
      git clone -q --single-branch -b dev https://github.com/Azure/azure-cli.git ../azure-cli

      pip install -q azdev

      azdev setup -c ../azure-cli -r ./

      azdev --version
      az --version

      azdev verify license

- job: StaticAnalysis
  displayName: "Static Analysis"
  pool:
    vmImage: 'ubuntu-16.04'
  steps:
    - task: UsePythonVersion@0
      displayName: 'Use Python 3.6'
      inputs:
        versionSpec: 3.6
    - bash: pip install wheel==0.30.0 pylint==1.9.5 flake8==3.5.0 requests
      displayName: 'Install wheel, pylint, flake8, requests'
    - bash: python scripts/ci/source_code_static_analysis.py
      displayName: "Static Analysis"

- job: IndexVerify
  displayName: "Verify Extensions Index"
  pool:
    vmImage: 'ubuntu-16.04'
  steps:
  - task: UsePythonVersion@0
    displayName: 'Use Python 3.7'
    inputs:
      versionSpec: 3.7
  - bash: |
      #!/usr/bin/env bash
      set -ev
      pip install wheel==0.30.0 requests packaging
      export CI="ADO"
      python ./scripts/ci/test_index.py -v
    displayName: "Verify Extensions Index"

- job: SourceTests
  displayName: "Integration Tests, Build Tests"
  pool:
    vmImage: 'ubuntu-16.04'
  strategy:
    matrix:
      Python36:
        python.version: '3.6'
      Python38:
        python.version: '3.8'
  steps:
    - task: UsePythonVersion@0
      displayName: 'Use Python $(python.version)'
      inputs:
        versionSpec: '$(python.version)'
    - bash: pip install wheel==0.30.0
      displayName: 'Install wheel==0.30.0'
    - bash: ./scripts/ci/test_source.sh
      displayName: 'Run integration test and build test'
      env:
        ADO_PULL_REQUEST_LATEST_COMMIT: $(System.PullRequest.SourceCommitId)
        ADO_PULL_REQUEST_TARGET_BRANCH: $(System.PullRequest.TargetBranch)

- job: LintModifiedExtensions
  displayName: "CLI Linter on Modified Extensions"
  condition: and(succeeded(), eq(variables['Build.Reason'], 'PullRequest'))
  pool:
    vmImage: 'ubuntu-16.04'
  steps:
    - task: UsePythonVersion@0
      displayName: 'Use Python 3.6'
      inputs:
        versionSpec: 3.6
    - bash: |
        set -ev

        # prepare and activate virtualenv
        pip install virtualenv
        python -m virtualenv venv/
        source ./venv/bin/activate

        # clone azure-cli
        git clone --single-branch -b dev https://github.com/Azure/azure-cli.git ../azure-cli

        pip install azdev

        azdev --version

        azdev setup -c ../azure-cli -r ./

        # overwrite the default AZURE_EXTENSION_DIR set by ADO
        AZURE_EXTENSION_DIR=~/.azure/cliextensions az --version

        AZURE_EXTENSION_DIR=~/.azure/cliextensions python scripts/ci/verify_linter.py
      displayName: "CLI Linter on Modified Extension"
      env:
        ADO_PULL_REQUEST_LATEST_COMMIT: $(System.PullRequest.SourceCommitId)
        ADO_PULL_REQUEST_TARGET_BRANCH: $(System.PullRequest.TargetBranch)

- job: IndexRefDocVerify
  displayName: "Verify Ref Docs"
  pool:
    vmImage: 'ubuntu-16.04'
  steps:
  - task: UsePythonVersion@0
    displayName: 'Use Python 3.7'
    inputs:
      versionSpec: 3.7
  - bash: pip install wheel==0.30.0
    displayName: 'Install wheel==0.30.0'
  - task: Bash@3
    displayName: "Verify Extension Ref Docs"
    inputs:
      targetType: 'filePath'
=======
resources:
- repo: self

trigger:
  batch: true
  branches:
    include:
      - '*'

pr:
  branches:
    include:
      - '*'

jobs:
- job: CredScan
  displayName: "Credential Scan"
  pool:
    vmImage: "windows-2019"
  steps:
  - task: ms-codeanalysis.vss-microsoft-security-code-analysis-devops.build-task-credscan.CredScan@2
    displayName: 'Run Credential Scanner'
    inputs:
      toolMajorVersion: V2
      suppressionsFile: './scripts/ci/credscan/CredScanSuppressions.json'
  - task: ms-codeanalysis.vss-microsoft-security-code-analysis-devops.build-task-postanalysis.PostAnalysis@1
    displayName: 'Post Analysis'
    inputs:
      AllTools: false
      BinSkim: false
      CredScan: true
      RoslynAnalyzers: false
      TSLint: false
      ToolLogsNotFoundAction: 'Standard'

- job: CheckLicenseHeader
  displayName: "Check License"
  pool:
    vmImage: 'ubuntu-16.04'
  steps:
  - task: UsePythonVersion@0
    displayName: 'Use Python 3.6'
    inputs:
      versionSpec: 3.6
  - bash: |
      set -ev

      # prepare and activate virtualenv
      python -m venv env/

      chmod +x ./env/bin/activate
      source ./env/bin/activate

      # clone azure-cli
      git clone -q --single-branch -b dev https://github.com/Azure/azure-cli.git ../azure-cli

      pip install -q azdev==0.1.31

      azdev setup -c ../azure-cli -r ./

      azdev --version
      az --version

      azdev verify license

- job: StaticAnalysis
  displayName: "Static Analysis"
  pool:
    vmImage: 'ubuntu-16.04'
  steps:
    - task: UsePythonVersion@0
      displayName: 'Use Python 3.6'
      inputs:
        versionSpec: 3.6
    - bash: pip install wheel==0.30.0 pylint==1.9.5 flake8==3.5.0 requests
      displayName: 'Install wheel, pylint, flake8, requests'
    - bash: python scripts/ci/source_code_static_analysis.py
      displayName: "Static Analysis"

- job: IndexVerify
  displayName: "Verify Extensions Index"
  pool:
    vmImage: 'ubuntu-16.04'
  steps:
  - task: UsePythonVersion@0
    displayName: 'Use Python 3.7'
    inputs:
      versionSpec: 3.7
  - bash: |
      #!/usr/bin/env bash
      set -ev
      pip install wheel==0.30.0 requests packaging
      export CI="ADO"
      python ./scripts/ci/test_index.py -v
    displayName: "Verify Extensions Index"

- job: SourceTests
  displayName: "Integration Tests, Build Tests"
  pool:
    vmImage: 'ubuntu-16.04'
  strategy:
    matrix:
      Python36:
        python.version: '3.6'
      Python38:
        python.version: '3.8'
  steps:
    - task: UsePythonVersion@0
      displayName: 'Use Python $(python.version)'
      inputs:
        versionSpec: '$(python.version)'
    - bash: pip install wheel==0.30.0
      displayName: 'Install wheel==0.30.0'
    - bash: ./scripts/ci/test_source.sh
      displayName: 'Run integration test and build test'
      env:
        ADO_PULL_REQUEST_LATEST_COMMIT: $(System.PullRequest.SourceCommitId)
        ADO_PULL_REQUEST_TARGET_BRANCH: $(System.PullRequest.TargetBranch)

- job: LintModifiedExtensions
  displayName: "CLI Linter on Modified Extensions"
  condition: and(succeeded(), eq(variables['Build.Reason'], 'PullRequest'))
  pool:
    vmImage: 'ubuntu-16.04'
  steps:
    - task: UsePythonVersion@0
      displayName: 'Use Python 3.6'
      inputs:
        versionSpec: 3.6
    - bash: |
        set -ev

        # prepare and activate virtualenv
        pip install virtualenv
        python -m virtualenv venv/
        source ./venv/bin/activate

        # clone azure-cli
        git clone --single-branch -b dev https://github.com/Azure/azure-cli.git ../azure-cli

        pip install azdev==0.1.31

        azdev --version

        azdev setup -c ../azure-cli -r ./

        # overwrite the default AZURE_EXTENSION_DIR set by ADO
        AZURE_EXTENSION_DIR=~/.azure/cliextensions az --version

        AZURE_EXTENSION_DIR=~/.azure/cliextensions python scripts/ci/verify_linter.py
      displayName: "CLI Linter on Modified Extension"
      env:
        ADO_PULL_REQUEST_LATEST_COMMIT: $(System.PullRequest.SourceCommitId)
        ADO_PULL_REQUEST_TARGET_BRANCH: $(System.PullRequest.TargetBranch)

- job: IndexRefDocVerify
  displayName: "Verify Ref Docs"
  pool:
    vmImage: 'ubuntu-16.04'
  steps:
  - task: UsePythonVersion@0
    displayName: 'Use Python 3.7'
    inputs:
      versionSpec: 3.7
  - bash: pip install wheel==0.30.0
    displayName: 'Install wheel==0.30.0'
  - task: Bash@3
    displayName: "Verify Extension Ref Docs"
    inputs:
      targetType: 'filePath'
>>>>>>> c0b35142
      filePath: scripts/ci/test_index_ref_doc.sh<|MERGE_RESOLUTION|>--- conflicted
+++ resolved
@@ -1,175 +1,3 @@
-<<<<<<< HEAD
-resources:
-- repo: self
-
-trigger:
-  batch: true
-  branches:
-    include:
-      - '*'
-
-pr:
-  branches:
-    include:
-      - '*'
-
-jobs:
-- job: CredScan
-  displayName: "Credential Scan"
-  pool:
-    vmImage: "windows-2019"
-  steps:
-  - task: ms-codeanalysis.vss-microsoft-security-code-analysis-devops.build-task-credscan.CredScan@2
-    displayName: 'Run Credential Scanner'
-    inputs:
-      toolMajorVersion: V2
-      suppressionsFile: './scripts/ci/credscan/CredScanSuppressions.json'
-  - task: ms-codeanalysis.vss-microsoft-security-code-analysis-devops.build-task-postanalysis.PostAnalysis@1
-    displayName: 'Post Analysis'
-    inputs:
-      AllTools: false
-      BinSkim: false
-      CredScan: true
-      RoslynAnalyzers: false
-      TSLint: false
-      ToolLogsNotFoundAction: 'Standard'
-
-- job: CheckLicenseHeader
-  displayName: "Check License"
-  pool:
-    vmImage: 'ubuntu-16.04'
-  steps:
-  - task: UsePythonVersion@0
-    displayName: 'Use Python 3.6'
-    inputs:
-      versionSpec: 3.6
-  - bash: |
-      set -ev
-
-      # prepare and activate virtualenv
-      python -m venv env/
-
-      chmod +x ./env/bin/activate
-      source ./env/bin/activate
-
-      # clone azure-cli
-      git clone -q --single-branch -b dev https://github.com/Azure/azure-cli.git ../azure-cli
-
-      pip install -q azdev
-
-      azdev setup -c ../azure-cli -r ./
-
-      azdev --version
-      az --version
-
-      azdev verify license
-
-- job: StaticAnalysis
-  displayName: "Static Analysis"
-  pool:
-    vmImage: 'ubuntu-16.04'
-  steps:
-    - task: UsePythonVersion@0
-      displayName: 'Use Python 3.6'
-      inputs:
-        versionSpec: 3.6
-    - bash: pip install wheel==0.30.0 pylint==1.9.5 flake8==3.5.0 requests
-      displayName: 'Install wheel, pylint, flake8, requests'
-    - bash: python scripts/ci/source_code_static_analysis.py
-      displayName: "Static Analysis"
-
-- job: IndexVerify
-  displayName: "Verify Extensions Index"
-  pool:
-    vmImage: 'ubuntu-16.04'
-  steps:
-  - task: UsePythonVersion@0
-    displayName: 'Use Python 3.7'
-    inputs:
-      versionSpec: 3.7
-  - bash: |
-      #!/usr/bin/env bash
-      set -ev
-      pip install wheel==0.30.0 requests packaging
-      export CI="ADO"
-      python ./scripts/ci/test_index.py -v
-    displayName: "Verify Extensions Index"
-
-- job: SourceTests
-  displayName: "Integration Tests, Build Tests"
-  pool:
-    vmImage: 'ubuntu-16.04'
-  strategy:
-    matrix:
-      Python36:
-        python.version: '3.6'
-      Python38:
-        python.version: '3.8'
-  steps:
-    - task: UsePythonVersion@0
-      displayName: 'Use Python $(python.version)'
-      inputs:
-        versionSpec: '$(python.version)'
-    - bash: pip install wheel==0.30.0
-      displayName: 'Install wheel==0.30.0'
-    - bash: ./scripts/ci/test_source.sh
-      displayName: 'Run integration test and build test'
-      env:
-        ADO_PULL_REQUEST_LATEST_COMMIT: $(System.PullRequest.SourceCommitId)
-        ADO_PULL_REQUEST_TARGET_BRANCH: $(System.PullRequest.TargetBranch)
-
-- job: LintModifiedExtensions
-  displayName: "CLI Linter on Modified Extensions"
-  condition: and(succeeded(), eq(variables['Build.Reason'], 'PullRequest'))
-  pool:
-    vmImage: 'ubuntu-16.04'
-  steps:
-    - task: UsePythonVersion@0
-      displayName: 'Use Python 3.6'
-      inputs:
-        versionSpec: 3.6
-    - bash: |
-        set -ev
-
-        # prepare and activate virtualenv
-        pip install virtualenv
-        python -m virtualenv venv/
-        source ./venv/bin/activate
-
-        # clone azure-cli
-        git clone --single-branch -b dev https://github.com/Azure/azure-cli.git ../azure-cli
-
-        pip install azdev
-
-        azdev --version
-
-        azdev setup -c ../azure-cli -r ./
-
-        # overwrite the default AZURE_EXTENSION_DIR set by ADO
-        AZURE_EXTENSION_DIR=~/.azure/cliextensions az --version
-
-        AZURE_EXTENSION_DIR=~/.azure/cliextensions python scripts/ci/verify_linter.py
-      displayName: "CLI Linter on Modified Extension"
-      env:
-        ADO_PULL_REQUEST_LATEST_COMMIT: $(System.PullRequest.SourceCommitId)
-        ADO_PULL_REQUEST_TARGET_BRANCH: $(System.PullRequest.TargetBranch)
-
-- job: IndexRefDocVerify
-  displayName: "Verify Ref Docs"
-  pool:
-    vmImage: 'ubuntu-16.04'
-  steps:
-  - task: UsePythonVersion@0
-    displayName: 'Use Python 3.7'
-    inputs:
-      versionSpec: 3.7
-  - bash: pip install wheel==0.30.0
-    displayName: 'Install wheel==0.30.0'
-  - task: Bash@3
-    displayName: "Verify Extension Ref Docs"
-    inputs:
-      targetType: 'filePath'
-=======
 resources:
 - repo: self
 
@@ -340,5 +168,4 @@
     displayName: "Verify Extension Ref Docs"
     inputs:
       targetType: 'filePath'
->>>>>>> c0b35142
       filePath: scripts/ci/test_index_ref_doc.sh