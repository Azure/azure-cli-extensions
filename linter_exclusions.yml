--- conflicted
+++ resolved
@@ -2027,7 +2027,75 @@
     security_provider_name:
       rule_exclusions:
       - option_length_too_long
-<<<<<<< HEAD
+networkcloud cloudservicesnetwork create:
+  parameters:
+    enable_default_egress_endpoints:
+      rule_exclusions:
+      - no_parameter_defaults_for_update_commands
+      - option_length_too_long
+    additional_egress_endpoints:
+      rule_exclusions:
+      - option_length_too_long
+networkcloud cloudservicesnetwork update:
+  parameters:
+    enable_default_egress_endpoints:
+      rule_exclusions:
+      - no_parameter_defaults_for_update_commands
+      - option_length_too_long
+    additional_egress_endpoints:
+      rule_exclusions:
+      - option_length_too_long
+networkcloud cluster create:
+  parameters:
+    aggregator_or_single_rack_definition:
+      rule_exclusions:
+      - option_length_too_long
+    cluster_service_principal:
+      rule_exclusions:
+      - option_length_too_long
+    compute_deployment_threshold:
+      rule_exclusions:
+      - option_length_too_long
+    compute_rack_definitions:
+      rule_exclusions:
+      - option_length_too_long
+    managed_resource_group_configuration:
+      rule_exclusions:
+      - option_length_too_long
+networkcloud cluster update:
+  parameters:      
+    aggregator_or_single_rack_definition:
+      rule_exclusions:
+      - option_length_too_long
+    cluster_service_principal:
+      rule_exclusions:
+      - option_length_too_long
+    compute_deployment_threshold:
+      rule_exclusions:
+      - option_length_too_long
+    compute_rack_definitions:
+      rule_exclusions:
+      - option_length_too_long
+networkcloud cluster deploy:
+  parameters:      
+    skip_validations_for_machines:
+      rule_exclusions:
+      - option_length_too_long
+networkcloud clustermanager create:
+  parameters:  
+    managed_resource_group_configuration:
+      rule_exclusions:
+      - option_length_too_long
+networkcloud l3network create:
+  parameters:        
+    hybrid_aks_ipam_enabled:
+      rule_exclusions:
+      - option_length_too_long
+networkcloud virtualmachine create:
+  parameters:        
+    isolate_emulator_thread:
+      rule_exclusions:
+      - option_length_too_long
 networkfabric controller create:
   parameters:
     workload_er_connections:
@@ -2064,77 +2132,6 @@
     static_route_configuration:
       rule_exclusions:
       - option_length_too_long
-=======
-networkcloud cloudservicesnetwork create:
-  parameters:
-    enable_default_egress_endpoints:
-      rule_exclusions:
-      - no_parameter_defaults_for_update_commands
-      - option_length_too_long
-    additional_egress_endpoints:
-      rule_exclusions:
-      - option_length_too_long
-networkcloud cloudservicesnetwork update:
-  parameters:
-    enable_default_egress_endpoints:
-      rule_exclusions:
-      - no_parameter_defaults_for_update_commands
-      - option_length_too_long
-    additional_egress_endpoints:
-      rule_exclusions:
-      - option_length_too_long
-networkcloud cluster create:
-  parameters:
-    aggregator_or_single_rack_definition:
-      rule_exclusions:
-      - option_length_too_long
-    cluster_service_principal:
-      rule_exclusions:
-      - option_length_too_long
-    compute_deployment_threshold:
-      rule_exclusions:
-      - option_length_too_long
-    compute_rack_definitions:
-      rule_exclusions:
-      - option_length_too_long
-    managed_resource_group_configuration:
-      rule_exclusions:
-      - option_length_too_long
-networkcloud cluster update:
-  parameters:      
-    aggregator_or_single_rack_definition:
-      rule_exclusions:
-      - option_length_too_long
-    cluster_service_principal:
-      rule_exclusions:
-      - option_length_too_long
-    compute_deployment_threshold:
-      rule_exclusions:
-      - option_length_too_long
-    compute_rack_definitions:
-      rule_exclusions:
-      - option_length_too_long
-networkcloud cluster deploy:
-  parameters:      
-    skip_validations_for_machines:
-      rule_exclusions:
-      - option_length_too_long
-networkcloud clustermanager create:
-  parameters:  
-    managed_resource_group_configuration:
-      rule_exclusions:
-      - option_length_too_long
-networkcloud l3network create:
-  parameters:        
-    hybrid_aks_ipam_enabled:
-      rule_exclusions:
-      - option_length_too_long
-networkcloud virtualmachine create:
-  parameters:        
-    isolate_emulator_thread:
-      rule_exclusions:
-      - option_length_too_long 
->>>>>>> 3b98aa46
 notification-hub authorization-rule create:
   parameters:
     notification_hub_name:
