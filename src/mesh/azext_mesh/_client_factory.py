--- conflicted
+++ resolved
@@ -48,14 +48,9 @@
     return _cf_mesh(cli_ctx).secret
 
 
-<<<<<<< HEAD
 def cf_mesh_secret_value(cli_ctx, _):
-    return _cf_mesh(cli_ctx).secret_value
-=======
-def cf_mesh_secret_value_operations(cli_ctx, _):
     return _cf_mesh(cli_ctx).secret_value
 
 
 def cf_mesh_gateway(cli_ctx, _):
-    return _cf_mesh(cli_ctx).gateway
->>>>>>> f0973060
+    return _cf_mesh(cli_ctx).gateway