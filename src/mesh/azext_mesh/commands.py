--- conflicted
+++ resolved
@@ -14,14 +14,9 @@
 from azure.cli.command_modules.resource._validators import process_deployment_create_namespace
 from ._client_factory import (cf_mesh_deployments,
                               cf_mesh_application, cf_mesh_service,
-<<<<<<< HEAD
                               cf_mesh_service_replica, cf_mesh_code_package, cf_mesh_network,
-                              cf_mesh_volume, cf_mesh_secret, cf_mesh_secret_value)
-=======
-                              cf_mesh_replica, cf_mesh_code_package, cf_mesh_network,
-                              cf_mesh_volume, cf_mesh_secret, cf_mesh_secret_value_operations,
+                              cf_mesh_volume, cf_mesh_secret, cf_mesh_secret_value,
                               cf_mesh_gateway)
->>>>>>> f0973060
 from ._exception_handler import resource_exception_handler
 
 #
@@ -224,13 +219,9 @@
         g.custom_command('delete', 'delete_application', client_factory=cf_mesh_application, confirmation=True)
 
     with self.command_group('mesh service', mesh_service_util, client_factory=cf_mesh_service) as g:
-<<<<<<< HEAD
         g.command('list', 'list', table_transformer=transform_service_list)
         g.command('show', 'get',  table_transformer=transform_service)
-=======
-        g.command('list', 'list')
-        g.command('show', 'get')
->>>>>>> f0973060
+
 
     with self.command_group('mesh service-replica', mesh_service_replica_util, client_factory=cf_mesh_service_replica) as g:
         g.command('list', 'list', table_transformer=transform_service_replica_list)
@@ -252,7 +243,6 @@
         g.custom_command('show', 'show_volume', client_factory=cf_mesh_volume, exception_handler=resource_exception_handler, table_transformer=transform_volume)
         g.custom_command('delete', 'delete_volume', client_factory=cf_mesh_volume, confirmation=True)
 
-<<<<<<< HEAD
     with self.command_group('mesh secret', mesh_secret_util, client_factory=cf_mesh_secret) as g:
         g.command('show', 'get')
         g.command('delete', 'delete', confirmation=True)
@@ -267,25 +257,10 @@
     with self.command_group('mesh secretvalue', cmd_util, client_factory=cf_mesh_secret_value) as g:
         g.custom_command('show', 'secret_show')
         g.custom_command('list', 'list_secret_values', table_transformer=transform_secretvalue_list)
-=======
-    # with self.command_group('mesh secret', mesh_secret_util, client_factory=cf_mesh_secret) as g:
-    #     g.command('show', 'get')
-    #     g.command('delete', 'delete', confirmation=True)
-    #
-    # with self.command_group('mesh secret', cmd_util) as g:
-    #     g.custom_command('list', 'list_secrets', client_factory=cf_mesh_secret, table_transformer=transform_secret_list)
-    #
-    # with self.command_group('mesh secretvalue', mesh_secret_value_util, client_factory=cf_mesh_secret_value_operations) as g:
-    #     g.command('show', 'get')
-    #     g.command('delete', 'delete', confirmation=True)
-    #
-    # with self.command_group('mesh secretvalue', mesh_secret_util, client_factory=cf_mesh_secret_value_operations) as g:
-    #     g.command('list', 'list_versions', table_transformer=transform_secretvalue_list)
 
     with self.command_group('mesh gateway', mesh_gateway_util, client_factory=cf_mesh_gateway) as g:
         g.command('show', 'get', table_transformer=transform_gateway)
         g.command('delete', 'delete', confirmation=True)
 
     with self.command_group('mesh gateway', cmd_util, client_factory=cf_mesh_gateway) as g:
-        g.command('list', 'list_secrets', table_transformer=transform_gateway_list)
->>>>>>> f0973060
+        g.command('list', 'list_secrets', table_transformer=transform_gateway_list)