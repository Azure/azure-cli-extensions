# --------------------------------------------------------------------------------------------
# Copyright (c) Microsoft Corporation. All rights reserved.
# Licensed under the MIT License. See License.txt in the project root for license information.
# --------------------------------------------------------------------------------------------

# pylint: disable=too-few-public-methods,too-many-arguments,no-self-use,too-many-locals,line-too-long,unused-argument

from __future__ import print_function
from collections import OrderedDict
import json
import ssl
import sys
import os
from pprint import pprint
from time import sleep

from six.moves.urllib.request import urlopen  # pylint: disable=import-error
from knack.log import get_logger
from knack.prompting import prompt, prompt_pass, prompt_t_f, prompt_choice_list, prompt_int, NoTTYException
from knack.util import CLIError

from azure.cli.core.util import get_file_json, shell_safe_json_parse, sdk_no_wait
from azure.cli.core.commands.client_factory import get_mgmt_service_client
from azure.cli.core.profiles import ResourceType, get_sdk
from sfmergeutility import SFMergeUtility

from ._client_factory import cf_mesh_network, cf_mesh_application, cf_mesh_deployments, cf_mesh_gateway
from .servicefabricmesh.mgmt.servicefabricmesh.models import ErrorModelException

logger = get_logger(__name__)


def list_application(client, resource_group_name=None):
    """List all applications. """
    if resource_group_name is None:
        return client.list_by_subscription()
    return client.list_by_resource_group(resource_group_name)


def show_application(client, resource_group_name, name):
    """Show details of an application. """
    return client.get(resource_group_name, name)


def delete_application(client, resource_group_name, name, **kwargs):
    """Delete an application. """
    return client.delete(resource_group_name, name)


def _ssl_context():
    if sys.version_info < (3, 4):
        return ssl.SSLContext(ssl.PROTOCOL_TLSv1)

    return ssl.create_default_context()


def _urlretrieve(url):
    req = urlopen(url, context=_ssl_context())
    return req.read()


def _process_parameters(template_param_defs, parameter_lists):

    def _try_parse_json_object(value):
        try:
            parsed = shell_safe_json_parse(value)
            return parsed.get('parameters', parsed)
        except CLIError:
            return None

    def _try_load_file_object(value):
        if os.path.isfile(value):
            parsed = get_file_json(value, throw_on_empty=False)
            return parsed.get('parameters', parsed)
        return None

    def _try_parse_key_value_object(template_param_defs, parameters, value):
        try:
            key, value = value.split('=', 1)
        except ValueError:
            return False

        param = template_param_defs.get(key, None)
        if param is None:
            raise CLIError("unrecognized template parameter '{}'. Allowed parameters: {}"
                           .format(key, ', '.join(sorted(template_param_defs.keys()))))

        param_type = param.get('type', None)
        if param_type:
            param_type = param_type.lower()
        if param_type in ['object', 'array']:
            parameters[key] = {'value': shell_safe_json_parse(value)}
        elif param_type in ['string', 'securestring']:
            parameters[key] = {'value': value}
        elif param_type == 'bool':
            parameters[key] = {'value': value.lower() == 'true'}
        elif param_type == 'int':
            parameters[key] = {'value': int(value)}
        else:
            logger.warning("Unrecognized type '%s' for parameter '%s'. Interpretting as string.", param_type, key)
            parameters[key] = {'value': value}

        return True

    parameters = {}
    for params in parameter_lists or []:
        for item in params:
            param_obj = _try_load_file_object(item) or _try_parse_json_object(item)
            if param_obj:
                parameters.update(param_obj)
            elif not _try_parse_key_value_object(template_param_defs, parameters, item):
                raise CLIError('Unable to parse parameter: {}'.format(item))

    return parameters


def _find_missing_parameters(parameters, template):
    if template is None:
        return {}
    template_parameters = template.get('parameters', None)
    if template_parameters is None:
        return {}

    missing = OrderedDict()
    for parameter_name in template_parameters:
        parameter = template_parameters[parameter_name]
        if 'defaultValue' in parameter:
            continue
        if parameters is not None and parameters.get(parameter_name, None) is not None:
            continue
        missing[parameter_name] = parameter
    return missing


def _prompt_for_parameters(missing_parameters, fail_on_no_tty=True):  # pylint: disable=too-many-statements

    prompt_list = missing_parameters.keys() if isinstance(missing_parameters, OrderedDict) \
        else sorted(missing_parameters)
    result = OrderedDict()
    no_tty = False
    for param_name in prompt_list:
        param = missing_parameters[param_name]
        param_type = param.get('type', 'string')
        description = 'Missing description'
        metadata = param.get('metadata', None)
        if metadata is not None:
            description = metadata.get('description', description)
        allowed_values = param.get('allowedValues', None)

        prompt_str = "Please provide {} value for '{}' (? for help): ".format(param_type, param_name)
        while True:
            if allowed_values is not None:
                try:
                    ix = prompt_choice_list(prompt_str, allowed_values, help_string=description)
                    result[param_name] = allowed_values[ix]
                except NoTTYException:
                    result[param_name] = None
                    no_tty = True
                break
            elif param_type == 'securestring':
                try:
                    value = prompt_pass(prompt_str, help_string=description)
                except NoTTYException:
                    value = None
                    no_tty = True
                result[param_name] = value
                break
            elif param_type == 'int':
                try:
                    int_value = prompt_int(prompt_str, help_string=description)
                    result[param_name] = int_value
                except NoTTYException:
                    result[param_name] = 0
                    no_tty = True
                break
            elif param_type == 'bool':
                try:
                    value = prompt_t_f(prompt_str, help_string=description)
                    result[param_name] = value
                except NoTTYException:
                    result[param_name] = False
                    no_tty = True
                break
            elif param_type in ['object', 'array']:
                try:
                    value = prompt(prompt_str, help_string=description)
                except NoTTYException:
                    value = ''
                    no_tty = True

                if value == '':
                    value = {} if param_type == 'object' else []
                else:
                    try:
                        value = shell_safe_json_parse(value)
                    except Exception as ex:  # pylint: disable=broad-except
                        logger.error(ex)
                        continue
                result[param_name] = value
                break
            else:
                try:
                    result[param_name] = prompt(prompt_str, help_string=description)
                except NoTTYException:
                    result[param_name] = None
                    no_tty = True
                break
    if no_tty and fail_on_no_tty:
        raise NoTTYException
    return result


def _get_missing_parameters(parameters, template, prompt_fn):
    missing = _find_missing_parameters(parameters, template)
    if missing:
        prompt_parameters = prompt_fn(missing)
        for param_name in prompt_parameters:
            parameters[param_name] = {
                "value": prompt_parameters[param_name]
            }
    return parameters


def _deploy_arm_template_core(cli_ctx, resource_group_name,  # pylint: disable=too-many-arguments
                              template_file=None, template_uri=None, input_yaml_files=None, deployment_name=None,
                              parameters=None, mode=None, validate_only=False,
                              no_wait=False):
    DeploymentProperties, TemplateLink = get_sdk(cli_ctx, ResourceType.MGMT_RESOURCE_RESOURCES,
                                                 'DeploymentProperties', 'TemplateLink', mod='models')
    template = None
    template_link = None
    template_obj = None
    if template_uri:
        template_link = TemplateLink(uri=template_uri)
        template_obj = shell_safe_json_parse(_urlretrieve(template_uri).decode('utf-8'), preserve_order=True)
    elif template_file:
        template = get_file_json(template_file, preserve_order=True)
        template_obj = template
    else:
        # call merge utility
        file_path_list = []
        prefix = "merged-"
        output_file_path = os.path.join(os.getcwd(), prefix + 'arm_rp.json')
        if os.path.isdir(input_yaml_files):
            for root, _, files in os.walk(input_yaml_files):
                for filename in files:
                    if filename.endswith(".yaml"):
                        file_path_list.append(os.path.join(root, filename))
        else:
            file_path_list = input_yaml_files.split(',')
        if os.path.exists(output_file_path):
            os.remove(output_file_path)
        SFMergeUtility.sf_merge_utility(file_path_list, "SF_SBZ_RP_JSON", parameters=parameters, output_dir=None, prefix=prefix)
        parameters = None
        template = get_file_json(output_file_path, preserve_order=True)
        template_obj = template

    template_param_defs = template_obj.get('parameters', {})
    template_obj['resources'] = template_obj.get('resources', [])

    template = json.loads(json.dumps(template))

    if(parameters != None):
        parameters = _process_parameters(template_param_defs, parameters) or {}
        parameters = _get_missing_parameters(parameters, template_obj, _prompt_for_parameters)
        parameters = json.loads(json.dumps(parameters))

    properties = DeploymentProperties(template=template, template_link=template_link,
                                      parameters=parameters, mode=mode)
    # workaround
    properties.mode = 'incremental'
    smc = get_mgmt_service_client(cli_ctx, ResourceType.MGMT_RESOURCE_RESOURCES)

    kwargs = {'long_running_operation_timeout': 5}

    logger.warning("Deploying . . .")
    logger.warning("You can get the state of the deployment with the cmd")
    logger.warning("az group deployment show --name {0} --resource-group {1}".format(deployment_name, resource_group_name))
    if validate_only:
        return sdk_no_wait(no_wait, smc.deployments.validate, resource_group_name, deployment_name, properties)

<<<<<<< HEAD
    return sdk_no_wait(no_wait, smc.deployments.create_or_update, resource_group_name, deployment_name, properties,
                       **kwargs)
=======
    validation = smc.deployments.validate(resource_group_name, deployment_name, properties)

    if validation.error:
        logger.warning("deployment template validation failed:")
        logger.warning(validation.error)
    else:
        operation_status_poller = sdk_no_wait(no_wait, smc.deployments.create_or_update, resource_group_name,
                                              deployment_name, properties)
        if no_wait:
            return operation_status_poller

        wait_time = 0
        timestep = 5
        while operation_status_poller.status() in ['Running', 'InProgress'] and wait_time < 600:
            sleep(timestep)
            wait_time += timestep

        parsed_template = validation.properties.additional_properties['validatedResources']

        return _display_deployment_status(cli_ctx, operation_status_poller.status(), resource_group_name,
                                          deployment_name, parsed_template)
>>>>>>> ca3cdf1f


def deploy_arm_template(cmd, resource_group_name,
                        template_file=None, template_uri=None, input_yaml_files=None, deployment_name=None,
                        parameters=None, mode=None, no_wait=False):
    return _deploy_arm_template_core(cmd.cli_ctx, resource_group_name, template_file, template_uri,
                                     input_yaml_files, deployment_name, parameters, mode, no_wait=no_wait)


def list_networks(client, resource_group_name=None):
    """List all networks in a resource group. """
    if resource_group_name is None:
        return client.list_by_subscription()
    return client.list_by_resource_group(resource_group_name)


def create_volume(client, resource_group_name,
                  name, location,
                  template_file=None, template_uri=None):
    """Create a volume. """
    volume_properties = None

    if template_uri:
        volume_properties = shell_safe_json_parse(_urlretrieve(template_uri).decode('utf-8'), preserve_order=True)
    elif template_file:
        volume_properties = get_file_json(template_file, preserve_order=True)
        volume_properties = json.loads(json.dumps(volume_properties))
    else:
        raise CLIError('One of --template-file or --template-uri has to be specified')

    volume_properties['location'] = location
    return client.create(resource_group_name, name, volume_properties)


def list_volumes(client, resource_group_name=None):
    """List all volumes in a resource group. """
    if resource_group_name is None:
        return client.list_by_subscription()
    return client.list_by_resource_group(resource_group_name)


def show_volume(client, resource_group_name, name):
    """Show details of a volume. """
    return client.get(resource_group_name, name)


def delete_volume(client, resource_group_name, name, **kwargs):
    """Delete a volume. """
    return client.delete(resource_group_name, name)


def list_secrets(client, resource_group_name=None):
    """List all networks in a resource group. """
    if resource_group_name is None:
        return client.list_by_subscription()
    return client.list_by_resource_group(resource_group_name)


def secret_show(client, resource_group_name, secret_name, secret_value_resource_name, show_value=False):
    secret_data = client.get(resource_group_name, secret_name, secret_value_resource_name)
    if show_value:
        secret_value = client.list_value(resource_group_name, secret_name, secret_value_resource_name)
        secret_data.value = secret_value.value
    return secret_data


def list_secret_values(client, resource_group_name, secret_name):
    secret_data = client.list(resource_group_name, secret_name)
    return secret_data

<|MERGE_RESOLUTION|>--- conflicted
+++ resolved
@@ -279,32 +279,8 @@
     if validate_only:
         return sdk_no_wait(no_wait, smc.deployments.validate, resource_group_name, deployment_name, properties)
 
-<<<<<<< HEAD
     return sdk_no_wait(no_wait, smc.deployments.create_or_update, resource_group_name, deployment_name, properties,
                        **kwargs)
-=======
-    validation = smc.deployments.validate(resource_group_name, deployment_name, properties)
-
-    if validation.error:
-        logger.warning("deployment template validation failed:")
-        logger.warning(validation.error)
-    else:
-        operation_status_poller = sdk_no_wait(no_wait, smc.deployments.create_or_update, resource_group_name,
-                                              deployment_name, properties)
-        if no_wait:
-            return operation_status_poller
-
-        wait_time = 0
-        timestep = 5
-        while operation_status_poller.status() in ['Running', 'InProgress'] and wait_time < 600:
-            sleep(timestep)
-            wait_time += timestep
-
-        parsed_template = validation.properties.additional_properties['validatedResources']
-
-        return _display_deployment_status(cli_ctx, operation_status_poller.status(), resource_group_name,
-                                          deployment_name, parsed_template)
->>>>>>> ca3cdf1f
 
 
 def deploy_arm_template(cmd, resource_group_name,
