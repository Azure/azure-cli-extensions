# --------------------------------------------------------------------------------------------
# Copyright (c) Microsoft Corporation. All rights reserved.
# Licensed under the MIT License. See License.txt in the project root for license information.
# --------------------------------------------------------------------------------------------

# pylint: disable=too-few-public-methods,too-many-arguments,no-self-use,too-many-locals,line-too-long,unused-argument

from __future__ import print_function
from collections import OrderedDict
import json
import ssl
import sys
import os
from pprint import pprint
from time import sleep

from six.moves.urllib.request import urlopen  # pylint: disable=import-error
from knack.log import get_logger
from knack.prompting import prompt, prompt_pass, prompt_t_f, prompt_choice_list, prompt_int, NoTTYException
from knack.util import CLIError

from azure.cli.core.util import get_file_json, shell_safe_json_parse, sdk_no_wait
from azure.cli.core.commands.client_factory import get_mgmt_service_client
from azure.cli.core.profiles import ResourceType, get_sdk

from azext_mesh._client_factory import cf_mesh_network, cf_mesh_application, cf_mesh_deployments, cf_mesh_gateway
from azext_mesh.servicefabricmesh.mgmt.servicefabricmesh.models import ErrorModelException

logger = get_logger(__name__)


def list_application(client, resource_group_name=None):
    """List all applications. """
    if resource_group_name is None:
        return client.list_by_subscription()
    return client.list_by_resource_group(resource_group_name)


def show_application(client, resource_group_name, name):
    """Show details of an application. """
    return client.get(resource_group_name, name)


def delete_application(client, resource_group_name, name, **kwargs):
    """Delete an application. """
    return client.delete(resource_group_name, name)


def _ssl_context():
    if sys.version_info < (3, 4):
        return ssl.SSLContext(ssl.PROTOCOL_TLSv1)

    return ssl.create_default_context()


def _urlretrieve(url):
    req = urlopen(url, context=_ssl_context())
    return req.read()


def _process_parameters(template_param_defs, parameter_lists):

    def _try_parse_json_object(value):
        try:
            parsed = shell_safe_json_parse(value)
            return parsed.get('parameters', parsed)
        except CLIError:
            return None

    def _try_load_file_object(value):
        if os.path.isfile(value):
            parsed = get_file_json(value, throw_on_empty=False)
            return parsed.get('parameters', parsed)
        return None

    def _try_parse_key_value_object(template_param_defs, parameters, value):
        try:
            key, value = value.split('=', 1)
        except ValueError:
            return False

        param = template_param_defs.get(key, None)
        if param is None:
            raise CLIError("unrecognized template parameter '{}'. Allowed parameters: {}"
                           .format(key, ', '.join(sorted(template_param_defs.keys()))))

        param_type = param.get('type', None)
        if param_type:
            param_type = param_type.lower()
        if param_type in ['object', 'array']:
            parameters[key] = {'value': shell_safe_json_parse(value)}
        elif param_type in ['string', 'securestring']:
            parameters[key] = {'value': value}
        elif param_type == 'bool':
            parameters[key] = {'value': value.lower() == 'true'}
        elif param_type == 'int':
            parameters[key] = {'value': int(value)}
        else:
            logger.warning("Unrecognized type '%s' for parameter '%s'. Interpretting as string.", param_type, key)
            parameters[key] = {'value': value}

        return True

    parameters = {}
    for params in parameter_lists or []:
        for item in params:
            param_obj = _try_load_file_object(item) or _try_parse_json_object(item)
            if param_obj:
                parameters.update(param_obj)
            elif not _try_parse_key_value_object(template_param_defs, parameters, item):
                raise CLIError('Unable to parse parameter: {}'.format(item))

    return parameters


def _find_missing_parameters(parameters, template):
    if template is None:
        return {}
    template_parameters = template.get('parameters', None)
    if template_parameters is None:
        return {}

    missing = OrderedDict()
    for parameter_name in template_parameters:
        parameter = template_parameters[parameter_name]
        if 'defaultValue' in parameter:
            continue
        if parameters is not None and parameters.get(parameter_name, None) is not None:
            continue
        missing[parameter_name] = parameter
    return missing


def _prompt_for_parameters(missing_parameters, fail_on_no_tty=True):  # pylint: disable=too-many-statements

    prompt_list = missing_parameters.keys() if isinstance(missing_parameters, OrderedDict) \
        else sorted(missing_parameters)
    result = OrderedDict()
    no_tty = False
    for param_name in prompt_list:
        param = missing_parameters[param_name]
        param_type = param.get('type', 'string')
        description = 'Missing description'
        metadata = param.get('metadata', None)
        if metadata is not None:
            description = metadata.get('description', description)
        allowed_values = param.get('allowedValues', None)

        prompt_str = "Please provide {} value for '{}' (? for help): ".format(param_type, param_name)
        while True:
            if allowed_values is not None:
                try:
                    ix = prompt_choice_list(prompt_str, allowed_values, help_string=description)
                    result[param_name] = allowed_values[ix]
                except NoTTYException:
                    result[param_name] = None
                    no_tty = True
                break
            elif param_type == 'securestring':
                try:
                    value = prompt_pass(prompt_str, help_string=description)
                except NoTTYException:
                    value = None
                    no_tty = True
                result[param_name] = value
                break
            elif param_type == 'int':
                try:
                    int_value = prompt_int(prompt_str, help_string=description)
                    result[param_name] = int_value
                except NoTTYException:
                    result[param_name] = 0
                    no_tty = True
                break
            elif param_type == 'bool':
                try:
                    value = prompt_t_f(prompt_str, help_string=description)
                    result[param_name] = value
                except NoTTYException:
                    result[param_name] = False
                    no_tty = True
                break
            elif param_type in ['object', 'array']:
                try:
                    value = prompt(prompt_str, help_string=description)
                except NoTTYException:
                    value = ''
                    no_tty = True

                if value == '':
                    value = {} if param_type == 'object' else []
                else:
                    try:
                        value = shell_safe_json_parse(value)
                    except Exception as ex:  # pylint: disable=broad-except
                        logger.error(ex)
                        continue
                result[param_name] = value
                break
            else:
                try:
                    result[param_name] = prompt(prompt_str, help_string=description)
                except NoTTYException:
                    result[param_name] = None
                    no_tty = True
                break
    if no_tty and fail_on_no_tty:
        raise NoTTYException
    return result


def _get_missing_parameters(parameters, template, prompt_fn):
    missing = _find_missing_parameters(parameters, template)
    if missing:
        prompt_parameters = prompt_fn(missing)
        for param_name in prompt_parameters:
            parameters[param_name] = {
                "value": prompt_parameters[param_name]
            }
    return parameters


def _parse_network_ref(network_ref_name):
    # assume format of /subscriptions/subscriptionID/resourcegroups/resourcegroupname/providers/Microsoft.ServiceFabricMesh/networks/networkname
    resource_parts = network_ref_name.split('/')
    return resource_parts[-1]


def _get_gateway(template_resources, network_name):
    gateway = None
    for resource in template_resources:
        if resource['type'] in ['Microsoft.ServiceFabricMesh/gateways']:
            destination_network = resource.get('properties', {}).get('destinationNetwork')
            source_network = resource.get('properties', {}).get('sourceNetwork')
            if destination_network['name'] == network_name and source_network['name'] == 'Open':
                gateway = resource
                break
    return gateway


def _get_first_network_ref_name(application_resource):
    network_name = None
    services = application_resource.get('properties', {}).get('services', [])
    for service in services:
        if service['properties']['networkRefs']:
            for network_ref in service['properties']['networkRefs']:
                network_name = network_ref['name']
                if network_name:
                    break
    return network_name


def _display_successful_application(resource_group_name, resource, template_resources, cli_ctx):
    application_name = resource['name']
    network_name = _get_first_network_ref_name(resource)
    # to be populated with gateway resource information from rp if available
    gateway_resource_information = None
    if network_name:
        # gateway resource info in template
        gateway_resource_template_info = _get_gateway(template_resources, network_name)
        cfg = cf_mesh_gateway(cli_ctx, '')

        if gateway_resource_template_info:
            try:
                gateway_resource_information = cfg.get(resource_group_name, gateway_resource_template_info['name'])
            except ErrorModelException:
                logger.warning("{application} gateway resource can not be found.".format(application=application_name))

<<<<<<< HEAD
    if network_resource_information and network_resource_information.ingress_config:
        public_ip_address = network_resource_information.ingress_config.public_ip_address
        logger.warning("application {application} is deployed on network {network} with public ip address {ip}"
                       .format(application=application_name, network=network_name, ip=public_ip_address))
=======
    if gateway_resource_information:
        public_ip_address = gateway_resource_information.ip_address
        logger.warning("application {application} is deployed on network {network} with public ip address {ip}"
                       .format(application=application_name, network=_parse_network_ref(network_name), ip=public_ip_address))
>>>>>>> f0973060
    else:
        logger.warning("application {application} is deployed".format(application=application_name))


def _display_application_status(resource, resource_group_name, template_resources, cli_ctx):

    application_name = resource['name']
    try:
        mesh_application_client = cf_mesh_application(cli_ctx, '')

        application_operation_information = mesh_application_client.get(resource_group_name, application_name)
        application_status = application_operation_information.provisioning_state
        if application_status in ['Succeeded']:
            _display_successful_application(resource_group_name, resource, template_resources, cli_ctx)
        elif application_status in ['Failed']:
            status_details = application_operation_information.status_details
            if status_details:
                logger.warning("application {application} deployment failed with {status_details}"
                               .format(application=application_name, status_details=status_details))
            else:
                logger.warning("application {application} deployment failed".format(application=application_name))
        else:
            logger.warning("application {application} deployment not complete with status {status}"
                           .format(application=application_name, status=application_status))
    except ErrorModelException:
        logger.warning("There was an error when getting application resource {0}."
                       .format(application_name))


def _display_deployment_status(cli_ctx, operation_status, resource_group_name, deployment_name, template_resources):
    mesh_deployment_client = cf_mesh_deployments(cli_ctx, '')

    deployment_status = mesh_deployment_client.get(resource_group_name, deployment_name)

    if operation_status in ['Failed']:
        logger.warning("Deployment failed")
        logger.warning("deployment correlation ID: {deployment_correlation_id}"
                       .format(deployment_correlation_id=deployment_status.properties.correlation_id))

    application_count = 0
    only_application_name = None
    for resource in template_resources:
        if resource['type'] in ['Microsoft.ServiceFabricMesh/applications']:
            _display_application_status(resource, resource_group_name, template_resources, cli_ctx)
            only_application_name = resource['name']
            application_count += 1

    if application_count is 1:
        logger.warning(
            "To recieve additional information run the following to get the status of the application deployment.")
        logger.warning("az mesh app show --resource-group {resource_group_name} --name {application_name}"
                       .format(resource_group_name=resource_group_name, application_name=only_application_name))
    elif application_count > 1:
        logger.warning(
            "To recieve additional information run the following to get the status of the application's deployments")
        logger.warning("az mesh app list --resource-group {resource_group_name}"
                       .format(resource_group_name=resource_group_name))

    if 'error' in deployment_status.properties.additional_properties:
        logger.warning("Deployment Errors: ")
        for error in deployment_status.properties.additional_properties['error']['details']:
            # load error message into object to parse
            error_message = json.loads(error['message'])
            if 'innerError' in error_message['error']:
                del error_message['error']['innerError']
            logger.warning(json.dumps(error_message['error'], indent=4, sort_keys=True))

    if operation_status in ['Running']:
        logger.warning("The output should point to the potential issue. If the above cmd response does not have any errors listed, then it could just be that your image is taking long to download, rerun the above command again after 5 minutes.")


def _deploy_arm_template_core(cli_ctx, resource_group_name,  # pylint: disable=too-many-arguments
                              template_file=None, template_uri=None, deployment_name=None,
                              parameters=None, mode=None, validate_only=False,
                              no_wait=False):
    DeploymentProperties, TemplateLink = get_sdk(cli_ctx, ResourceType.MGMT_RESOURCE_RESOURCES,
                                                 'DeploymentProperties', 'TemplateLink', mod='models')
    template = None
    template_link = None
    template_obj = None
    if template_uri:
        template_link = TemplateLink(uri=template_uri)
        template_obj = shell_safe_json_parse(_urlretrieve(template_uri).decode('utf-8'), preserve_order=True)
    else:
        template = get_file_json(template_file, preserve_order=True)
        template_obj = template

    template_param_defs = template_obj.get('parameters', {})
    template_obj['resources'] = template_obj.get('resources', [])
    parameters = _process_parameters(template_param_defs, parameters) or {}
    parameters = _get_missing_parameters(parameters, template_obj, _prompt_for_parameters)

    template = json.loads(json.dumps(template))
    parameters = json.loads(json.dumps(parameters))

    properties = DeploymentProperties(template=template, template_link=template_link,
                                      parameters=parameters, mode=mode)
    # workaround
    properties.mode = 'incremental'
    smc = get_mgmt_service_client(cli_ctx, ResourceType.MGMT_RESOURCE_RESOURCES)

    if validate_only:
        return sdk_no_wait(no_wait, smc.deployments.validate, resource_group_name, deployment_name, properties)

    validation = smc.deployments.validate(resource_group_name, deployment_name, properties)

    if validation.error:
        logger.warning("deployment template validation failed:")
        logger.warning(validation.error)
    else:
        kwargs = {'long_running_operation_timeout': 5}

        operation_status_poller = sdk_no_wait(no_wait, smc.deployments.create_or_update, resource_group_name,
                                              deployment_name, properties, **kwargs)
        if no_wait:
            return operation_status_poller

        wait_time = 0
        timestep = 5
        while operation_status_poller.status() in ['Running', 'InProgress'] and wait_time < 600:
            sleep(timestep)
            wait_time += timestep

        parsed_template = smc.deployments.validate(resource_group_name, deployment_name, properties).properties.additional_properties['validatedResources']
        # pprint(parsed_template)
        return _display_deployment_status(cli_ctx, operation_status_poller.status(), resource_group_name,
                                          deployment_name, parsed_template)


def deploy_arm_template(cmd, resource_group_name,
                        template_file=None, template_uri=None, deployment_name=None,
                        parameters=None, mode=None, no_wait=False):
    logger.warning("Deploying . . .")
    return _deploy_arm_template_core(cmd.cli_ctx, resource_group_name, template_file, template_uri,
                                     deployment_name, parameters, mode, no_wait=no_wait)


def list_networks(client, resource_group_name=None):
    """List all networks in a resource group. """
    if resource_group_name is None:
        return client.list_by_subscription()
    return client.list_by_resource_group(resource_group_name)


def create_volume(client, resource_group_name,
                  name, location,
                  template_file=None, template_uri=None):
    """Create a volume. """
    volume_properties = None

    if template_uri:
        volume_properties = shell_safe_json_parse(_urlretrieve(template_uri).decode('utf-8'), preserve_order=True)
    elif template_file:
        volume_properties = get_file_json(template_file, preserve_order=True)
        volume_properties = json.loads(json.dumps(volume_properties))
    else:
        raise CLIError('One of --template-file or --template-uri has to be specified')

    volume_properties['location'] = location
    return client.create(resource_group_name, name, volume_properties)


def list_volumes(client, resource_group_name=None):
    """List all volumes in a resource group. """
    if resource_group_name is None:
        return client.list_by_subscription()
    return client.list_by_resource_group(resource_group_name)


def show_volume(client, resource_group_name, name):
    """Show details of a volume. """
    return client.get(resource_group_name, name)


def delete_volume(client, resource_group_name, name, **kwargs):
    """Delete a volume. """
    return client.delete(resource_group_name, name)


def create_secret_value(client, resource_group_name, secret_name, version_id):
    value = prompt_pass(msg='Value: ')
    return client.create(resource_group_name, secret_name, version_id, value=value,)


def list_secrets(client, resource_group_name=None):
    """List all networks in a resource group. """
    if resource_group_name is None:
        return client.list_by_subscription()
    return client.list_by_resource_group(resource_group_name)


def secret_show(client, resource_group_name, secret_name, secret_value_resource_name, show_value=False):
    secret_data = client.get(resource_group_name, secret_name, secret_value_resource_name)
<<<<<<< HEAD
    if show_value:
        secret_value = client.list_value(resource_group_name, secret_name, secret_value_resource_name)
        secret_data.value = secret_value['value']
    return secret_data


def list_secret_values(client, resource_group_name, secret_name):
    secret_data = client.list(resource_group_name, secret_name)
    return secret_data
=======
    print(secret_data)
    del secret_data.value
    return secret_data

>>>>>>> f0973060
<|MERGE_RESOLUTION|>--- conflicted
+++ resolved
@@ -23,7 +23,7 @@
 from azure.cli.core.commands.client_factory import get_mgmt_service_client
 from azure.cli.core.profiles import ResourceType, get_sdk
 
-from azext_mesh._client_factory import cf_mesh_network, cf_mesh_application, cf_mesh_deployments, cf_mesh_gateway
+from ._client_factory import cf_mesh_network, cf_mesh_application, cf_mesh_deployments, cf_mesh_gateway
 from azext_mesh.servicefabricmesh.mgmt.servicefabricmesh.models import ErrorModelException
 
 logger = get_logger(__name__)
@@ -266,17 +266,10 @@
             except ErrorModelException:
                 logger.warning("{application} gateway resource can not be found.".format(application=application_name))
 
-<<<<<<< HEAD
-    if network_resource_information and network_resource_information.ingress_config:
-        public_ip_address = network_resource_information.ingress_config.public_ip_address
-        logger.warning("application {application} is deployed on network {network} with public ip address {ip}"
-                       .format(application=application_name, network=network_name, ip=public_ip_address))
-=======
     if gateway_resource_information:
         public_ip_address = gateway_resource_information.ip_address
         logger.warning("application {application} is deployed on network {network} with public ip address {ip}"
                        .format(application=application_name, network=_parse_network_ref(network_name), ip=public_ip_address))
->>>>>>> f0973060
     else:
         logger.warning("application {application} is deployed".format(application=application_name))
 
@@ -470,7 +463,6 @@
 
 def secret_show(client, resource_group_name, secret_name, secret_value_resource_name, show_value=False):
     secret_data = client.get(resource_group_name, secret_name, secret_value_resource_name)
-<<<<<<< HEAD
     if show_value:
         secret_value = client.list_value(resource_group_name, secret_name, secret_value_resource_name)
         secret_data.value = secret_value['value']
@@ -480,9 +472,4 @@
 def list_secret_values(client, resource_group_name, secret_name):
     secret_data = client.list(resource_group_name, secret_name)
     return secret_data
-=======
-    print(secret_data)
-    del secret_data.value
-    return secret_data
-
->>>>>>> f0973060
+
