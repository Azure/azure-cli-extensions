--- conflicted
+++ resolved
@@ -13,11 +13,6 @@
       ParameterSetName:
       - --display-name
       User-Agent:
-<<<<<<< HEAD
-      - python/3.10.9 (Windows-10-10.0.22621-SP0) AZURECLI/2.46.0
-    method: GET
-    uri: https://graph.microsoft.com/v1.0/applications?$filter=startswith%28displayName%2C%27app000003%27%29
-=======
       - python/3.10.10 (Linux-5.15.0-1034-azure-x86_64-with-glibc2.31) AZURECLI/2.46.0
         VSTS_7b238909-6802-4b65-b90d-184bca47f458_build_261_0
     method: GET
@@ -69,7 +64,6 @@
         VSTS_7b238909-6802-4b65-b90d-184bca47f458_build_261_0
     method: GET
     uri: https://graph.microsoft.com/v1.0/applications?$filter=appId%20eq%20%2730c2deaa-2ea2-4208-b51d-ebe81e1c9805%27
->>>>>>> c67f13a8
   response:
     body:
       string: '{"@odata.context":"https://graph.microsoft.com/v1.0/$metadata#applications","value":[]}'
@@ -81,19 +75,11 @@
       content-type:
       - application/json;odata.metadata=minimal;odata.streaming=true;IEEE754Compatible=false;charset=utf-8
       date:
-<<<<<<< HEAD
-      - Wed, 19 Apr 2023 08:16:58 GMT
-      odata-version:
-      - '4.0'
-      request-id:
-      - d1fedce6-12a2-408b-8f61-f2aeca4f59ea
-=======
       - Tue, 28 Mar 2023 23:57:41 GMT
       odata-version:
       - '4.0'
       request-id:
       - c605a536-d995-4ee1-b595-c9dd22bfc385
->>>>>>> c67f13a8
       strict-transport-security:
       - max-age=31536000
       transfer-encoding:
@@ -101,18 +87,14 @@
       vary:
       - Accept-Encoding
       x-ms-ags-diagnostic:
-<<<<<<< HEAD
-      - '{"ServerInfo":{"DataCenter":"Southeast Asia","Slice":"E","Ring":"5","ScaleUnit":"000","RoleInstance":"SI1PEPF0000E211"}}'
-=======
       - '{"ServerInfo":{"DataCenter":"East US","Slice":"E","Ring":"5","ScaleUnit":"003","RoleInstance":"BL6PEPF0000FAFB"}}'
->>>>>>> c67f13a8
       x-ms-resource-unit:
       - '2'
     status:
       code: 200
       message: OK
 - request:
-    body: '{"displayName": "app000003", "keyCredentials": []}'
+    body: '{"displayName": "cli-test-app"}'
     headers:
       Accept:
       - '*/*'
@@ -123,40 +105,12 @@
       Connection:
       - keep-alive
       Content-Length:
-      - '50'
+      - '31'
       Content-Type:
       - application/json
       ParameterSetName:
       - --display-name
       User-Agent:
-<<<<<<< HEAD
-      - python/3.10.9 (Windows-10-10.0.22621-SP0) AZURECLI/2.46.0
-    method: POST
-    uri: https://graph.microsoft.com/v1.0/applications
-  response:
-    body:
-      string: '{"@odata.context": "https://graph.microsoft.com/v1.0/$metadata#applications/$entity",
-        "id": "3e50372b-f9df-40ce-b909-1ddf5df4b0ce", "deletedDateTime": null, "appId":
-        "fc16e448-5bf2-4292-b45c-bdffea151cb1", "applicationTemplateId": null, "disabledByMicrosoftStatus":
-        null, "createdDateTime": "2023-04-19T08:16:59.2022005Z", "displayName": "app000003",
-        "description": null, "groupMembershipClaims": null, "identifierUris": [],
-        "isDeviceOnlyAuthSupported": null, "isFallbackPublicClient": null, "notes":
-        null, "publisherDomain": "AzureSDKTeam.onmicrosoft.com", "serviceManagementReference":
-        null, "signInAudience": "AzureADandPersonalMicrosoftAccount", "tags": [],
-        "tokenEncryptionKeyId": null, "samlMetadataUrl": null, "defaultRedirectUri":
-        null, "certification": null, "optionalClaims": null, "servicePrincipalLockConfiguration":
-        null, "requestSignatureVerification": null, "addIns": [], "api": {"acceptMappedClaims":
-        null, "knownClientApplications": [], "requestedAccessTokenVersion": 2, "oauth2PermissionScopes":
-        [], "preAuthorizedApplications": []}, "appRoles": [], "info": {"logoUrl":
-        null, "marketingUrl": null, "privacyStatementUrl": null, "supportUrl": null,
-        "termsOfServiceUrl": null}, "keyCredentials": [], "parentalControlSettings":
-        {"countriesBlockedForMinors": [], "legalAgeGroupRule": "Allow"}, "passwordCredentials":
-        [], "publicClient": {"redirectUris": []}, "requiredResourceAccess": [], "verifiedPublisher":
-        {"displayName": null, "verifiedPublisherId": null, "addedDateTime": null},
-        "web": {"homePageUrl": null, "logoutUrl": null, "redirectUris": [], "implicitGrantSettings":
-        {"enableAccessTokenIssuance": false, "enableIdTokenIssuance": false}, "redirectUriSettings":
-        []}, "spa": {"redirectUris": []}}'
-=======
       - python/3.10.10 (Linux-5.15.0-1034-azure-x86_64-with-glibc2.31) AZURECLI/2.46.0
         VSTS_7b238909-6802-4b65-b90d-184bca47f458_build_261_0
     method: PATCH
@@ -201,24 +155,10 @@
   response:
     body:
       string: '{"@odata.context":"https://graph.microsoft.com/v1.0/$metadata#applications/$entity","id":"30c2deaa-2ea2-4208-b51d-ebe81e1c9805","deletedDateTime":null,"appId":"bb58dfe8-db67-4d3c-bbe9-fc8ac96077a5","applicationTemplateId":null,"disabledByMicrosoftStatus":null,"createdDateTime":"2022-07-22T09:07:32Z","displayName":"cli-test-app","description":null,"groupMembershipClaims":null,"identifierUris":[],"isDeviceOnlyAuthSupported":null,"isFallbackPublicClient":null,"notes":null,"publisherDomain":"AzureSDKTeam.onmicrosoft.com","serviceManagementReference":null,"signInAudience":"AzureADandPersonalMicrosoftAccount","tags":[],"tokenEncryptionKeyId":null,"samlMetadataUrl":null,"defaultRedirectUri":null,"certification":null,"optionalClaims":null,"servicePrincipalLockConfiguration":null,"requestSignatureVerification":null,"addIns":[],"api":{"acceptMappedClaims":null,"knownClientApplications":[],"requestedAccessTokenVersion":2,"oauth2PermissionScopes":[],"preAuthorizedApplications":[]},"appRoles":[],"info":{"logoUrl":null,"marketingUrl":null,"privacyStatementUrl":null,"supportUrl":null,"termsOfServiceUrl":null},"keyCredentials":[],"parentalControlSettings":{"countriesBlockedForMinors":[],"legalAgeGroupRule":"Allow"},"passwordCredentials":[],"publicClient":{"redirectUris":[]},"requiredResourceAccess":[],"verifiedPublisher":{"displayName":null,"verifiedPublisherId":null,"addedDateTime":null},"web":{"homePageUrl":null,"logoutUrl":null,"redirectUris":[],"implicitGrantSettings":{"enableAccessTokenIssuance":false,"enableIdTokenIssuance":false},"redirectUriSettings":[]},"spa":{"redirectUris":[]}}'
->>>>>>> c67f13a8
-    headers:
-      cache-control:
-      - no-cache
-      content-length:
-<<<<<<< HEAD
-      - '1717'
-      content-type:
-      - application/json;odata.metadata=minimal;odata.streaming=true;IEEE754Compatible=false;charset=utf-8
-      date:
-      - Wed, 19 Apr 2023 08:17:00 GMT
-      location:
-      - https://graph.microsoft.com/v2/54826b22-38d6-4fb2-bad9-b7b93a3e9c5a/directoryObjects/3e50372b-f9df-40ce-b909-1ddf5df4b0ce/Microsoft.DirectoryServices.Application
-      odata-version:
-      - '4.0'
-      request-id:
-      - f91b9b8b-a5f5-478c-a4f3-74cad0b51643
-=======
+    headers:
+      cache-control:
+      - no-cache
+      content-length:
       - '1599'
       content-type:
       - application/json;odata.metadata=minimal;odata.streaming=true;IEEE754Compatible=false;charset=utf-8
@@ -228,7 +168,6 @@
       - '4.0'
       request-id:
       - ca6de8e7-3aea-40ee-a09e-cfeb16aa53be
->>>>>>> c67f13a8
       strict-transport-security:
       - max-age=31536000
       transfer-encoding:
@@ -236,16 +175,12 @@
       vary:
       - Accept-Encoding
       x-ms-ags-diagnostic:
-<<<<<<< HEAD
-      - '{"ServerInfo":{"DataCenter":"Southeast Asia","Slice":"E","Ring":"5","ScaleUnit":"000","RoleInstance":"SI1PEPF0000812E"}}'
-=======
       - '{"ServerInfo":{"DataCenter":"East US","Slice":"E","Ring":"5","ScaleUnit":"003","RoleInstance":"BL6PEPF0000F2EE"}}'
->>>>>>> c67f13a8
       x-ms-resource-unit:
       - '1'
     status:
-      code: 201
-      message: Created
+      code: 200
+      message: OK
 - request:
     body: null
     headers:
@@ -260,21 +195,13 @@
       ParameterSetName:
       - -n -g --aad-client-id --aad-tenant-id
       User-Agent:
-<<<<<<< HEAD
-      - AZURECLI/2.46.0 azsdk-python-azure-mgmt-resource/22.0.0 Python/3.10.9 (Windows-10-10.0.22621-SP0)
-=======
       - AZURECLI/2.46.0 azsdk-python-azure-mgmt-resource/22.0.0 Python/3.10.10 (Linux-5.15.0-1034-azure-x86_64-with-glibc2.31)
         VSTS_7b238909-6802-4b65-b90d-184bca47f458_build_261_0
->>>>>>> c67f13a8
     method: GET
     uri: https://management.azure.com/subscriptions/00000000-0000-0000-0000-000000000000/resourcegroups/cli_test_stack_hci_arc_setting000001?api-version=2022-09-01
   response:
     body:
-<<<<<<< HEAD
-      string: '{"id":"/subscriptions/00000000-0000-0000-0000-000000000000/resourceGroups/cli_test_stack_hci_arc_setting000001","name":"cli_test_stack_hci_arc_setting000001","type":"Microsoft.Resources/resourceGroups","location":"eastus","tags":{"product":"azurecli","cause":"automation","date":"2023-04-19T08:16:51Z"},"properties":{"provisioningState":"Succeeded"}}'
-=======
       string: '{"id":"/subscriptions/00000000-0000-0000-0000-000000000000/resourceGroups/cli_test_stack_hci_arc_setting000001","name":"cli_test_stack_hci_arc_setting000001","type":"Microsoft.Resources/resourceGroups","location":"eastus","tags":{"product":"azurecli","cause":"automation","date":"2023-03-28T23:57:42Z","StorageType":"Standard_LRS","type":"test"},"properties":{"provisioningState":"Succeeded"}}'
->>>>>>> c67f13a8
     headers:
       cache-control:
       - no-cache
@@ -283,26 +210,22 @@
       content-type:
       - application/json; charset=utf-8
       date:
-<<<<<<< HEAD
-      - Wed, 19 Apr 2023 08:17:01 GMT
-=======
       - Tue, 28 Mar 2023 23:57:42 GMT
->>>>>>> c67f13a8
-      expires:
-      - '-1'
-      pragma:
-      - no-cache
-      strict-transport-security:
-      - max-age=31536000; includeSubDomains
-      vary:
-      - Accept-Encoding
-      x-content-type-options:
-      - nosniff
-    status:
-      code: 200
-      message: OK
-- request:
-    body: '{"location": "eastus", "properties": {"aadClientId": "fc16e448-5bf2-4292-b45c-bdffea151cb1",
+      expires:
+      - '-1'
+      pragma:
+      - no-cache
+      strict-transport-security:
+      - max-age=31536000; includeSubDomains
+      vary:
+      - Accept-Encoding
+      x-content-type-options:
+      - nosniff
+    status:
+      code: 200
+      message: OK
+- request:
+    body: '{"location": "eastus", "properties": {"aadClientId": "bb58dfe8-db67-4d3c-bbe9-fc8ac96077a5",
       "aadTenantId": "54826b22-38d6-4fb2-bad9-b7b93a3e9c5a"}}'
     headers:
       Accept:
@@ -320,38 +243,17 @@
       ParameterSetName:
       - -n -g --aad-client-id --aad-tenant-id
       User-Agent:
-<<<<<<< HEAD
-      - AZURECLI/2.46.0 (AAZ) azsdk-python-core/1.24.0 Python/3.10.9 (Windows-10-10.0.22621-SP0)
-=======
-      - AZURECLI/2.46.0 azsdk-python-mgmt-azurestackhci/1.0.0b1 Python/3.10.10 (Linux-5.15.0-1034-azure-x86_64-with-glibc2.31)
-        VSTS_7b238909-6802-4b65-b90d-184bca47f458_build_261_0
->>>>>>> c67f13a8
+      - AZURECLI/2.46.0 azsdk-python-mgmt-azurestackhci/1.0.0b1 Python/3.10.10 (Linux-5.15.0-1034-azure-x86_64-with-glibc2.31)
+        VSTS_7b238909-6802-4b65-b90d-184bca47f458_build_261_0
     method: PUT
-    uri: https://management.azure.com/subscriptions/00000000-0000-0000-0000-000000000000/resourceGroups/cli_test_stack_hci_arc_setting000001/providers/Microsoft.AzureStackHCI/clusters/cluster000002?api-version=2023-03-01
-  response:
-    body:
-<<<<<<< HEAD
-      string: '{"id":"/subscriptions/00000000-0000-0000-0000-000000000000/resourceGroups/cli_test_stack_hci_arc_setting000001/providers/Microsoft.AzureStackHCI/clusters/cluster000002","name":"cluster000002","type":"microsoft.azurestackhci/clusters","location":"eastus","systemData":{"createdBy":"v-jingszhang@microsoft.com","createdByType":"User","createdAt":"2023-04-19T08:17:06.3809732Z","lastModifiedBy":"v-jingszhang@microsoft.com","lastModifiedByType":"User","lastModifiedAt":"2023-04-19T08:17:06.3809732Z"},"properties":{"provisioningState":"Succeeded","status":"NotYetRegistered","cloudId":"5663dc5b-2475-42c2-af56-95f4bf174fd7","aadClientId":"fc16e448-5bf2-4292-b45c-bdffea151cb1","aadTenantId":"54826b22-38d6-4fb2-bad9-b7b93a3e9c5a","softwareAssuranceProperties":{"softwareAssuranceStatus":"Disabled","softwareAssuranceIntent":"Disable"},"desiredProperties":{"windowsServerSubscription":"Disabled","diagnosticLevel":"Basic"},"trialDaysRemaining":60,"billingModel":"Trial","serviceEndpoint":"https://dp.stackhci.azure.com/eastus/","resourceProviderObjectId":"dce429e3-98f6-46ba-8959-be060dd15eec"}}'
-=======
+    uri: https://management.azure.com/subscriptions/00000000-0000-0000-0000-000000000000/resourceGroups/cli_test_stack_hci_arc_setting000001/providers/Microsoft.AzureStackHCI/clusters/cli-test-cluster?api-version=2022-05-01
+  response:
+    body:
       string: '{"id":"/subscriptions/00000000-0000-0000-0000-000000000000/resourceGroups/cli_test_stack_hci_arc_setting000001/providers/Microsoft.AzureStackHCI/clusters/cli-test-cluster","name":"cli-test-cluster","type":"microsoft.azurestackhci/clusters","location":"eastus","systemData":{"createdBy":"azureclilivetest@azuresdkteam.onmicrosoft.com","createdByType":"User","createdAt":"2023-03-28T23:57:43.3649295Z","lastModifiedBy":"azureclilivetest@azuresdkteam.onmicrosoft.com","lastModifiedByType":"User","lastModifiedAt":"2023-03-28T23:57:43.3649295Z"},"properties":{"provisioningState":"Succeeded","status":"NotYetRegistered","cloudId":"49f51b9c-6dd7-4719-a6d6-d49ca3876d2c","aadClientId":"bb58dfe8-db67-4d3c-bbe9-fc8ac96077a5","aadTenantId":"54826b22-38d6-4fb2-bad9-b7b93a3e9c5a","desiredProperties":{"windowsServerSubscription":"Disabled","diagnosticLevel":"Basic"},"trialDaysRemaining":60,"billingModel":"Trial","serviceEndpoint":"https://dp.stackhci.azure.com/eastus/"}}'
->>>>>>> c67f13a8
-    headers:
-      cache-control:
-      - no-cache
-      content-length:
-<<<<<<< HEAD
-      - '1091'
-      content-type:
-      - application/json; charset=utf-8
-      date:
-      - Wed, 19 Apr 2023 08:17:08 GMT
-      etag:
-      - '"9f0111ac-0000-0100-0000-643fa3820000"'
-      expires:
-      - '-1'
-      mise-correlation-id:
-      - 3144d4c5-523d-400a-ab4d-e18efe2ce6cb
-=======
+    headers:
+      cache-control:
+      - no-cache
+      content-length:
       - '964'
       content-type:
       - application/json; charset=utf-8
@@ -363,28 +265,20 @@
       - '-1'
       mise-correlation-id:
       - 8d1d52d8-e720-41c6-be31-5900f0e47e25
->>>>>>> c67f13a8
-      pragma:
-      - no-cache
-      strict-transport-security:
-      - max-age=31536000; includeSubDomains
-<<<<<<< HEAD
-=======
-      transfer-encoding:
-      - chunked
-      vary:
-      - Accept-Encoding
->>>>>>> c67f13a8
+      pragma:
+      - no-cache
+      strict-transport-security:
+      - max-age=31536000; includeSubDomains
+      transfer-encoding:
+      - chunked
+      vary:
+      - Accept-Encoding
       x-content-type-options:
       - nosniff
       x-ms-providerhub-traffic:
       - 'True'
       x-ms-ratelimit-remaining-subscription-writes:
-<<<<<<< HEAD
-      - '1199'
-=======
       - '1198'
->>>>>>> c67f13a8
     status:
       code: 200
       message: OK
@@ -406,38 +300,17 @@
       ParameterSetName:
       - -n -g --cluster-name
       User-Agent:
-<<<<<<< HEAD
-      - AZURECLI/2.46.0 (AAZ) azsdk-python-core/1.24.0 Python/3.10.9 (Windows-10-10.0.22621-SP0)
-=======
-      - AZURECLI/2.46.0 azsdk-python-mgmt-azurestackhci/1.0.0b1 Python/3.10.10 (Linux-5.15.0-1034-azure-x86_64-with-glibc2.31)
-        VSTS_7b238909-6802-4b65-b90d-184bca47f458_build_261_0
->>>>>>> c67f13a8
+      - AZURECLI/2.46.0 azsdk-python-mgmt-azurestackhci/1.0.0b1 Python/3.10.10 (Linux-5.15.0-1034-azure-x86_64-with-glibc2.31)
+        VSTS_7b238909-6802-4b65-b90d-184bca47f458_build_261_0
     method: PUT
-    uri: https://management.azure.com/subscriptions/00000000-0000-0000-0000-000000000000/resourceGroups/cli_test_stack_hci_arc_setting000001/providers/Microsoft.AzureStackHCI/clusters/cluster000002/arcSettings/default?api-version=2023-03-01
-  response:
-    body:
-<<<<<<< HEAD
-      string: '{"id":"/subscriptions/00000000-0000-0000-0000-000000000000/resourceGroups/cli_test_stack_hci_arc_setting000001/providers/Microsoft.AzureStackHCI/clusters/cluster000002/arcSettings/default","name":"default","type":"microsoft.azurestackhci/clusters/arcsettings","systemData":{"createdBy":"v-jingszhang@microsoft.com","createdByType":"User","createdAt":"2023-04-19T08:17:09.4030093Z","lastModifiedBy":"v-jingszhang@microsoft.com","lastModifiedByType":"User","lastModifiedAt":"2023-04-19T08:17:09.4030093Z"},"properties":{"connectivityProperties":{"enabled":false},"provisioningState":"Succeeded","arcInstanceResourceGroup":"cluster000002-5663dc5b-2475-42c2-af56-95f4bf174fd7-Arc-Infra-RG","aggregateState":"NotSpecified","defaultExtensions":[{"category":"ProductQualityAndSupport"}]}}'
-=======
+    uri: https://management.azure.com/subscriptions/00000000-0000-0000-0000-000000000000/resourceGroups/cli_test_stack_hci_arc_setting000001/providers/Microsoft.AzureStackHCI/clusters/cli-test-cluster/arcSettings/default?api-version=2022-05-01
+  response:
+    body:
       string: '{"id":"/subscriptions/00000000-0000-0000-0000-000000000000/resourceGroups/cli_test_stack_hci_arc_setting000001/providers/Microsoft.AzureStackHCI/clusters/cli-test-cluster/arcSettings/default","name":"default","type":"microsoft.azurestackhci/clusters/arcsettings","systemData":{"createdBy":"azureclilivetest@azuresdkteam.onmicrosoft.com","createdByType":"User","createdAt":"2023-03-28T23:57:45.138088Z","lastModifiedBy":"azureclilivetest@azuresdkteam.onmicrosoft.com","lastModifiedByType":"User","lastModifiedAt":"2023-03-28T23:57:45.138088Z"},"properties":{"connectivityProperties":{"enabled":false},"provisioningState":"Succeeded","arcInstanceResourceGroup":"cli-test-cluster-49f51b9c-6dd7-4719-a6d6-d49ca3876d2c-Arc-Infra-RG","aggregateState":"NotSpecified"}}'
->>>>>>> c67f13a8
-    headers:
-      cache-control:
-      - no-cache
-      content-length:
-<<<<<<< HEAD
-      - '781'
-      content-type:
-      - application/json; charset=utf-8
-      date:
-      - Wed, 19 Apr 2023 08:17:10 GMT
-      etag:
-      - '"7f0095ac-0000-0100-0000-643fa3860000"'
-      expires:
-      - '-1'
-      mise-correlation-id:
-      - 54c7eda0-0ef5-417a-b37d-4d5b01586996
-=======
+    headers:
+      cache-control:
+      - no-cache
+      content-length:
       - '761'
       content-type:
       - application/json; charset=utf-8
@@ -449,7 +322,6 @@
       - '-1'
       mise-correlation-id:
       - d5bffaaf-76a7-4a23-b974-1abcd0061482
->>>>>>> c67f13a8
       pragma:
       - no-cache
       strict-transport-security:
@@ -463,11 +335,7 @@
       x-ms-providerhub-traffic:
       - 'True'
       x-ms-ratelimit-remaining-subscription-writes:
-<<<<<<< HEAD
-      - '1199'
-=======
       - '1197'
->>>>>>> c67f13a8
     status:
       code: 200
       message: OK
@@ -487,24 +355,16 @@
       ParameterSetName:
       - -n --cluster-name -g
       User-Agent:
-<<<<<<< HEAD
-      - AZURECLI/2.46.0 (AAZ) azsdk-python-core/1.24.0 Python/3.10.9 (Windows-10-10.0.22621-SP0)
-=======
-      - AZURECLI/2.46.0 azsdk-python-mgmt-azurestackhci/1.0.0b1 Python/3.10.10 (Linux-5.15.0-1034-azure-x86_64-with-glibc2.31)
-        VSTS_7b238909-6802-4b65-b90d-184bca47f458_build_261_0
->>>>>>> c67f13a8
+      - AZURECLI/2.46.0 azsdk-python-mgmt-azurestackhci/1.0.0b1 Python/3.10.10 (Linux-5.15.0-1034-azure-x86_64-with-glibc2.31)
+        VSTS_7b238909-6802-4b65-b90d-184bca47f458_build_261_0
     method: POST
-    uri: https://management.azure.com/subscriptions/00000000-0000-0000-0000-000000000000/resourceGroups/cli_test_stack_hci_arc_setting000001/providers/Microsoft.AzureStackHCI/clusters/cluster000002/arcSettings/default/createArcIdentity?api-version=2023-03-01
+    uri: https://management.azure.com/subscriptions/00000000-0000-0000-0000-000000000000/resourceGroups/cli_test_stack_hci_arc_setting000001/providers/Microsoft.AzureStackHCI/clusters/cli-test-cluster/arcSettings/default/createArcIdentity?api-version=2022-05-01
   response:
     body:
       string: 'null'
     headers:
       azure-asyncoperation:
-<<<<<<< HEAD
-      - https://management.azure.com/providers/Microsoft.AzureStackHCI/locations/EASTUS/operationStatuses/09644d5c-2bf2-4490-853a-cf90e8ee99e4*351790D645F63C1887CD2A7B5FEEFAC71F67A0385AB0A796ACC8C2D19ED2AE0D?api-version=2023-03-01
-=======
       - https://management.azure.com/providers/Microsoft.AzureStackHCI/locations/EASTUS/operationStatuses/d3e20cdf-a117-48cb-8270-6fcb95197b8e*05C0F82356003CBD897CF17F68F5987885613177535EEF150A0E30BB16C5E47F?api-version=2022-05-01
->>>>>>> c67f13a8
       cache-control:
       - no-cache
       content-length:
@@ -512,15 +372,6 @@
       content-type:
       - application/json; charset=utf-8
       date:
-<<<<<<< HEAD
-      - Wed, 19 Apr 2023 08:17:11 GMT
-      expires:
-      - '-1'
-      location:
-      - https://management.azure.com/providers/Microsoft.AzureStackHCI/locations/EASTUS/operationStatuses/09644d5c-2bf2-4490-853a-cf90e8ee99e4*351790D645F63C1887CD2A7B5FEEFAC71F67A0385AB0A796ACC8C2D19ED2AE0D?api-version=2023-03-01
-      mise-correlation-id:
-      - 0f732d39-0f15-45a5-9788-e68a26772b3b
-=======
       - Tue, 28 Mar 2023 23:57:46 GMT
       expires:
       - '-1'
@@ -528,7 +379,6 @@
       - https://management.azure.com/providers/Microsoft.AzureStackHCI/locations/EASTUS/operationStatuses/d3e20cdf-a117-48cb-8270-6fcb95197b8e*05C0F82356003CBD897CF17F68F5987885613177535EEF150A0E30BB16C5E47F?api-version=2022-05-01
       mise-correlation-id:
       - 8a4b5c86-06d5-4c28-9a09-a4b6db6dcbf6
->>>>>>> c67f13a8
       pragma:
       - no-cache
       strict-transport-security:
@@ -556,14 +406,6 @@
       ParameterSetName:
       - -n --cluster-name -g
       User-Agent:
-<<<<<<< HEAD
-      - AZURECLI/2.46.0 (AAZ) azsdk-python-core/1.24.0 Python/3.10.9 (Windows-10-10.0.22621-SP0)
-    method: GET
-    uri: https://management.azure.com/providers/Microsoft.AzureStackHCI/locations/EASTUS/operationStatuses/09644d5c-2bf2-4490-853a-cf90e8ee99e4*351790D645F63C1887CD2A7B5FEEFAC71F67A0385AB0A796ACC8C2D19ED2AE0D?api-version=2023-03-01
-  response:
-    body:
-      string: '{"id":"/providers/Microsoft.AzureStackHCI/locations/EASTUS/operationStatuses/09644d5c-2bf2-4490-853a-cf90e8ee99e4*351790D645F63C1887CD2A7B5FEEFAC71F67A0385AB0A796ACC8C2D19ED2AE0D","name":"09644d5c-2bf2-4490-853a-cf90e8ee99e4*351790D645F63C1887CD2A7B5FEEFAC71F67A0385AB0A796ACC8C2D19ED2AE0D","resourceId":"/subscriptions/00000000-0000-0000-0000-000000000000/resourceGroups/cli_test_stack_hci_arc_setting000001/providers/Microsoft.AzureStackHCI/clusters/cluster000002/arcSettings/default","status":"Succeeded","startTime":"2023-04-19T08:17:12.079229Z","endTime":"2023-04-19T08:17:14.6290884Z","properties":null}'
-=======
       - AZURECLI/2.46.0 azsdk-python-mgmt-azurestackhci/1.0.0b1 Python/3.10.10 (Linux-5.15.0-1034-azure-x86_64-with-glibc2.31)
         VSTS_7b238909-6802-4b65-b90d-184bca47f458_build_261_0
     method: GET
@@ -571,24 +413,17 @@
   response:
     body:
       string: '{"id":"/providers/Microsoft.AzureStackHCI/locations/EASTUS/operationStatuses/d3e20cdf-a117-48cb-8270-6fcb95197b8e*05C0F82356003CBD897CF17F68F5987885613177535EEF150A0E30BB16C5E47F","name":"d3e20cdf-a117-48cb-8270-6fcb95197b8e*05C0F82356003CBD897CF17F68F5987885613177535EEF150A0E30BB16C5E47F","resourceId":"/subscriptions/00000000-0000-0000-0000-000000000000/resourceGroups/cli_test_stack_hci_arc_setting000001/providers/Microsoft.AzureStackHCI/clusters/cli-test-cluster/arcSettings/default","status":"Succeeded","startTime":"2023-03-28T23:57:46.6448279Z","endTime":"2023-03-28T23:57:51.9953914Z","properties":null}'
->>>>>>> c67f13a8
-    headers:
-      cache-control:
-      - no-cache
-      content-length:
-      - '609'
-      content-type:
-      - application/json; charset=utf-8
-      date:
-<<<<<<< HEAD
-      - Wed, 19 Apr 2023 08:17:42 GMT
-      etag:
-      - '"c200a95c-0000-0100-0000-643fa38a0000"'
-=======
+    headers:
+      cache-control:
+      - no-cache
+      content-length:
+      - '613'
+      content-type:
+      - application/json; charset=utf-8
+      date:
       - Tue, 28 Mar 2023 23:58:16 GMT
       etag:
       - '"5c025bd1-0000-0100-0000-64237eff0000"'
->>>>>>> c67f13a8
       expires:
       - '-1'
       pragma:
@@ -618,42 +453,26 @@
       ParameterSetName:
       - -g --cluster-name
       User-Agent:
-<<<<<<< HEAD
-      - AZURECLI/2.46.0 (AAZ) azsdk-python-core/1.24.0 Python/3.10.9 (Windows-10-10.0.22621-SP0)
-=======
-      - AZURECLI/2.46.0 azsdk-python-mgmt-azurestackhci/1.0.0b1 Python/3.10.10 (Linux-5.15.0-1034-azure-x86_64-with-glibc2.31)
-        VSTS_7b238909-6802-4b65-b90d-184bca47f458_build_261_0
->>>>>>> c67f13a8
+      - AZURECLI/2.46.0 azsdk-python-mgmt-azurestackhci/1.0.0b1 Python/3.10.10 (Linux-5.15.0-1034-azure-x86_64-with-glibc2.31)
+        VSTS_7b238909-6802-4b65-b90d-184bca47f458_build_261_0
     method: GET
-    uri: https://management.azure.com/subscriptions/00000000-0000-0000-0000-000000000000/resourceGroups/cli_test_stack_hci_arc_setting000001/providers/Microsoft.AzureStackHCI/clusters/cluster000002/arcSettings?api-version=2023-03-01
-  response:
-    body:
-<<<<<<< HEAD
-      string: '{"value":[{"id":"/subscriptions/00000000-0000-0000-0000-000000000000/resourceGroups/cli_test_stack_hci_arc_setting000001/providers/Microsoft.AzureStackHCI/clusters/cluster000002/arcSettings/default","name":"default","type":"microsoft.azurestackhci/clusters/arcsettings","properties":{"connectivityProperties":{"enabled":false},"provisioningState":"Succeeded","arcInstanceResourceGroup":"cluster000002-5663dc5b-2475-42c2-af56-95f4bf174fd7-Arc-Infra-RG","aggregateState":"NotSpecified","perNodeDetails":[],"arcApplicationTenantId":"54826b22-38d6-4fb2-bad9-b7b93a3e9c5a","arcApplicationClientId":"b1c02a4a-7bba-4a93-b55d-61b3dca33145","arcApplicationObjectId":"f46ffe2b-74ab-430b-90ba-a95bdb4f4809","arcServicePrincipalObjectId":"8c715602-4636-4cae-86da-1e2d9e01cd05","defaultExtensions":[{"category":"ProductQualityAndSupport"}]}}]}'
-=======
+    uri: https://management.azure.com/subscriptions/00000000-0000-0000-0000-000000000000/resourceGroups/cli_test_stack_hci_arc_setting000001/providers/Microsoft.AzureStackHCI/clusters/cli-test-cluster/arcSettings?api-version=2022-05-01
+  response:
+    body:
       string: '{"value":[{"id":"/subscriptions/00000000-0000-0000-0000-000000000000/resourceGroups/cli_test_stack_hci_arc_setting000001/providers/Microsoft.AzureStackHCI/clusters/cli-test-cluster/arcSettings/default","name":"default","type":"microsoft.azurestackhci/clusters/arcsettings","properties":{"connectivityProperties":{"enabled":false},"provisioningState":"Succeeded","arcInstanceResourceGroup":"cli-test-cluster-49f51b9c-6dd7-4719-a6d6-d49ca3876d2c-Arc-Infra-RG","aggregateState":"NotSpecified","perNodeDetails":[],"arcApplicationTenantId":"54826b22-38d6-4fb2-bad9-b7b93a3e9c5a","arcApplicationClientId":"5de1c714-684c-4ce3-9c93-8c398d72d767","arcApplicationObjectId":"a7f70e42-95f2-404d-8fd7-c78fe05efadc","arcServicePrincipalObjectId":"92f00b0c-78cc-4e9d-88ad-c6b4c8bb296f"}}]}'
->>>>>>> c67f13a8
-    headers:
-      cache-control:
-      - no-cache
-      content-length:
-      - '830'
-      content-type:
-      - application/json; charset=utf-8
-      date:
-<<<<<<< HEAD
-      - Wed, 19 Apr 2023 08:17:44 GMT
-      expires:
-      - '-1'
-      mise-correlation-id:
-      - 6de1e1c1-538f-48e7-a9e3-e46b3d1ae021
-=======
+    headers:
+      cache-control:
+      - no-cache
+      content-length:
+      - '774'
+      content-type:
+      - application/json; charset=utf-8
+      date:
       - Tue, 28 Mar 2023 23:58:17 GMT
       expires:
       - '-1'
       mise-correlation-id:
       - 42a8790c-0b24-4dbd-a961-ca156596e352
->>>>>>> c67f13a8
       pragma:
       - no-cache
       strict-transport-security:
@@ -683,38 +502,21 @@
       ParameterSetName:
       - -n -g --cluster-name
       User-Agent:
-<<<<<<< HEAD
-      - AZURECLI/2.46.0 (AAZ) azsdk-python-core/1.24.0 Python/3.10.9 (Windows-10-10.0.22621-SP0)
-=======
-      - AZURECLI/2.46.0 azsdk-python-mgmt-azurestackhci/1.0.0b1 Python/3.10.10 (Linux-5.15.0-1034-azure-x86_64-with-glibc2.31)
-        VSTS_7b238909-6802-4b65-b90d-184bca47f458_build_261_0
->>>>>>> c67f13a8
+      - AZURECLI/2.46.0 azsdk-python-mgmt-azurestackhci/1.0.0b1 Python/3.10.10 (Linux-5.15.0-1034-azure-x86_64-with-glibc2.31)
+        VSTS_7b238909-6802-4b65-b90d-184bca47f458_build_261_0
     method: GET
-    uri: https://management.azure.com/subscriptions/00000000-0000-0000-0000-000000000000/resourceGroups/cli_test_stack_hci_arc_setting000001/providers/Microsoft.AzureStackHCI/clusters/cluster000002/arcSettings/default?api-version=2023-03-01
-  response:
-    body:
-<<<<<<< HEAD
-      string: '{"id":"/subscriptions/00000000-0000-0000-0000-000000000000/resourceGroups/cli_test_stack_hci_arc_setting000001/providers/Microsoft.AzureStackHCI/clusters/cluster000002/arcSettings/default","name":"default","type":"microsoft.azurestackhci/clusters/arcsettings","properties":{"connectivityProperties":{"enabled":false},"provisioningState":"Succeeded","arcInstanceResourceGroup":"cluster000002-5663dc5b-2475-42c2-af56-95f4bf174fd7-Arc-Infra-RG","aggregateState":"NotSpecified","perNodeDetails":[],"arcApplicationTenantId":"54826b22-38d6-4fb2-bad9-b7b93a3e9c5a","arcApplicationClientId":"b1c02a4a-7bba-4a93-b55d-61b3dca33145","arcApplicationObjectId":"f46ffe2b-74ab-430b-90ba-a95bdb4f4809","arcServicePrincipalObjectId":"8c715602-4636-4cae-86da-1e2d9e01cd05","defaultExtensions":[{"category":"ProductQualityAndSupport"}]}}'
-=======
+    uri: https://management.azure.com/subscriptions/00000000-0000-0000-0000-000000000000/resourceGroups/cli_test_stack_hci_arc_setting000001/providers/Microsoft.AzureStackHCI/clusters/cli-test-cluster/arcSettings/default?api-version=2022-05-01
+  response:
+    body:
       string: '{"id":"/subscriptions/00000000-0000-0000-0000-000000000000/resourceGroups/cli_test_stack_hci_arc_setting000001/providers/Microsoft.AzureStackHCI/clusters/cli-test-cluster/arcSettings/default","name":"default","type":"microsoft.azurestackhci/clusters/arcsettings","properties":{"connectivityProperties":{"enabled":false},"provisioningState":"Succeeded","arcInstanceResourceGroup":"cli-test-cluster-49f51b9c-6dd7-4719-a6d6-d49ca3876d2c-Arc-Infra-RG","aggregateState":"NotSpecified","perNodeDetails":[],"arcApplicationTenantId":"54826b22-38d6-4fb2-bad9-b7b93a3e9c5a","arcApplicationClientId":"5de1c714-684c-4ce3-9c93-8c398d72d767","arcApplicationObjectId":"a7f70e42-95f2-404d-8fd7-c78fe05efadc","arcServicePrincipalObjectId":"92f00b0c-78cc-4e9d-88ad-c6b4c8bb296f"}}'
->>>>>>> c67f13a8
-    headers:
-      cache-control:
-      - no-cache
-      content-length:
-      - '818'
-      content-type:
-      - application/json; charset=utf-8
-      date:
-<<<<<<< HEAD
-      - Wed, 19 Apr 2023 08:17:46 GMT
-      etag:
-      - '"7f00d4ac-0000-0100-0000-643fa38a0000"'
-      expires:
-      - '-1'
-      mise-correlation-id:
-      - 156badf2-c2f8-46a3-8ceb-1f840599f0fd
-=======
+    headers:
+      cache-control:
+      - no-cache
+      content-length:
+      - '762'
+      content-type:
+      - application/json; charset=utf-8
+      date:
       - Tue, 28 Mar 2023 23:58:17 GMT
       etag:
       - '"2201c878-0000-0100-0000-64237eff0000"'
@@ -722,18 +524,14 @@
       - '-1'
       mise-correlation-id:
       - 5f0057ef-7580-4734-bfed-147e2275370c
->>>>>>> c67f13a8
-      pragma:
-      - no-cache
-      strict-transport-security:
-      - max-age=31536000; includeSubDomains
-<<<<<<< HEAD
-=======
-      transfer-encoding:
-      - chunked
-      vary:
-      - Accept-Encoding
->>>>>>> c67f13a8
+      pragma:
+      - no-cache
+      strict-transport-security:
+      - max-age=31536000; includeSubDomains
+      transfer-encoding:
+      - chunked
+      vary:
+      - Accept-Encoding
       x-content-type-options:
       - nosniff
       x-ms-providerhub-traffic:
@@ -757,42 +555,26 @@
       ParameterSetName:
       - -n --cluster-name -g
       User-Agent:
-<<<<<<< HEAD
-      - AZURECLI/2.46.0 (AAZ) azsdk-python-core/1.24.0 Python/3.10.9 (Windows-10-10.0.22621-SP0)
-=======
-      - AZURECLI/2.46.0 azsdk-python-mgmt-azurestackhci/1.0.0b1 Python/3.10.10 (Linux-5.15.0-1034-azure-x86_64-with-glibc2.31)
-        VSTS_7b238909-6802-4b65-b90d-184bca47f458_build_261_0
->>>>>>> c67f13a8
+      - AZURECLI/2.46.0 azsdk-python-mgmt-azurestackhci/1.0.0b1 Python/3.10.10 (Linux-5.15.0-1034-azure-x86_64-with-glibc2.31)
+        VSTS_7b238909-6802-4b65-b90d-184bca47f458_build_261_0
     method: POST
-    uri: https://management.azure.com/subscriptions/00000000-0000-0000-0000-000000000000/resourceGroups/cli_test_stack_hci_arc_setting000001/providers/Microsoft.AzureStackHCI/clusters/cluster000002/arcSettings/default/generatePassword?api-version=2023-03-01
-  response:
-    body:
-<<<<<<< HEAD
-      string: '{"secretText":"O0b8Q~xf35oSGeu5dXZcL5r5-4nyfB2NZfcn-bWg","startDateTime":"2023-04-19T08:17:48.5323509+00:00","endDateTime":"2025-04-19T08:17:48.532351+00:00","keyId":"a91fd113-f15b-483b-ad4e-750c1fb64e84"}'
-=======
+    uri: https://management.azure.com/subscriptions/00000000-0000-0000-0000-000000000000/resourceGroups/cli_test_stack_hci_arc_setting000001/providers/Microsoft.AzureStackHCI/clusters/cli-test-cluster/arcSettings/default/generatePassword?api-version=2022-05-01
+  response:
+    body:
       string: '{"secretText":"52v8Q~W2uRh~-td1TY-SXNJ~IRxihhmixlWb4c8_","startDateTime":"2023-03-28T23:58:18.9994276+00:00","endDateTime":"2025-03-28T23:58:18.9994277+00:00","keyId":"fced2f2c-d957-4d70-814e-2439a2ad9446"}'
->>>>>>> c67f13a8
-    headers:
-      cache-control:
-      - no-cache
-      content-length:
-      - '205'
-      content-type:
-      - application/json; charset=utf-8
-      date:
-<<<<<<< HEAD
-      - Wed, 19 Apr 2023 08:17:48 GMT
-      expires:
-      - '-1'
-      mise-correlation-id:
-      - 25079336-3a9c-40ef-ad7e-87953ef4ea71
-=======
+    headers:
+      cache-control:
+      - no-cache
+      content-length:
+      - '206'
+      content-type:
+      - application/json; charset=utf-8
+      date:
       - Tue, 28 Mar 2023 23:58:19 GMT
       expires:
       - '-1'
       mise-correlation-id:
       - e1cc619c-8e0e-4d5a-9b87-8f134b17156d
->>>>>>> c67f13a8
       pragma:
       - no-cache
       strict-transport-security:
@@ -814,7 +596,7 @@
     body: null
     headers:
       Accept:
-      - '*/*'
+      - application/json
       Accept-Encoding:
       - gzip, deflate
       CommandName:
@@ -826,24 +608,16 @@
       ParameterSetName:
       - -n -g --cluster-name --no-wait --yes
       User-Agent:
-<<<<<<< HEAD
-      - AZURECLI/2.46.0 (AAZ) azsdk-python-core/1.24.0 Python/3.10.9 (Windows-10-10.0.22621-SP0)
-=======
-      - AZURECLI/2.46.0 azsdk-python-mgmt-azurestackhci/1.0.0b1 Python/3.10.10 (Linux-5.15.0-1034-azure-x86_64-with-glibc2.31)
-        VSTS_7b238909-6802-4b65-b90d-184bca47f458_build_261_0
->>>>>>> c67f13a8
+      - AZURECLI/2.46.0 azsdk-python-mgmt-azurestackhci/1.0.0b1 Python/3.10.10 (Linux-5.15.0-1034-azure-x86_64-with-glibc2.31)
+        VSTS_7b238909-6802-4b65-b90d-184bca47f458_build_261_0
     method: DELETE
-    uri: https://management.azure.com/subscriptions/00000000-0000-0000-0000-000000000000/resourceGroups/cli_test_stack_hci_arc_setting000001/providers/Microsoft.AzureStackHCI/clusters/cluster000002/arcSettings/default?api-version=2023-03-01
+    uri: https://management.azure.com/subscriptions/00000000-0000-0000-0000-000000000000/resourceGroups/cli_test_stack_hci_arc_setting000001/providers/Microsoft.AzureStackHCI/clusters/cli-test-cluster/arcSettings/default?api-version=2022-05-01
   response:
     body:
       string: 'null'
     headers:
       azure-asyncoperation:
-<<<<<<< HEAD
-      - https://management.azure.com/providers/Microsoft.AzureStackHCI/locations/EASTUS/operationStatuses/33fd0df8-7c83-4db0-aaec-674b7cac7446*351790D645F63C1887CD2A7B5FEEFAC71F67A0385AB0A796ACC8C2D19ED2AE0D?api-version=2023-03-01
-=======
       - https://management.azure.com/providers/Microsoft.AzureStackHCI/locations/EASTUS/operationStatuses/0f1254dc-2848-489e-b313-da138e9564c8*05C0F82356003CBD897CF17F68F5987885613177535EEF150A0E30BB16C5E47F?api-version=2022-05-01
->>>>>>> c67f13a8
       cache-control:
       - no-cache
       content-length:
@@ -851,17 +625,6 @@
       content-type:
       - application/json; charset=utf-8
       date:
-<<<<<<< HEAD
-      - Wed, 19 Apr 2023 08:17:50 GMT
-      etag:
-      - '"7f000aaf-0000-0100-0000-643fa3ae0000"'
-      expires:
-      - '-1'
-      location:
-      - https://management.azure.com/providers/Microsoft.AzureStackHCI/locations/EASTUS/operationStatuses/33fd0df8-7c83-4db0-aaec-674b7cac7446*351790D645F63C1887CD2A7B5FEEFAC71F67A0385AB0A796ACC8C2D19ED2AE0D?api-version=2023-03-01
-      mise-correlation-id:
-      - 447279c1-dc36-482c-92e4-5ad64ac3ae15
-=======
       - Tue, 28 Mar 2023 23:58:19 GMT
       etag:
       - '"22016a7d-0000-0100-0000-64237f1b0000"'
@@ -871,7 +634,6 @@
       - https://management.azure.com/providers/Microsoft.AzureStackHCI/locations/EASTUS/operationStatuses/0f1254dc-2848-489e-b313-da138e9564c8*05C0F82356003CBD897CF17F68F5987885613177535EEF150A0E30BB16C5E47F?api-version=2022-05-01
       mise-correlation-id:
       - ef75fb9d-a219-43e0-b49e-1431c4b7c42e
->>>>>>> c67f13a8
       pragma:
       - no-cache
       strict-transport-security:
