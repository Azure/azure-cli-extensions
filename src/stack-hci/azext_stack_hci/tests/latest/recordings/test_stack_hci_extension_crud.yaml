interactions:
- request:
    body: null
    headers:
      Accept:
      - '*/*'
      Accept-Encoding:
      - gzip, deflate
      CommandName:
      - ad app create
      Connection:
      - keep-alive
      ParameterSetName:
      - --display-name
      User-Agent:
<<<<<<< HEAD
      - python/3.10.9 (Windows-10-10.0.22621-SP0) AZURECLI/2.46.0
    method: GET
    uri: https://graph.microsoft.com/v1.0/applications?$filter=startswith%28displayName%2C%27app000003%27%29
=======
      - python/3.10.10 (Linux-5.15.0-1034-azure-x86_64-with-glibc2.31) AZURECLI/2.46.0
        VSTS_7b238909-6802-4b65-b90d-184bca47f458_build_261_0
    method: GET
    uri: https://graph.microsoft.com/v1.0/applications?$filter=startswith%28displayName%2C%27cli-test-app%27%29
  response:
    body:
      string: '{"@odata.context":"https://graph.microsoft.com/v1.0/$metadata#applications","value":[{"id":"30c2deaa-2ea2-4208-b51d-ebe81e1c9805","deletedDateTime":null,"appId":"bb58dfe8-db67-4d3c-bbe9-fc8ac96077a5","applicationTemplateId":null,"disabledByMicrosoftStatus":null,"createdDateTime":"2022-07-22T09:07:32Z","displayName":"cli-test-app","description":null,"groupMembershipClaims":null,"identifierUris":[],"isDeviceOnlyAuthSupported":null,"isFallbackPublicClient":null,"notes":null,"publisherDomain":"AzureSDKTeam.onmicrosoft.com","serviceManagementReference":null,"signInAudience":"AzureADandPersonalMicrosoftAccount","tags":[],"tokenEncryptionKeyId":null,"samlMetadataUrl":null,"defaultRedirectUri":null,"certification":null,"optionalClaims":null,"servicePrincipalLockConfiguration":null,"requestSignatureVerification":null,"addIns":[],"api":{"acceptMappedClaims":null,"knownClientApplications":[],"requestedAccessTokenVersion":2,"oauth2PermissionScopes":[],"preAuthorizedApplications":[]},"appRoles":[],"info":{"logoUrl":null,"marketingUrl":null,"privacyStatementUrl":null,"supportUrl":null,"termsOfServiceUrl":null},"keyCredentials":[],"parentalControlSettings":{"countriesBlockedForMinors":[],"legalAgeGroupRule":"Allow"},"passwordCredentials":[],"publicClient":{"redirectUris":[]},"requiredResourceAccess":[],"verifiedPublisher":{"displayName":null,"verifiedPublisherId":null,"addedDateTime":null},"web":{"homePageUrl":null,"logoutUrl":null,"redirectUris":[],"implicitGrantSettings":{"enableAccessTokenIssuance":false,"enableIdTokenIssuance":false},"redirectUriSettings":[]},"spa":{"redirectUris":[]}}]}'
    headers:
      cache-control:
      - no-cache
      content-length:
      - '1603'
      content-type:
      - application/json;odata.metadata=minimal;odata.streaming=true;IEEE754Compatible=false;charset=utf-8
      date:
      - Wed, 29 Mar 2023 00:00:58 GMT
      odata-version:
      - '4.0'
      request-id:
      - 9e0f6bba-21c5-4bdb-a4ba-9112055a8653
      strict-transport-security:
      - max-age=31536000
      transfer-encoding:
      - chunked
      vary:
      - Accept-Encoding
      x-ms-ags-diagnostic:
      - '{"ServerInfo":{"DataCenter":"East US","Slice":"E","Ring":"5","ScaleUnit":"004","RoleInstance":"BL02EPF0000ACBC"}}'
      x-ms-resource-unit:
      - '2'
    status:
      code: 200
      message: OK
- request:
    body: null
    headers:
      Accept:
      - '*/*'
      Accept-Encoding:
      - gzip, deflate
      CommandName:
      - ad app create
      Connection:
      - keep-alive
      ParameterSetName:
      - --display-name
      User-Agent:
      - python/3.10.10 (Linux-5.15.0-1034-azure-x86_64-with-glibc2.31) AZURECLI/2.46.0
        VSTS_7b238909-6802-4b65-b90d-184bca47f458_build_261_0
    method: GET
    uri: https://graph.microsoft.com/v1.0/applications?$filter=appId%20eq%20%2730c2deaa-2ea2-4208-b51d-ebe81e1c9805%27
>>>>>>> c67f13a8
  response:
    body:
      string: '{"@odata.context":"https://graph.microsoft.com/v1.0/$metadata#applications","value":[]}'
    headers:
      cache-control:
      - no-cache
      content-length:
      - '87'
      content-type:
      - application/json;odata.metadata=minimal;odata.streaming=true;IEEE754Compatible=false;charset=utf-8
      date:
<<<<<<< HEAD
      - Thu, 20 Apr 2023 09:05:30 GMT
      odata-version:
      - '4.0'
      request-id:
      - f54cb534-0386-413d-ad9c-a663eee876a4
=======
      - Wed, 29 Mar 2023 00:00:58 GMT
      odata-version:
      - '4.0'
      request-id:
      - 6cd6b551-aa95-4e6d-80d9-17e23d16de1b
>>>>>>> c67f13a8
      strict-transport-security:
      - max-age=31536000
      transfer-encoding:
      - chunked
      vary:
      - Accept-Encoding
      x-ms-ags-diagnostic:
<<<<<<< HEAD
      - '{"ServerInfo":{"DataCenter":"Southeast Asia","Slice":"E","Ring":"5","ScaleUnit":"000","RoleInstance":"SI1PEPF0000E211"}}'
=======
      - '{"ServerInfo":{"DataCenter":"East US","Slice":"E","Ring":"5","ScaleUnit":"003","RoleInstance":"BL6PEPF0000FD77"}}'
>>>>>>> c67f13a8
      x-ms-resource-unit:
      - '2'
    status:
      code: 200
      message: OK
- request:
    body: '{"displayName": "app000003", "keyCredentials": []}'
    headers:
      Accept:
      - '*/*'
      Accept-Encoding:
      - gzip, deflate
      CommandName:
      - ad app create
      Connection:
      - keep-alive
      Content-Length:
      - '50'
      Content-Type:
      - application/json
      ParameterSetName:
      - --display-name
      User-Agent:
<<<<<<< HEAD
      - python/3.10.9 (Windows-10-10.0.22621-SP0) AZURECLI/2.46.0
    method: POST
    uri: https://graph.microsoft.com/v1.0/applications
  response:
    body:
      string: '{"@odata.context": "https://graph.microsoft.com/v1.0/$metadata#applications/$entity",
        "id": "95450e0e-966a-4505-ac1e-7a4c91b2e2e5", "deletedDateTime": null, "appId":
        "f04cfc33-227f-4eb5-af57-270825d18e01", "applicationTemplateId": null, "disabledByMicrosoftStatus":
        null, "createdDateTime": "2023-04-20T09:05:32.1439646Z", "displayName": "app000003",
        "description": null, "groupMembershipClaims": null, "identifierUris": [],
        "isDeviceOnlyAuthSupported": null, "isFallbackPublicClient": null, "notes":
        null, "publisherDomain": "AzureSDKTeam.onmicrosoft.com", "serviceManagementReference":
        null, "signInAudience": "AzureADandPersonalMicrosoftAccount", "tags": [],
        "tokenEncryptionKeyId": null, "samlMetadataUrl": null, "defaultRedirectUri":
        null, "certification": null, "optionalClaims": null, "servicePrincipalLockConfiguration":
        null, "requestSignatureVerification": null, "addIns": [], "api": {"acceptMappedClaims":
        null, "knownClientApplications": [], "requestedAccessTokenVersion": 2, "oauth2PermissionScopes":
        [], "preAuthorizedApplications": []}, "appRoles": [], "info": {"logoUrl":
        null, "marketingUrl": null, "privacyStatementUrl": null, "supportUrl": null,
        "termsOfServiceUrl": null}, "keyCredentials": [], "parentalControlSettings":
        {"countriesBlockedForMinors": [], "legalAgeGroupRule": "Allow"}, "passwordCredentials":
        [], "publicClient": {"redirectUris": []}, "requiredResourceAccess": [], "verifiedPublisher":
        {"displayName": null, "verifiedPublisherId": null, "addedDateTime": null},
        "web": {"homePageUrl": null, "logoutUrl": null, "redirectUris": [], "implicitGrantSettings":
        {"enableAccessTokenIssuance": false, "enableIdTokenIssuance": false}, "redirectUriSettings":
        []}, "spa": {"redirectUris": []}}'
=======
      - python/3.10.10 (Linux-5.15.0-1034-azure-x86_64-with-glibc2.31) AZURECLI/2.46.0
        VSTS_7b238909-6802-4b65-b90d-184bca47f458_build_261_0
    method: PATCH
    uri: https://graph.microsoft.com/v1.0/applications/30c2deaa-2ea2-4208-b51d-ebe81e1c9805
  response:
    body:
      string: ''
    headers:
      cache-control:
      - no-cache
      date:
      - Wed, 29 Mar 2023 00:00:57 GMT
      request-id:
      - abe1ff33-1daf-4bed-8015-a99c3e15bb58
      strict-transport-security:
      - max-age=31536000
      x-ms-ags-diagnostic:
      - '{"ServerInfo":{"DataCenter":"East US","Slice":"E","Ring":"5","ScaleUnit":"003","RoleInstance":"BL6PEPF0000FAFB"}}'
      x-ms-resource-unit:
      - '1'
    status:
      code: 204
      message: No Content
- request:
    body: null
    headers:
      Accept:
      - '*/*'
      Accept-Encoding:
      - gzip, deflate
      CommandName:
      - ad app create
      Connection:
      - keep-alive
      ParameterSetName:
      - --display-name
      User-Agent:
      - python/3.10.10 (Linux-5.15.0-1034-azure-x86_64-with-glibc2.31) AZURECLI/2.46.0
        VSTS_7b238909-6802-4b65-b90d-184bca47f458_build_261_0
    method: GET
    uri: https://graph.microsoft.com/v1.0/applications/30c2deaa-2ea2-4208-b51d-ebe81e1c9805
  response:
    body:
      string: '{"@odata.context":"https://graph.microsoft.com/v1.0/$metadata#applications/$entity","id":"30c2deaa-2ea2-4208-b51d-ebe81e1c9805","deletedDateTime":null,"appId":"bb58dfe8-db67-4d3c-bbe9-fc8ac96077a5","applicationTemplateId":null,"disabledByMicrosoftStatus":null,"createdDateTime":"2022-07-22T09:07:32Z","displayName":"cli-test-app","description":null,"groupMembershipClaims":null,"identifierUris":[],"isDeviceOnlyAuthSupported":null,"isFallbackPublicClient":null,"notes":null,"publisherDomain":"AzureSDKTeam.onmicrosoft.com","serviceManagementReference":null,"signInAudience":"AzureADandPersonalMicrosoftAccount","tags":[],"tokenEncryptionKeyId":null,"samlMetadataUrl":null,"defaultRedirectUri":null,"certification":null,"optionalClaims":null,"servicePrincipalLockConfiguration":null,"requestSignatureVerification":null,"addIns":[],"api":{"acceptMappedClaims":null,"knownClientApplications":[],"requestedAccessTokenVersion":2,"oauth2PermissionScopes":[],"preAuthorizedApplications":[]},"appRoles":[],"info":{"logoUrl":null,"marketingUrl":null,"privacyStatementUrl":null,"supportUrl":null,"termsOfServiceUrl":null},"keyCredentials":[],"parentalControlSettings":{"countriesBlockedForMinors":[],"legalAgeGroupRule":"Allow"},"passwordCredentials":[],"publicClient":{"redirectUris":[]},"requiredResourceAccess":[],"verifiedPublisher":{"displayName":null,"verifiedPublisherId":null,"addedDateTime":null},"web":{"homePageUrl":null,"logoutUrl":null,"redirectUris":[],"implicitGrantSettings":{"enableAccessTokenIssuance":false,"enableIdTokenIssuance":false},"redirectUriSettings":[]},"spa":{"redirectUris":[]}}'
>>>>>>> c67f13a8
    headers:
      cache-control:
      - no-cache
      content-length:
<<<<<<< HEAD
      - '1717'
      content-type:
      - application/json;odata.metadata=minimal;odata.streaming=true;IEEE754Compatible=false;charset=utf-8
      date:
      - Thu, 20 Apr 2023 09:05:33 GMT
      location:
      - https://graph.microsoft.com/v2/54826b22-38d6-4fb2-bad9-b7b93a3e9c5a/directoryObjects/95450e0e-966a-4505-ac1e-7a4c91b2e2e5/Microsoft.DirectoryServices.Application
      odata-version:
      - '4.0'
      request-id:
      - 22735c10-6590-48da-a15a-5773fac452f6
=======
      - '1599'
      content-type:
      - application/json;odata.metadata=minimal;odata.streaming=true;IEEE754Compatible=false;charset=utf-8
      date:
      - Wed, 29 Mar 2023 00:00:58 GMT
      odata-version:
      - '4.0'
      request-id:
      - 3e7c17c8-5461-4d89-a572-2d1f11436b00
>>>>>>> c67f13a8
      strict-transport-security:
      - max-age=31536000
      transfer-encoding:
      - chunked
      vary:
      - Accept-Encoding
      x-ms-ags-diagnostic:
<<<<<<< HEAD
      - '{"ServerInfo":{"DataCenter":"Southeast Asia","Slice":"E","Ring":"5","ScaleUnit":"000","RoleInstance":"SI1PEPF00001A2F"}}'
=======
      - '{"ServerInfo":{"DataCenter":"East US","Slice":"E","Ring":"5","ScaleUnit":"003","RoleInstance":"BL6PEPF0000F2F3"}}'
>>>>>>> c67f13a8
      x-ms-resource-unit:
      - '1'
    status:
      code: 201
      message: Created
- request:
    body: null
    headers:
      Accept:
      - application/json
      Accept-Encoding:
      - gzip, deflate
      CommandName:
      - stack-hci cluster create
      Connection:
      - keep-alive
      ParameterSetName:
      - -n -g --aad-client-id --aad-tenant-id
      User-Agent:
<<<<<<< HEAD
      - AZURECLI/2.46.0 azsdk-python-azure-mgmt-resource/22.0.0 Python/3.10.9 (Windows-10-10.0.22621-SP0)
=======
      - AZURECLI/2.46.0 azsdk-python-azure-mgmt-resource/22.0.0 Python/3.10.10 (Linux-5.15.0-1034-azure-x86_64-with-glibc2.31)
        VSTS_7b238909-6802-4b65-b90d-184bca47f458_build_261_0
>>>>>>> c67f13a8
    method: GET
    uri: https://management.azure.com/subscriptions/00000000-0000-0000-0000-000000000000/resourcegroups/cli_test_stack_hci_extension000001?api-version=2022-09-01
  response:
    body:
<<<<<<< HEAD
      string: '{"id":"/subscriptions/00000000-0000-0000-0000-000000000000/resourceGroups/cli_test_stack_hci_extension000001","name":"cli_test_stack_hci_extension000001","type":"Microsoft.Resources/resourceGroups","location":"eastus","tags":{"product":"azurecli","cause":"automation","date":"2023-04-20T09:05:25Z"},"properties":{"provisioningState":"Succeeded"}}'
=======
      string: '{"id":"/subscriptions/00000000-0000-0000-0000-000000000000/resourceGroups/cli_test_stack_hci_extension000001","name":"cli_test_stack_hci_extension000001","type":"Microsoft.Resources/resourceGroups","location":"eastus","tags":{"product":"azurecli","cause":"automation","date":"2023-03-29T00:00:58Z","StorageType":"Standard_LRS","type":"test"},"properties":{"provisioningState":"Succeeded"}}'
>>>>>>> c67f13a8
    headers:
      cache-control:
      - no-cache
      content-length:
      - '389'
      content-type:
      - application/json; charset=utf-8
      date:
<<<<<<< HEAD
      - Thu, 20 Apr 2023 09:05:34 GMT
=======
      - Wed, 29 Mar 2023 00:00:57 GMT
>>>>>>> c67f13a8
      expires:
      - '-1'
      pragma:
      - no-cache
      strict-transport-security:
      - max-age=31536000; includeSubDomains
      vary:
      - Accept-Encoding
      x-content-type-options:
      - nosniff
    status:
      code: 200
      message: OK
- request:
    body: '{"location": "eastus", "properties": {"aadClientId": "f04cfc33-227f-4eb5-af57-270825d18e01",
      "aadTenantId": "54826b22-38d6-4fb2-bad9-b7b93a3e9c5a"}}'
    headers:
      Accept:
      - application/json
      Accept-Encoding:
      - gzip, deflate
      CommandName:
      - stack-hci cluster create
      Connection:
      - keep-alive
      Content-Length:
      - '148'
      Content-Type:
      - application/json
      ParameterSetName:
      - -n -g --aad-client-id --aad-tenant-id
      User-Agent:
<<<<<<< HEAD
      - AZURECLI/2.46.0 (AAZ) azsdk-python-core/1.24.0 Python/3.10.9 (Windows-10-10.0.22621-SP0)
=======
      - AZURECLI/2.46.0 azsdk-python-mgmt-azurestackhci/1.0.0b1 Python/3.10.10 (Linux-5.15.0-1034-azure-x86_64-with-glibc2.31)
        VSTS_7b238909-6802-4b65-b90d-184bca47f458_build_261_0
>>>>>>> c67f13a8
    method: PUT
    uri: https://management.azure.com/subscriptions/00000000-0000-0000-0000-000000000000/resourceGroups/cli_test_stack_hci_extension000001/providers/Microsoft.AzureStackHCI/clusters/cluster000002?api-version=2023-03-01
  response:
    body:
<<<<<<< HEAD
      string: '{"id":"/subscriptions/00000000-0000-0000-0000-000000000000/resourceGroups/cli_test_stack_hci_extension000001/providers/Microsoft.AzureStackHCI/clusters/cluster000002","name":"cluster000002","type":"microsoft.azurestackhci/clusters","location":"eastus","systemData":{"createdBy":"v-jingszhang@microsoft.com","createdByType":"User","createdAt":"2023-04-20T09:05:38.7302766Z","lastModifiedBy":"v-jingszhang@microsoft.com","lastModifiedByType":"User","lastModifiedAt":"2023-04-20T09:05:38.7302766Z"},"properties":{"provisioningState":"Succeeded","status":"NotYetRegistered","cloudId":"0b82e775-2e8f-4ad3-bcaf-40b169db15a9","aadClientId":"f04cfc33-227f-4eb5-af57-270825d18e01","aadTenantId":"54826b22-38d6-4fb2-bad9-b7b93a3e9c5a","softwareAssuranceProperties":{"softwareAssuranceStatus":"Disabled","softwareAssuranceIntent":"Disable"},"desiredProperties":{"windowsServerSubscription":"Disabled","diagnosticLevel":"Basic"},"trialDaysRemaining":60,"billingModel":"Trial","serviceEndpoint":"https://dp.stackhci.azure.com/eastus/","resourceProviderObjectId":"dce429e3-98f6-46ba-8959-be060dd15eec"}}'
=======
      string: '{"id":"/subscriptions/00000000-0000-0000-0000-000000000000/resourceGroups/cli_test_stack_hci_extension000001/providers/Microsoft.AzureStackHCI/clusters/cli-test-cluster","name":"cli-test-cluster","type":"microsoft.azurestackhci/clusters","location":"eastus","systemData":{"createdBy":"azureclilivetest@azuresdkteam.onmicrosoft.com","createdByType":"User","createdAt":"2023-03-29T00:00:59.3208571Z","lastModifiedBy":"azureclilivetest@azuresdkteam.onmicrosoft.com","lastModifiedByType":"User","lastModifiedAt":"2023-03-29T00:00:59.3208571Z"},"properties":{"provisioningState":"Succeeded","status":"NotYetRegistered","cloudId":"10a134c9-fa87-4029-bf2c-2496d21e78aa","aadClientId":"bb58dfe8-db67-4d3c-bbe9-fc8ac96077a5","aadTenantId":"54826b22-38d6-4fb2-bad9-b7b93a3e9c5a","desiredProperties":{"windowsServerSubscription":"Disabled","diagnosticLevel":"Basic"},"trialDaysRemaining":60,"billingModel":"Trial","serviceEndpoint":"https://dp.stackhci.azure.com/eastus/"}}'
>>>>>>> c67f13a8
    headers:
      cache-control:
      - no-cache
      content-length:
<<<<<<< HEAD
      - '1089'
      content-type:
      - application/json; charset=utf-8
      date:
      - Thu, 20 Apr 2023 09:05:40 GMT
      etag:
      - '"fa01fc16-0000-0100-0000-644100630000"'
      expires:
      - '-1'
      mise-correlation-id:
      - d8525869-14f1-4f2c-b51c-3fc00b645125
=======
      - '962'
      content-type:
      - application/json; charset=utf-8
      date:
      - Wed, 29 Mar 2023 00:00:59 GMT
      etag:
      - '"e501a970-0000-0100-0000-64237fbb0000"'
      expires:
      - '-1'
      mise-correlation-id:
      - 8f4b428f-c1b8-4729-bfd7-8b486176be64
>>>>>>> c67f13a8
      pragma:
      - no-cache
      strict-transport-security:
      - max-age=31536000; includeSubDomains
      transfer-encoding:
      - chunked
      vary:
      - Accept-Encoding
      x-content-type-options:
      - nosniff
      x-ms-providerhub-traffic:
      - 'True'
      x-ms-ratelimit-remaining-subscription-writes:
<<<<<<< HEAD
      - '1199'
=======
      - '1198'
>>>>>>> c67f13a8
    status:
      code: 200
      message: OK
- request:
    body: '{}'
    headers:
      Accept:
      - application/json
      Accept-Encoding:
      - gzip, deflate
      CommandName:
      - stack-hci arc-setting create
      Connection:
      - keep-alive
      Content-Length:
      - '2'
      Content-Type:
      - application/json
      ParameterSetName:
      - -n -g --cluster-name
      User-Agent:
<<<<<<< HEAD
      - AZURECLI/2.46.0 (AAZ) azsdk-python-core/1.24.0 Python/3.10.9 (Windows-10-10.0.22621-SP0)
=======
      - AZURECLI/2.46.0 azsdk-python-mgmt-azurestackhci/1.0.0b1 Python/3.10.10 (Linux-5.15.0-1034-azure-x86_64-with-glibc2.31)
        VSTS_7b238909-6802-4b65-b90d-184bca47f458_build_261_0
>>>>>>> c67f13a8
    method: PUT
    uri: https://management.azure.com/subscriptions/00000000-0000-0000-0000-000000000000/resourceGroups/cli_test_stack_hci_extension000001/providers/Microsoft.AzureStackHCI/clusters/cluster000002/arcSettings/default?api-version=2023-03-01
  response:
    body:
<<<<<<< HEAD
      string: '{"id":"/subscriptions/00000000-0000-0000-0000-000000000000/resourceGroups/cli_test_stack_hci_extension000001/providers/Microsoft.AzureStackHCI/clusters/cluster000002/arcSettings/default","name":"default","type":"microsoft.azurestackhci/clusters/arcsettings","systemData":{"createdBy":"v-jingszhang@microsoft.com","createdByType":"User","createdAt":"2023-04-20T09:05:41.4689065Z","lastModifiedBy":"v-jingszhang@microsoft.com","lastModifiedByType":"User","lastModifiedAt":"2023-04-20T09:05:41.4689065Z"},"properties":{"connectivityProperties":{"enabled":false},"provisioningState":"Succeeded","arcInstanceResourceGroup":"cluster000002-0b82e775-2e8f-4ad3-bcaf-40b169db15a9-Arc-Infra-RG","aggregateState":"NotSpecified","defaultExtensions":[{"category":"ProductQualityAndSupport"}]}}'
=======
      string: '{"id":"/subscriptions/00000000-0000-0000-0000-000000000000/resourceGroups/cli_test_stack_hci_extension000001/providers/Microsoft.AzureStackHCI/clusters/cli-test-cluster/arcSettings/default","name":"default","type":"microsoft.azurestackhci/clusters/arcsettings","systemData":{"createdBy":"azureclilivetest@azuresdkteam.onmicrosoft.com","createdByType":"User","createdAt":"2023-03-29T00:01:00.2154754Z","lastModifiedBy":"azureclilivetest@azuresdkteam.onmicrosoft.com","lastModifiedByType":"User","lastModifiedAt":"2023-03-29T00:01:00.2154754Z"},"properties":{"connectivityProperties":{"enabled":false},"provisioningState":"Succeeded","arcInstanceResourceGroup":"cli-test-cluster-10a134c9-fa87-4029-bf2c-2496d21e78aa-Arc-Infra-RG","aggregateState":"NotSpecified"}}'
>>>>>>> c67f13a8
    headers:
      cache-control:
      - no-cache
      content-length:
<<<<<<< HEAD
      - '779'
      content-type:
      - application/json; charset=utf-8
      date:
      - Thu, 20 Apr 2023 09:05:42 GMT
      etag:
      - '"9a006f17-0000-0100-0000-644100660000"'
      expires:
      - '-1'
      mise-correlation-id:
      - 215aca8c-535a-4557-bcf8-e7c38953ce94
=======
      - '761'
      content-type:
      - application/json; charset=utf-8
      date:
      - Wed, 29 Mar 2023 00:01:00 GMT
      etag:
      - '"2201139d-0000-0100-0000-64237fbc0000"'
      expires:
      - '-1'
      mise-correlation-id:
      - c1056c1f-9c77-4bec-9e7d-d46d13d94d7e
>>>>>>> c67f13a8
      pragma:
      - no-cache
      strict-transport-security:
      - max-age=31536000; includeSubDomains
      transfer-encoding:
      - chunked
      vary:
      - Accept-Encoding
      x-content-type-options:
      - nosniff
      x-ms-providerhub-traffic:
      - 'True'
      x-ms-ratelimit-remaining-subscription-writes:
      - '1199'
    status:
      code: 200
      message: OK
- request:
    body: '{"properties": {"extensionParameters": {"protectedSettings": {"workspaceKey":
      "xx"}, "publisher": "Microsoft.Compute", "settings": {"workspaceId": "xx"},
      "type": "MicrosoftMonitoringAgent", "typeHandlerVersion": "1.10"}}}'
    headers:
      Accept:
      - application/json
      Accept-Encoding:
      - gzip, deflate
      CommandName:
      - stack-hci extension create
      Connection:
      - keep-alive
      Content-Length:
      - '221'
      Content-Type:
      - application/json
      ParameterSetName:
      - -n -g --cluster-name --arc-setting-name --settings --protected-settings --publisher
        --type --type-handler-version
      User-Agent:
<<<<<<< HEAD
      - AZURECLI/2.46.0 (AAZ) azsdk-python-core/1.24.0 Python/3.10.9 (Windows-10-10.0.22621-SP0)
=======
      - AZURECLI/2.46.0 azsdk-python-mgmt-azurestackhci/1.0.0b1 Python/3.10.10 (Linux-5.15.0-1034-azure-x86_64-with-glibc2.31)
        VSTS_7b238909-6802-4b65-b90d-184bca47f458_build_261_0
>>>>>>> c67f13a8
    method: PUT
    uri: https://management.azure.com/subscriptions/00000000-0000-0000-0000-000000000000/resourceGroups/cli_test_stack_hci_extension000001/providers/Microsoft.AzureStackHCI/clusters/cluster000002/arcSettings/default/extensions/MicrosoftMonitoringAgent?api-version=2023-03-01
  response:
    body:
<<<<<<< HEAD
      string: '{"id":"/subscriptions/00000000-0000-0000-0000-000000000000/resourceGroups/cli_test_stack_hci_extension000001/providers/Microsoft.AzureStackHCI/clusters/cluster000002/arcSettings/default/extensions/MicrosoftMonitoringAgent","name":"MicrosoftMonitoringAgent","type":"microsoft.azurestackhci/clusters/arcsettings/extensions","systemData":{"createdBy":"v-jingszhang@microsoft.com","createdByType":"User","createdAt":"2023-04-20T09:05:43.5286209Z","lastModifiedBy":"v-jingszhang@microsoft.com","lastModifiedByType":"User","lastModifiedAt":"2023-04-20T09:05:43.5286209Z"},"properties":{"provisioningState":"Succeeded","aggregateState":"NotSpecified","extensionParameters":{"type":"MicrosoftMonitoringAgent","publisher":"Microsoft.Compute","autoUpgradeMinorVersion":false,"enableAutomaticUpgrade":true,"settings":{"workspaceId":"xx"}},"managedBy":"User"}}'
=======
      string: '{"id":"/subscriptions/00000000-0000-0000-0000-000000000000/resourceGroups/cli_test_stack_hci_extension000001/providers/Microsoft.AzureStackHCI/clusters/cli-test-cluster/arcSettings/default/extensions/MicrosoftMonitoringAgent","name":"MicrosoftMonitoringAgent","type":"microsoft.azurestackhci/clusters/arcsettings/extensions","systemData":{"createdBy":"azureclilivetest@azuresdkteam.onmicrosoft.com","createdByType":"User","createdAt":"2023-03-29T00:01:01.0037643Z","lastModifiedBy":"azureclilivetest@azuresdkteam.onmicrosoft.com","lastModifiedByType":"User","lastModifiedAt":"2023-03-29T00:01:01.0037643Z"},"properties":{"provisioningState":"Succeeded","aggregateState":"NotSpecified","extensionParameters":{"type":"MicrosoftMonitoringAgent","publisher":"Microsoft.Compute","autoUpgradeMinorVersion":false,"settings":{"workspaceId":"xx"}}}}'
>>>>>>> c67f13a8
    headers:
      cache-control:
      - no-cache
      content-length:
<<<<<<< HEAD
      - '848'
      content-type:
      - application/json; charset=utf-8
      date:
      - Thu, 20 Apr 2023 09:05:43 GMT
      etag:
      - '"1500f1c3-0000-0100-0000-644100680000"'
      expires:
      - '-1'
      mise-correlation-id:
      - da20309f-8262-4832-9f00-8c79cabf13f1
=======
      - '840'
      content-type:
      - application/json; charset=utf-8
      date:
      - Wed, 29 Mar 2023 00:01:00 GMT
      etag:
      - '"db003cb6-0000-0100-0000-64237fbd0000"'
      expires:
      - '-1'
      mise-correlation-id:
      - d99ff9bf-dae7-4f74-9912-58446060f757
>>>>>>> c67f13a8
      pragma:
      - no-cache
      strict-transport-security:
      - max-age=31536000; includeSubDomains
      transfer-encoding:
      - chunked
      vary:
      - Accept-Encoding
      x-content-type-options:
      - nosniff
      x-ms-providerhub-traffic:
      - 'True'
      x-ms-ratelimit-remaining-subscription-writes:
      - '1199'
    status:
      code: 200
      message: OK
- request:
    body: null
    headers:
      Accept:
      - application/json
      Accept-Encoding:
      - gzip, deflate
      CommandName:
      - stack-hci extension list
      Connection:
      - keep-alive
      ParameterSetName:
      - -g --cluster-name --arc-setting-name
      User-Agent:
<<<<<<< HEAD
      - AZURECLI/2.46.0 (AAZ) azsdk-python-core/1.24.0 Python/3.10.9 (Windows-10-10.0.22621-SP0)
=======
      - AZURECLI/2.46.0 azsdk-python-mgmt-azurestackhci/1.0.0b1 Python/3.10.10 (Linux-5.15.0-1034-azure-x86_64-with-glibc2.31)
        VSTS_7b238909-6802-4b65-b90d-184bca47f458_build_261_0
>>>>>>> c67f13a8
    method: GET
    uri: https://management.azure.com/subscriptions/00000000-0000-0000-0000-000000000000/resourceGroups/cli_test_stack_hci_extension000001/providers/Microsoft.AzureStackHCI/clusters/cluster000002/arcSettings/default/extensions?api-version=2023-03-01
  response:
    body:
      string: '{"value":[{"id":"/subscriptions/00000000-0000-0000-0000-000000000000/resourceGroups/cli_test_stack_hci_extension000001/providers/Microsoft.AzureStackHCI/clusters/cluster000002/arcSettings/default/extensions/MicrosoftMonitoringAgent","name":"MicrosoftMonitoringAgent","type":"microsoft.azurestackhci/clusters/arcsettings/extensions","properties":{"provisioningState":"Succeeded","aggregateState":"NotSpecified","perNodeExtensionDetails":[],"extensionParameters":{"type":"MicrosoftMonitoringAgent","publisher":"Microsoft.Compute","autoUpgradeMinorVersion":false,"enableAutomaticUpgrade":true,"settings":{"workspaceId":"xx"}},"managedBy":"User"}}]}'
    headers:
      cache-control:
      - no-cache
      content-length:
      - '645'
      content-type:
      - application/json; charset=utf-8
      date:
<<<<<<< HEAD
      - Thu, 20 Apr 2023 09:05:45 GMT
      expires:
      - '-1'
      mise-correlation-id:
      - deacca22-0599-4ccb-91a1-bf1ffd44ccfe
=======
      - Wed, 29 Mar 2023 00:01:01 GMT
      expires:
      - '-1'
      mise-correlation-id:
      - a3613ee5-8319-4519-8795-de972d753754
>>>>>>> c67f13a8
      pragma:
      - no-cache
      strict-transport-security:
      - max-age=31536000; includeSubDomains
      transfer-encoding:
      - chunked
      vary:
      - Accept-Encoding
      x-content-type-options:
      - nosniff
      x-ms-providerhub-traffic:
      - 'True'
    status:
      code: 200
      message: OK
- request:
    body: null
    headers:
      Accept:
      - application/json
      Accept-Encoding:
      - gzip, deflate
      CommandName:
      - stack-hci extension show
      Connection:
      - keep-alive
      ParameterSetName:
      - -n -g --cluster-name --arc-setting-name
      User-Agent:
<<<<<<< HEAD
      - AZURECLI/2.46.0 (AAZ) azsdk-python-core/1.24.0 Python/3.10.9 (Windows-10-10.0.22621-SP0)
=======
      - AZURECLI/2.46.0 azsdk-python-mgmt-azurestackhci/1.0.0b1 Python/3.10.10 (Linux-5.15.0-1034-azure-x86_64-with-glibc2.31)
        VSTS_7b238909-6802-4b65-b90d-184bca47f458_build_261_0
>>>>>>> c67f13a8
    method: GET
    uri: https://management.azure.com/subscriptions/00000000-0000-0000-0000-000000000000/resourceGroups/cli_test_stack_hci_extension000001/providers/Microsoft.AzureStackHCI/clusters/cluster000002/arcSettings/default/extensions/MicrosoftMonitoringAgent?api-version=2023-03-01
  response:
    body:
      string: '{"id":"/subscriptions/00000000-0000-0000-0000-000000000000/resourceGroups/cli_test_stack_hci_extension000001/providers/Microsoft.AzureStackHCI/clusters/cluster000002/arcSettings/default/extensions/MicrosoftMonitoringAgent","name":"MicrosoftMonitoringAgent","type":"microsoft.azurestackhci/clusters/arcsettings/extensions","properties":{"provisioningState":"Succeeded","aggregateState":"NotSpecified","perNodeExtensionDetails":[],"extensionParameters":{"type":"MicrosoftMonitoringAgent","publisher":"Microsoft.Compute","autoUpgradeMinorVersion":false,"enableAutomaticUpgrade":true,"settings":{"workspaceId":"xx"}},"managedBy":"User"}}'
    headers:
      cache-control:
      - no-cache
      content-length:
      - '633'
      content-type:
      - application/json; charset=utf-8
      date:
<<<<<<< HEAD
      - Thu, 20 Apr 2023 09:05:46 GMT
      etag:
      - '"1500f1c3-0000-0100-0000-644100680000"'
      expires:
      - '-1'
      mise-correlation-id:
      - 5785dbf2-f073-45d5-b06b-a50cdc4dc33f
=======
      - Wed, 29 Mar 2023 00:01:01 GMT
      etag:
      - '"db003cb6-0000-0100-0000-64237fbd0000"'
      expires:
      - '-1'
      mise-correlation-id:
      - 84a39fb3-2976-4dac-9b23-deda507e76ff
>>>>>>> c67f13a8
      pragma:
      - no-cache
      strict-transport-security:
      - max-age=31536000; includeSubDomains
      transfer-encoding:
      - chunked
      vary:
      - Accept-Encoding
      x-content-type-options:
      - nosniff
      x-ms-providerhub-traffic:
      - 'True'
    status:
      code: 200
      message: OK
- request:
    body: null
    headers:
      Accept:
      - '*/*'
      Accept-Encoding:
      - gzip, deflate
      CommandName:
      - stack-hci extension delete
      Connection:
      - keep-alive
      Content-Length:
      - '0'
      ParameterSetName:
      - -n -g --cluster-name --arc-setting-name --no-wait --yes
      User-Agent:
<<<<<<< HEAD
      - AZURECLI/2.46.0 (AAZ) azsdk-python-core/1.24.0 Python/3.10.9 (Windows-10-10.0.22621-SP0)
=======
      - AZURECLI/2.46.0 azsdk-python-mgmt-azurestackhci/1.0.0b1 Python/3.10.10 (Linux-5.15.0-1034-azure-x86_64-with-glibc2.31)
        VSTS_7b238909-6802-4b65-b90d-184bca47f458_build_261_0
>>>>>>> c67f13a8
    method: DELETE
    uri: https://management.azure.com/subscriptions/00000000-0000-0000-0000-000000000000/resourceGroups/cli_test_stack_hci_extension000001/providers/Microsoft.AzureStackHCI/clusters/cluster000002/arcSettings/default/extensions/MicrosoftMonitoringAgent?api-version=2023-03-01
  response:
    body:
      string: ''
    headers:
      cache-control:
      - no-cache
      content-length:
      - '0'
      date:
<<<<<<< HEAD
      - Thu, 20 Apr 2023 09:05:49 GMT
      expires:
      - '-1'
      mise-correlation-id:
      - 98db57fa-faf3-49c5-b7a1-6be089fcab92
=======
      - Wed, 29 Mar 2023 00:01:02 GMT
      expires:
      - '-1'
      mise-correlation-id:
      - 0bd2861d-2ce3-4cb4-96ce-81ca5c655973
>>>>>>> c67f13a8
      pragma:
      - no-cache
      strict-transport-security:
      - max-age=31536000; includeSubDomains
      x-content-type-options:
      - nosniff
      x-ms-providerhub-traffic:
      - 'True'
      x-ms-ratelimit-remaining-subscription-deletes:
      - '14999'
    status:
      code: 200
      message: OK
version: 1<|MERGE_RESOLUTION|>--- conflicted
+++ resolved
@@ -13,11 +13,6 @@
       ParameterSetName:
       - --display-name
       User-Agent:
-<<<<<<< HEAD
-      - python/3.10.9 (Windows-10-10.0.22621-SP0) AZURECLI/2.46.0
-    method: GET
-    uri: https://graph.microsoft.com/v1.0/applications?$filter=startswith%28displayName%2C%27app000003%27%29
-=======
       - python/3.10.10 (Linux-5.15.0-1034-azure-x86_64-with-glibc2.31) AZURECLI/2.46.0
         VSTS_7b238909-6802-4b65-b90d-184bca47f458_build_261_0
     method: GET
@@ -69,7 +64,6 @@
         VSTS_7b238909-6802-4b65-b90d-184bca47f458_build_261_0
     method: GET
     uri: https://graph.microsoft.com/v1.0/applications?$filter=appId%20eq%20%2730c2deaa-2ea2-4208-b51d-ebe81e1c9805%27
->>>>>>> c67f13a8
   response:
     body:
       string: '{"@odata.context":"https://graph.microsoft.com/v1.0/$metadata#applications","value":[]}'
@@ -81,19 +75,11 @@
       content-type:
       - application/json;odata.metadata=minimal;odata.streaming=true;IEEE754Compatible=false;charset=utf-8
       date:
-<<<<<<< HEAD
-      - Thu, 20 Apr 2023 09:05:30 GMT
-      odata-version:
-      - '4.0'
-      request-id:
-      - f54cb534-0386-413d-ad9c-a663eee876a4
-=======
       - Wed, 29 Mar 2023 00:00:58 GMT
       odata-version:
       - '4.0'
       request-id:
       - 6cd6b551-aa95-4e6d-80d9-17e23d16de1b
->>>>>>> c67f13a8
       strict-transport-security:
       - max-age=31536000
       transfer-encoding:
@@ -101,18 +87,14 @@
       vary:
       - Accept-Encoding
       x-ms-ags-diagnostic:
-<<<<<<< HEAD
-      - '{"ServerInfo":{"DataCenter":"Southeast Asia","Slice":"E","Ring":"5","ScaleUnit":"000","RoleInstance":"SI1PEPF0000E211"}}'
-=======
       - '{"ServerInfo":{"DataCenter":"East US","Slice":"E","Ring":"5","ScaleUnit":"003","RoleInstance":"BL6PEPF0000FD77"}}'
->>>>>>> c67f13a8
       x-ms-resource-unit:
       - '2'
     status:
       code: 200
       message: OK
 - request:
-    body: '{"displayName": "app000003", "keyCredentials": []}'
+    body: '{"displayName": "cli-test-app"}'
     headers:
       Accept:
       - '*/*'
@@ -123,40 +105,12 @@
       Connection:
       - keep-alive
       Content-Length:
-      - '50'
+      - '31'
       Content-Type:
       - application/json
       ParameterSetName:
       - --display-name
       User-Agent:
-<<<<<<< HEAD
-      - python/3.10.9 (Windows-10-10.0.22621-SP0) AZURECLI/2.46.0
-    method: POST
-    uri: https://graph.microsoft.com/v1.0/applications
-  response:
-    body:
-      string: '{"@odata.context": "https://graph.microsoft.com/v1.0/$metadata#applications/$entity",
-        "id": "95450e0e-966a-4505-ac1e-7a4c91b2e2e5", "deletedDateTime": null, "appId":
-        "f04cfc33-227f-4eb5-af57-270825d18e01", "applicationTemplateId": null, "disabledByMicrosoftStatus":
-        null, "createdDateTime": "2023-04-20T09:05:32.1439646Z", "displayName": "app000003",
-        "description": null, "groupMembershipClaims": null, "identifierUris": [],
-        "isDeviceOnlyAuthSupported": null, "isFallbackPublicClient": null, "notes":
-        null, "publisherDomain": "AzureSDKTeam.onmicrosoft.com", "serviceManagementReference":
-        null, "signInAudience": "AzureADandPersonalMicrosoftAccount", "tags": [],
-        "tokenEncryptionKeyId": null, "samlMetadataUrl": null, "defaultRedirectUri":
-        null, "certification": null, "optionalClaims": null, "servicePrincipalLockConfiguration":
-        null, "requestSignatureVerification": null, "addIns": [], "api": {"acceptMappedClaims":
-        null, "knownClientApplications": [], "requestedAccessTokenVersion": 2, "oauth2PermissionScopes":
-        [], "preAuthorizedApplications": []}, "appRoles": [], "info": {"logoUrl":
-        null, "marketingUrl": null, "privacyStatementUrl": null, "supportUrl": null,
-        "termsOfServiceUrl": null}, "keyCredentials": [], "parentalControlSettings":
-        {"countriesBlockedForMinors": [], "legalAgeGroupRule": "Allow"}, "passwordCredentials":
-        [], "publicClient": {"redirectUris": []}, "requiredResourceAccess": [], "verifiedPublisher":
-        {"displayName": null, "verifiedPublisherId": null, "addedDateTime": null},
-        "web": {"homePageUrl": null, "logoutUrl": null, "redirectUris": [], "implicitGrantSettings":
-        {"enableAccessTokenIssuance": false, "enableIdTokenIssuance": false}, "redirectUriSettings":
-        []}, "spa": {"redirectUris": []}}'
-=======
       - python/3.10.10 (Linux-5.15.0-1034-azure-x86_64-with-glibc2.31) AZURECLI/2.46.0
         VSTS_7b238909-6802-4b65-b90d-184bca47f458_build_261_0
     method: PATCH
@@ -201,24 +155,10 @@
   response:
     body:
       string: '{"@odata.context":"https://graph.microsoft.com/v1.0/$metadata#applications/$entity","id":"30c2deaa-2ea2-4208-b51d-ebe81e1c9805","deletedDateTime":null,"appId":"bb58dfe8-db67-4d3c-bbe9-fc8ac96077a5","applicationTemplateId":null,"disabledByMicrosoftStatus":null,"createdDateTime":"2022-07-22T09:07:32Z","displayName":"cli-test-app","description":null,"groupMembershipClaims":null,"identifierUris":[],"isDeviceOnlyAuthSupported":null,"isFallbackPublicClient":null,"notes":null,"publisherDomain":"AzureSDKTeam.onmicrosoft.com","serviceManagementReference":null,"signInAudience":"AzureADandPersonalMicrosoftAccount","tags":[],"tokenEncryptionKeyId":null,"samlMetadataUrl":null,"defaultRedirectUri":null,"certification":null,"optionalClaims":null,"servicePrincipalLockConfiguration":null,"requestSignatureVerification":null,"addIns":[],"api":{"acceptMappedClaims":null,"knownClientApplications":[],"requestedAccessTokenVersion":2,"oauth2PermissionScopes":[],"preAuthorizedApplications":[]},"appRoles":[],"info":{"logoUrl":null,"marketingUrl":null,"privacyStatementUrl":null,"supportUrl":null,"termsOfServiceUrl":null},"keyCredentials":[],"parentalControlSettings":{"countriesBlockedForMinors":[],"legalAgeGroupRule":"Allow"},"passwordCredentials":[],"publicClient":{"redirectUris":[]},"requiredResourceAccess":[],"verifiedPublisher":{"displayName":null,"verifiedPublisherId":null,"addedDateTime":null},"web":{"homePageUrl":null,"logoutUrl":null,"redirectUris":[],"implicitGrantSettings":{"enableAccessTokenIssuance":false,"enableIdTokenIssuance":false},"redirectUriSettings":[]},"spa":{"redirectUris":[]}}'
->>>>>>> c67f13a8
-    headers:
-      cache-control:
-      - no-cache
-      content-length:
-<<<<<<< HEAD
-      - '1717'
-      content-type:
-      - application/json;odata.metadata=minimal;odata.streaming=true;IEEE754Compatible=false;charset=utf-8
-      date:
-      - Thu, 20 Apr 2023 09:05:33 GMT
-      location:
-      - https://graph.microsoft.com/v2/54826b22-38d6-4fb2-bad9-b7b93a3e9c5a/directoryObjects/95450e0e-966a-4505-ac1e-7a4c91b2e2e5/Microsoft.DirectoryServices.Application
-      odata-version:
-      - '4.0'
-      request-id:
-      - 22735c10-6590-48da-a15a-5773fac452f6
-=======
+    headers:
+      cache-control:
+      - no-cache
+      content-length:
       - '1599'
       content-type:
       - application/json;odata.metadata=minimal;odata.streaming=true;IEEE754Compatible=false;charset=utf-8
@@ -228,7 +168,6 @@
       - '4.0'
       request-id:
       - 3e7c17c8-5461-4d89-a572-2d1f11436b00
->>>>>>> c67f13a8
       strict-transport-security:
       - max-age=31536000
       transfer-encoding:
@@ -236,16 +175,12 @@
       vary:
       - Accept-Encoding
       x-ms-ags-diagnostic:
-<<<<<<< HEAD
-      - '{"ServerInfo":{"DataCenter":"Southeast Asia","Slice":"E","Ring":"5","ScaleUnit":"000","RoleInstance":"SI1PEPF00001A2F"}}'
-=======
       - '{"ServerInfo":{"DataCenter":"East US","Slice":"E","Ring":"5","ScaleUnit":"003","RoleInstance":"BL6PEPF0000F2F3"}}'
->>>>>>> c67f13a8
       x-ms-resource-unit:
       - '1'
     status:
-      code: 201
-      message: Created
+      code: 200
+      message: OK
 - request:
     body: null
     headers:
@@ -260,21 +195,13 @@
       ParameterSetName:
       - -n -g --aad-client-id --aad-tenant-id
       User-Agent:
-<<<<<<< HEAD
-      - AZURECLI/2.46.0 azsdk-python-azure-mgmt-resource/22.0.0 Python/3.10.9 (Windows-10-10.0.22621-SP0)
-=======
       - AZURECLI/2.46.0 azsdk-python-azure-mgmt-resource/22.0.0 Python/3.10.10 (Linux-5.15.0-1034-azure-x86_64-with-glibc2.31)
         VSTS_7b238909-6802-4b65-b90d-184bca47f458_build_261_0
->>>>>>> c67f13a8
     method: GET
     uri: https://management.azure.com/subscriptions/00000000-0000-0000-0000-000000000000/resourcegroups/cli_test_stack_hci_extension000001?api-version=2022-09-01
   response:
     body:
-<<<<<<< HEAD
-      string: '{"id":"/subscriptions/00000000-0000-0000-0000-000000000000/resourceGroups/cli_test_stack_hci_extension000001","name":"cli_test_stack_hci_extension000001","type":"Microsoft.Resources/resourceGroups","location":"eastus","tags":{"product":"azurecli","cause":"automation","date":"2023-04-20T09:05:25Z"},"properties":{"provisioningState":"Succeeded"}}'
-=======
       string: '{"id":"/subscriptions/00000000-0000-0000-0000-000000000000/resourceGroups/cli_test_stack_hci_extension000001","name":"cli_test_stack_hci_extension000001","type":"Microsoft.Resources/resourceGroups","location":"eastus","tags":{"product":"azurecli","cause":"automation","date":"2023-03-29T00:00:58Z","StorageType":"Standard_LRS","type":"test"},"properties":{"provisioningState":"Succeeded"}}'
->>>>>>> c67f13a8
     headers:
       cache-control:
       - no-cache
@@ -283,26 +210,22 @@
       content-type:
       - application/json; charset=utf-8
       date:
-<<<<<<< HEAD
-      - Thu, 20 Apr 2023 09:05:34 GMT
-=======
       - Wed, 29 Mar 2023 00:00:57 GMT
->>>>>>> c67f13a8
-      expires:
-      - '-1'
-      pragma:
-      - no-cache
-      strict-transport-security:
-      - max-age=31536000; includeSubDomains
-      vary:
-      - Accept-Encoding
-      x-content-type-options:
-      - nosniff
-    status:
-      code: 200
-      message: OK
-- request:
-    body: '{"location": "eastus", "properties": {"aadClientId": "f04cfc33-227f-4eb5-af57-270825d18e01",
+      expires:
+      - '-1'
+      pragma:
+      - no-cache
+      strict-transport-security:
+      - max-age=31536000; includeSubDomains
+      vary:
+      - Accept-Encoding
+      x-content-type-options:
+      - nosniff
+    status:
+      code: 200
+      message: OK
+- request:
+    body: '{"location": "eastus", "properties": {"aadClientId": "bb58dfe8-db67-4d3c-bbe9-fc8ac96077a5",
       "aadTenantId": "54826b22-38d6-4fb2-bad9-b7b93a3e9c5a"}}'
     headers:
       Accept:
@@ -320,38 +243,17 @@
       ParameterSetName:
       - -n -g --aad-client-id --aad-tenant-id
       User-Agent:
-<<<<<<< HEAD
-      - AZURECLI/2.46.0 (AAZ) azsdk-python-core/1.24.0 Python/3.10.9 (Windows-10-10.0.22621-SP0)
-=======
       - AZURECLI/2.46.0 azsdk-python-mgmt-azurestackhci/1.0.0b1 Python/3.10.10 (Linux-5.15.0-1034-azure-x86_64-with-glibc2.31)
         VSTS_7b238909-6802-4b65-b90d-184bca47f458_build_261_0
->>>>>>> c67f13a8
     method: PUT
-    uri: https://management.azure.com/subscriptions/00000000-0000-0000-0000-000000000000/resourceGroups/cli_test_stack_hci_extension000001/providers/Microsoft.AzureStackHCI/clusters/cluster000002?api-version=2023-03-01
-  response:
-    body:
-<<<<<<< HEAD
-      string: '{"id":"/subscriptions/00000000-0000-0000-0000-000000000000/resourceGroups/cli_test_stack_hci_extension000001/providers/Microsoft.AzureStackHCI/clusters/cluster000002","name":"cluster000002","type":"microsoft.azurestackhci/clusters","location":"eastus","systemData":{"createdBy":"v-jingszhang@microsoft.com","createdByType":"User","createdAt":"2023-04-20T09:05:38.7302766Z","lastModifiedBy":"v-jingszhang@microsoft.com","lastModifiedByType":"User","lastModifiedAt":"2023-04-20T09:05:38.7302766Z"},"properties":{"provisioningState":"Succeeded","status":"NotYetRegistered","cloudId":"0b82e775-2e8f-4ad3-bcaf-40b169db15a9","aadClientId":"f04cfc33-227f-4eb5-af57-270825d18e01","aadTenantId":"54826b22-38d6-4fb2-bad9-b7b93a3e9c5a","softwareAssuranceProperties":{"softwareAssuranceStatus":"Disabled","softwareAssuranceIntent":"Disable"},"desiredProperties":{"windowsServerSubscription":"Disabled","diagnosticLevel":"Basic"},"trialDaysRemaining":60,"billingModel":"Trial","serviceEndpoint":"https://dp.stackhci.azure.com/eastus/","resourceProviderObjectId":"dce429e3-98f6-46ba-8959-be060dd15eec"}}'
-=======
+    uri: https://management.azure.com/subscriptions/00000000-0000-0000-0000-000000000000/resourceGroups/cli_test_stack_hci_extension000001/providers/Microsoft.AzureStackHCI/clusters/cli-test-cluster?api-version=2022-05-01
+  response:
+    body:
       string: '{"id":"/subscriptions/00000000-0000-0000-0000-000000000000/resourceGroups/cli_test_stack_hci_extension000001/providers/Microsoft.AzureStackHCI/clusters/cli-test-cluster","name":"cli-test-cluster","type":"microsoft.azurestackhci/clusters","location":"eastus","systemData":{"createdBy":"azureclilivetest@azuresdkteam.onmicrosoft.com","createdByType":"User","createdAt":"2023-03-29T00:00:59.3208571Z","lastModifiedBy":"azureclilivetest@azuresdkteam.onmicrosoft.com","lastModifiedByType":"User","lastModifiedAt":"2023-03-29T00:00:59.3208571Z"},"properties":{"provisioningState":"Succeeded","status":"NotYetRegistered","cloudId":"10a134c9-fa87-4029-bf2c-2496d21e78aa","aadClientId":"bb58dfe8-db67-4d3c-bbe9-fc8ac96077a5","aadTenantId":"54826b22-38d6-4fb2-bad9-b7b93a3e9c5a","desiredProperties":{"windowsServerSubscription":"Disabled","diagnosticLevel":"Basic"},"trialDaysRemaining":60,"billingModel":"Trial","serviceEndpoint":"https://dp.stackhci.azure.com/eastus/"}}'
->>>>>>> c67f13a8
-    headers:
-      cache-control:
-      - no-cache
-      content-length:
-<<<<<<< HEAD
-      - '1089'
-      content-type:
-      - application/json; charset=utf-8
-      date:
-      - Thu, 20 Apr 2023 09:05:40 GMT
-      etag:
-      - '"fa01fc16-0000-0100-0000-644100630000"'
-      expires:
-      - '-1'
-      mise-correlation-id:
-      - d8525869-14f1-4f2c-b51c-3fc00b645125
-=======
+    headers:
+      cache-control:
+      - no-cache
+      content-length:
       - '962'
       content-type:
       - application/json; charset=utf-8
@@ -363,7 +265,6 @@
       - '-1'
       mise-correlation-id:
       - 8f4b428f-c1b8-4729-bfd7-8b486176be64
->>>>>>> c67f13a8
       pragma:
       - no-cache
       strict-transport-security:
@@ -377,11 +278,7 @@
       x-ms-providerhub-traffic:
       - 'True'
       x-ms-ratelimit-remaining-subscription-writes:
-<<<<<<< HEAD
-      - '1199'
-=======
       - '1198'
->>>>>>> c67f13a8
     status:
       code: 200
       message: OK
@@ -403,38 +300,17 @@
       ParameterSetName:
       - -n -g --cluster-name
       User-Agent:
-<<<<<<< HEAD
-      - AZURECLI/2.46.0 (AAZ) azsdk-python-core/1.24.0 Python/3.10.9 (Windows-10-10.0.22621-SP0)
-=======
       - AZURECLI/2.46.0 azsdk-python-mgmt-azurestackhci/1.0.0b1 Python/3.10.10 (Linux-5.15.0-1034-azure-x86_64-with-glibc2.31)
         VSTS_7b238909-6802-4b65-b90d-184bca47f458_build_261_0
->>>>>>> c67f13a8
     method: PUT
-    uri: https://management.azure.com/subscriptions/00000000-0000-0000-0000-000000000000/resourceGroups/cli_test_stack_hci_extension000001/providers/Microsoft.AzureStackHCI/clusters/cluster000002/arcSettings/default?api-version=2023-03-01
-  response:
-    body:
-<<<<<<< HEAD
-      string: '{"id":"/subscriptions/00000000-0000-0000-0000-000000000000/resourceGroups/cli_test_stack_hci_extension000001/providers/Microsoft.AzureStackHCI/clusters/cluster000002/arcSettings/default","name":"default","type":"microsoft.azurestackhci/clusters/arcsettings","systemData":{"createdBy":"v-jingszhang@microsoft.com","createdByType":"User","createdAt":"2023-04-20T09:05:41.4689065Z","lastModifiedBy":"v-jingszhang@microsoft.com","lastModifiedByType":"User","lastModifiedAt":"2023-04-20T09:05:41.4689065Z"},"properties":{"connectivityProperties":{"enabled":false},"provisioningState":"Succeeded","arcInstanceResourceGroup":"cluster000002-0b82e775-2e8f-4ad3-bcaf-40b169db15a9-Arc-Infra-RG","aggregateState":"NotSpecified","defaultExtensions":[{"category":"ProductQualityAndSupport"}]}}'
-=======
+    uri: https://management.azure.com/subscriptions/00000000-0000-0000-0000-000000000000/resourceGroups/cli_test_stack_hci_extension000001/providers/Microsoft.AzureStackHCI/clusters/cli-test-cluster/arcSettings/default?api-version=2022-05-01
+  response:
+    body:
       string: '{"id":"/subscriptions/00000000-0000-0000-0000-000000000000/resourceGroups/cli_test_stack_hci_extension000001/providers/Microsoft.AzureStackHCI/clusters/cli-test-cluster/arcSettings/default","name":"default","type":"microsoft.azurestackhci/clusters/arcsettings","systemData":{"createdBy":"azureclilivetest@azuresdkteam.onmicrosoft.com","createdByType":"User","createdAt":"2023-03-29T00:01:00.2154754Z","lastModifiedBy":"azureclilivetest@azuresdkteam.onmicrosoft.com","lastModifiedByType":"User","lastModifiedAt":"2023-03-29T00:01:00.2154754Z"},"properties":{"connectivityProperties":{"enabled":false},"provisioningState":"Succeeded","arcInstanceResourceGroup":"cli-test-cluster-10a134c9-fa87-4029-bf2c-2496d21e78aa-Arc-Infra-RG","aggregateState":"NotSpecified"}}'
->>>>>>> c67f13a8
-    headers:
-      cache-control:
-      - no-cache
-      content-length:
-<<<<<<< HEAD
-      - '779'
-      content-type:
-      - application/json; charset=utf-8
-      date:
-      - Thu, 20 Apr 2023 09:05:42 GMT
-      etag:
-      - '"9a006f17-0000-0100-0000-644100660000"'
-      expires:
-      - '-1'
-      mise-correlation-id:
-      - 215aca8c-535a-4557-bcf8-e7c38953ce94
-=======
+    headers:
+      cache-control:
+      - no-cache
+      content-length:
       - '761'
       content-type:
       - application/json; charset=utf-8
@@ -446,7 +322,6 @@
       - '-1'
       mise-correlation-id:
       - c1056c1f-9c77-4bec-9e7d-d46d13d94d7e
->>>>>>> c67f13a8
       pragma:
       - no-cache
       strict-transport-security:
@@ -465,9 +340,9 @@
       code: 200
       message: OK
 - request:
-    body: '{"properties": {"extensionParameters": {"protectedSettings": {"workspaceKey":
-      "xx"}, "publisher": "Microsoft.Compute", "settings": {"workspaceId": "xx"},
-      "type": "MicrosoftMonitoringAgent", "typeHandlerVersion": "1.10"}}}'
+    body: '{"properties": {"extensionParameters": {"publisher": "Microsoft.Compute",
+      "type": "MicrosoftMonitoringAgent", "typeHandlerVersion": "1.10", "settings":
+      {"workspaceId": "xx"}, "protectedSettings": {"workspaceKey": "xx"}}}}'
     headers:
       Accept:
       - application/json
@@ -485,38 +360,17 @@
       - -n -g --cluster-name --arc-setting-name --settings --protected-settings --publisher
         --type --type-handler-version
       User-Agent:
-<<<<<<< HEAD
-      - AZURECLI/2.46.0 (AAZ) azsdk-python-core/1.24.0 Python/3.10.9 (Windows-10-10.0.22621-SP0)
-=======
       - AZURECLI/2.46.0 azsdk-python-mgmt-azurestackhci/1.0.0b1 Python/3.10.10 (Linux-5.15.0-1034-azure-x86_64-with-glibc2.31)
         VSTS_7b238909-6802-4b65-b90d-184bca47f458_build_261_0
->>>>>>> c67f13a8
     method: PUT
-    uri: https://management.azure.com/subscriptions/00000000-0000-0000-0000-000000000000/resourceGroups/cli_test_stack_hci_extension000001/providers/Microsoft.AzureStackHCI/clusters/cluster000002/arcSettings/default/extensions/MicrosoftMonitoringAgent?api-version=2023-03-01
-  response:
-    body:
-<<<<<<< HEAD
-      string: '{"id":"/subscriptions/00000000-0000-0000-0000-000000000000/resourceGroups/cli_test_stack_hci_extension000001/providers/Microsoft.AzureStackHCI/clusters/cluster000002/arcSettings/default/extensions/MicrosoftMonitoringAgent","name":"MicrosoftMonitoringAgent","type":"microsoft.azurestackhci/clusters/arcsettings/extensions","systemData":{"createdBy":"v-jingszhang@microsoft.com","createdByType":"User","createdAt":"2023-04-20T09:05:43.5286209Z","lastModifiedBy":"v-jingszhang@microsoft.com","lastModifiedByType":"User","lastModifiedAt":"2023-04-20T09:05:43.5286209Z"},"properties":{"provisioningState":"Succeeded","aggregateState":"NotSpecified","extensionParameters":{"type":"MicrosoftMonitoringAgent","publisher":"Microsoft.Compute","autoUpgradeMinorVersion":false,"enableAutomaticUpgrade":true,"settings":{"workspaceId":"xx"}},"managedBy":"User"}}'
-=======
+    uri: https://management.azure.com/subscriptions/00000000-0000-0000-0000-000000000000/resourceGroups/cli_test_stack_hci_extension000001/providers/Microsoft.AzureStackHCI/clusters/cli-test-cluster/arcSettings/default/extensions/MicrosoftMonitoringAgent?api-version=2022-05-01
+  response:
+    body:
       string: '{"id":"/subscriptions/00000000-0000-0000-0000-000000000000/resourceGroups/cli_test_stack_hci_extension000001/providers/Microsoft.AzureStackHCI/clusters/cli-test-cluster/arcSettings/default/extensions/MicrosoftMonitoringAgent","name":"MicrosoftMonitoringAgent","type":"microsoft.azurestackhci/clusters/arcsettings/extensions","systemData":{"createdBy":"azureclilivetest@azuresdkteam.onmicrosoft.com","createdByType":"User","createdAt":"2023-03-29T00:01:01.0037643Z","lastModifiedBy":"azureclilivetest@azuresdkteam.onmicrosoft.com","lastModifiedByType":"User","lastModifiedAt":"2023-03-29T00:01:01.0037643Z"},"properties":{"provisioningState":"Succeeded","aggregateState":"NotSpecified","extensionParameters":{"type":"MicrosoftMonitoringAgent","publisher":"Microsoft.Compute","autoUpgradeMinorVersion":false,"settings":{"workspaceId":"xx"}}}}'
->>>>>>> c67f13a8
-    headers:
-      cache-control:
-      - no-cache
-      content-length:
-<<<<<<< HEAD
-      - '848'
-      content-type:
-      - application/json; charset=utf-8
-      date:
-      - Thu, 20 Apr 2023 09:05:43 GMT
-      etag:
-      - '"1500f1c3-0000-0100-0000-644100680000"'
-      expires:
-      - '-1'
-      mise-correlation-id:
-      - da20309f-8262-4832-9f00-8c79cabf13f1
-=======
+    headers:
+      cache-control:
+      - no-cache
+      content-length:
       - '840'
       content-type:
       - application/json; charset=utf-8
@@ -528,7 +382,6 @@
       - '-1'
       mise-correlation-id:
       - d99ff9bf-dae7-4f74-9912-58446060f757
->>>>>>> c67f13a8
       pragma:
       - no-cache
       strict-transport-security:
@@ -560,38 +413,26 @@
       ParameterSetName:
       - -g --cluster-name --arc-setting-name
       User-Agent:
-<<<<<<< HEAD
-      - AZURECLI/2.46.0 (AAZ) azsdk-python-core/1.24.0 Python/3.10.9 (Windows-10-10.0.22621-SP0)
-=======
       - AZURECLI/2.46.0 azsdk-python-mgmt-azurestackhci/1.0.0b1 Python/3.10.10 (Linux-5.15.0-1034-azure-x86_64-with-glibc2.31)
         VSTS_7b238909-6802-4b65-b90d-184bca47f458_build_261_0
->>>>>>> c67f13a8
     method: GET
-    uri: https://management.azure.com/subscriptions/00000000-0000-0000-0000-000000000000/resourceGroups/cli_test_stack_hci_extension000001/providers/Microsoft.AzureStackHCI/clusters/cluster000002/arcSettings/default/extensions?api-version=2023-03-01
-  response:
-    body:
-      string: '{"value":[{"id":"/subscriptions/00000000-0000-0000-0000-000000000000/resourceGroups/cli_test_stack_hci_extension000001/providers/Microsoft.AzureStackHCI/clusters/cluster000002/arcSettings/default/extensions/MicrosoftMonitoringAgent","name":"MicrosoftMonitoringAgent","type":"microsoft.azurestackhci/clusters/arcsettings/extensions","properties":{"provisioningState":"Succeeded","aggregateState":"NotSpecified","perNodeExtensionDetails":[],"extensionParameters":{"type":"MicrosoftMonitoringAgent","publisher":"Microsoft.Compute","autoUpgradeMinorVersion":false,"enableAutomaticUpgrade":true,"settings":{"workspaceId":"xx"}},"managedBy":"User"}}]}'
-    headers:
-      cache-control:
-      - no-cache
-      content-length:
-      - '645'
+    uri: https://management.azure.com/subscriptions/00000000-0000-0000-0000-000000000000/resourceGroups/cli_test_stack_hci_extension000001/providers/Microsoft.AzureStackHCI/clusters/cli-test-cluster/arcSettings/default/extensions?api-version=2022-05-01
+  response:
+    body:
+      string: '{"value":[{"id":"/subscriptions/00000000-0000-0000-0000-000000000000/resourceGroups/cli_test_stack_hci_extension000001/providers/Microsoft.AzureStackHCI/clusters/cli-test-cluster/arcSettings/default/extensions/MicrosoftMonitoringAgent","name":"MicrosoftMonitoringAgent","type":"microsoft.azurestackhci/clusters/arcsettings/extensions","properties":{"provisioningState":"Succeeded","aggregateState":"NotSpecified","perNodeExtensionDetails":[],"extensionParameters":{"type":"MicrosoftMonitoringAgent","publisher":"Microsoft.Compute","autoUpgradeMinorVersion":false,"settings":{"workspaceId":"xx"}}}}]}'
+    headers:
+      cache-control:
+      - no-cache
+      content-length:
+      - '599'
       content-type:
       - application/json; charset=utf-8
       date:
-<<<<<<< HEAD
-      - Thu, 20 Apr 2023 09:05:45 GMT
-      expires:
-      - '-1'
-      mise-correlation-id:
-      - deacca22-0599-4ccb-91a1-bf1ffd44ccfe
-=======
       - Wed, 29 Mar 2023 00:01:01 GMT
       expires:
       - '-1'
       mise-correlation-id:
       - a3613ee5-8319-4519-8795-de972d753754
->>>>>>> c67f13a8
       pragma:
       - no-cache
       strict-transport-security:
@@ -621,34 +462,21 @@
       ParameterSetName:
       - -n -g --cluster-name --arc-setting-name
       User-Agent:
-<<<<<<< HEAD
-      - AZURECLI/2.46.0 (AAZ) azsdk-python-core/1.24.0 Python/3.10.9 (Windows-10-10.0.22621-SP0)
-=======
       - AZURECLI/2.46.0 azsdk-python-mgmt-azurestackhci/1.0.0b1 Python/3.10.10 (Linux-5.15.0-1034-azure-x86_64-with-glibc2.31)
         VSTS_7b238909-6802-4b65-b90d-184bca47f458_build_261_0
->>>>>>> c67f13a8
     method: GET
-    uri: https://management.azure.com/subscriptions/00000000-0000-0000-0000-000000000000/resourceGroups/cli_test_stack_hci_extension000001/providers/Microsoft.AzureStackHCI/clusters/cluster000002/arcSettings/default/extensions/MicrosoftMonitoringAgent?api-version=2023-03-01
-  response:
-    body:
-      string: '{"id":"/subscriptions/00000000-0000-0000-0000-000000000000/resourceGroups/cli_test_stack_hci_extension000001/providers/Microsoft.AzureStackHCI/clusters/cluster000002/arcSettings/default/extensions/MicrosoftMonitoringAgent","name":"MicrosoftMonitoringAgent","type":"microsoft.azurestackhci/clusters/arcsettings/extensions","properties":{"provisioningState":"Succeeded","aggregateState":"NotSpecified","perNodeExtensionDetails":[],"extensionParameters":{"type":"MicrosoftMonitoringAgent","publisher":"Microsoft.Compute","autoUpgradeMinorVersion":false,"enableAutomaticUpgrade":true,"settings":{"workspaceId":"xx"}},"managedBy":"User"}}'
-    headers:
-      cache-control:
-      - no-cache
-      content-length:
-      - '633'
+    uri: https://management.azure.com/subscriptions/00000000-0000-0000-0000-000000000000/resourceGroups/cli_test_stack_hci_extension000001/providers/Microsoft.AzureStackHCI/clusters/cli-test-cluster/arcSettings/default/extensions/MicrosoftMonitoringAgent?api-version=2022-05-01
+  response:
+    body:
+      string: '{"id":"/subscriptions/00000000-0000-0000-0000-000000000000/resourceGroups/cli_test_stack_hci_extension000001/providers/Microsoft.AzureStackHCI/clusters/cli-test-cluster/arcSettings/default/extensions/MicrosoftMonitoringAgent","name":"MicrosoftMonitoringAgent","type":"microsoft.azurestackhci/clusters/arcsettings/extensions","properties":{"provisioningState":"Succeeded","aggregateState":"NotSpecified","perNodeExtensionDetails":[],"extensionParameters":{"type":"MicrosoftMonitoringAgent","publisher":"Microsoft.Compute","autoUpgradeMinorVersion":false,"settings":{"workspaceId":"xx"}}}}'
+    headers:
+      cache-control:
+      - no-cache
+      content-length:
+      - '587'
       content-type:
       - application/json; charset=utf-8
       date:
-<<<<<<< HEAD
-      - Thu, 20 Apr 2023 09:05:46 GMT
-      etag:
-      - '"1500f1c3-0000-0100-0000-644100680000"'
-      expires:
-      - '-1'
-      mise-correlation-id:
-      - 5785dbf2-f073-45d5-b06b-a50cdc4dc33f
-=======
       - Wed, 29 Mar 2023 00:01:01 GMT
       etag:
       - '"db003cb6-0000-0100-0000-64237fbd0000"'
@@ -656,7 +484,6 @@
       - '-1'
       mise-correlation-id:
       - 84a39fb3-2976-4dac-9b23-deda507e76ff
->>>>>>> c67f13a8
       pragma:
       - no-cache
       strict-transport-security:
@@ -676,7 +503,7 @@
     body: null
     headers:
       Accept:
-      - '*/*'
+      - application/json
       Accept-Encoding:
       - gzip, deflate
       CommandName:
@@ -688,14 +515,10 @@
       ParameterSetName:
       - -n -g --cluster-name --arc-setting-name --no-wait --yes
       User-Agent:
-<<<<<<< HEAD
-      - AZURECLI/2.46.0 (AAZ) azsdk-python-core/1.24.0 Python/3.10.9 (Windows-10-10.0.22621-SP0)
-=======
       - AZURECLI/2.46.0 azsdk-python-mgmt-azurestackhci/1.0.0b1 Python/3.10.10 (Linux-5.15.0-1034-azure-x86_64-with-glibc2.31)
         VSTS_7b238909-6802-4b65-b90d-184bca47f458_build_261_0
->>>>>>> c67f13a8
     method: DELETE
-    uri: https://management.azure.com/subscriptions/00000000-0000-0000-0000-000000000000/resourceGroups/cli_test_stack_hci_extension000001/providers/Microsoft.AzureStackHCI/clusters/cluster000002/arcSettings/default/extensions/MicrosoftMonitoringAgent?api-version=2023-03-01
+    uri: https://management.azure.com/subscriptions/00000000-0000-0000-0000-000000000000/resourceGroups/cli_test_stack_hci_extension000001/providers/Microsoft.AzureStackHCI/clusters/cli-test-cluster/arcSettings/default/extensions/MicrosoftMonitoringAgent?api-version=2022-05-01
   response:
     body:
       string: ''
@@ -705,19 +528,11 @@
       content-length:
       - '0'
       date:
-<<<<<<< HEAD
-      - Thu, 20 Apr 2023 09:05:49 GMT
-      expires:
-      - '-1'
-      mise-correlation-id:
-      - 98db57fa-faf3-49c5-b7a1-6be089fcab92
-=======
       - Wed, 29 Mar 2023 00:01:02 GMT
       expires:
       - '-1'
       mise-correlation-id:
       - 0bd2861d-2ce3-4cb4-96ce-81ca5c655973
->>>>>>> c67f13a8
       pragma:
       - no-cache
       strict-transport-security:
