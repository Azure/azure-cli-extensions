# --------------------------------------------------------------------------------------------
# Copyright (c) Microsoft Corporation. All rights reserved.
# Licensed under the MIT License. See License.txt in the project root for license information.
# --------------------------------------------------------------------------------------------


<<<<<<< HEAD
def issue_access_token(client, scopes, userid=None):
    from azure.communication.identity import CommunicationUserIdentifier
=======
from azure.communication.identity import CommunicationUserIdentifier


def communication_issue_access_token(client, scopes, userid=None):
>>>>>>> f12443e5
    user_token_data = {"user_id": userid, "token": "", "expires_on": ""}
    if userid is not None:
        user = CommunicationUserIdentifier(userid)
        token_data = client.get_token(user, scopes)
        user_token_data["token"] = token_data.token
        user_token_data["expires_on"] = str(token_data.expires_on)
    else:
        identity_token_result = client.create_user_and_token(scopes)
        if len(identity_token_result) >= 2:
            user_token_data["user_id"] = identity_token_result[0].properties['id']
            user_token_data["token"] = identity_token_result[1].token
            user_token_data["expires_on"] = str(identity_token_result[1].expires_on)

    return user_token_data


def communication_revoke_access_tokens(client, userid):
    return client.revoke_tokens(CommunicationUserIdentifier(userid))


def communication_send_sms(client, sender, recipients, message):
    return client.send(from_=sender, to=recipients, message=message)


def communication_list_phonenumbers(client):
    return client.list_purchased_phone_numbers()


def communication_show_phonenumber(client, phonenumber):
    return client.get_purchased_phone_number(phonenumber)


def communication_chat_list_threads(client, start_time=None):
    args = {
        'start_time': start_time,
    }
    return client.list_chat_threads(**args)


def communication_chat_create_thread(client, topic, idempotency_token=None):
    args = {
        'idempotency_token': idempotency_token
    }
    return client.create_chat_thread(topic, **args)


def communication_chat_delete_thread(client, thread_id):
    return client.delete_chat_thread(thread_id)


def communication_chat_list_participants(client, thread_id, skip=None):
    args = {
        'skip': skip
    }
    chat_thread_client = client.get_chat_thread_client(thread_id)
    return chat_thread_client.list_participants(**args)


def communication_chat_add_participant(client, thread_id, user_id, display_name=None, start_time=None):
    from azure.communication.chat import ChatParticipant
    from azure.communication.identity import CommunicationUserIdentifier

    chat_thread_client = client.get_chat_thread_client(thread_id)
    participant = ChatParticipant(
        identifier=CommunicationUserIdentifier(user_id),
        display_name=display_name,
        share_history_time=start_time
    )
    res = chat_thread_client.add_participants([participant])
    return [r[1] for r in res]


def communication_chat_remove_participant(client, thread_id, user_id):
    from azure.communication.identity import CommunicationUserIdentifier
    chat_thread_client = client.get_chat_thread_client(thread_id)
    return chat_thread_client.remove_participant(CommunicationUserIdentifier(user_id))


def communication_chat_send_message(client, thread_id, message_content, message_type=None, display_name=None):
    args = {
        'chat_message_type': message_type,
        'sender_display_name': display_name
    }
    chat_thread_client = client.get_chat_thread_client(thread_id)
    return chat_thread_client.send_message(message_content, **args)


def communication_chat_list_messages(client, thread_id, start_time=None):
    args = {
        'start_time': start_time
    }
    chat_thread_client = client.get_chat_thread_client(thread_id)
    return chat_thread_client.list_messages(**args)


def communication_chat_get_message(client, thread_id, message_id):
    chat_thread_client = client.get_chat_thread_client(thread_id)
    return chat_thread_client.get_message(message_id)


def communication_chat_update_message(client, thread_id, message_id, message_content):
    chat_thread_client = client.get_chat_thread_client(thread_id)
    return chat_thread_client.update_message(message_id, message_content)


def communication_chat_delete_message(client, thread_id, message_id):
    chat_thread_client = client.get_chat_thread_client(thread_id)
    return chat_thread_client.update_message(message_id)


def communication_chat_update_topic(client, thread_id, topic):
    chat_thread_client = client.get_chat_thread_client(thread_id)
    return chat_thread_client.update_topic(topic)


def communication_chat_list_read_receipts(client, thread_id, skip=None):
    args = {
        'skip': skip
    }
    chat_thread_client = client.get_chat_thread_client(thread_id)
    return chat_thread_client.list_read_receipts(**args)


def communication_chat_send_read_receipt(client, thread_id, message_id):
    chat_thread_client = client.get_chat_thread_client(thread_id)
    return chat_thread_client.send_read_receipt(message_id)<|MERGE_RESOLUTION|>--- conflicted
+++ resolved
@@ -4,15 +4,8 @@
 # --------------------------------------------------------------------------------------------
 
 
-<<<<<<< HEAD
-def issue_access_token(client, scopes, userid=None):
+def communication_issue_access_token(client, scopes, userid=None):
     from azure.communication.identity import CommunicationUserIdentifier
-=======
-from azure.communication.identity import CommunicationUserIdentifier
-
-
-def communication_issue_access_token(client, scopes, userid=None):
->>>>>>> f12443e5
     user_token_data = {"user_id": userid, "token": "", "expires_on": ""}
     if userid is not None:
         user = CommunicationUserIdentifier(userid)
@@ -30,6 +23,7 @@
 
 
 def communication_revoke_access_tokens(client, userid):
+    from azure.communication.identity import CommunicationUserIdentifier
     return client.revoke_tokens(CommunicationUserIdentifier(userid))
 
 
