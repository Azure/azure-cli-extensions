--- conflicted
+++ resolved
@@ -25,15 +25,11 @@
     database_options = []
 
     for d in database_options_json:
-<<<<<<< HEAD
-        def_migration_setting_input={"fullLoadSubTasks":"5","inlineLobMaxSize":"0","limitLOBSize":"true","lobChunkSize":"64","lobMaxSize":"32"}
-=======
         def_migration_setting_input = {"fullLoadSubTasks": "5",
                                        "inlineLobMaxSize": "0",
                                        "limitLOBSize": "true",
                                        "lobChunkSize": "64",
                                        "lobMaxSize": "32"}
->>>>>>> 5f7e3c44
         database_options.append(MigrateMySqlAzureDbForMySqlSyncDatabaseInput(
             name=d.get('name', None),
             target_database_name=d.get('target_database_name', None),
@@ -52,24 +48,15 @@
     database_options = []
 
     for d in database_options_json:
-<<<<<<< HEAD
-        selected_tables = d.get('selectedTables', None)
-        table_input = [MigratePostgreSqlAzureDbForPostgreSqlSyncDatabaseTableInput(name=t) for t in selected_tables] if selected_tables is not None else None
-=======
         s_t = d.get('selectedTables', None)
         t = None if s_t is None else [MigratePostgreSqlAzureDbForPostgreSqlSyncDatabaseTableInput(name=t) for t in s_t]
->>>>>>> 5f7e3c44
         database_options.append(MigratePostgreSqlAzureDbForPostgreSqlSyncDatabaseInput(
             name=d.get('name', None),
             target_database_name=d.get('target_database_name', None),
             migration_setting=d.get('migrationSetting', None),
             source_setting=d.get('sourceSetting', None),
             target_setting=d.get('targetSetting', None),
-<<<<<<< HEAD
-            selected_tables=table_input))
-=======
             selected_tables=t))
->>>>>>> 5f7e3c44
 
     return MigratePostgreSqlAzureDbForPostgreSqlSyncTaskInput(source_connection_info=source_connection_info,
                                                               target_connection_info=target_connection_info,
