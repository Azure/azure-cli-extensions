--- conflicted
+++ resolved
@@ -24,36 +24,21 @@
     @ResourceGroupPreparer(name_prefix='dmsext_cli_test_', location=location_name)
     @VirtualNetworkPreparer(name_prefix='dmsext.clitest.vn')
     def test_project_commands(self, resource_group):
-<<<<<<< HEAD
         service_name = self.create_random_name(self.service_random_name_prefix, 20)
         project_name1 = self.create_random_name('project1', 15)
         project_name2 = self.create_random_name('project2', 15)
         project_name_pg = self.create_random_name('projectpg', 20)
         project_name_mg = self.create_random_name('projectmg', 20)
-=======
-        service_name = self.create_random_name(self.service_random_name_prefix, 24)
-        project_name1 = self.create_random_name('project1', 24)
-        project_name2 = self.create_random_name('project2', 24)
-        project_name_pg = self.create_random_name('projectpg', 24)
-        project_name_mg = self.create_random_name('projectmg', 24)
->>>>>>> 835021dc
 
         self.kwargs.update({
             'vsubnet_rg': self.vsubnet_rg,
             'vsubnet_vn': self.vsubnet_vn,
             'vsubnet_sn': self.vsubnet_sn
         })
-<<<<<<< HEAD
         subnet = self.cmd(("az network vnet subnet show "
                            "-g {vsubnet_rg} "
                            "-n {vsubnet_sn} "
                            "--vnet-name {vsubnet_vn}")).get_output_in_json()
-=======
-        subnet = self.cmd("az network vnet subnet show "
-                           "-g {vsubnet_rg} "
-                           "-n {vsubnet_sn} "
-                           "--vnet-name {vsubnet_vn}").get_output_in_json()
->>>>>>> 835021dc
 
         self.kwargs.update({
             'lname': self.location_name,
@@ -67,31 +52,18 @@
         })
 
         # Set up container service
-<<<<<<< HEAD
         self.cmd(("az dms create "
-=======
-        self.cmd("az dms create "
->>>>>>> 835021dc
                   "-l {lname} "
                   "-n {sname} "
                   "-g {rg} "
                   "--sku-name {skuname} "
                   "--subnet {vnetid} "
-<<<<<<< HEAD
                   "--tags area=cli env=test"))
 
         self.cmd(("az dms project show "
                   "-g {rg} "
                   "--service-name {sname} "
                   "-n {pname1}"),
-=======
-                  "--tags area=cli env=test")
-
-        self.cmd("az dms project show "
-                  "-g {rg} "
-                  "--service-name {sname} "
-                  "-n {pname1}",
->>>>>>> 835021dc
                  expect_failure=True)
 
         create_checks = [JMESPathCheck('location', self.location_name),
@@ -103,18 +75,13 @@
                          JMESPathCheck('tags.Cli', ''),
                          JMESPathCheck('tags.Type', 'test'),
                          JMESPathCheck('type', 'Microsoft.DataMigration/services/projects')]
-<<<<<<< HEAD
-        self.cmd(("az dms project create "
-=======
-        self.cmd("az dms project create "
->>>>>>> 835021dc
+        self.cmd(("az dms project create "
                   "-g {rg} "
                   "--service-name {sname} "
                   "-l {lname} "
                   "-n {pname1} "
                   "--source-platform SQL "
                   "--target-platform SQLDB "
-<<<<<<< HEAD
                   "--tags Type=test Cli"),
                  checks=create_checks)
 
@@ -123,16 +90,6 @@
                   "--service-name {sname} "
                   "-n {pname1}"),
                  create_checks)
-=======
-                  "--tags Type=test Cli",
-                 checks=create_checks)
-
-        self.cmd("az dms project show "
-                  "-g {rg} "
-                  "--service-name {sname} "
-                  "-n {pname1}",
-                  checks=create_checks)
->>>>>>> 835021dc
 
         # Test PostgreSQL project creation and deletion
         create_checks_pg = [JMESPathCheck('location', self.location_name),
@@ -144,18 +101,13 @@
                             JMESPathCheck('tags.Cli', ''),
                             JMESPathCheck('tags.Type', 'test'),
                             JMESPathCheck('type', 'Microsoft.DataMigration/services/projects')]
-<<<<<<< HEAD
-        self.cmd(("az dms project create "
-=======
-        self.cmd("az dms project create "
->>>>>>> 835021dc
+        self.cmd(("az dms project create "
                   "-g {rg} "
                   "--service-name {sname} "
                   "-l {lname} "
                   "-n {pnamepg} "
                   "--source-platform PostgreSQL "
                   "--target-platform AzureDbForPostgreSQL "
-<<<<<<< HEAD
                   "--tags Type=test Cli"),
                  checks=create_checks_pg)
         self.cmd(("az dms project show "
@@ -163,15 +115,6 @@
                   "--service-name {sname} "
                   "-n {pnamepg}"),
                  create_checks_pg)
-=======
-                  "--tags Type=test Cli",
-                  checks=create_checks_pg)
-        self.cmd("az dms project show "
-                  "-g {rg} "
-                  "--service-name {sname} "
-                  "-n {pnamepg}",
-                  checks=create_checks_pg)
->>>>>>> 835021dc
 
         # Test MongoDb project creation and deletion
         create_checks_mg = [JMESPathCheck('location', self.location_name),
@@ -183,18 +126,13 @@
                             JMESPathCheck('tags.Cli', ''),
                             JMESPathCheck('tags.Type', 'test'),
                             JMESPathCheck('type', 'Microsoft.DataMigration/services/projects')]
-<<<<<<< HEAD
-        self.cmd(("az dms project create "
-=======
-        self.cmd("az dms project create "
->>>>>>> 835021dc
+        self.cmd(("az dms project create "
                   "-g {rg} "
                   "--service-name {sname} "
                   "-l {lname} "
                   "-n {pnamemg} "
                   "--source-platform MongoDb "
                   "--target-platform MongoDb "
-<<<<<<< HEAD
                   "--tags Type=test Cli"),
                  checks=create_checks_mg)
         self.cmd(("az dms project show "
@@ -205,24 +143,11 @@
 
         create_checks_notags = [JMESPathCheck('tags', None)]
         self.cmd(("az dms project create "
-=======
-                  "--tags Type=test Cli",
-                  checks=create_checks_mg)
-        self.cmd("az dms project show "
-                  "-g {rg} "
-                  "--service-name {sname} "
-                  "-n {pnamemg}",
-                  checks=create_checks_mg)
-
-        create_checks_notags = [JMESPathCheck('tags', None)]
-        self.cmd("az dms project create "
->>>>>>> 835021dc
                   "-g {rg} "
                   "--service-name {sname} "
                   "-l {lname} "
                   "-n {pname2} "
                   "--source-platform SQL "
-<<<<<<< HEAD
                   "--target-platform SQLDB"),
                  checks=create_checks_notags)
 
@@ -255,184 +180,113 @@
                   "-g {rg} "
                   "-n {sname} "
                   "--delete-running-tasks true -y"))
-=======
-                  "--target-platform SQLDB",
-                  checks=create_checks_notags)
-
-        list_checks = [JMESPathCheck('length(@)', 4),
-                       JMESPathCheck("length([?name == '{}'])".format(project_name1), 1)]
-        self.cmd("az dms project list "
-                  "-g {rg} "
-                  "--service-name {sname}",
-                  checks=list_checks)
-
-        self.cmd("az dms project check-name "
-                  "-g {rg} "
-                  "--service-name {sname} "
-                  "-n {pname2}",
-                  checks=self.name_exists_checks)
-
-        self.cmd("az dms project delete "
-                  "-g {rg} "
-                  "--service-name {sname} "
-                  "-n {pname2} -y")
-
-        self.cmd("az dms project check-name "
-                  "-g {rg} "
-                  "--service-name {sname} "
-                  "-n {pname2}",
-                  checks=self.name_available_checks)
-
-        # Clean up service for live runs
-        self.cmd("az dms delete "
-                  "-g {rg} "
-                  "-n {sname} "
-                  "--delete-running-tasks true -y")
->>>>>>> 835021dc
 
     @ResourceGroupPreparer(name_prefix='dms_cli_test_', location=location_name)
     @VirtualNetworkPreparer(name_prefix='dms.clitest.vn')
     def test_task_commands(self, resource_group):
         from azure.cli.testsdk.checkers import JMESPathPatternCheck
-<<<<<<< HEAD
-        service_name = self.create_random_name(self.service_random_name_prefix, 20)
-
-        project_name = self.create_random_name('project', 15)
-        task_name1 = self.create_random_name('task1', 15)
-        task_name2 = self.create_random_name('task2', 15)
-        database_options1 = ("[ { 'name': 'SourceDatabase1', 'target_database_name': 'TargetDatabase1', "
-                             "'make_source_db_read_only': False, 'table_map': { 'dbo.TestTableSource1': "
-=======
-        service_name = self.create_random_name(self.service_random_name_prefix, 24)
-
-        project_name = self.create_random_name('project', 24)
-        task_name1 = self.create_random_name('task1', 24)
-        task_name2 = self.create_random_name('task2', 24)
-        database_options1 = ("[ { 'name': 'SourceDatabase1', 'target_database_name': 'TargetDatabase1', ",
-                             "'make_source_db_read_only': False, 'table_map': { 'dbo.TestTableSource1': ",
->>>>>>> 835021dc
-                             "'dbo.TestTableTarget1', 'dbo.TestTableSource2': 'dbo.TestTableTarget2' } } ]")
-        database_options2 = ("[ { 'name': 'SourceDatabase2', 'target_database_name': 'TargetDatabase2', "
-                             "'make_source_db_read_only': False, 'table_map': { 'dbo.TestTableSource1': "
-                             "'dbo.TestTableTarget1', 'dbo.TestTableSource2': 'dbo.TestTableTarget2' } } ]")
-        source_connection_info = ("{ 'userName': 'testuser', 'password': 'testpassword', 'dataSource': "
-                                  "'notarealsourceserver', 'authentication': 'SqlAuthentication', "
-                                  "'encryptConnection': True, 'trustServerCertificate': True }")
-        target_connection_info = ("{ 'userName': 'testuser', 'password': 'testpassword', 'dataSource': "
-                                  "'notarealtargetserver', 'authentication': 'SqlAuthentication', "
-                                  "'encryptConnection': True, 'trustServerCertificate': True }")
+
+        local_vars = {
+            "service_name": self.create_random_name(self.service_random_name_prefix, 20),
+            "project_name": self.create_random_name('project', 15),
+            "task_name1": self.create_random_name('task1', 15),
+            "task_name2": self.create_random_name('task2', 15),
+            "database_options1": ("[ { 'name': 'SourceDatabase1', 'target_database_name': 'TargetDatabase1', "
+                                  "'make_source_db_read_only': False, 'table_map': { 'dbo.TestTableSource1': "
+                                  "'dbo.TestTableTarget1', 'dbo.TestTableSource2': 'dbo.TestTableTarget2' } } ]"),
+            "database_options2": ("[ { 'name': 'SourceDatabase2', 'target_database_name': 'TargetDatabase2', "
+                                  "'make_source_db_read_only': False, 'table_map': { 'dbo.TestTableSource1': "
+                                  "'dbo.TestTableTarget1', 'dbo.TestTableSource2': 'dbo.TestTableTarget2' } } ]"),
+            "source_connection_info": ("{ 'userName': 'testuser', 'password': 'testpassword', 'dataSource': "
+                                       "'notarealsourceserver', 'authentication': 'SqlAuthentication', "
+                                       "'encryptConnection': True, 'trustServerCertificate': True }"),
+            "target_connection_info": ("{ 'userName': 'testuser', 'password': 'testpassword', 'dataSource': "
+                                       "'notarealtargetserver', 'authentication': 'SqlAuthentication', "
+                                       "'encryptConnection': True, 'trustServerCertificate': True }"),
+            "project_name_pg": self.create_random_name('projectpg', 20),
+            "task_name_pg": self.create_random_name('taskpg', 20),
+            "source_connection_info_pg": ("{ 'userName': 'testuser', 'password': 'testpassword', 'serverName': "
+                                          "'notarealsourceserver', 'databaseName': 'notarealdatabasename', "
+                                          "'encryptConnection': False, 'trustServerCertificate': True }"),
+            "target_connection_info_pg": ("{ 'userName': 'testuser', 'password': 'testpassword', 'serverName': "
+                                          "'notarealtargetserver', 'databaseName': 'notarealdatabasename'}"),
+            "database_options_pg": ("[ { 'name': 'SourceDatabase1', 'target_database_name': 'TargetDatabase1', "
+                                    "'selectedTables': [ 'public.TestTableSource1', 'public.TestTableSource2'] } ]"),
+            "project_name_mg": self.create_random_name('projectmg', 20),
+            "task_name_mgv": self.create_random_name('taskmgv', 20),
+            "source_connection_info_mg": ("{ 'userName': 'mongoadmin', "
+                                          "'password': 'password', "
+                                          "'connectionString': 'mongodb://127.0.0.1:27017'}"),
+            "target_connection_info_mg": ("{ 'userName': 'mongoadmin', "
+                                          "'password': 'password', "
+                                          "'connectionString': 'mongodb://127.0.0.1:27017'}"),
+            "database_options_mg": ("{ \"boostRUs\": 0, \"replication\": \"OneTime\", "
+                                    "\"throttling\": { \"minFreeCpu\": 25, \"minFreeMemoryMb\": 1024, "
+                                    "\"maxParallelism\": 2 }, \"databases\": {\"db1\": {\"targetRUs\": 0, "
+                                    "\"collections\": { \"cdb11\": {\"canDelete\": true, \"shardKey\": null, "
+                                    "\"targetRUs\": null }, \"cdb12\": {\"canDelete\": true, \"shardKey\": null, "
+                                    "\"targetRUs\": null }}},\"db2\": {\"targetRUs\": 0, \"collections\": { "
+                                    "\"cdb21\": {\"canDelete\": true, \"shardKey\": null, \"targetRUs\": null }, "
+                                    "\"cdb22\": {\"canDelete\": true, \"shardKey\": null, \"targetRUs\": null }}}}}")
+        }
 
         self.kwargs.update({
             'vsubnet_rg': self.vsubnet_rg,
             'vsubnet_vn': self.vsubnet_vn,
             'vsubnet_sn': self.vsubnet_sn
         })
-<<<<<<< HEAD
         subnet = self.cmd(("az network vnet subnet show "
                            "-g {vsubnet_rg} "
                            "-n {vsubnet_sn} "
                            "--vnet-name {vsubnet_vn}")).get_output_in_json()
 
 
-        project_name_pg = self.create_random_name('projectpg', 20)
-        task_name_pg = self.create_random_name('taskpg', 20)
-        source_connection_info_pg = ("{ 'userName': 'testuser', 'password': 'testpassword', 'serverName': "
-                                     "'notarealsourceserver', 'databaseName': 'notarealdatabasename', "
-=======
-        subnet = self.cmd("az network vnet subnet show "
-                           "-g {vsubnet_rg} "
-                           "-n {vsubnet_sn} "
-                           "--vnet-name {vsubnet_vn}").get_output_in_json()
-
-
-        project_name_pg = self.create_random_name('projectpg', 24)
-        task_name_pg = self.create_random_name('taskpg', 24)
-        source_connection_info_pg = ("{ 'userName': 'testuser', 'password': 'testpassword', 'serverName': ",
-                                     "'notarealsourceserver', 'databaseName': 'notarealdatabasename', ",
->>>>>>> 835021dc
-                                     "'encryptConnection': False, 'trustServerCertificate': True }")
-        target_connection_info_pg = ("{ 'userName': 'testuser', 'password': 'testpassword', 'serverName': "
-                                     "'notarealtargetserver', 'databaseName': 'notarealdatabasename'}")
-        database_options_pg = ("[ { 'name': 'SourceDatabase1', 'target_database_name': 'TargetDatabase1', "
-                               "'selectedTables': [ 'public.TestTableSource1', 'public.TestTableSource2'] } ]")
-
-        project_name_mg = self.create_random_name('projectmg', 20)
-        task_name_mgv = self.create_random_name('taskmgv', 20)
-        source_connection_info_mg = ("{ 'userName': 'mongoadmin', "
-                                     "'password': 'password', "
-                                     "'connectionString': 'mongodb://127.0.0.1:27017'}")
-        target_connection_info_mg = ("{ 'userName': 'mongoadmin', "
-                                     "'password': 'password', "
-                                     "'connectionString': 'mongodb://127.0.0.1:27017'}")
-        database_options_mg = ("{ \"boostRUs\": 0, \"replication\": \"OneTime\", "
-                               "\"throttling\": { \"minFreeCpu\": 25, \"minFreeMemoryMb\": 1024, \"maxParallelism\": 2 }, "
-                               "\"databases\": {\"db1\": {\"targetRUs\": 0, \"collections\": { "
-                               "\"cdb11\": {\"canDelete\": true, \"shardKey\": null, \"targetRUs\": null }, "
-                               "\"cdb12\": {\"canDelete\": true, \"shardKey\": null, \"targetRUs\": null }}},"
-                               "\"db2\": {\"targetRUs\": 0, \"collections\": { "
-                               "\"cdb21\": {\"canDelete\": true, \"shardKey\": null, \"targetRUs\": null }, "
-                               "\"cdb22\": {\"canDelete\": true, \"shardKey\": null, \"targetRUs\": null }}}}}")
 
         self.kwargs.update({
             'lname': self.location_name,
             'skuname': self.sku_name,
             'vnetid': subnet['id'],
-            'sname': service_name,
-            'pname': project_name,
-            'pnamepg': project_name_pg,
-            'pnamemg': project_name_mg,
-            'tname1': task_name1,
-            'tname2': task_name2,
-            'tnamepg': task_name_pg,
-            'tnamemgv': task_name_mgv,
-            'dboptions1': database_options1,
-            'dboptions2': database_options2,
-            'dboptionspg': database_options_pg,
-            'dboptionsmg': database_options_mg,
-            'sconn': source_connection_info,
-            'sconnpg': source_connection_info_pg,
-            'sconnmg': source_connection_info_mg,
-            'tconn': target_connection_info,
-            'tconnpg': target_connection_info_pg,
-            'tconnmg': target_connection_info_mg
+            'sname': local_vars["service_name"],
+            'pname': local_vars["project_name"],
+            'pnamepg': local_vars["project_name_pg"],
+            'pnamemg': local_vars["project_name_mg"],
+            'tname1': local_vars["task_name1"],
+            'tname2': local_vars["task_name2"],
+            'tnamepg': local_vars["task_name_pg"],
+            'tnamemgv': local_vars["task_name_mgv"],
+            'dboptions1': local_vars["database_options1"],
+            'dboptions2': local_vars["database_options2"],
+            'dboptionspg': local_vars["database_options_pg"],
+            'dboptionsmg': local_vars["database_options_mg"],
+            'sconn': local_vars["source_connection_info"],
+            'sconnpg': local_vars["source_connection_info_pg"],
+            'sconnmg': local_vars["source_connection_info_mg"],
+            'tconn': local_vars["target_connection_info"],
+            'tconnpg': local_vars["target_connection_info_pg"],
+            'tconnmg': local_vars["target_connection_info_mg"]
         })
 
         # Set up container service and project
-<<<<<<< HEAD
         self.cmd(("az dms create "
-=======
-        self.cmd("az dms create "
->>>>>>> 835021dc
                   "-l {lname} "
                   "-n {sname} "
                   "-g {rg} "
                   "--sku-name {skuname} "
                   "--subnet {vnetid} "
-<<<<<<< HEAD
                   "--tags area=cli env=test"))
         self.cmd(("az dms project create "
-=======
-                  "--tags area=cli env=test")
-        self.cmd("az dms project create "
->>>>>>> 835021dc
                   "-g {rg} "
                   "--service-name {sname} "
                   "-l {lname} "
                   "-n {pname} "
                   "--source-platform SQL "
-<<<<<<< HEAD
                   "--target-platform SQLDB"))
         self.cmd(("az dms project create "
-=======
-                  "--target-platform SQLDB")
-        self.cmd("az dms project create "
->>>>>>> 835021dc
                   "-g {rg} "
                   "--service-name {sname} "
                   "-l {lname} "
                   "-n {pnamepg} "
                   "--source-platform PostgreSQL "
-<<<<<<< HEAD
                   "--target-platform AzureDbForPostgreSQL"))
         self.cmd(("az dms project create "
                   "-g {rg} "
@@ -460,24 +314,8 @@
                   "--project-name {pnamemg} "
                   "-n {tnamemgv}"),
                  expect_failure=True)
-=======
-                  "--target-platform AzureDbForPostgreSQL")
-
-        self.cmd("az dms project task show "
-                  "-g {rg} "
-                  "--service-name {sname} "
-                  "--project-name {pname} "
-                  "-n {tname1}",
-                  expect_failure=True)
-        self.cmd("az dms project task show "
-                  "-g {rg} "
-                  "--service-name {sname} "
-                  "--project-name {pnamepg} "
-                  "-n {tnamepg}",
-                  expect_failure=True)
->>>>>>> 835021dc
-
-        create_checks = [JMESPathCheck('name', task_name1),
+
+        create_checks = [JMESPathCheck('name', local_vars["task_name1"]),
                          JMESPathCheck('resourceGroup', resource_group),
                          JMESPathCheck('type', 'Microsoft.DataMigration/services/projects/tasks'),
                          JMESPathCheck('length(properties.input.selectedDatabases[0].tableMap)', 2),
@@ -487,9 +325,9 @@
                          JMESPathCheck('properties.input.validationOptions.enableDataIntegrityValidation', False),
                          JMESPathCheck('properties.input.validationOptions.enableQueryAnalysisValidation', False),
                          JMESPathCheck('properties.input.validationOptions.enableSchemaValidation', False)]
-        cancel_checks = [JMESPathCheck('name', task_name1),
+        cancel_checks = [JMESPathCheck('name', local_vars["task_name1"]),
                          JMESPathPatternCheck('properties.state', 'Cancel(?:ed|ing)')]
-        create_checks_pg = [JMESPathCheck('name', task_name_pg),
+        create_checks_pg = [JMESPathCheck('name', local_vars["task_name_pg"]),
                             JMESPathCheck('resourceGroup', resource_group),
                             JMESPathCheck('type', 'Microsoft.DataMigration/services/projects/tasks'),
                             JMESPathCheck('length(properties.input.selectedDatabases[0].selectedTables)', 2),
@@ -500,9 +338,9 @@
                             JMESPathCheck('properties.input.targetConnectionInfo.encryptConnection', True),
                             JMESPathCheck('properties.input.targetConnectionInfo.trustServerCertificate', False),
                             JMESPathCheck('properties.taskType', 'Migrate.PostgreSql.AzureDbForPostgreSql.SyncV2')]
-        cancel_checks_pg = [JMESPathCheck('name', task_name_pg),
+        cancel_checks_pg = [JMESPathCheck('name', local_vars["task_name_pg"]),
                             JMESPathPatternCheck('properties.state', 'Cancel(?:ed|ing)')]
-        create_checks_mgv = [JMESPathCheck('name', task_name_mgv),
+        create_checks_mgv = [JMESPathCheck('name', local_vars["task_name_mgv"]),
                              JMESPathCheck('resourceGroup', resource_group),
                              JMESPathCheck('type', 'Microsoft.DataMigration/services/projects/tasks'),
                              JMESPathCheck('properties.input.throttling.maxParallelism', 2),
@@ -533,11 +371,7 @@
                              JMESPathCheck('properties.taskType', 'Validate.MongoDb')]
 
         # SQL Tests
-<<<<<<< HEAD
         self.cmd(("az dms project task create "
-=======
-        self.cmd("az dms project task create "
->>>>>>> 835021dc
                   "--task-type OfflineMigration "
                   "--database-options-json \"{dboptions1}\" "
                   "-n {tname1} "
@@ -545,7 +379,6 @@
                   "-g {rg} "
                   "--service-name {sname} "
                   "--source-connection-json \"{sconn}\" "
-<<<<<<< HEAD
                   "--target-connection-json \"{tconn}\""),
                  checks=create_checks)
         self.cmd(("az dms project task show "
@@ -563,25 +396,6 @@
 
         # PG Tests
         self.cmd(("az dms project task create "
-=======
-                  "--target-connection-json \"{tconn}\"",
-                  checks=create_checks)
-        self.cmd("az dms project task show "
-                  "-g {rg} "
-                  "--service-name {sname} "
-                  "--project-name {pname} "
-                  "-n {tname1}",
-                  checks=create_checks)
-        self.cmd("az dms project task cancel "
-                  "-g {rg} "
-                  "--service-name {sname} "
-                  "--project-name {pname} "
-                  "-n {tname1}",
-                  checks=cancel_checks)
-
-        # PG Tests
-        self.cmd("az dms project task create "
->>>>>>> 835021dc
                   "--task-type OnlineMigration "
                   "--database-options-json \"{dboptionspg}\" "
                   "-n {tnamepg} "
@@ -589,7 +403,6 @@
                   "-g {rg} "
                   "--service-name {sname} "
                   "--source-connection-json \"{sconnpg}\" "
-<<<<<<< HEAD
                   "--target-connection-json \"{tconnpg}\""),
                  checks=create_checks_pg)
         self.cmd(("az dms project task show "
@@ -606,24 +419,6 @@
                  checks=cancel_checks_pg)
 
         self.cmd(("az dms project task create "
-=======
-                  "--target-connection-json \"{tconnpg}\"",
-                  checks=create_checks_pg)
-        self.cmd("az dms project task show "
-                  "-g {rg} "
-                  "--service-name {sname} "
-                  "--project-name {pnamepg} "
-                  "-n {tnamepg}",
-                  checks=create_checks_pg)
-        self.cmd("az dms project task cancel "
-                  "-g {rg} "
-                  "--service-name {sname} "
-                  "--project-name {pnamepg} "
-                  "-n {tnamepg}",
-                  checks=cancel_checks_pg)
-
-        self.cmd("az dms project task create ",
->>>>>>> 835021dc
                   "--task-type OfflineMigration "
                   "--database-options-json \"{dboptions2}\" "
                   "-n {tname2} "
@@ -631,11 +426,7 @@
                   "-g {rg} "
                   "--service-name {sname} "
                   "--source-connection-json \"{sconn}\" "
-<<<<<<< HEAD
                   "--target-connection-json \"{tconn}\""))
-=======
-                  "--target-connection-json \"{tconn}\"")
->>>>>>> 835021dc
 
         # Mongo Tests
         self.cmd(("az dms project task create "
@@ -657,8 +448,7 @@
                  checks=create_checks_mgv)
 
         list_checks = [JMESPathCheck('length(@)', 2),
-                       JMESPathCheck("length([?name == '{}'])".format(task_name1), 1)]
-<<<<<<< HEAD
+                       JMESPathCheck("length([?name == '{}'])".format(local_vars["task_name1"]), 1)]
         self.cmd(("az dms project task list "
                   "-g {rg} "
                   "--service-name {sname} "
@@ -674,28 +464,10 @@
                  checks=self.name_exists_checks)
 
         self.cmd(("az dms project task delete "
-=======
-        self.cmd("az dms project task list "
-                  "-g {rg} "
-                  "--service-name {sname} "
-                  "--project-name {pname} "
-                  "--task-type \"Migrate.SqlServer.SqlDb\"",
-                  checks=list_checks)
-
-        self.cmd("az dms project task check-name "
-                  "-g {rg} "
-                  "--service-name {sname} "
-                  "--project-name {pname} "
-                  "-n {tname1}",
-                  checks=self.name_exists_checks)
-
-        self.cmd("az dms project task delete "
->>>>>>> 835021dc
                   "-g {rg} "
                   "--service-name {sname} "
                   "--project-name {pname} "
                   "-n {tname1} "
-<<<<<<< HEAD
                   "--delete-running-tasks true -y"))
 
         self.cmd(("az dms project task check-name "
@@ -709,20 +481,4 @@
         self.cmd(("az dms delete "
                   "-g {rg} "
                   "-n {sname} "
-                  "--delete-running-tasks true -y"))
-=======
-                  "--delete-running-tasks true -y")
-
-        self.cmd("az dms project task check-name "
-                  "-g {rg} "
-                  "--service-name {sname} "
-                  "--project-name {pname} "
-                  "-n {tname1}",
-                  checks=self.name_available_checks)
-
-        # Clean up service for live runs
-        self.cmd("az dms delete "
-                  "-g {rg} "
-                  "-n {sname} "
-                  "--delete-running-tasks true -y")
->>>>>>> 835021dc
+                  "--delete-running-tasks true -y"))