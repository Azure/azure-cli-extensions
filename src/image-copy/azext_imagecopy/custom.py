--- conflicted
+++ resolved
@@ -94,31 +94,9 @@
     snapshot_location = json_cmd_output['location']
     hyper_v_generation = json_cmd_output['hyperVGeneration']
     if source_os_disk_type == "BLOB":
-<<<<<<< HEAD
         source_storage_account_id = get_storage_account_id_from_blob_path(source_os_disk_id,
                                                                           source_resource_group_name,
                                                                           target_subscription)
-        cli_cmd = prepare_cli_command(['snapshot', 'create',
-                                       '--name', source_os_disk_snapshot_name,
-                                       '--location', snapshot_location,
-                                       '--resource-group', source_resource_group_name,
-                                       '--source', source_os_disk_id,
-                                       '--source-storage-account-id', source_storage_account_id,
-                                       '--hyper-v-generation', hyper_v_generation],
-                                      only_show_errors=only_show_errors)
-    else:
-        cli_cmd = prepare_cli_command(['snapshot', 'create',
-                                       '--name', source_os_disk_snapshot_name,
-                                       '--location', snapshot_location,
-                                       '--resource-group', source_resource_group_name,
-                                       '--source', source_os_disk_id,
-                                       '--hyper-v-generation', hyper_v_generation],
-                                      only_show_errors=only_show_errors)
-
-=======
-        source_storage_account_id = get_storage_account_id_from_blob_path(cmd,
-                                                                          source_os_disk_id,
-                                                                          source_resource_group_name)
         cmd_content = ['snapshot', 'create',
                        '--name', source_os_disk_snapshot_name,
                        '--location', snapshot_location,
@@ -133,8 +111,7 @@
                        '--source', source_os_disk_id]
     if hyper_v_generation:
         cmd_content = cmd_content + ['--hyper-v-generation', hyper_v_generation]
-    cli_cmd = prepare_cli_command(cmd_content)
->>>>>>> 654b0fa6
+    cli_cmd = prepare_cli_command(cmd_content, only_show_errors=only_show_errors)
     run_cli_command(cli_cmd)
 
     # Get SAS URL for the snapshotName
@@ -193,7 +170,7 @@
                                     source_object_name, source_os_disk_snapshot_name, source_os_disk_snapshot_url,
                                     source_os_type, target_resource_group_name, azure_pool_frequency,
                                     tags, target_name, target_subscription, export_as_snapshot, timeout,
-                                    hyper_v_generation, only_show_errors)
+                                    only_show_errors, hyper_v_generation)
         else:
             if parallel_degree == -1:
                 pool = Pool(target_locations_count)
@@ -203,21 +180,13 @@
             tasks = []
             for location in target_location:
                 location = location.strip()
-<<<<<<< HEAD
-                tasks.append((location, transient_resource_group_name, source_type,
-                              source_object_name, source_os_disk_snapshot_name, source_os_disk_snapshot_url,
-                              source_os_type, target_resource_group_name, azure_pool_frequency,
-                              tags, target_name, target_subscription, export_as_snapshot, timeout,
-                              hyper_v_generation, only_show_errors))
-=======
                 task_content = (location, transient_resource_group_name, source_type,
                                 source_object_name, source_os_disk_snapshot_name, source_os_disk_snapshot_url,
                                 source_os_type, target_resource_group_name, azure_pool_frequency,
-                                tags, target_name, target_subscription, export_as_snapshot, timeout)
+                                tags, target_name, target_subscription, export_as_snapshot, timeout, only_show_errors)
                 if hyper_v_generation:
                     task_content = task_content + tuple(hyper_v_generation)
                 tasks.append(task_content)
->>>>>>> 654b0fa6
 
             logger.warning("Starting async process for all locations")
 
