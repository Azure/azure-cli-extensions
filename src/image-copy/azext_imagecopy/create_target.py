# --------------------------------------------------------------------------------------------
# Copyright (c) Microsoft Corporation. All rights reserved.
# Licensed under the MIT License. See License.txt in the project root for license information.
# --------------------------------------------------------------------------------------------

import datetime
import time

from knack.util import CLIError
from knack.log import get_logger

from azext_imagecopy.cli_utils import run_cli_command, prepare_cli_command, get_storage_account_id_from_blob_path

logger = get_logger(__name__)

STORAGE_ACCOUNT_NAME_LENGTH = 24


# pylint: disable=too-many-statements
# pylint: disable=too-many-locals
def create_target_image(location, transient_resource_group_name, source_type, source_object_name,
                        source_os_disk_snapshot_name, source_os_disk_snapshot_url, source_os_type,
                        target_resource_group_name, azure_pool_frequency, tags, target_name, target_subscription,
                        export_as_snapshot, timeout, hyper_v_generation='V1', only_show_errors=None):

    random_string = get_random_string(
        STORAGE_ACCOUNT_NAME_LENGTH - len(location))

    # create the target storage account. storage account name must be lowercase.
    logger.warning(
        "%s - Creating target storage account (can be slow sometimes)", location)
    target_storage_account_name = location.lower() + random_string
    cli_cmd = prepare_cli_command(['storage', 'account', 'create',
                                   '--name', target_storage_account_name,
                                   '--resource-group', transient_resource_group_name,
                                   '--location', location,
                                   '--sku', 'Standard_LRS'],
                                  subscription=target_subscription,
                                  only_show_errors=only_show_errors)

    json_output = run_cli_command(cli_cmd, return_as_json=True)
    target_blob_endpoint = json_output['primaryEndpoints']['blob']

    # Setup the target storage account
    cli_cmd = prepare_cli_command(['storage', 'account', 'keys', 'list',
                                   '--account-name', target_storage_account_name,
                                   '--resource-group', transient_resource_group_name],
                                  subscription=target_subscription,
                                  only_show_errors=only_show_errors)

    json_output = run_cli_command(cli_cmd, return_as_json=True)

    target_storage_account_key = json_output[0]['value']
    logger.debug("storage account key: %s", target_storage_account_key)

    expiry_format = "%Y-%m-%dT%H:%MZ"
    expiry = datetime.datetime.utcnow() + datetime.timedelta(seconds=timeout)
    logger.debug(
        "create target storage sas using timeout seconds: %d", timeout)

    cli_cmd = prepare_cli_command(['storage', 'account', 'generate-sas',
                                   '--account-name', target_storage_account_name,
                                   '--account-key', target_storage_account_key,
                                   '--expiry', expiry.strftime(expiry_format),
                                   '--permissions', 'aclrpuw', '--resource-types',
                                   'sco', '--services', 'b', '--https-only'],
                                  output_as_json=False,
                                  subscription=target_subscription,
                                  only_show_errors=only_show_errors)

    sas_token = run_cli_command(cli_cmd)
    sas_token = sas_token.rstrip("\n\r")  # STRANGE
    logger.debug("sas token: %s", sas_token)

    # create a container in the target blob storage account
    logger.warning(
        "%s - Creating container in the target storage account", location)
    target_container_name = 'snapshots'
    cli_cmd = prepare_cli_command(['storage', 'container', 'create',
                                   '--name', target_container_name,
                                   '--account-name', target_storage_account_name],
                                  subscription=target_subscription,
                                  only_show_errors=only_show_errors)

    run_cli_command(cli_cmd)

    # Copy the snapshot to the target region using the SAS URL
    blob_name = source_os_disk_snapshot_name + '.vhd'
    logger.warning(
        "%s - Copying blob to target storage account", location)
    cli_cmd = prepare_cli_command(['storage', 'blob', 'copy', 'start',
                                   '--source-uri', source_os_disk_snapshot_url,
                                   '--destination-blob', blob_name,
                                   '--destination-container', target_container_name,
                                   '--account-name', target_storage_account_name,
                                   '--sas-token', sas_token],
                                  subscription=target_subscription,
                                  only_show_errors=only_show_errors)

    run_cli_command(cli_cmd)

    # Wait for the copy to complete
    start_datetime = datetime.datetime.now()
    wait_for_blob_copy_operation(blob_name, target_container_name, target_storage_account_name,
                                 azure_pool_frequency, location, target_subscription, only_show_errors=only_show_errors)
    msg = "{0} - Copy time: {1}".format(
        location, datetime.datetime.now() - start_datetime)
    logger.warning(msg)

    # Create the snapshot in the target region from the copied blob
    logger.warning(
        "%s - Creating snapshot in target region from the copied blob", location)
    target_blob_path = target_blob_endpoint + \
        target_container_name + '/' + blob_name
    target_snapshot_name = source_os_disk_snapshot_name + '-' + location
    if export_as_snapshot:
        snapshot_resource_group_name = target_resource_group_name
    else:
        snapshot_resource_group_name = transient_resource_group_name

    source_storage_account_id = get_storage_account_id_from_blob_path(target_blob_path,
                                                                      transient_resource_group_name,
                                                                      target_subscription)

<<<<<<< HEAD
    cli_cmd = prepare_cli_command(['snapshot', 'create',
                                   '--resource-group', snapshot_resource_group_name,
                                   '--name', target_snapshot_name,
                                   '--location', location,
                                   '--source', target_blob_path,
                                   '--source-storage-account-id', source_storage_account_id,
                                   '--hyper-v-generation', hyper_v_generation],
                                  subscription=target_subscription,
                                  only_show_errors=only_show_errors)
=======
    cmd_content = ['snapshot', 'create',
                   '--resource-group', snapshot_resource_group_name,
                   '--name', target_snapshot_name,
                   '--location', location,
                   '--source', target_blob_path,
                   '--source-storage-account-id', source_storage_account_id,
                   '--hyper-v-generation', hyper_v_generation]
    cli_cmd = prepare_cli_command(cmd_content, subscription=target_subscription)
>>>>>>> 654b0fa6

    json_output = run_cli_command(cli_cmd, return_as_json=True)
    target_snapshot_id = json_output['id']

    # Optionally create the final image
    if export_as_snapshot:
        logger.warning("%s - Skipping image creation", location)
    else:
        logger.warning("%s - Creating final image", location)
        if target_name is None:
            target_image_name = source_object_name
            if source_type != 'image':
                target_image_name += '-image'
            target_image_name += '-' + location
        else:
            target_image_name = target_name

        cmd_content = ['image', 'create',
                       '--resource-group', target_resource_group_name,
                       '--name', target_image_name,
                       '--location', location,
                       '--os-type', source_os_type,
                       '--source', target_snapshot_id,
                       '--hyper-v-generation', hyper_v_generation]
        cli_cmd = prepare_cli_command(cmd_content,
                                      tags=tags,
                                      subscription=target_subscription,
                                      only_show_errors=only_show_errors)

        run_cli_command(cli_cmd)


def wait_for_blob_copy_operation(blob_name, target_container_name, target_storage_account_name,
                                 azure_pool_frequency, location, subscription, only_show_errors=None):
    copy_status = "pending"
    prev_progress = -1
    while copy_status == "pending":
        cli_cmd = prepare_cli_command(['storage', 'blob', 'show',
                                       '--name', blob_name,
                                       '--container-name', target_container_name,
                                       '--account-name', target_storage_account_name],
                                      subscription=subscription,
                                      only_show_errors=only_show_errors)

        json_output = run_cli_command(cli_cmd, return_as_json=True)
        copy_status = json_output["properties"]["copy"]["status"]
        copy_progress_1, copy_progress_2 = json_output["properties"]["copy"]["progress"].split(
            "/")
        current_progress = int(
            int(copy_progress_1) / int(copy_progress_2) * 100)

        if current_progress != prev_progress:
            msg = "{0} - Copy progress: {1}%"\
                .format(location, str(current_progress))
            logger.warning(msg)

        prev_progress = current_progress

        try:
            time.sleep(azure_pool_frequency)
        except KeyboardInterrupt:
            return

    if copy_status != 'success':
        logger.error(
            "The copy operation didn't succeed. Last status: %s", copy_status)
        logger.error("Command run: %s", cli_cmd)
        logger.error("Command output: %s", json_output)

        raise CLIError('Blob copy failed')


def get_random_string(length):
    import string
    import random
    chars = string.ascii_lowercase + string.digits
    return ''.join(random.choice(chars) for _ in range(length))
<|MERGE_RESOLUTION|>--- conflicted
+++ resolved
@@ -1,221 +1,209 @@
-# --------------------------------------------------------------------------------------------
-# Copyright (c) Microsoft Corporation. All rights reserved.
-# Licensed under the MIT License. See License.txt in the project root for license information.
-# --------------------------------------------------------------------------------------------
-
-import datetime
-import time
-
-from knack.util import CLIError
-from knack.log import get_logger
-
-from azext_imagecopy.cli_utils import run_cli_command, prepare_cli_command, get_storage_account_id_from_blob_path
-
-logger = get_logger(__name__)
-
-STORAGE_ACCOUNT_NAME_LENGTH = 24
-
-
-# pylint: disable=too-many-statements
-# pylint: disable=too-many-locals
-def create_target_image(location, transient_resource_group_name, source_type, source_object_name,
-                        source_os_disk_snapshot_name, source_os_disk_snapshot_url, source_os_type,
-                        target_resource_group_name, azure_pool_frequency, tags, target_name, target_subscription,
-                        export_as_snapshot, timeout, hyper_v_generation='V1', only_show_errors=None):
-
-    random_string = get_random_string(
-        STORAGE_ACCOUNT_NAME_LENGTH - len(location))
-
-    # create the target storage account. storage account name must be lowercase.
-    logger.warning(
-        "%s - Creating target storage account (can be slow sometimes)", location)
-    target_storage_account_name = location.lower() + random_string
-    cli_cmd = prepare_cli_command(['storage', 'account', 'create',
-                                   '--name', target_storage_account_name,
-                                   '--resource-group', transient_resource_group_name,
-                                   '--location', location,
-                                   '--sku', 'Standard_LRS'],
-                                  subscription=target_subscription,
-                                  only_show_errors=only_show_errors)
-
-    json_output = run_cli_command(cli_cmd, return_as_json=True)
-    target_blob_endpoint = json_output['primaryEndpoints']['blob']
-
-    # Setup the target storage account
-    cli_cmd = prepare_cli_command(['storage', 'account', 'keys', 'list',
-                                   '--account-name', target_storage_account_name,
-                                   '--resource-group', transient_resource_group_name],
-                                  subscription=target_subscription,
-                                  only_show_errors=only_show_errors)
-
-    json_output = run_cli_command(cli_cmd, return_as_json=True)
-
-    target_storage_account_key = json_output[0]['value']
-    logger.debug("storage account key: %s", target_storage_account_key)
-
-    expiry_format = "%Y-%m-%dT%H:%MZ"
-    expiry = datetime.datetime.utcnow() + datetime.timedelta(seconds=timeout)
-    logger.debug(
-        "create target storage sas using timeout seconds: %d", timeout)
-
-    cli_cmd = prepare_cli_command(['storage', 'account', 'generate-sas',
-                                   '--account-name', target_storage_account_name,
-                                   '--account-key', target_storage_account_key,
-                                   '--expiry', expiry.strftime(expiry_format),
-                                   '--permissions', 'aclrpuw', '--resource-types',
-                                   'sco', '--services', 'b', '--https-only'],
-                                  output_as_json=False,
-                                  subscription=target_subscription,
-                                  only_show_errors=only_show_errors)
-
-    sas_token = run_cli_command(cli_cmd)
-    sas_token = sas_token.rstrip("\n\r")  # STRANGE
-    logger.debug("sas token: %s", sas_token)
-
-    # create a container in the target blob storage account
-    logger.warning(
-        "%s - Creating container in the target storage account", location)
-    target_container_name = 'snapshots'
-    cli_cmd = prepare_cli_command(['storage', 'container', 'create',
-                                   '--name', target_container_name,
-                                   '--account-name', target_storage_account_name],
-                                  subscription=target_subscription,
-                                  only_show_errors=only_show_errors)
-
-    run_cli_command(cli_cmd)
-
-    # Copy the snapshot to the target region using the SAS URL
-    blob_name = source_os_disk_snapshot_name + '.vhd'
-    logger.warning(
-        "%s - Copying blob to target storage account", location)
-    cli_cmd = prepare_cli_command(['storage', 'blob', 'copy', 'start',
-                                   '--source-uri', source_os_disk_snapshot_url,
-                                   '--destination-blob', blob_name,
-                                   '--destination-container', target_container_name,
-                                   '--account-name', target_storage_account_name,
-                                   '--sas-token', sas_token],
-                                  subscription=target_subscription,
-                                  only_show_errors=only_show_errors)
-
-    run_cli_command(cli_cmd)
-
-    # Wait for the copy to complete
-    start_datetime = datetime.datetime.now()
-    wait_for_blob_copy_operation(blob_name, target_container_name, target_storage_account_name,
-                                 azure_pool_frequency, location, target_subscription, only_show_errors=only_show_errors)
-    msg = "{0} - Copy time: {1}".format(
-        location, datetime.datetime.now() - start_datetime)
-    logger.warning(msg)
-
-    # Create the snapshot in the target region from the copied blob
-    logger.warning(
-        "%s - Creating snapshot in target region from the copied blob", location)
-    target_blob_path = target_blob_endpoint + \
-        target_container_name + '/' + blob_name
-    target_snapshot_name = source_os_disk_snapshot_name + '-' + location
-    if export_as_snapshot:
-        snapshot_resource_group_name = target_resource_group_name
-    else:
-        snapshot_resource_group_name = transient_resource_group_name
-
-    source_storage_account_id = get_storage_account_id_from_blob_path(target_blob_path,
-                                                                      transient_resource_group_name,
-                                                                      target_subscription)
-
-<<<<<<< HEAD
-    cli_cmd = prepare_cli_command(['snapshot', 'create',
-                                   '--resource-group', snapshot_resource_group_name,
-                                   '--name', target_snapshot_name,
-                                   '--location', location,
-                                   '--source', target_blob_path,
-                                   '--source-storage-account-id', source_storage_account_id,
-                                   '--hyper-v-generation', hyper_v_generation],
-                                  subscription=target_subscription,
-                                  only_show_errors=only_show_errors)
-=======
-    cmd_content = ['snapshot', 'create',
-                   '--resource-group', snapshot_resource_group_name,
-                   '--name', target_snapshot_name,
-                   '--location', location,
-                   '--source', target_blob_path,
-                   '--source-storage-account-id', source_storage_account_id,
-                   '--hyper-v-generation', hyper_v_generation]
-    cli_cmd = prepare_cli_command(cmd_content, subscription=target_subscription)
->>>>>>> 654b0fa6
-
-    json_output = run_cli_command(cli_cmd, return_as_json=True)
-    target_snapshot_id = json_output['id']
-
-    # Optionally create the final image
-    if export_as_snapshot:
-        logger.warning("%s - Skipping image creation", location)
-    else:
-        logger.warning("%s - Creating final image", location)
-        if target_name is None:
-            target_image_name = source_object_name
-            if source_type != 'image':
-                target_image_name += '-image'
-            target_image_name += '-' + location
-        else:
-            target_image_name = target_name
-
-        cmd_content = ['image', 'create',
-                       '--resource-group', target_resource_group_name,
-                       '--name', target_image_name,
-                       '--location', location,
-                       '--os-type', source_os_type,
-                       '--source', target_snapshot_id,
-                       '--hyper-v-generation', hyper_v_generation]
-        cli_cmd = prepare_cli_command(cmd_content,
-                                      tags=tags,
-                                      subscription=target_subscription,
-                                      only_show_errors=only_show_errors)
-
-        run_cli_command(cli_cmd)
-
-
-def wait_for_blob_copy_operation(blob_name, target_container_name, target_storage_account_name,
-                                 azure_pool_frequency, location, subscription, only_show_errors=None):
-    copy_status = "pending"
-    prev_progress = -1
-    while copy_status == "pending":
-        cli_cmd = prepare_cli_command(['storage', 'blob', 'show',
-                                       '--name', blob_name,
-                                       '--container-name', target_container_name,
-                                       '--account-name', target_storage_account_name],
-                                      subscription=subscription,
-                                      only_show_errors=only_show_errors)
-
-        json_output = run_cli_command(cli_cmd, return_as_json=True)
-        copy_status = json_output["properties"]["copy"]["status"]
-        copy_progress_1, copy_progress_2 = json_output["properties"]["copy"]["progress"].split(
-            "/")
-        current_progress = int(
-            int(copy_progress_1) / int(copy_progress_2) * 100)
-
-        if current_progress != prev_progress:
-            msg = "{0} - Copy progress: {1}%"\
-                .format(location, str(current_progress))
-            logger.warning(msg)
-
-        prev_progress = current_progress
-
-        try:
-            time.sleep(azure_pool_frequency)
-        except KeyboardInterrupt:
-            return
-
-    if copy_status != 'success':
-        logger.error(
-            "The copy operation didn't succeed. Last status: %s", copy_status)
-        logger.error("Command run: %s", cli_cmd)
-        logger.error("Command output: %s", json_output)
-
-        raise CLIError('Blob copy failed')
-
-
-def get_random_string(length):
-    import string
-    import random
-    chars = string.ascii_lowercase + string.digits
-    return ''.join(random.choice(chars) for _ in range(length))
+# --------------------------------------------------------------------------------------------
+# Copyright (c) Microsoft Corporation. All rights reserved.
+# Licensed under the MIT License. See License.txt in the project root for license information.
+# --------------------------------------------------------------------------------------------
+
+import datetime
+import time
+
+from knack.util import CLIError
+from knack.log import get_logger
+
+from azext_imagecopy.cli_utils import run_cli_command, prepare_cli_command, get_storage_account_id_from_blob_path
+
+logger = get_logger(__name__)
+
+STORAGE_ACCOUNT_NAME_LENGTH = 24
+
+
+# pylint: disable=too-many-statements
+# pylint: disable=too-many-locals
+def create_target_image(location, transient_resource_group_name, source_type, source_object_name,
+                        source_os_disk_snapshot_name, source_os_disk_snapshot_url, source_os_type,
+                        target_resource_group_name, azure_pool_frequency, tags, target_name, target_subscription,
+                        export_as_snapshot, timeout, only_show_errors=None, hyper_v_generation='V1'):
+
+    random_string = get_random_string(
+        STORAGE_ACCOUNT_NAME_LENGTH - len(location))
+
+    # create the target storage account. storage account name must be lowercase.
+    logger.warning(
+        "%s - Creating target storage account (can be slow sometimes)", location)
+    target_storage_account_name = location.lower() + random_string
+    cli_cmd = prepare_cli_command(['storage', 'account', 'create',
+                                   '--name', target_storage_account_name,
+                                   '--resource-group', transient_resource_group_name,
+                                   '--location', location,
+                                   '--sku', 'Standard_LRS'],
+                                  subscription=target_subscription,
+                                  only_show_errors=only_show_errors)
+
+    json_output = run_cli_command(cli_cmd, return_as_json=True)
+    target_blob_endpoint = json_output['primaryEndpoints']['blob']
+
+    # Setup the target storage account
+    cli_cmd = prepare_cli_command(['storage', 'account', 'keys', 'list',
+                                   '--account-name', target_storage_account_name,
+                                   '--resource-group', transient_resource_group_name],
+                                  subscription=target_subscription,
+                                  only_show_errors=only_show_errors)
+
+    json_output = run_cli_command(cli_cmd, return_as_json=True)
+
+    target_storage_account_key = json_output[0]['value']
+    logger.debug("storage account key: %s", target_storage_account_key)
+
+    expiry_format = "%Y-%m-%dT%H:%MZ"
+    expiry = datetime.datetime.utcnow() + datetime.timedelta(seconds=timeout)
+    logger.debug(
+        "create target storage sas using timeout seconds: %d", timeout)
+
+    cli_cmd = prepare_cli_command(['storage', 'account', 'generate-sas',
+                                   '--account-name', target_storage_account_name,
+                                   '--account-key', target_storage_account_key,
+                                   '--expiry', expiry.strftime(expiry_format),
+                                   '--permissions', 'aclrpuw', '--resource-types',
+                                   'sco', '--services', 'b', '--https-only'],
+                                  output_as_json=False,
+                                  subscription=target_subscription,
+                                  only_show_errors=only_show_errors)
+
+    sas_token = run_cli_command(cli_cmd)
+    sas_token = sas_token.rstrip("\n\r")  # STRANGE
+    logger.debug("sas token: %s", sas_token)
+
+    # create a container in the target blob storage account
+    logger.warning(
+        "%s - Creating container in the target storage account", location)
+    target_container_name = 'snapshots'
+    cli_cmd = prepare_cli_command(['storage', 'container', 'create',
+                                   '--name', target_container_name,
+                                   '--account-name', target_storage_account_name],
+                                  subscription=target_subscription,
+                                  only_show_errors=only_show_errors)
+
+    run_cli_command(cli_cmd)
+
+    # Copy the snapshot to the target region using the SAS URL
+    blob_name = source_os_disk_snapshot_name + '.vhd'
+    logger.warning(
+        "%s - Copying blob to target storage account", location)
+    cli_cmd = prepare_cli_command(['storage', 'blob', 'copy', 'start',
+                                   '--source-uri', source_os_disk_snapshot_url,
+                                   '--destination-blob', blob_name,
+                                   '--destination-container', target_container_name,
+                                   '--account-name', target_storage_account_name,
+                                   '--sas-token', sas_token],
+                                  subscription=target_subscription,
+                                  only_show_errors=only_show_errors)
+
+    run_cli_command(cli_cmd)
+
+    # Wait for the copy to complete
+    start_datetime = datetime.datetime.now()
+    wait_for_blob_copy_operation(blob_name, target_container_name, target_storage_account_name,
+                                 azure_pool_frequency, location, target_subscription, only_show_errors=only_show_errors)
+    msg = "{0} - Copy time: {1}".format(
+        location, datetime.datetime.now() - start_datetime)
+    logger.warning(msg)
+
+    # Create the snapshot in the target region from the copied blob
+    logger.warning(
+        "%s - Creating snapshot in target region from the copied blob", location)
+    target_blob_path = target_blob_endpoint + \
+        target_container_name + '/' + blob_name
+    target_snapshot_name = source_os_disk_snapshot_name + '-' + location
+    if export_as_snapshot:
+        snapshot_resource_group_name = target_resource_group_name
+    else:
+        snapshot_resource_group_name = transient_resource_group_name
+
+    source_storage_account_id = get_storage_account_id_from_blob_path(target_blob_path,
+                                                                      transient_resource_group_name,
+                                                                      target_subscription)
+
+    cmd_content = ['snapshot', 'create',
+                   '--resource-group', snapshot_resource_group_name,
+                   '--name', target_snapshot_name,
+                   '--location', location,
+                   '--source', target_blob_path,
+                   '--source-storage-account-id', source_storage_account_id,
+                   '--hyper-v-generation', hyper_v_generation]
+    cli_cmd = prepare_cli_command(cmd_content, subscription=target_subscription, only_show_errors=only_show_errors)
+
+    json_output = run_cli_command(cli_cmd, return_as_json=True)
+    target_snapshot_id = json_output['id']
+
+    # Optionally create the final image
+    if export_as_snapshot:
+        logger.warning("%s - Skipping image creation", location)
+    else:
+        logger.warning("%s - Creating final image", location)
+        if target_name is None:
+            target_image_name = source_object_name
+            if source_type != 'image':
+                target_image_name += '-image'
+            target_image_name += '-' + location
+        else:
+            target_image_name = target_name
+
+        cmd_content = ['image', 'create',
+                       '--resource-group', target_resource_group_name,
+                       '--name', target_image_name,
+                       '--location', location,
+                       '--os-type', source_os_type,
+                       '--source', target_snapshot_id,
+                       '--hyper-v-generation', hyper_v_generation]
+        cli_cmd = prepare_cli_command(cmd_content,
+                                      tags=tags,
+                                      subscription=target_subscription,
+                                      only_show_errors=only_show_errors)
+
+        run_cli_command(cli_cmd)
+
+
+def wait_for_blob_copy_operation(blob_name, target_container_name, target_storage_account_name,
+                                 azure_pool_frequency, location, subscription, only_show_errors=None):
+    copy_status = "pending"
+    prev_progress = -1
+    while copy_status == "pending":
+        cli_cmd = prepare_cli_command(['storage', 'blob', 'show',
+                                       '--name', blob_name,
+                                       '--container-name', target_container_name,
+                                       '--account-name', target_storage_account_name],
+                                      subscription=subscription,
+                                      only_show_errors=only_show_errors)
+
+        json_output = run_cli_command(cli_cmd, return_as_json=True)
+        copy_status = json_output["properties"]["copy"]["status"]
+        copy_progress_1, copy_progress_2 = json_output["properties"]["copy"]["progress"].split(
+            "/")
+        current_progress = int(
+            int(copy_progress_1) / int(copy_progress_2) * 100)
+
+        if current_progress != prev_progress:
+            msg = "{0} - Copy progress: {1}%"\
+                .format(location, str(current_progress))
+            logger.warning(msg)
+
+        prev_progress = current_progress
+
+        try:
+            time.sleep(azure_pool_frequency)
+        except KeyboardInterrupt:
+            return
+
+    if copy_status != 'success':
+        logger.error(
+            "The copy operation didn't succeed. Last status: %s", copy_status)
+        logger.error("Command run: %s", cli_cmd)
+        logger.error("Command output: %s", json_output)
+
+        raise CLIError('Blob copy failed')
+
+
+def get_random_string(length):
+    import string
+    import random
+    chars = string.ascii_lowercase + string.digits
+    return ''.join(random.choice(chars) for _ in range(length))