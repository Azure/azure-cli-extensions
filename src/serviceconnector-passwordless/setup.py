--- conflicted
+++ resolved
@@ -15,16 +15,8 @@
     logger.warn("Wheel is not available, disabling bdist_wheel hook")
 
 
-<<<<<<< HEAD
 VERSION = '3.3.1'
-try:
-    from azext_serviceconnector_passwordless.config import VERSION
-except ImportError:
-    pass
-=======
-VERSION = '3.3.0'
 
->>>>>>> 3ad3a695
 # The full list of classifiers is available at
 # https://pypi.python.org/pypi?%3Aaction=list_classifiers
 CLASSIFIERS = [
