--- conflicted
+++ resolved
@@ -47,15 +47,6 @@
 }
 
 for resourceType in PASSWORDLESS_SOURCE_RESOURCES:
-<<<<<<< HEAD
-    EX_SUPPORTED_AUTH_TYPE[resourceType] = {
-        # RESOURCE.Postgres: [AUTH_TYPE.Secret, AUTH_TYPE.SystemIdentity, AUTH_TYPE.UserIdentity, AUTH_TYPE.ServicePrincipalSecret],
-        RESOURCE.PostgresFlexible: [AUTH_TYPE.Secret, AUTH_TYPE.SystemIdentity, AUTH_TYPE.UserIdentity, AUTH_TYPE.ServicePrincipalSecret],
-        RESOURCE.MysqlFlexible: [AUTH_TYPE.Secret, AUTH_TYPE.SystemIdentity, AUTH_TYPE.UserIdentity, AUTH_TYPE.ServicePrincipalSecret],
-        RESOURCE.Sql: [AUTH_TYPE.Secret, AUTH_TYPE.SystemIdentity, AUTH_TYPE.UserIdentity, AUTH_TYPE.ServicePrincipalSecret],
-        RESOURCE.FabricSql: [AUTH_TYPE.SystemIdentity, AUTH_TYPE.UserIdentity],
-    }
-=======
     if RESOURCE.KubernetesCluster == resourceType:
         EX_SUPPORTED_AUTH_TYPE[resourceType] = {
             RESOURCE.PostgresFlexible: [AUTH_TYPE.Secret, AUTH_TYPE.WorkloadIdentity, AUTH_TYPE.ServicePrincipalSecret],
@@ -68,8 +59,8 @@
             RESOURCE.PostgresFlexible: [AUTH_TYPE.Secret, AUTH_TYPE.SystemIdentity, AUTH_TYPE.UserIdentity, AUTH_TYPE.ServicePrincipalSecret],
             RESOURCE.MysqlFlexible: [AUTH_TYPE.Secret, AUTH_TYPE.SystemIdentity, AUTH_TYPE.UserIdentity, AUTH_TYPE.ServicePrincipalSecret],
             RESOURCE.Sql: [AUTH_TYPE.Secret, AUTH_TYPE.SystemIdentity, AUTH_TYPE.UserIdentity, AUTH_TYPE.ServicePrincipalSecret],
+            RESOURCE.FabricSql: [AUTH_TYPE.SystemIdentity, AUTH_TYPE.UserIdentity],
         }
->>>>>>> 5a0f4167
 
 TARGET_RESOURCES_PARAMS = {
     # RESOURCE.Postgres: {
