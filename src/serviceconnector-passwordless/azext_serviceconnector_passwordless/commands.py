--- conflicted
+++ resolved
@@ -14,15 +14,11 @@
 )
 from azure.cli.command_modules.serviceconnector._utils import should_load_source
 
-<<<<<<< HEAD
 from ._resource_config import PASSWORDLESS_TARGET_RESOURCES
-=======
-from ._resource_config import passwordless_target_resources
 from ._client_factory import (
     cf_linker,
     cf_connector
 )
->>>>>>> 81abf6a1
 
 
 def load_command_table(self, _):
