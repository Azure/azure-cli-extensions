# --------------------------------------------------------------------------------------------
# Copyright (c) Microsoft Corporation. All rights reserved.
# Licensed under the MIT License. See License.txt in the project root for license information.
# --------------------------------------------------------------------------------------------

import os
import unittest
import uuid
from datetime import date, timedelta

from azure.cli.core.commands.client_factory import get_subscription_id
from azure.cli.testsdk import ScenarioTest
from azure.cli.testsdk.scenario_tests import AllowLargeResponse


class SupportScenarioTest(ScenarioTest):

    def cmd(self, command, checks=None, expect_failure=False):
        print("Running... {0}\n".format(command))
        rsp = super(SupportScenarioTest, self).cmd(command, checks=checks, expect_failure=expect_failure)

        try:
            rsp_json = rsp.get_output_in_json()
            print("Output... {0}\n".format(str(rsp_json)))
        except:
            pass

        return rsp

    def test_support_services(self):

        # List
        list_services_result = self.cmd('support services list').get_output_in_json()
        self.assertTrue(list_services_result is not None)
        self.assertTrue(len(list_services_result) > 100)
        self.assertTrue("type" in list_services_result[0])
        self.assertTrue(list_services_result[0]["type"] == "Microsoft.Support/services")
        self.assertTrue("name" in list_services_result[0])
        self.assertTrue("id" in list_services_result[0])

        # Show
        show_services_result = self.cmd('support services show --service-name ' +
                                        list_services_result[0]["name"]).get_output_in_json()
        self.assertTrue(show_services_result is not None)
        self.assertTrue("type" in show_services_result)
        self.assertTrue(show_services_result["type"] == "Microsoft.Support/services")
        self.assertTrue("name" in show_services_result)
        self.assertTrue("id" in show_services_result)
        self.assertTrue(show_services_result["id"] ==
                        "/providers/Microsoft.Support/services/" + show_services_result["name"])

        # List problem classifications
        list_problem_classifications_result = self.cmd('az support services problem-classifications list --service-name ' +
                                                       list_services_result[0]["name"]).get_output_in_json()
        self.assertTrue(list_problem_classifications_result is not None)
        self.assertTrue(len(list_problem_classifications_result) > 0)
        self.assertTrue("type" in list_problem_classifications_result[0])
        self.assertTrue(list_problem_classifications_result[0]["type"] ==
                        "Microsoft.Support/problemClassifications")
        self.assertTrue("name" in list_problem_classifications_result[0])
        self.assertTrue("id" in list_problem_classifications_result[0])

        # Show problem classification
        show_problem_classifications_result = self.cmd('az support services problem-classifications show --service-name ' +
                                                       list_services_result[0]["name"] + ' --problem-classification-name ' +
                                                       list_problem_classifications_result[0]["name"]).get_output_in_json()
        self.assertTrue(show_problem_classifications_result is not None)
        self.assertTrue("type" in show_problem_classifications_result)
        self.assertTrue(show_problem_classifications_result["type"] ==
                        "Microsoft.Support/problemClassifications")
        self.assertTrue("name" in show_problem_classifications_result)
        self.assertTrue("id" in show_problem_classifications_result)
        self.assertTrue(show_problem_classifications_result["id"] ==
                        "/providers/Microsoft.Support/services/" + list_services_result[0]["name"] +
                        "/problemClassifications/" + list_problem_classifications_result[0]["name"])

    def test_support_tickets_create_validations(self):
        test_ticket_name = self.create_random_name(prefix='test_ticket_from_cli_', length=30)
        service_name = "06bfd9d3-516b-d5c6-5802-169c800dec89"
        problem_classification_name = "e12e3d1d-7fa0-af33-c6d0-3c50df9658a3"
        invalid_arm_resource_id = "/subscriptions/1c4eecc5-46a8-4b7f-9a0a-fa0ba47240cd"
        invalid_arm_resource_id += "/resourceGroups/test/providers/Microsoft.Compute/virtualMachines/testserver"
        base_cmd = self._build_base_support_tickets_create_command(test_ticket_name)

        # Failure scenario - invalid prefix problem classifications
        cmd = str(base_cmd)
        cmd += "--problem-classification '/providers/Microsoft.Support/services/0/{0}/".format(service_name)
        cmd += "problemClassifications/{0}' ".format(problem_classification_name)
        rsp = self.cmd(cmd, expect_failure=True)
        self._validate_failure_rsp(rsp, 1)

        # Failure scenario - invalid guid problem classifications
        cmd = str(base_cmd)
        cmd += "--problem-classification '/providers/Microsoft.Support/services/{0}/".format(service_name)
        cmd += "problemClassifications/{0}0' ".format(problem_classification_name)
        rsp = self.cmd(cmd, expect_failure=True)
        self._validate_failure_rsp(rsp, 1)

        # Failure scenario - invalid resource id
        cmd = str(base_cmd)
        cmd += "--problem-classification '/providers/Microsoft.Support/services/{0}/".format(service_name)
        cmd = cmd.replace(service_name, "cddd3eb5-1830-b494-44fd-782f691479dc")
        cmd += "problemClassifications/{0}' ".format("ef8b3865-0c5a-247b-dcaa-d70fd7611a3c")
        cmd += "--technical-resource '{0}' ".format(invalid_arm_resource_id)
        rsp = self.cmd(cmd, expect_failure=True)
        self._validate_failure_rsp(rsp, 1)

        # Failure scenario - invalid ticket name
        cmd = str(base_cmd)
        cmd = cmd.replace(test_ticket_name, "12345")
        cmd += "--problem-classification '/providers/Microsoft.Support/services/{0}/".format(service_name)
        cmd += "problemClassifications/{0}' ".format(problem_classification_name)
        rsp = self.cmd(cmd, expect_failure=True)
        self._validate_failure_rsp(rsp, 1)

    def test_support_tickets(self):
        random_guid = "12345678-1234-1234-1234-123412341234"
        test_ticket_name = self.create_random_name(prefix='test_ticket_from_cli_', length=30)
        test_communication_name = self.create_random_name(prefix='test_communication_from_cli_', length=40)

        # Create billing
        base_cmd = self._build_base_support_tickets_create_command(test_ticket_name)
        billing_cmd = self._build_support_tickets_create_billing_cmd()
        cmd = "{0} {1}".format(base_cmd, billing_cmd)
        rsp = self.cmd(cmd).get_output_in_json()
        self._validate_base_support_tickets_create_command(rsp, test_ticket_name)

        # Create communication 1 - invalid communication name
        cmd = self._build_support_tickets_communications_create_cmd(test_ticket_name, random_guid)
        rsp = self.cmd(cmd, expect_failure=True)
        self._validate_failure_rsp(rsp, 1)

        # Create communication 2
        cmd = self._build_support_tickets_communications_create_cmd(test_ticket_name, test_communication_name)
        rsp = self.cmd(cmd).get_output_in_json()
        self._validate_support_tickets_communications_create_cmd(rsp, test_ticket_name, test_communication_name)

        # List communications
        cmd = self._build_support_tickets_communications_list_cmd(test_ticket_name)
        rsp = self.cmd(cmd).get_output_in_json()
        self._validate_support_tickets_communications_list_cmd(rsp, test_ticket_name, test_communication_name)

        # Show communication
        cmd = self._build_support_tickets_communications_show_cmd(test_ticket_name, test_communication_name)
        rsp = self.cmd(cmd).get_output_in_json()
        self._validate_support_tickets_communications_show_cmd(rsp, test_ticket_name, test_communication_name)
        
        # List tickets
        cmd = self._build_support_tickets_list_cmd()
        rsp = self.cmd(cmd).get_output_in_json()
        self._validate_support_tickets_list_cmd(rsp, test_ticket_name)

        # Update severity/contact 1
        cmd = self._build_support_tickets_update_cmd1(test_ticket_name)
        rsp = self.cmd(cmd).get_output_in_json()
        self._validate_support_tickets_update_cmd1(rsp)

        # Update severity/contact 2
        cmd = self._build_support_tickets_update_cmd2(test_ticket_name)
        rsp = self.cmd(cmd).get_output_in_json()
        self._validate_support_tickets_update_cmd2(rsp)

        # Update diagnostic consent
        cmd = self._build_support_tickets_update_cmd3(test_ticket_name)
        rsp = self.cmd(cmd).get_output_in_json()
        self._validate_support_tickets_update_cmd3(rsp)

        # Update status
        cmd = self._build_support_tickets_update_cmd5(test_ticket_name)
        rsp = self.cmd(cmd).get_output_in_json()
        self._validate_support_tickets_update_cmd3(rsp)

        # Show
        cmd = self._build_support_tickets_show_cmd(test_ticket_name)
        rsp = self.cmd(cmd).get_output_in_json()
        self._validate_support_tickets_show_cmd(rsp, test_ticket_name)

    def test_chat_transcript(self):
        test_ticket_name = "58cf91d7-27a54e37-7ee57473-c9c9-4350-b0e1-f7aa2479108d"
        test_chat_transcript_name = "e3bc592b-ba39-49d3-8853-16e33023b22b"

        # List Chat Transcript
        cmd = self._build_chat_transcript_list_cmd(test_ticket_name)
        rsp = self.cmd(cmd).get_output_in_json()
        self._validate_chat_transcript_list_cmd(rsp, test_chat_transcript_name)

        # Show Chat Transcript
        cmd = self._build_chat_transcript_show_cmd(test_ticket_name, test_chat_transcript_name)
        rsp = self.cmd(cmd).get_output_in_json()
        self._validate_chat_transcript_show_cmd(rsp, test_chat_transcript_name)

    def _build_base_support_tickets_create_command(self, test_ticket_name):
        test_ticket_title = "test ticket from python cli test. Do not assign and close after a day."
        cmd = "support in-subscription tickets create --debug "
        cmd += "--description '{0}' ".format(test_ticket_title)
        cmd += "--severity 'minimal' "
        cmd += "--ticket-name '{0}' ".format(test_ticket_name)
        cmd += "--severity 'minimal' "
        cmd += "--title '{0}' ".format(test_ticket_title)
        cmd += "--contact-country 'USA' "
        cmd += "--contact-email 'azengcase@microsoft.com' "
        cmd += "--contact-first-name 'Foo' "
        cmd += "--contact-language 'en-US' "
        cmd += "--contact-last-name 'Bar' "
        cmd += "--contact-method 'email' "
        cmd += "--contact-timezone 'Pacific Standard Time' "
        cmd += "--diagnostic-consent 'No' "

        return cmd

    def _build_support_tickets_create_quota_cmd(self):
        service_name = "06bfd9d3-516b-d5c6-5802-169c800dec89"
        problem_classification_name = "e12e3d1d-7fa0-af33-c6d0-3c50df9658a3"
        cmd = "--problem-classification '/providers/Microsoft.Support/services/{0}/".format(service_name)
        cmd += "problemClassifications/{0}' ".format(problem_classification_name)

        quota_payload1 = '{"SKU": "DSv3 Series", "NewLimit": 100}'
        quota_payload2 = '{"SKU": "DSv3 Series", "NewLimit": 100}'
        cmd += "--quota-change-payload '{0}' '{1}' ".format(quota_payload1, quota_payload2)
        cmd += "--quota-change-regions 'EastUS' 'EastUS2' "
        cmd += "--quota-change-version '1.0' "

        return cmd

    def _build_support_tickets_create_technical_cmd(self):
        service_name = "cddd3eb5-1830-b494-44fd-782f691479dc"
        problem_classification_name = "6fb3a706-abe9-0693-1544-72e848334a9f"
        cmd = "--problem-classification '/providers/Microsoft.Support/services/{0}/".format(service_name)
        cmd += "problemClassifications/{0}' ".format(problem_classification_name)

        arm_resource_id = "/subscriptions/{0}".format(self.get_subscription_id())
        arm_resource_id += "/resourceGroups/AaronTest/providers/Microsoft.AppPlatform/Spring/springtest"
        cmd += "--technical-resource '{0}' ".format(arm_resource_id)

        return cmd

    def _build_support_tickets_create_billing_cmd(self):
        service_name = "517f2da6-78fd-0498-4e22-ad26996b1dfc"
        problem_classification_name = "44114011-6a66-e902-c00f-e419b6b4509f"
        cmd = "--problem-classification '/providers/Microsoft.Support/services/{0}/".format(service_name)
        cmd += "problemClassifications/{0}' ".format(problem_classification_name)

        return cmd

    def _build_support_tickets_create_submgmt_cmd(self):
        service_name = "f3dc5421-79ef-1efa-41a5-42bf3cbb52c6"
        problem_classification_name = "eefb3e6a-0243-9fc2-9197-d2798d71a74c"
        cmd = "--problem-classification '/providers/Microsoft.Support/services/{0}/".format(service_name)
        cmd += "problemClassifications/{0}' ".format(problem_classification_name)

        return cmd

    def _validate_base_support_tickets_create_command(self, rsp, test_ticket_name):
        self.assertTrue(rsp is not None)
        self.assertTrue("type" in rsp)
        self.assertTrue(rsp["type"] == "Microsoft.Support/supportTickets")
        self.assertTrue("name" in rsp)
        self.assertTrue(rsp["name"] == test_ticket_name)
        self.assertTrue("require24X7Response" in rsp)
        self.assertTrue(rsp["require24X7Response"] is False)

    def _build_support_tickets_communications_create_cmd(self, test_ticket_name, test_communication_name):
        cmd = "support in-subscription communication create --debug "
        cmd += "--support-ticket-name '{0}' ".format(test_ticket_name)
        cmd += "--communication-name '{0}' ".format(test_communication_name)
        cmd += "--sender 'rushar@microsoft.com' "
        cmd += "--subject 'test subject for communication posted from azure python cli' "
        cmd += "--body 'test body for communication posted from azure python cli' "

        return cmd

    def _validate_support_tickets_communications_create_cmd(self, rsp, test_ticket_name, test_communication_name):
        self.assertTrue(rsp is not None)
        self.assertTrue("type" in rsp)
        self.assertTrue(rsp["type"] == "Microsoft.Support/communications")
        self.assertTrue("name" in rsp)
        self.assertTrue(rsp["name"] == test_communication_name)

    def _build_support_tickets_communications_list_cmd(self, test_ticket_name):
        cmd = "support in-subscription communication list "
        cmd += "--support-ticket-name '{0}' ".format(test_ticket_name)

        return cmd

    def _validate_support_tickets_communications_list_cmd(self, rsp, test_ticket_name, test_communication_name):
        self.assertTrue(rsp is not None)
        self.assertTrue(len(rsp) >= 1)
        self.assertTrue("type" in rsp[0])
        self.assertTrue(rsp[0]["type"] == "Microsoft.Support/communications")
        self.assertTrue("name" in rsp[0])

        communication_returned = False
        for communication in rsp:
            if communication["name"] == test_communication_name:
                communication_returned = True
                break

        self.assertTrue(communication_returned is True)

    def _build_support_tickets_communications_show_cmd(self, test_ticket_name, test_communication_name):
        cmd = "support in-subscription communication show "
        cmd += "--support-ticket-name '{0}' ".format(test_ticket_name)
        cmd += "--communication-name '{0}' ".format(test_communication_name)

        return cmd

    def _validate_support_tickets_communications_show_cmd(self, rsp, test_ticket_name, test_communication_name):
        self.assertTrue(rsp is not None)
        self.assertTrue("type" in rsp)
        self.assertTrue(rsp["type"] == "Microsoft.Support/communications")
        self.assertTrue("name" in rsp)
        self.assertTrue(rsp["name"] == test_communication_name)

    def _build_support_tickets_list_cmd(self):
        cmd = "support in-subscription tickets list --max-items 3 "
        cmd += "--filter \"status eq 'Open'\" "

        return cmd

    def _validate_support_tickets_list_cmd(self, rsp, test_ticket_name):
        self.assertTrue(rsp is not None)
        self.assertTrue(len(rsp) >= 1)
        self.assertTrue("type" in rsp[0])
        self.assertTrue(rsp[0]["type"] == "Microsoft.Support/supportTickets")
        self.assertTrue("name" in rsp[0])

        ticket_returned = False
        for ticket in rsp:
            if ticket["name"] == test_ticket_name:
                ticket_returned = True
                break

        self.assertTrue(ticket_returned is True)

    def _build_support_tickets_update_cmd1(self, test_ticket_name):
        cmd = "support in-subscription tickets update "
        cmd += "--ticket-name '{0}' ".format(test_ticket_name)
        cmd += "--severity 'moderate' "
        cmd += "--contact-method 'phone' "
        cmd += "--contact-phone-number '123-456-7890' "

        return cmd

    def _validate_support_tickets_update_cmd1(self, rsp):
        self.assertTrue(rsp is not None)
        self.assertTrue("type" in rsp)
        self.assertTrue(rsp["type"] == "Microsoft.Support/supportTickets")
        self.assertTrue("severity" in rsp)
        self.assertTrue("Moderate" == rsp["severity"])
        self.assertTrue("contactDetails" in rsp)
        self.assertTrue("123-456-7890" == rsp["contactDetails"]["phoneNumber"])
        self.assertTrue("Phone" == rsp["contactDetails"]["preferredContactMethod"])

    def _build_support_tickets_update_cmd2(self, test_ticket_name):
        cmd = "support in-subscription tickets update "
        cmd += "--ticket-name '{0}' ".format(test_ticket_name)
        cmd += "--severity 'minimal' "
        cmd += "--contact-method 'email' "

        return cmd


        
    def _validate_support_tickets_update_cmd2(self, rsp):
        self.assertTrue(rsp is not None)
        self.assertTrue("type" in rsp)
        self.assertTrue(rsp["type"] == "Microsoft.Support/supportTickets")
        self.assertTrue("severity" in rsp)
        self.assertTrue("Minimal" == rsp["severity"])
        self.assertTrue("contactDetails" in rsp)
        self.assertTrue("Email" == rsp["contactDetails"]["preferredContactMethod"])
        
    def _build_support_tickets_update_cmd3(self, test_ticket_name):
        cmd = "support in-subscription tickets update "
        cmd += "--ticket-name '{0}' ".format(test_ticket_name)
        cmd += "--diagnostic-consent 'Yes'"
        
        return cmd
        
    def _validate_support_tickets_update_cmd3(self, rsp):
        self.assertTrue(rsp is not None)
        self.assertTrue("type" in rsp)
        self.assertTrue(rsp["type"] == "Microsoft.Support/supportTickets")
        self.assertTrue("advancedDiagnosticConsent" in rsp)
        self.assertTrue("Yes" == rsp["advancedDiagnosticConsent"])

    def _build_support_tickets_update_cmd5(self, test_ticket_name):
        cmd = "support in-subscription tickets update "
        cmd += "--ticket-name '{0}' ".format(test_ticket_name)
        cmd += "--status 'closed' "

        return cmd

    def _validate_support_tickets_update_cmd5(self, rsp):
        self.assertTrue(rsp is not None)
        self.assertTrue("type" in rsp)
        self.assertTrue(rsp["type"] == "Microsoft.Support/supportTickets")
        self.assertTrue("status" in rsp)
        self.assertTrue("closed" == rsp["status"])

    def _build_support_tickets_show_cmd(self, test_ticket_name):
        cmd = "support in-subscription tickets show "
        cmd += "--ticket-name '{0}' ".format(test_ticket_name)

        return cmd

    def _validate_support_tickets_show_cmd(self, rsp, test_ticket_name):
        self.assertTrue(rsp is not None)
        self.assertTrue("type" in rsp)
        self.assertTrue(rsp["type"] == "Microsoft.Support/supportTickets")
        self.assertTrue("name" in rsp)
        self.assertTrue(rsp["name"] == test_ticket_name)

    def _validate_failure_rsp(self, rsp, exit_code):
        self.assertTrue(rsp is not None)
        self.assertTrue(rsp.exit_code is not None)
        self.assertTrue(rsp.exit_code == exit_code)

    def _build_chat_transcript_list_cmd(self, test_ticket_name):
        cmd = "support in-subscription chat-transcript list "
        cmd += "--support-ticket-name '{0}' ".format(test_ticket_name)

        return cmd

    def _validate_chat_transcript_list_cmd(self, rsp, test_chat_transcript_name):
        self.assertTrue(rsp is not None)
        self.assertTrue("type" in rsp[0])
        self.assertTrue(rsp[0]["type"] == "Microsoft.Support/chatTranscripts")
        self.assertTrue("name" in rsp[0])
        self.assertTrue(rsp[0]["name"] == test_chat_transcript_name)

    def _build_chat_transcript_show_cmd(self, test_ticket_name, test_chat_transcript_name):
        cmd = "support in-subscription chat-transcript show "
        cmd += "--support-ticket-name '{0}' ".format(test_ticket_name)
        cmd += "--chat-transcript-name '{0}' ".format(test_chat_transcript_name)

        return cmd

    def _validate_chat_transcript_show_cmd(self, rsp, test_chat_transcript_name):
        self.assertTrue(rsp is not None)
        self.assertTrue("type" in rsp)
        self.assertTrue(rsp["type"] == "Microsoft.Support/chatTranscripts")
        self.assertTrue("name" in rsp)
<<<<<<< HEAD
        self.assertTrue(rsp["name"] == test_chat_transcript_name)

    def test_support_file_attachment_no_subscription(self):
        # Create File workspace
        file_workspace_name = self.create_random_name(prefix='cli', length=20)
        create_file_workspace_result = self.cmd('support no-subscription file-workspace create --file-workspace-name ' + file_workspace_name).get_output_in_json()
        self.assertTrue(create_file_workspace_result is not None)
        self.assertTrue("type" in create_file_workspace_result)
        self.assertTrue(create_file_workspace_result["type"] == "Microsoft.Support/fileWorkspaces")
        self.assertTrue("name" in create_file_workspace_result)
        self.assertTrue(create_file_workspace_result["name"] == file_workspace_name)
        self.assertTrue("id" in create_file_workspace_result)
        self.assertTrue(create_file_workspace_result["id"] == ("/providers/Microsoft.Support/fileWorkspaces/" + file_workspace_name))
        self.assertTrue("createdOn" in create_file_workspace_result)
        self.assertTrue("expirationTime" in create_file_workspace_result)

        # Show File workspace
        show_file_workspace_result = self.cmd('support no-subscription file-workspace show --file-workspace-name ' + file_workspace_name).get_output_in_json()
        self.assertTrue(show_file_workspace_result is not None)
        self.assertTrue("type" in show_file_workspace_result)
        self.assertTrue(show_file_workspace_result["type"] == "Microsoft.Support/fileWorkspaces")
        self.assertTrue("name" in show_file_workspace_result)
        self.assertTrue(show_file_workspace_result["name"] == file_workspace_name)
        self.assertTrue("id" in show_file_workspace_result)
        self.assertTrue(show_file_workspace_result["id"] == ("/providers/Microsoft.Support/fileWorkspaces/" + file_workspace_name))
        self.assertTrue("createdOn" in show_file_workspace_result)
        self.assertTrue("expirationTime" in show_file_workspace_result)

        # Upload File
        file_path = os.path.join(os.path.dirname(os.path.abspath(__file__)), "testFile.txt")
        file_path = file_path.replace('\\','\\\\')

        upload_file_result = self.cmd('support no-subscription file upload --file-workspace-name ' + file_workspace_name + ' --file-path ' + file_path)

        # List File 
        list_file_attachment_result = self.cmd('support no-subscription file list --file-workspace-name ' + file_workspace_name).get_output_in_json()
        self.assertTrue(list_file_attachment_result is not None)
        self.assertTrue(len(list_file_attachment_result) >= 1)
        self.assertTrue("type" in list_file_attachment_result[0])
        self.assertTrue(list_file_attachment_result[0]["type"] == "Microsoft.Support/files")
        self.assertTrue("name" in list_file_attachment_result[0])
        self.assertTrue("id" in list_file_attachment_result[0])
        self.assertTrue("chunkSize" in list_file_attachment_result[0])
        self.assertTrue("createdOn" in list_file_attachment_result[0])
        self.assertTrue("fileSize" in list_file_attachment_result[0])
        self.assertTrue("numberOfChunks" in list_file_attachment_result[0])
        self.assertTrue(list_file_attachment_result[0]["chunkSize"] <= 1024 * 1024 * 2.5)
        self.assertTrue(list_file_attachment_result[0]["fileSize"] <= 1024 * 1024 * 5.0)
        self.assertTrue(list_file_attachment_result[0]["numberOfChunks"] <= 2.0)

        # Show File
        show_file_result = self.cmd('support no-subscription file show --file-workspace-name ' + file_workspace_name + ' --file-name ' +
        list_file_attachment_result[0]["name"]).get_output_in_json()
        self.assertTrue(show_file_result is not None)
        self.assertTrue("type" in show_file_result)
        self.assertTrue(show_file_result["type"] == "Microsoft.Support/files")
        self.assertTrue("name" in show_file_result)
        self.assertTrue("id" in show_file_result)
        self.assertTrue("chunkSize" in show_file_result)
        self.assertTrue("createdOn" in show_file_result)
        self.assertTrue("fileSize" in show_file_result)
        self.assertTrue("numberOfChunks" in show_file_result)
        self.assertTrue(show_file_result["chunkSize"] <= 1024 * 1024 * 2.5)
        self.assertTrue(show_file_result["fileSize"] <= 1024 * 1024 * 5.0)
        self.assertTrue(show_file_result["numberOfChunks"] <= 2.0)

    #this tests the scenario where the user inputs the subscription that is different from the account subscription
    def test_support_file_attachment_in_subscription(self):
        #get subscription 
        subscription = get_subscription_id(self.cli_ctx)

        # Create File workspace
        file_workspace_name = self.create_random_name(prefix='cli', length=20)
        create_file_workspace_result = self.cmd('support in-subscription file-workspace create --file-workspace-name ' + file_workspace_name + ' --subscription ' + subscription).get_output_in_json()
        self.assertTrue(create_file_workspace_result is not None)
        self.assertTrue("type" in create_file_workspace_result)
        self.assertTrue(create_file_workspace_result["type"] == "Microsoft.Support/fileWorkspaces")
        self.assertTrue("name" in create_file_workspace_result)
        self.assertTrue(create_file_workspace_result["name"] == file_workspace_name)
        self.assertTrue("id" in create_file_workspace_result)
        self.assertTrue(("/subscriptions/"+subscription+"/providers/Microsoft.Support/fileWorkspaces/" + file_workspace_name) == create_file_workspace_result["id"])
        self.assertTrue("createdOn" in create_file_workspace_result)
        self.assertTrue("expirationTime" in create_file_workspace_result)

        # Show File workspace
        show_file_workspace_result = self.cmd('support in-subscription file-workspace show --file-workspace-name ' + file_workspace_name + ' --subscription ' + subscription).get_output_in_json()
        self.assertTrue(show_file_workspace_result is not None)
        self.assertTrue("type" in show_file_workspace_result)
        self.assertTrue(show_file_workspace_result["type"] == "Microsoft.Support/fileWorkspaces")
        self.assertTrue("name" in show_file_workspace_result)
        self.assertTrue(show_file_workspace_result["name"] == file_workspace_name)
        self.assertTrue("id" in show_file_workspace_result)
        self.assertTrue(("/subscriptions/"+subscription+"/providers/Microsoft.Support/fileWorkspaces/" + file_workspace_name) == show_file_workspace_result["id"])
        self.assertTrue("createdOn" in show_file_workspace_result)
        self.assertTrue("expirationTime" in show_file_workspace_result)

        # Upload File
        file_path = os.path.join(os.path.dirname(os.path.abspath(__file__)), "testFile.txt")
        file_path = file_path.replace('\\','\\\\')
        upload_file_result = self.cmd('support in-subscription file upload --file-workspace-name ' + file_workspace_name + ' --file-path ' + file_path + ' --subscription ' + subscription)

        # List File 
        list_file_attachment_result = self.cmd('support in-subscription file list --file-workspace-name ' + file_workspace_name + ' --subscription ' + subscription).get_output_in_json()
        self.assertTrue(list_file_attachment_result is not None)
        self.assertTrue(len(list_file_attachment_result) >= 1)
        self.assertTrue("type" in list_file_attachment_result[0])
        self.assertTrue(list_file_attachment_result[0]["type"] == "Microsoft.Support/files")
        self.assertTrue("name" in list_file_attachment_result[0])
        self.assertTrue("id" in list_file_attachment_result[0])
        self.assertTrue("chunkSize" in list_file_attachment_result[0])
        self.assertTrue("createdOn" in list_file_attachment_result[0])
        self.assertTrue("fileSize" in list_file_attachment_result[0])
        self.assertTrue("numberOfChunks" in list_file_attachment_result[0])
        self.assertTrue(list_file_attachment_result[0]["chunkSize"] <= 1024 * 1024 * 2.5)
        self.assertTrue(list_file_attachment_result[0]["fileSize"] <= 1024 * 1024 * 5.0)
        self.assertTrue(list_file_attachment_result[0]["numberOfChunks"] <= 2.0)

        # Show File
        show_file_result = self.cmd('support in-subscription file show --file-workspace-name ' + file_workspace_name + ' --file-name ' +
        list_file_attachment_result[0]["name"] + ' --subscription ' + subscription).get_output_in_json()
        self.assertTrue(show_file_result is not None)
        self.assertTrue("type" in show_file_result)
        self.assertTrue(show_file_result["type"] == "Microsoft.Support/files")
        self.assertTrue("name" in show_file_result)
        self.assertTrue("id" in show_file_result)
        self.assertTrue("chunkSize" in show_file_result)
        self.assertTrue("createdOn" in show_file_result)
        self.assertTrue("fileSize" in show_file_result)
        self.assertTrue("numberOfChunks" in show_file_result)
        self.assertTrue(show_file_result["chunkSize"] <= 1024 * 1024 * 2.5)
        self.assertTrue(show_file_result["fileSize"] <= 1024 * 1024 * 5.0)
        self.assertTrue(show_file_result["numberOfChunks"] <= 2.0)

    #this tests the scenario where the user does not input the subscription since it is the same as the account subscription
    def test_support_file_attachment_in_subscription_with_account_subscription(self):

        # Create File workspace
        file_workspace_name = self.create_random_name(prefix='cli', length=20)
        create_file_workspace_result = self.cmd('support in-subscription file-workspace create --file-workspace-name ' + file_workspace_name).get_output_in_json()
        self.assertTrue(create_file_workspace_result is not None)
        self.assertTrue("type" in create_file_workspace_result)
        self.assertTrue(create_file_workspace_result["type"] == "Microsoft.Support/fileWorkspaces")
        self.assertTrue("name" in create_file_workspace_result)
        self.assertTrue(create_file_workspace_result["name"] == file_workspace_name)
        self.assertTrue("id" in create_file_workspace_result)
        self.assertTrue(("/providers/Microsoft.Support/fileWorkspaces/" + file_workspace_name) in create_file_workspace_result["id"])
        self.assertTrue("createdOn" in create_file_workspace_result)
        self.assertTrue("expirationTime" in create_file_workspace_result)

        # Show File workspace
        show_file_workspace_result = self.cmd('support in-subscription file-workspace show --file-workspace-name ' + file_workspace_name).get_output_in_json()
        self.assertTrue(show_file_workspace_result is not None)
        self.assertTrue("type" in show_file_workspace_result)
        self.assertTrue(show_file_workspace_result["type"] == "Microsoft.Support/fileWorkspaces")
        self.assertTrue("name" in show_file_workspace_result)
        self.assertTrue(show_file_workspace_result["name"] == file_workspace_name)
        self.assertTrue("id" in show_file_workspace_result)
        self.assertTrue(("/providers/Microsoft.Support/fileWorkspaces/" + file_workspace_name) in show_file_workspace_result["id"])
        self.assertTrue("createdOn" in show_file_workspace_result)
        self.assertTrue("expirationTime" in show_file_workspace_result)

        # Upload File
        file_path = os.path.join(os.path.dirname(os.path.abspath(__file__)), "testFile.txt")
        file_path = file_path.replace('\\','\\\\')
        upload_file_result = self.cmd('support in-subscription file upload --file-workspace-name ' + file_workspace_name + ' --file-path ' + file_path + ' --subscription ' + subscription)

        # List File 
        list_file_attachment_result = self.cmd('support in-subscription file list --file-workspace-name ' + file_workspace_name).get_output_in_json()
        self.assertTrue(list_file_attachment_result is not None)
        self.assertTrue(len(list_file_attachment_result) >= 1)
        self.assertTrue("type" in list_file_attachment_result[0])
        self.assertTrue(list_file_attachment_result[0]["type"] == "Microsoft.Support/files")
        self.assertTrue("name" in list_file_attachment_result[0])
        self.assertTrue("id" in list_file_attachment_result[0])
        self.assertTrue("chunkSize" in list_file_attachment_result[0])
        self.assertTrue("createdOn" in list_file_attachment_result[0])
        self.assertTrue("fileSize" in list_file_attachment_result[0])
        self.assertTrue("numberOfChunks" in list_file_attachment_result[0])
        self.assertTrue(list_file_attachment_result[0]["chunkSize"] <= 1024 * 1024 * 2.5)
        self.assertTrue(list_file_attachment_result[0]["fileSize"] <= 1024 * 1024 * 5.0)
        self.assertTrue(list_file_attachment_result[0]["numberOfChunks"] <= 2.0)

        # Show File
        show_file_result = self.cmd('support in-subscription file show --file-workspace-name ' + file_workspace_name + ' --file-name ' +
        list_file_attachment_result[0]["name"]).get_output_in_json()
        self.assertTrue(show_file_result is not None)
        self.assertTrue("type" in show_file_result)
        self.assertTrue(show_file_result["type"] == "Microsoft.Support/files")
        self.assertTrue("name" in show_file_result)
        self.assertTrue("id" in show_file_result)
        self.assertTrue("chunkSize" in show_file_result)
        self.assertTrue("createdOn" in show_file_result)
        self.assertTrue("fileSize" in show_file_result)
        self.assertTrue("numberOfChunks" in show_file_result)
        self.assertTrue(show_file_result["chunkSize"] <= 1024 * 1024 * 2.5)
        self.assertTrue(show_file_result["fileSize"] <= 1024 * 1024 * 5.0)
        self.assertTrue(show_file_result["numberOfChunks"] <= 2.0)
=======
        self.assertTrue(rsp["name"] == test_chat_transcript_name)
>>>>>>> 990ef958
<|MERGE_RESOLUTION|>--- conflicted
+++ resolved
@@ -419,6 +419,9 @@
     def _build_chat_transcript_list_cmd(self, test_ticket_name):
         cmd = "support in-subscription chat-transcript list "
         cmd += "--support-ticket-name '{0}' ".format(test_ticket_name)
+    def _build_chat_transcript_list_cmd(self, test_ticket_name):
+        cmd = "support in-subscription chat-transcript list "
+        cmd += "--support-ticket-name '{0}' ".format(test_ticket_name)
 
         return cmd
 
@@ -441,7 +444,6 @@
         self.assertTrue("type" in rsp)
         self.assertTrue(rsp["type"] == "Microsoft.Support/chatTranscripts")
         self.assertTrue("name" in rsp)
-<<<<<<< HEAD
         self.assertTrue(rsp["name"] == test_chat_transcript_name)
 
     def test_support_file_attachment_no_subscription(self):
@@ -458,39 +460,21 @@
         self.assertTrue("createdOn" in create_file_workspace_result)
         self.assertTrue("expirationTime" in create_file_workspace_result)
 
-        # Show File workspace
-        show_file_workspace_result = self.cmd('support no-subscription file-workspace show --file-workspace-name ' + file_workspace_name).get_output_in_json()
-        self.assertTrue(show_file_workspace_result is not None)
-        self.assertTrue("type" in show_file_workspace_result)
-        self.assertTrue(show_file_workspace_result["type"] == "Microsoft.Support/fileWorkspaces")
-        self.assertTrue("name" in show_file_workspace_result)
-        self.assertTrue(show_file_workspace_result["name"] == file_workspace_name)
-        self.assertTrue("id" in show_file_workspace_result)
-        self.assertTrue(show_file_workspace_result["id"] == ("/providers/Microsoft.Support/fileWorkspaces/" + file_workspace_name))
-        self.assertTrue("createdOn" in show_file_workspace_result)
-        self.assertTrue("expirationTime" in show_file_workspace_result)
-
-        # Upload File
-        file_path = os.path.join(os.path.dirname(os.path.abspath(__file__)), "testFile.txt")
-        file_path = file_path.replace('\\','\\\\')
-
-        upload_file_result = self.cmd('support no-subscription file upload --file-workspace-name ' + file_workspace_name + ' --file-path ' + file_path)
-
-        # List File 
-        list_file_attachment_result = self.cmd('support no-subscription file list --file-workspace-name ' + file_workspace_name).get_output_in_json()
-        self.assertTrue(list_file_attachment_result is not None)
-        self.assertTrue(len(list_file_attachment_result) >= 1)
-        self.assertTrue("type" in list_file_attachment_result[0])
-        self.assertTrue(list_file_attachment_result[0]["type"] == "Microsoft.Support/files")
-        self.assertTrue("name" in list_file_attachment_result[0])
-        self.assertTrue("id" in list_file_attachment_result[0])
-        self.assertTrue("chunkSize" in list_file_attachment_result[0])
-        self.assertTrue("createdOn" in list_file_attachment_result[0])
-        self.assertTrue("fileSize" in list_file_attachment_result[0])
-        self.assertTrue("numberOfChunks" in list_file_attachment_result[0])
-        self.assertTrue(list_file_attachment_result[0]["chunkSize"] <= 1024 * 1024 * 2.5)
-        self.assertTrue(list_file_attachment_result[0]["fileSize"] <= 1024 * 1024 * 5.0)
-        self.assertTrue(list_file_attachment_result[0]["numberOfChunks"] <= 2.0)
+        return cmd
+
+    def _validate_chat_transcript_list_cmd(self, rsp, test_chat_transcript_name):
+        self.assertTrue(rsp is not None)
+        self.assertTrue("type" in rsp[0])
+        self.assertTrue(rsp[0]["type"] == "Microsoft.Support/chatTranscripts")
+        self.assertTrue("name" in rsp[0])
+        self.assertTrue(rsp[0]["name"] == test_chat_transcript_name)
+
+    def _build_chat_transcript_show_cmd(self, test_ticket_name, test_chat_transcript_name):
+        cmd = "support in-subscription chat-transcript show "
+        cmd += "--support-ticket-name '{0}' ".format(test_ticket_name)
+        cmd += "--chat-transcript-name '{0}' ".format(test_chat_transcript_name)
+
+        return cmd
 
         # Show File
         show_file_result = self.cmd('support no-subscription file show --file-workspace-name ' + file_workspace_name + ' --file-name ' +
@@ -638,7 +622,4 @@
         self.assertTrue("numberOfChunks" in show_file_result)
         self.assertTrue(show_file_result["chunkSize"] <= 1024 * 1024 * 2.5)
         self.assertTrue(show_file_result["fileSize"] <= 1024 * 1024 * 5.0)
-        self.assertTrue(show_file_result["numberOfChunks"] <= 2.0)
-=======
-        self.assertTrue(rsp["name"] == test_chat_transcript_name)
->>>>>>> 990ef958
+        self.assertTrue(show_file_result["numberOfChunks"] <= 2.0)