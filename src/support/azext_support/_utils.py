--- conflicted
+++ resolved
@@ -36,7 +36,7 @@
 def parse_support_area_path(problem_classification_id):
     service_id_prefix = "/providers/Microsoft.Support/services/".lower()
     guid_regex = "[0-9a-f]{8}-[0-9a-f]{4}-[0-9a-f]{4}-[0-9a-f]{4}-[0-9a-f]{12}"
-    sap_regex = re.compile(f'^{service_id_prefix}({guid_regex})/problemclassifications/({guid_regex})$')
+    sap_regex = re.compile('^{0}({1})/problemclassifications/({1})$'.format(service_id_prefix, guid_regex))
     match = sap_regex.search(problem_classification_id.lower())
 
     if match is not None and len(match.groups()) == 2:
@@ -45,7 +45,6 @@
     return None
 
 
-<<<<<<< HEAD
 def encode_string_content(chunk_content):
     return str(base64.b64encode(chunk_content).decode("utf-8"))
 
@@ -134,17 +133,4 @@
 
     Upload(cli_ctx=cmd.cli_ctx)(command_args=upload_input)
     print("File '{}' has been succesfully uploaded.".format(full_file_name))
-=======
-def get_bearer_token(cmd, tenant_id):
-    client = Profile(cli_ctx=cmd.cli_ctx)
-
-    try:
-        logger.debug("Retrieving access token for tenant %s", tenant_id)
-        creds, _, _ = client.get_raw_token(tenant=tenant_id)
-    except CLIError as unauthorized_error:
-        raise UnauthorizedError(f"Can't find authorization for {tenant_id}. " +
-                                "Run \'az login -t <tenant_name> --allow-no-subscriptions\' and try again.") from \
-            unauthorized_error
-
-    return "Bearer " + creds[1]
->>>>>>> 085c3793
+    