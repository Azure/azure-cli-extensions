# --------------------------------------------------------------------------------------------
# Copyright (c) Microsoft Corporation. All rights reserved.
# Licensed under the MIT License. See License.txt in the project root for license information.
# --------------------------------------------------------------------------------------------

from azext_support._client_factory import (cf_communications,
                                           cf_problem_classifications,
                                           cf_services, cf_support,
                                           cf_support_tickets,
                                           cf_files)
from azext_support._validators import validate_tickets_create
from azext_support._validators import _check_name_availability_no_subscription
from azure.cli.core.commands import CliCommandType
from azext_support.custom import TicketUpdate, TicketCreate
from azext_support.custom import CommunicationCreate
from azext_support.custom import CommunicationNoSubscriptionCreate


def load_command_table(self, _):
    support = CliCommandType(
        operations_tmpl='azext_support.vendored_sdks#MicrosoftSupport.{}',
        client_factory=cf_support)
    support_services = CliCommandType(
        operations_tmpl='azext_support.vendored_sdks.operations#ServicesOperations.{}',
        client_factory=cf_services)
    support_problem_classifications = CliCommandType(
        operations_tmpl='azext_support.vendored_sdks.operations#ProblemClassificationsOperations.{}',
        client_factory=cf_problem_classifications)
    support_tickets = CliCommandType(
        operations_tmpl='azext_support.vendored_sdks.operations#SupportTicketsOperations.{}',
        client_factory=cf_support_tickets)
    support_communications = CliCommandType(
        operations_tmpl='azext_support.vendored_sdks.operations#CommunicationsOperations.{}',
        client_factory=cf_communications)
    support_files = CliCommandType(
		operations_tmpl='azext_support.vendored_sdks.operations#FilesOperations.{}',
		client_factory=cf_files)

    self.command_group('support', support, client_factory=cf_support)

    with self.command_group('support services', support_services, client_factory=cf_services) as g:
        g.command('list', method_name='list')
        g.show_command('show', getter_name='get')

    with self.command_group('support services problem-classifications', support_problem_classifications,
                            client_factory=cf_problem_classifications) as g:
        g.command('list', method_name='list')
        g.show_command('show', getter_name='get')

    with self.command_group('support tickets', support_tickets,
                            client_factory=cf_support_tickets) as g:
        g.custom_command('list', 'list_support_tickets')
        g.custom_show_command('show', 'get_support_tickets')
        g.custom_command('create', 'create_support_tickets', supports_no_wait=False, validator=validate_tickets_create)
        g.custom_command('update', 'update_support_tickets')

    with self.command_group('support tickets communications', support_communications,
                            client_factory=cf_communications) as g:
        g.custom_command('list', 'list_support_tickets_communications')
        g.custom_show_command('show', 'get_support_tickets_communications')
        g.custom_command('create', 'create_support_tickets_communications', supports_no_wait=False)
<<<<<<< HEAD
     
    self.command_table['support in-subscription tickets update'] = TicketUpdate(loader=self)
    self.command_table['support in-subscription tickets create'] = TicketCreate(loader=self)
    self.command_table['support in-subscription communication create'] = CommunicationCreate(loader=self)
    self.command_table['support no-subscription communication create'] = CommunicationNoSubscriptionCreate(loader=self)
=======
>>>>>>> 582ca5fe
    
    with self.command_group('support no-subscription file') as g:
        g.custom_command('upload', 'upload_files_no_subscription')

    with self.command_group('support in-subscription file') as g:
        g.custom_command('upload', 'upload_files_in_subscription')<|MERGE_RESOLUTION|>--- conflicted
+++ resolved
@@ -59,14 +59,11 @@
         g.custom_command('list', 'list_support_tickets_communications')
         g.custom_show_command('show', 'get_support_tickets_communications')
         g.custom_command('create', 'create_support_tickets_communications', supports_no_wait=False)
-<<<<<<< HEAD
      
     self.command_table['support in-subscription tickets update'] = TicketUpdate(loader=self)
     self.command_table['support in-subscription tickets create'] = TicketCreate(loader=self)
     self.command_table['support in-subscription communication create'] = CommunicationCreate(loader=self)
     self.command_table['support no-subscription communication create'] = CommunicationNoSubscriptionCreate(loader=self)
-=======
->>>>>>> 582ca5fe
     
     with self.command_group('support no-subscription file') as g:
         g.custom_command('upload', 'upload_files_no_subscription')
