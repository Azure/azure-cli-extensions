--- conflicted
+++ resolved
@@ -51,106 +51,56 @@
     ".wsh"
 }
 
-
 def datetime_type(string):
-    """Validates UTC datetime. Examples of accepted forms:
-    2017-12-31T01:11:59Z,2017-12-31T01:11Z or 2017-12-31T01Z or 2017-12-31"""
-    accepted_date_formats = [
-        "%Y-%m-%dT%H:%M:%SZ",
-        "%Y-%m-%dT%H:%MZ",
-        "%Y-%m-%dT%HZ",
-        "%Y-%m-%d",
-    ]
+    """ Validates UTC datetime. Examples of accepted forms:
+    2017-12-31T01:11:59Z,2017-12-31T01:11Z or 2017-12-31T01Z or 2017-12-31 """
+    accepted_date_formats = ['%Y-%m-%dT%H:%M:%SZ', '%Y-%m-%dT%H:%MZ', '%Y-%m-%dT%HZ', '%Y-%m-%d']
     for form in accepted_date_formats:
         try:
             return datetime.strptime(string, form)
         except ValueError:
             continue
-    raise ValueError(
-        "Input '{0}' not valid. Valid example: 2017-02-11T23:59:59Z".format(string)
-    )
+    raise ValueError("Input '{0}' not valid. Valid example: 2017-02-11T23:59:59Z".format(string))
 
 
 def validate_tickets_create(cmd, namespace):
     _validate_problem_classification_name(namespace.problem_classification)
-    if is_technical_ticket(
-        parse_support_area_path(namespace.problem_classification)["service_name"]
-    ):
+    if is_technical_ticket(parse_support_area_path(namespace.problem_classification)["service_name"]):
         _validate_resource_name(cmd, namespace.technical_resource)
     _validate_ticket_name(cmd, namespace.ticket_name)
 
-
-def validate_tickets_create_new(
-    cli_ctx, problem_classification, ticket_name, technical_resource=None
-):
-<<<<<<< HEAD
+def validate_tickets_create_new(cli_ctx, problem_classification, ticket_name, technical_resource=None):
     _validate_problem_classification_name(problem_classification)
-    if is_technical_ticket(
-        parse_support_area_path(problem_classification)["service_name"]
-    ):
+    if is_technical_ticket(parse_support_area_path(problem_classification)["service_name"]):
         _validate_resource_name_new(cli_ctx, technical_resource)
-    _check_name_availability_subscription(
-        cli_ctx, ticket_name, "Microsoft.Support/supportTickets"
-    )
-
-
-def validate_tickets_create_no_subscription_new(cli_ctx, problem_classification, ticket_name, technical_resource=None):
-=======
->>>>>>> e6b03a64
-    _validate_problem_classification_name(problem_classification)
-    if is_technical_ticket(
-        parse_support_area_path(problem_classification)["service_name"]
-    ):
-        _validate_resource_name_new(cli_ctx, technical_resource)
-<<<<<<< HEAD
-    _check_name_availability_no_subscription(cli_ctx, ticket_name, "Microsoft.Support/supportTickets")
-=======
-    _check_name_availability_subscription(
-        cli_ctx, ticket_name, "Microsoft.Support/supportTickets"
-    )
-
->>>>>>> e6b03a64
+    _check_name_availability_subscription(cli_ctx, ticket_name, "Microsoft.Support/supportTickets")
 
 def validate_communication_create(cmd, namespace):
-    _validate_communication_name(
-        cmd, namespace.ticket_name, namespace.communication_name
-    )
+    _validate_communication_name(cmd, namespace.ticket_name, namespace.communication_name)
 
 
 def _validate_communication_name(cmd, ticket_name, communication_name):
     client = cf_communications(cmd.cli_ctx)
-    check_name_availability_input = {
-        "name": communication_name,
-        "type": "Microsoft.Support/communications",
-    }
-    rsp = client.check_name_availability(
-        support_ticket_name=ticket_name,
-        check_name_availability_input=check_name_availability_input,
-    )
+    check_name_availability_input = {"name": communication_name, "type": "Microsoft.Support/communications"}
+    rsp = client.check_name_availability(support_ticket_name=ticket_name,
+                                         check_name_availability_input=check_name_availability_input)
     if not rsp.name_available:
         raise CLIError(rsp.message)
 
 
 def _validate_ticket_name(cmd, ticket_name):
     client = cf_support_tickets(cmd.cli_ctx)
-    check_name_availability_input = {
-        "name": ticket_name,
-        "type": "Microsoft.Support/supportTickets",
-    }
-    rsp = client.check_name_availability(
-        check_name_availability_input=check_name_availability_input
-    )
+    check_name_availability_input = {"name": ticket_name, "type": "Microsoft.Support/supportTickets"}
+    rsp = client.check_name_availability(check_name_availability_input=check_name_availability_input)
     if not rsp.name_available:
         raise CLIError(rsp.message)
 
 
 def _validate_problem_classification_name(problem_classification_id):
     if parse_support_area_path(problem_classification_id) is None:
-        raise CLIError(
-            "Problem classification id is invalid. Please use 'az support services "
-            + "problem-classifications list' to get the most recent set of problem classification "
-            + "ids for your service."
-        )
+        raise CLIError("Problem classification id is invalid. Please use 'az support services " +
+                       "problem-classifications list' to get the most recent set of problem classification " +
+                       "ids for your service.")
 
 
 def _validate_resource_name(cmd, resource_id):
@@ -168,13 +118,8 @@
 
     session_subid = get_subscription_id(cmd.cli_ctx)
     if subid != session_subid:
-        raise CLIError(
-            "{0} {1} does not match with {2}".format(
-                base_error_msg, subid, session_subid
-            )
-        )
-
-
+        raise CLIError("{0} {1} does not match with {2}".format(base_error_msg, subid, session_subid))
+    
 def _validate_resource_name_new(cli_ctx, resource_id):
     if resource_id is None:
         return
@@ -190,11 +135,7 @@
 
     session_subid = get_subscription_id(cli_ctx)
     if subid != session_subid:
-        raise CLIError(
-            "{0} {1} does not match with {2}".format(
-                base_error_msg, subid, session_subid
-            )
-        )
+        raise CLIError("{0} {1} does not match with {2}".format(base_error_msg, subid, session_subid))
 
 
 def _is_guid(guid):
@@ -207,56 +148,32 @@
 
 def _check_name_availability_subscription(cli_ctx, resource_name, resource_type):
     from .aaz.latest.support.in_subscription import CheckNameAvailability
-
     check_name_availability_input = {"name": resource_name, "type": resource_type}
-    resp = CheckNameAvailability(cli_ctx=cli_ctx)(
-        command_args=check_name_availability_input
-    )
+    resp = CheckNameAvailability(cli_ctx=cli_ctx)(command_args=check_name_availability_input)
     if not resp["nameAvailable"]:
         raise CLIError(resp["message"])
 
 
-def _check_name_availability_subscription_ticket(
-    cli_ctx, ticket_name, resource_name, resource_type
-):
+def _check_name_availability_subscription_ticket(cli_ctx, ticket_name, resource_name, resource_type):
     from .aaz.latest.support.in_subscription.tickets import CheckNameAvailability
-
-    check_name_availability_input = {
-        "support_ticket_name": ticket_name,
-        "name": resource_name,
-        "type": resource_type,
-    }
-    resp = CheckNameAvailability(cli_ctx=cli_ctx)(
-        command_args=check_name_availability_input
-    )
+    check_name_availability_input = {"support_ticket_name": ticket_name, "name": resource_name, "type": resource_type}
+    resp = CheckNameAvailability(cli_ctx=cli_ctx)(command_args=check_name_availability_input)
     if not resp["nameAvailable"]:
         raise CLIError(resp["message"])
 
 
 def _check_name_availability_no_subscription(cli_ctx, resource_name, resource_type):
     from .aaz.latest.support.no_subscription import CheckNameAvailability
-
     check_name_availability_input = {"name": resource_name, "type": resource_type}
-    resp = CheckNameAvailability(cli_ctx=cli_ctx)(
-        command_args=check_name_availability_input
-    )
+    resp = CheckNameAvailability(cli_ctx=cli_ctx)(command_args=check_name_availability_input)
     if not resp["nameAvailable"]:
         raise CLIError(resp["message"])
 
 
-def _check_name_availability_no_subscription_ticket(
-    cli_ctx, ticket_name, resource_name, resource_type
-):
+def _check_name_availability_no_subscription_ticket(cli_ctx, ticket_name, resource_name, resource_type):
     from .aaz.latest.support.no_subscription.tickets import CheckNameAvailability
-
-    check_name_availability_input = {
-        "support_ticket_name": ticket_name,
-        "name": resource_name,
-        "type": resource_type,
-    }
-    resp = CheckNameAvailability(cli_ctx=cli_ctx)(
-        command_args=check_name_availability_input
-    )
+    check_name_availability_input = {"support_ticket_name": ticket_name, "name": resource_name, "type": resource_type}
+    resp = CheckNameAvailability(cli_ctx=cli_ctx)(command_args=check_name_availability_input)
     if not resp["nameAvailable"]:
         raise CLIError(resp["message"])
 
