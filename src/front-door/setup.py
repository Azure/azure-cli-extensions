#!/usr/bin/env python

# --------------------------------------------------------------------------------------------
# Copyright (c) Microsoft Corporation. All rights reserved.
# Licensed under the MIT License. See License.txt in the project root for license information.
# --------------------------------------------------------------------------------------------

from codecs import open
from setuptools import setup, find_packages

<<<<<<< HEAD
VERSION = "1.0.0"
=======
VERSION = "1.0.1"
>>>>>>> a8bc37e9

CLASSIFIERS = [
    'Development Status :: 4 - Beta',
    'Intended Audience :: Developers',
    'Intended Audience :: System Administrators',
    'Programming Language :: Python',
    'Programming Language :: Python :: 2',
    'Programming Language :: Python :: 2.7',
    'Programming Language :: Python :: 3',
    'Programming Language :: Python :: 3.4',
    'Programming Language :: Python :: 3.5',
    'Programming Language :: Python :: 3.6',
    'License :: OSI Approved :: MIT License',
]

DEPENDENCIES = []

setup(
    name='front-door',
    version=VERSION,
    description='Manage networking Front Doors.',
    license='MIT',
    author='Microsoft Corporation',
    author_email='azpycli@microsoft.com',
    url='https://github.com/Azure/azure-cli-extensions/tree/master/src/front-door',
    classifiers=CLASSIFIERS,
    package_data={'azext_front_door': ['azext_metadata.json']},
    packages=find_packages(),
    install_requires=DEPENDENCIES
)<|MERGE_RESOLUTION|>--- conflicted
+++ resolved
@@ -8,11 +8,7 @@
 from codecs import open
 from setuptools import setup, find_packages
 
-<<<<<<< HEAD
-VERSION = "1.0.0"
-=======
 VERSION = "1.0.1"
->>>>>>> a8bc37e9
 
 CLASSIFIERS = [
     'Development Status :: 4 - Beta',
