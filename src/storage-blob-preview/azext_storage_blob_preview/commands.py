--- conflicted
+++ resolved
@@ -67,16 +67,12 @@
                                                                resource_type=CUSTOM_DATA_STORAGE_BLOB)) as g:
         from azure.cli.command_modules.storage._format import transform_blob_output
         from ._transformers import transform_blob_json_output, transform_metadata,\
-            create_boolean_result_output_transformer
-<<<<<<< HEAD
+            create_boolean_result_output_transformer, transform_blob_list_output
         from ._validators import (process_blob_download_batch_parameters, process_blob_delete_batch_parameters,
                                   process_blob_upload_batch_parameters)
         g.storage_custom_command_oauth('list', 'list_blobs', client_factory=cf_container_client,
                                        transform=transform_blob_list_output,
                                        table_transformer=transform_blob_output)
-=======
->>>>>>> 35f81b11
-
         g.storage_command_oauth('delete', 'delete_blob')
         g.storage_custom_command_oauth('download', 'download_blob', transform=transform_blob_json_output)
         g.storage_command_oauth('exists', 'exists', transform=create_boolean_result_output_transformer('exists'))
