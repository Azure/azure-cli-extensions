# --------------------------------------------------------------------------------------------
# Copyright (c) Microsoft Corporation. All rights reserved.
# Licensed under the MIT License. See License.txt in the project root for license information.
# --------------------------------------------------------------------------------------------

from azure.cli.core.commands.client_factory import get_mgmt_service_client
from azure.cli.core.profiles import ResourceType, get_sdk
from azure.cli.core.commands.client_factory import _prepare_client_kwargs_track2
from .profiles import CUSTOM_DATA_STORAGE_BLOB, CUSTOM_MGMT_STORAGE

MISSING_CREDENTIALS_ERROR_MESSAGE = """
Missing credentials to access storage service. The following variations are accepted:
    (1) account name and key (--account-name and --account-key options or
        set AZURE_STORAGE_ACCOUNT and AZURE_STORAGE_KEY environment variables)
    (2) account name and SAS token (--sas-token option used with either the --account-name
        option or AZURE_STORAGE_ACCOUNT environment variable)
    (3) account name (--account-name option or AZURE_STORAGE_ACCOUNT environment variable;
        this will make calls to query for a storage account key using login credentials)
    (4) connection string (--connection-string option or
        set AZURE_STORAGE_CONNECTION_STRING environment variable); some shells will require
        quoting to preserve literal character interpretation.
"""


def storage_client_factory(cli_ctx, **_):
    return get_mgmt_service_client(cli_ctx, CUSTOM_MGMT_STORAGE)


def cf_mgmt_blob_services(cli_ctx, _):
    return storage_client_factory(cli_ctx).blob_services


def cf_mgmt_policy(cli_ctx, _):
    return storage_client_factory(cli_ctx).management_policies


def cf_sa(cli_ctx, _):
    return storage_client_factory(cli_ctx).storage_accounts


def get_account_url(cli_ctx, account_name, service):
    from knack.util import CLIError
    if account_name is None:
        raise CLIError("Please provide storage account name or connection string.")
    storage_endpoint = cli_ctx.cloud.suffixes.storage_endpoint
    return "https://{}.{}.{}".format(account_name, service, storage_endpoint)


def get_credential(kwargs):
    account_key = kwargs.pop('account_key', None)
    token_credential = kwargs.pop('token_credential', None)
    sas_token = kwargs.pop('sas_token', None)
    credential = account_key or sas_token or token_credential
    return credential


def cf_blob_service(cli_ctx, kwargs):
    from knack.util import CLIError
    client_kwargs = {}
    t_blob_service = get_sdk(cli_ctx, CUSTOM_DATA_STORAGE_BLOB,
                             '_blob_service_client#BlobServiceClient')
    connection_string = kwargs.pop('connection_string', None)
    account_name = kwargs.pop('account_name', None)

    location_mode = kwargs.pop('location_mode', None)
    if location_mode:
        client_kwargs['_location_mode'] = location_mode
    client_kwargs.update(_prepare_client_kwargs_track2(cli_ctx))
    if connection_string:
        return t_blob_service.from_connection_string(conn_str=connection_string, **client_kwargs)

    account_url = get_account_url(cli_ctx, account_name=account_name, service='blob')
    credential = get_credential(kwargs)

    if account_url and credential:
        return t_blob_service(account_url=account_url, credential=credential, **client_kwargs)
    raise CLIError("Please provide valid connection string, or account name with account key, "
                   "sas token or login auth mode.")


def cf_blob_client(cli_ctx, kwargs):
    if kwargs.get('blob_url'):
        t_blob_client = get_sdk(cli_ctx, CUSTOM_DATA_STORAGE_BLOB, '_blob_client#BlobClient')
        credential = get_credential(kwargs)
        # del unused kwargs
        kwargs.pop('connection_string')
        kwargs.pop('account_name')
        kwargs.pop('container_name')
        kwargs.pop('blob_name')
        return t_blob_client.from_blob_url(blob_url=kwargs.pop('blob_url'),
                                           credential=credential,
                                           snapshot=kwargs.pop('snapshot', None))
    kwargs.pop('blob_url')
    return cf_blob_service(cli_ctx, kwargs).get_blob_client(container=kwargs.pop('container_name'),
                                                            blob=kwargs.pop('blob_name'),
                                                            snapshot=kwargs.pop('snapshot', None))


def cf_blob_lease_client(cli_ctx, kwargs):
    t_lease_service = get_sdk(cli_ctx, ResourceType.DATA_STORAGE_BLOB, '_lease#BlobLeaseClient')
    blob_client = cf_blob_service(cli_ctx, kwargs).get_blob_client(container=kwargs.pop('container_name', None),
                                                                   blob=kwargs.pop('blob_name', None))
    return t_lease_service(client=blob_client, lease_id=kwargs.pop('lease_id', None))


def cf_container_client(cli_ctx, kwargs):
    return cf_blob_service(cli_ctx, kwargs).get_container_client(container=kwargs.pop('container_name', None))


def cf_blob_sas(cli_ctx, kwargs):
    t_blob_sas = get_sdk(cli_ctx, CUSTOM_DATA_STORAGE_BLOB, '_shared_access_signature#BlobSharedAccessSignature')

    if kwargs.pop('as_user', None):
        from .operations.blob import _get_datetime_from_string
        from datetime import datetime
        service_client = cf_blob_service(cli_ctx, kwargs)
        user_delegation_key = service_client.get_user_delegation_key(
            _get_datetime_from_string(kwargs['start']) if kwargs['start'] else datetime.utcnow(),
            _get_datetime_from_string(kwargs['expiry']))
        return t_blob_sas(account_name=kwargs.pop('account_name', None),
                          user_delegation_key=user_delegation_key)

    return t_blob_sas(account_name=kwargs.pop('account_name', None),
<<<<<<< HEAD
                      account_key=kwargs.pop('account_key', None))


def cf_adls_service(cli_ctx, kwargs):
    t_adls_service = get_sdk(cli_ctx, ResourceType.DATA_STORAGE_FILEDATALAKE,
                             '_data_lake_service_client#DataLakeServiceClient')
    connection_string = kwargs.pop('connection_string', None)
    account_key = kwargs.pop('account_key', None)
    token_credential = kwargs.pop('token_credential', None)
    sas_token = kwargs.pop('sas_token', None)
    if connection_string:
        return t_adls_service.from_connection_string(connection_string=connection_string)

    account_url = get_account_url(cli_ctx, account_name=kwargs.pop('account_name', None), service='dfs')
    credential = account_key or sas_token or token_credential

    if account_url and credential:
        return t_adls_service(account_url=account_url, credential=credential)
    return None


def cf_adls_file_system(cli_ctx, kwargs):
    return cf_adls_service(cli_ctx, kwargs).get_file_system_client(file_system=kwargs.pop('file_system_name'))


def cf_adls_directory(cli_ctx, kwargs):
    return cf_adls_file_system(cli_ctx, kwargs).get_directory_client(directory=kwargs.pop('directory_path'))


def cf_adls_file(cli_ctx, kwargs):
    return cf_adls_service(cli_ctx, kwargs).get_file_client(file_system=kwargs.pop('file_system_name', None),
                                                            file_path=kwargs.pop('path', None))


def cf_share_service(cli_ctx, kwargs):
    t_share_service = get_sdk(cli_ctx, ResourceType.DATA_STORAGE_FILESHARE, '_share_service_client#ShareServiceClient')
    connection_string = kwargs.pop('connection_string', None)
    account_key = kwargs.pop('account_key', None)
    token_credential = kwargs.pop('token_credential', None)
    sas_token = kwargs.pop('sas_token', None)
    account_name = kwargs.pop('account_name', None)
    if connection_string:
        return t_share_service.from_connection_string(conn_str=connection_string)

    account_url = get_account_url(cli_ctx, account_name=account_name, service='file')
    credential = account_key or sas_token or token_credential

    if account_url and credential:
        return t_share_service(account_url=account_url, credential=credential)
    return None


def cf_share_client(cli_ctx, kwargs):
    return cf_share_service(cli_ctx, kwargs).get_share_client(share=kwargs.pop('share_name'),
                                                              snapshot=kwargs.pop('snapshot', None))
=======
                      account_key=kwargs.pop('account_key', None))
>>>>>>> 33d8835d
<|MERGE_RESOLUTION|>--- conflicted
+++ resolved
@@ -121,7 +121,6 @@
                           user_delegation_key=user_delegation_key)
 
     return t_blob_sas(account_name=kwargs.pop('account_name', None),
-<<<<<<< HEAD
                       account_key=kwargs.pop('account_key', None))
 
 
@@ -176,7 +175,4 @@
 
 def cf_share_client(cli_ctx, kwargs):
     return cf_share_service(cli_ctx, kwargs).get_share_client(share=kwargs.pop('share_name'),
-                                                              snapshot=kwargs.pop('snapshot', None))
-=======
-                      account_key=kwargs.pop('account_key', None))
->>>>>>> 33d8835d
+                                                              snapshot=kwargs.pop('snapshot', None))