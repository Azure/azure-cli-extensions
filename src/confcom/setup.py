--- conflicted
+++ resolved
@@ -20,11 +20,7 @@
 
     logger.warn("Wheel is not available, disabling bdist_wheel hook")
 
-<<<<<<< HEAD
-VERSION = "1.3.1"
-=======
 VERSION = "1.4.4"
->>>>>>> 7de63500
 
 # The full list of classifiers is available at
 # https://pypi.python.org/pypi?%3Aaction=list_classifiers
@@ -46,12 +42,8 @@
     "docker>=6.1.0",
     "tqdm==4.65.0",
     "deepdiff~=8.6.1",
-<<<<<<< HEAD
-    "PyYAML>=6.0.1"
-=======
     "PyYAML>=6.0.1",
     "pydantic>=2.12.4",
->>>>>>> 7de63500
 ]
 
 SecurityPolicyProxy.download_binaries()
