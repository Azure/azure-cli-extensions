# --------------------------------------------------------------------------------------------
# Copyright (c) Microsoft Corporation. All rights reserved.
# Licensed under the MIT License. See License.txt in the project root for license information.
# --------------------------------------------------------------------------------------------

import base64
import contextlib
import copy
import io
import json
import os
import tempfile
import pytest
from itertools import product

from azext_confcom.custom import acipolicygen_confcom


TEST_DIR = os.path.abspath(os.path.join(os.path.abspath(__file__), ".."))
CONFCOM_DIR = os.path.abspath(os.path.join(TEST_DIR, "..", "..", ".."))
SAMPLES_ROOT = os.path.abspath(os.path.join(TEST_DIR, "..", "..", "..", "samples", "aci"))
FRAGMENTS_DIR = os.path.abspath(os.path.join(TEST_DIR, "..", "..", "..", "samples", "fragments"))
POLICIES_DIR = os.path.abspath(os.path.join(TEST_DIR, "..", "..", "..", "samples", "policies"))


POLICYGEN_ARGS = {
    "policy.rego": {},
    "policy_debug.rego": {"debug_mode": True},
    "policy_exclude_default_fragment.rego": {"exclude_default_fragments": True},
    "policy_infrastructure_svn.rego": {"infrastructure_svn": "99"},
    "policy_disable_stdio.rego": {"disable_stdio": True},
    "policy_fragment.rego": {
        "include_fragments": True,
        "fragments_json": os.path.join(FRAGMENTS_DIR, "fragment.json"),
    },
    "policy_fragment_plus_infrastructure_svn.rego": {
        "infrastructure_svn": "99",
        "include_fragments": True,
        "fragments_json": os.path.join(FRAGMENTS_DIR, "fragment.json"),
    },
}


@pytest.mark.parametrize(
    "sample_directory,generated_policy_path",
    product(os.listdir(SAMPLES_ROOT), POLICYGEN_ARGS.keys())
)
def test_acipolicygen(sample_directory, generated_policy_path):

    # Ensure we're always in the same dir because fragments input json defines
    # the path relative to the signed fragment to the current dir and cannot use
    # absolute paths
    os.chdir(CONFCOM_DIR)

<<<<<<< HEAD
    for failing_sample_directory, failing_generated_policy_path in [
        ("multi_container_groups", "policy_fragment.rego"), # TODO: https://github.com/Azure/azure-cli-extensions/issues/9229
=======
    for failing_sample_directory, failing_generated_policy_paths in [
        ("multi_container_groups", ("policy_fragment.rego", "policy_fragment_plus_infrastructure_svn.rego")), # TODO: https://github.com/Azure/azure-cli-extensions/issues/9229
        (None, ("policy_exclude_default_fragment.rego",)), # TODO: https://github.com/Azure/azure-cli-extensions/issues/9198
>>>>>>> c110393c
    ]:
        if (
            (sample_directory == failing_sample_directory or failing_sample_directory is None)
            and (generated_policy_path in failing_generated_policy_paths or failing_generated_policy_paths is None)
        ):
            pytest.skip("Skipping test due to known issue")

    arm_template_path = os.path.join(SAMPLES_ROOT, sample_directory, "arm_template.json")
    parameters_path = os.path.join(SAMPLES_ROOT, sample_directory, "parameters.json")
    if not os.path.isfile(parameters_path):
        parameters_path = None
    flags = POLICYGEN_ARGS[generated_policy_path]

    with open(os.path.join(SAMPLES_ROOT, sample_directory, generated_policy_path), "r", encoding="utf-8") as f:
        expected_policy = f.read()

    buffer = io.StringIO()
    with contextlib.redirect_stdout(buffer):
        acipolicygen_confcom(
            input_path=None,
            arm_template=arm_template_path,
            arm_template_parameters=parameters_path,
            image_name=None,
            virtual_node_yaml_path=None,
            infrastructure_svn=flags.pop("infrastructure_svn", None),
            tar_mapping_location=None,
            outraw=True,
            **flags,
        )
    actual_policy = buffer.getvalue()

    assert actual_policy == expected_policy, f"Policy generation mismatch, actual output for {os.path.join(sample_directory, generated_policy_path)}:\n{actual_policy}"


def change(arm, path, value):
    new_arm = copy.deepcopy(arm)
    walk_arm = new_arm
    *parents, last = path
    for key in parents:
        walk_arm = walk_arm[key]
    walk_arm[last] = value
    return new_arm

@pytest.mark.parametrize(
    "case",
    [
        (
            # Change the container name
            lambda arm: change(
                arm,
                ("resources", 0, "properties", "containers", 0, "name"),
                "changedContainer",
            ),
            {
                "changedContainer": {
                    "values_changed": {
                        "name": [
                            {
                                "policy_value": "container1",
                                "tested_value": "changedContainer"
                            }
                        ]
                    }
                }
            },
        ),
        (
            # Change the container image
            lambda arm: change(
                arm,
                ("resources", 0, "properties", "containers", 0, "properties", "image"),
                "mcr.microsoft.com/azurelinux/distroless/base@sha256:50c24841324cdb36a268bb1288dd6f8bd5bcf19055c24f6aaa750a740a8be62d",
            ),
            {
                "container1": {
                    "values_changed": {
                        "layers": [
                            {
                                "policy_value": "243e1b3ce08093f2f0d9cd6a9eafde8737f64fec105ed59c346d309fbe760b58",
                                "tested_value": "9d7a71ed5b89b9f894e224959fb09908e77d905e12c3e7c16c4b4f6c38ecc947"
                            }
                        ]
                    }
                }
            },
        ),
        (
            # Change the container resources (shouldn't affect policy)
            lambda arm: change(
                arm,
                ("resources", 0, "properties", "containers", 0, "properties", "resources", "requests", "cpu"),
                "2",
            ),
            {},
        ),
    ]
)
def test_acipolicygen_arm_diff(case):

    change_arm, expected_diff = case

    arm_template_path = os.path.join(SAMPLES_ROOT, "minimal", "arm_template.json")

    # Make a temporary copy of the ARM template
    with tempfile.NamedTemporaryFile(mode="w+", delete=True) as arm_template_file:
        with open(arm_template_path, "r", encoding="utf-8") as f:
            arm_template_file.write(f.read())
            arm_template_file.flush()

        # Populate the arm template with a CCEPolicy field
        acipolicygen_confcom(
            input_path=None,
            arm_template=arm_template_file.name,
            arm_template_parameters=None,
            image_name=None,
            virtual_node_yaml_path=None,
            infrastructure_svn=None,
            tar_mapping_location=None,
        )
        arm_template_file.seek(0)

        # Modify the ARM template
        arm_template = json.load(arm_template_file)
        arm_template_file.seek(0)
        arm_template_file.truncate()
        json.dump(
            change_arm(arm_template),
            arm_template_file,
            indent=2,
        )
        arm_template_file.flush()
        arm_template_file.seek(0)

        # Get the diff between the original and modified ARM template
        buffer = io.StringIO()
        with contextlib.redirect_stdout(buffer):
            try:
                acipolicygen_confcom(
                    input_path=None,
                    arm_template=arm_template_file.name,
                    arm_template_parameters=None,
                    image_name=None,
                    virtual_node_yaml_path=None,
                    infrastructure_svn=None,
                    tar_mapping_location=None,
                    diff=True,
                )
            except SystemExit as e:
                ...
        try:
            diff = json.loads(buffer.getvalue())
        except json.JSONDecodeError:
            diff = {}

        assert diff == expected_diff


def test_acipolicygen_arm_diff_with_allow_all():

    arm_template_path = os.path.join(SAMPLES_ROOT, "minimal", "arm_template.json")

    # Make a temporary copy of the ARM template (with the allow_all policy)
    with tempfile.NamedTemporaryFile(mode="w+", delete=True) as arm_template_file:
        with open(arm_template_path, "r", encoding="utf-8") as f:
            with open(os.path.join(POLICIES_DIR, "allow_all.rego"), "r", encoding="utf-8") as p:
                arm_template = json.load(f)
                arm_template["resources"][0]["properties"]["confidentialComputeProperties"]["ccePolicy"] = base64.b64encode(p.read().encode("utf-8")).decode("utf-8")
                json.dump(arm_template, arm_template_file, indent=2)
                arm_template_file.flush()

        # Get the diff between the original and modified ARM template
        buffer = io.StringIO()
        with contextlib.redirect_stdout(buffer):
            try:
                acipolicygen_confcom(
                    input_path=None,
                    arm_template=arm_template_file.name,
                    arm_template_parameters=None,
                    image_name=None,
                    virtual_node_yaml_path=None,
                    infrastructure_svn=None,
                    tar_mapping_location=None,
                    diff=True,
                )
            except SystemExit as e:
                ...
        try:
            diff = json.loads(buffer.getvalue())
        except json.JSONDecodeError:
            diff = {}

        # --diff only compares container policies, allow all doesn't specify any containers
        assert diff == {
            "container1": "mcr.microsoft.com/azurelinux/distroless/base@sha256:1e77d97e1e39f22ed9c52f49b3508b4c1044cec23743df9098ac44e025f654f2 not found in policy",
            "pause-container": "None not found in policy"
        }


<|MERGE_RESOLUTION|>--- conflicted
+++ resolved
@@ -52,14 +52,8 @@
     # absolute paths
     os.chdir(CONFCOM_DIR)
 
-<<<<<<< HEAD
-    for failing_sample_directory, failing_generated_policy_path in [
-        ("multi_container_groups", "policy_fragment.rego"), # TODO: https://github.com/Azure/azure-cli-extensions/issues/9229
-=======
     for failing_sample_directory, failing_generated_policy_paths in [
         ("multi_container_groups", ("policy_fragment.rego", "policy_fragment_plus_infrastructure_svn.rego")), # TODO: https://github.com/Azure/azure-cli-extensions/issues/9229
-        (None, ("policy_exclude_default_fragment.rego",)), # TODO: https://github.com/Azure/azure-cli-extensions/issues/9198
->>>>>>> c110393c
     ]:
         if (
             (sample_directory == failing_sample_directory or failing_sample_directory is None)
