# --------------------------------------------------------------------------------------------
# Copyright (c) Microsoft Corporation. All rights reserved.
# Licensed under the MIT License. See License.txt in the project root for license information.
# --------------------------------------------------------------------------------------------

<<<<<<< HEAD
=======
import hashlib
>>>>>>> 5b4614dd
import os
import platform
import stat
import subprocess
import sys

import requests
from azext_confcom.config import DATA_FOLDER
from azext_confcom.errors import eprint
<<<<<<< HEAD
=======
from azext_confcom.lib.paths import get_binaries_dir, get_data_dir
>>>>>>> 5b4614dd

host_os = platform.system()
machine = platform.machine()


_binaries_dir = get_binaries_dir()
_kata_binaries = {
    "Linux": {
        "path": _binaries_dir / "genpolicy-linux",
        "url": "https://github.com/microsoft/kata-containers/releases/download/3.2.0.azl3.genpolicy3/genpolicy",
        "sha256": "4cd497ca5e995ddacb53af4da47449c16291aea62e9f8b8ee0fe36ca8d41fe66",
    },
    "Windows": {
        "path": _binaries_dir / "genpolicy-windows.exe",
        "url": "https://github.com/microsoft/kata-containers/releases/download/3.2.0.azl1.genpolicy0/genpolicy.exe",
        "sha256": "caa9d8ee21b5819cc42b5c0967b14e166c715f6d4c87b574edabeaaeebf3573c",
    },
}
_data_dir = get_data_dir()
_kata_data = [
    {
        "path": _data_dir / "genpolicy-settings.json",
        "url": "https://github.com/microsoft/kata-containers/releases/download/3.2.0.azl3.genpolicy3/genpolicy-settings.json",  # pylint: disable=line-too-long
        "sha256": "c38be1474b133d49800a43bd30c40e7585b5f302179a307f9c6d89f195daee94",
    },
    {
        "path": _data_dir / "rules.rego",
        "url": "https://github.com/microsoft/kata-containers/releases/download/3.2.0.azl3.genpolicy3/rules.rego",
        "sha256": "2ca6c0e9617f97a922724112bd738fd73881d35b9ae5d31d573f0871d1ecf897",
    },
]


class KataPolicyGenProxy:  # pylint: disable=too-few-public-methods
    # static variable to cache layer hashes between container groups
    layer_cache = {}

    @staticmethod
    def download_binaries():
<<<<<<< HEAD
        dir_path = os.path.dirname(os.path.realpath(__file__))

        bin_folder = os.path.join(dir_path, "bin")
        if not os.path.exists(bin_folder):
            os.makedirs(bin_folder)

        data_folder = os.path.join(dir_path, "data")
        if not os.path.exists(data_folder):
            os.makedirs(data_folder)

        # get the most recent release artifacts from github
        r = requests.get("https://api.github.com/repos/microsoft/kata-containers/releases")
        r.raise_for_status()
        bin_flag = False
        needed_assets = ["genpolicy", "genpolicy.exe"]
        # search for genpolicy in the assets from kata-container releases
        for release in r.json():
            is_target = (
                "genpolicy" in release.get("tag_name") and
                not release.get("draft") and
                not release.get("prerelease")
            )
            if is_target:
                # these should be newest to oldest
                for asset in release["assets"]:
                    # download the file if it contains genpolicy
                    if asset["name"] in needed_assets:
                        # say which version we're downloading
                        print(f"Downloading genpolicy version {release['tag_name']}")
                        save_name = ""
                        if ".exe" in asset["name"]:
                            save_name = "genpolicy-windows.exe"
                        else:
                            save_name = "genpolicy-linux"
                        bin_flag = True
                        # get the download url for the genpolicy file
                        exe_url = asset["browser_download_url"]
                        # download the file
                        r = requests.get(exe_url)
                        r.raise_for_status()
                        # save the file to the bin folder
                        with open(os.path.join(bin_folder, save_name), "wb") as f:
                            f.write(r.content)

                    # download the rules.rego and genpolicy-settings.json files
                    if asset["name"] == "rules.rego" or asset["name"] == "genpolicy-settings.json":
                        # download the rules.rego file
                        exe_url = asset["browser_download_url"]
                        # download the file
                        r = requests.get(exe_url)
                        # save the file to the data folder
                        with open(os.path.join(data_folder, asset["name"]), "wb") as f:
                            f.write(r.content)
            if bin_flag:
                break
=======

        for binary_info in list(_kata_binaries.values()) + _kata_data:
            kata_fetch_resp = requests.get(binary_info["url"], verify=True)
            kata_fetch_resp.raise_for_status()

            assert hashlib.sha256(kata_fetch_resp.content).hexdigest() == binary_info["sha256"]

            with open(binary_info["path"], "wb") as f:
                f.write(kata_fetch_resp.content)
>>>>>>> 5b4614dd

    def __init__(self):
        script_directory = os.path.dirname(os.path.realpath(__file__))
        DEFAULT_LIB = "./bin/genpolicy"

        if host_os == "Linux":
            DEFAULT_LIB += "-linux"
        elif host_os == "Windows":
            eprint("The katapolicygen subcommand for Windows has not been implemented.")
        elif host_os == "Darwin":
            eprint("The katapolicygen subcommand for MacOS has not been implemented.")
        else:
            eprint(
                "Unknown target platform. The katapolicygen subcommand only works with Linux"
            )

        self.policy_bin = os.path.join(f"{script_directory}", f"{DEFAULT_LIB}")

        # check if the extension binary exists
        if not os.path.exists(self.policy_bin):
            eprint("The katapolicygen subcommand binary file cannot be located.")
        if not os.access(self.policy_bin, os.X_OK):
            # add executable permissions for the current user if they don't exist
            st = os.stat(self.policy_bin)
            os.chmod(self.policy_bin, st.st_mode | stat.S_IXUSR)

    def kata_genpolicy(
        self,
        yaml_path,
        config_map_file=None,
        outraw=False,
        print_policy=False,
        use_cached_files=False,
        settings_file_name=None,
        rules_file_name=None,
        print_version=False,
        containerd_pull=False,
        containerd_socket_path=None
    ) -> list[str]:
        policy_bin_str = str(self.policy_bin)
        # get path to data and rules folder
        arg_list = [policy_bin_str]

        if yaml_path:
            arg_list.append("-y")
            arg_list.append(yaml_path)

        if config_map_file is not None:
            arg_list.append("-c")
            arg_list.append(config_map_file)

        if outraw:
            arg_list.append("-r")

        if print_policy:
            arg_list.append("-b")

        if use_cached_files:
            arg_list.append("-u")

        arg_list.append("-j")
        if settings_file_name:
            arg_list.append(settings_file_name)
        else:
            arg_list.append(os.path.join(DATA_FOLDER, "genpolicy-settings.json"))

        arg_list.append("-p")
        if rules_file_name:
            arg_list.append(rules_file_name)
        else:
            arg_list.append(os.path.join(DATA_FOLDER, "rules.rego"))

        if print_version:
            arg_list.append("-v")

        if containerd_pull:
            item_to_append = "-d"
            # -d by itself will use default path: /var/run/containerd/containerd.sock
            # -d=my/path/my_containerd.sock will use the specified path
            if containerd_socket_path:
                item_to_append += f"={containerd_socket_path}"
            arg_list.append(item_to_append)

        item = subprocess.run(
            arg_list,
            check=False,
        )

        # get the exit code from the subprocess
        if item.returncode != 0:
            sys.exit(item.returncode)

        # decode the output
        output = item.stdout.decode("utf8") if item.stdout is not None else ""
        return output<|MERGE_RESOLUTION|>--- conflicted
+++ resolved
@@ -3,10 +3,7 @@
 # Licensed under the MIT License. See License.txt in the project root for license information.
 # --------------------------------------------------------------------------------------------
 
-<<<<<<< HEAD
-=======
 import hashlib
->>>>>>> 5b4614dd
 import os
 import platform
 import stat
@@ -16,10 +13,7 @@
 import requests
 from azext_confcom.config import DATA_FOLDER
 from azext_confcom.errors import eprint
-<<<<<<< HEAD
-=======
 from azext_confcom.lib.paths import get_binaries_dir, get_data_dir
->>>>>>> 5b4614dd
 
 host_os = platform.system()
 machine = platform.machine()
@@ -59,63 +53,6 @@
 
     @staticmethod
     def download_binaries():
-<<<<<<< HEAD
-        dir_path = os.path.dirname(os.path.realpath(__file__))
-
-        bin_folder = os.path.join(dir_path, "bin")
-        if not os.path.exists(bin_folder):
-            os.makedirs(bin_folder)
-
-        data_folder = os.path.join(dir_path, "data")
-        if not os.path.exists(data_folder):
-            os.makedirs(data_folder)
-
-        # get the most recent release artifacts from github
-        r = requests.get("https://api.github.com/repos/microsoft/kata-containers/releases")
-        r.raise_for_status()
-        bin_flag = False
-        needed_assets = ["genpolicy", "genpolicy.exe"]
-        # search for genpolicy in the assets from kata-container releases
-        for release in r.json():
-            is_target = (
-                "genpolicy" in release.get("tag_name") and
-                not release.get("draft") and
-                not release.get("prerelease")
-            )
-            if is_target:
-                # these should be newest to oldest
-                for asset in release["assets"]:
-                    # download the file if it contains genpolicy
-                    if asset["name"] in needed_assets:
-                        # say which version we're downloading
-                        print(f"Downloading genpolicy version {release['tag_name']}")
-                        save_name = ""
-                        if ".exe" in asset["name"]:
-                            save_name = "genpolicy-windows.exe"
-                        else:
-                            save_name = "genpolicy-linux"
-                        bin_flag = True
-                        # get the download url for the genpolicy file
-                        exe_url = asset["browser_download_url"]
-                        # download the file
-                        r = requests.get(exe_url)
-                        r.raise_for_status()
-                        # save the file to the bin folder
-                        with open(os.path.join(bin_folder, save_name), "wb") as f:
-                            f.write(r.content)
-
-                    # download the rules.rego and genpolicy-settings.json files
-                    if asset["name"] == "rules.rego" or asset["name"] == "genpolicy-settings.json":
-                        # download the rules.rego file
-                        exe_url = asset["browser_download_url"]
-                        # download the file
-                        r = requests.get(exe_url)
-                        # save the file to the data folder
-                        with open(os.path.join(data_folder, asset["name"]), "wb") as f:
-                            f.write(r.content)
-            if bin_flag:
-                break
-=======
 
         for binary_info in list(_kata_binaries.values()) + _kata_data:
             kata_fetch_resp = requests.get(binary_info["url"], verify=True)
@@ -125,7 +62,6 @@
 
             with open(binary_info["path"], "wb") as f:
                 f.write(kata_fetch_resp.content)
->>>>>>> 5b4614dd
 
     def __init__(self):
         script_directory = os.path.dirname(os.path.realpath(__file__))
