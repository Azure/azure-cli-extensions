--- conflicted
+++ resolved
@@ -663,125 +663,7 @@
             f'At least one resource must have ["type"] equalling one of {config.ACI_FIELD_SUPPORTED_RESOURCES}'
         )
 
-<<<<<<< HEAD
     return aci_policies
-=======
-        if not container_list:
-            eprint(
-                f'Field ["{config.POLICY_FIELD_CONTAINERS}"] must be a list of {config.POLICY_FIELD_CONTAINERS}'
-            )
-
-        init_container_list = case_insensitive_dict_get(
-            container_group_properties, config.ACI_FIELD_TEMPLATE_INIT_CONTAINERS
-        )
-        # add init containers to the list of other containers since they aren't treated differently
-        # in the security policy
-        if init_container_list:
-            container_list.extend(init_container_list)
-
-        # these are standalone fragments coming from the ARM template itself
-        standalone_fragments = extract_standalone_fragments(container_group_properties)
-        if standalone_fragments:
-            standalone_fragment_imports = create_list_of_standalone_imports(standalone_fragments)
-            unique_imports = set(rego_imports)
-            for fragment in standalone_fragment_imports:
-                if fragment not in unique_imports:
-                    rego_imports.append(fragment)
-                    unique_imports.add(fragment)
-
-        if diff_mode:
-            existing_containers, fragments = extract_confidential_properties(
-                container_group_properties
-            )
-        else:
-            existing_containers, fragments = ([], [])
-
-        rego_fragments = copy.deepcopy(config.DEFAULT_REGO_FRAGMENTS) if not exclude_default_fragments else []
-        if infrastructure_svn:
-            # assumes the first DEFAULT_REGO_FRAGMENT is always the
-            # infrastructure fragment
-            rego_fragments[0][
-                config.POLICY_FIELD_CONTAINERS_ELEMENTS_REGO_FRAGMENTS_MINIMUM_SVN
-            ] = infrastructure_svn
-        if rego_imports:
-            # error check the rego imports for invalid data types
-            processed_imports = process_fragment_imports(rego_imports)
-            rego_fragments.extend(processed_imports)
-
-        volumes = (
-            case_insensitive_dict_get(
-                container_group_properties, config.ACI_FIELD_TEMPLATE_VOLUMES
-            )
-            or []
-        )
-        if volumes and not isinstance(volumes, list):
-            # parameter definition is in parameter file but not arm template
-            eprint(f'Parameter ["{config.ACI_FIELD_TEMPLATE_VOLUMES}"] must be a list')
-
-        for container in container_list:
-            image_properties = case_insensitive_dict_get(
-                container, config.ACI_FIELD_TEMPLATE_PROPERTIES
-            )
-            image_name = case_insensitive_dict_get(
-                image_properties, config.ACI_FIELD_TEMPLATE_IMAGE
-            )
-
-            # this is guaranteed unique for a valid ARM template
-            container_name = case_insensitive_dict_get(
-                container, config.ACI_FIELD_CONTAINERS_NAME
-            )
-
-            if not image_name:
-                eprint(
-                    f'Field ["{config.ACI_FIELD_TEMPLATE_IMAGE}"] is empty or cannot be found'
-                )
-
-            exec_processes = []
-            extract_probe(exec_processes, image_properties, config.ACI_FIELD_CONTAINERS_READINESS_PROBE)
-            extract_probe(exec_processes, image_properties, config.ACI_FIELD_CONTAINERS_LIVENESS_PROBE)
-
-            containers.append(
-                {
-                    config.ACI_FIELD_CONTAINERS_ID: image_name,
-                    config.ACI_FIELD_CONTAINERS_NAME: container_name,
-                    config.ACI_FIELD_CONTAINERS_CONTAINERIMAGE: image_name,
-                    config.ACI_FIELD_CONTAINERS_ENVS: process_env_vars_from_template(
-                        AciPolicy.all_params, AciPolicy.all_vars, image_properties, approve_wildcards),
-                    config.ACI_FIELD_CONTAINERS_COMMAND: case_insensitive_dict_get(
-                        image_properties, config.ACI_FIELD_TEMPLATE_COMMAND
-                    )
-                    or [],
-                    config.ACI_FIELD_CONTAINERS_MOUNTS: process_mounts(image_properties, volumes)
-                    + process_configmap(image_properties),
-                    config.ACI_FIELD_CONTAINERS_EXEC_PROCESSES: exec_processes
-                    + config.DEBUG_MODE_SETTINGS.get(config.ACI_FIELD_CONTAINERS_EXEC_PROCESSES)
-                    if debug_mode
-                    else exec_processes,
-                    config.ACI_FIELD_CONTAINERS_SIGNAL_CONTAINER_PROCESSES: [],
-                    config.ACI_FIELD_CONTAINERS_ALLOW_STDIO_ACCESS: not disable_stdio,
-                    config.ACI_FIELD_CONTAINERS_SECURITY_CONTEXT: case_insensitive_dict_get(
-                        image_properties, config.ACI_FIELD_TEMPLATE_SECURITY_CONTEXT
-                    ),
-                }
-            )
-
-        container_groups.append(
-            AciPolicy(
-                {
-                    config.ACI_FIELD_VERSION: "1.0",
-                    config.ACI_FIELD_CONTAINERS: containers,
-                    config.ACI_FIELD_TEMPLATE_CCE_POLICY: existing_containers,
-                },
-                disable_stdio=disable_stdio,
-                rego_fragments=rego_fragments,
-                # fallback to default fragments if the policy is not present
-                existing_rego_fragments=fragments,
-                debug_mode=debug_mode,
-                fragment_contents=fragment_contents,
-            )
-        )
-    return container_groups
->>>>>>> c110393c
 
 
 def load_policy_from_arm_template_file(
