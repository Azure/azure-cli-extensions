# --------------------------------------------------------------------------------------------
# Copyright (c) Microsoft Corporation. All rights reserved.
# Licensed under the MIT License. See License.txt in the project root for license information.
# --------------------------------------------------------------------------------------------

import copy
import json
import warnings
from enum import Enum, auto
<<<<<<< HEAD
from typing import Any, Dict, List, Tuple, Union

import deepdiff
from azext_confcom import config, os_util
=======
from typing import Any, Dict, List, Optional, Tuple, Union
from pydantic import TypeAdapter

import deepdiff
from azext_confcom import config, os_util
from azext_confcom.lib.policy import Container
>>>>>>> 7de63500
from azext_confcom.container import ContainerImage, UserContainerImage
from azext_confcom.errors import eprint
from azext_confcom.fragment_util import sanitize_fragment_fields
from azext_confcom.oras_proxy import create_list_of_standalone_imports
from azext_confcom.rootfs_proxy import SecurityPolicyProxy
from azext_confcom.template_util import (case_insensitive_dict_get,
                                         compare_env_vars,
                                         convert_config_v0_to_v1,
                                         convert_to_pod_spec,
                                         decompose_confidential_properties,
                                         detect_old_format,
                                         extract_confidential_properties,
                                         extract_lifecycle_hook, extract_probe,
                                         extract_standalone_fragments,
                                         filter_non_pod_resources,
                                         get_container_diff, get_diff_size,
                                         get_image_info,
                                         get_tar_location_from_mapping,
                                         get_values_for_params,
                                         get_volume_claim_templates,
                                         is_sidecar, pretty_print_func,
                                         print_func, process_configmap,
                                         process_env_vars_from_config,
                                         process_env_vars_from_template,
                                         process_env_vars_from_yaml,
                                         process_fragment_imports,
                                         process_mounts,
                                         process_mounts_from_config,
                                         readable_diff)
from knack.log import get_logger
from tqdm import tqdm

logger = get_logger()


class OutputType(Enum):
    DEFAULT = auto()
    RAW = auto()
    PRETTY_PRINT = auto()


class AciPolicy:  # pylint: disable=too-many-instance-attributes
    all_params = {}
    all_vars = {}

    def __init__(
        self,
        deserialized_config: Any,
        rego_fragments: Any = copy.deepcopy(config.DEFAULT_REGO_FRAGMENTS),
        existing_rego_fragments: Any = None,
        debug_mode: bool = False,
        disable_stdio: bool = False,
        is_vn2: bool = False,
        fragment_contents: Any = None,
        container_definitions: Optional[list] = None,
    ) -> None:
        self._rootfs_proxy = None
        self._policy_str = None
        self._policy_str_pp = None
        self._disable_stdio = disable_stdio
        self._fragments = rego_fragments
        self._existing_fragments = existing_rego_fragments
        self._api_version = config.API_VERSION
        self._fragment_contents = fragment_contents
        self._container_definitions = container_definitions or []

        self._container_definitions = []
        if container_definitions:
            for container_definition in container_definitions:
                if isinstance(container_definition, list):
                    self._container_definitions.extend(container_definition)
                else:
                    self._container_definitions.append(container_definition)

        if debug_mode:
            self._allow_properties_access = config.DEBUG_MODE_SETTINGS.get(
                "allowPropertiesAccess"
            )
            self._allow_dump_stacks = config.DEBUG_MODE_SETTINGS.get(
                "allowDumpStacks"
            )
            self._allow_runtime_logging = config.DEBUG_MODE_SETTINGS.get(
                "allowRuntimeLogging"
            )
            self._allow_environment_variable_dropping = config.DEBUG_MODE_SETTINGS.get(
                "allowEnvironmentVariableDropping"
            )
            self._allow_unencrypted_scratch = config.DEBUG_MODE_SETTINGS.get(
                "allowUnencryptedScratch"
            )
            self._allow_capability_dropping = config.DEBUG_MODE_SETTINGS.get(
                "allowCapabilityDropping"
            )
        else:
            self._allow_properties_access = True
            self._allow_dump_stacks = False
            self._allow_runtime_logging = False
            self._allow_environment_variable_dropping = True
            self._allow_unencrypted_scratch = False
            self._allow_capability_dropping = True

        self.version = case_insensitive_dict_get(
            deserialized_config, config.ACI_FIELD_VERSION
        )
        if not self.version:
            eprint(
                f'Field ["{config.ACI_FIELD_VERSION}"] is empty or can not be found.'
            )

        # parse cce policy if it exists
        cce_policy = case_insensitive_dict_get(
            deserialized_config, config.ACI_FIELD_TEMPLATE_CCE_POLICY
        )

        self._existing_cce_policy = cce_policy

        containers = case_insensitive_dict_get(
            deserialized_config, config.ACI_FIELD_CONTAINERS
        )
        if containers is None:
            eprint(
                f'Field ["{config.ACI_FIELD_CONTAINERS}"] is empty or can not be found.'
            )

        container_results = []

        # parse and generate each container, either user or sidecar
        for c in containers:
            if not is_sidecar(c[config.POLICY_FIELD_CONTAINERS_ID]):
                container_image = UserContainerImage.from_json(c, is_vn2=is_vn2)
            else:
                container_image = ContainerImage.from_json(c)
            container_image.parse_all_parameters_and_variables(self.all_params, self.all_vars)
            container_results.append(container_image)

        self._images = container_results

    def __enter__(self) -> Any:
        return self

    def __exit__(self, exception_type, exception_value, exception_traceback) -> None:
        return None

    def _get_rootfs_proxy(self) -> SecurityPolicyProxy:
        if not self._rootfs_proxy:
            self._rootfs_proxy = SecurityPolicyProxy()

        return self._rootfs_proxy

    def set_fragment_contents(self, fragment_contents: List[str]) -> None:
        self._fragment_contents = fragment_contents

    def get_fragments(self) -> List[str]:
        return self._fragments or []

    def get_serialized_output(
        self,
        output_type: OutputType = OutputType.DEFAULT,
        rego_boilerplate=True,
        omit_id: bool = False,
        include_sidecars: bool = True,
    ):
        # error check the output type
        if not isinstance(output_type, Enum) or output_type.value not in [item.value for item in OutputType]:
            eprint("Unknown output type for serialization.")

        policy_str = self._policy_serialization(
            output_type == OutputType.PRETTY_PRINT, include_sidecars=include_sidecars, omit_id=omit_id
        )

        if rego_boilerplate:
            policy_str = self._add_rego_boilerplate(policy_str)

        # if we're not outputting base64
        if output_type in (OutputType.RAW, OutputType.PRETTY_PRINT):
            return policy_str
        # encode to base64
        return os_util.str_to_base64(policy_str)

    def generate_fragment(self, namespace: str, svn: str, output_type: int, omit_id: bool = False) -> str:
        # get rid of fields that aren't strictly needed for the fragment import
        sanitized_fragments = sanitize_fragment_fields(self.get_fragments())
        return config.CUSTOMER_REGO_FRAGMENT % (
            namespace,
            pretty_print_func(svn),
            pretty_print_func(sanitized_fragments),
            self.get_serialized_output(output_type, rego_boilerplate=False, include_sidecars=False, omit_id=omit_id),
        )

    def _add_rego_boilerplate(self, output: str) -> str:
        # determine if we're outputting for a sidecar or not
        if self._images and self._images[0].get_id() and is_sidecar(self._images[0].get_id()):
            return config.SIDECAR_REGO_POLICY % (
                pretty_print_func(self._api_version),
                output
            )

        # get rid of fields that aren't strictly needed for the fragment import
        sanitized_fragments = sanitize_fragment_fields(self.get_fragments())
        return config.CUSTOMER_REGO_POLICY % (
            pretty_print_func(self._api_version),
            pretty_print_func(sanitized_fragments),
            output,
            pretty_print_func(self._allow_properties_access),
            pretty_print_func(self._allow_dump_stacks),
            pretty_print_func(self._allow_runtime_logging),
            pretty_print_func(self._allow_environment_variable_dropping),
            pretty_print_func(self._allow_unencrypted_scratch),
            pretty_print_func(self._allow_capability_dropping),
        )

    def validate_cce_policy(self) -> Tuple[bool, Dict]:
        """Utility method: check to see if the existing policy
        that instantiates this function would allow the policy created by the input ARM Template"""
        # this implying the "allow all" policy
        if self._existing_cce_policy is None:
            return True, {}
        # we're comparing the CCE Policy so extract it and pass it in
        policy = self._existing_cce_policy
        return self.validate(policy)

    def validate_sidecars(self) -> Tuple[bool, Dict]:
        """Utility method: check to see if the sidecar images present will pass the given the current ACI Policy"""
        policy_str = self.get_serialized_output(
            OutputType.PRETTY_PRINT, rego_boilerplate=False
        )
        arm_containers = json.loads(policy_str)
        # filter out None from the list of images in case one doesn't have an
        # ID
        policy_ids = list(
            filter(
                lambda item: item is not None,
                [i.get(config.POLICY_FIELD_CONTAINERS_ID) for i in arm_containers],
            )
        )

        # filter out any non-sidecar images
        for policy_id in policy_ids:
            if not policy_id or not is_sidecar(policy_id):
                policy_ids.remove(policy_id)

        # if there are no sidecars, then error out
        if len(policy_ids) == 0:
            eprint("No sidecar images found in the policy.")

        policy = load_policy_from_image_name(policy_ids)

        policy.populate_policy_content_for_all_images(individual_image=True)
        policy_str = self.get_serialized_output(
            OutputType.PRETTY_PRINT, rego_boilerplate=False
        )
        policy_content = json.loads(policy_str)

        for container in policy_content:
            # the test sets the sidecar to have the name be the same as the ID, so we need to simulate that
            container[config.ACI_FIELD_CONTAINERS_NAME] = container[config.ACI_FIELD_CONTAINERS_ID]
        # done this way instead of self.validate() because the input.json is
        # the source of truth

        return policy.validate(policy_content, sidecar_validation=True)

    # pylint: disable=too-many-locals
    def validate(self, container_policy_list, sidecar_validation=False) -> Tuple[bool, Dict]:
        """Utility method: general method to compare two policies.
        One being the current object and the other is passed in as a parameter.

        This is done by comparing first the container names (IDs) and then
        the contents of the containers with special logic for environment variables,
        since they can use regular expressions.

        The minimum difference is used to match up the containers in the policy vs
        the containers in the ARM template. Afterwards, the differences are compiled
        and returned as a dictionary organized by container name."""
        if not container_policy_list:
            container_policy_list = []

        policy_str = self.get_serialized_output(
            OutputType.PRETTY_PRINT, rego_boilerplate=False
        )
        arm_containers = json.loads(policy_str)

        reason_list = {}

        policy_ids = [
            case_insensitive_dict_get(i, config.POLICY_FIELD_CONTAINERS_ID)
            for i in container_policy_list
        ]
        policy_names = [
            case_insensitive_dict_get(i, config.POLICY_FIELD_CONTAINERS_NAME)
            for i in container_policy_list
        ]

        for container in arm_containers:
            # see if the IDs match with any container in the policy

            id_val = case_insensitive_dict_get(container, config.ACI_FIELD_CONTAINERS_ID)
            container_name = case_insensitive_dict_get(
                container,
                config.POLICY_FIELD_CONTAINERS_NAME
            )

            # container names are required for valid k8s yamls and ARM templates. So this would only happen
            # in a future scenario where we enable diff mode for pure json files and the user does not provide
            # a name for the container
            if id_val is None and container_name is None:
                raise ValueError(
                    (
                        "Container ID and Name cannot both be None to use diff mode. "
                        "Try adding a name to the container and regenerate the CCE policy."
                    )
                )

            idx_arr = [i for i, item in enumerate(policy_ids) if item == id_val]
            idx_arr_name = [i for i, item in enumerate(policy_names) if item == container_name]
            set_idx = set(idx_arr + idx_arr_name)

            if len(set_idx) == 0:
                reason_list[container_name] = f"{id_val} not found in policy"
                continue

            temp_diff_list = []
            for idx in set_idx:
                temp_diff = {}
                matching_policy_container = container_policy_list[idx]

                diff_values = get_container_diff(matching_policy_container, container)
                # label the diff with the ID so it can be merged
                # with the env vars and other container diffs
                temp_diff[container_name] = diff_values
                # for sidecar validation, it's fine if the policy has
                # more things defined than the image, so we can take
                # those out of the diff because it would not hinder deployment
                if sidecar_validation:
                    for k in list(temp_diff.keys()):
                        if "removed" in k:
                            temp_diff.pop(k)

                env_reason_list = compare_env_vars(
                    container_name,
                    case_insensitive_dict_get(
                        matching_policy_container,
                        config.POLICY_FIELD_CONTAINERS_ELEMENTS_ENVS,
                    ),
                    case_insensitive_dict_get(
                        container, config.POLICY_FIELD_CONTAINERS_ELEMENTS_ENVS
                    ),
                )

                # merge the output of checking env vars with the original reason
                # list
                for key, value in env_reason_list.items():
                    if key not in temp_diff:
                        temp_diff[key] = {}
                    temp_diff[key].update(value)

                temp_diff_list.append(copy.deepcopy(temp_diff))

            diff_sizes = [get_diff_size(diff) for diff in copy.deepcopy(temp_diff_list)]

            if diff_sizes.count(0) >= 1:
                continue

            reason_list.update(temp_diff_list[diff_sizes.index(min(diff_sizes))])

        is_valid = not bool(reason_list)
        return is_valid, reason_list

    def compare_fragments(self) -> Dict[str, Any]:
        """Utility method: see if the fragments in the policy are the defaults"""
        diff = deepdiff.DeepDiff(
            self._existing_fragments, config.DEFAULT_REGO_FRAGMENTS, ignore_order=True
        )
        return readable_diff(diff)

    def save_to_file(
        self,
        file_path: str,
        output_type: OutputType = OutputType.DEFAULT,
    ) -> None:
        output = self.get_serialized_output(output_type)
        os_util.write_str_to_file(file_path, output)

    def _policy_serialization(self, pretty_print=False, include_sidecars: bool = True, omit_id: bool = False) -> str:
        policy = []
        regular_container_images = self.get_images()

        # in the case where fragments cover all the customer containers, we still need the pause container
        is_sidecars = all(is_sidecar(image.containerImage) for image in regular_container_images)
        for image in regular_container_images:
            image_dict = image.get_policy_json(omit_id=omit_id)
            policy.append(image_dict)
        if (not is_sidecars or len(regular_container_images) == 0) and include_sidecars:
            # add in the default containers that have their hashes pre-computed
            policy += copy.deepcopy(config.DEFAULT_CONTAINERS)
            if self._disable_stdio:
                for container in policy:
                    container[config.POLICY_FIELD_CONTAINERS_ELEMENTS_ALLOW_STDIO_ACCESS] = False

        policy += [
            TypeAdapter(Container).dump_python(Container(**c), mode="json")
            for c in self._container_definitions
        ]

        if pretty_print:
            return pretty_print_func(policy)
        return print_func(policy)

    # pylint: disable=R0914, R0915, R0912
    def populate_policy_content_for_all_images(
        self, individual_image=False, tar_mapping=None, faster_hashing=False,
    ) -> None:
        # suppress warning which will break the progress bar
        warnings.filterwarnings(
            action="ignore", message="unclosed", category=ResourceWarning
        )

        tar_location = ""
        if isinstance(tar_mapping, str):
            tar_location = tar_mapping
        proxy = self._get_rootfs_proxy()
        container_images = self.get_images()

        if isinstance(tar_mapping, str) and len(container_images) > 1:
            eprint(
                "Cannot have only one tar file when generating policy for multiple images. " +
                "Please create a json file that maps image name to tar file path"
            )

        # total tasks to complete is number of images to pull and get layers
        # (i.e. total images * 2 tasks)
        _TOTAL = 2 * len(container_images)

        with tqdm(
            total=_TOTAL,
            desc="Pulling and hashing images...",
            unit="percent",
            colour="green",
            leave=True,
        ) as progress:
            # make a message queue so we don't interrupt the printing of the
            # progress bar
            message_queue = []
            # populate regular container images(s)
            for image in container_images:
                image_name = f"{image.base}:{image.tag}"
                logger.info("Processing image: %s", image_name)
                image_info, tar = get_image_info(progress, message_queue, tar_mapping, image)

                # verify and populate the working directory property
                if not image.get_working_dir() and image_info:
                    workingDir = image_info.get("WorkingDir")
                    image.set_working_dir(
                        workingDir if workingDir else config.DEFAULT_WORKING_DIR
                    )

                if (
                    isinstance(image, UserContainerImage) or individual_image
                ) and image_info:
                    # verify and populate the startup command for VN2 since "command" and "args"
                    # can be set independent of each other. These names correspond to what we call
                    # "entrypoint" and "command"
                    # entrypoint should be None for everything except VN2
                    image_entrypoint = image.get_entrypoint()
                    if image_entrypoint is not None:
                        image_command = image.get_command()
                        manifest_entrypoint = image_info.get("Entrypoint") or []
                        manifest_command = image_info.get("Cmd") or []
                        # pylint: disable=line-too-long
                        # this describes the potential options that can happen: https://unofficial-kubernetes.readthedocs.io/en/latest/concepts/configuration/container-command-args/
                        if image_entrypoint and not image_command:
                            command = image_entrypoint
                        elif image_entrypoint and image_command:
                            command = image_entrypoint + image_command
                        elif image_command:
                            command = manifest_entrypoint + image_command
                        else:
                            command = manifest_entrypoint + manifest_command
                        image.set_command(command)

                    elif not image.get_command():
                        # precondition: image_info exists. this is shown by the
                        # "and image_info" earlier
                        command = image_info.get("Cmd")

                        # since we don't have an entrypoint field,
                        # it needs to be added to the front of the command
                        # array
                        # update: there is now an entrypoint field for VN2 use cases
                        entrypoint = image_info.get("Entrypoint")
                        if entrypoint and command:
                            command = entrypoint + command
                        elif entrypoint and not command:
                            command = entrypoint
                        image.set_command(command)

                    # merge envs for user container image
                    envs = image_info.get("Env") or []
                    env_names = [
                        env_var[
                            config.POLICY_FIELD_CONTAINERS_ELEMENTS_ENVS_RULE
                        ].split("=")[0]
                        for env_var in image.get_environment_rules()
                    ]

                    for env in envs:
                        name, value = env.split("=", 1)
                        # when user set environment variables conflict with the ones read from image, always
                        # keep user set environment variables
                        if name not in env_names:
                            image.get_environment_rules().append(
                                {
                                    config.POLICY_FIELD_CONTAINERS_ELEMENTS_ENVS_RULE: f"{name}={value}",
                                    config.POLICY_FIELD_CONTAINERS_ELEMENTS_ENVS_STRATEGY: "string",
                                    config.POLICY_FIELD_CONTAINERS_ELEMENTS_REQUIRED: False,
                                }
                            )

                    # merge signals for user container image
                    signals = image_info.get("StopSignal")
                    if signals:
                        image.set_signals(signals)

                    if (
                        not deepdiff.DeepDiff(image.get_user(), config.DEFAULT_USER, ignore_order=True)
                        and (image_info.get("User") != "" and image_info.get("User") is not None)
                    ):
                        # valid values are in the form "user", "user:group", "uid", "uid:gid", "user:gid", "uid:group"
                        # where each entry is either a string or an unsigned integer
                        # "" means any user (use default)
                        # TO-DO figure out why groups is a list
                        user = copy.deepcopy(config.DEFAULT_USER)
                        parts = image_info.get("User").split(":", 1)

                        strategy = ["name", "name"]
                        if parts[0].isdigit():
                            strategy[0] = "id"
                        user[config.POLICY_FIELD_CONTAINERS_ELEMENTS_USER_USER_IDNAME] = {
                            config.POLICY_FIELD_CONTAINERS_ELEMENTS_USER_PATTERN: parts[0],
                            config.POLICY_FIELD_CONTAINERS_ELEMENTS_USER_STRATEGY: strategy[0]
                        }
                        if len(parts) == 2:
                            # group also specified
                            if parts[1].isdigit():
                                strategy[1] = "id"
                            user[config.POLICY_FIELD_CONTAINERS_ELEMENTS_USER_GROUP_IDNAMES][0] = {
                                config.POLICY_FIELD_CONTAINERS_ELEMENTS_USER_PATTERN: parts[1],
                                config.POLICY_FIELD_CONTAINERS_ELEMENTS_USER_STRATEGY: strategy[1]
                            }
                        image.set_user(user)

                # should have all fragments before this point
                if self._fragment_contents and self.should_eliminate_container_covered_by_fragments(image):
                    # these containers will get taken out later in the function
                    # since they are covered by a fragment
                    logger.info("Container covered by fragment: %s", image_name)
                    continue

                # populate tar location
                if isinstance(tar_mapping, dict):
                    tar_location = get_tar_location_from_mapping(tar_mapping, image_name)
                # populate layer info
                image.set_layers(proxy.get_policy_image_layers(
                    image.base, image.tag, tar_location=tar_location if tar else "", faster_hashing=faster_hashing
                ))

                progress.update()
            progress.close()

            # unload the message queue
            for message in message_queue:
                logger.warning(message)

            out_images = list(filter(lambda image: image.get_layers(), self.get_images()))
            self.set_images(out_images)

    def should_eliminate_container_covered_by_fragments(self, image):
        for fragment_image in self._fragment_contents:
            # we're not comparing layers to save computation time
            fragment_image["layers"] = []
            # TODO: make this print a warning if there is a fragment image that's close
            # save some computation time by checking if the image tag is the same first
            container_name = case_insensitive_dict_get(
                fragment_image,
                config.POLICY_FIELD_CONTAINERS_NAME
            )
            fragment_image_id = fragment_image.get(config.ACI_FIELD_CONTAINERS_ID)
            if isinstance(fragment_image_id, str) and ":" not in fragment_image_id:
                fragment_image_id = f"{fragment_image_id}:latest"
            if (
                fragment_image_id == f"{image.base}:{image.tag}" or
                container_name == image.get_name()
            ):
                image_policy = image.get_policy_json()

                container_diff = get_container_diff(fragment_image, image_policy)

                # if the rest of the container is good, check the env vars
                if not container_diff:
                    env_reason_list = compare_env_vars(
                        fragment_image_id,
                        case_insensitive_dict_get(
                            fragment_image,
                            config.POLICY_FIELD_CONTAINERS_ELEMENTS_ENVS,
                        ),
                        case_insensitive_dict_get(
                            image_policy, config.POLICY_FIELD_CONTAINERS_ELEMENTS_ENVS
                        ),
                    )

                    # if the env vars are the same, then we can eliminate the container
                    if not env_reason_list:
                        return True
        return False

    def get_images(self) -> List[ContainerImage]:
        return self._images

    def set_images(self, images: List[ContainerImage]) -> None:
        self._images = images


# pylint: disable=R0914,
def load_policy_from_arm_template_str(
    template_data: str,
    parameter_data: str,
    infrastructure_svn: str = None,
    debug_mode: bool = False,
    disable_stdio: bool = False,
    approve_wildcards: bool = False,
    diff_mode: bool = False,
    rego_imports: Any = None,
    fragment_contents: Any = None,
    exclude_default_fragments: bool = False,
) -> List[AciPolicy]:
    """Function that converts ARM template string to an ACI Policy"""
    input_arm_json = os_util.load_json_from_str(template_data)

    input_parameter_json = {}
    if parameter_data:
        input_parameter_json = os_util.load_json_from_str(parameter_data)

    # find the image names and extract them from the template
    arm_resources = case_insensitive_dict_get(
        input_arm_json, config.ACI_FIELD_RESOURCES
    )

    if not arm_resources:
        eprint(f"Field [{config.ACI_FIELD_RESOURCES}] is empty or cannot be found")

    aci_list = [
        item
        for item in arm_resources
        if item["type"] in config.ACI_FIELD_SUPPORTED_RESOURCES
    ]

    if not aci_list:
        eprint(
            f'Field ["type"] must contain one of {config.ACI_FIELD_SUPPORTED_RESOURCES}'
        )

    # extract variables and parameters in case we need to do substitutions
    # while searching for image names
    all_params = (
        case_insensitive_dict_get(input_arm_json, config.ACI_FIELD_TEMPLATE_PARAMETERS)
        or {}
    )

    get_values_for_params(input_parameter_json, all_params)

    AciPolicy.all_params = all_params
    AciPolicy.all_vars = case_insensitive_dict_get(input_arm_json, config.ACI_FIELD_TEMPLATE_VARIABLES) or {}

    container_groups = []

    for resource in aci_list:
        # initialize the list of containers we need to generate policies for
        containers = []
        existing_containers = None
        fragments = None
        group_exclude_default_fragments = exclude_default_fragments

        tags = case_insensitive_dict_get(resource, config.ACI_FIELD_TEMPLATE_TAGS)
        if tags:
            group_exclude_default_fragments = \
                case_insensitive_dict_get(tags, config.ACI_FIELD_TEMPLATE_ZERO_SIDECAR)
            if isinstance(group_exclude_default_fragments, str):
                group_exclude_default_fragments = group_exclude_default_fragments.lower() == "true"

        container_group_properties = case_insensitive_dict_get(
            resource, config.ACI_FIELD_TEMPLATE_PROPERTIES
        )
        container_list = case_insensitive_dict_get(
            container_group_properties, config.ACI_FIELD_TEMPLATE_CONTAINERS
        )

        if not container_list:
            eprint(
                f'Field ["{config.POLICY_FIELD_CONTAINERS}"] must be a list of {config.POLICY_FIELD_CONTAINERS}'
            )

        init_container_list = case_insensitive_dict_get(
            container_group_properties, config.ACI_FIELD_TEMPLATE_INIT_CONTAINERS
        )
        # add init containers to the list of other containers since they aren't treated differently
        # in the security policy
        if init_container_list:
            container_list.extend(init_container_list)

        # these are standalone fragments coming from the ARM template itself
        standalone_fragments = extract_standalone_fragments(container_group_properties)
        if standalone_fragments:
            standalone_fragment_imports = create_list_of_standalone_imports(standalone_fragments)
            unique_imports = set(rego_imports)
            for fragment in standalone_fragment_imports:
                if fragment not in unique_imports:
                    rego_imports.append(fragment)
                    unique_imports.add(fragment)

        if diff_mode:
            existing_containers, fragments = extract_confidential_properties(
                container_group_properties
            )
        else:
            existing_containers, fragments = ([], [])

        rego_fragments = (
            copy.deepcopy(config.DEFAULT_REGO_FRAGMENTS)
            if not group_exclude_default_fragments else []
        )
        if infrastructure_svn:
            # assumes the first DEFAULT_REGO_FRAGMENT is always the
            # infrastructure fragment
            rego_fragments[0][
                config.POLICY_FIELD_CONTAINERS_ELEMENTS_REGO_FRAGMENTS_MINIMUM_SVN
            ] = infrastructure_svn
        if rego_imports:
            # error check the rego imports for invalid data types
            processed_imports = process_fragment_imports(rego_imports)
            rego_fragments.extend(processed_imports)

        volumes = (
            case_insensitive_dict_get(
                container_group_properties, config.ACI_FIELD_TEMPLATE_VOLUMES
            )
            or []
        )
        if volumes and not isinstance(volumes, list):
            # parameter definition is in parameter file but not arm template
            eprint(f'Parameter ["{config.ACI_FIELD_TEMPLATE_VOLUMES}"] must be a list')

        for container in container_list:
            image_properties = case_insensitive_dict_get(
                container, config.ACI_FIELD_TEMPLATE_PROPERTIES
            )
            image_name = case_insensitive_dict_get(
                image_properties, config.ACI_FIELD_TEMPLATE_IMAGE
            )

            # this is guaranteed unique for a valid ARM template
            container_name = case_insensitive_dict_get(
                container, config.ACI_FIELD_CONTAINERS_NAME
            )

            if not image_name:
                eprint(
                    f'Field ["{config.ACI_FIELD_TEMPLATE_IMAGE}"] is empty or cannot be found'
                )

            exec_processes = []
            extract_probe(exec_processes, image_properties, config.ACI_FIELD_CONTAINERS_READINESS_PROBE)
            extract_probe(exec_processes, image_properties, config.ACI_FIELD_CONTAINERS_LIVENESS_PROBE)

            containers.append(
                {
                    config.ACI_FIELD_CONTAINERS_ID: image_name,
                    config.ACI_FIELD_CONTAINERS_NAME: container_name,
                    config.ACI_FIELD_CONTAINERS_CONTAINERIMAGE: image_name,
                    config.ACI_FIELD_CONTAINERS_ENVS: process_env_vars_from_template(
                        AciPolicy.all_params, AciPolicy.all_vars, image_properties, approve_wildcards),
                    config.ACI_FIELD_CONTAINERS_COMMAND: case_insensitive_dict_get(
                        image_properties, config.ACI_FIELD_TEMPLATE_COMMAND
                    )
                    or [],
                    config.ACI_FIELD_CONTAINERS_MOUNTS: process_mounts(image_properties, volumes)
                    + process_configmap(image_properties),
                    config.ACI_FIELD_CONTAINERS_EXEC_PROCESSES: exec_processes
                    + config.DEBUG_MODE_SETTINGS.get(config.ACI_FIELD_CONTAINERS_EXEC_PROCESSES)
                    if debug_mode
                    else exec_processes,
                    config.ACI_FIELD_CONTAINERS_SIGNAL_CONTAINER_PROCESSES: [],
                    config.ACI_FIELD_CONTAINERS_ALLOW_STDIO_ACCESS: not disable_stdio,
                    config.ACI_FIELD_CONTAINERS_SECURITY_CONTEXT: case_insensitive_dict_get(
                        image_properties, config.ACI_FIELD_TEMPLATE_SECURITY_CONTEXT
                    ),
                }
            )

        container_groups.append(
            AciPolicy(
                {
                    config.ACI_FIELD_VERSION: "1.0",
                    config.ACI_FIELD_CONTAINERS: containers,
                    config.ACI_FIELD_TEMPLATE_CCE_POLICY: existing_containers,
                },
                disable_stdio=disable_stdio,
                rego_fragments=rego_fragments,
                # fallback to default fragments if the policy is not present
                existing_rego_fragments=fragments,
                debug_mode=debug_mode,
                fragment_contents=fragment_contents,
            )
        )
    return container_groups


def load_policy_from_arm_template_file(
    infrastructure_svn: str,
    template_path: str,
    parameter_path: str,
    debug_mode: bool = False,
    disable_stdio: bool = False,
    approve_wildcards: bool = False,
    diff_mode: bool = False,
    rego_imports: list = None,
    fragment_contents: list = None,
    exclude_default_fragments: bool = False,
) -> List[AciPolicy]:
    """Utility function: generate policy object from given arm template and parameter file paths"""
    input_arm_json = os_util.load_str_from_file(template_path)
    input_parameter_json = None
    if parameter_path:
        input_parameter_json = os_util.load_str_from_file(parameter_path)
    return load_policy_from_arm_template_str(
        input_arm_json,
        input_parameter_json,
        infrastructure_svn,
        debug_mode=debug_mode,
        disable_stdio=disable_stdio,
        approve_wildcards=approve_wildcards,
        rego_imports=rego_imports,
        diff_mode=diff_mode,
        fragment_contents=fragment_contents,
        exclude_default_fragments=exclude_default_fragments,
    )


def load_policy_from_image_name(
    image_names: Union[List[str], str], debug_mode: bool = False, disable_stdio: bool = False
) -> AciPolicy:
    # can either take a list of image names or a single image name
    if isinstance(image_names, str):
        image_names = [image_names]

    containers = []
    for image_name in image_names:
        container = {}
        # assign just the fields that are expected
        # the values will come when calling
        # populate_policy_content_for_all_images later on
        container[config.ACI_FIELD_TEMPLATE_COMMAND] = []
        container[config.ACI_FIELD_CONTAINERS_ENVS] = []

        # assign image name to ID field
        container[config.ACI_FIELD_CONTAINERS_ID] = image_name
        container[config.ACI_FIELD_CONTAINERS_NAME] = image_name

        container[config.ACI_FIELD_CONTAINERS_CONTAINERIMAGE] = image_name
        container[config.ACI_FIELD_CONTAINERS_ALLOW_STDIO_ACCESS] = not disable_stdio

        containers.append(container)

    return AciPolicy(
        {
            config.ACI_FIELD_VERSION: "1.0",
            config.ACI_FIELD_CONTAINERS: containers,
        },
        debug_mode=debug_mode,
        disable_stdio=disable_stdio,
    )


def load_policy_from_json_file(
    data: str,
    debug_mode: bool = False,
    disable_stdio: bool = False,
    infrastructure_svn: str = None,
    exclude_default_fragments: bool = False,
) -> AciPolicy:
    json_content = os_util.load_str_from_file(data)
    return load_policy_from_json(
        json_content,
        debug_mode=debug_mode,
        disable_stdio=disable_stdio,
        infrastructure_svn=infrastructure_svn,
        exclude_default_fragments=exclude_default_fragments
    )


def load_policy_from_json(
    data: str,
    debug_mode: bool = False,
    disable_stdio: bool = False,
    infrastructure_svn: str = None,
    exclude_default_fragments: bool = False,
) -> AciPolicy:
    output_containers = []
    # 1) Parse incoming string as JSON
    policy_input_json = os_util.load_json_from_str(data)
    if not isinstance(policy_input_json, dict):
        eprint("Input JSON is not a valid dictionary")

    is_old_format = detect_old_format(policy_input_json)
    if is_old_format:
        policy_input_json = convert_config_v0_to_v1(policy_input_json)

    # 2) Extract top-level fields
    input_containers = case_insensitive_dict_get(
        policy_input_json, config.ACI_FIELD_CONTAINERS
    ) or []

    version = case_insensitive_dict_get(
        policy_input_json, config.ACI_FIELD_VERSION
    )

    if not version:
        version = "1.0"
        policy_input_json[config.ACI_FIELD_VERSION] = "1.0"

    rego_fragments = case_insensitive_dict_get(
        policy_input_json, config.ACI_FIELD_CONTAINERS_REGO_FRAGMENTS
    ) or []

    scenario = case_insensitive_dict_get(
        policy_input_json, config.ACI_FIELD_SCENARIO
    ) or ""

    # 3) Process rego_fragments
    standalone_rego_fragments = case_insensitive_dict_get(
        policy_input_json, config.ACI_FIELD_TEMPLATE_STANDALONE_REGO_FRAGMENTS
    )

    if rego_fragments:
        process_fragment_imports(rego_fragments)

    if standalone_rego_fragments:
        rego_fragments.extend(standalone_rego_fragments)

    if not input_containers and not rego_fragments:
        eprint(
            f'Field ["{config.ACI_FIELD_CONTAINERS}"]' +
            f' and field ["{config.ACI_FIELD_CONTAINERS_REGO_FRAGMENTS}"] can not both be empty.'
        )

    for container in input_containers:
        container_properties = case_insensitive_dict_get(
            container, config.ACI_FIELD_TEMPLATE_PROPERTIES
        )

        image_name = case_insensitive_dict_get(
            container_properties, config.ACI_FIELD_TEMPLATE_IMAGE
        )

        if not image_name:
            eprint(
                f'Field ["{config.ACI_FIELD_TEMPLATE_IMAGE}"] is empty or cannot be found'
            )

        container_name = case_insensitive_dict_get(
            container, config.ACI_FIELD_CONTAINERS_NAME
        ) or image_name

        if not container_name:
            eprint(f'Field ["{config.ACI_FIELD_CONTAINERS_NAME}"] is empty or cannot be found')

        exec_processes = case_insensitive_dict_get(
            container_properties, config.ACI_FIELD_CONTAINERS_EXEC_PROCESSES
        ) or []

        # add the signal section if it's not present
        for exec_process in exec_processes:
            if config.ACI_FIELD_CONTAINERS_SIGNAL_CONTAINER_PROCESSES not in exec_process:
                exec_process[config.ACI_FIELD_CONTAINERS_SIGNAL_CONTAINER_PROCESSES] = []

        extract_probe(exec_processes, container_properties, config.ACI_FIELD_CONTAINERS_READINESS_PROBE)
        extract_probe(exec_processes, container_properties, config.ACI_FIELD_CONTAINERS_LIVENESS_PROBE)

        container_security_context = case_insensitive_dict_get(
            container_properties, config.ACI_FIELD_TEMPLATE_SECURITY_CONTEXT
        ) or {}

        working_dir = case_insensitive_dict_get(container_properties, config.ACI_FIELD_CONTAINERS_WORKINGDIR)

        mounts = process_mounts_from_config(container_properties) + process_configmap(container_properties)
        if (
            scenario.lower() == config.VN2 and
            case_insensitive_dict_get(container_security_context, config.ACI_FIELD_CONTAINERS_PRIVILEGED)
        ):
            mounts += config.DEFAULT_MOUNTS_PRIVILEGED_VIRTUAL_NODE

        labels = case_insensitive_dict_get(policy_input_json, config.VIRTUAL_NODE_YAML_LABELS) or []
        envs = []
        # use workload identity
        if (
            scenario.lower() == config.VN2 and
            config.VIRTUAL_NODE_YAML_LABEL_WORKLOAD_IDENTITY in labels and
            case_insensitive_dict_get(labels, config.VIRTUAL_NODE_YAML_LABEL_WORKLOAD_IDENTITY)
        ):
            envs += config.VIRTUAL_NODE_ENV_RULES_WORKLOAD_IDENTITY
            mounts += config.DEFAULT_MOUNTS_WORKLOAD_IDENTITY_VIRTUAL_NODE

        envs += process_env_vars_from_config(container_properties)

        output_containers.append(
            {
                config.ACI_FIELD_CONTAINERS_ID: image_name,
                config.ACI_FIELD_CONTAINERS_NAME: container_name,
                config.ACI_FIELD_CONTAINERS_CONTAINERIMAGE: image_name,
                config.ACI_FIELD_CONTAINERS_WORKINGDIR: working_dir,
                config.ACI_FIELD_CONTAINERS_ENVS: envs,
                config.ACI_FIELD_CONTAINERS_COMMAND: case_insensitive_dict_get(
                    container_properties, config.ACI_FIELD_TEMPLATE_COMMAND
                ) or [],
                config.ACI_FIELD_CONTAINERS_MOUNTS: mounts,
                config.ACI_FIELD_CONTAINERS_EXEC_PROCESSES: exec_processes
                + config.DEBUG_MODE_SETTINGS.get(config.ACI_FIELD_CONTAINERS_EXEC_PROCESSES)
                if debug_mode
                else exec_processes,
                config.ACI_FIELD_CONTAINERS_SIGNAL_CONTAINER_PROCESSES: [],
                config.ACI_FIELD_CONTAINERS_ALLOW_STDIO_ACCESS: not disable_stdio,
                config.ACI_FIELD_CONTAINERS_SECURITY_CONTEXT: case_insensitive_dict_get(
                    container_properties, config.ACI_FIELD_TEMPLATE_SECURITY_CONTEXT
                ),
            }
        )

    # Add default fragments if necessary
    if not exclude_default_fragments:
        rego_fragments.extend(copy.deepcopy(config.DEFAULT_REGO_FRAGMENTS))

    # changes the svn of the infrastructure fragment provided by ACI
    if infrastructure_svn:
        # assumes the first DEFAULT_REGO_FRAGMENT is always the
        # infrastructure fragment
        rego_fragments[0][
            config.POLICY_FIELD_CONTAINERS_ELEMENTS_REGO_FRAGMENTS_MINIMUM_SVN
        ] = infrastructure_svn

    return AciPolicy(
        {
            config.ACI_FIELD_VERSION: version,
            config.ACI_FIELD_CONTAINERS: output_containers,
        },
        disable_stdio=disable_stdio,
        rego_fragments=rego_fragments,
        debug_mode=debug_mode,
        is_vn2=scenario.lower() == config.VN2,
    )


def load_policy_from_virtual_node_yaml_file(
        virtual_node_yaml_path: str,
        debug_mode: bool = False,
        disable_stdio: bool = False,
        approve_wildcards: bool = False,
        diff_mode: bool = False,
        rego_imports: list = None,
        exclude_default_fragments: bool = False,
        fragment_contents: list = None,
        infrastructure_svn: str = None,
) -> List[AciPolicy]:
    yaml_contents_str = os_util.load_str_from_file(virtual_node_yaml_path)
    return load_policy_from_virtual_node_yaml_str(
        yaml_contents_str,
        debug_mode=debug_mode,
        disable_stdio=disable_stdio,
        approve_wildcards=approve_wildcards,
        diff_mode=diff_mode,
        rego_imports=rego_imports,
        exclude_default_fragments=exclude_default_fragments,
        fragment_contents=fragment_contents,
        infrastructure_svn=infrastructure_svn,
    )


# pylint: disable=R0912
def load_policy_from_virtual_node_yaml_str(
        yaml_contents_str: List[str],
        debug_mode: bool = False,
        disable_stdio: bool = False,
        approve_wildcards: bool = False,
        diff_mode: bool = False,
        rego_imports: list = None,
        exclude_default_fragments: bool = False,
        fragment_contents: Any = None,
        infrastructure_svn: str = None,
) -> List[AciPolicy]:
    """
    Load a virtual node yaml file and generate a policy object
    This happens in two passes:
    1. Parse the yaml file and extract ConfigMaps and Secrets
    2. Gather the container information
    """
    all_policies = []
    existing_containers = []
    existing_fragments = []
    yaml_contents = os_util.load_multiple_yaml_from_str(yaml_contents_str)
    config_map_data = []
    secrets_data = []
    for yaml in yaml_contents:
        kind = case_insensitive_dict_get(yaml, "kind")
        if kind == "ConfigMap":
            config_map_data.append(yaml)
        elif kind == "Secret":
            secrets_data.append(yaml)

    # we only want to look at the things that create containers
    yaml_contents = filter_non_pod_resources(yaml_contents)
    for yaml in yaml_contents:
        # extract existing policy and fragments for diff mode
        metadata = case_insensitive_dict_get(yaml, config.VIRTUAL_NODE_YAML_METADATA)
        annotations = case_insensitive_dict_get(metadata, config.VIRTUAL_NODE_YAML_ANNOTATIONS)

        existing_policy = case_insensitive_dict_get(annotations, config.VIRTUAL_NODE_YAML_POLICY)
        try:
            if existing_policy:
                existing_containers, existing_fragments = decompose_confidential_properties(existing_policy)
        except ValueError as e:
            if diff_mode:
                # In diff mode, we raise an error if the base64 policy is malformed
                eprint(f"Unable to decode existing policy. Please check the base64 encoding.\n{e}")
            else:
                # In non-diff mode, we ignore the error and proceed without the policy
                existing_containers, existing_fragments = ([], [])
        # because there are many ways to get pod information, we normalize them so the interface is the same
        normalized_yaml = convert_to_pod_spec(yaml)
        volume_claim_templates = get_volume_claim_templates(yaml)

        normalized_metadata = case_insensitive_dict_get(normalized_yaml, config.VIRTUAL_NODE_YAML_METADATA)
        labels = case_insensitive_dict_get(normalized_metadata, config.VIRTUAL_NODE_YAML_LABELS) or []
        use_workload_identity = (
            config.VIRTUAL_NODE_YAML_LABEL_WORKLOAD_IDENTITY in labels
            and labels.get(config.VIRTUAL_NODE_YAML_LABEL_WORKLOAD_IDENTITY) == "true")

        spec = case_insensitive_dict_get(normalized_yaml, "spec")
        if not spec:
            eprint("YAML file does not contain a spec field")

        # pod security context
        pod_security_context = case_insensitive_dict_get(spec, "securityContext") or {}

        policy_containers = []
        containers = case_insensitive_dict_get(spec, config.ACI_FIELD_TEMPLATE_CONTAINERS)
        if not containers:
            eprint("YAML file does not contain a containers field")
        # NOTE: initContainers are not treated differently in the security policy
        # but they are treated differently in the pod spec
        # e.g. lifecycle and probes are not supported in initContainers
        init_containers = case_insensitive_dict_get(spec, config.ACI_FIELD_TEMPLATE_INIT_CONTAINERS) or []

        rego_fragments = copy.deepcopy(config.DEFAULT_REGO_FRAGMENTS) if not exclude_default_fragments else []
        if infrastructure_svn:
            # assumes the first DEFAULT_REGO_FRAGMENT is always the
            # infrastructure fragment
            rego_fragments[0][
                config.POLICY_FIELD_CONTAINERS_ELEMENTS_REGO_FRAGMENTS_MINIMUM_SVN
            ] = infrastructure_svn
        if rego_imports:
            # error check the rego imports for invalid data types
            processed_imports = process_fragment_imports(rego_imports)
            rego_fragments.extend(processed_imports)

        for container in containers + init_containers:
            # image and name
            image = case_insensitive_dict_get(container, config.ACI_FIELD_TEMPLATE_IMAGE)
            if not image:
                eprint("Container does not have an image field")

            # env vars
            envs = process_env_vars_from_yaml(
                container,
                config_map_data,
                secrets_data,
                approve_wildcards=approve_wildcards
            )

            # command
            command = case_insensitive_dict_get(container, config.VIRTUAL_NODE_YAML_COMMAND) or []
            args = case_insensitive_dict_get(container, config.VIRTUAL_NODE_YAML_ARGS) or []

            # mounts
            mounts = []
            volumes = case_insensitive_dict_get(spec, "volumes") or []

            if use_workload_identity:
                envs += config.VIRTUAL_NODE_ENV_RULES_WORKLOAD_IDENTITY
                mounts += config.DEFAULT_MOUNTS_WORKLOAD_IDENTITY_VIRTUAL_NODE

            # there can be implicit volumes from volumeClaimTemplates
            # We need to add them to the list of volumes and note if they are readonly
            for volume_claim_template in volume_claim_templates:
                vct_metadata = case_insensitive_dict_get(volume_claim_template, config.VIRTUAL_NODE_YAML_METADATA)
                temp_volume = {
                    config.VIRTUAL_NODE_YAML_NAME:
                    case_insensitive_dict_get(vct_metadata, config.VIRTUAL_NODE_YAML_NAME),
                }
                vct_spec = case_insensitive_dict_get(volume_claim_template, "spec")
                if vct_spec:
                    vct_access_modes = case_insensitive_dict_get(vct_spec, "accessModes")
                    if vct_access_modes and config.VIRTUAL_NODE_YAML_READ_ONLY_MANY in vct_access_modes:
                        temp_volume[config.ACI_FIELD_TEMPLATE_MOUNTS_READONLY] = True

                volumes.append(temp_volume)

            # set of volume types that are read-only by default
            read_only_types = {"configMap", "secret", "downwardAPI", "projected"}

            volume_mounts = case_insensitive_dict_get(container, "volumeMounts")
            if volume_mounts:
                for mount in volume_mounts:
                    mount_name = case_insensitive_dict_get(mount, config.VIRTUAL_NODE_YAML_NAME)
                    mount_path = case_insensitive_dict_get(mount, "mountPath")

                    # find the corresponding volume
                    volume = next(
                        (
                            vol for vol in volumes if case_insensitive_dict_get(
                                vol, config.VIRTUAL_NODE_YAML_NAME
                            ) == mount_name
                        ),
                        None
                    ) or {}

                    # determine if this volume is one of the read-only types
                    read_only_default = (
                        any(key in read_only_types for key in volume.keys()) or
                        volume.get(config.ACI_FIELD_TEMPLATE_MOUNTS_READONLY)
                    )

                    if read_only_default:
                        # log warning if readOnly is explicitly set to false for a read-only volume type
                        if case_insensitive_dict_get(mount, config.ACI_FIELD_TEMPLATE_MOUNTS_READONLY) is False:
                            logger.warning(
                                "Volume '%s' in container '%s' is of a type that requires readOnly access (%s), "
                                "but readOnly: false was specified. Enforcing readOnly: true for policy generation.",
                                mount_name,
                                case_insensitive_dict_get(container, config.VIRTUAL_NODE_YAML_NAME),
                                ', '.join(read_only_types)
                            )
                        mount_readonly = True
                    else:
                        # use the readOnly field or default to False for non-read-only volumes
                        mount_readonly = case_insensitive_dict_get(
                            mount, config.ACI_FIELD_TEMPLATE_MOUNTS_READONLY
                        ) or False

                    mounts.append({
                        config.ACI_FIELD_CONTAINERS_MOUNTS_TYPE: config.ACI_FIELD_YAML_MOUNT_TYPE,
                        config.ACI_FIELD_CONTAINERS_MOUNTS_PATH: mount_path,
                        config.ACI_FIELD_CONTAINERS_MOUNTS_READONLY: mount_readonly,
                    })

            # container security context
            container_security_context = case_insensitive_dict_get(
                container, config.ACI_FIELD_TEMPLATE_SECURITY_CONTEXT
            ) or {}

            if case_insensitive_dict_get(container_security_context, config.ACI_FIELD_CONTAINERS_PRIVILEGED) is True:
                mounts += config.DEFAULT_MOUNTS_PRIVILEGED_VIRTUAL_NODE

            # security context
            security_context = pod_security_context.copy()
            security_context.update(container_security_context)

            # probes
            # NOTE: this is reused from ARM template parsing in case of future incompatibility
            exec_processes = []
            extract_probe(exec_processes, container, config.ACI_FIELD_YAML_LIVENESS_PROBE)
            extract_probe(exec_processes, container, config.ACI_FIELD_YAML_READINESS_PROBE)
            extract_probe(exec_processes, container, config.ACI_FIELD_YAML_STARTUP_PROBE)
            # lifecycle hooks
            extract_lifecycle_hook(exec_processes, container, config.VIRTUAL_NODE_YAML_LIFECYCLE_POST_START)
            extract_lifecycle_hook(exec_processes, container, config.VIRTUAL_NODE_YAML_LIFECYCLE_PRE_STOP)

            policy_containers.append(
                {
                    config.ACI_FIELD_CONTAINERS_ID: image,
                    config.ACI_FIELD_CONTAINERS_NAME: case_insensitive_dict_get(
                        container, config.VIRTUAL_NODE_YAML_NAME) or image,
                    config.ACI_FIELD_CONTAINERS_CONTAINERIMAGE: image,
                    config.ACI_FIELD_CONTAINERS_ENVS: envs,
                    config.ACI_FIELD_TEMPLATE_ENTRYPOINT: command,
                    config.ACI_FIELD_CONTAINERS_COMMAND: args,
                    config.ACI_FIELD_CONTAINERS_MOUNTS: mounts,
                    config.ACI_FIELD_CONTAINERS_EXEC_PROCESSES: exec_processes
                    + config.DEBUG_MODE_SETTINGS.get(config.ACI_FIELD_CONTAINERS_EXEC_PROCESSES)
                    if debug_mode
                    else exec_processes,
                    config.ACI_FIELD_CONTAINERS_SIGNAL_CONTAINER_PROCESSES: [],
                    config.ACI_FIELD_CONTAINERS_ALLOW_STDIO_ACCESS: not disable_stdio,
                    config.ACI_FIELD_CONTAINERS_SECURITY_CONTEXT: security_context
                }
            )
        all_policies.append(
            AciPolicy(
                {
                    config.ACI_FIELD_VERSION: "1.0",
                    config.ACI_FIELD_CONTAINERS: policy_containers,
                    config.ACI_FIELD_TEMPLATE_CCE_POLICY: existing_containers,
                },
                debug_mode=debug_mode,
                disable_stdio=disable_stdio,
                rego_fragments=rego_fragments,
                # fallback to default fragments if the policy is not present
                is_vn2=True,
                existing_rego_fragments=existing_fragments,
                fragment_contents=fragment_contents,
            )
        )
    return all_policies<|MERGE_RESOLUTION|>--- conflicted
+++ resolved
@@ -7,19 +7,12 @@
 import json
 import warnings
 from enum import Enum, auto
-<<<<<<< HEAD
-from typing import Any, Dict, List, Tuple, Union
-
-import deepdiff
-from azext_confcom import config, os_util
-=======
 from typing import Any, Dict, List, Optional, Tuple, Union
 from pydantic import TypeAdapter
 
 import deepdiff
 from azext_confcom import config, os_util
 from azext_confcom.lib.policy import Container
->>>>>>> 7de63500
 from azext_confcom.container import ContainerImage, UserContainerImage
 from azext_confcom.errors import eprint
 from azext_confcom.fragment_util import sanitize_fragment_fields
