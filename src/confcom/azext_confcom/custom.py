# --------------------------------------------------------------------------------------------
# Copyright (c) Microsoft Corporation. All rights reserved.
# Licensed under the MIT License. See License.txt in the project root for license information.
# --------------------------------------------------------------------------------------------

import os
import sys
from typing import Optional, BinaryIO

from azext_confcom import oras_proxy, os_util, security_policy
from azext_confcom._validators import resolve_stdio
from azext_confcom.config import (
    DEFAULT_REGO_FRAGMENTS, POLICY_FIELD_CONTAINERS_ELEMENTS_REGO_FRAGMENTS,
    REGO_IMPORT_FILE_STRUCTURE, ACI_FIELD_VERSION, ACI_FIELD_CONTAINERS)
from azext_confcom.cose_proxy import CoseSignToolProxy
from azext_confcom.errors import eprint
from azext_confcom.fragment_util import get_all_fragment_contents
from azext_confcom.init_checks import run_initial_docker_checks
from azext_confcom.kata_proxy import KataPolicyGenProxy
from azext_confcom.security_policy import AciPolicy, OutputType
from azext_confcom.template_util import (
    get_image_name, inject_policy_into_template, inject_policy_into_yaml,
    pretty_print_func, print_existing_policy_from_arm_template,
    print_existing_policy_from_yaml, print_func, str_to_sha256)
from azext_confcom.command.fragment_attach import fragment_attach as _fragment_attach
from azext_confcom.command.fragment_push import fragment_push as _fragment_push
<<<<<<< HEAD
from azext_confcom.command.containers_from_image import containers_from_image as _containers_from_image
=======
>>>>>>> ab1c94e8
from knack.log import get_logger
from pkg_resources import parse_version

logger = get_logger(__name__)


# pylint: disable=too-many-locals, too-many-branches
def acipolicygen_confcom(
    input_path: str,
    arm_template: str,
    arm_template_parameters: str,
    image_name: str,
    virtual_node_yaml_path: str,
    infrastructure_svn: str,
    tar_mapping_location: str,
    container_definitions: Optional[list] = None,
    approve_wildcards: str = False,
    outraw: bool = False,
    outraw_pretty_print: bool = False,
    diff: bool = False,
    validate_sidecar: bool = False,
    save_to_file: str = None,
    debug_mode: bool = False,
    print_policy_to_terminal: bool = False,
    disable_stdio: Optional[bool] = None,
    enable_stdio: Optional[bool] = None,
    print_existing_policy: bool = False,
    faster_hashing: bool = False,
    omit_id: bool = False,
    include_fragments: bool = False,
    fragments_json: str = None,
    exclude_default_fragments: bool = False,
):
    if print_existing_policy or outraw or outraw_pretty_print:
        logger.warning(
            "%s %s %s %s %s",
            "Secrets that are included in the provided arm template or configuration files",
            "in the container env or cmd sections will be printed out with this flag.",
            "These are outputed secrets that you must protect. Be sure that you do not include these secrets in your",
            "source control. Also verify that no secrets are present in the logs of your command or script.",
            "For additional information, see http://aka.ms/clisecrets. \n",
        )

    if container_definitions is None:
        container_definitions = []

    stdio_enabled = resolve_stdio(enable_stdio, disable_stdio)

    if print_existing_policy and arm_template:
        print_existing_policy_from_arm_template(arm_template, arm_template_parameters)
        return
    if print_existing_policy and virtual_node_yaml_path:
        print_existing_policy_from_yaml(virtual_node_yaml_path)
        return

    if debug_mode:
        logger.warning("WARNING: %s %s",
                       "Debug mode must only be used for debugging purposes. ",
                       "It should not be used for production systems.\n")

    tar_mapping = tar_mapping_validation(tar_mapping_location)

    output_type = get_output_type(outraw, outraw_pretty_print)

    container_group_policies = None

    # warn user that input infrastructure_svn is less than the configured default value
    check_infrastructure_svn(infrastructure_svn)

    fragments_list = []
    # gather information about the fragments being used in the new policy
    if include_fragments:
        fragments_data = os_util.load_json_from_file(fragments_json or input_path)
        if isinstance(fragments_data, dict):
            fragments_list = fragments_data.get("fragments", [])
            # standalone fragments from external file
            fragments_list.extend(fragments_data.get("standaloneFragments", []))

        # convert to list if it's just a dict. if it's empty, make it an empty list
        if not fragments_data:
            fragments_list = []
        elif not isinstance(fragments_list, list):
            fragments_list = [fragments_list]

    # telling the user what operation we're doing
    logger.warning(
        "Generating security policy for %s: %s in %s",
        "ARM Template" if arm_template else "Image" if image_name else "Input File",
        input_path or arm_template or image_name or virtual_node_yaml_path,
        "base64"
        if output_type == security_policy.OutputType.DEFAULT
        else "clear text",
    )
    # error checking for making sure an input is provided is above
    if input_path:
        container_group_policies = security_policy.load_policy_from_json_file(
            input_path,
            debug_mode=debug_mode,
            infrastructure_svn=infrastructure_svn,
            disable_stdio=(not stdio_enabled),
            exclude_default_fragments=exclude_default_fragments,
        )
    elif arm_template:
        container_group_policies = security_policy.load_policy_from_arm_template_file(
            infrastructure_svn,
            arm_template,
            arm_template_parameters,
            debug_mode=debug_mode,
            disable_stdio=(not stdio_enabled),
            approve_wildcards=approve_wildcards,
            diff_mode=diff,
            rego_imports=fragments_list,
            exclude_default_fragments=exclude_default_fragments,
        )
    elif image_name:
        container_group_policies = security_policy.load_policy_from_image_name(
            image_name, debug_mode=debug_mode, disable_stdio=(not stdio_enabled)
        )
    elif virtual_node_yaml_path:
        container_group_policies = security_policy.load_policy_from_virtual_node_yaml_file(
            virtual_node_yaml_path=virtual_node_yaml_path,
            debug_mode=debug_mode,
            disable_stdio=(not stdio_enabled),
            approve_wildcards=approve_wildcards,
            diff_mode=diff,
            rego_imports=fragments_list,
            exclude_default_fragments=exclude_default_fragments,
            infrastructure_svn=infrastructure_svn,
        )
    elif container_definitions:
        container_group_policies = AciPolicy(
            {
                ACI_FIELD_VERSION: "1.0",
                ACI_FIELD_CONTAINERS: [],
            },
            debug_mode=debug_mode,
            disable_stdio=disable_stdio,
            container_definitions=container_definitions,
        )

    exit_code = 0

    # standardize the output so we're only operating on arrays
    # this makes more sense than making the "from_file" and "from_image" outputting arrays
    # since they can only ever output a single image's policy
    if not isinstance(container_group_policies, list):
        container_group_policies = [container_group_policies]

    # get all of the fragments that are being used in the policy
    # and associate them with each container group

    if include_fragments:
        logger.info("Including fragments in the policy")
        fragment_policy_list = []
        container_names = []
        fragment_imports = []
        for policy in container_group_policies:
            fragment_imports.extend(policy.get_fragments())
            for container in policy.get_images():
                container_names.append(container.get_container_image())
        # get all the fragments that are being used in the policy
        fragment_policy_list = get_all_fragment_contents(container_names, fragment_imports)
        for policy in container_group_policies:
            policy.set_fragment_contents(fragment_policy_list)

    for count, policy in enumerate(container_group_policies):
        # this is where parameters and variables are populated
        policy.populate_policy_content_for_all_images(
            individual_image=bool(image_name), tar_mapping=tar_mapping, faster_hashing=faster_hashing
        )

        if validate_sidecar:
            exit_code = validate_sidecar_in_policy(policy, output_type == security_policy.OutputType.PRETTY_PRINT)
        elif virtual_node_yaml_path and not (print_policy_to_terminal or outraw or outraw_pretty_print or diff):
            result = inject_policy_into_yaml(
                virtual_node_yaml_path, policy.get_serialized_output(omit_id=omit_id), count
            )
            if result:
                print(str_to_sha256(policy.get_serialized_output(OutputType.RAW, omit_id=omit_id)))
                logger.info("CCE Policy successfully injected into YAML file")
        elif diff:
            exit_code = get_diff_outputs(policy, output_type == security_policy.OutputType.PRETTY_PRINT)
        elif arm_template and not (print_policy_to_terminal or outraw or outraw_pretty_print):
            result = inject_policy_into_template(arm_template, arm_template_parameters,
                                                 policy.get_serialized_output(omit_id=omit_id), count)
            if result:
                # this is always going to be the unencoded policy
                print(str_to_sha256(policy.get_serialized_output(OutputType.RAW, omit_id=omit_id)))
                logger.info("CCE Policy successfully injected into ARM Template")

        else:
            # output to terminal
            print(f"{policy.get_serialized_output(output_type, omit_id=omit_id)}\n\n")

            # output to file
            if save_to_file:
                logger.warning(
                    "%s %s %s",
                    "(Deprecation Warning) the --save-to-file (-s) flag is deprecated ",
                    "and will be removed in a future release. ",
                    "Please print to the console and redirect to a file instead."
                )
                policy.save_to_file(save_to_file, output_type)

    if exit_code != 0:
        sys.exit(exit_code)


# pylint: disable=R0914
def acifragmentgen_confcom(
    image_name: str,
    input_path: str,
    tar_mapping_location: str,
    namespace: str,
    svn: str,
    feed: str,
    key: str,
    chain: str,
    minimum_svn: str,
    container_definitions: Optional[list] = None,
    image_target: str = "",
    algo: str = "ES384",
    fragment_path: str = None,
    omit_id: bool = False,
    generate_import: bool = False,
    disable_stdio: Optional[bool] = None,
    enable_stdio: Optional[bool] = None,
    debug_mode: bool = False,
    output_filename: str = "",
    outraw: bool = False,
    upload_fragment: bool = False,
    no_print: bool = False,
    fragments_json: str = "",
    out_signed_fragment: bool = False,
):
    if container_definitions is None:
        container_definitions = []

    stdio_enabled = resolve_stdio(enable_stdio, disable_stdio)

    output_type = get_fragment_output_type(outraw)

    if generate_import:
        cose_client = CoseSignToolProxy()
        import_statements = []
        # images can have multiple fragments attached to them so we need an array to hold the import statements
        if fragment_path:
            # download and cleanup the fragment from registry if it's not local already
            downloaded_fragment = False
            if not os.path.exists(fragment_path):
                fragment_path = oras_proxy.pull(fragment_path)
                downloaded_fragment = True
            import_statements = [cose_client.generate_import_from_path(fragment_path, minimum_svn=minimum_svn)]
            if downloaded_fragment:
                os_util.clean_up_temp_folder(fragment_path)

        elif image_name:
            import_statements = oras_proxy.generate_imports_from_image_name(image_name, minimum_svn=minimum_svn)

        fragments_file_contents = {}
        fragments_list = []
        if fragments_json:
            logger.info("Creating/appending import statement JSON file")
            if os.path.isfile(fragments_json):
                fragments_file_contents = os_util.load_json_from_file(fragments_json)
                if isinstance(fragments_file_contents, list):
                    eprint(
                        "%s %s %s %s",
                        "Unsupported JSON file format. ",
                        "Please make sure the outermost structure is not an array. ",
                        "An empty import file should look like: ",
                        REGO_IMPORT_FILE_STRUCTURE,
                        exit_code=1
                    )

                fragments_list = fragments_file_contents.get(POLICY_FIELD_CONTAINERS_ELEMENTS_REGO_FRAGMENTS, [])

        # convert to list if it's just a dict
        if isinstance(fragments_list, dict):
            fragments_list = [fragments_list]
        fragments_list += import_statements

        fragments_file_contents[POLICY_FIELD_CONTAINERS_ELEMENTS_REGO_FRAGMENTS] = fragments_list
        if fragments_json:
            os_util.write_str_to_file(fragments_json, pretty_print_func(fragments_file_contents))
        else:
            print(pretty_print_func(fragments_file_contents))
        return

    tar_mapping = tar_mapping_validation(tar_mapping_location, using_config_file=bool(input_path))

    if image_name:
        policy = security_policy.load_policy_from_image_name(
            image_name, debug_mode=debug_mode, disable_stdio=(not stdio_enabled)
        )
    elif input_path:
        # this is using --input
        if not tar_mapping:
            tar_mapping = os_util.load_tar_mapping_from_config_file(input_path)
        policy = security_policy.load_policy_from_json_file(
            input_path, debug_mode=debug_mode, disable_stdio=(not stdio_enabled)
        )
    elif container_definitions:
        policy = AciPolicy(
            {
                ACI_FIELD_VERSION: "1.0",
                ACI_FIELD_CONTAINERS: [],
            },
            debug_mode=debug_mode,
            disable_stdio=disable_stdio,
            container_definitions=container_definitions,
        )
    else:
        eprint("Either --image-name, --input, or --container-definitions must be provided", exit_code=2)
        return

    # get all of the fragments that are being used in the policy
    # and associate them with each container group
    fragment_policy_list = []
    container_names = []
    fragment_imports = policy.get_fragments()
    for container in policy.get_images():
        container_names.append(container.get_container_image())
    fragment_policy_list = get_all_fragment_contents(container_names, fragment_imports)
    policy.set_fragment_contents(fragment_policy_list)
    policy.populate_policy_content_for_all_images(
        individual_image=bool(image_name), tar_mapping=tar_mapping
    )

    # make sure we have images to generate a fragment
    policy_images = policy.get_images()
    if not policy_images and not container_definitions:
        eprint("No images found in the policy or all images are covered by fragments")

    if not feed:
        # strip the tag or hash off the image name so there are stable feed names
        feed = get_image_name(image_target)

    fragment_text = policy.generate_fragment(namespace, svn, output_type, omit_id=omit_id)

    if output_type != security_policy.OutputType.DEFAULT and not no_print and not out_signed_fragment:
        print(fragment_text)

    # take ".rego" off the end of the filename if it's there, it'll get added back later
    output_filename = output_filename.replace(".rego", "")
    filename = f"{output_filename or namespace}.rego"

    if out_signed_fragment:
        filename = os.path.join("/tmp", filename)

    os_util.write_str_to_file(filename, fragment_text)

    if key:
        cose_proxy = CoseSignToolProxy()
        iss = cose_proxy.create_issuer(chain)
        out_path = filename + ".cose"

        if out_signed_fragment:
            out_path = os.path.join("/tmp", os.path.basename(out_path))

        cose_proxy.cose_sign(filename, key, chain, feed, iss, algo, out_path)

        # Preserve default behaviour established since version 1.1.0 of attaching
        # the fragment to the first image specified in input
        # (or --image-target if specified)
        if upload_fragment:
            oras_proxy.attach_fragment_to_image(
                image_name=image_target or policy_images[0].containerImage,
                filename=out_path,
            )

        if out_signed_fragment:
            sys.stdout.buffer.write(open(out_path, "rb").read())


def katapolicygen_confcom(
    yaml_path: str,
    config_map_file: str,
    outraw: bool = False,
    print_policy: bool = False,
    use_cached_files: bool = False,
    settings_file_name: str = None,
    rules_file_name: str = None,
    print_version: bool = False,
    containerd_pull: str = False,
    containerd_socket_path: str = None,
):
    kata_proxy = KataPolicyGenProxy()

    output = kata_proxy.kata_genpolicy(
        yaml_path,
        config_map_file=config_map_file,
        outraw=outraw,
        print_policy=print_policy,
        use_cached_files=use_cached_files,
        settings_file_name=settings_file_name,
        rules_file_name=rules_file_name,
        print_version=print_version,
        containerd_pull=containerd_pull,
        containerd_socket_path=containerd_socket_path,
    )
    print(output)


def update_confcom(cmd, instance, tags=None):
    with cmd.update_context(instance) as c:
        c.set_param("tags", tags)
    return instance


def check_infrastructure_svn(infrastructure_svn):
    if infrastructure_svn and parse_version(infrastructure_svn) < parse_version(
        DEFAULT_REGO_FRAGMENTS[0]["minimum_svn"]
    ):
        logger.warning(
            "Input Infrastructure Fragment Software Version Number is less than the default Infrastructure SVN: %s",
            DEFAULT_REGO_FRAGMENTS[0]["minimum_svn"],
        )


def validate_sidecar_in_policy(policy: security_policy.AciPolicy, outraw_pretty_print: bool):
    is_valid, output = policy.validate_sidecars()

    if outraw_pretty_print:
        formatted_output = pretty_print_func(output)
    else:
        formatted_output = print_func(output)

    if is_valid:
        print("Sidecar containers will pass with its generated policy")
        return 0

    print(
        f"Sidecar containers will not pass with its generated policy: {formatted_output}"
    )
    return 2


def get_diff_outputs(policy: security_policy.AciPolicy, outraw_pretty_print: bool):
    exit_code = 0
    is_valid, output = policy.validate_cce_policy()

    if outraw_pretty_print:
        formatted_output = pretty_print_func(output)
    else:
        formatted_output = print_func(output)

    print(
        "Existing policy and Template match"
        if is_valid
        else formatted_output
    )
    fragment_diff = policy.compare_fragments()

    if fragment_diff != {}:
        logger.warning(
            "Fragments in the existing policy are not the defaults. If this is expected, ignore this warning."
        )
    if not is_valid:
        logger.warning(
            "Existing Policy and Template differ. Consider recreating the base64-encoded policy."
        )
        exit_code = 2
    return exit_code


# TODO: refactor this function to use _validators.py functions and make sure the tar path
# isn't coming from the config file rather than the flag
def tar_mapping_validation(tar_mapping_location: str, using_config_file: bool = False):
    tar_mapping = None
    if tar_mapping_location:
        if not os.path.isfile(tar_mapping_location):
            print(
                "--tar input must either be a path to a json file with "
                + "image to tar location mappings or the location to a single tar file."
            )
            sys.exit(2)
        # file is mapping images to tar file locations
        elif tar_mapping_location.endswith(".json"):
            tar_mapping = os_util.load_tar_mapping_from_file(tar_mapping_location)
        # passing in a single tar location for a single image policy
        else:
            tar_mapping = tar_mapping_location
    elif not using_config_file:
        # only need to do the docker checks if we're not grabbing image info from tar files
        error_msg = run_initial_docker_checks()
        if error_msg:
            logger.warning(error_msg)
            sys.exit(1)
    return tar_mapping


def get_output_type(outraw, outraw_pretty_print):
    output_type = security_policy.OutputType.DEFAULT
    if outraw:
        output_type = security_policy.OutputType.RAW
    elif outraw_pretty_print:
        output_type = security_policy.OutputType.PRETTY_PRINT
    return output_type


def get_fragment_output_type(outraw):
    output_type = security_policy.OutputType.PRETTY_PRINT
    if outraw:
        output_type = security_policy.OutputType.RAW
    return output_type


def fragment_attach(
    signed_fragment: BinaryIO,
    manifest_tag: str,
) -> None:
    _fragment_attach(
        signed_fragment=signed_fragment,
        manifest_tag=manifest_tag
    )


def fragment_push(
    signed_fragment: BinaryIO,
    manifest_tag: str,
) -> None:
    _fragment_push(
        signed_fragment=signed_fragment,
        manifest_tag=manifest_tag
<<<<<<< HEAD
    )


def containers_from_image(
    image: str,
    platform: str,
) -> None:
    _containers_from_image(
        image=image,
        platform=platform,
=======
>>>>>>> ab1c94e8
    )<|MERGE_RESOLUTION|>--- conflicted
+++ resolved
@@ -24,10 +24,7 @@
     print_existing_policy_from_yaml, print_func, str_to_sha256)
 from azext_confcom.command.fragment_attach import fragment_attach as _fragment_attach
 from azext_confcom.command.fragment_push import fragment_push as _fragment_push
-<<<<<<< HEAD
 from azext_confcom.command.containers_from_image import containers_from_image as _containers_from_image
-=======
->>>>>>> ab1c94e8
 from knack.log import get_logger
 from pkg_resources import parse_version
 
@@ -553,7 +550,6 @@
     _fragment_push(
         signed_fragment=signed_fragment,
         manifest_tag=manifest_tag
-<<<<<<< HEAD
     )
 
 
@@ -564,6 +560,4 @@
     _containers_from_image(
         image=image,
         platform=platform,
-=======
->>>>>>> ab1c94e8
     )