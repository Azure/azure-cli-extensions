--- conflicted
+++ resolved
@@ -5,10 +5,7 @@
 
 import os
 import sys
-<<<<<<< HEAD
-=======
 import tempfile
->>>>>>> 646e4a5e
 from typing import Optional, BinaryIO
 
 from azext_confcom import oras_proxy, os_util, security_policy
@@ -28,10 +25,7 @@
     print_existing_policy_from_yaml, print_func, str_to_sha256)
 from azext_confcom.command.fragment_attach import fragment_attach as _fragment_attach
 from azext_confcom.command.fragment_push import fragment_push as _fragment_push
-<<<<<<< HEAD
 from azext_confcom.command.containers_from_image import containers_from_image as _containers_from_image
-=======
->>>>>>> 646e4a5e
 from knack.log import get_logger
 from pkg_resources import parse_version
 
@@ -380,11 +374,7 @@
     filename = f"{output_filename or namespace}.rego"
 
     if out_signed_fragment:
-<<<<<<< HEAD
-        filename = os.path.join("/tmp", filename)
-=======
         filename = os.path.join(tempfile.gettempdir(), filename)
->>>>>>> 646e4a5e
 
     os_util.write_str_to_file(filename, fragment_text)
 
@@ -394,11 +384,7 @@
         out_path = filename + ".cose"
 
         if out_signed_fragment:
-<<<<<<< HEAD
-            out_path = os.path.join("/tmp", os.path.basename(out_path))
-=======
             out_path = os.path.join(tempfile.gettempdir(), os.path.basename(out_path))
->>>>>>> 646e4a5e
 
         cose_proxy.cose_sign(filename, key, chain, feed, iss, algo, out_path)
 
@@ -412,12 +398,8 @@
             )
 
         if out_signed_fragment:
-<<<<<<< HEAD
-            sys.stdout.buffer.write(open(out_path, "rb").read())
-=======
             with open(out_path, "rb") as f:
                 sys.stdout.buffer.write(f.read())
->>>>>>> 646e4a5e
 
 
 def katapolicygen_confcom(
@@ -570,7 +552,6 @@
     _fragment_push(
         signed_fragment=signed_fragment,
         manifest_tag=manifest_tag
-<<<<<<< HEAD
     )
 
 
@@ -581,6 +562,4 @@
     _containers_from_image(
         image=image,
         platform=platform,
-=======
->>>>>>> 646e4a5e
     )