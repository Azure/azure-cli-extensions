# --------------------------------------------------------------------------------------------
# Copyright (c) Microsoft Corporation. All rights reserved.
# Licensed under the MIT License. See License.txt in the project root for license information.
# --------------------------------------------------------------------------------------------


<<<<<<< HEAD
=======
import hashlib
>>>>>>> 7de63500
import os
import platform
import stat
import subprocess
import sys
from typing import List

import requests
from azext_confcom.errors import eprint
<<<<<<< HEAD
from knack.log import get_logger
=======
from azext_confcom.lib.paths import get_binaries_dir
from knack.log import get_logger

>>>>>>> 7de63500

host_os = platform.system()
machine = platform.machine()
logger = get_logger(__name__)


_binaries_dir = get_binaries_dir()
_dmverity_vhd_binaries = {
    "Linux": {
        "path": _binaries_dir / "dmverity-vhd",
        "url": "https://github.com/microsoft/integrity-vhd/releases/download/v1.6/dmverity-vhd",
        "sha256": "b8cf3fa3594e48070a31aa538d5b4b40d5b33b8ac18bc25a1816245159648fb0",
    },
    "Windows": {
        "path": _binaries_dir / "dmverity-vhd.exe",
        "url": "https://github.com/microsoft/integrity-vhd/releases/download/v1.6/dmverity-vhd.exe",
        "sha256": "ca0f95d798323f3ef26feb036112be9019f5ceaa6233ee2a65218d5a143ae474",
    },
}


class SecurityPolicyProxy:  # pylint: disable=too-few-public-methods
    # static variable to cache layer hashes between container groups
    layer_cache = {}

    @staticmethod
    def download_binaries():
<<<<<<< HEAD
        dir_path = os.path.dirname(os.path.realpath(__file__))

        bin_folder = os.path.join(dir_path, "bin")
        if not os.path.exists(bin_folder):
            os.makedirs(bin_folder)

        # get the most recent release artifacts from github
        r = requests.get("https://api.github.com/repos/microsoft/integrity-vhd/releases")
        r.raise_for_status()
        needed_assets = ["dmverity-vhd", "dmverity-vhd.exe"]
        # these should be newest to oldest
        for release in r.json():
            # search for both windows and linux binaries
            needed_asset_info = [asset for asset in release["assets"] if asset["name"] in needed_assets]
            if len(needed_asset_info) == len(needed_assets):
                for asset in needed_asset_info:
                    # say which version we're downloading
                    print(f"Downloading integrity-vhd version {release['tag_name']}")
                    # get the download url for the dmverity-vhd file
                    exe_url = asset["browser_download_url"]
                    # download the file
                    r = requests.get(exe_url)
                    r.raise_for_status()
                    # save the file to the bin folder
                    with open(os.path.join(bin_folder, asset["name"]), "wb") as f:
                        f.write(r.content)
                # stop iterating through releases
                break
=======

        for binary_info in _dmverity_vhd_binaries.values():
            dmverity_vhd_fetch_resp = requests.get(binary_info["url"], verify=True)
            dmverity_vhd_fetch_resp.raise_for_status()

            assert hashlib.sha256(dmverity_vhd_fetch_resp.content).hexdigest() == binary_info["sha256"]

            with open(binary_info["path"], "wb") as f:
                f.write(dmverity_vhd_fetch_resp.content)
>>>>>>> 7de63500

    def __init__(self):
        script_directory = os.path.dirname(os.path.realpath(__file__))
        DEFAULT_LIB = "./bin/dmverity-vhd"

        if host_os == "Linux":
            pass
        elif host_os == "Windows":
            if machine.endswith("64"):
                DEFAULT_LIB += ".exe"
            else:
                eprint(
                    "32-bit Windows is not supported."
                )
        elif host_os == "Darwin":
            eprint("The extension for MacOS has not been implemented.")
        else:
            eprint(
                "Unknown target platform. The extension only works with Windows and Linux"
            )

        self.policy_bin = os.path.join(f"{script_directory}", f"{DEFAULT_LIB}")

        # check if the extension binary exists
        if not os.path.exists(self.policy_bin):
            eprint("The extension binary file cannot be located.")
        if not os.access(self.policy_bin, os.X_OK):
            # add executable permissions for the current user if they don't exist
            st = os.stat(self.policy_bin)
            os.chmod(self.policy_bin, st.st_mode | stat.S_IXUSR)

    def get_policy_image_layers(
        self,
        image: str,
        tag: str,
        tar_location: str = "",
        faster_hashing=False
    ) -> List[str]:
        image_name = f"{image}:{tag}"
        # populate layer info
        if self.layer_cache.get(image_name):
            return self.layer_cache.get(image_name)

        policy_bin_str = str(self.policy_bin)

        arg_list = [
            f"{policy_bin_str}",
        ]

        # decide if we're reading from a tarball or not
        if tar_location:
            logger.info("Calculating layer hashes from tarball")
            arg_list += ["--tarball", tar_location]
        else:
            arg_list += ["-d"]

        if not tar_location and faster_hashing:
            arg_list += ["-b"]

        # add the image to the end of the parameter list
        arg_list += ["roothash", "-i", f"{image_name}"]

        item = subprocess.run(
            arg_list,
            capture_output=True,
            check=False,
        )

        output = []
        if item.returncode != 0:
            if item.stderr.decode("utf-8") != "" and item.stderr.decode("utf-8") is not None:
                logger.warning(item.stderr.decode("utf-8"))
            if item.returncode == -9:
                logger.warning(
                    "System does not have enough memory to calculate layer hashes for image: %s. %s",
                    image_name,
                    "Please try increasing the amount of system memory."
                )
            sys.exit(item.returncode)
        elif len(item.stdout) > 0:
            output = item.stdout.decode("utf8").strip("\n").split("\n")
            output = [i.split(": ", 1)[1] for i in output if len(i.split(": ", 1)) > 1]
        else:
            eprint(
                "Could not get layer hashes"
            )

        # cache output layers
        self.layer_cache[image_name] = output
        return output<|MERGE_RESOLUTION|>--- conflicted
+++ resolved
@@ -4,10 +4,7 @@
 # --------------------------------------------------------------------------------------------
 
 
-<<<<<<< HEAD
-=======
 import hashlib
->>>>>>> 7de63500
 import os
 import platform
 import stat
@@ -17,13 +14,9 @@
 
 import requests
 from azext_confcom.errors import eprint
-<<<<<<< HEAD
-from knack.log import get_logger
-=======
 from azext_confcom.lib.paths import get_binaries_dir
 from knack.log import get_logger
 
->>>>>>> 7de63500
 
 host_os = platform.system()
 machine = platform.machine()
@@ -51,36 +44,6 @@
 
     @staticmethod
     def download_binaries():
-<<<<<<< HEAD
-        dir_path = os.path.dirname(os.path.realpath(__file__))
-
-        bin_folder = os.path.join(dir_path, "bin")
-        if not os.path.exists(bin_folder):
-            os.makedirs(bin_folder)
-
-        # get the most recent release artifacts from github
-        r = requests.get("https://api.github.com/repos/microsoft/integrity-vhd/releases")
-        r.raise_for_status()
-        needed_assets = ["dmverity-vhd", "dmverity-vhd.exe"]
-        # these should be newest to oldest
-        for release in r.json():
-            # search for both windows and linux binaries
-            needed_asset_info = [asset for asset in release["assets"] if asset["name"] in needed_assets]
-            if len(needed_asset_info) == len(needed_assets):
-                for asset in needed_asset_info:
-                    # say which version we're downloading
-                    print(f"Downloading integrity-vhd version {release['tag_name']}")
-                    # get the download url for the dmverity-vhd file
-                    exe_url = asset["browser_download_url"]
-                    # download the file
-                    r = requests.get(exe_url)
-                    r.raise_for_status()
-                    # save the file to the bin folder
-                    with open(os.path.join(bin_folder, asset["name"]), "wb") as f:
-                        f.write(r.content)
-                # stop iterating through releases
-                break
-=======
 
         for binary_info in _dmverity_vhd_binaries.values():
             dmverity_vhd_fetch_resp = requests.get(binary_info["url"], verify=True)
@@ -90,7 +53,6 @@
 
             with open(binary_info["path"], "wb") as f:
                 f.write(dmverity_vhd_fetch_resp.content)
->>>>>>> 7de63500
 
     def __init__(self):
         script_directory = os.path.dirname(os.path.realpath(__file__))
