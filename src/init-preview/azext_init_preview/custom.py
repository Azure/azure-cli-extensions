--- conflicted
+++ resolved
@@ -110,13 +110,8 @@
 
 
 def create_storage_account(cmd, storage_account):
-<<<<<<< HEAD
-    resource_group = prompt(msg="[unicode] Please specify resource group name to host storage account: ", level='Question')
-    #resource_group = 'zuhtest'
-=======
     #resource_group = prompt(msg="Please specify resource group name to host storage account: ", level='Question')
     resource_group = 'zuh'
->>>>>>> b510ff07
     resource_client = get_mgmt_service_client(cmd.cli_ctx, ResourceType.MGMT_RESOURCE_RESOURCES).resource_groups
     if resource_client.check_existence(resource_group_name=resource_group):
         logger.warning("Existing resource group '{}' is used. ".format(resource_group))
@@ -178,15 +173,9 @@
 
 
 def check_storage_account(cmd):
-<<<<<<< HEAD
-
-    #storage_account = prompt(msg="Please specify the storage account name to create or existing storage account name: ")
-    storage_account ='dssfd'
-=======
     storage_account = prompt(msg="Please specify the storage account name to create or existing storage account name: ",
                              level='Question')
     #storage_account ='tckftakf'
->>>>>>> b510ff07
     storage_client = get_mgmt_service_client(cmd.cli_ctx, ResourceType.MGMT_STORAGE).storage_accounts
     try:
         resource_group, _ = _query_account_rg(cmd.cli_ctx, storage_account)
