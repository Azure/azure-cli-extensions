--- conflicted
+++ resolved
@@ -85,6 +85,7 @@
 ]
 
 quit = {'name': 'q', 'desc': 'Quit'}
+
 
 def get_output_in_json(result):
     import json
@@ -292,7 +293,6 @@
     if storage_account and not ans:
         resource_group = create_storage_account(cmd, storage_account)
 
-<<<<<<< HEAD
     # Container, Share, Queue, Table
     service_list = get_service(storage_account, resource_group)
     options = '\n'.join([' [{}] {}{}'
@@ -317,7 +317,8 @@
                 blob = upload_blob(storage_account, account_key, container)
     logger.warning("All steps are done in init process. \n"
                    "You could use `az storage -h` to see more storage related commands.")
-=======
+
+
 def output_header():
     import colorama
     header = '''
@@ -336,7 +337,7 @@
     msg = "{}{}{}".format(colorama.Fore.LIGHTWHITE_EX, header, colorama.Style.RESET_ALL)
     print(msg)
 
+
 def red_color_wrapper(msg):
     import colorama
-    return '{}{}{}'.format(colorama.Fore.BLACK+ colorama.Back.LIGHTRED_EX, msg, colorama.Style.RESET_ALL)
->>>>>>> 3fca98ba
+    return '{}{}{}'.format(colorama.Fore.BLACK+ colorama.Back.LIGHTRED_EX, msg, colorama.Style.RESET_ALL)