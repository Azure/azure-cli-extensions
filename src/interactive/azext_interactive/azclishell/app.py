# --------------------------------------------------------------------------------------------
# Copyright (c) Microsoft Corporation. All rights reserved.
# Licensed under the MIT License. See License.txt in the project root for license information.
# --------------------------------------------------------------------------------------------

from __future__ import unicode_literals, print_function

import datetime
import json
import math
import os
import re
import subprocess
import sys
from threading import Thread

from six.moves import configparser
from knack.log import get_logger
from knack.util import CLIError
from azure.cli.core._profile import _SUBSCRIPTION_NAME, Profile
from azure.cli.core._session import ACCOUNT, CONFIG, SESSION
from azure.cli.core.api import get_config_dir
from azure.cli.core.util import handle_exception
# stylized output
from azure.cli.core.style import print_styled_text, Style

# pylint: disable=import-error
import jmespath
from prompt_toolkit.auto_suggest import AutoSuggestFromHistory
from prompt_toolkit.buffer import Buffer
from prompt_toolkit.document import Document
from prompt_toolkit.enums import DEFAULT_BUFFER
from prompt_toolkit.filters import Always
from prompt_toolkit.history import FileHistory
from prompt_toolkit.interface import Application, CommandLineInterface
from prompt_toolkit.shortcuts import create_eventloop
# pylint: enable=import-error

from . import VERSION
from .az_completer import AzCompleter
from .az_lexer import get_az_lexer, ExampleLexer, ToolbarLexer, ScenarioLexer
from .configuration import Configuration, SELECT_SYMBOL
from .frequency_heuristic import DISPLAY_TIME, frequency_heuristic
from .gather_commands import add_new_lines, GatherCommands
from .key_bindings import InteractiveKeyBindings
from .layout import LayoutManager
from .progress import progress_view
from . import telemetry
from .recommendation import Recommender, _show_details_for_e2e_scenario, gen_command_in_scenario
from .scenario_suggest import ScenarioAutoSuggest
from .threads import LoadCommandTableThread
from .util import get_window_dim, parse_quotes, get_os_clear_screen_word



NOTIFICATIONS = ""
PART_SCREEN_EXAMPLE = .3
START_TIME = datetime.datetime.utcnow()
CLEAR_WORD = get_os_clear_screen_word()
_ENV_ADDITIONAL_USER_AGENT = 'AZURE_HTTP_USER_AGENT'

logger = get_logger(__name__)


def space_toolbar(settings_items, empty_space):
    """ formats the toolbar """
    counter = 0
    for part in settings_items:
        counter += len(part)

    if len(settings_items) == 1:
        spacing = ''
    else:
        # Calculate the length of space between items
        spacing_len = (len(empty_space) - len(NOTIFICATIONS) - counter) // (len(settings_items) - 1)
        if spacing_len < 0:
            # Not display the first item of settings if the space is not enough
            return space_toolbar(settings_items[1:], empty_space)
        # Sample spacing string from `empty_space`
        spacing = empty_space[:spacing_len]

    settings = spacing.join(settings_items)

    empty_space = empty_space[len(NOTIFICATIONS) + len(settings) + 1:]
    return settings, empty_space


# pylint: disable=too-many-instance-attributes
class AzInteractiveShell(object):

    def __init__(self, cli_ctx, style=None, completer=None,
                 lexer=None, history=None,
                 input_custom=sys.stdin, output_custom=None,
                 user_feedback=False, intermediate_sleep=.25, final_sleep=4):

        from .color_styles import style_factory

        self.cli_ctx = cli_ctx
        self.config = Configuration(cli_ctx.config, style=style)
        self.config.set_style(style)
        self.style = style_factory(self.config.get_style())
        try:
            gathered_commands = GatherCommands(self.config)
            self.completer = completer or AzCompleter(self, gathered_commands)
            self.completer.initialize_command_table_attributes()
            self.lexer = lexer or get_az_lexer(gathered_commands)
        except IOError:  # if there is no cache
            self.completer = AzCompleter(self, None)
            self.lexer = None
        self.history = history or FileHistory(os.path.join(self.config.get_config_dir(), self.config.get_history()))
        if os.environ.get(_ENV_ADDITIONAL_USER_AGENT):
            os.environ[_ENV_ADDITIONAL_USER_AGENT] += ' AZURECLISHELL/' + VERSION
        else:
            os.environ[_ENV_ADDITIONAL_USER_AGENT] = 'AZURECLISHELL/' + VERSION

        # OH WHAT FUN TO FIGURE OUT WHAT THESE ARE!
        self._cli = None
        self.layout = None
        self.description_docs = u''
        self.param_docs = u''
        self.example_docs = u''
        self.last = None
        self.last_exit_code = 0
        self.user_feedback = user_feedback
        self.input = input_custom
        self.output = output_custom
        self.config_default = ""
        self.default_command = ""
        self.threads = []
        self.curr_thread = None
        self.spin_val = -1
        self.intermediate_sleep = intermediate_sleep
        self.final_sleep = final_sleep
        self.command_table_thread = None
        self.recommender = Recommender(
            self.cli_ctx, os.path.join(self.config.get_config_dir(), self.config.get_recommend_path()))
        self.recommender.set_on_prepared_callback(self.redraw_scenario_recommendation_info)

        # try to consolidate state information here...
        # Used by key bindings and layout
        self.example_page = 1
        self.is_prompting = False
        self.is_example_repl = False
        self.is_showing_default = False
        self.is_symbols = True

    def __call__(self):

        if self.cli_ctx.data["az_interactive_active"]:
            logger.warning("You're in the interactive shell already.")
            return

        if self.config.BOOLEAN_STATES[self.config.config.get('DEFAULT', 'firsttime')]:
            self.config.firsttime()

        if not self.config.has_feedback() and frequency_heuristic(self):
            print("\nAny comments or concerns? You can use the \'feedback\' command!" +
                  " We would greatly appreciate it.\n")
        if self.cli_ctx.config.getboolean("interactive", "enable_recommender", fallback=True) == True:
            print("\nA new Recommender is added which can make the completion ability more intelligent and provide the scenario completion!\n"
                  "If you don't want to enable this feature, you can use 'az config set interactive.enable_recommender=False' to disable it.\n")

        print("\nA new Recommender is added which can make the completion ability more intelligent and provide the scenario completion!\n"
              "If you don't want to enable this feature, you can use 'az config set interactive.enable_recommender=False' to disable it.\n")

        self.cli_ctx.data["az_interactive_active"] = True
        self.run()
        self.cli_ctx.data["az_interactive_active"] = False

    @property
    def cli(self):
        """ Makes the interface or refreshes it """
        if self._cli is None:
            self._cli = self.create_interface()
        return self._cli

    def handle_cd(self, cmd):
        """changes dir """
        if len(cmd) != 2:
            print("Invalid syntax: cd path", file=self.output)
            return
        path = os.path.expandvars(os.path.expanduser(cmd[1]))
        try:
            os.chdir(path)
        except OSError as ex:
            print("cd: %s\n" % ex, file=self.output)

    def on_input_timeout(self, cli):
        """
        brings up the metadata for the command if there is a valid command already typed
        """
        document = cli.current_buffer.document
        text = document.text

        text = text.replace('az ', '')
        if self.default_command:
            text = self.default_command + ' ' + text

        param_info, example = self.generate_help_text()

        self.param_docs = u'{}'.format(param_info)
        self.example_docs = u'{}'.format(example)

        self._update_default_info()

        cli.buffers['description'].reset(
            initial_document=Document(self.description_docs, cursor_position=0))
        cli.buffers['parameter'].reset(
            initial_document=Document(self.param_docs))
        cli.buffers['examples'].reset(
            initial_document=Document(self.example_docs))
        cli.buffers['default_values'].reset(
            initial_document=Document(
                u'{}'.format(self.config_default if self.config_default else 'No Default Values')))
        self._update_toolbar()
        cli.request_redraw()

    def restart_completer(self):
        command_info = GatherCommands(self.config)
        if not self.completer:
            self.completer.start(command_info)
        self.completer.initialize_command_table_attributes()
        if not self.lexer:
            self.lexer = get_az_lexer(command_info)
        self._cli = None

    def redraw_scenario_recommendation_info(self):
        scenarios = self.recommender.get_scenarios() or []
        scenarios_rec_info = "Scenario Recommendation: "
        for idx, s in enumerate(scenarios):
<<<<<<< HEAD
            idx_display = f'[{idx + 1}]'
=======
            idx_display = f'[{idx+1}]'
>>>>>>> a821ea9a
            scenario_desc = f'{s["scenario"]}'
            command_size = f'{len(s["nextCommandSet"])} Commands'
            scenarios_rec_info += f'\n {idx_display} {scenario_desc} ({command_size})'
        self.cli.buffers['scenarios'].reset(
            initial_document=Document(u'{}'.format(scenarios_rec_info)))
        self.cli.request_redraw()

    def _space_examples(self, list_examples, rows, section_value):
        """ makes the example text """
        examples_with_index = []

        for i, _ in list(enumerate(list_examples)):
            if len(list_examples[i]) > 1:
                examples_with_index.append("[" + str(i + 1) + "] " + list_examples[i][0] +
                                           list_examples[i][1])

        example = "".join(exam for exam in examples_with_index)
        num_newline = example.count('\n')

        page_number = ''
        if num_newline > rows * PART_SCREEN_EXAMPLE and rows > PART_SCREEN_EXAMPLE * 10:
            len_of_excerpt = math.floor(float(rows) * PART_SCREEN_EXAMPLE)

            group = example.split('\n')
            end = int(section_value * len_of_excerpt)
            begin = int((section_value - 1) * len_of_excerpt)

            if end < num_newline:
                example = '\n'.join(group[begin:end]) + "\n"
            else:
                # default chops top off
                example = '\n'.join(group[begin:]) + "\n"
                while ((section_value - 1) * len_of_excerpt) > num_newline:
                    self.example_page -= 1
            page_number = '\n' + str(section_value) + "/" + str(int(math.ceil(num_newline / len_of_excerpt)))

        return example + page_number + ' CTRL+Y (^) CTRL+N (v)'

    def _update_toolbar(self):
        cli = self.cli
        _, cols = get_window_dim()
        # The rightmost column in window doesn't seem to be used
        cols = int(cols) - 1

        empty_space = " " * cols

        delta = datetime.datetime.utcnow() - START_TIME
        if self.user_feedback and delta.seconds < DISPLAY_TIME:
            toolbar = [
                'Try out the \'feedback\' command',
                'If refreshed disappear in: {}'.format(str(DISPLAY_TIME - delta.seconds))]
        elif self.command_table_thread.is_alive():
            toolbar = [
                'Loading...',
                'Hit [enter] to refresh'
            ]
        else:
            toolbar = self._toolbar_info()

        toolbar, empty_space = space_toolbar(toolbar, empty_space)
        cli.buffers['bottom_toolbar'].reset(
            initial_document=Document(u'{}{}{}'.format(NOTIFICATIONS, toolbar, empty_space)))
        # Reset the cursor pos so that the bottom toolbar doesn't appear offset
        cli.buffers['bottom_toolbar'].cursor_position = 0

    def _toolbar_info(self):
        sub_name = ""
        try:
            profile = Profile(cli_ctx=self.cli_ctx)
            sub_name = profile.get_subscription()[_SUBSCRIPTION_NAME]
        except CLIError:
            pass

        curr_cloud = "Cloud: {}".format(self.cli_ctx.cloud.name)

        tool_val = 'Subscription: {}'.format(sub_name) if sub_name else curr_cloud

        settings_items = [
            "[F1]Layout",
            "[F2]Defaults",
            "[F3]Keys",
            "[Space]Predict",
            "[Ctrl+D]Quit",
            tool_val
        ]
        return settings_items

    def generate_help_text(self):
        """ generates the help text based on commands typed """
        param_descrip = example = ""
        self.description_docs = u''

        rows, _ = get_window_dim()
        rows = int(rows)

        param_args = self.completer.leftover_args
        last_word = self.completer.unfinished_word
        command = self.completer.current_command
        new_command = ' '.join([command, last_word]).strip()

        if not self.completer.complete_command and new_command in self.completer.command_description:
            command = new_command

        if not command and self.recommender.enabled:
            # display hint to promote CLI recommendation when the user doesn't have any input
            self.description_docs = u'Try [Space] or `next` to get Command Recommendation'
        elif self.completer and command in self.completer.command_description:
            # Display the help message of the command when the user has input
            self.description_docs = u'{}'.format(self.completer.command_description[command])

        # get parameter help if full command
        if self.completer and command in self.completer.command_param_info:
            param = param_args[-1] if param_args else ''
            param = last_word if last_word.startswith('-') else param

            if param in self.completer.command_param_info[command] and self.completer.has_description(
                    command + " " + param):
                param_descrip = ''.join([
                    param, ":", '\n', self.completer.param_description.get(command + " " + param, '')])

            if command in self.completer.command_examples:
                string_example = []
                for example in self.completer.command_examples[command]:
                    for part in example:
                        string_example.append(part)
                ''.join(string_example)
                example = self._space_examples(
                    self.completer.command_examples[command], rows, self.example_page)

        return param_descrip, example

    def _update_default_info(self):
        try:
            defaults_section = self.cli_ctx.config.defaults_section_name
            self.config_default = ""
            if hasattr(self.cli_ctx.config, 'config_parser'):
                options = self.cli_ctx.config.config_parser.options(defaults_section)
            else:
                return
            for opt in options:
                self.config_default += opt + ": " + self.cli_ctx.config.get(defaults_section, opt) + "  "
        except configparser.NoSectionError:
            self.config_default = ""

    def create_application(self, full_layout=True, auto_suggest=AutoSuggestFromHistory(),
                           prompt_prefix='', toolbar_hint=''):
        """ makes the application object and the buffers """
        layout_manager = LayoutManager(self, prompt_prefix, toolbar_hint)
        if full_layout:
            layout = layout_manager.create_layout(ExampleLexer, ToolbarLexer, ScenarioLexer)
        else:
            layout = layout_manager.create_tutorial_layout()

        buffers = {
            DEFAULT_BUFFER: Buffer(is_multiline=True),
            'description': Buffer(is_multiline=True, read_only=True),
            'parameter': Buffer(is_multiline=True, read_only=True),
            'examples': Buffer(is_multiline=True, read_only=True),
            'bottom_toolbar': Buffer(is_multiline=True),
            'example_line': Buffer(is_multiline=True),
            'default_values': Buffer(),
            'symbols': Buffer(),
            'progress': Buffer(is_multiline=False),
            'scenarios': Buffer(is_multiline=True, read_only=True),
        }

        writing_buffer = Buffer(
            history=self.history,
            auto_suggest=auto_suggest,
            enable_history_search=True,
            completer=self.completer,
            complete_while_typing=Always()
        )

        return Application(
            mouse_support=False,
            style=self.style,
            buffer=writing_buffer,
            on_input_timeout=self.on_input_timeout,
            key_bindings_registry=InteractiveKeyBindings(self).registry,
            layout=layout,
            buffers=buffers,
        )

    def create_interface(self):
        """ instantiates the interface """
        return CommandLineInterface(
            application=self.create_application(),
            eventloop=create_eventloop())

    def set_prompt(self, prompt_command="", position=0):
        """ writes the prompt line """
        self.description_docs = u'{}'.format(prompt_command)
        self.cli.current_buffer.reset(
            initial_document=Document(
                self.description_docs,
                cursor_position=position))
        self.cli.request_redraw()

    def set_scope(self, value):
        """ narrows the scopes the commands """
        if self.default_command:
            self.default_command += ' ' + value
        else:
            self.default_command += value
        return value

    def handle_example(self, text, continue_flag):
        """ parses for the tutorial """
        # Get the cmd part and index part from input
        # e.g. webapp create :: 1  => `cmd = 'webapp create'` `selected_option='1'`
        cmd = text.partition(SELECT_SYMBOL['example'])[0].rstrip()
        selected_option = text.partition(SELECT_SYMBOL['example'])[2].strip()
        example = ""
        try:
            selected_option = int(selected_option) - 1
        except ValueError:
            print("An Integer should follow the colon", file=self.output)
            return ""
        if cmd in self.completer.command_examples:
            if 0 <= selected_option < len(self.completer.command_examples[cmd]):
                example = self.completer.command_examples[cmd][selected_option][1]
                example = example.replace('\n', '')
            else:
                print('Invalid example number', file=self.output)
                return '', True

        example = example.replace('az', '')

        starting_index = None
        counter = 0
        example_no_fill = ""
        flag_fill = True
        for word in example.split():
            if flag_fill:
                example_no_fill += word + " "
            if word.startswith('-'):
                example_no_fill += word + " "
                if not starting_index:
                    starting_index = counter
                flag_fill = False
            counter += 1

        return self.example_repl(example_no_fill, example, starting_index, continue_flag)

    def example_repl(self, text, example, start_index, continue_flag):
        """ REPL(Read-Eval-Print Loop) for interactive tutorials """
        if start_index:
            start_index = start_index + 1
            cmd = ' '.join(text.split()[:start_index])
            example_cli = CommandLineInterface(
                application=self.create_application(
                    full_layout=False,
                    prompt_prefix='(tutorial) ',
                    toolbar_hint='In Tutorial Mode: Press [Enter] after typing each part'
                ),
                eventloop=create_eventloop())
            # Scenario recommendation cannot be enabled in tutorial mode
            self.completer.enable_scenario_recommender(False)
            example_cli.buffers['example_line'].reset(
                initial_document=Document(u'{}\n'.format(
                    add_new_lines(example)))
            )
            while start_index < len(text.split()):
                if self.default_command:
                    cmd = cmd.replace(self.default_command + ' ', '')
                example_cli.buffers[DEFAULT_BUFFER].reset(
                    initial_document=Document(
                        u'{}'.format(cmd),
                        cursor_position=len(cmd)))
                example_cli.request_redraw()
                answer = example_cli.run()
                if not answer:
                    return "", True
                answer = answer.text
                if answer.strip('\n') == cmd.strip('\n'):
                    continue
                else:
                    if len(answer.split()) > 1:
                        start_index += 1
                        cmd += " " + answer.split()[-1] + " " + \
                               u' '.join(text.split()[start_index:start_index + 1])
            self.completer.enable_scenario_recommender(True)
            example_cli.exit()
            del example_cli
        else:
            cmd = text

        return cmd, continue_flag

    def handle_scenario(self, text):
        """ parses for the scenario recommendation """
        # Get the index part from input
        # e.g. :: 1  => `selected_option='1'`
        selected_option = text.partition(SELECT_SYMBOL['example'])[2].strip()
        try:
            selected_option = int(selected_option) - 1
        except ValueError:
            print("An Integer should follow the colon", file=self.output)
            return
        if 0 <= selected_option < len(self.recommender.get_scenarios() or []):
            scenario = self.recommender.get_scenarios()[selected_option]
            self.recommender.feedback_scenario(selected_option, scenario)
        else:
            print('Invalid example number', file=self.output)
            return
        self.scenario_repl(scenario)

    def scenario_repl(self, scenario):
        """ REPL(Read-Eval-Print Loop) for interactive scenario execution """
        auto_suggest = ScenarioAutoSuggest()
        example_cli = CommandLineInterface(
            application=self.create_application(
                full_layout=False,
                auto_suggest=auto_suggest,
                prompt_prefix='(scenario) ',
                toolbar_hint='In Scenario Mode: Press [Enter] to execute commands   [Ctrl+C]Skip  [Ctrl+D]Quit'
            ),
            eventloop=create_eventloop())
        # When users execute the recommended command combination of scenario,
        # they no longer need the scenario recommendation
        self.completer.enable_scenario_recommender(False)

        _show_details_for_e2e_scenario(scenario, file=self.output)

        example_cli.buffers['example_line'].reset(
            initial_document=Document(scenario.get('reason') or scenario.get('scenario') or 'Running a E2E Scenario. ')
        )
        quit_scenario = False
<<<<<<< HEAD
        # give notice to users that they can skip a command or quit the scenario
        print_styled_text([(Style.WARNING, '\nYou can use CTRL C to skip a command of the scenario, '
                                           'and CTRL D to exit the scenario.')])
=======
>>>>>>> a821ea9a
        for nx_cmd, sample in gen_command_in_scenario(scenario, file=self.output):
            auto_suggest.update(sample)
            retry = True
            while retry:
                # reset and put the command in write buffer
                example_cli.buffers[DEFAULT_BUFFER].reset(
                    initial_document=Document(
                        u'{}'.format(nx_cmd['command']),
                        cursor_position=len(nx_cmd['command'])))
                example_cli.request_redraw()
                try:
                    # wait for user's input
                    document = example_cli.run()
                except (KeyboardInterrupt, ValueError):
                    # CTRL C
                    break
                if not document:
                    # CTRL D
                    quit_scenario = True
                    break
                if not document.text:
                    continue
                cmd = document.text
                self.history.append(cmd)
                # Prefetch the next recommendation using current executing command
                self.recommender.update_executing(cmd, feedback=False)
                telemetry.start()
                self.cli_execute(cmd)
                if self.last_exit_code:
                    telemetry.set_failure()
                else:
                    retry = False
                    telemetry.set_success()
                # Update execution result of previous command, fetch recommendation if command failed
                self.recommender.update_exec_result(self.last_exit_code, telemetry.get_error_info()['result_summary'])
                telemetry.flush()
            if quit_scenario:
                break
        self.completer.enable_scenario_recommender(True)
        example_cli.exit()
        del example_cli

    # pylint: disable=too-many-statements
    def _special_cases(self, cmd, outside):
        break_flag = False
        continue_flag = False
        args = parse_quotes(cmd)
        cmd_stripped = cmd.strip()

        if not cmd_stripped and cmd:
            # add scope if there are only spaces
            cmd = self.default_command + " " + cmd
        elif cmd_stripped in ("quit", "exit"):
            break_flag = True
        elif cmd_stripped == "clear-history":
            continue_flag = True
            self.reset_history()
        elif cmd_stripped == CLEAR_WORD:
            outside = True
            cmd = CLEAR_WORD
        elif cmd_stripped[0] == SELECT_SYMBOL['outside']:
            cmd = cmd_stripped[1:]
            outside = True
            if cmd.strip() and cmd.split()[0] == 'cd':
                self.handle_cd(parse_quotes(cmd))
                continue_flag = True
            telemetry.track_outside_gesture()

        elif cmd_stripped[0] == SELECT_SYMBOL['exit_code']:
            meaning = "Success" if self.last_exit_code == 0 else "Failure"

            print(meaning + ": " + str(self.last_exit_code), file=self.output)
            continue_flag = True
            telemetry.track_exit_code_gesture()
        elif SELECT_SYMBOL['query'] in cmd_stripped and self.last and self.last.result:
            continue_flag = self.handle_jmespath_query(args)
            telemetry.track_query_gesture()
        elif not args:
            continue_flag = True
        elif args[0] == '--version' or args[0] == '-v':
            try:
                continue_flag = True
                self.cli_ctx.show_version()
            except SystemExit:
                pass
        elif cmd.startswith(SELECT_SYMBOL['example']):
            self.handle_scenario(cmd)
            continue_flag = True
        elif SELECT_SYMBOL['example'] in cmd:
            cmd, continue_flag = self.handle_example(cmd, continue_flag)
            telemetry.track_ran_tutorial()
        elif SELECT_SYMBOL['scope'] == cmd_stripped[0:2]:
            continue_flag, cmd = self.handle_scoping_input(continue_flag, cmd, cmd_stripped)
            telemetry.track_scope_changes()
        else:
            # not a special character; add scope and remove 'az'
            if self.default_command:
                cmd = self.default_command + " " + cmd
            elif cmd.split(' ', 1)[0].lower() == 'az':
                cmd = ' '.join(cmd.split()[1:])
            if "|" in cmd or ">" in cmd:
                # anything I don't parse, send off
                outside = True
                cmd = "az " + cmd
            telemetry.track_cli_commands_used()

        return break_flag, continue_flag, outside, cmd

    def handle_jmespath_query(self, args):
        """ handles the jmespath query for injection or printing """
        continue_flag = False
        query_symbol = SELECT_SYMBOL['query']
        symbol_len = len(query_symbol)
        try:
            if len(args) == 1:
                # if arguments start with query_symbol, just print query result
                if args[0] == query_symbol:
                    result = self.last.result
                elif args[0].startswith(query_symbol):
                    result = jmespath.search(args[0][symbol_len:], self.last.result)
                print(json.dumps(result, sort_keys=True, indent=2), file=self.output)
            elif args[0].startswith(query_symbol):
                # print error message, user unsure of query shortcut usage
                print(("Usage Error: " + os.linesep +
                       "1. Use {0} stand-alone to display previous result with optional filtering "
                       "(Ex: {0}[jmespath query])" +
                       os.linesep + "OR:" + os.linesep +
                       "2. Use {0} to query the previous result for argument values "
                       "(Ex: group show --name {0}[jmespath query])").format(query_symbol), file=self.output)
            else:
                # query, inject into cmd
                def jmespath_query(match):
                    if match.group(0) == query_symbol:
                        return str(self.last.result)
                    query_result = jmespath.search(match.group(0)[symbol_len:], self.last.result)
                    return str(query_result)

                def sub_result(arg):
                    escaped_symbol = re.escape(query_symbol)
                    # regex captures query symbol and all characters following it in the argument
                    return json.dumps(re.sub(r'%s.*' % escaped_symbol, jmespath_query, arg))

                cmd_base = ' '.join(map(sub_result, args))
                self.cli_execute(cmd_base)
            continue_flag = True
        except (jmespath.exceptions.ParseError, CLIError) as e:
            print("Invalid Query Input: " + str(e), file=self.output)
            continue_flag = True
        return continue_flag

    def handle_scoping_input(self, continue_flag, cmd, text):
        """ handles what to do with a scoping gesture """
        default_split = text.partition(SELECT_SYMBOL['scope'])[2].split()
        cmd = cmd.replace(SELECT_SYMBOL['scope'], '')

        continue_flag = True

        if not default_split:
            self.default_command = ""
            print('unscoping all', file=self.output)

            return continue_flag, cmd

        while default_split:
            if not text:
                value = ''
            else:
                value = default_split[0]

            tree_path = self.default_command.split()
            tree_path.append(value)

            if self.completer.command_tree.in_tree(tree_path):
                self.set_scope(value)
                print("defaulting: " + value, file=self.output)
                cmd = cmd.replace(SELECT_SYMBOL['scope'], '')
            elif SELECT_SYMBOL['unscope'] == default_split[0] and self.default_command.split():

                value = self.default_command.split()[-1]
                self.default_command = ' ' + ' '.join(self.default_command.split()[:-1])

                if not self.default_command.strip():
                    self.default_command = self.default_command.strip()
                print('unscoping: ' + value, file=self.output)

            elif SELECT_SYMBOL['unscope'] not in text:
                print("Scope must be a valid command", file=self.output)

            default_split = default_split[1:]
        return continue_flag, cmd

    def reset_history(self):
        history_file_path = os.path.join(self.config.get_config_dir(), self.config.get_history())
        os.remove(history_file_path)
        self.history = FileHistory(history_file_path)
        self.cli.buffers[DEFAULT_BUFFER].history = self.history

    def cli_execute(self, cmd):
        """ sends the command to the CLI to be executed """

        try:
            args = parse_quotes(cmd)

            if args and args[0] == 'feedback':
                self.config.set_feedback('yes')
                self.user_feedback = False

            azure_folder = get_config_dir()
            if not os.path.exists(azure_folder):
                os.makedirs(azure_folder)
            ACCOUNT.load(os.path.join(azure_folder, 'azureProfile.json'))
            CONFIG.load(os.path.join(azure_folder, 'az.json'))
            SESSION.load(os.path.join(azure_folder, 'az.sess'), max_age=3600)

            invocation = self.cli_ctx.invocation_cls(cli_ctx=self.cli_ctx,
                                                     parser_cls=self.cli_ctx.parser_cls,
                                                     commands_loader_cls=self.cli_ctx.commands_loader_cls,
                                                     help_cls=self.cli_ctx.help_cls)

            if '--progress' in args:
                args.remove('--progress')
                execute_args = [args]
                thread = Thread(target=invocation.execute, args=execute_args)
                thread.daemon = True
                thread.start()
                self.threads.append(thread)
                self.curr_thread = thread

                progress_args = [self]
                thread = Thread(target=progress_view, args=progress_args)
                thread.daemon = True
                thread.start()
                self.threads.append(thread)
                result = None
            else:
                result = invocation.execute(args)

            self.last_exit_code = 0
            if result and result.result is not None:
                if self.output:
                    self.output.write(result)
                    self.output.flush()
                else:
                    formatter = self.cli_ctx.output.get_formatter(self.cli_ctx.invocation.data['output'])
                    self.cli_ctx.output.out(result, formatter=formatter, out_file=sys.stdout)
                    self.last = result

        except Exception as ex:  # pylint: disable=broad-except
            self.last_exit_code = handle_exception(ex)
        except SystemExit as ex:
            self.last_exit_code = int(ex.code)

    def progress_patch(self, *args, **kwargs):
        """ forces to use the Shell Progress """
        from .progress import ShellProgressView
        self.cli_ctx.progress_controller.init_progress(ShellProgressView())
        return self.cli_ctx.progress_controller

    def run(self):
        """ starts the REPL """
        from .progress import ShellProgressView
        self.cli_ctx.get_progress_controller().init_progress(ShellProgressView())
        self.cli_ctx.get_progress_controller = self.progress_patch

        self.command_table_thread = LoadCommandTableThread(self.restart_completer, self)
        self.command_table_thread.start()

        from .configuration import SHELL_HELP
        self.cli.buffers['symbols'].reset(
            initial_document=Document(u'{}'.format(SHELL_HELP)))
        # flush telemetry for new commands and send successful interactive mode entry event
        telemetry.set_success()
        telemetry.flush()
        while True:
            try:
                # Reset the user input analysis state in completer to clear the hint in command description section
                self.completer.reset()
                document = self.cli.run(reset_current_buffer=True)
                text = document.text
                if not text:
                    # not input
                    self.set_prompt()
                    continue
                cmd = text
                outside = False

            except AttributeError:
                # when the user pressed Control D
                break
            except (KeyboardInterrupt, ValueError):
                # CTRL C
                self.set_prompt()
                continue
            else:
                self.history.append(text)
                b_flag, c_flag, outside, cmd = self._special_cases(cmd, outside)

                if b_flag:
                    break
                if c_flag:
                    self.set_prompt()
                    continue

                self.set_prompt()

                if outside:
                    subprocess.Popen(cmd, shell=True).communicate()
                else:
                    telemetry.start()
                    # Prefetch the next recommendation using current executing command
                    self.recommender.update_executing(cmd)
                    self.cli_execute(cmd)
                    if self.last_exit_code:
                        telemetry.set_failure()
                    else:
                        telemetry.set_success()
                    # Update execution result of previous command, fetch recommendation if command failed
<<<<<<< HEAD
                    self.recommender.update_exec_result(self.last_exit_code,
                                                        telemetry.get_error_info()['result_summary'])
=======
                    self.recommender.update_exec_result(self.last_exit_code, telemetry.get_error_info()['result_summary'])
>>>>>>> a821ea9a
                    telemetry.flush()
        telemetry.conclude()<|MERGE_RESOLUTION|>--- conflicted
+++ resolved
@@ -228,11 +228,7 @@
         scenarios = self.recommender.get_scenarios() or []
         scenarios_rec_info = "Scenario Recommendation: "
         for idx, s in enumerate(scenarios):
-<<<<<<< HEAD
             idx_display = f'[{idx + 1}]'
-=======
-            idx_display = f'[{idx+1}]'
->>>>>>> a821ea9a
             scenario_desc = f'{s["scenario"]}'
             command_size = f'{len(s["nextCommandSet"])} Commands'
             scenarios_rec_info += f'\n {idx_display} {scenario_desc} ({command_size})'
@@ -562,12 +558,9 @@
             initial_document=Document(scenario.get('reason') or scenario.get('scenario') or 'Running a E2E Scenario. ')
         )
         quit_scenario = False
-<<<<<<< HEAD
         # give notice to users that they can skip a command or quit the scenario
         print_styled_text([(Style.WARNING, '\nYou can use CTRL C to skip a command of the scenario, '
                                            'and CTRL D to exit the scenario.')])
-=======
->>>>>>> a821ea9a
         for nx_cmd, sample in gen_command_in_scenario(scenario, file=self.output):
             auto_suggest.update(sample)
             retry = True
@@ -885,11 +878,6 @@
                     else:
                         telemetry.set_success()
                     # Update execution result of previous command, fetch recommendation if command failed
-<<<<<<< HEAD
-                    self.recommender.update_exec_result(self.last_exit_code,
-                                                        telemetry.get_error_info()['result_summary'])
-=======
                     self.recommender.update_exec_result(self.last_exit_code, telemetry.get_error_info()['result_summary'])
->>>>>>> a821ea9a
                     telemetry.flush()
         telemetry.conclude()