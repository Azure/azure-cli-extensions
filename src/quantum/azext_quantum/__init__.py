# --------------------------------------------------------------------------------------------
# Copyright (c) Microsoft Corporation. All rights reserved.
# Licensed under the MIT License. See License.txt in the project root for license information.
# --------------------------------------------------------------------------------------------

from azure.cli.core import AzCommandsLoader

import azext_quantum._help  # pylint: disable=unused-import


# This is the version reported by the CLI to the service when submitting requests.
# This should be in sync with the extension version in 'setup.py', unless we need to
# submit using a different version.
<<<<<<< HEAD
CLI_REPORTED_VERSION = "0.16.0.4"
=======
CLI_REPORTED_VERSION = "0.17.0"
>>>>>>> 12845127


class QuantumCommandsLoader(AzCommandsLoader):

    def __init__(self, cli_ctx=None):
        super().__init__(cli_ctx=cli_ctx)

        # Save the CLI context config for use in load_arguments
        self.cli_ctx_config = cli_ctx.config

    def load_command_table(self, args):
        from azext_quantum.commands import load_command_table
        load_command_table(self, args)
        return self.command_table

    def load_arguments(self, command):
        from azext_quantum._params import load_arguments
        load_arguments(self, command)

        # See if the user is running the latest version of the quantum extension.
        from ._version_check_helper import check_version
        from .operations.workspace import _show_tip
        from datetime import datetime
        message = check_version(self.cli_ctx_config, CLI_REPORTED_VERSION, str(datetime.today()).split(' ')[0])
        if message is not None:
            _show_tip(message)


COMMAND_LOADER_CLS = QuantumCommandsLoader<|MERGE_RESOLUTION|>--- conflicted
+++ resolved
@@ -11,11 +11,7 @@
 # This is the version reported by the CLI to the service when submitting requests.
 # This should be in sync with the extension version in 'setup.py', unless we need to
 # submit using a different version.
-<<<<<<< HEAD
-CLI_REPORTED_VERSION = "0.16.0.4"
-=======
 CLI_REPORTED_VERSION = "0.17.0"
->>>>>>> 12845127
 
 
 class QuantumCommandsLoader(AzCommandsLoader):
