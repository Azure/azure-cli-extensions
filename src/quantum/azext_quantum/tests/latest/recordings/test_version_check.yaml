--- conflicted
+++ resolved
@@ -23,15 +23,9 @@
       content-length:
       - '0'
       date:
-<<<<<<< HEAD
-      - Thu, 29 Feb 2024 00:00:58 GMT
-      expires:
-      - Thu, 29 Feb 2024 00:00:58 GMT
-=======
-      - Thu, 29 Feb 2024 00:04:20 GMT
-      expires:
-      - Thu, 29 Feb 2024 00:04:20 GMT
->>>>>>> 1c9c6bca
+      - Mon, 04 Mar 2024 17:44:09 GMT
+      expires:
+      - Mon, 04 Mar 2024 17:44:09 GMT
       location:
       - https://azcliextensionsync.blob.core.windows.net/index1/index.json
       pragma:
@@ -71,15 +65,93 @@
       content-length:
       - '0'
       date:
-<<<<<<< HEAD
-      - Thu, 29 Feb 2024 00:01:01 GMT
-      expires:
-      - Thu, 29 Feb 2024 00:01:01 GMT
-=======
-      - Thu, 29 Feb 2024 00:04:23 GMT
-      expires:
-      - Thu, 29 Feb 2024 00:04:23 GMT
->>>>>>> 1c9c6bca
+      - Mon, 04 Mar 2024 17:44:13 GMT
+      expires:
+      - Mon, 04 Mar 2024 17:44:13 GMT
+      location:
+      - https://azcliextensionsync.blob.core.windows.net/index1/index.json
+      pragma:
+      - no-cache
+      request-context:
+      - appId=cid-v1:b47e5e27-bf85-45ba-a97c-0377ce0e5779
+      server:
+      - Kestrel
+      strict-transport-security:
+      - max-age=31536000 ; includeSubDomains
+      x-response-cache-status:
+      - 'True'
+    status:
+      code: 301
+      message: Moved Permanently
+- request:
+    body: null
+    headers:
+      Accept:
+      - '*/*'
+      Accept-Encoding:
+      - gzip, deflate
+      Connection:
+      - keep-alive
+      User-Agent:
+      - python-requests/2.31.0
+    method: GET
+    uri: https://aka.ms/azure-cli-extension-index-v1
+  response:
+    body:
+      string: ''
+    headers:
+      cache-control:
+      - max-age=0, no-cache, no-store
+      connection:
+      - keep-alive
+      content-length:
+      - '0'
+      date:
+      - Mon, 04 Mar 2024 17:44:16 GMT
+      expires:
+      - Mon, 04 Mar 2024 17:44:16 GMT
+      location:
+      - https://azcliextensionsync.blob.core.windows.net/index1/index.json
+      pragma:
+      - no-cache
+      request-context:
+      - appId=cid-v1:b47e5e27-bf85-45ba-a97c-0377ce0e5779
+      server:
+      - Kestrel
+      strict-transport-security:
+      - max-age=31536000 ; includeSubDomains
+      x-response-cache-status:
+      - 'True'
+    status:
+      code: 301
+      message: Moved Permanently
+- request:
+    body: null
+    headers:
+      Accept:
+      - '*/*'
+      Accept-Encoding:
+      - gzip, deflate
+      Connection:
+      - keep-alive
+      User-Agent:
+      - python-requests/2.31.0
+    method: GET
+    uri: https://aka.ms/azure-cli-extension-index-v1
+  response:
+    body:
+      string: ''
+    headers:
+      cache-control:
+      - max-age=0, no-cache, no-store
+      connection:
+      - keep-alive
+      content-length:
+      - '0'
+      date:
+      - Mon, 04 Mar 2024 17:44:20 GMT
+      expires:
+      - Mon, 04 Mar 2024 17:44:20 GMT
       location:
       - https://azcliextensionsync.blob.core.windows.net/index1/index.json
       pragma:
@@ -119,309 +191,183 @@
       content-length:
       - '0'
       date:
-<<<<<<< HEAD
-      - Thu, 29 Feb 2024 00:01:03 GMT
-      expires:
-      - Thu, 29 Feb 2024 00:01:03 GMT
-=======
-      - Thu, 29 Feb 2024 00:04:25 GMT
-      expires:
-      - Thu, 29 Feb 2024 00:04:25 GMT
->>>>>>> 1c9c6bca
-      location:
-      - https://azcliextensionsync.blob.core.windows.net/index1/index.json
-      pragma:
-      - no-cache
-      request-context:
-      - appId=cid-v1:7d63747b-487e-492a-872d-762362f77974
-      server:
-      - Kestrel
-      strict-transport-security:
-      - max-age=31536000 ; includeSubDomains
-      x-response-cache-status:
-      - 'True'
-    status:
-      code: 301
-      message: Moved Permanently
-- request:
-    body: null
-    headers:
-      Accept:
-      - '*/*'
-      Accept-Encoding:
-      - gzip, deflate
-      Connection:
-      - keep-alive
-      User-Agent:
-      - python-requests/2.31.0
-    method: GET
-    uri: https://aka.ms/azure-cli-extension-index-v1
-  response:
-    body:
-      string: ''
-    headers:
-      cache-control:
-      - max-age=0, no-cache, no-store
-      connection:
-      - keep-alive
-      content-length:
-      - '0'
-      date:
-<<<<<<< HEAD
-      - Thu, 29 Feb 2024 00:01:04 GMT
-      expires:
-      - Thu, 29 Feb 2024 00:01:04 GMT
-=======
-      - Thu, 29 Feb 2024 00:04:28 GMT
-      expires:
-      - Thu, 29 Feb 2024 00:04:28 GMT
->>>>>>> 1c9c6bca
-      location:
-      - https://azcliextensionsync.blob.core.windows.net/index1/index.json
-      pragma:
-      - no-cache
-      request-context:
-      - appId=cid-v1:7d63747b-487e-492a-872d-762362f77974
-      server:
-      - Kestrel
-      strict-transport-security:
-      - max-age=31536000 ; includeSubDomains
-      x-response-cache-status:
-      - 'True'
-    status:
-      code: 301
-      message: Moved Permanently
-- request:
-    body: null
-    headers:
-      Accept:
-      - '*/*'
-      Accept-Encoding:
-      - gzip, deflate
-      Connection:
-      - keep-alive
-      User-Agent:
-      - python-requests/2.31.0
-    method: GET
-    uri: https://aka.ms/azure-cli-extension-index-v1
-  response:
-    body:
-      string: ''
-    headers:
-      cache-control:
-      - max-age=0, no-cache, no-store
-      connection:
-      - keep-alive
-      content-length:
-      - '0'
-      date:
-<<<<<<< HEAD
-      - Thu, 29 Feb 2024 00:01:05 GMT
-      expires:
-      - Thu, 29 Feb 2024 00:01:05 GMT
-=======
-      - Thu, 29 Feb 2024 00:04:32 GMT
-      expires:
-      - Thu, 29 Feb 2024 00:04:32 GMT
->>>>>>> 1c9c6bca
-      location:
-      - https://azcliextensionsync.blob.core.windows.net/index1/index.json
-      pragma:
-      - no-cache
-      request-context:
-      - appId=cid-v1:26ef1154-5995-4d24-ad78-ef0b04f11587
-      server:
-      - Kestrel
-      strict-transport-security:
-      - max-age=31536000 ; includeSubDomains
-      x-response-cache-status:
-      - 'True'
-    status:
-      code: 301
-      message: Moved Permanently
-- request:
-    body: null
-    headers:
-      Accept:
-      - '*/*'
-      Accept-Encoding:
-      - gzip, deflate
-      Connection:
-      - keep-alive
-      User-Agent:
-      - python-requests/2.31.0
-    method: GET
-    uri: https://aka.ms/azure-cli-extension-index-v1
-  response:
-    body:
-      string: ''
-    headers:
-      cache-control:
-      - max-age=0, no-cache, no-store
-      connection:
-      - keep-alive
-      content-length:
-      - '0'
-      date:
-<<<<<<< HEAD
-      - Thu, 29 Feb 2024 00:01:06 GMT
-      expires:
-      - Thu, 29 Feb 2024 00:01:06 GMT
-=======
-      - Thu, 29 Feb 2024 00:04:34 GMT
-      expires:
-      - Thu, 29 Feb 2024 00:04:34 GMT
->>>>>>> 1c9c6bca
-      location:
-      - https://azcliextensionsync.blob.core.windows.net/index1/index.json
-      pragma:
-      - no-cache
-      request-context:
-      - appId=cid-v1:26ef1154-5995-4d24-ad78-ef0b04f11587
-      server:
-      - Kestrel
-      strict-transport-security:
-      - max-age=31536000 ; includeSubDomains
-      x-response-cache-status:
-      - 'True'
-    status:
-      code: 301
-      message: Moved Permanently
-- request:
-    body: null
-    headers:
-      Accept:
-      - '*/*'
-      Accept-Encoding:
-      - gzip, deflate
-      Connection:
-      - keep-alive
-      User-Agent:
-      - python-requests/2.31.0
-    method: GET
-    uri: https://aka.ms/azure-cli-extension-index-v1
-  response:
-    body:
-      string: ''
-    headers:
-      cache-control:
-      - max-age=0, no-cache, no-store
-      connection:
-      - keep-alive
-      content-length:
-      - '0'
-      date:
-<<<<<<< HEAD
-      - Thu, 29 Feb 2024 00:01:09 GMT
-      expires:
-      - Thu, 29 Feb 2024 00:01:09 GMT
-=======
-      - Thu, 29 Feb 2024 00:04:35 GMT
-      expires:
-      - Thu, 29 Feb 2024 00:04:35 GMT
->>>>>>> 1c9c6bca
-      location:
-      - https://azcliextensionsync.blob.core.windows.net/index1/index.json
-      pragma:
-      - no-cache
-      request-context:
-      - appId=cid-v1:26ef1154-5995-4d24-ad78-ef0b04f11587
-      server:
-      - Kestrel
-      strict-transport-security:
-      - max-age=31536000 ; includeSubDomains
-      x-response-cache-status:
-      - 'True'
-    status:
-      code: 301
-      message: Moved Permanently
-- request:
-    body: null
-    headers:
-      Accept:
-      - '*/*'
-      Accept-Encoding:
-      - gzip, deflate
-      Connection:
-      - keep-alive
-      User-Agent:
-      - python-requests/2.31.0
-    method: GET
-    uri: https://aka.ms/azure-cli-extension-index-v1
-  response:
-    body:
-      string: ''
-    headers:
-      cache-control:
-      - max-age=0, no-cache, no-store
-      connection:
-      - keep-alive
-      content-length:
-      - '0'
-      date:
-<<<<<<< HEAD
-      - Thu, 29 Feb 2024 00:01:13 GMT
-      expires:
-      - Thu, 29 Feb 2024 00:01:13 GMT
-=======
-      - Thu, 29 Feb 2024 00:04:38 GMT
-      expires:
-      - Thu, 29 Feb 2024 00:04:38 GMT
->>>>>>> 1c9c6bca
-      location:
-      - https://azcliextensionsync.blob.core.windows.net/index1/index.json
-      pragma:
-      - no-cache
-      request-context:
-      - appId=cid-v1:26ef1154-5995-4d24-ad78-ef0b04f11587
-      server:
-      - Kestrel
-      strict-transport-security:
-      - max-age=31536000 ; includeSubDomains
-      x-response-cache-status:
-      - 'True'
-    status:
-      code: 301
-      message: Moved Permanently
-- request:
-    body: null
-    headers:
-      Accept:
-      - '*/*'
-      Accept-Encoding:
-      - gzip, deflate
-      Connection:
-      - keep-alive
-      User-Agent:
-      - python-requests/2.31.0
-    method: GET
-    uri: https://aka.ms/azure-cli-extension-index-v1
-  response:
-    body:
-      string: ''
-    headers:
-      cache-control:
-      - max-age=0, no-cache, no-store
-      connection:
-      - keep-alive
-      content-length:
-      - '0'
-      date:
-<<<<<<< HEAD
-      - Thu, 29 Feb 2024 00:01:14 GMT
-      expires:
-      - Thu, 29 Feb 2024 00:01:14 GMT
-=======
-      - Thu, 29 Feb 2024 00:04:40 GMT
-      expires:
-      - Thu, 29 Feb 2024 00:04:40 GMT
->>>>>>> 1c9c6bca
-      location:
-      - https://azcliextensionsync.blob.core.windows.net/index1/index.json
-      pragma:
-      - no-cache
-      request-context:
-      - appId=cid-v1:26ef1154-5995-4d24-ad78-ef0b04f11587
+      - Mon, 04 Mar 2024 17:44:23 GMT
+      expires:
+      - Mon, 04 Mar 2024 17:44:23 GMT
+      location:
+      - https://azcliextensionsync.blob.core.windows.net/index1/index.json
+      pragma:
+      - no-cache
+      request-context:
+      - appId=cid-v1:9b037ab9-fa5a-4c09-81bd-41ffa859f01e
+      server:
+      - Kestrel
+      strict-transport-security:
+      - max-age=31536000 ; includeSubDomains
+      x-response-cache-status:
+      - 'True'
+    status:
+      code: 301
+      message: Moved Permanently
+- request:
+    body: null
+    headers:
+      Accept:
+      - '*/*'
+      Accept-Encoding:
+      - gzip, deflate
+      Connection:
+      - keep-alive
+      User-Agent:
+      - python-requests/2.31.0
+    method: GET
+    uri: https://aka.ms/azure-cli-extension-index-v1
+  response:
+    body:
+      string: ''
+    headers:
+      cache-control:
+      - max-age=0, no-cache, no-store
+      connection:
+      - keep-alive
+      content-length:
+      - '0'
+      date:
+      - Mon, 04 Mar 2024 17:44:25 GMT
+      expires:
+      - Mon, 04 Mar 2024 17:44:25 GMT
+      location:
+      - https://azcliextensionsync.blob.core.windows.net/index1/index.json
+      pragma:
+      - no-cache
+      request-context:
+      - appId=cid-v1:9b037ab9-fa5a-4c09-81bd-41ffa859f01e
+      server:
+      - Kestrel
+      strict-transport-security:
+      - max-age=31536000 ; includeSubDomains
+      x-response-cache-status:
+      - 'True'
+    status:
+      code: 301
+      message: Moved Permanently
+- request:
+    body: null
+    headers:
+      Accept:
+      - '*/*'
+      Accept-Encoding:
+      - gzip, deflate
+      Connection:
+      - keep-alive
+      User-Agent:
+      - python-requests/2.31.0
+    method: GET
+    uri: https://aka.ms/azure-cli-extension-index-v1
+  response:
+    body:
+      string: ''
+    headers:
+      cache-control:
+      - max-age=0, no-cache, no-store
+      connection:
+      - keep-alive
+      content-length:
+      - '0'
+      date:
+      - Mon, 04 Mar 2024 17:44:28 GMT
+      expires:
+      - Mon, 04 Mar 2024 17:44:28 GMT
+      location:
+      - https://azcliextensionsync.blob.core.windows.net/index1/index.json
+      pragma:
+      - no-cache
+      request-context:
+      - appId=cid-v1:9b037ab9-fa5a-4c09-81bd-41ffa859f01e
+      server:
+      - Kestrel
+      strict-transport-security:
+      - max-age=31536000 ; includeSubDomains
+      x-response-cache-status:
+      - 'True'
+    status:
+      code: 301
+      message: Moved Permanently
+- request:
+    body: null
+    headers:
+      Accept:
+      - '*/*'
+      Accept-Encoding:
+      - gzip, deflate
+      Connection:
+      - keep-alive
+      User-Agent:
+      - python-requests/2.31.0
+    method: GET
+    uri: https://aka.ms/azure-cli-extension-index-v1
+  response:
+    body:
+      string: ''
+    headers:
+      cache-control:
+      - max-age=0, no-cache, no-store
+      connection:
+      - keep-alive
+      content-length:
+      - '0'
+      date:
+      - Mon, 04 Mar 2024 17:44:31 GMT
+      expires:
+      - Mon, 04 Mar 2024 17:44:31 GMT
+      location:
+      - https://azcliextensionsync.blob.core.windows.net/index1/index.json
+      pragma:
+      - no-cache
+      request-context:
+      - appId=cid-v1:9b037ab9-fa5a-4c09-81bd-41ffa859f01e
+      server:
+      - Kestrel
+      strict-transport-security:
+      - max-age=31536000 ; includeSubDomains
+      x-response-cache-status:
+      - 'True'
+    status:
+      code: 301
+      message: Moved Permanently
+- request:
+    body: null
+    headers:
+      Accept:
+      - '*/*'
+      Accept-Encoding:
+      - gzip, deflate
+      Connection:
+      - keep-alive
+      User-Agent:
+      - python-requests/2.31.0
+    method: GET
+    uri: https://aka.ms/azure-cli-extension-index-v1
+  response:
+    body:
+      string: ''
+    headers:
+      cache-control:
+      - max-age=0, no-cache, no-store
+      connection:
+      - keep-alive
+      content-length:
+      - '0'
+      date:
+      - Mon, 04 Mar 2024 17:44:34 GMT
+      expires:
+      - Mon, 04 Mar 2024 17:44:34 GMT
+      location:
+      - https://azcliextensionsync.blob.core.windows.net/index1/index.json
+      pragma:
+      - no-cache
+      request-context:
+      - appId=cid-v1:9b037ab9-fa5a-4c09-81bd-41ffa859f01e
       server:
       - Kestrel
       strict-transport-security:
