--- conflicted
+++ resolved
@@ -198,11 +198,7 @@
         test_location = get_test_workspace_location()
         test_resource_group = get_test_resource_group()
         test_workspace_temp = get_test_workspace_random_name()
-<<<<<<< HEAD
-        test_provider_sku_list = "qci/qci-freepreview,rigetti/azure-quantum-credits,ionq/aq-internal-testing"
-=======
         test_provider_sku_list = "rigetti/azure-quantum-credits,ionq/aq-internal-testing"
->>>>>>> ede61b77
         test_storage = get_test_workspace_storage()
 
         self.cmd(f"az quantum workspace create -g {test_resource_group} -w {test_workspace_temp} -l {test_location} -a {test_storage} -r {test_provider_sku_list} --skip-autoadd")
