--- conflicted
+++ resolved
@@ -955,19 +955,18 @@
     "URL": "https://learn.microsoft.com/en-us/azure/partner-solutions/arize-ai/"
   },
   {
-<<<<<<< HEAD
+    "Command": "az networkcloud",
+    "AzureServiceName": "AFOI-Network Cloud",
+    "URL": "https://learn.microsoft.com/en-us/azure/operator-nexus"
+  },
+  {
+    "Command": "az networkfabric",
+    "AzureServiceName": "Nexus Network Fabric",
+    "URL": "https://learn.microsoft.com/en-us/azure/operator-nexus/concepts-network-fabric"
+  },
+  {
     "Command": "az docdb",
     "AzureServiceName": "Database for Document DB",
     "URL": "https://learn.microsoft.com/en-us/azure/cosmos-db/mongodb/vcore/"
-=======
-    "Command": "az networkcloud",
-    "AzureServiceName": "AFOI-Network Cloud",
-    "URL": "https://learn.microsoft.com/en-us/azure/operator-nexus"
-  },
-  {
-    "Command": "az networkfabric",
-    "AzureServiceName": "Nexus Network Fabric",
-    "URL": "https://learn.microsoft.com/en-us/azure/operator-nexus/concepts-network-fabric"
->>>>>>> 02b73be1
   }
 ]