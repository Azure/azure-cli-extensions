[
  {
    "Command": "az account",
    "AzureServiceName": "Account",
    "URL": ""
  },
  {
    "Command": "az acr",
    "AzureServiceName": "Container Registry",
    "URL": "https://learn.microsoft.com/azure/container-registry"
  },
  {
    "Command": "az ad",
    "AzureServiceName": "Azure Active Directory",
    "URL": "https://learn.microsoft.com/azure/active-directory"
  },
  {
    "Command": "az ai-examples",
    "AzureServiceName": "AI Examples",
    "URL": "https://learn.microsoft.com/ai/"
  },
  {
    "Command": "az aks",
    "AzureServiceName": "Kubernetes Service (AKS)",
    "URL": "https://learn.microsoft.com/azure/aks"
  },
  {
    "Command": "az alerts-management",
    "AzureServiceName": "Alerts Management",
    "URL": "https://learn.microsoft.com/azure/azure-monitor/alerts/alerts-overview"
  },
  {
    "Command": "az alias",
    "AzureServiceName": "Azure CLI",
    "URL": ""
  },
  {
    "Command": "az appservice",
    "AzureServiceName": "App Services",
    "URL": "https://learn.microsoft.com/azure/app-service"
  },
  {
    "Command": "az attestation",
    "AzureServiceName": "Attestation",
    "URL": "https://learn.microsoft.com/azure/attestation/overview"
  },
  {
    "Command": "az automation",
    "AzureServiceName": "Automation",
    "URL": "https://learn.microsoft.com/azure/automation/automation-intro"
  },
  {
    "Command": "az batch",
    "AzureServiceName": "Batch",
    "URL": "https://learn.microsoft.com/azure/batch"
  },
  {
    "Command": "az baremetalinstance",
    "AzureServiceName": "BareMetal Infrastructure",
    "URL": "https://learn.microsoft.com/en-us/azure/baremetal-infrastructure/concepts-baremetal-infrastructure-overview"
  },
  {
    "Command": "az blockchain",
    "AzureServiceName": "Blockchain",
    "URL": "https://learn.microsoft.com/azure/blockchain"
  },
  {
    "Command": "az blueprint",
    "AzureServiceName": "Blueprint",
    "URL": "https://learn.microsoft.com/azure/governance/blueprints"
  },
  {
    "Command": "az cli-translator",
    "AzureServiceName": "Azure CLI",
    "URL": "https://learn.microsoft.com/cli/azure/cli-translator"
  },
  {
    "Command": "az cloud-service",
    "AzureServiceName": "Cloud Services (extended support)",
    "URL": "https://learn.microsoft.com/azure/cloud-services-extended-support"
  },
  {
    "Command": "az communication",
    "AzureServiceName": "Communication Services",
    "URL": "https://learn.microsoft.com/azure/communication-services"
  },
  {
    "Command": "az confcom",
    "AzureServiceName": "Confidential Computing",
    "URL": "https://learn.microsoft.com/azure/confcom"
  },
  {
    "Command": "az confidentialledger",
    "AzureServiceName": "Confidential Ledger",
    "URL": "https://learn.microsoft.com/azure/confidential-ledger"
  },
  {
    "Command": "az confluent",
    "AzureServiceName": "Confluent",
    "URL": "https://learn.microsoft.com/azure/partner-solutions/apache-kafka-confluent-cloud/overview"
  },
  {
    "Command": "az connectedk8s",
    "AzureServiceName": "Kubernetes Service (AKS)",
    "URL": "https://learn.microsoft.com/azure/aks"
  },
  {
    "Command": "az connectedmachine",
    "AzureServiceName": "Arc",
    "URL": "https://learn.microsoft.com/azure/azure-arc/servers/overview"
  },
  {
    "Command": "az connection",
    "AzureServiceName": "Service Connector",
    "URL": "https://learn.microsoft.com/azure/service-connector"
  },
  {
    "Command": "az containerapp",
    "AzureServiceName": "Container Apps",
    "URL": "https://learn.microsoft.com/azure/container-apps"
  },
  {
    "Command": "az costmanagement",
    "AzureServiceName": "Cost Management",
    "URL": "https://learn.microsoft.com/azure/cost-management-billing"
  },
  {
    "Command": "az csvmware",
    "AzureServiceName": "CloudSimple on Azure",
    "URL": "https://learn.microsoft.com/azure/vmware-cloudsimple/cloudsimple-vmware-solutions-overview"
  },
  {
    "Command": "az custom-providers",
    "AzureServiceName": "Custom Providers",
    "URL": "https://learn.microsoft.com/azure/azure-resource-manager/custom-providers/overview"
  },
  {
    "Command": "az databox",
    "AzureServiceName": "Databox",
    "URL": "https://learn.microsoft.com/azure/databox"
  },
  {
    "Command": "az datadog",
    "AzureServiceName": "Monitor",
    "URL": "https://docs.datadoghq.com/integrations/azure/?tab=azurecli"
  },
  {
    "Command": "az databricks",
    "AzureServiceName": "Databricks",
    "URL": "https://learn.microsoft.com/azure/databricks"
  },
  {
    "Command": "az datafactory",
    "AzureServiceName": "Data Factory",
    "URL": "https://learn.microsoft.com/azure/data-factory"
  },
  {
    "Command": "az datamigration",
    "AzureServiceName": "Database Migration Services",
    "URL": "https://learn.microsoft.com/azure/dms"
  },
  {
    "Command": "az datashare",
    "AzureServiceName": "Data Share",
    "URL": "https://learn.microsoft.com/azure/data-share"
  },
  {
    "Command": "az disk-pool",
    "AzureServiceName": "VMware",
    "URL": "https://azure.microsoft.com/en-us/updates/new-capabilities-introduced-for-disk-pool-public-preview-for-azure-vmware-solution/"
  },
  {
    "Command": "az dedicated-hsm",
    "AzureServiceName": "Dedicated HSM",
    "URL": "https://learn.microsoft.com/azure/dedicated-hsm"
  },
  {
    "Command": "az desktopvirtualization",
    "AzureServiceName": "Virtual Machines",
    "URL": "https://learn.microsoft.com/azure/virtual-desktop/overview"
  },
  {
    "Command": "az devcenter",
    "AzureServiceName": "Microsoft Dev Box and Azure Deployment Environments",
    "URL": "https://learn.microsoft.com/azure/dev-box"
  },
  {
    "Command": "az dms",
    "AzureServiceName": "Database Migration Services",
    "URL": "https://learn.microsoft.com/azure/dms"
  },
  {
    "Command": "az dnc",
    "AzureServiceName": "Networking",
    "URL": "DNC = Delegated Network Controller"
  },
  {
    "Command": "az dns-resolver",
    "AzureServiceName": "DNS",
    "URL": "https://learn.microsoft.com/azure/dns/dns-overview"
  },
  {
    "Command": "az dt",
    "AzureServiceName": "Digital Twins",
    "URL": "https://azure.microsoft.com/services/digital-twins"
  },
  {
    "Command": "az edgeorder",
    "AzureServiceName": "Edge Order",
    "URL": "https://review.learn.microsoft.com/azure/azure-edge-hardware-center"
  },
  {
    "Command": "az elastic",
    "AzureServiceName": "Elastic",
    "URL": "https://learn.microsoft.com/azure/partner-solutions/elastic/overview"
  },
  {
    "Command": "az fleet",
    "AzureServiceName": "Kubernetes Service (AKS)",
    "URL": "https://learn.microsoft.com/azure/aks"
  },
  {
    "Command": "az fluid-relay",
    "AzureServiceName": "Fluid Relay",
    "URL": "https://learn.microsoft.com/azure/azure-fluid-relay/overview/overview"
  },
  {
    "Command": "az footprint",
    "AzureServiceName": "Monitor",
    "URL": ""
  },
  {
    "Command": "az functionapp",
    "AzureServiceName": "Function Apps",
    "URL": "https://learn.microsoft.com/azure/azure-functions"
  },
  {
    "Command": "az fzf",
    "AzureServiceName": "Azure CLI",
    "URL": ""
  },
  {
    "Command": "az graph",
    "AzureServiceName": "Resource Graph",
    "URL": "https://learn.microsoft.com/azure/governance/resource-graph/overview"
  },
  {
    "Command": "az guestconfig",
    "AzureServiceName": "Virtual Machines",
    "URL": "https://learn.microsoft.com/en-us/azure/virtual-machines/extensions/guest-configuration"
  },
  {
    "Command": "az hack",
    "AzureServiceName": "Lab Services",
    "URL": "https://learn.microsoft.com/azure/lab-services/hackathon-labs"
  },
  {
    "Command": "az hanainstance",
    "AzureServiceName": "SAP on Azure",
    "URL": "https://learn.microsoft.com/azure/virtual-machines/workloads/sap/hana-overview-architecture"
  },
  {
    "Command": "az healthbot",
    "AzureServiceName": "Bot Service",
    "URL": "https://learn.microsoft.com/azure/bot-service"
  },
  {
    "Command": "az healthcareapis",
    "AzureServiceName": "API for FHIR",
    "URL": "https://learn.microsoft.com/azure/healthcare-apis/overview"
  },
  {
    "Command": "az hpc-cache",
    "AzureServiceName": "HPC Cache",
    "URL": "https://learn.microsoft.com/azure/hpc-cache/hpc-cache-overview"
  },
  {
    "Command": "az image",
    "AzureServiceName": "Virtual Machines",
    "URL": "https://learn.microsoft.com/azure/virtual-machines/capture-image-resource"
  },
  {
    "Command": "az import-export",
    "AzureServiceName": "Storage",
    "URL": "https://learn.microsoft.com/azure/storage/common/storage-import-export-service"
  },
  {
    "Command": "az init",
    "AzureServiceName": "Azure CLI",
    "URL": ""
  },
  {
    "Command": "az interactive",
    "AzureServiceName": "Azure CLI",
    "URL": ""
  },
  {
    "Command": "az internet-analyzer",
    "AzureServiceName": "Networking",
    "URL": "https://learn.microsoft.com/azure/internet-analyzer"
  },
  {
    "Command": "az iot",
    "AzureServiceName": "IoT",
    "URL": "https://azure.microsoft.com/overview/iot"
  },
  {
    "Command": "az k8s-configuration",
    "AzureServiceName": "Kubernetes Service (AKS)",
    "URL": "https://learn.microsoft.com/azure/azure-arc/kubernetes"
  },
  {
    "Command": "az k8sconfiguration",
    "AzureServiceName": "Kubernetes Service (AKS)",
    "URL": "https://learn.microsoft.com/azure/azure-arc/kubernetes"
  },
  {
    "Command": "az k8s-extension",
    "AzureServiceName": "Kubernetes Service (AKS)",
    "URL": "https://learn.microsoft.com/azure/azure-arc/kubernetes"
  },
  {
    "Command": "az keyvault",
    "AzureServiceName": "Key Vault",
    "URL": "https://learn.microsoft.com/azure/key-vault"
  },
  {
    "Command": "az load",
    "AzureServiceName": "Load Testing",
    "URL": "https://learn.microsoft.com/azure/load-testing"
  },
  {
    "Command": "az logic",
    "AzureServiceName": "Logic Apps",
    "URL": "https://learn.microsoft.com/azure/logic-apps"
  },
  {
    "Command": "az logz",
    "AzureServiceName": "Logz.io",
    "URL": "https://learn.microsoft.com/azure/partner-solutions/logzio/overview"
  },
  {
    "Command": "az maintenance",
    "AzureServiceName": "Virtual Machines",
    "URL": "https://learn.microsoft.com/azure/virtual-machines/maintenance-control-cli"
  },
  {
    "Command": "az cosmosdb",
    "AzureServiceName": "Database for Cosmos DB",
    "URL": "https://learn.microsoft.com/azure/cosmos-db"
  },
  {
    "Command": "az managed-cassandra",
    "AzureServiceName": "Database for Cosmos DB",
    "URL": "https://learn.microsoft.com/azure/cosmos-db"
  },
  {
    "Command": "az managementpartner",
    "AzureServiceName": "Partner Network",
    "URL": "https://learn.microsoft.com/partner-center"
  },
  {
    "Command": "az mesh",
    "AzureServiceName": "Service Fabric Mesh",
    "URL": "https://learn.microsoft.com/azure/service-fabric-mesh"
  },
  {
    "Command": "az ml",
    "AzureServiceName": "Machine Learning",
    "URL": "https://learn.microsoft.com/azure/machine-learning"
  },
  {
    "Command": "az monitor",
    "AzureServiceName": "Monitor",
    "URL": "https://learn.microsoft.com/azure/azure-monitor"
  },
  {
    "Command": "az mysql",
    "AzureServiceName": "Database for MySQL",
    "URL": "https://learn.microsoft.com/azure/mysql"
  },
  {
    "Command": "az network",
    "AzureServiceName": "Networking",
    "URL": "https://azure.microsoft.com/product-categories/networking"
  },
  {
    "Command": "az networkcloud",
    "AzureServiceName": "Networking",
    "URL": "https://learn.microsoft.com/en-us/azure/operator-nexus/"
  },
  {
    "Command": "az networkfabric",
    "AzureServiceName": "Networking",
    "URL": "https://learn.microsoft.com/en-us/azure/operator-nexus/"
  },
  {
    "Command": "az network-function",
    "AzureServiceName": "Networking",
    "URL": "https://learn.microsoft.com/rest/api/hybridnetwork/network-functions"
  },
  {
    "Command": "az next",
    "AzureServiceName": "Azure CLI",
    "URL": ""
  },
  {
    "Command": "az notification-hub",
    "AzureServiceName": "Notification Hubs",
    "URL": "https://learn.microsoft.com/azure/notification-hubs"
  },
  {
    "Command": "az offazure",
    "AzureServiceName": "Migrate",
    "URL": "https://learn.microsoft.com/azure/migrate"
  },
  {
    "Command": "az peering",
    "AzureServiceName": "Networking",
    "URL": "https://learn.microsoft.com/azure/virtual-network/virtual-network-peering-overview"
  },
  {
    "Command": "az portal",
    "AzureServiceName": "Portal Dashboards",
    "URL": "https://learn.microsoft.com/azure/azure-portal/azure-portal-dashboards"
  },
  {
    "Command": "az postgres",
    "AzureServiceName": "Database for PostgreSQL",
    "URL": "https://learn.microsoft.com/azure/postgresql"
  },
  {
    "Command": "az powerbi",
    "AzureServiceName": "Power BI",
    "URL": "https://learn.microsoft.com/power-bi/developer"
  },
  {
    "Command": "az providerhub",
    "AzureServiceName": "Provider Hub",
    "URL": ""
  },
  {
    "Command": "az quantum",
    "AzureServiceName": "Quantum",
    "URL": "https://learn.microsoft.com/azure/quantum"
  },
  {
    "Command": "az redisenterprise",
    "AzureServiceName": "Cache for Redis",
    "URL": "https://learn.microsoft.com/azure/azure-cache-for-redis"
  },
  {
    "Command": "az remote-rendering-account",
    "AzureServiceName": "Mixed Reality",
    "URL": "https://azure.microsoft.com/products/remote-rendering"
  },
  {
    "Command": "az resource-mover",
    "AzureServiceName": "Resource Mover",
    "URL": "https://azure.microsoft.com/services/resource-mover"
  },
  {
    "Command": "az sapmonitor",
    "AzureServiceName": "SAP on Azure",
    "URL": "https://learn.microsoft.com/azure/virtual-machines/workloads/sap/hana-overview-architecture"
  },
  {
    "Command": "az scenario",
    "AzureServiceName": "Azure CLI",
    "URL": ""
  },
  {
    "Command": "az sentinel",
    "AzureServiceName": "Sentinel",
    "URL": "https://learn.microsoft.com/azure/sentinel/overview"
  },
  {
    "Command": "az sig",
    "AzureServiceName": "Virtual Machines",
    "URL": "https://learn.microsoft.com/azure/virtual-machines/shared-image-galleries"
  },
  {
    "Command": "az spatial-anchors-account",
    "AzureServiceName": "Mixed Reality",
    "URL": "https://learn.microsoft.com/azure/spatial-anchors"
  },
  {
    "Command": "az spring-cloud",
    "AzureServiceName": "Spring Apps",
    "URL": "https://learn.microsoft.com/azure/spring-apps"
  },
  {
    "Command": "az spring",
    "AzureServiceName": "Spring Apps",
    "URL": "https://learn.microsoft.com/azure/spring-apps"
  },
  {
    "Command": "az sql",
    "AzureServiceName": "Database for SQL Server",
    "URL": "https://learn.microsoft.com/azure/azure-sql"
  },
  {
    "Command": "az ssh",
    "AzureServiceName": "SSH",
    "URL": "https://learn.microsoft.com/azure/virtual-machines/linux/mac-create-ssh-keys"
  },
  {
    "Command": "az stack-hci",
    "AzureServiceName": "Stack HCI",
    "URL": "https://learn.microsoft.com/azure-stack/hci"
  },
  {
    "Command": "az staticwebapp",
    "AzureServiceName": "App Services",
    "URL": "https://learn.microsoft.com/azure/static-web-apps/"
  },
  {
    "Command": "az storage",
    "AzureServiceName": "Storage",
    "URL": "https://learn.microsoft.com/azure/storage/files/storage-sync-files-planning"
  },
  {
    "Command": "az storagesync",
    "AzureServiceName": "Storage",
    "URL": "https://learn.microsoft.com/azure/storage/files/storage-sync-files-planning"
  },
  {
    "Command": "az stream-analytics",
    "AzureServiceName": "Stream Analytics",
    "URL": "https://learn.microsoft.com/azure/stream-analytics"
  },
  {
    "Command": "az support",
    "AzureServiceName": "Azure Support",
    "URL": "https://azure.microsoft.com/support/options"
  },
  {
    "Command": "az tsi",
    "AzureServiceName": "Time Series Insights",
    "URL": "https://learn.microsoft.com/azure/time-series-insights"
  },
  {
    "Command": "az vmware",
    "AzureServiceName": "VMware",
    "URL": "https://learn.microsoft.com/azure/azure-vmware"
  },
  {
    "Command": "az kusto",
    "AzureServiceName": "Data Explorer",
    "URL": "https://learn.microsoft.com/azure/data-explorer"
  },
  {
    "Command": "az webapp",
    "AzureServiceName": "App Services",
    "URL": "https://learn.microsoft.com/azure/app-service"
  },
  {
    "Command": "az webpubsub",
    "AzureServiceName": "Web PubSub",
    "URL": "https://learn.microsoft.com/azure/azure-web-pubsub"
  },
  {
    "Command": "az connectedvmware",
    "AzureServiceName": "Arc-enabled VMware vSphere",
    "URL": "https://learn.microsoft.com/en-us/azure/azure-arc/vmware-vsphere/overview"
  },
  {
    "Command": "az scvmm",
    "AzureServiceName": "Arc-enabled SCVMM",
    "URL": "https://aka.ms/azure-arc/scvmm/docs"
  },
  {
    "Command": "az dataprotection",
    "AzureServiceName": "Backup",
    "URL": "https://learn.microsoft.com/azure/backup/multi-user-authorization"
  },
  {
    "Command": "az serial-console",
    "AzureServiceName": "Virtual Machines",
    "URL": "https://learn.microsoft.com/troubleshoot/azure/virtual-machines/serial-console-overview"
  },
  {
    "Command": "az arcdata",
    "AzureServiceName": "Arc",
    "URL": "https://learn.microsoft.com/azure/azure-arc/data"
  },
  {
    "Command": "az arcappliance",
    "AzureServiceName": "Arc",
    "URL": "https://learn.microsoft.com/azure/azure-arc"
  },
  {
    "Command": "az customlocation",
    "AzureServiceName": "Arc",
    "URL": "https://learn.microsoft.com/azure/azure-arc/kubernetes/conceptual-custom-locations"
  },
  {
    "Command": "az vm-repair",
    "AzureServiceName": "Virtual Machines",
    "URL": "https://learn.microsoft.com/cli/azure/vm/repair"
  },
  {
    "Command": "az vm",
    "AzureServiceName": "Virtual Machines",
    "URL": "https://learn.microsoft.com/azure/virtual-machines"
  },
  {
    "Command": "az pipelines",
    "AzureServiceName": "DevOps",
    "URL": "https://learn.microsoft.com/azure/devops/pipelines"
  },
  {
    "Command": "az repos",
    "AzureServiceName": "DevOps",
    "URL": "https://learn.microsoft.com/azure/devops/repos"
  },
  {
    "Command": "az boards",
    "AzureServiceName": "DevOps",
    "URL": "https://learn.microsoft.com/azure/devops/boards"
  },
  {
    "Command": "az artifacts",
    "AzureServiceName": "DevOps",
    "URL": "https://learn.microsoft.com/azure/devops/artifacts"
  },
  {
    "Command": "az devops",
    "AzureServiceName": "DevOps",
    "URL": "https://learn.microsoft.com/azure/devops"
  },
  {
    "Command": "az purview",
    "AzureServiceName": "Purview",
    "URL": "https://learn.microsoft.com/azure/purview"
  },
  {
    "Command": "az azurestackhci",
    "AzureServiceName": "Stack HCI",
    "URL": "https://learn.microsoft.com/azure-stack/hci"
  },
  {
    "Command": "az grafana",
    "AzureServiceName": "Managed Grafana",
    "URL": ""
  },
  {
    "Command": "az quota",
    "AzureServiceName": "Quota",
    "URL": "https://learn.microsoft.com/rest/api/reserved-vm-instances/quotaapi"
  },
  {
    "Command": "az change-analysis",
    "AzureServiceName": "Monitor",
    "URL": "https://learn.microsoft.com/azure/azure-monitor/change/change-analysis"
  },
  {
    "Command": "az orbital",
    "AzureServiceName": "Orbital",
    "URL": "https://learn.microsoft.com/azure/orbital"
  },
  {
    "Command": "az nginx",
    "AzureServiceName": "Nginx",
    "URL": "https://learn.microsoft.com/azure/partner-solutions/nginx/nginx-overview"
  },
  {
    "Command": "az elastic-san",
    "AzureServiceName": "Storage",
    "URL": "https://learn.microsoft.com/azure/storage/elastic-san"
  },
  {
    "Command": "az reservations",
    "AzureServiceName": "Cost Management",
    "URL": "https://learn.microsoft.com/azure/cost-management-billing/reservations"
  },
  {
    "Command": "az hybridaks",
    "AzureServiceName": "Kubernetes Service (AKS)",
    "URL": "https://learn.microsoft.com/azure-stack/aks-hci/aks-hybrid-preview-overview"
  },
  {
    "Command": "az dynatrace",
    "AzureServiceName": "Dynatrace Observability",
    "URL": "https://learn.microsoft.com/azure/partner-solutions/dynatrace"
  },
  {
    "Command": "az adp",
    "AzureServiceName": "Autonomous Development Platform",
    "URL": ""
  },
  {
<<<<<<< HEAD
=======
    "Command": "az partnercenter",
    "AzureServiceName": "Microsoft Partner Center",
    "URL": "https://learn.microsoft.com/en-us/partner-center/"
  },
  {
>>>>>>> 8c369705
    "Command": "az billing-benefits",
    "AzureServiceName": "Cost Management",
    "URL": "https://learn.microsoft.com/azure/cost-management-billing/savings-plan"
  },
  {
    "Command": "az mobile-network",
    "AzureServiceName": "Mobile Networking",
    "URL": "https://learn.microsoft.com/azure/private-5g-core"
  },
  {
    "Command": "az automanage",
    "AzureServiceName": "Virtual Machines",
    "URL": "https://learn.microsoft.com/azure/automanage"
  },
  {
    "Command": "az storage-mover",
    "AzureServiceName": "Storage",
    "URL": "https://learn.microsoft.com/azure/storage-mover"
  },
  {
    "Command": "az confidentialledger",
    "AzureServiceName": "Confidential Consortium Framework (CCF)",
    "URL": "https://learn.microsoft.com/azure/confidential-ledger"
  },
  {
    "Command": "az workloads",
    "AzureServiceName": "SAP on Azure",
    "URL": "https://learn.microsoft.com/azure/sap/workloads/get-started"
  },
  {
    "Command": "az self-help",
<<<<<<< HEAD
    "AzureServiceName": "Azure CLI",
    "URL": "https://learn.microsoft.com/rest/api/help"
=======
    "AzureServiceName": "Azure Help",
    "URL": "https://learn.microsoft.com/en-us/rest/api/help/"
  },
  {
    "Command": "az qumulo",
    "AzureServiceName": "Qumulo",
    "URL": "https://learn.microsoft.com/en-us/azure/partner-solutions/qumulo/qumulo-overview"
>>>>>>> 8c369705
  }
]<|MERGE_RESOLUTION|>--- conflicted
+++ resolved
@@ -690,14 +690,11 @@
     "URL": ""
   },
   {
-<<<<<<< HEAD
-=======
     "Command": "az partnercenter",
     "AzureServiceName": "Microsoft Partner Center",
     "URL": "https://learn.microsoft.com/en-us/partner-center/"
   },
   {
->>>>>>> 8c369705
     "Command": "az billing-benefits",
     "AzureServiceName": "Cost Management",
     "URL": "https://learn.microsoft.com/azure/cost-management-billing/savings-plan"
@@ -729,17 +726,12 @@
   },
   {
     "Command": "az self-help",
-<<<<<<< HEAD
     "AzureServiceName": "Azure CLI",
     "URL": "https://learn.microsoft.com/rest/api/help"
-=======
-    "AzureServiceName": "Azure Help",
-    "URL": "https://learn.microsoft.com/en-us/rest/api/help/"
   },
   {
     "Command": "az qumulo",
     "AzureServiceName": "Qumulo",
     "URL": "https://learn.microsoft.com/en-us/azure/partner-solutions/qumulo/qumulo-overview"
->>>>>>> 8c369705
   }
 ]