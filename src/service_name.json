[
  {
    "Command": "az account",
    "AzureServiceName": "Azure CLI",
    "URL": ""
  },
  {
    "Command": "az acr",
    "AzureServiceName": "Azure Container Registry",
    "URL": "https://docs.microsoft.com/azure/container-registry/"
  },
  {
    "Command": "az ad",
    "AzureServiceName": "Azure Active Directory",
    "URL": "https://docs.microsoft.com/en-us/azure/active-directory/"
  },
  {
    "Command": "az ai-examples",
    "AzureServiceName": "Microsoft AI",
    "URL": "https://docs.microsoft.com/archive/msdn-magazine/2017/connect/artificial-intelligence-getting-started-with-microsoft-ai"
  },
  {
    "Command": "az aks",
    "AzureServiceName": "Azure Kubernetes Service (AKS)",
    "URL": "https://docs.microsoft.com/azure/aks/"
  },
  {
    "Command": "az alias",
    "AzureServiceName": "Azure CLI",
    "URL": ""
  },
  {
    "Command": "az appservice",
    "AzureServiceName": "Azure App Service",
    "URL": "https://docs.microsoft.com/azure/app-service/"
  },
  {
    "Command": "az attestation",
    "AzureServiceName": "Azure Attestation",
    "URL": "https://docs.microsoft.com/azure/attestation/overview"
  },
  {
    "Command": "az automation",
    "AzureServiceName": "Azure Automation",
    "URL": "https://docs.microsoft.com/azure/automation/automation-intro"
  },
  {
    "Command": "az batch",
    "AzureServiceName": "Azure Batch",
    "URL": "https://docs.microsoft.com/azure/batch/"
  },
  {
    "Command": "az baremetalinstance",
    "AzureServiceName": "Microsoft Windows",
    "URL": "https://docs.microsoft.com/windows-hardware/test/assessments/"
  },
  {
    "Command": "az blockchain",
    "AzureServiceName": "Azure Blockchain",
    "URL": "https://docs.microsoft.com/azure/blockchain/"
  },
  {
    "Command": "az blueprint",
    "AzureServiceName": "Azure Blueprint",
    "URL": "https://docs.microsoft.com/azure/governance/blueprints/"
  },
  {
    "Command": "az cli-translator",
    "AzureServiceName": "Azure CLI",
    "URL": ""
  },
  {
    "Command": "az cloud-service",
    "AzureServiceName": "Azure Cloud Services (extended support)",
    "URL": "https://docs.microsoft.com/azure/cloud-services-extended-support/"
  },
  {
    "Command": "az communication",
    "AzureServiceName": "Azure Communication Service",
    "URL": "https://docs.microsoft.com/azure/communication-services/"
  },
  {
    "Command": "az confidentialledger",
    "AzureServiceName": "Microsoft Confidential Ledger",
    "URL": "https://docs.microsoft.com/en-us/azure/confidential-ledger/"
  },
  {
    "Command": "az confluent",
    "AzureServiceName": "Microsoft Partner Services",
    "URL": ""
  },
  {
    "Command": "az connectedk8s",
    "AzureServiceName": "Azure Kubernetes Service (AKS)",
    "URL": "https://docs.microsoft.com/azure/aks/"
  },
  {
    "Command": "az connectedmachine",
    "AzureServiceName": "Azure Arc",
    "URL": "https://docs.microsoft.com/azure/azure-arc/servers/overview"
  },
  {
    "Command": "az containerapp",
    "AzureServiceName": "Azure Container Apps",
    "URL": "https://docs.microsoft.com/en-us/azure/container-apps/"
  },
  {
    "Command": "az costmanagement",
    "AzureServiceName": "Azure Cost Management + Billing",
    "URL": "https://docs.microsoft.com/azure/cost-management-billing/"
  },
  {
    "Command": "az csvmware",
    "AzureServiceName": "Azure VMware Solution",
    "URL": "https://docs.microsoft.com/azure/vmware-cloudsimple/cloudsimple-vmware-solutions-overview"
  },
  {
    "Command": "az custom-providers",
    "AzureServiceName": "Azure Custom Providers",
    "URL": "https://docs.microsoft.com/azure/azure-resource-manager/custom-providers/overview"
  },
  {
    "Command": "az databox",
    "AzureServiceName": "Azure Databox",
    "URL": "https://docs.microsoft.com/azure/databox/"
  },
  {
    "Command": "az datadog",
    "AzureServiceName": "Microsoft Partner Services",
    "URL": "unknown"
  },
  {
    "Command": "az databricks",
    "AzureServiceName": "Azure Databricks",
    "URL": "https://docs.microsoft.com/azure/databricks/"
  },
  {
    "Command": "az datafactory",
    "AzureServiceName": "Azure Data Factory",
    "URL": "https://docs.microsoft.com/azure/data-factory/"
  },
  {
    "Command": "az datamigration",
    "AzureServiceName": "Azure Database Migration Service",
    "URL": "https://docs.microsoft.com/en-us/azure/dms/"
  },
  {
    "Command": "az datashare",
    "AzureServiceName": "Azure Data Share",
    "URL": "https://docs.microsoft.com/azure/data-share/"
  },
  {
    "Command": "az disk-pool",
    "AzureServiceName": "Azure Disk Pool Service",
    "URL": "https://docs.microsoft.com/azure/disk-pool/"
  },
  {
    "Command": "az dedicated-hsm",
    "AzureServiceName": "Azure Dedicated HSM",
    "URL": "https://docs.microsoft.com/azure/dedicated-hsm/"
  },
  {
    "Command": "az desktopvirtualization",
    "AzureServiceName": "Azure Virtual Machines",
    "URL": "https://docs.microsoft.com/azure/virtual-desktop/overview"
  },
  {
    "Command": "az dms",
    "AzureServiceName": "Azure Database Migration Service",
    "URL": "https://docs.microsoft.com/en-us/azure/dms/"
  },
  {
    "Command": "az dnc",
    "AzureServiceName": "Delegated Network Controller",
    "URL": ""
  },
  {
    "Command": "az dns-resolver",
    "AzureServiceName": "Azure DNS Resolver",
    "URL": ""
  },
  {
    "Command": "az dt",
    "AzureServiceName": "Azure Digital Twins",
    "URL": "https://azure.microsoft.com/en-us/services/digital-twins/"
  },
  {
    "Command": "az edgeorder",
    "AzureServiceName": "Azure Edge Order",
    "URL": "https://review.docs.microsoft.com/en-us/azure/azure-edge-hardware-center"
  },
  {
    "Command": "az elastic",
    "AzureServiceName": "Azure Elastic",
    "URL": "https://docs.microsoft.com/en-us/azure/partner-solutions/elastic/overview"
  },
  {
    "Command": "az fleet",
    "AzureServiceName": "Azure Kubernetes Service (AKS)",
    "URL": "https://docs.microsoft.com/azure/aks/"
  },
  {
    "Command": "az fluid-relay",
    "AzureServiceName": "Azure Fluid Relay",
    "URL": "https://docs.microsoft.com/en-us/azure/azure-fluid-relay/overview/overview"
  },
  {
    "Command": "az footprint",
    "AzureServiceName": "Azure Monitor",
    "URL": ""
  },
  {
    "Command": "az functionapp",
    "AzureServiceName": "Azure Functions",
    "URL": "https://docs.microsoft.com/azure/azure-functions/"
  },
  {
    "Command": "az fzf",
    "AzureServiceName": "Azure CLI",
    "URL": ""
  },
  {
    "Command": "az graph",
    "AzureServiceName": "Azure Resource Graph",
    "URL": "https://docs.microsoft.com/azure/governance/resource-graph/overview"
  },
  {
    "Command": "az guestconfig",
    "AzureServiceName": "Azure Policy",
    "URL": "https://docs.microsoft.com/azure/governance/policy/concepts/guest-configuration"
  },
  {
    "Command": "az hack",
    "AzureServiceName": "Azure Lab Services",
    "URL": "https://docs.microsoft.com/azure/lab-services/hackathon-labs"
  },
  {
    "Command": "az hanainstance",
    "AzureServiceName": "SAP HANA on Azure",
    "URL": "https://docs.microsoft.com/azure/virtual-machines/workloads/sap/hana-overview-architecture"
  },
  {
    "Command": "az healthbot",
    "AzureServiceName": "Azure Bot Service",
    "URL": "https://docs.microsoft.com/azure/bot-service/"
  },
  {
    "Command": "az healthcareapis",
    "AzureServiceName": "Azure API for FHIR",
    "URL": "https://docs.microsoft.com/azure/healthcare-apis/overview"
  },
  {
    "Command": "az hpc-cache",
    "AzureServiceName": "Azure HPC Cache",
    "URL": "https://docs.microsoft.com/azure/hpc-cache/hpc-cache-overview"
  },
  {
    "Command": "az image",
    "AzureServiceName": "Azure Virtual Machines",
    "URL": "https://docs.microsoft.com/azure/virtual-machines/windows/capture-image-resource"
  },
  {
    "Command": "az import-export",
    "AzureServiceName": "Azure Storage",
    "URL": "https://docs.microsoft.com/azure/storage/common/storage-import-export-service?toc=/azure/storage/blobs/toc.json"
  },
  {
    "Command": "az init",
    "AzureServiceName": "Azure CLI",
    "URL": ""
  },
  {
    "Command": "az interactive",
    "AzureServiceName": "Azure CLI",
    "URL": ""
  },
  {
    "Command": "az internet-analyzer",
    "AzureServiceName": "Azure Network",
    "URL": "https://docs.microsoft.com/azure/internet-analyzer/"
  },
  {
    "Command": "az iot",
    "AzureServiceName": "Azure IoT",
    "URL": "https://azure.microsoft.com/en-us/overview/iot/"
  },
  {
    "Command": "az k8s-configuration",
    "AzureServiceName": "Azure Kubernetes Service (AKS)",
    "URL": "https://docs.microsoft.com/en-us/azure/azure-arc/kubernetes/"
  },
  {
    "Command": "az k8sconfiguration",
    "AzureServiceName": "Azure Kubernetes Service (AKS)",
    "URL": "https://docs.microsoft.com/en-us/azure/azure-arc/kubernetes/"
  },
  {
    "Command": "az k8s-extension",
    "AzureServiceName": "Azure Kubernetes Service (AKS)",
    "URL": "https://docs.microsoft.com/en-us/azure/azure-arc/kubernetes/"
  },
  {
    "Command": "az keyvault",
    "AzureServiceName": "Azure Key Vault",
    "URL": "https://docs.microsoft.com/azure/key-vault/"
  },
  {
    "Command": "az load",
    "AzureServiceName": "Azure Load Testing",
    "URL": "https://learn.microsoft.com/en-us/azure/load-testing/"
  },
  {
    "Command": "az logic",
    "AzureServiceName": "Azure Logic Apps",
    "URL": "https://docs.microsoft.com/azure/logic-apps/"
  },
  {
    "Command": "az logz",
    "AzureServiceName": "Azure Logz.io",
    "URL": "https://docs.microsoft.com/en-us/azure/partner-solutions/logzio/overview"
  },
  {
    "Command": "az maintenance",
    "AzureServiceName": "Azure Virtual Machines",
    "URL": "https://docs.microsoft.com/azure/virtual-machines/maintenance-control-cli"
  },
  {
    "Command": "az cosmosdb",
    "AzureServiceName": "Azure Cosmos DB",
    "URL": "https://docs.microsoft.com/azure/cosmos-db/"
  },
  {
    "Command": "az managed-cassandra",
    "AzureServiceName": "Azure Cosmos DB",
    "URL": "https://docs.microsoft.com/azure/cosmos-db/"
  },
  {
    "Command": "az managementpartner",
    "AzureServiceName": "Microsoft Partner Network",
    "URL": "https://docs.microsoft.com/partner-center/"
  },
  {
    "Command": "az mesh",
    "AzureServiceName": "Azure Service Fabric Mesh",
    "URL": "https://docs.microsoft.com/azure/service-fabric-mesh/"
  },
  {
    "Command": "az ml",
    "AzureServiceName": "Azure Machine Learning",
    "URL": "https://docs.microsoft.com/azure/machine-learning/"
  },
  {
    "Command": "az monitor",
    "AzureServiceName": "Azure Monitor",
    "URL": "https://docs.microsoft.com/azure/azure-monitor/"
  },
  {
    "Command": "az mysql",
    "AzureServiceName": "Azure Database for MySQL",
    "URL": "https://docs.microsoft.com/azure/mysql/"
  },
  {
    "Command": "az network",
    "AzureServiceName": "Azure Network",
    "URL": "https://azure.microsoft.com/en-us/product-categories/networking/"
  },
  {
    "Command": "az network bastion",
    "AzureServiceName": "Azure Network Bastion",
    "URL": "https://learn.microsoft.com/en-us/azure/bastion/"
  },
  {
    "Command": "az network-function",
    "AzureServiceName": "Azure Network Function",
    "URL": "https://docs.microsoft.com/en-us/rest/api/hybridnetwork/network-functions"
  },
  {
    "Command": "az next",
    "AzureServiceName": "Azure CLI",
    "URL": ""
  },
  {
    "Command": "az notification-hub",
    "AzureServiceName": "Azure Notification Hubs",
    "URL": "https://docs.microsoft.com/azure/notification-hubs/"
  },
  {
    "Command": "az offazure",
    "AzureServiceName": "Azure Migrate",
    "URL": "https://docs.microsoft.com/azure/migrate/"
  },
  {
    "Command": "az peering",
    "AzureServiceName": "Azure Network",
    "URL": "https://docs.microsoft.com/azure/virtual-network/virtual-network-peering-overview"
  },
  {
    "Command": "az portal",
    "AzureServiceName": "Azure Portal",
    "URL": "https://docs.microsoft.com/azure/azure-portal/azure-portal-dashboards"
  },
  {
    "Command": "az postgres",
    "AzureServiceName": "Azure Database for PostgreSQL",
    "URL": "https://docs.microsoft.com/azure/postgresql/"
  },
  {
    "Command": "az powerbi",
    "AzureServiceName": "Power BI",
    "URL": "https://docs.microsoft.com/power-bi/developer/"
  },
  {
    "Command": "az providerhub",
    "AzureServiceName": "Azure Providers",
    "URL": ""
  },
  {
    "Command": "az quantum",
    "AzureServiceName": "Azure Quantum",
    "URL": "https://docs.microsoft.com/azure/quantum/"
  },
  {
    "Command": "az redisenterprise",
    "AzureServiceName": "Azure Cache for Redis",
    "URL": "https://docs.microsoft.com/azure/azure-cache-for-redis/"
  },
  {
    "Command": "az remote-rendering-account",
    "AzureServiceName": "Azure Remote Rendering",
    "URL": ""
  },
  {
    "Command": "az resource-mover",
    "AzureServiceName": "Azure Resource Mover",
    "URL": "https://azure.microsoft.com/en-us/services/resource-mover/"
  },
  {
    "Command": "az sapmonitor",
    "AzureServiceName": "SAP HANA on Azure",
    "URL": "https://docs.microsoft.com/azure/virtual-machines/workloads/sap/hana-overview-architecture"
  },
  {
    "Command": "az scenario",
    "AzureServiceName": "Azure CLI",
    "URL": ""
  },
  {
    "Command": "az sentinel",
    "AzureServiceName": "Microsoft Sentinel",
    "URL": "https://docs.microsoft.com/azure/sentinel/overview"
  },
  {
    "Command": "az sig",
    "AzureServiceName": "Azure Shared Image Gallery",
    "URL": "https://docs.microsoft.com/en-us/azure/virtual-machines/shared-image-galleries"
  },
  {
    "Command": "az spatial-anchors-account",
    "AzureServiceName": "Azure Spatial Anchors",
    "URL": "https://docs.microsoft.com/windows/mixed-reality/mixed-reality"
  },
  {
    "Command": "az spring-cloud",
    "AzureServiceName": "Azure Spring Cloud",
    "URL": "https://docs.microsoft.com/azure/spring-cloud/"
  },
  {
    "Command": "az spring",
    "AzureServiceName": "Azure Spring Apps",
    "URL": "https://docs.microsoft.com/azure/spring-cloud/"
  },
  {
    "Command": "az sql",
    "AzureServiceName": "Azure SQL",
    "URL": "https://docs.microsoft.com/en-us/azure/azure-sql/"
  },
  {
    "Command": "az ssh",
    "AzureServiceName": "Azure Virtual Machines",
    "URL": "https://docs.microsoft.com/azure/virtual-machines/linux/mac-create-ssh-keys/"
  },
  {
    "Command": "az stack-hci",
    "AzureServiceName": "Azure Stack",
    "URL": "https://docs.microsoft.com/azure-stack/hci/"
  },
  {
    "Command": "az staticwebapp",
    "AzureServiceName": "Azure Static Web Apps",
    "URL": "https://azure.microsoft.com/en-us/services/app-service/static/"
  },
  {
    "Command": "az storage",
    "AzureServiceName": "Azure Storage",
    "URL": "https://docs.microsoft.com/azure/storage/files/storage-sync-files-planning"
  },
  {
    "Command": "az storagesync",
    "AzureServiceName": "Azure File Sync",
    "URL": "https://docs.microsoft.com/azure/storage/files/storage-sync-files-planning"
  },
  {
    "Command": "az stream-analytics",
    "AzureServiceName": "Azure Stream Analytics",
    "URL": "https://docs.microsoft.com/azure/stream-analytics/"
  },
  {
    "Command": "az support",
    "AzureServiceName": "Azure Support",
    "URL": "https://azure.microsoft.com/support/options/"
  },
  {
    "Command": "az tsi",
    "AzureServiceName": "Azure Time Series Insights",
    "URL": "https://docs.microsoft.com/azure/time-series-insights/"
  },
  {
    "Command": "az vmware",
    "AzureServiceName": "Azure VMware Solution",
    "URL": "https://docs.microsoft.com/azure/azure-vmware/"
  },
  {
    "Command": "az kusto",
    "AzureServiceName": "Azure Data Explorer",
    "URL": "https://docs.microsoft.com/azure/data-explorer/"
  },
  {
    "Command": "az webapp",
    "AzureServiceName": "Azure App Service",
    "URL": ""
  },
  {
    "Command": "az webpubsub",
    "AzureServiceName": "Azure Web PubSub",
    "URL": ""
  },
  {
    "Command": "az connectedvmware",
    "AzureServiceName": "Azure Arc for PrivateClouds",
    "URL": "https://github.com/Azure/azure-arc-enabled-vmware-vsphere-preview/blob/main/docs/overview.md"
  },
  {
    "Command": "az scvmm",
    "AzureServiceName": "Azure Arc for PrivateClouds",
    "URL": "https://aka.ms/azure-arc/scvmm/docs"
  },
  {
    "Command": "az dataprotection",
    "AzureServiceName": "Azure Data Protection",
    "URL": ""
  },
  {
    "Command": "az serial-console",
    "AzureServiceName": "Azure Virtual Machines",
    "URL": "https://docs.microsoft.com/en-us/troubleshoot/azure/virtual-machines/serial-console-overview"
  },
  {
    "Command": "az arcdata",
    "AzureServiceName": "Azure Arc",
    "URL": "https://docs.microsoft.com/en-us/azure/azure-arc/data/"
  },
  {
    "Command": "az arcappliance",
    "AzureServiceName": "Azure Arc",
    "URL": "https://docs.microsoft.com/en-us/azure/azure-arc/"
  },
  {
    "Command": "az customlocation",
    "AzureServiceName": "Azure Arc",
    "URL": "https://docs.microsoft.com/en-us/azure/azure-arc/kubernetes/conceptual-custom-locations"
  },
  {
    "Command": "az vm-repair",
    "AzureServiceName": "Azure Virtual Machines",
    "URL": "https://docs.microsoft.com/en-us/cli/azure/vm/repair?view=azure-cli-latest"
  },
  {
    "Command": "az vm",
    "AzureServiceName": "Azure Virtual Machines",
    "URL": "https://docs.microsoft.com/en-us/azure/virtual-machines/"
  },
  {
    "Command": "az webapp",
    "AzureServiceName": "Azure Web Apps",
    "URL": "https://docs.microsoft.com/en-us/azure/app-service/"
  },
  {
    "Command": "az pipelines",
    "AzureServiceName": "Azure Pipelines",
    "URL": "https://docs.microsoft.com/en-us/azure/devops/pipelines/"
  },
  {
    "Command": "az repos",
    "AzureServiceName": "Azure Repos",
    "URL": "https://docs.microsoft.com/en-us/azure/devops/repos/"
  },
  {
    "Command": "az boards",
    "AzureServiceName": "Azure Boards",
    "URL": "https://docs.microsoft.com/en-us/azure/devops/boards/"
  },
  {
    "Command": "az artifacts",
    "AzureServiceName": "Azure Artifacts",
    "URL": "https://docs.microsoft.com/en-us/azure/devops/artifacts/"
  },
  {
    "Command": "az devops",
    "AzureServiceName": "Azure DevOps",
    "URL": "https://docs.microsoft.com/en-us/azure/devops/"
  },
  {
    "Command": "az purview",
    "AzureServiceName": "Azure Purview",
    "URL": "https://docs.microsoft.com/en-us/azure/purview/"
  },
  {
    "Command": "az functionapp",
    "AzureServiceName": "Azure Functions",
    "URL": "https://docs.microsoft.com/en-us/azure/azure-functions/"
  },
  {
    "Command": "az azurestackhci",
    "AzureServiceName": "Azure Stack HCI",
    "URL": "https://docs.microsoft.com/en-us/cli/azure/azurestackhci?view=azure-cli-latest"
  },
  {
    "Command": "az grafana",
    "AzureServiceName": "Azure Managed Grafana",
    "URL": ""
  },
  {
    "Command": "az quota",
    "AzureServiceName": "Reserved VM Instances",
    "URL": "https://docs.microsoft.com/en-us/rest/api/reserved-vm-instances/quotaapi"
  },
  {
    "Command": "az change-analysis",
    "AzureServiceName": "Change Analysis",
    "URL": "https://docs.microsoft.com/en-us/azure/azure-monitor/change/change-analysis"
  },
  {
	"Command": "az orbital",
	"AzureServiceName": "Azure Orbital",
	"URL": "https://docs.microsoft.com/en-us/azure/orbital/"
  },
  {
    "Command": "az nginx",
    "AzureServiceName": "Nginx for Azure",
    "URL": "https://docs.microsoft.com/en-us/azure/partner-solutions/nginx/nginx-overview"
  },
  {
    "Command": "az elastic-san",
    "AzureServiceName": "Azure Elastic SAN",
    "URL": ""
  },
  {
    "Command": "az reservations",
    "AzureServiceName": "Azure Reservations",
    "URL": "https://docs.microsoft.com/en-us/azure/cost-management-billing/reservations"
  },
  {
    "Command": "az hybridaks",
    "AzureServiceName": "Hybrid Container Service",
    "URL": "https://learn.microsoft.com/en-us/azure-stack/aks-hci/aks-hybrid-preview-overview"
  },
  {
    "Command": "az dynatrace",
    "AzureServiceName": "Dynatrace Observability",
    "URL": "https://docs.microsoft.com/en-us/azure/partner-solutions/dynatrace/"
  },
  {
    "Command": "az adp",
    "AzureServiceName": "Autonomous Development Platform",
    "URL": ""
  },
  {
<<<<<<< HEAD
    "Command": "az partnercenter",
    "AzureServiceName": "Partner Center Azure Marketplace",
    "URL": "https://github.com/Azure/partnercenter-cli-extension/blob/main/README.md"
=======
    "Command": "az billing-benefits",
    "AzureServiceName": "Azure Billing Benefits",
    "URL": "https://learn.microsoft.com/en-us/azure/cost-management-billing/savings-plan/"
>>>>>>> 7ed0c244
  }
]<|MERGE_RESOLUTION|>--- conflicted
+++ resolved
@@ -675,14 +675,13 @@
     "URL": ""
   },
   {
-<<<<<<< HEAD
     "Command": "az partnercenter",
     "AzureServiceName": "Partner Center Azure Marketplace",
     "URL": "https://github.com/Azure/partnercenter-cli-extension/blob/main/README.md"
-=======
+  },
+  {
     "Command": "az billing-benefits",
     "AzureServiceName": "Azure Billing Benefits",
     "URL": "https://learn.microsoft.com/en-us/azure/cost-management-billing/savings-plan/"
->>>>>>> 7ed0c244
   }
 ]