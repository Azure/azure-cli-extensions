--- conflicted
+++ resolved
@@ -875,14 +875,13 @@
     "URL": "https://learn.microsoft.com/en-us/azure/virtual-machines/azure-compute-gallery"
   },
   {
-<<<<<<< HEAD
     "Command": "az nexusidentity",
     "AzureServiceName": "Nexus Identity",
     "URL": ""
-=======
+  },
+  {
     "Command": "az storage-actions",
     "AzureServiceName": "Azure Storage Actions",
     "URL": "https://learn.microsoft.com/azure/storage-actions/"
->>>>>>> aad178e0
   }
 ]