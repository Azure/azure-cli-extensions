--- conflicted
+++ resolved
@@ -630,29 +630,28 @@
 	"URL": "https://docs.microsoft.com/en-us/azure/orbital/"
   },
   {
-<<<<<<< HEAD
+    "Command": "az nginx",
+    "AzureServiceName": "Nginx for Azure",
+    "URL": "https://docs.microsoft.com/en-us/azure/partner-solutions/nginx/nginx-overview"
+  },
+  {
+    "Command": "az elastic-san",
+    "AzureServiceName": "Azure Elastic SAN",
+    "URL": ""
+  },
+  {
+    "Command": "az reservations",
+    "AzureServiceName": "Azure Reservations",
+    "URL": "https://docs.microsoft.com/en-us/azure/cost-management-billing/reservations"
+  },
+  {
+    "Command": "az hybridaks",
+    "AzureServiceName": "Hybrid Container Service",
+    "URL": "https://learn.microsoft.com/en-us/azure-stack/aks-hci/aks-hybrid-preview-overview"
+  },
+  {
 	"Command": "az automanage",
 	"AzureServiceName": "Azure Automanage",
 	"URL": "https://learn.microsoft.com/en-us/azure/automanage/"
-=======
-    "Command": "az nginx",
-    "AzureServiceName": "Nginx for Azure",
-    "URL": "https://docs.microsoft.com/en-us/azure/partner-solutions/nginx/nginx-overview"
-  },
-  {
-    "Command": "az elastic-san",
-    "AzureServiceName": "Azure Elastic SAN",
-    "URL": ""
-  },
-  {
-    "Command": "az reservations",
-    "AzureServiceName": "Azure Reservations",
-    "URL": "https://docs.microsoft.com/en-us/azure/cost-management-billing/reservations"
-  },
-  {
-    "Command": "az hybridaks",
-    "AzureServiceName": "Hybrid Container Service",
-    "URL": "https://learn.microsoft.com/en-us/azure-stack/aks-hci/aks-hybrid-preview-overview"
->>>>>>> a45fa417
   }
 ]