--- conflicted
+++ resolved
@@ -633,13 +633,10 @@
     "Command": "az nginx",
     "AzureServiceName": "Nginx for Azure",
     "URL": "https://docs.microsoft.com/en-us/azure/partner-solutions/nginx/nginx-overview"
-<<<<<<< HEAD
-=======
   },
   {
     "Command": "az elastic-san",
     "AzureServiceName": "Azure Elastic SAN",
     "URL": ""
->>>>>>> 54395df3
   }
 ]