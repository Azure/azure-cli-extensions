[
  {
    "Command": "az account",
    "AzureServiceName": "Azure CLI",
    "URL": ""
  },
  {
    "Command": "az ai-examples",
    "AzureServiceName": "Microsoft AI",
    "URL": "https://docs.microsoft.com/archive/msdn-magazine/2017/connect/artificial-intelligence-getting-started-with-microsoft-ai"
  },
  {
    "Command": "az aks",
    "AzureServiceName": "Azure Kubernetes Service",
    "URL": "https://docs.microsoft.com/azure/aks/"
  },
  {
    "Command": "az alias",
    "AzureServiceName": "Azure CLI",
    "URL": ""
  },
  {
    "Command": "az attestation",
    "AzureServiceName": "Azure Attestation",
    "URL": "https://docs.microsoft.com/azure/attestation/overview"
  },
  {
    "Command": "az automation",
    "AzureServiceName": "Azure Automation",
    "URL": "https://docs.microsoft.com/azure/automation/automation-intro"
  },
  {
    "Command": "az baremetalinstance",
    "AzureServiceName": "Microsoft Windows",
    "URL": "https://docs.microsoft.com/windows-hardware/test/assessments/"
  },
  {
    "Command": "az blockchain",
    "AzureServiceName": "Azure Blockchain",
    "URL": "https://docs.microsoft.com/azure/blockchain/"
  },
  {
    "Command": "az blueprint",
    "AzureServiceName": "Azure Blueprint",
    "URL": "https://docs.microsoft.com/azure/governance/blueprints/"
  },
  {
    "Command": "az cli-translator",
    "AzureServiceName": "Azure CLI",
    "URL": ""
  },
  {
    "Command": "az cloud-service",
    "AzureServiceName": "Azure Cloud Services (extended support)",
    "URL": "https://docs.microsoft.com/azure/cloud-services-extended-support/"
  },
  {
    "Command": "az codespace",
    "AzureServiceName": "Visual Studio",
    "URL": "https://docs.microsoft.com/visualstudio/codespaces/overview/what-is-vsonline"
  },
  {
    "Command": "az communication",
    "AzureServiceName": "Azure Communication Service",
    "URL": "https://docs.microsoft.com/azure/communication-services/"
  },
  {
    "Command": "az confluent",
    "AzureServiceName": "Third-party service in LiftR",
    "URL": ""
  },
  {
    "Command": "az connectedk8s",
    "AzureServiceName": "Azure Kubernetes Service",
    "URL": "https://docs.microsoft.com/azure/aks/"
  },
  {
    "Command": "az connectedmachine",
    "AzureServiceName": "Azure Arc",
    "URL": "https://docs.microsoft.com/azure/azure-arc/servers/overview"
  },
  {
    "Command": "az costmanagement",
    "AzureServiceName": "Azure Cost Management + Billing",
    "URL": "https://docs.microsoft.com/azure/cost-management-billing/"
  },
  {
    "Command": "az csvmware",
    "AzureServiceName": "Azure VMWare Solution",
    "URL": "https://docs.microsoft.com/azure/vmware-cloudsimple/cloudsimple-vmware-solutions-overview"
  },
  {
    "Command": "az custom-providers",
    "AzureServiceName": "Azure Custom Providers",
    "URL": "https://docs.microsoft.com/azure/azure-resource-manager/custom-providers/overview"
  },
  {
    "Command": "az databox",
    "AzureServiceName": "Azure Databox",
    "URL": "https://docs.microsoft.com/azure/databox/"
  },
  {
    "Command": "az databricks",
    "AzureServiceName": "Azure Databricks",
    "URL": "https://docs.microsoft.com/azure/databricks/"
  },
  {
    "Command": "az datafactory",
    "AzureServiceName": "Azure Data Factory",
    "URL": "https://docs.microsoft.com/azure/data-factory/"
  },
  {
    "Command": "az datashare",
    "AzureServiceName": "Azure Data Share",
    "URL": "https://docs.microsoft.com/azure/data-share/"
  },
  {
    "Command": "az dedicated-hsm",
    "AzureServiceName": "Azure Dedicated HSM",
    "URL": "https://docs.microsoft.com/azure/dedicated-hsm/"
  },
  {
    "Command": "az desktopvirtualization",
    "AzureServiceName": "Azure Virtual Machines",
    "URL": "https://docs.microsoft.com/azure/virtual-desktop/overview"
  },
  {
    "Command": "az dt",
    "AzureServiceName": "Azure IoT",
    "URL": "https://docs.microsoft.com/visualstudio/codespaces/overview/what-is-vsonline"
  },
  {
    "Command": "az footprint",
    "AzureServiceName": "Azure Monitor",
    "URL": ""
  },
  {
    "Command": "az fzf",
    "AzureServiceName": "Azure CLI",
    "URL": ""
  },
  {
    "Command": "az graph",
    "AzureServiceName": "Azure Resource Graph",
    "URL": "https://docs.microsoft.com/azure/governance/resource-graph/overview"
  },
  {
    "Command": "az guestconfig",
    "AzureServiceName": "Azure Policy",
    "URL": "https://docs.microsoft.com/azure/governance/policy/concepts/guest-configuration"
  },
  {
    "Command": "az hack",
    "AzureServiceName": "Azure Lab Services",
    "URL": "https://docs.microsoft.com/azure/lab-services/hackathon-labs"
  },
  {
    "Command": "az hanainstance",
    "AzureServiceName": "SAP HANA on Azure",
    "URL": "https://docs.microsoft.com/azure/virtual-machines/workloads/sap/hana-overview-architecture"
  },
  {
    "Command": "az healthbot",
    "AzureServiceName": "Azure Bot",
    "URL": "https://docs.microsoft.com/azure/bot-service/"
  },
  {
    "Command": "az healthcareapis",
    "AzureServiceName": "Azure API for FHIR",
    "URL": "https://docs.microsoft.com/azure/healthcare-apis/overview"
  },
  {
    "Command": "az hpc-cache",
    "AzureServiceName": "Azure HPC Cache",
    "URL": "https://docs.microsoft.com/azure/hpc-cache/hpc-cache-overview"
  },
  {
    "Command": "az image",
    "AzureServiceName": "Azure Virtual Machines",
    "URL": "https://docs.microsoft.com/azure/virtual-machines/windows/capture-image-resource"
  },
  {
    "Command": "az import-export",
    "AzureServiceName": "Azure Storage",
    "URL": "https://docs.microsoft.com/azure/storage/common/storage-import-export-service?toc=/azure/storage/blobs/toc.json"
  },
  {
    "Command": "az interactive",
    "AzureServiceName": "Azure CLI",
    "URL": ""
  },
  {
    "Command": "az internet-analyzer",
    "AzureServiceName": "Azure Network",
    "URL": "https://docs.microsoft.com/azure/internet-analyzer/"
  },
  {
    "Command": "az k8s-configuration",
    "AzureServiceName": "Azure Kubernetes Configuration Service",
    "URL": "https://docs.microsoft.com/en-us/azure/azure-arc/kubernetes/"
  },
  {
    "Command": "az k8sconfiguration",
    "AzureServiceName": "Azure Kubernetes Configuration Service",
    "URL": "https://docs.microsoft.com/en-us/azure/azure-arc/kubernetes/"
  },
  {
    "Command": "az k8s-extension",
    "AzureServiceName": "Azure Kubernetes Extension Service",
    "URL": "https://docs.microsoft.com/en-us/azure/azure-arc/kubernetes/"
  },
  {
    "Command": "az logic",
    "AzureServiceName": "Azure Logic Apps",
    "URL": "https://docs.microsoft.com/azure/logic-apps/"
  },
  {
    "Command": "az maintenance",
    "AzureServiceName": "Azure Virtual Machines",
    "URL": "https://docs.microsoft.com/azure/virtual-machines/maintenance-control-cli"
  },
  {
    "Command": "az managed-cassandra",
    "AzureServiceName": "Azure Cosmos DB",
    "URL": "https://docs.microsoft.com/azure/cosmos-db/"
  },
  {
    "Command": "az managementpartner",
    "AzureServiceName": "Microsoft Partner Network",
    "URL": "https://docs.microsoft.com/partner-center/"
  },
  {
    "Command": "az mesh",
    "AzureServiceName": "Azure Service Fabric Mesh",
    "URL": "https://docs.microsoft.com/azure/service-fabric-mesh/"
  },
  {
    "Command": "az ml",
    "AzureServiceName": "Azure Machine Learning",
    "URL": "https://docs.microsoft.com/azure/machine-learning/"
  },
  {
    "Command": "az mysql",
    "AzureServiceName": "Azure Database for MySQL",
    "URL": "https://docs.microsoft.com/azure/mysql/"
  },
  {
    "Command": "az network",
    "AzureServiceName": "Azure Network",
    "URL": "https://azure.microsoft.com/en-us/product-categories/networking/"
  },
  {
    "Command": "az next",
    "AzureServiceName": "Azure CLI",
    "URL": ""
  },
  {
    "Command": "az notification-hub",
    "AzureServiceName": "Azure Notification Hubs",
    "URL": "https://docs.microsoft.com/azure/notification-hubs/"
  },
  {
    "Command": "az offazure",
    "AzureServiceName": "Azure Migrate",
    "URL": "https://docs.microsoft.com/azure/migrate/"
  },
  {
    "Command": "az peering",
    "AzureServiceName": "Azure Network",
    "URL": "https://docs.microsoft.com/azure/virtual-network/virtual-network-peering-overview"
  },
  {
    "Command": "az portal",
    "AzureServiceName": "Azure Portal",
    "URL": "https://docs.microsoft.com/azure/azure-portal/azure-portal-dashboards"
  },
  {
    "Command": "az postgres",
    "AzureServiceName": "Azure Database for PostgreSQL",
    "URL": "https://docs.microsoft.com/azure/postgresql/"
  },
  {
    "Command": "az powerbi",
    "AzureServiceName": "Power BI",
    "URL": "https://docs.microsoft.com/power-bi/developer/"
  },
  {
    "Command": "az providerhub",
    "AzureServiceName": "Azure Providers",
    "URL": ""
  },
  {
    "Command": "az quantum",
    "AzureServiceName": "Azure Quantum",
    "URL": "https://docs.microsoft.com/azure/quantum/"
  },
  {
    "Command": "az resource-mover",
    "AzureServiceName": "Azure Resource Mover",
    "URL": "https://azure.microsoft.com/en-us/services/resource-mover/"
  },
  {
    "Command": "az sapmonitor",
    "AzureServiceName": "SAP HANA on Azure",
    "URL": "https://docs.microsoft.com/azure/virtual-machines/workloads/sap/hana-overview-architecture"
  },
  {
    "Command": "az sentinel",
    "AzureServiceName": "Azure Sentinel",
    "URL": "https://docs.microsoft.com/azure/sentinel/overview"
  },
  {
    "Command": "az spatial-anchors-account",
    "AzureServiceName": "Azure Spatial Anchors",
    "URL": "https://docs.microsoft.com/windows/mixed-reality/mixed-reality"
  },
  {
    "Command": "az spring-cloud",
    "AzureServiceName": "Azure Spring Cloud",
    "URL": "https://docs.microsoft.com/azure/spring-cloud/"
  },
  {
    "Command": "az ssh",
    "AzureServiceName": "Azure Virtual Machines",
    "URL": "https://docs.microsoft.com/azure/virtual-machines/linux/mac-create-ssh-keys/"
  },
  {
    "Command": "az stack-hci",
    "AzureServiceName": "Azure Stack HCI",
    "URL": "https://docs.microsoft.com/azure-stack/hci/"
  },
  {
    "Command": "az storage",
    "AzureServiceName": "Azure Storage",
    "URL": "https://docs.microsoft.com/azure/storage/files/storage-sync-files-planning"
  },
  {
    "Command": "az storagesync",
    "AzureServiceName": "Azure File Sync",
    "URL": "https://docs.microsoft.com/azure/storage/files/storage-sync-files-planning"
  },
  {
    "Command": "az stream-analytics",
    "AzureServiceName": "Azure Stream Analytics",
    "URL": "https://docs.microsoft.com/azure/stream-analytics/"
  },
  {
    "Command": "az support",
    "AzureServiceName": "Azure Support",
    "URL": "https://azure.microsoft.com/support/options/"
  },
  {
    "Command": "az tsi",
    "AzureServiceName": "Azure Time Series Insights",
    "URL": "https://docs.microsoft.com/azure/time-series-insights/"
  },
  {
    "Command": "az vmware",
    "AzureServiceName": "Azure VMWare Solution",
    "URL": "https://docs.microsoft.com/azure/azure-vmware/"
  },
  {
<<<<<<< HEAD
    "Command": "az windows-iot-services",
    "AzureServiceName": "Windows 10 IoT Core Services",
    "URL": "https://docs.microsoft.com/windows-hardware/manufacture/iot/iotcoreservicesoverview"
=======
    "Command": "az webpubsub",
    "AzureServiceName": "Azure Web PubSub",
    "URL": ""
>>>>>>> 05499b79
  }
]<|MERGE_RESOLUTION|>--- conflicted
+++ resolved
@@ -360,14 +360,13 @@
     "URL": "https://docs.microsoft.com/azure/azure-vmware/"
   },
   {
-<<<<<<< HEAD
+    "Command": "az webpubsub",
+    "AzureServiceName": "Azure Web PubSub",
+    "URL": ""
+  },
+  {
     "Command": "az windows-iot-services",
     "AzureServiceName": "Windows 10 IoT Core Services",
     "URL": "https://docs.microsoft.com/windows-hardware/manufacture/iot/iotcoreservicesoverview"
-=======
-    "Command": "az webpubsub",
-    "AzureServiceName": "Azure Web PubSub",
-    "URL": ""
->>>>>>> 05499b79
   }
 ]