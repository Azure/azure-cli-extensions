--- conflicted
+++ resolved
@@ -940,25 +940,23 @@
     "URL": ""
   },
   {
-<<<<<<< HEAD
+      "Command": "az data-transfer",
+      "AzureServiceName": "Azure Data Transfer (ADT)",
+      "URL": ""
+  },
+  {   
+    "Command": "az workload-orchestration",
+    "AzureServiceName": "Workload Orchestration Manager",
+    "URL": "https://learn.microsoft.com/en-us/azure/azure-arc/workload-orchestration"
+  },
+  {   
+    "Command": "az arize-ai",
+    "AzureServiceName": "Arize AI",
+    "URL": "https://learn.microsoft.com/en-us/azure/partner-solutions/arize-ai/"
+  },
+  {
     "Command": "az document-db",
     "AzureServiceName": "Azure Document DB",
     "URL": "https://learn.microsoft.com/en-us/azure/cosmos-db/mongodb/vcore/"
   }
-=======
-      "Command": "az data-transfer",
-      "AzureServiceName": "Azure Data Transfer (ADT)",
-      "URL": ""
-  },
-  {   
-    "Command": "az workload-orchestration",
-    "AzureServiceName": "Workload Orchestration Manager",
-    "URL": "https://learn.microsoft.com/en-us/azure/azure-arc/workload-orchestration"
-   },
-     {   
-    "Command": "az arize-ai",
-    "AzureServiceName": "Arize AI",
-    "URL": "https://learn.microsoft.com/en-us/azure/partner-solutions/arize-ai/"
-   }
->>>>>>> 6a9df3fc
 ]