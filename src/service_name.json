--- conflicted
+++ resolved
@@ -760,19 +760,13 @@
     "URL": "https://learn.microsoft.com/en-us/azure/templates/microsoft.storagecache/amlfilesystems and https://learn.microsoft.com/en-us/rest/api/storagecache/aml-filesystems"
   },
   {
-<<<<<<< HEAD
-    "Command": "az confidentialledger managedccfs",
-    "AzureServiceName": "Azure Managed Confidential Consortium Framework",
-    "URL": "https://docs.microsoft.com/en-us/azure/confidential-ledger/"
+    "Command": "az graph-services",
+    "AzureServiceName": "Graph Services",
+    "URL": "https://learn.microsoft.com/en-us/rest/api/graphservices/"
   },
   {
     "Command": "az site-recovery",
     "AzureServiceName": "Azure Site Recovery",
     "URL": "https://learn.microsoft.com/en-us/azure/site-recovery/"
-=======
-    "Command": "az graph-services",
-    "AzureServiceName": "Graph Services",
-    "URL": "https://learn.microsoft.com/en-us/rest/api/graphservices/"
->>>>>>> 050fdd9b
   }
 ]