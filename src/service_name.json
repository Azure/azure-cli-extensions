--- conflicted
+++ resolved
@@ -788,7 +788,6 @@
     "Command": "az eventgrid",
     "AzureServiceName": "Event Grid",
     "URL": "https://learn.microsoft.com/en-us/azure/event-grid"
-<<<<<<< HEAD
   },
   {
     "Command": "az mariner-baremetal",
@@ -799,7 +798,5 @@
     "Command": "az network-analytics",
     "AzureServiceName": "Azure Operator Insights - Network Analytics",
     "URL": "https://learn.microsoft.com/en-us/azure/operator-insights/"
-=======
->>>>>>> aabe0215
   }
 ]