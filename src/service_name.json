[
  {
    "Command": "az account",
    "AzureServiceName": "Azure CLI",
    "URL": ""
  },
  {
    "Command": "az ai-examples",
    "AzureServiceName": "Microsoft AI",
    "URL": "https://docs.microsoft.com/archive/msdn-magazine/2017/connect/artificial-intelligence-getting-started-with-microsoft-ai"
  },
  {
    "Command": "az aks",
    "AzureServiceName": "Azure Kubernetes Service",
    "URL": "https://docs.microsoft.com/azure/aks/"
  },
  {
    "Command": "az alias",
    "AzureServiceName": "Azure CLI",
    "URL": ""
  },
  {
    "Command": "az attestation",
    "AzureServiceName": "Azure Attestation",
    "URL": "https://docs.microsoft.com/azure/attestation/overview"
  },
  {
    "Command": "az automation",
    "AzureServiceName": "Azure Automation",
    "URL": "https://docs.microsoft.com/azure/automation/automation-intro"
  },
  {
    "Command": "az baremetalinstance",
    "AzureServiceName": "Microsoft Windows",
    "URL": "https://docs.microsoft.com/windows-hardware/test/assessments/"
  },
  {
    "Command": "az blockchain",
    "AzureServiceName": "Azure Blockchain",
    "URL": "https://docs.microsoft.com/azure/blockchain/"
  },
  {
    "Command": "az blueprint",
    "AzureServiceName": "Azure Blueprint",
    "URL": "https://docs.microsoft.com/azure/governance/blueprints/"
  },
  {
    "Command": "az cli-translator",
    "AzureServiceName": "Azure CLI",
    "URL": ""
  },
  {
    "Command": "az cloud-service",
    "AzureServiceName": "Azure Cloud Services (extended support)",
    "URL": "https://docs.microsoft.com/azure/cloud-services-extended-support/"
  },
  {
    "Command": "az codespace",
    "AzureServiceName": "Visual Studio",
    "URL": "https://docs.microsoft.com/visualstudio/codespaces/overview/what-is-vsonline"
  },
  {
    "Command": "az communication",
    "AzureServiceName": "Azure Communication Service",
    "URL": "https://docs.microsoft.com/azure/communication-services/"
  },
  {
    "Command": "az confluent",
    "AzureServiceName": "Third-party service in LiftR",
    "URL": ""
  },
  {
    "Command": "az connectedk8s",
    "AzureServiceName": "Azure Kubernetes Service",
    "URL": "https://docs.microsoft.com/azure/aks/"
  },
  {
    "Command": "az connectedmachine",
    "AzureServiceName": "Azure Arc",
    "URL": "https://docs.microsoft.com/azure/azure-arc/servers/overview"
  },
  {
    "Command": "az costmanagement",
    "AzureServiceName": "Azure Cost Management + Billing",
    "URL": "https://docs.microsoft.com/azure/cost-management-billing/"
  },
  {
    "Command": "az csvmware",
    "AzureServiceName": "Azure VMWare Solution",
    "URL": "https://docs.microsoft.com/azure/vmware-cloudsimple/cloudsimple-vmware-solutions-overview"
  },
  {
    "Command": "az custom-providers",
    "AzureServiceName": "Azure Custom Providers",
    "URL": "https://docs.microsoft.com/azure/azure-resource-manager/custom-providers/overview"
  },
  {
    "Command": "az databox",
    "AzureServiceName": "Azure Databox",
    "URL": "https://docs.microsoft.com/azure/databox/"
  },
  {
    "Command": "az databricks",
    "AzureServiceName": "Azure Databricks",
    "URL": "https://docs.microsoft.com/azure/databricks/"
  },
  {
    "Command": "az datafactory",
    "AzureServiceName": "Azure Data Factory",
    "URL": "https://docs.microsoft.com/azure/data-factory/"
  },
  {
    "Command": "az datashare",
    "AzureServiceName": "Azure Data Share",
    "URL": "https://docs.microsoft.com/azure/data-share/"
  },
  {
    "Command": "az dedicated-hsm",
    "AzureServiceName": "Azure Dedicated HSM",
    "URL": "https://docs.microsoft.com/azure/dedicated-hsm/"
  },
  {
    "Command": "az desktopvirtualization",
    "AzureServiceName": "Azure Virtual Machines",
    "URL": "https://docs.microsoft.com/azure/virtual-desktop/overview"
  },
  {
    "Command": "az dt",
    "AzureServiceName": "Azure Digital Twins",
    "URL": "https://azure.microsoft.com/en-us/services/digital-twins/"
  },
  {
    "Command": "az footprint",
    "AzureServiceName": "Azure Monitor",
    "URL": ""
  },
  {
    "Command": "az fzf",
    "AzureServiceName": "Azure CLI",
    "URL": ""
  },
  {
    "Command": "az graph",
    "AzureServiceName": "Azure Resource Graph",
    "URL": "https://docs.microsoft.com/azure/governance/resource-graph/overview"
  },
  {
    "Command": "az guestconfig",
    "AzureServiceName": "Azure Policy",
    "URL": "https://docs.microsoft.com/azure/governance/policy/concepts/guest-configuration"
  },
  {
    "Command": "az hack",
    "AzureServiceName": "Azure Lab Services",
    "URL": "https://docs.microsoft.com/azure/lab-services/hackathon-labs"
  },
  {
    "Command": "az hanainstance",
    "AzureServiceName": "SAP HANA on Azure",
    "URL": "https://docs.microsoft.com/azure/virtual-machines/workloads/sap/hana-overview-architecture"
  },
  {
    "Command": "az healthbot",
    "AzureServiceName": "Azure Bot",
    "URL": "https://docs.microsoft.com/azure/bot-service/"
  },
  {
    "Command": "az healthcareapis",
    "AzureServiceName": "Azure API for FHIR",
    "URL": "https://docs.microsoft.com/azure/healthcare-apis/overview"
  },
  {
    "Command": "az hpc-cache",
    "AzureServiceName": "Azure HPC Cache",
    "URL": "https://docs.microsoft.com/azure/hpc-cache/hpc-cache-overview"
  },
  {
    "Command": "az image",
    "AzureServiceName": "Azure Virtual Machines",
    "URL": "https://docs.microsoft.com/azure/virtual-machines/windows/capture-image-resource"
  },
  {
    "Command": "az import-export",
    "AzureServiceName": "Azure Storage",
    "URL": "https://docs.microsoft.com/azure/storage/common/storage-import-export-service?toc=/azure/storage/blobs/toc.json"
  },
  {
    "Command": "az interactive",
    "AzureServiceName": "Azure CLI",
    "URL": ""
  },
  {
    "Command": "az internet-analyzer",
    "AzureServiceName": "Azure Network",
    "URL": "https://docs.microsoft.com/azure/internet-analyzer/"
  },
  {
    "Command": "az iot",
    "AzureServiceName": "Azure IoT",
    "URL": "https://azure.microsoft.com/en-us/overview/iot/"
  },
  {
    "Command": "az k8s-configuration",
    "AzureServiceName": "Azure Kubernetes Configuration Service",
    "URL": "https://docs.microsoft.com/en-us/azure/azure-arc/kubernetes/"
  },
  {
    "Command": "az k8sconfiguration",
    "AzureServiceName": "Azure Kubernetes Configuration Service",
    "URL": "https://docs.microsoft.com/en-us/azure/azure-arc/kubernetes/"
  },
  {
    "Command": "az k8s-extension",
    "AzureServiceName": "Azure Kubernetes Extension Service",
    "URL": "https://docs.microsoft.com/en-us/azure/azure-arc/kubernetes/"
  },
  {
    "Command": "az logic",
    "AzureServiceName": "Azure Logic Apps",
    "URL": "https://docs.microsoft.com/azure/logic-apps/"
  },
  {
    "Command": "az maintenance",
    "AzureServiceName": "Azure Virtual Machines",
    "URL": "https://docs.microsoft.com/azure/virtual-machines/maintenance-control-cli"
  },
  {
    "Command": "az managed-cassandra",
    "AzureServiceName": "Azure Cosmos DB",
    "URL": "https://docs.microsoft.com/azure/cosmos-db/"
  },
  {
    "Command": "az managementpartner",
    "AzureServiceName": "Microsoft Partner Network",
    "URL": "https://docs.microsoft.com/partner-center/"
  },
  {
    "Command": "az mesh",
    "AzureServiceName": "Azure Service Fabric Mesh",
    "URL": "https://docs.microsoft.com/azure/service-fabric-mesh/"
  },
  {
    "Command": "az ml",
    "AzureServiceName": "Azure Machine Learning",
    "URL": "https://docs.microsoft.com/azure/machine-learning/"
  },
  {
    "Command": "az mysql",
    "AzureServiceName": "Azure Database for MySQL",
    "URL": "https://docs.microsoft.com/azure/mysql/"
  },
  {
    "Command": "az network",
    "AzureServiceName": "Azure Network",
    "URL": "https://azure.microsoft.com/en-us/product-categories/networking/"
  },
  {
    "Command": "az next",
    "AzureServiceName": "Azure CLI",
    "URL": ""
  },
  {
    "Command": "az notification-hub",
    "AzureServiceName": "Azure Notification Hubs",
    "URL": "https://docs.microsoft.com/azure/notification-hubs/"
  },
  {
    "Command": "az offazure",
    "AzureServiceName": "Azure Migrate",
    "URL": "https://docs.microsoft.com/azure/migrate/"
  },
  {
    "Command": "az peering",
    "AzureServiceName": "Azure Network",
    "URL": "https://docs.microsoft.com/azure/virtual-network/virtual-network-peering-overview"
  },
  {
    "Command": "az portal",
    "AzureServiceName": "Azure Portal",
    "URL": "https://docs.microsoft.com/azure/azure-portal/azure-portal-dashboards"
  },
  {
    "Command": "az postgres",
    "AzureServiceName": "Azure Database for PostgreSQL",
    "URL": "https://docs.microsoft.com/azure/postgresql/"
  },
  {
    "Command": "az powerbi",
    "AzureServiceName": "Power BI",
    "URL": "https://docs.microsoft.com/power-bi/developer/"
  },
  {
    "Command": "az providerhub",
    "AzureServiceName": "Azure Providers",
    "URL": ""
  },
  {
    "Command": "az quantum",
    "AzureServiceName": "Azure Quantum",
    "URL": "https://docs.microsoft.com/azure/quantum/"
  },
  {
    "Command": "az resource-mover",
    "AzureServiceName": "Azure Resource Mover",
    "URL": "https://azure.microsoft.com/en-us/services/resource-mover/"
  },
  {
    "Command": "az sapmonitor",
    "AzureServiceName": "SAP HANA on Azure",
    "URL": "https://docs.microsoft.com/azure/virtual-machines/workloads/sap/hana-overview-architecture"
  },
  {
    "Command": "az sentinel",
    "AzureServiceName": "Azure Sentinel",
    "URL": "https://docs.microsoft.com/azure/sentinel/overview"
  },
  {
    "Command": "az spatial-anchors-account",
    "AzureServiceName": "Azure Spatial Anchors",
    "URL": "https://docs.microsoft.com/windows/mixed-reality/mixed-reality"
  },
  {
    "Command": "az spring-cloud",
    "AzureServiceName": "Azure Spring Cloud",
    "URL": "https://docs.microsoft.com/azure/spring-cloud/"
  },
  {
    "Command": "az ssh",
    "AzureServiceName": "Azure Virtual Machines",
    "URL": "https://docs.microsoft.com/azure/virtual-machines/linux/mac-create-ssh-keys/"
  },
  {
    "Command": "az stack-hci",
    "AzureServiceName": "Azure Stack HCI",
    "URL": "https://docs.microsoft.com/azure-stack/hci/"
  },
  {
    "Command": "az storage",
    "AzureServiceName": "Azure Storage",
    "URL": "https://docs.microsoft.com/azure/storage/files/storage-sync-files-planning"
  },
  {
    "Command": "az storagesync",
    "AzureServiceName": "Azure File Sync",
    "URL": "https://docs.microsoft.com/azure/storage/files/storage-sync-files-planning"
  },
  {
    "Command": "az stream-analytics",
    "AzureServiceName": "Azure Stream Analytics",
    "URL": "https://docs.microsoft.com/azure/stream-analytics/"
  },
  {
    "Command": "az support",
    "AzureServiceName": "Azure Support",
    "URL": "https://azure.microsoft.com/support/options/"
  },
  {
    "Command": "az tsi",
    "AzureServiceName": "Azure Time Series Insights",
    "URL": "https://docs.microsoft.com/azure/time-series-insights/"
  },
  {
    "Command": "az vmware",
    "AzureServiceName": "Azure VMWare Solution",
    "URL": "https://docs.microsoft.com/azure/azure-vmware/"
  },
<<<<<<< HEAD
    {
    "Command": "az kusto",
    "AzureServiceName": "Azure Data Explorer (Kusto)",
    "URL": "https://docs.microsoft.com/azure/data-explorer/"
=======
  {
    "Command": "az webpubsub",
    "AzureServiceName": "Azure Web PubSub",
    "URL": ""
>>>>>>> d92ea57d
  }
]<|MERGE_RESOLUTION|>--- conflicted
+++ resolved
@@ -364,16 +364,14 @@
     "AzureServiceName": "Azure VMWare Solution",
     "URL": "https://docs.microsoft.com/azure/azure-vmware/"
   },
-<<<<<<< HEAD
-    {
+  {
     "Command": "az kusto",
     "AzureServiceName": "Azure Data Explorer (Kusto)",
     "URL": "https://docs.microsoft.com/azure/data-explorer/"
-=======
+  },
   {
     "Command": "az webpubsub",
     "AzureServiceName": "Azure Web PubSub",
     "URL": ""
->>>>>>> d92ea57d
   }
 ]