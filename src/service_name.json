--- conflicted
+++ resolved
@@ -705,18 +705,13 @@
     "URL": "https://learn.microsoft.com/en-us/azure/automanage/"
   },
   {
-<<<<<<< HEAD
-	"Command": "az voice-service",
-	"AzureServiceName": "Azure VoiceServices",
-	"URL": ""
+    "Command": "az voice-service",
+    "AzureServiceName": "Azure VoiceServices",
+    "URL": ""
   },
   {
     "Command": "az storage-mover",
     "AzureServiceName": "Storage Mover",
-=======
-    "Command": "az voice-service",
-    "AzureServiceName": "Azure VoiceServices",
->>>>>>> 72024ff0
-    "URL": ""
+    "URL": "https://learn.microsoft.com/en-us/azure/storage-mover/"
   }
 ]