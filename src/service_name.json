--- conflicted
+++ resolved
@@ -645,14 +645,13 @@
     "URL": "https://docs.microsoft.com/en-us/azure/cost-management-billing/reservations"
   },
   {
-<<<<<<< HEAD
+    "Command": "az hybridaks",
+    "AzureServiceName": "Hybrid Container Service",
+    "URL": "https://learn.microsoft.com/en-us/azure-stack/aks-hci/aks-hybrid-preview-overview"
+  },
+  {
     "Command": "az dynatrace",
     "AzureServiceName": "Dynatrace Observability",
     "URL": "https://docs.microsoft.com/en-us/azure/partner-solutions/dynatrace/"
-=======
-    "Command": "az hybridaks",
-    "AzureServiceName": "Hybrid Container Service",
-    "URL": "https://learn.microsoft.com/en-us/azure-stack/aks-hci/aks-hybrid-preview-overview"
->>>>>>> 7bad51b3
   }
 ]