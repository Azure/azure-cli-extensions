[
  {
    "Command": "az account",
    "AzureServiceName": "Azure CLI",
    "URL": ""
  },
  {
    "Command": "az acr",
    "AzureServiceName": "Azure Container Registry",
    "URL": "https://docs.microsoft.com/azure/container-registry/"
  },
  {
    "Command": "az ad",
    "AzureServiceName": "Azure Active Directory",
    "URL": "https://docs.microsoft.com/en-us/azure/active-directory/"
  },
  {
    "Command": "az ai-examples",
    "AzureServiceName": "Microsoft AI",
    "URL": "https://docs.microsoft.com/archive/msdn-magazine/2017/connect/artificial-intelligence-getting-started-with-microsoft-ai"
  },
  {
    "Command": "az aks",
    "AzureServiceName": "Azure Kubernetes Service (AKS)",
    "URL": "https://docs.microsoft.com/azure/aks/"
  },
  {
    "Command": "az alias",
    "AzureServiceName": "Azure CLI",
    "URL": ""
  },
  {
    "Command": "az appservice",
    "AzureServiceName": "Azure App Service",
    "URL": "https://docs.microsoft.com/azure/app-service/"
  },
  {
    "Command": "az attestation",
    "AzureServiceName": "Azure Attestation",
    "URL": "https://docs.microsoft.com/azure/attestation/overview"
  },
  {
    "Command": "az automation",
    "AzureServiceName": "Azure Automation",
    "URL": "https://docs.microsoft.com/azure/automation/automation-intro"
  },
  {
    "Command": "az batch",
    "AzureServiceName": "Azure Batch",
    "URL": "https://docs.microsoft.com/azure/batch/"
  },
  {
    "Command": "az baremetalinstance",
    "AzureServiceName": "Microsoft Windows",
    "URL": "https://docs.microsoft.com/windows-hardware/test/assessments/"
  },
  {
    "Command": "az blockchain",
    "AzureServiceName": "Azure Blockchain",
    "URL": "https://docs.microsoft.com/azure/blockchain/"
  },
  {
    "Command": "az blueprint",
    "AzureServiceName": "Azure Blueprint",
    "URL": "https://docs.microsoft.com/azure/governance/blueprints/"
  },
  {
    "Command": "az cli-translator",
    "AzureServiceName": "Azure CLI",
    "URL": ""
  },
  {
    "Command": "az cloud-service",
    "AzureServiceName": "Azure Cloud Services (extended support)",
    "URL": "https://docs.microsoft.com/azure/cloud-services-extended-support/"
  },
  {
    "Command": "az communication",
    "AzureServiceName": "Azure Communication Service",
    "URL": "https://docs.microsoft.com/azure/communication-services/"
  },
  {
    "Command": "az confidentialledger",
    "AzureServiceName": "Microsoft Confidential Ledger",
    "URL": "https://docs.microsoft.com/en-us/azure/confidential-ledger/"
  },
  {
    "Command": "az confluent",
    "AzureServiceName": "Microsoft Partner Services",
    "URL": ""
  },
  {
    "Command": "az connectedk8s",
    "AzureServiceName": "Azure Kubernetes Service (AKS)",
    "URL": "https://docs.microsoft.com/azure/aks/"
  },
  {
    "Command": "az connectedmachine",
    "AzureServiceName": "Azure Arc",
    "URL": "https://docs.microsoft.com/azure/azure-arc/servers/overview"
  },
  {
    "Command": "az containerapp",
    "AzureServiceName": "Azure Container Apps",
    "URL": "https://docs.microsoft.com/en-us/azure/container-apps/"
  },
  {
    "Command": "az costmanagement",
    "AzureServiceName": "Azure Cost Management + Billing",
    "URL": "https://docs.microsoft.com/azure/cost-management-billing/"
  },
  {
    "Command": "az csvmware",
    "AzureServiceName": "Azure VMware Solution",
    "URL": "https://docs.microsoft.com/azure/vmware-cloudsimple/cloudsimple-vmware-solutions-overview"
  },
  {
    "Command": "az custom-providers",
    "AzureServiceName": "Azure Custom Providers",
    "URL": "https://docs.microsoft.com/azure/azure-resource-manager/custom-providers/overview"
  },
  {
    "Command": "az databox",
    "AzureServiceName": "Azure Databox",
    "URL": "https://docs.microsoft.com/azure/databox/"
  },
  {
    "Command": "az datadog",
    "AzureServiceName": "Microsoft Partner Services",
    "URL": "unknown"
  },
  {
    "Command": "az databricks",
    "AzureServiceName": "Azure Databricks",
    "URL": "https://docs.microsoft.com/azure/databricks/"
  },
  {
    "Command": "az datafactory",
    "AzureServiceName": "Azure Data Factory",
    "URL": "https://docs.microsoft.com/azure/data-factory/"
  },
  {
    "Command": "az datamigration",
    "AzureServiceName": "Azure Database Migration Service",
    "URL": "https://docs.microsoft.com/en-us/azure/dms/"
  },
  {
    "Command": "az datashare",
    "AzureServiceName": "Azure Data Share",
    "URL": "https://docs.microsoft.com/azure/data-share/"
  },
  {
    "Command": "az disk-pool",
    "AzureServiceName": "Azure Disk Pool Service",
    "URL": "https://docs.microsoft.com/azure/disk-pool/"
  },
  {
    "Command": "az dedicated-hsm",
    "AzureServiceName": "Azure Dedicated HSM",
    "URL": "https://docs.microsoft.com/azure/dedicated-hsm/"
  },
  {
    "Command": "az desktopvirtualization",
    "AzureServiceName": "Azure Virtual Machines",
    "URL": "https://docs.microsoft.com/azure/virtual-desktop/overview"
  },
  {
    "Command": "az dms",
    "AzureServiceName": "Azure Database Migration Service",
    "URL": "https://docs.microsoft.com/en-us/azure/dms/"
  },
  {
    "Command": "az dnc",
    "AzureServiceName": "Delegated Network Controller",
    "URL": ""
  },
  {
    "Command": "az dns-resolver",
    "AzureServiceName": "Azure DNS Resolver",
    "URL": ""
  },
  {
    "Command": "az dt",
    "AzureServiceName": "Azure Digital Twins",
    "URL": "https://azure.microsoft.com/en-us/services/digital-twins/"
  },
  {
    "Command": "az edgeorder",
    "AzureServiceName": "Azure Edge Order",
    "URL": "https://review.docs.microsoft.com/en-us/azure/azure-edge-hardware-center"
  },
  {
    "Command": "az elastic",
    "AzureServiceName": "Azure Elastic",
    "URL": "https://docs.microsoft.com/en-us/azure/partner-solutions/elastic/overview"
  },
  {
    "Command": "az fleet",
    "AzureServiceName": "Azure Kubernetes Service (AKS)",
    "URL": "https://docs.microsoft.com/azure/aks/"
  },
  {
    "Command": "az fluid-relay",
    "AzureServiceName": "Azure Fluid Relay",
    "URL": "https://docs.microsoft.com/en-us/azure/azure-fluid-relay/overview/overview"
  },
  {
    "Command": "az footprint",
    "AzureServiceName": "Azure Monitor",
    "URL": ""
  },
  {
    "Command": "az functionapp",
    "AzureServiceName": "Azure Functions",
    "URL": "https://docs.microsoft.com/azure/azure-functions/"
  },
  {
    "Command": "az fzf",
    "AzureServiceName": "Azure CLI",
    "URL": ""
  },
  {
    "Command": "az graph",
    "AzureServiceName": "Azure Resource Graph",
    "URL": "https://docs.microsoft.com/azure/governance/resource-graph/overview"
  },
  {
    "Command": "az guestconfig",
    "AzureServiceName": "Azure Policy",
    "URL": "https://docs.microsoft.com/azure/governance/policy/concepts/guest-configuration"
  },
  {
    "Command": "az hack",
    "AzureServiceName": "Azure Lab Services",
    "URL": "https://docs.microsoft.com/azure/lab-services/hackathon-labs"
  },
  {
    "Command": "az hanainstance",
    "AzureServiceName": "SAP HANA on Azure",
    "URL": "https://docs.microsoft.com/azure/virtual-machines/workloads/sap/hana-overview-architecture"
  },
  {
    "Command": "az healthbot",
    "AzureServiceName": "Azure Bot Service",
    "URL": "https://docs.microsoft.com/azure/bot-service/"
  },
  {
    "Command": "az healthcareapis",
    "AzureServiceName": "Azure API for FHIR",
    "URL": "https://docs.microsoft.com/azure/healthcare-apis/overview"
  },
  {
    "Command": "az hpc-cache",
    "AzureServiceName": "Azure HPC Cache",
    "URL": "https://docs.microsoft.com/azure/hpc-cache/hpc-cache-overview"
  },
  {
    "Command": "az image",
    "AzureServiceName": "Azure Virtual Machines",
    "URL": "https://docs.microsoft.com/azure/virtual-machines/windows/capture-image-resource"
  },
  {
    "Command": "az import-export",
    "AzureServiceName": "Azure Storage",
    "URL": "https://docs.microsoft.com/azure/storage/common/storage-import-export-service?toc=/azure/storage/blobs/toc.json"
  },
  {
    "Command": "az init",
    "AzureServiceName": "Azure CLI",
    "URL": ""
  },
  {
    "Command": "az interactive",
    "AzureServiceName": "Azure CLI",
    "URL": ""
  },
  {
    "Command": "az internet-analyzer",
    "AzureServiceName": "Azure Network",
    "URL": "https://docs.microsoft.com/azure/internet-analyzer/"
  },
  {
    "Command": "az iot",
    "AzureServiceName": "Azure IoT",
    "URL": "https://azure.microsoft.com/en-us/overview/iot/"
  },
  {
    "Command": "az k8s-configuration",
    "AzureServiceName": "Azure Kubernetes Service (AKS)",
    "URL": "https://docs.microsoft.com/en-us/azure/azure-arc/kubernetes/"
  },
  {
    "Command": "az k8sconfiguration",
    "AzureServiceName": "Azure Kubernetes Service (AKS)",
    "URL": "https://docs.microsoft.com/en-us/azure/azure-arc/kubernetes/"
  },
  {
    "Command": "az k8s-extension",
    "AzureServiceName": "Azure Kubernetes Service (AKS)",
    "URL": "https://docs.microsoft.com/en-us/azure/azure-arc/kubernetes/"
  },
  {
    "Command": "az keyvault",
    "AzureServiceName": "Azure Key Vault",
    "URL": "https://docs.microsoft.com/azure/key-vault/"
  },
  {
    "Command": "az load",
    "AzureServiceName": "Azure Load Testing",
    "URL": "https://learn.microsoft.com/en-us/azure/load-testing/"
  },
  {
    "Command": "az logic",
    "AzureServiceName": "Azure Logic Apps",
    "URL": "https://docs.microsoft.com/azure/logic-apps/"
  },
  {
    "Command": "az logz",
    "AzureServiceName": "Azure Logz.io",
    "URL": "https://docs.microsoft.com/en-us/azure/partner-solutions/logzio/overview"
  },
  {
    "Command": "az maintenance",
    "AzureServiceName": "Azure Virtual Machines",
    "URL": "https://docs.microsoft.com/azure/virtual-machines/maintenance-control-cli"
  },
  {
    "Command": "az cosmosdb",
    "AzureServiceName": "Azure Cosmos DB",
    "URL": "https://docs.microsoft.com/azure/cosmos-db/"
  },
  {
    "Command": "az managed-cassandra",
    "AzureServiceName": "Azure Cosmos DB",
    "URL": "https://docs.microsoft.com/azure/cosmos-db/"
  },
  {
    "Command": "az managementpartner",
    "AzureServiceName": "Microsoft Partner Network",
    "URL": "https://docs.microsoft.com/partner-center/"
  },
  {
    "Command": "az mesh",
    "AzureServiceName": "Azure Service Fabric Mesh",
    "URL": "https://docs.microsoft.com/azure/service-fabric-mesh/"
  },
  {
    "Command": "az ml",
    "AzureServiceName": "Azure Machine Learning",
    "URL": "https://docs.microsoft.com/azure/machine-learning/"
  },
  {
    "Command": "az monitor",
    "AzureServiceName": "Azure Monitor",
    "URL": "https://docs.microsoft.com/azure/azure-monitor/"
  },
  {
    "Command": "az mysql",
    "AzureServiceName": "Azure Database for MySQL",
    "URL": "https://docs.microsoft.com/azure/mysql/"
  },
  {
    "Command": "az network",
    "AzureServiceName": "Azure Network",
    "URL": "https://azure.microsoft.com/en-us/product-categories/networking/"
  },
  {
    "Command": "az network bastion",
    "AzureServiceName": "Azure Network Bastion",
    "URL": "https://learn.microsoft.com/en-us/azure/bastion/"
  },
  {
    "Command": "az network-function",
    "AzureServiceName": "Azure Network Function",
    "URL": "https://docs.microsoft.com/en-us/rest/api/hybridnetwork/network-functions"
  },
  {
    "Command": "az next",
    "AzureServiceName": "Azure CLI",
    "URL": ""
  },
  {
    "Command": "az notification-hub",
    "AzureServiceName": "Azure Notification Hubs",
    "URL": "https://docs.microsoft.com/azure/notification-hubs/"
  },
  {
    "Command": "az offazure",
    "AzureServiceName": "Azure Migrate",
    "URL": "https://docs.microsoft.com/azure/migrate/"
  },
  {
    "Command": "az peering",
    "AzureServiceName": "Azure Network",
    "URL": "https://docs.microsoft.com/azure/virtual-network/virtual-network-peering-overview"
  },
  {
    "Command": "az portal",
    "AzureServiceName": "Azure Portal",
    "URL": "https://docs.microsoft.com/azure/azure-portal/azure-portal-dashboards"
  },
  {
    "Command": "az postgres",
    "AzureServiceName": "Azure Database for PostgreSQL",
    "URL": "https://docs.microsoft.com/azure/postgresql/"
  },
  {
    "Command": "az powerbi",
    "AzureServiceName": "Power BI",
    "URL": "https://docs.microsoft.com/power-bi/developer/"
  },
  {
    "Command": "az providerhub",
    "AzureServiceName": "Azure Providers",
    "URL": ""
  },
  {
    "Command": "az quantum",
    "AzureServiceName": "Azure Quantum",
    "URL": "https://docs.microsoft.com/azure/quantum/"
  },
  {
    "Command": "az redisenterprise",
    "AzureServiceName": "Azure Cache for Redis",
    "URL": "https://docs.microsoft.com/azure/azure-cache-for-redis/"
  },
  {
    "Command": "az remote-rendering-account",
    "AzureServiceName": "Azure Remote Rendering",
    "URL": ""
  },
  {
    "Command": "az resource-mover",
    "AzureServiceName": "Azure Resource Mover",
    "URL": "https://azure.microsoft.com/en-us/services/resource-mover/"
  },
  {
    "Command": "az sapmonitor",
    "AzureServiceName": "SAP HANA on Azure",
    "URL": "https://docs.microsoft.com/azure/virtual-machines/workloads/sap/hana-overview-architecture"
  },
  {
    "Command": "az scenario",
    "AzureServiceName": "Azure CLI",
    "URL": ""
  },
  {
    "Command": "az sentinel",
    "AzureServiceName": "Microsoft Sentinel",
    "URL": "https://docs.microsoft.com/azure/sentinel/overview"
  },
  {
    "Command": "az sig",
    "AzureServiceName": "Azure Shared Image Gallery",
    "URL": "https://docs.microsoft.com/en-us/azure/virtual-machines/shared-image-galleries"
  },
  {
    "Command": "az spatial-anchors-account",
    "AzureServiceName": "Azure Spatial Anchors",
    "URL": "https://docs.microsoft.com/windows/mixed-reality/mixed-reality"
  },
  {
    "Command": "az spring-cloud",
    "AzureServiceName": "Azure Spring Cloud",
    "URL": "https://docs.microsoft.com/azure/spring-cloud/"
  },
  {
    "Command": "az spring",
    "AzureServiceName": "Azure Spring Apps",
    "URL": "https://docs.microsoft.com/azure/spring-cloud/"
  },
  {
    "Command": "az sql",
    "AzureServiceName": "Azure SQL",
    "URL": "https://docs.microsoft.com/en-us/azure/azure-sql/"
  },
  {
    "Command": "az ssh",
    "AzureServiceName": "Azure Virtual Machines",
    "URL": "https://docs.microsoft.com/azure/virtual-machines/linux/mac-create-ssh-keys/"
  },
  {
    "Command": "az stack-hci",
    "AzureServiceName": "Azure Stack",
    "URL": "https://docs.microsoft.com/azure-stack/hci/"
  },
  {
    "Command": "az staticwebapp",
    "AzureServiceName": "Azure Static Web Apps",
    "URL": "https://azure.microsoft.com/en-us/services/app-service/static/"
  },
  {
    "Command": "az storage",
    "AzureServiceName": "Azure Storage",
    "URL": "https://docs.microsoft.com/azure/storage/files/storage-sync-files-planning"
  },
  {
    "Command": "az storagesync",
    "AzureServiceName": "Azure File Sync",
    "URL": "https://docs.microsoft.com/azure/storage/files/storage-sync-files-planning"
  },
  {
    "Command": "az stream-analytics",
    "AzureServiceName": "Azure Stream Analytics",
    "URL": "https://docs.microsoft.com/azure/stream-analytics/"
  },
  {
    "Command": "az support",
    "AzureServiceName": "Azure Support",
    "URL": "https://azure.microsoft.com/support/options/"
  },
  {
    "Command": "az tsi",
    "AzureServiceName": "Azure Time Series Insights",
    "URL": "https://docs.microsoft.com/azure/time-series-insights/"
  },
  {
    "Command": "az vmware",
    "AzureServiceName": "Azure VMware Solution",
    "URL": "https://docs.microsoft.com/azure/azure-vmware/"
  },
  {
    "Command": "az kusto",
    "AzureServiceName": "Azure Data Explorer",
    "URL": "https://docs.microsoft.com/azure/data-explorer/"
  },
  {
    "Command": "az webapp",
    "AzureServiceName": "Azure App Service",
    "URL": ""
  },
  {
    "Command": "az webpubsub",
    "AzureServiceName": "Azure Web PubSub",
    "URL": ""
  },
  {
    "Command": "az connectedvmware",
    "AzureServiceName": "Azure Arc for PrivateClouds",
    "URL": "https://github.com/Azure/azure-arc-enabled-vmware-vsphere-preview/blob/main/docs/overview.md"
  },
  {
    "Command": "az scvmm",
    "AzureServiceName": "Azure Arc for PrivateClouds",
    "URL": "https://aka.ms/azure-arc/scvmm/docs"
  },
  {
    "Command": "az dataprotection",
    "AzureServiceName": "Azure Data Protection",
    "URL": ""
  },
  {
    "Command": "az serial-console",
    "AzureServiceName": "Azure Virtual Machines",
    "URL": "https://docs.microsoft.com/en-us/troubleshoot/azure/virtual-machines/serial-console-overview"
  },
  {
    "Command": "az arcdata",
    "AzureServiceName": "Azure Arc",
    "URL": "https://docs.microsoft.com/en-us/azure/azure-arc/data/"
  },
  {
    "Command": "az arcappliance",
    "AzureServiceName": "Azure Arc",
    "URL": "https://docs.microsoft.com/en-us/azure/azure-arc/"
  },
  {
    "Command": "az customlocation",
    "AzureServiceName": "Azure Arc",
    "URL": "https://docs.microsoft.com/en-us/azure/azure-arc/kubernetes/conceptual-custom-locations"
  },
  {
    "Command": "az vm-repair",
    "AzureServiceName": "Azure Virtual Machines",
    "URL": "https://docs.microsoft.com/en-us/cli/azure/vm/repair?view=azure-cli-latest"
  },
  {
    "Command": "az vm",
    "AzureServiceName": "Azure Virtual Machines",
    "URL": "https://docs.microsoft.com/en-us/azure/virtual-machines/"
  },
  {
    "Command": "az webapp",
    "AzureServiceName": "Azure Web Apps",
    "URL": "https://docs.microsoft.com/en-us/azure/app-service/"
  },
  {
    "Command": "az pipelines",
    "AzureServiceName": "Azure Pipelines",
    "URL": "https://docs.microsoft.com/en-us/azure/devops/pipelines/"
  },
  {
    "Command": "az repos",
    "AzureServiceName": "Azure Repos",
    "URL": "https://docs.microsoft.com/en-us/azure/devops/repos/"
  },
  {
    "Command": "az boards",
    "AzureServiceName": "Azure Boards",
    "URL": "https://docs.microsoft.com/en-us/azure/devops/boards/"
  },
  {
    "Command": "az artifacts",
    "AzureServiceName": "Azure Artifacts",
    "URL": "https://docs.microsoft.com/en-us/azure/devops/artifacts/"
  },
  {
    "Command": "az devops",
    "AzureServiceName": "Azure DevOps",
    "URL": "https://docs.microsoft.com/en-us/azure/devops/"
  },
  {
    "Command": "az purview",
    "AzureServiceName": "Azure Purview",
    "URL": "https://docs.microsoft.com/en-us/azure/purview/"
  },
  {
    "Command": "az functionapp",
    "AzureServiceName": "Azure Functions",
    "URL": "https://docs.microsoft.com/en-us/azure/azure-functions/"
  },
  {
    "Command": "az azurestackhci",
    "AzureServiceName": "Azure Stack HCI",
    "URL": "https://docs.microsoft.com/en-us/cli/azure/azurestackhci?view=azure-cli-latest"
  },
  {
    "Command": "az grafana",
    "AzureServiceName": "Azure Managed Grafana",
    "URL": ""
  },
  {
    "Command": "az quota",
    "AzureServiceName": "Reserved VM Instances",
    "URL": "https://docs.microsoft.com/en-us/rest/api/reserved-vm-instances/quotaapi"
  },
  {
    "Command": "az change-analysis",
    "AzureServiceName": "Change Analysis",
    "URL": "https://docs.microsoft.com/en-us/azure/azure-monitor/change/change-analysis"
  },
  {
	"Command": "az orbital",
	"AzureServiceName": "Azure Orbital",
	"URL": "https://docs.microsoft.com/en-us/azure/orbital/"
  },
  {
    "Command": "az nginx",
    "AzureServiceName": "Nginx for Azure",
    "URL": "https://docs.microsoft.com/en-us/azure/partner-solutions/nginx/nginx-overview"
  },
  {
    "Command": "az elastic-san",
    "AzureServiceName": "Azure Elastic SAN",
    "URL": ""
  },
  {
    "Command": "az reservations",
    "AzureServiceName": "Azure Reservations",
    "URL": "https://docs.microsoft.com/en-us/azure/cost-management-billing/reservations"
  },
  {
    "Command": "az hybridaks",
    "AzureServiceName": "Hybrid Container Service",
    "URL": "https://learn.microsoft.com/en-us/azure-stack/aks-hci/aks-hybrid-preview-overview"
  },
  {
<<<<<<< HEAD
	"Command": "az automanage",
	"AzureServiceName": "Azure Automanage",
	"URL": "https://learn.microsoft.com/en-us/azure/automanage/"
=======
    "Command": "az dynatrace",
    "AzureServiceName": "Dynatrace Observability",
    "URL": "https://docs.microsoft.com/en-us/azure/partner-solutions/dynatrace/"
  },
  {
    "Command": "az adp",
    "AzureServiceName": "Autonomous Development Platform",
    "URL": ""
  },
  {
    "Command": "az partnercenter",
    "AzureServiceName": "Partner Center (Azure Marketplace)",
    "URL": "https://github.com/Azure/partnercenter-cli-extension/blob/main/README.md"
  },
  {
    "Command": "az billing-benefits",
    "AzureServiceName": "Azure Billing Benefits",
    "URL": "https://learn.microsoft.com/en-us/azure/cost-management-billing/savings-plan/"
  },
  {
    "Command": "az mobile-network",
    "AzureServiceName": "Mobile Network",
    "URL": "https://learn.microsoft.com/en-us/azure/private-5g-core/"
>>>>>>> d32645eb
  }
]<|MERGE_RESOLUTION|>--- conflicted
+++ resolved
@@ -665,34 +665,33 @@
     "URL": "https://learn.microsoft.com/en-us/azure-stack/aks-hci/aks-hybrid-preview-overview"
   },
   {
-<<<<<<< HEAD
+    "Command": "az dynatrace",
+    "AzureServiceName": "Dynatrace Observability",
+    "URL": "https://docs.microsoft.com/en-us/azure/partner-solutions/dynatrace/"
+  },
+  {
+    "Command": "az adp",
+    "AzureServiceName": "Autonomous Development Platform",
+    "URL": ""
+  },
+  {
+    "Command": "az partnercenter",
+    "AzureServiceName": "Partner Center (Azure Marketplace)",
+    "URL": "https://github.com/Azure/partnercenter-cli-extension/blob/main/README.md"
+  },
+  {
+    "Command": "az billing-benefits",
+    "AzureServiceName": "Azure Billing Benefits",
+    "URL": "https://learn.microsoft.com/en-us/azure/cost-management-billing/savings-plan/"
+  },
+  {
+    "Command": "az mobile-network",
+    "AzureServiceName": "Mobile Network",
+    "URL": "https://learn.microsoft.com/en-us/azure/private-5g-core/"
+  },
+  {
 	"Command": "az automanage",
 	"AzureServiceName": "Azure Automanage",
 	"URL": "https://learn.microsoft.com/en-us/azure/automanage/"
-=======
-    "Command": "az dynatrace",
-    "AzureServiceName": "Dynatrace Observability",
-    "URL": "https://docs.microsoft.com/en-us/azure/partner-solutions/dynatrace/"
-  },
-  {
-    "Command": "az adp",
-    "AzureServiceName": "Autonomous Development Platform",
-    "URL": ""
-  },
-  {
-    "Command": "az partnercenter",
-    "AzureServiceName": "Partner Center (Azure Marketplace)",
-    "URL": "https://github.com/Azure/partnercenter-cli-extension/blob/main/README.md"
-  },
-  {
-    "Command": "az billing-benefits",
-    "AzureServiceName": "Azure Billing Benefits",
-    "URL": "https://learn.microsoft.com/en-us/azure/cost-management-billing/savings-plan/"
-  },
-  {
-    "Command": "az mobile-network",
-    "AzureServiceName": "Mobile Network",
-    "URL": "https://learn.microsoft.com/en-us/azure/private-5g-core/"
->>>>>>> d32645eb
   }
 ]