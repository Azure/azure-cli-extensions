--- conflicted
+++ resolved
@@ -935,14 +935,13 @@
     "URL": "https://learn.microsoft.com/en-us/azure/partner-solutions"
   },
   {
-<<<<<<< HEAD
     "Command": "az carbon",
     "AzureServiceName": "Carbon Optimization",
     "URL": "https://learn.microsoft.com/en-us/azure/carbon-optimization/"
-=======
+  },
+  {
     "Command": "az vme",
     "AzureServiceName": "Azure Arc Kubernetes Version Managed Extensions",
     "URL": ""
->>>>>>> 23f3348a
   }
 ]