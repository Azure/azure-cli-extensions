--- conflicted
+++ resolved
@@ -795,14 +795,13 @@
     "URL": ""
   },
   {
-<<<<<<< HEAD
     "Command": "az hdinsightonaks",
     "AzureServiceName": "HDInsight",
     "URL": "https://learn.microsoft.com/azure/hdinsightonaks"
-=======
+  },
+  {
     "Command": "az network-analytics",
     "AzureServiceName": "Azure Operator Insights - Network Analytics",
     "URL": "https://learn.microsoft.com/en-us/azure/operator-insights/"
->>>>>>> 9a11956a
   }
 ]