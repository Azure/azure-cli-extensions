--- conflicted
+++ resolved
@@ -770,15 +770,13 @@
     "URL": "https://learn.microsoft.com/en-us/azure/site-recovery/"
   },
   {
-<<<<<<< HEAD
-    "Command": "az eventgrid",
-    "AzureServiceName": "Azure EventGrid",
-    "URL": ""
-  }
-=======
     "Command": "az netappfiles",
     "AzureServiceName": "NetApp Files",
     "URL": "https://learn.microsoft.com/azure/azure-netapp-files"
-  }  
->>>>>>> 23d6ec2d
+  },
+  {
+    "Command": "az eventgrid",
+    "AzureServiceName": "Azure EventGrid",
+    "URL": ""
+  }
 ]