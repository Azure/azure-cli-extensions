--- conflicted
+++ resolved
@@ -605,14 +605,13 @@
     "URL": "https://docs.microsoft.com/en-us/azure/azure-monitor/change/change-analysis"
   },
   {
-<<<<<<< HEAD
-    "Command": "az storage-mover",
-    "AzureServiceName": "Storage Mover",
-    "URL": ""
-=======
 	"Command": "az orbital",
 	"AzureServiceName": "Azure Orbital",
 	"URL": "https://docs.microsoft.com/en-us/azure/orbital/"
->>>>>>> ee05e4a8
+  },
+  {
+    "Command": "az storage-mover",
+    "AzureServiceName": "Storage Mover",
+    "URL": ""
   }
 ]