--- conflicted
+++ resolved
@@ -18,11 +18,7 @@
     uri: https://management.azure.com/subscriptions/00000000-0000-0000-0000-000000000000/resourcegroups/clirg000001?api-version=2024-11-01
   response:
     body:
-<<<<<<< HEAD
-      string: '{"id":"/subscriptions/00000000-0000-0000-0000-000000000000/resourceGroups/clirg000001","name":"clirg000001","type":"Microsoft.Resources/resourceGroups","location":"eastus","tags":{"product":"azurecli","cause":"automation","test":"test_create_service_multiple_times","date":"2025-05-26T07:39:58Z","module":"apic-extension"},"properties":{"provisioningState":"Succeeded"}}'
-=======
       string: '{"id":"/subscriptions/00000000-0000-0000-0000-000000000000/resourceGroups/clirg000001","name":"clirg000001","type":"Microsoft.Resources/resourceGroups","location":"eastus","tags":{"product":"azurecli","cause":"automation","test":"test_create_service_multiple_times","date":"2025-06-11T05:51:43Z","module":"apic-extension"},"properties":{"provisioningState":"Succeeded"}}'
->>>>>>> a36d707f
     headers:
       cache-control:
       - no-cache
@@ -31,11 +27,7 @@
       content-type:
       - application/json; charset=utf-8
       date:
-<<<<<<< HEAD
-      - Mon, 26 May 2025 07:40:02 GMT
-=======
       - Wed, 11 Jun 2025 05:51:58 GMT
->>>>>>> a36d707f
       expires:
       - '-1'
       pragma:
@@ -49,11 +41,7 @@
       x-ms-ratelimit-remaining-subscription-global-reads:
       - '16498'
       x-msedge-ref:
-<<<<<<< HEAD
-      - 'Ref A: 2D1D04161C004975A9EE4F3CF2B4DBF1 Ref B: MAA201060516025 Ref C: 2025-05-26T07:40:02Z'
-=======
       - 'Ref A: 1058C00286B94BA1A4A0D575300471D6 Ref B: MAA201060513021 Ref C: 2025-06-11T05:51:57Z'
->>>>>>> a36d707f
     status:
       code: 200
       message: OK
@@ -80,11 +68,7 @@
     uri: https://management.azure.com/subscriptions/00000000-0000-0000-0000-000000000000/resourceGroups/clirg000001/providers/Microsoft.ApiCenter/services/cli000002?api-version=2024-03-01
   response:
     body:
-<<<<<<< HEAD
-      string: '{"type":"Microsoft.ApiCenter/services","location":"eastus","sku":{"name":"Free"},"properties":{"portalHostname":"cli000002.portal.eastus.azure-apicenter.ms","provisioningState":"Succeeded"},"id":"/subscriptions/00000000-0000-0000-0000-000000000000/resourceGroups/clirg000001/providers/Microsoft.ApiCenter/services/cli000002","name":"cli000002","tags":{},"systemData":{"createdAt":"2025-05-26T07:40:06.7534718Z","lastModifiedAt":"2025-05-26T07:40:06.7534603Z"}}'
-=======
       string: '{"type":"Microsoft.ApiCenter/services","location":"eastus","sku":{"name":"Free"},"properties":{"portalHostname":"cli000002.portal.eastus.azure-apicenter.ms","provisioningState":"Succeeded"},"id":"/subscriptions/00000000-0000-0000-0000-000000000000/resourceGroups/clirg000001/providers/Microsoft.ApiCenter/services/cli000002","name":"cli000002","tags":{},"systemData":{"createdAt":"2025-06-11T05:52:04.7126771Z","lastModifiedAt":"2025-06-11T05:52:04.7126597Z"}}'
->>>>>>> a36d707f
     headers:
       api-supported-versions:
       - 2023-07-01-preview, 2024-03-01, 2024-03-15-preview, 2024-06-01-preview
@@ -95,11 +79,7 @@
       content-type:
       - application/json; charset=utf-8
       date:
-<<<<<<< HEAD
-      - Mon, 26 May 2025 07:40:06 GMT
-=======
       - Wed, 11 Jun 2025 05:52:04 GMT
->>>>>>> a36d707f
       expires:
       - '-1'
       pragma:
@@ -113,21 +93,13 @@
       x-content-type-options:
       - nosniff
       x-ms-operation-identifier:
-<<<<<<< HEAD
-      - tenantId=72f988bf-86f1-41af-91ab-2d7cd011db47,objectId=33608faa-33a6-4705-beb1-c8904392c4a4/southeastasia/d5a6720a-ba54-4408-8055-b15752a77332
-=======
       - tenantId=b5ee6c06-c2c2-4e3c-8606-5f170cee077a,objectId=9aec9bf7-7066-4c57-bc6d-3bc7935e826d/southeastasia/680de43d-1eec-4da4-bdd7-d9fe742a5dbc
->>>>>>> a36d707f
       x-ms-ratelimit-remaining-subscription-global-writes:
       - '11999'
       x-ms-ratelimit-remaining-subscription-writes:
       - '799'
       x-msedge-ref:
-<<<<<<< HEAD
-      - 'Ref A: 6DCDA1E183F34736834250CC4540B879 Ref B: MAA201060514009 Ref C: 2025-05-26T07:40:03Z'
-=======
       - 'Ref A: 91D59B06B7B146C2A7E5B75C0A33E62B Ref B: MAA201060515023 Ref C: 2025-06-11T05:51:59Z'
->>>>>>> a36d707f
       x-powered-by:
       - ASP.NET
     status:
@@ -152,11 +124,7 @@
     uri: https://management.azure.com/subscriptions/00000000-0000-0000-0000-000000000000/resourcegroups/clirg000001?api-version=2024-11-01
   response:
     body:
-<<<<<<< HEAD
-      string: '{"id":"/subscriptions/00000000-0000-0000-0000-000000000000/resourceGroups/clirg000001","name":"clirg000001","type":"Microsoft.Resources/resourceGroups","location":"eastus","tags":{"product":"azurecli","cause":"automation","test":"test_create_service_multiple_times","date":"2025-05-26T07:39:58Z","module":"apic-extension"},"properties":{"provisioningState":"Succeeded"}}'
-=======
       string: '{"id":"/subscriptions/00000000-0000-0000-0000-000000000000/resourceGroups/clirg000001","name":"clirg000001","type":"Microsoft.Resources/resourceGroups","location":"eastus","tags":{"product":"azurecli","cause":"automation","test":"test_create_service_multiple_times","date":"2025-06-11T05:51:43Z","module":"apic-extension"},"properties":{"provisioningState":"Succeeded"}}'
->>>>>>> a36d707f
     headers:
       cache-control:
       - no-cache
@@ -165,11 +133,7 @@
       content-type:
       - application/json; charset=utf-8
       date:
-<<<<<<< HEAD
-      - Mon, 26 May 2025 07:40:07 GMT
-=======
       - Wed, 11 Jun 2025 05:52:06 GMT
->>>>>>> a36d707f
       expires:
       - '-1'
       pragma:
@@ -183,11 +147,7 @@
       x-ms-ratelimit-remaining-subscription-global-reads:
       - '16499'
       x-msedge-ref:
-<<<<<<< HEAD
-      - 'Ref A: C672382A30544B1AA37508B3D3E5A2AB Ref B: MAA201060516035 Ref C: 2025-05-26T07:40:07Z'
-=======
       - 'Ref A: 129337E01C444AF8936567FC25821150 Ref B: MAA201060516035 Ref C: 2025-06-11T05:52:06Z'
->>>>>>> a36d707f
     status:
       code: 200
       message: OK
@@ -214,30 +174,18 @@
     uri: https://management.azure.com/subscriptions/00000000-0000-0000-0000-000000000000/resourceGroups/clirg000001/providers/Microsoft.ApiCenter/services/cli000002?api-version=2024-03-01
   response:
     body:
-<<<<<<< HEAD
-      string: '{"type":"Microsoft.ApiCenter/services","location":"eastus","sku":{"name":"Free"},"properties":{"dataApiHostname":"cli000002.data.eastus.azure-apicenter.ms","portalHostname":"cli000002.portal.eastus.azure-apicenter.ms","provisioningState":"Succeeded"},"id":"/subscriptions/00000000-0000-0000-0000-000000000000/resourceGroups/clirg000001/providers/Microsoft.ApiCenter/services/cli000002","name":"cli000002","tags":{},"systemData":{"createdAt":"2025-05-26T07:40:06.7534718Z","lastModifiedAt":"2025-05-26T07:40:09.3852927Z"}}'
-=======
       string: '{"type":"Microsoft.ApiCenter/services","location":"eastus","sku":{"name":"Free"},"properties":{"portalHostname":"cli000002.portal.eastus.azure-apicenter.ms","provisioningState":"Succeeded"},"id":"/subscriptions/00000000-0000-0000-0000-000000000000/resourceGroups/clirg000001/providers/Microsoft.ApiCenter/services/cli000002","name":"cli000002","tags":{},"systemData":{"createdAt":"2025-06-11T05:52:04.7126771Z","lastModifiedAt":"2025-06-11T05:52:09.1757628Z"}}'
->>>>>>> a36d707f
     headers:
       api-supported-versions:
       - 2023-07-01-preview, 2024-03-01, 2024-03-15-preview, 2024-06-01-preview
       cache-control:
       - no-cache
       content-length:
-<<<<<<< HEAD
-      - '521'
-      content-type:
-      - application/json; charset=utf-8
-      date:
-      - Mon, 26 May 2025 07:40:08 GMT
-=======
       - '460'
       content-type:
       - application/json; charset=utf-8
       date:
       - Wed, 11 Jun 2025 05:52:08 GMT
->>>>>>> a36d707f
       expires:
       - '-1'
       pragma:
@@ -251,21 +199,13 @@
       x-content-type-options:
       - nosniff
       x-ms-operation-identifier:
-<<<<<<< HEAD
-      - tenantId=72f988bf-86f1-41af-91ab-2d7cd011db47,objectId=33608faa-33a6-4705-beb1-c8904392c4a4/southeastasia/8986b8c3-07dc-4c72-b5c9-d50acf6567d8
-=======
       - tenantId=b5ee6c06-c2c2-4e3c-8606-5f170cee077a,objectId=9aec9bf7-7066-4c57-bc6d-3bc7935e826d/indonesiacentral/2214c0eb-d6a9-4c5d-8e40-ebd148b81e75
->>>>>>> a36d707f
       x-ms-ratelimit-remaining-subscription-global-writes:
       - '11999'
       x-ms-ratelimit-remaining-subscription-writes:
       - '799'
       x-msedge-ref:
-<<<<<<< HEAD
-      - 'Ref A: EC2039A27380407FB47F671003984F06 Ref B: MAA201060513023 Ref C: 2025-05-26T07:40:08Z'
-=======
       - 'Ref A: F5D4EA3D2DAF43FC93391A9962A63079 Ref B: MAA201060513035 Ref C: 2025-06-11T05:52:07Z'
->>>>>>> a36d707f
       x-powered-by:
       - ASP.NET
     status:
