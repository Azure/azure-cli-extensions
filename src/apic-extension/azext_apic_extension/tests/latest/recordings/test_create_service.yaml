--- conflicted
+++ resolved
@@ -18,11 +18,7 @@
     uri: https://management.azure.com/subscriptions/00000000-0000-0000-0000-000000000000/resourcegroups/clirg000001?api-version=2024-11-01
   response:
     body:
-<<<<<<< HEAD
-      string: '{"id":"/subscriptions/00000000-0000-0000-0000-000000000000/resourceGroups/clirg000001","name":"clirg000001","type":"Microsoft.Resources/resourceGroups","location":"eastus","tags":{"product":"azurecli","cause":"automation","test":"test_create_service","date":"2025-05-26T07:39:37Z","module":"apic-extension"},"properties":{"provisioningState":"Succeeded"}}'
-=======
       string: '{"id":"/subscriptions/00000000-0000-0000-0000-000000000000/resourceGroups/clirg000001","name":"clirg000001","type":"Microsoft.Resources/resourceGroups","location":"eastus","tags":{"product":"azurecli","cause":"automation","test":"test_create_service","date":"2025-06-11T05:51:43Z","module":"apic-extension"},"properties":{"provisioningState":"Succeeded"}}'
->>>>>>> a36d707f
     headers:
       cache-control:
       - no-cache
@@ -31,11 +27,7 @@
       content-type:
       - application/json; charset=utf-8
       date:
-<<<<<<< HEAD
-      - Mon, 26 May 2025 07:39:40 GMT
-=======
       - Wed, 11 Jun 2025 05:51:54 GMT
->>>>>>> a36d707f
       expires:
       - '-1'
       pragma:
@@ -49,11 +41,7 @@
       x-ms-ratelimit-remaining-subscription-global-reads:
       - '16499'
       x-msedge-ref:
-<<<<<<< HEAD
-      - 'Ref A: 0938505681B940AB8C121E5E4ED025DD Ref B: MAA201060514027 Ref C: 2025-05-26T07:39:41Z'
-=======
       - 'Ref A: 334FD7B65530400E9161079625FFE211 Ref B: MAA201060516035 Ref C: 2025-06-11T05:51:54Z'
->>>>>>> a36d707f
     status:
       code: 200
       message: OK
@@ -80,9 +68,6 @@
     uri: https://management.azure.com/subscriptions/00000000-0000-0000-0000-000000000000/resourceGroups/clirg000001/providers/Microsoft.ApiCenter/services/cli000002?api-version=2024-03-01
   response:
     body:
-<<<<<<< HEAD
-      string: '{"type":"Microsoft.ApiCenter/services","location":"eastus","sku":{"name":"Free"},"properties":{"portalHostname":"cli000002.portal.eastus.azure-apicenter.ms","provisioningState":"Succeeded"},"id":"/subscriptions/00000000-0000-0000-0000-000000000000/resourceGroups/clirg000001/providers/Microsoft.ApiCenter/services/cli000002","name":"cli000002","tags":{},"systemData":{"createdAt":"2025-05-26T07:39:43.4135781Z","lastModifiedAt":"2025-05-26T07:39:43.4135702Z"}}'
-=======
       string: '{"error":{"code":"MissingSubscriptionRegistration","message":"The subscription
         is not registered to use namespace ''Microsoft.ApiCenter''. See https://aka.ms/rps-not-found
         for how to register subscriptions.","details":[{"code":"MissingSubscriptionRegistration","target":"Microsoft.ApiCenter","message":"The
@@ -542,7 +527,6 @@
   response:
     body:
       string: '{"type":"Microsoft.ApiCenter/services","location":"eastus","sku":{"name":"Free"},"properties":{"portalHostname":"cli000002.portal.eastus.azure-apicenter.ms","provisioningState":"Succeeded"},"id":"/subscriptions/00000000-0000-0000-0000-000000000000/resourceGroups/clirg000001/providers/Microsoft.ApiCenter/services/cli000002","name":"cli000002","tags":{},"systemData":{"createdAt":"2025-06-11T05:53:16.0092843Z","lastModifiedAt":"2025-06-11T05:53:16.0092621Z"}}'
->>>>>>> a36d707f
     headers:
       api-supported-versions:
       - 2023-07-01-preview, 2024-03-01, 2024-03-15-preview, 2024-06-01-preview
@@ -553,11 +537,7 @@
       content-type:
       - application/json; charset=utf-8
       date:
-<<<<<<< HEAD
-      - Mon, 26 May 2025 07:39:43 GMT
-=======
       - Wed, 11 Jun 2025 05:53:15 GMT
->>>>>>> a36d707f
       expires:
       - '-1'
       pragma:
@@ -571,21 +551,13 @@
       x-content-type-options:
       - nosniff
       x-ms-operation-identifier:
-<<<<<<< HEAD
-      - tenantId=72f988bf-86f1-41af-91ab-2d7cd011db47,objectId=33608faa-33a6-4705-beb1-c8904392c4a4/southeastasia/9ed975ca-0fa2-431b-adc7-2c28f451a123
-=======
       - tenantId=b5ee6c06-c2c2-4e3c-8606-5f170cee077a,objectId=9aec9bf7-7066-4c57-bc6d-3bc7935e826d/southeastasia/df311fb3-e282-4dd3-b012-4e90710611dc
->>>>>>> a36d707f
       x-ms-ratelimit-remaining-subscription-global-writes:
       - '11999'
       x-ms-ratelimit-remaining-subscription-writes:
       - '799'
       x-msedge-ref:
-<<<<<<< HEAD
-      - 'Ref A: 51973068EEBE4990A75E761995DFC8B6 Ref B: MAA201060515023 Ref C: 2025-05-26T07:39:41Z'
-=======
       - 'Ref A: 27D429667B2843C6A2C354801A6AA4FA Ref B: MAA201060515033 Ref C: 2025-06-11T05:53:12Z'
->>>>>>> a36d707f
       x-powered-by:
       - ASP.NET
     status:
