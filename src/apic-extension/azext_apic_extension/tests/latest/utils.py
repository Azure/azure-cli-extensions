# --------------------------------------------------------------------------------------------
# Copyright (c) Microsoft Corporation. All rights reserved.
# Licensed under the MIT License. See License.txt in the project root for license information.
# --------------------------------------------------------------------------------------------

from azure.cli.testsdk.preparers import NoTrafficRecordingPreparer, SingleValueReplacer, get_dummy_cli, CliTestError, ResourceGroupPreparer
from .constants import USERASSIGNED_IDENTITY

class ApicServicePreparer(NoTrafficRecordingPreparer, SingleValueReplacer):
    def __init__(self, name_prefix='clitest', length=24,
                 parameter_name='service_name', resource_group_parameter_name='resource_group', key='s', 
                 user_assigned_identity = None):
        super(ApicServicePreparer, self).__init__(name_prefix, length)
        self.cli_ctx = get_dummy_cli()
        self.resource_group_parameter_name = resource_group_parameter_name
        self.parameter_name = parameter_name
        self.user_assigned_identity = user_assigned_identity
        self.key = key

    def create_resource(self, name, **kwargs):
        group = self._get_resource_group(**kwargs)

        template = 'az apic create --name {} -g {}'

        if self.user_assigned_identity is None:
            template += ' --identity \'{{type:SystemAssigned}}\''
            cmd = template.format(name, group)
        else:
            template += ' --identity \'{{type:UserAssigned,user-assigned-identities:\'{{{}}}\'}}\''
            cmd = template.format(name, group, self.user_assigned_identity)

        print(cmd)
        self.live_only_execute(self.cli_ctx, cmd)

        self.test_class_instance.kwargs[self.key] = name
            
        return {self.parameter_name: name}

    def remove_resource(self, name, **kwargs):
        # ResourceGroupPreparer will delete everything
        pass

    def _get_resource_group(self, **kwargs):
        try:
            return kwargs.get(self.resource_group_parameter_name)
        except KeyError:
            template = 'To create a API Center service a resource group is required. Please add ' \
                       'decorator @{} in front of this preparer.'
            raise CliTestError(template.format(ResourceGroupPreparer.__name__))

class ApicMetadataPreparer(NoTrafficRecordingPreparer, SingleValueReplacer):
    def __init__(self, name_prefix='clitest', length=24,
                 parameter_name='metadata_name', resource_group_parameter_name='resource_group',
                 apic_service_parameter_name='service_name',
                 schema='{"type":"boolean", "title":"Public Facing"}',
                 assignments='[{entity:api,required:true,deprecated:false},{entity:environment,required:false,deprecated:false},{entity:deployment,required:true,deprecated:false}]',
                 key='m'):
        super(ApicMetadataPreparer, self).__init__(name_prefix, length)
        self.cli_ctx = get_dummy_cli()
        self.resource_group_parameter_name = resource_group_parameter_name
        self.api_service_parameter_name = apic_service_parameter_name
        self.parameter_name = parameter_name
        self.schema = schema
        self.assignments = assignments
        self.key = key

    def create_resource(self, name, **kwargs):
        group = self._get_resource_group(**kwargs)
        service = self._get_apic_service(**kwargs)

        template = 'az apic metadata create -g {} -n {} --metadata-name {} --schema \'{}\' --assignments \'{}\''
        cmd = template.format(group, service, name, self.schema, self.assignments)
        print(cmd)
        self.live_only_execute(self.cli_ctx, cmd)

        self.test_class_instance.kwargs[self.key] = name
        return {self.parameter_name: name}

    def remove_resource(self, name, **kwargs):
        # ResourceGroupPreparer will delete everything
        pass

    def _get_resource_group(self, **kwargs):
        try:
            return kwargs.get(self.resource_group_parameter_name)
        except KeyError:
            template = 'To create an API Center metadata a resource group is required. Please add ' \
                       'decorator @{} in front of this preparer.'
            raise CliTestError(template.format(ResourceGroupPreparer.__name__))

    def _get_apic_service(self, **kwargs):
        try:
            return kwargs.get(self.api_service_parameter_name)
        except KeyError:
            template = 'To create an API Center metadata a API Center service is required. Please add ' \
                       'decorator @{} in front of this preparer.'
            raise CliTestError(template.format(ApicServicePreparer.__name__))

class ApicEnvironmentPreparer(NoTrafficRecordingPreparer, SingleValueReplacer):
    def __init__(self, name_prefix='clitest', length=24,
                 parameter_name='environment_id', resource_group_parameter_name='resource_group',
                 apic_service_parameter_name='service_name', key='e'):
        super(ApicEnvironmentPreparer, self).__init__(name_prefix, length)
        self.cli_ctx = get_dummy_cli()
        self.resource_group_parameter_name = resource_group_parameter_name
        self.api_service_parameter_name = apic_service_parameter_name
        self.parameter_name = parameter_name
        self.key = key

    def create_resource(self, name, **kwargs):
        group = self._get_resource_group(**kwargs)
        service = self._get_apic_service(**kwargs)

        template = 'az apic environment create -g {} -n {} --environment-id {} --title "test environment" --type testing'
        cmd = template.format(group, service, name)
        print(cmd)
        self.live_only_execute(self.cli_ctx, cmd)

        self.test_class_instance.kwargs[self.key] = name
        return {self.parameter_name: name}

    def remove_resource(self, name, **kwargs):
        # ResourceGroupPreparer will delete everything
        pass

    def _get_resource_group(self, **kwargs):
        try:
            return kwargs.get(self.resource_group_parameter_name)
        except KeyError:
            template = 'To create an API Center environment a resource group is required. Please add ' \
                       'decorator @{} in front of this preparer.'
            raise CliTestError(template.format(ResourceGroupPreparer.__name__))

    def _get_apic_service(self, **kwargs):
        try:
            return kwargs.get(self.api_service_parameter_name)
        except KeyError:
            template = 'To create an API Center environment an API Center service is required. Please add ' \
                       'decorator @{} in front of this preparer.'
            raise CliTestError(template.format(ApicServicePreparer.__name__))

class ApicApiPreparer(NoTrafficRecordingPreparer, SingleValueReplacer):
    def __init__(self, name_prefix='clitest', length=24,
                 parameter_name='api_id', resource_group_parameter_name='resource_group',
                 apic_service_parameter_name='service_name', key='api'):
        super(ApicApiPreparer, self).__init__(name_prefix, length)
        self.cli_ctx = get_dummy_cli()
        self.resource_group_parameter_name = resource_group_parameter_name
        self.api_service_parameter_name = apic_service_parameter_name
        self.parameter_name = parameter_name
        self.key = key

    def create_resource(self, name, **kwargs):
        group = self._get_resource_group(**kwargs)
        service = self._get_apic_service(**kwargs)

        template = 'az apic api create -g {} -n {} --api-id {} --title "Echo API" --type rest'
        cmd = template.format(group, service, name)
        print(cmd)
        self.live_only_execute(self.cli_ctx, cmd)

        self.test_class_instance.kwargs[self.key] = name
        return {self.parameter_name: name}

    def remove_resource(self, name, **kwargs):
        # ResourceGroupPreparer will delete everything
        pass

    def _get_resource_group(self, **kwargs):
        try:
            return kwargs.get(self.resource_group_parameter_name)
        except KeyError:
            template = 'To create an API Center API a resource group is required. Please add ' \
                       'decorator @{} in front of this preparer.'
            raise CliTestError(template.format(ResourceGroupPreparer.__name__))

    def _get_apic_service(self, **kwargs):
        try:
            return kwargs.get(self.api_service_parameter_name)
        except KeyError:
            template = 'To create an API Center API an API Center service is required. Please add ' \
                       'decorator @{} in front of this preparer.'
            raise CliTestError(template.format(ApicServicePreparer.__name__))

class ApicVersionPreparer(NoTrafficRecordingPreparer, SingleValueReplacer):
    def __init__(self, name_prefix='clitest', length=24,
                 parameter_name='version_id', resource_group_parameter_name='resource_group',
                 apic_service_parameter_name='service_name', apic_api_parameter_name='api_id',
                 key='v'):
        super(ApicVersionPreparer, self).__init__(name_prefix, length)
        self.cli_ctx = get_dummy_cli()
        self.resource_group_parameter_name = resource_group_parameter_name
        self.apic_service_parameter_name = apic_service_parameter_name
        self.parameter_name = parameter_name
        self.apic_api_parameter_name = apic_api_parameter_name
        self.key = key

    def create_resource(self, name, **kwargs):
        group = self._get_resource_group(**kwargs)
        service = self._get_apic_service(**kwargs)
        api = self._get_apic_api(**kwargs)

        template = 'az apic api version create -g {} -n {} --api-id {} --version-id {} --lifecycle-stage production --title "v1.0.0"'
        cmd = template.format(group, service, api, name)
        print(cmd)
        self.live_only_execute(self.cli_ctx, cmd)

        self.test_class_instance.kwargs[self.key] = name
        return {self.parameter_name: name}

    def remove_resource(self, name, **kwargs):
        # ResourceGroupPreparer will delete everything
        pass

    def _get_resource_group(self, **kwargs):
        try:
            return kwargs.get(self.resource_group_parameter_name)
        except KeyError:
            template = 'To create an API Center API a resource group is required. Please add ' \
                       'decorator @{} in front of this preparer.'
            raise CliTestError(template.format(ResourceGroupPreparer.__name__))

    def _get_apic_service(self, **kwargs):
        try:
            return kwargs.get(self.apic_service_parameter_name)
        except KeyError:
            template = 'To create an API Center API an API Center service is required. Please add ' \
                       'decorator @{} in front of this preparer.'
            raise CliTestError(template.format(ApicServicePreparer.__name__))

    def _get_apic_api(self, **kwargs):
        try:
            return kwargs.get(self.apic_api_parameter_name)
        except KeyError:
            template = 'To create an API Center Version an API Center API is required. Please add ' \
                       'decorator @{} in front of this preparer.'
            raise CliTestError(template.format(ApicApiPreparer.__name__))
        
class ApicDefinitionPreparer(NoTrafficRecordingPreparer, SingleValueReplacer):
    def __init__(self, name_prefix='clitest', length=24,
                 parameter_name='definition_id', resource_group_parameter_name='resource_group',
                 apic_service_parameter_name='service_name', apic_api_parameter_name='api_id',
                 apic_version_parameter_name='version_id', key='d'):
        super(ApicDefinitionPreparer, self).__init__(name_prefix, length)
        self.cli_ctx = get_dummy_cli()
        self.resource_group_parameter_name = resource_group_parameter_name
        self.apic_service_parameter_name = apic_service_parameter_name
        self.parameter_name = parameter_name
        self.apic_api_parameter_name = apic_api_parameter_name
        self.apic_version_parameter_name = apic_version_parameter_name
        self.key = key

    def create_resource(self, name, **kwargs):
        group = self._get_resource_group(**kwargs)
        service = self._get_apic_service(**kwargs)
        api = self._get_apic_api(**kwargs)
        version = self._get_apic_version(**kwargs)

        template = 'az apic api definition create -g {} -n {} --api-id {} --version-id {} --definition-id {} --title "OpenAPI"'
        cmd = template.format(group, service, api, version, name)
        print(cmd)
        self.live_only_execute(self.cli_ctx, cmd)

        self.test_class_instance.kwargs[self.key] = name
        return {self.parameter_name: name}

    def remove_resource(self, name, **kwargs):
        # ResourceGroupPreparer will delete everything
        pass

    def _get_resource_group(self, **kwargs):
        try:
            return kwargs.get(self.resource_group_parameter_name)
        except KeyError:
            template = 'To create an API Center API a resource group is required. Please add ' \
                       'decorator @{} in front of this preparer.'
            raise CliTestError(template.format(ResourceGroupPreparer.__name__))

    def _get_apic_service(self, **kwargs):
        try:
            return kwargs.get(self.apic_service_parameter_name)
        except KeyError:
            template = 'To create an API Center API an API Center service is required. Please add ' \
                       'decorator @{} in front of this preparer.'
            raise CliTestError(template.format(ApicServicePreparer.__name__))

    def _get_apic_api(self, **kwargs):
        try:
            return kwargs.get(self.apic_api_parameter_name)
        except KeyError:
            template = 'To create an API Center Version an API Center API is required. Please add ' \
                       'decorator @{} in front of this preparer.'
            raise CliTestError(template.format(ApicApiPreparer.__name__))
        
    def _get_apic_version(self, **kwargs):
        try:
            return kwargs.get(self.apic_version_parameter_name)
        except KeyError:
            template = 'To create an API Center Definition an API Center Version is required. Please add ' \
                       'decorator @{} in front of this preparer.'
            raise CliTestError(template.format(ApicVersionPreparer.__name__))
        
class ApicDeploymentPreparer(NoTrafficRecordingPreparer, SingleValueReplacer):
    def __init__(self, name_prefix='clitest', length=24,
                 parameter_name='deployment_id', resource_group_parameter_name='resource_group',
                 apic_service_parameter_name='service_name', apic_api_parameter_name='api_id',
                 apic_version_parameter_name='version_id', apic_definition_parameter_name='definition_id',
                 apic_environment_parameter_name='environment_id', key='dep'):
        super(ApicDeploymentPreparer, self).__init__(name_prefix, length)
        self.cli_ctx = get_dummy_cli()
        self.resource_group_parameter_name = resource_group_parameter_name
        self.apic_service_parameter_name = apic_service_parameter_name
        self.parameter_name = parameter_name
        self.apic_api_parameter_name = apic_api_parameter_name
        self.apic_version_parameter_name = apic_version_parameter_name
        self.apic_definition_parameter_name = apic_definition_parameter_name
        self.apic_environment_parameter_name = apic_environment_parameter_name
        self.key = key

    def create_resource(self, name, **kwargs):
        group = self._get_resource_group(**kwargs)
        service = self._get_apic_service(**kwargs)
        api = self._get_apic_api(**kwargs)
        version = self._get_apic_version(**kwargs)
        definition = self._get_apic_definition(**kwargs)
        environment = self._get_apic_environment(**kwargs)

        template = 'az apic api deployment create -g {} -n {} --api-id {} --definition-id /workspaces/default/apis/{}/versions/{}/definitions/{} --environment-id /workspaces/default/environments/{} --deployment-id {} --title "test deployment" --server \'{{"runtimeUri":["https://example.com"]}}\''
        cmd = template.format(group, service, api, api, version, definition, environment, name)
        print(cmd)
        self.live_only_execute(self.cli_ctx, cmd)

        self.test_class_instance.kwargs[self.key] = name
        return {self.parameter_name: name}

    def remove_resource(self, name, **kwargs):
        # ResourceGroupPreparer will delete everything
        pass

    def _get_resource_group(self, **kwargs):
        try:
            return kwargs.get(self.resource_group_parameter_name)
        except KeyError:
            template = 'To create an API Center Deployment a resource group is required. Please add ' \
                       'decorator @{} in front of this preparer.'
            raise CliTestError(template.format(ResourceGroupPreparer.__name__))

    def _get_apic_service(self, **kwargs):
        try:
            return kwargs.get(self.apic_service_parameter_name)
        except KeyError:
            template = 'To create an API Center Deployment an API Center service is required. Please add ' \
                       'decorator @{} in front of this preparer.'
            raise CliTestError(template.format(ApicServicePreparer.__name__))

    def _get_apic_api(self, **kwargs):
        try:
            return kwargs.get(self.apic_api_parameter_name)
        except KeyError:
            template = 'To create an API Center Deployment an API Center API is required. Please add ' \
                       'decorator @{} in front of this preparer.'
            raise CliTestError(template.format(ApicApiPreparer.__name__))
        
    def _get_apic_version(self, **kwargs):
        try:
            return kwargs.get(self.apic_version_parameter_name)
        except KeyError:
            template = 'To create an API Center Deployment an API Center Version is required. Please add ' \
                       'decorator @{} in front of this preparer.'
            raise CliTestError(template.format(ApicVersionPreparer.__name__))
        
    def _get_apic_definition(self, **kwargs):
        try:
            return kwargs.get(self.apic_definition_parameter_name)
        except KeyError:
            template = 'To create an API Center Deployment an API Center Definition is required. Please add ' \
                       'decorator @{} in front of this preparer.'
            raise CliTestError(template.format(ApicDefinitionPreparer.__name__))
        
    def _get_apic_environment(self, **kwargs):
        try:
            return kwargs.get(self.apic_environment_parameter_name)
        except KeyError:
            template = 'To create an API Center Deployment an API Center Environment is required. Please add ' \
                       'decorator @{} in front of this preparer.'
            raise CliTestError(template.format(ApicEnvironmentPreparer.__name__))
        
class ApimServicePreparer(NoTrafficRecordingPreparer, SingleValueReplacer):
    def __init__(self, name_prefix='clitest', length=24,
                 parameter_name='apim_name', resource_group_parameter_name='resource_group',
                 apic_service_name = 'service_name',
                 key='apim'):
        super(ApimServicePreparer, self).__init__(name_prefix, length)
        self.cli_ctx = get_dummy_cli()
        self.resource_group_parameter_name = resource_group_parameter_name
        self.apic_service_name = apic_service_name
        self.parameter_name = parameter_name
        self.use_system_assigned_identity = False if USERASSIGNED_IDENTITY else True
        self.key = key

    def create_resource(self, name, **kwargs):
        self.test_class_instance.kwargs['use_system_assigned_identity'] = self.use_system_assigned_identity
        group = self._get_resource_group(**kwargs)
        service_name = self._get_apic_service(**kwargs)

        # Only setup APIM in live mode
        if self.test_class_instance.is_live:
            # Get system assigned identity id for API Center
            apic_service = self.test_class_instance.cmd('az apic show -g {} -n {}'.format(group, service_name)).get_output_in_json()
            if self.use_system_assigned_identity:
                self.test_class_instance.kwargs.update({
                    'identity_id': apic_service['identity']['principalId']
                })

            # Create APIM service
            apim_service = self.test_class_instance.cmd('az apim create -g {} --name {} --publisher-name test --publisher-email test@example.com --sku-name Consumption'.format(group, name)).get_output_in_json()
            apim_id = apim_service['id']
            self.test_class_instance.kwargs[self.parameter_name] = name
            self.test_class_instance.kwargs.update({
                'apim_id': apim_id,
                'usi_id': USERASSIGNED_IDENTITY,
                'apic_service_name': service_name,
                'group': group
            })

            # Add echo api
            self.test_class_instance.cmd('az apim api create -g {} --service-name {} --api-id echo --display-name "Echo API" --path "/echo"'.format(group, name))
            self.test_class_instance.cmd('az apim api operation create -g {} --service-name {} --api-id echo --url-template "/echo" --method "GET" --display-name "GetOperation"'.format(group, name))
            # Add foo api
            self.test_class_instance.cmd('az apim api create -g {} --service-name {} --api-id foo --display-name "Foo API" --path "/foo"'.format(group, name))
            self.test_class_instance.cmd('az apim api operation create -g {} --service-name {} --api-id foo --url-template "/foo" --method "GET" --display-name "GetOperation"'.format(group, name))

            if self.use_system_assigned_identity:
                # Grant system assigned identity of API Center access to APIM
                self.test_class_instance.cmd('az role assignment create --role "API Management Service Reader Role" --assignee-object-id {} --assignee-principal-type ServicePrincipal --scope {}'.format(self.test_class_instance.kwargs['identity_id'], apim_id))
            else:
                # Attach user assigned identity with access to APIM to API Center
                # In APICServicePreparer, we already attached the user assigned identity provided by user to API Center. Please check it.
                self.test_class_instance.cmd('az apic update --name {apic_service_name} -g {group} --identity {{type:UserAssigned,user-assigned-identities:{{{usi_id}}}}}')

        self.test_class_instance.kwargs[self.parameter_name] = name
        return {self.parameter_name: name}

    def remove_resource(self, name, **kwargs):
        # ResourceGroupPreparer will delete everything
        pass

    def _get_resource_group(self, **kwargs):
        try:
            return kwargs.get(self.resource_group_parameter_name)
        except KeyError:
            template = 'To create an API Management service a resource group is required. Please add ' \
                       'decorator @{} in front of this preparer.'
            raise CliTestError(template.format(ResourceGroupPreparer.__name__))    

    def _get_apic_service(self, **kwargs):
        try:
            return kwargs.get(self.apic_service_name)
        except KeyError:
            template = 'To create an API Center service is required. Please add ' \
                       'decorator @{} in front of this preparer.'
<<<<<<< HEAD
            raise CliTestError(template.format(ApicServicePreparer.__name__))    


class ApiAnalysisPreparer(NoTrafficRecordingPreparer, SingleValueReplacer):
    def __init__(self, name_prefix='clianalysisconfig', parameter_name='config_name', resource_group_parameter_name='resource_group', api_service_parameter_name='service_name', random_name_length=24):
        super(ApiAnalysisPreparer, self).__init__(name_prefix, random_name_length)
        self.cli_ctx = get_dummy_cli()
        self.parameter_name = parameter_name
        self.resource_group_parameter_name = resource_group_parameter_name
        self.api_service_parameter_name = api_service_parameter_name
        self.key = parameter_name

    def create_resource(self, name, **kwargs):
        group = self._get_resource_group(**kwargs)
        service = self._get_apic_service(**kwargs)

        template = 'az apic api-analysis create -g {} -n {} -c {}'
        cmd = template.format(group, service, name)
        print(cmd)
        self.live_only_execute(self.cli_ctx, cmd)

        self.test_class_instance.kwargs[self.key] = name
        return {self.parameter_name: name}

    def remove_resource(self, name, **kwargs):
        # ResourceGroupPreparer will delete everything
        pass

    def _get_resource_group(self, **kwargs):
        try:
            return kwargs.get(self.resource_group_parameter_name)
        except KeyError:
            template = 'To create an API Analysis configuration, a resource group is required. Please add ' \
                       'decorator @{} in front of this preparer.'
            raise CliTestError(template.format(ResourceGroupPreparer.__name__))

    def _get_apic_service(self, **kwargs):
        try:
            return kwargs.get(self.api_service_parameter_name)
        except KeyError:
            template = 'To create an API Analysis configuration, an API Center service is required. Please add ' \
                       'decorator @{} in front of this preparer.'
            raise CliTestError(template.format(ApicServicePreparer.__name__))
=======
            raise CliTestError(template.format(ApicServicePreparer.__name__))    
>>>>>>> 24b3e354
<|MERGE_RESOLUTION|>--- conflicted
+++ resolved
@@ -459,7 +459,6 @@
         except KeyError:
             template = 'To create an API Center service is required. Please add ' \
                        'decorator @{} in front of this preparer.'
-<<<<<<< HEAD
             raise CliTestError(template.format(ApicServicePreparer.__name__))    
 
 
@@ -502,7 +501,4 @@
         except KeyError:
             template = 'To create an API Analysis configuration, an API Center service is required. Please add ' \
                        'decorator @{} in front of this preparer.'
-            raise CliTestError(template.format(ApicServicePreparer.__name__))
-=======
-            raise CliTestError(template.format(ApicServicePreparer.__name__))    
->>>>>>> 24b3e354
+            raise CliTestError(template.format(ApicServicePreparer.__name__))