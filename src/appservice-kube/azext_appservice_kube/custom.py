--- conflicted
+++ resolved
@@ -47,11 +47,7 @@
     list_hostnames,
     _convert_camel_to_snake_case,
     _get_content_share_name)
-<<<<<<< HEAD
 from azure.cli.command_modules.appservice._constants import LINUX_OS_NAME, FUNCTIONS_NO_V2_REGIONS
-=======
-from azure.cli.command_modules.appservice._constants import FUNCTIONS_STACKS_API_KEYS, FUNCTIONS_NO_V2_REGIONS
->>>>>>> e263058a
 from azure.cli.command_modules.appservice.utils import retryable_method
 from azure.cli.core.commands.client_factory import get_mgmt_service_client
 from azure.cli.core.commands import LongRunningOperation
@@ -62,17 +58,8 @@
 
 from msrestazure.tools import is_valid_resource_id, parse_resource_id
 
-<<<<<<< HEAD
 from ._constants import (KUBE_DEFAULT_SKU, KUBE_ASP_KIND, KUBE_APP_KIND, KUBE_FUNCTION_APP_KIND,
                          KUBE_FUNCTION_CONTAINER_APP_KIND, KUBE_CONTAINER_APP_KIND)
-=======
-from ._constants import (FUNCTIONS_VERSION_TO_DEFAULT_RUNTIME_VERSION, FUNCTIONS_VERSION_TO_DEFAULT_NODE_VERSION,
-                         FUNCTIONS_VERSION_TO_SUPPORTED_RUNTIME_VERSIONS, NODE_EXACT_VERSION_DEFAULT,
-                         DOTNET_RUNTIME_VERSION_TO_DOTNET_LINUX_FX_VERSION, KUBE_DEFAULT_SKU,
-                         KUBE_ASP_KIND, KUBE_APP_KIND, KUBE_FUNCTION_APP_KIND, KUBE_FUNCTION_CONTAINER_APP_KIND,
-                         KUBE_CONTAINER_APP_KIND, LINUX_RUNTIMES, WINDOWS_RUNTIMES, FUNCTIONS_STACKS_API_JSON_PATHS,
-                         FUNCTIONS_WINDOWS_RUNTIME_VERSION_REGEX, FUNCTIONS_LINUX_RUNTIME_VERSION_REGEX)
->>>>>>> e263058a
 
 from ._utils import (_normalize_sku, get_sku_name, _generic_site_operation,
                      _get_location_from_resource_group, _validate_asp_sku)
@@ -951,10 +938,7 @@
         logger.warning("No functions version specified so defaulting to 3. In the future, specifying a version will "
                        "be required. To create a 3.x function you would pass in the flag `--functions-version 3`")
         functions_version = '3'
-<<<<<<< HEAD
-
-=======
->>>>>>> e263058a
+        
     if deployment_source_url and deployment_local_git:
         raise MutuallyExclusiveArgumentError('usage error: --deployment-source-url <url> | --deployment-local-git')
     if not plan and not consumption_plan_location and not custom_location:
@@ -968,21 +952,14 @@
     SiteConfig, NameValuePair, SkuDescription = cmd.get_models('SiteConfig', 'NameValuePair', 'SkuDescription')
     docker_registry_server_url = parse_docker_image_name(deployment_container_image_name)
     disable_app_insights = (disable_app_insights == "true")
-<<<<<<< HEAD
-=======
-
->>>>>>> e263058a
+
     custom_location = _get_custom_location_id(cmd, custom_location, resource_group_name)
 
     site_config = SiteConfig(app_settings=[])
     client = web_client_factory(cmd.cli_ctx)
 
     functionapp_def = Site(location=None, site_config=site_config, tags=tags)
-<<<<<<< HEAD
-
-=======
-    KEYS = FUNCTIONS_STACKS_API_KEYS()
->>>>>>> e263058a
+
     plan_info = None
     if runtime is not None:
         runtime = runtime.lower()
@@ -1023,12 +1000,9 @@
             plan_info = client.app_service_plans.get(resource_group_name, plan)
         if not plan_info:
             raise ResourceNotFoundError("The plan '{}' doesn't exist".format(plan))
+        
         location = plan_info.location
-<<<<<<< HEAD
         is_linux = bool(plan_info.reserved)
-=======
-        is_linux = plan_info.reserved
->>>>>>> e263058a
         functionapp_def.server_farm_id = plan
         functionapp_def.location = location
 
@@ -1056,73 +1030,8 @@
         if max_worker_count is not None:
             site_config.app_settings.append(NameValuePair(name='K8SE_APP_MAX_INSTANCE_COUNT', value=max_worker_count))
 
-<<<<<<< HEAD
     site_config_dict = matched_runtime.site_config_dict
     app_settings_dict = matched_runtime.app_settings_dict
-=======
-    if functions_version == '2' and functionapp_def.location in FUNCTIONS_NO_V2_REGIONS:
-        raise ValidationError("2.x functions are not supported in this region. To create a 3.x function, "
-                              "pass in the flag '--functions-version 3'")
-
-    if is_linux and not runtime and (consumption_plan_location or not deployment_container_image_name):
-        raise ArgumentUsageError(
-            "usage error: --runtime RUNTIME required for linux functions apps without custom image.")
-
-    runtime_stacks_json = _load_runtime_stacks_json_functionapp(is_linux)
-
-    if runtime is None and runtime_version is not None:
-        raise ArgumentUsageError('Must specify --runtime to use --runtime-version')
-
-    # get the matching runtime stack object
-    runtime_json = _get_matching_runtime_json_functionapp(runtime_stacks_json, runtime if runtime else 'dotnet')
-    if not runtime_json:
-        # no matching runtime for os
-        os_string = "linux" if is_linux else "windows"
-        supported_runtimes = list(map(lambda x: x[KEYS.NAME], runtime_stacks_json))
-        raise ValidationError("usage error: Currently supported runtimes (--runtime) in {} function apps are: {}."
-                              .format(os_string, ', '.join(supported_runtimes)))
-
-    runtime_version_json = _get_matching_runtime_version_json_functionapp(runtime_json,
-                                                                          functions_version,
-                                                                          runtime_version,
-                                                                          is_linux)
-
-    if not runtime_version_json:
-        supported_runtime_versions = list(map(lambda x: x[KEYS.DISPLAY_VERSION],
-                                              _get_supported_runtime_versions_functionapp(runtime_json,
-                                                                                          functions_version)))
-        if runtime_version:
-            if runtime == 'dotnet':
-                raise ArgumentUsageError('--runtime-version is not supported for --runtime dotnet. Dotnet version is '
-                                         'determined by --functions-version. Dotnet version {} '
-                                         'is not supported by Functions version {}.'
-                                         .format(runtime_version, functions_version))
-            raise ArgumentUsageError('--runtime-version {} is not supported for the selected --runtime {} and '
-                                     '--functions-version {}. Supported versions are: {}.'
-                                     .format(runtime_version,
-                                             runtime,
-                                             functions_version,
-                                             ', '.join(supported_runtime_versions)))
-
-        # if runtime_version was not specified, then that runtime is not supported for that functions version
-        raise ArgumentUsageError('no supported --runtime-version found for the selected --runtime {} and '
-                                 '--functions-version {}'
-                                 .format(runtime, functions_version))
-
-    if runtime == 'dotnet':
-        logger.warning('--runtime-version is not supported for --runtime dotnet. Dotnet version is determined by '
-                       '--functions-version. Dotnet version will be %s for this function app.',
-                       runtime_version_json[KEYS.DISPLAY_VERSION])
-
-    if runtime_version_json[KEYS.IS_DEPRECATED]:
-        logger.warning('%s version %s has been deprecated. In the future, this version will be unavailable. '
-                       'Please update your command to use a more recent version. For a list of supported '
-                       '--runtime-versions, run \"az functionapp create -h\"',
-                       runtime_json[KEYS.PROPERTIES][KEYS.DISPLAY], runtime_version_json[KEYS.DISPLAY_VERSION])
-
-    site_config_json = runtime_version_json[KEYS.SITE_CONFIG_DICT]
-    app_settings_json = runtime_version_json[KEYS.APP_SETTINGS_DICT]
->>>>>>> e263058a
 
     con_string = _validate_and_get_connection_string(cmd.cli_ctx, resource_group_name, storage_account)
 
@@ -1176,19 +1085,11 @@
                 site_config.linux_fx_version = _format_fx_version(deployment_container_image_name)
 
                 # clear all runtime specific configs and settings
-<<<<<<< HEAD
                 site_config_dict.use32_bit_worker_process = False
                 app_settings_dict = {}
 
                 # ensure that app insights is created if not disabled
                 matched_runtime.app_insights = True
-=======
-                site_config_json = {KEYS.USE_32_BIT_WORKER_PROC: False}
-                app_settings_json = {}
-
-                # ensure that app insights is created if not disabled
-                runtime_version_json[KEYS.APPLICATION_INSIGHTS] = True
->>>>>>> e263058a
             else:
                 site_config.app_settings.append(NameValuePair(name='WEBSITES_ENABLE_APP_SERVICE_STORAGE',
                                                               value='true'))
@@ -1196,11 +1097,7 @@
         functionapp_def.kind = 'functionapp'
 
     # set site configs
-<<<<<<< HEAD
     for prop, value in site_config_dict.as_dict().items():
-=======
-    for prop, value in site_config_json.items():
->>>>>>> e263058a
         snake_case_prop = _convert_camel_to_snake_case(prop)
         setattr(site_config, snake_case_prop, value)
 
@@ -1209,11 +1106,7 @@
         site_config.linux_fx_version = ''
 
     # adding app settings
-<<<<<<< HEAD
     for app_setting, value in app_settings_dict.items():
-=======
-    for app_setting, value in app_settings_json.items():
->>>>>>> e263058a
         site_config.app_settings.append(NameValuePair(name=app_setting, value=value))
 
     site_config.app_settings.append(NameValuePair(name='FUNCTIONS_EXTENSION_VERSION',
@@ -1239,17 +1132,10 @@
         instrumentation_key = get_app_insights_key(cmd.cli_ctx, resource_group_name, app_insights)
         site_config.app_settings.append(NameValuePair(name='APPINSIGHTS_INSTRUMENTATIONKEY',
                                                       value=instrumentation_key))
-<<<<<<< HEAD
     elif disable_app_insights or not matched_runtime.app_insights:
         # set up dashboard if no app insights
         site_config.app_settings.append(NameValuePair(name='AzureWebJobsDashboard', value=con_string))
     elif not disable_app_insights and matched_runtime.app_insights:
-=======
-    elif disable_app_insights or not runtime_version_json[KEYS.APPLICATION_INSIGHTS]:
-        # set up dashboard if no app insights
-        site_config.app_settings.append(NameValuePair(name='AzureWebJobsDashboard', value=con_string))
-    elif not disable_app_insights and runtime_version_json[KEYS.APPLICATION_INSIGHTS]:
->>>>>>> e263058a
         create_app_insights = True
 
     poller = client.web_apps.begin_create_or_update(resource_group_name, name, functionapp_def)
