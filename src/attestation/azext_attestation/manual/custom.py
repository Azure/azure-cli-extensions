# --------------------------------------------------------------------------
# Copyright (c) Microsoft Corporation. All rights reserved.
# Licensed under the MIT License. See License.txt in the project root for
# license information.
#
# Code generated by Microsoft (R) AutoRest Code Generator.
# Changes may cause incorrect behavior and will be lost if the code is
# regenerated.
# --------------------------------------------------------------------------
# pylint: disable=too-many-lines

import base64
import json
import os

from azext_attestation.generated._client_factory import cf_attestation_provider
from azext_attestation.manual._client_factory import cf_policy_certificates
from azext_attestation.vendored_sdks.azure_attestation.models._attestation_client_enums import TeeKind
from azext_attestation.vendored_sdks.azure_attestation.models._models_py3 import \
    AttestOpenEnclaveRequest, RuntimeData, InitTimeData
from azext_attestation.vendored_sdks.azure_mgmt_attestation.models import JsonWebKey

from cryptography.hazmat.backends import default_backend
from cryptography.hazmat.primitives.serialization import Encoding
from cryptography.x509 import load_pem_x509_certificate
from jwcrypto.jwk import JWK
from jwcrypto.jws import JWS
from knack.cli import CLIError


tee_mapping = {
    TeeKind.tpm: 'TPM',
    TeeKind.sgx_intel_sdk: 'SgxEnclave',
    TeeKind.sgx_open_enclave_sdk: 'OpenEnclave'
}


def attestation_attestation_provider_show(client,
                                          resource_group_name=None,
                                          provider_name=None):
    """ Show the status of Attestation Provider. """
    return client.get(resource_group_name=resource_group_name,
                      provider_name=provider_name)


def _b64url_to_b64(s):
    return s.replace('-', '+').replace('_', '/') + ('=' * (4 - len(s) % 4) if len(s) % 4 else '')


def _b64_to_b64url(s):
    return s.rstrip('=').replace('+', '-').replace('/', '_')


def _b64_padding(s):
    return s + ('=' * (4 - len(s) % 4) if len(s) % 4 else '')


def attestation_attestation_provider_create(client,
                                            resource_group_name,
                                            provider_name,
                                            location,
                                            tags=None,
                                            certs_input_path=None):

    certs = []
    if not certs_input_path:
        certs_input_path = []

    for p in certs_input_path:
        expand_path = os.path.expanduser(p)
        if not os.path.exists(expand_path):
            raise CLIError('Path "{}" does not exist.'.format(expand_path))
        if not os.path.isfile(expand_path):
            raise CLIError('"{}" is not a valid file path.'.format(expand_path))

        with open(expand_path, 'rb') as f:
            pem_data = f.read()

        raw_jwk = JWK.from_pem(pem_data)
        jwk = JsonWebKey(kty=raw_jwk.key_type, alg='RS256', use='sig')
        cert = load_pem_x509_certificate(pem_data, backend=default_backend())
        jwk.x5c = [base64.b64encode(cert.public_bytes(Encoding.DER)).decode('ascii')]
        certs.append(jwk)

    return client.create(resource_group_name=resource_group_name,
                         provider_name=provider_name,
                         location=location,
                         tags=tags,
                         certs=certs)


def attestation_attestation_provider_delete(client,
                                            resource_group_name=None,
                                            provider_name=None):
    return client.delete(resource_group_name=resource_group_name,
                         provider_name=provider_name)


def add_signer(cmd, client, signer, resource_group_name=None, provider_name=None):
    provider_client = cf_attestation_provider(cmd.cli_ctx)
    provider = provider_client.get(resource_group_name=resource_group_name, provider_name=provider_name)
    token = client.add(tenant_base_url=provider.attest_uri, policy_certificate_to_add=signer)
    result = {'Jwt': token}

    if token:
        import jwt
        header = jwt.get_unverified_header(token)
        result.update({
            'Algorithm': header.get('alg', ''),
            'JKU': header.get('jku', '')
        })
        body = jwt.decode(token, verify=False)
        result['Certificates'] = body.get('aas-policyCertificates', {}).get('keys', [])
        result['CertificateCount'] = len(result['Certificates'])

    return result


def remove_signer(cmd, client, signer, resource_group_name=None, provider_name=None):
    provider_client = cf_attestation_provider(cmd.cli_ctx)
    provider = provider_client.get(resource_group_name=resource_group_name, provider_name=provider_name)
    client.remove(tenant_base_url=provider.attest_uri, policy_certificate_to_remove=signer)
    return list_signers(cmd, client, resource_group_name, provider_name)


def list_signers(cmd, client, resource_group_name=None, provider_name=None):
    provider_client = cf_attestation_provider(cmd.cli_ctx)
    provider = provider_client.get(resource_group_name=resource_group_name, provider_name=provider_name)
    signers = client.get(tenant_base_url=provider.attest_uri)
    token = json.loads(signers.replace('\'', '"')).get('token')
    result = {'Jwt': token}

    if token:
        import jwt
        header = jwt.get_unverified_header(token)
        result.update({
            'Algorithm': header.get('alg', ''),
            'JKU': header.get('jku', '')
        })
        body = jwt.decode(token, verify=False)
        result['Certificates'] = body.get('x-ms-policy-certificates', {}).get('keys', [])
        result['CertificateCount'] = len(result['Certificates'])

    return result


def get_policy(cmd, client, attestation_type, resource_group_name=None, provider_name=None):
    provider_client = cf_attestation_provider(cmd.cli_ctx)
    provider = provider_client.get(resource_group_name=resource_group_name, provider_name=provider_name)
    token = client.get(tenant_base_url=provider.attest_uri, tee=tee_mapping[attestation_type]).token
    result = {}

    if token:
        import jwt
        policy = jwt.decode(token, verify=False).get('x-ms-policy', '')
        result['Jwt'] = policy
        result['JwtLength'] = len(policy)
        result['Algorithm'] = None

        if policy:
            try:
                decoded_policy = jwt.decode(policy, verify=False)
                decoded_policy = decoded_policy.get('AttestationPolicy', '')
                try:
                    new_decoded_policy = base64.b64decode(_b64url_to_b64(decoded_policy)).decode('ascii')
                    decoded_policy = new_decoded_policy
                except:  # pylint: disable=bare-except
                    pass
                finally:
                    result['Text'] = decoded_policy
                    result['TextLength'] = len(decoded_policy)
                    result['Algorithm'] = jwt.get_unverified_header(policy).get('alg', None)
            except:  # pylint: disable=bare-except
                result['Text'] = ''
                result['TextLength'] = 0

    return result


def set_policy(cmd, client, attestation_type, new_attestation_policy=None, new_attestation_policy_file=None,
               policy_format='Text', resource_group_name=None,
               provider_name=None):

    if new_attestation_policy_file and new_attestation_policy:
        raise CLIError('Please specify just one of --new-attestation-policy and --new-attestation-policy-file/-f')

    if not new_attestation_policy_file and not new_attestation_policy:
        raise CLIError('Please specify --new-attestation-policy or --new-attestation-policy-file/-f')

    if new_attestation_policy_file:
        file_path = os.path.expanduser(new_attestation_policy_file)
        if not os.path.exists(file_path):
            raise CLIError('Policy file "{}" does not exist.'.format(file_path))

        if not os.path.isfile(file_path):
            raise CLIError('"{}" is not a valid file name.'.format(file_path))

        with open(file_path) as f:
            new_attestation_policy = f.read()

    provider_client = cf_attestation_provider(cmd.cli_ctx)
    provider = provider_client.get(resource_group_name=resource_group_name, provider_name=provider_name)

    if policy_format == 'Text':
        if provider.trust_model != 'AAD':
            raise CLIError('Only supports Text policy under AAD model. Current model: {}. '
                           'If you are using signed JWT policy, please specify --policy-format JWT'.
                           format(provider.trust_model))

        import jwt
        try:
            new_attestation_policy = \
                base64.urlsafe_b64encode(new_attestation_policy.encode('ascii')).decode('ascii').strip('=')
            new_attestation_policy = {'AttestationPolicy': new_attestation_policy}
            new_attestation_policy = jwt.encode(
<<<<<<< HEAD
                new_attestation_policy, key='', algorithm='none'
=======
                new_attestation_policy, key='', algorithm='none',
>>>>>>> 3f91744a
            ).decode('ascii')

        except TypeError as e:
            print(e)
            raise CLIError('Failed to encode text content, are you using JWT? If yes, please use --policy-format JWT')

<<<<<<< HEAD
    client.set(
=======
    raw_result = client.set(
>>>>>>> 3f91744a
        tenant_base_url=provider.attest_uri,
        tee=tee_mapping[attestation_type],
        new_attestation_policy=new_attestation_policy
    )
    return get_policy(cmd, client, attestation_type,
                      resource_group_name=resource_group_name, provider_name=provider_name)


def reset_policy(cmd, client, attestation_type, policy_jws='eyJhbGciOiJub25lIn0..', resource_group_name=None,
                 provider_name=None):

    provider_client = cf_attestation_provider(cmd.cli_ctx)
    provider = provider_client.get(resource_group_name=resource_group_name, provider_name=provider_name)
    client.reset(
        tenant_base_url=provider.attest_uri,
        tee=tee_mapping[attestation_type],
        policy_jws=policy_jws
    )
    return get_policy(cmd, client, attestation_type,
                      resource_group_name=resource_group_name, provider_name=provider_name)


def attest_open_enclave(cmd, client, report=None, runtime_data=None, runtime_data_type=None, init_time_data=None,
                        init_time_data_type=None, resource_group_name=None, provider_name=None):

    provider_client = cf_attestation_provider(cmd.cli_ctx)
    provider = provider_client.get(resource_group_name=resource_group_name, provider_name=provider_name)

    request = AttestOpenEnclaveRequest(
        report=report,
        runtime_data=RuntimeData(
            data=runtime_data,
            data_type=runtime_data_type
        ),
        init_time_data=InitTimeData(
            data=init_time_data,
            data_type=init_time_data_type
        )
    )

    return client.attest_open_enclave(
        tenant_base_url=provider.attest_uri,
        request=request
    )


def attestation_attestation_provider_get_default_by_location(client,
                                                             loc):
    return client.get_default_by_location(location=loc)<|MERGE_RESOLUTION|>--- conflicted
+++ resolved
@@ -14,7 +14,6 @@
 import os
 
 from azext_attestation.generated._client_factory import cf_attestation_provider
-from azext_attestation.manual._client_factory import cf_policy_certificates
 from azext_attestation.vendored_sdks.azure_attestation.models._attestation_client_enums import TeeKind
 from azext_attestation.vendored_sdks.azure_attestation.models._models_py3 import \
     AttestOpenEnclaveRequest, RuntimeData, InitTimeData
@@ -24,7 +23,6 @@
 from cryptography.hazmat.primitives.serialization import Encoding
 from cryptography.x509 import load_pem_x509_certificate
 from jwcrypto.jwk import JWK
-from jwcrypto.jws import JWS
 from knack.cli import CLIError
 
 
@@ -213,22 +211,14 @@
                 base64.urlsafe_b64encode(new_attestation_policy.encode('ascii')).decode('ascii').strip('=')
             new_attestation_policy = {'AttestationPolicy': new_attestation_policy}
             new_attestation_policy = jwt.encode(
-<<<<<<< HEAD
                 new_attestation_policy, key='', algorithm='none'
-=======
-                new_attestation_policy, key='', algorithm='none',
->>>>>>> 3f91744a
             ).decode('ascii')
 
         except TypeError as e:
             print(e)
             raise CLIError('Failed to encode text content, are you using JWT? If yes, please use --policy-format JWT')
 
-<<<<<<< HEAD
     client.set(
-=======
-    raw_result = client.set(
->>>>>>> 3f91744a
         tenant_base_url=provider.attest_uri,
         tee=tee_mapping[attestation_type],
         new_attestation_policy=new_attestation_policy
