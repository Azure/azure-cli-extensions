{
    "extensions": {
        "aem": [
            {
                "downloadUrl": "https://azurecliprod.blob.core.windows.net/cli-extensions/aem-0.1.1-py2.py3-none-any.whl",
                "filename": "aem-0.1.1-py2.py3-none-any.whl",
                "metadata": {
                    "azext.minCliCoreVersion": "2.0.30",
                    "classifiers": [
                        "Development Status :: 4 - Beta",
                        "Intended Audience :: Developers",
                        "Intended Audience :: System Administrators",
                        "Programming Language :: Python",
                        "Programming Language :: Python :: 2",
                        "Programming Language :: Python :: 2.7",
                        "Programming Language :: Python :: 3",
                        "Programming Language :: Python :: 3.4",
                        "Programming Language :: Python :: 3.5",
                        "Programming Language :: Python :: 3.6",
                        "License :: OSI Approved :: MIT License"
                    ],
                    "extensions": {
                        "python.details": {
                            "contacts": [
                                {
                                    "email": "yugangw@microsoft.com",
                                    "name": "Yugang Wang",
                                    "role": "author"
                                }
                            ],
                            "document_names": {
                                "description": "DESCRIPTION.rst"
                            },
                            "project_urls": {
                                "Home": "https://github.com/Azure/azure-cli-extensions"
                            }
                        }
                    },
                    "generator": "bdist_wheel (0.29.0)",
                    "license": "MIT",
                    "metadata_version": "2.0",
                    "name": "aem",
                    "summary": "Manage Azure Enhanced Monitoring Extensions for SAP",
                    "version": "0.1.1"
                },
                "sha256Digest": "4ac7b8a4a89eda68d9d1a07cc5edd9b1a2b88421e2aa9a9e5b86a241f127775f"
            }
        ],
        "aks-preview": [
            {
                "downloadUrl": "https://azurecliaks.blob.core.windows.net/azure-cli-extension/aks_preview-0.4.5-py2.py3-none-any.whl",
                "filename": "aks_preview-0.4.5-py2.py3-none-any.whl",
                "metadata": {
                    "azext.isPreview": true,
                    "azext.minCliCoreVersion": "2.0.49",
                    "extensions": {
                        "python.details": {
                            "contacts": [
                                {
                                    "email": "azpycli@microsoft.com",
                                    "name": "Microsoft Corporation",
                                    "role": "author"
                                }
                            ],
                            "document_names": {
                                "description": "DESCRIPTION.rst"
                            },
                            "project_urls": {
                                "Home": "https://github.com/Azure/azure-cli-extensions/tree/master/src/aks-preview"
                            }
                        }
                    },
                    "generator": "bdist_wheel (0.30.0)",
                    "license": "MIT",
                    "metadata_version": "2.0",
                    "name": "aks-preview",
                    "summary": "Provides a preview for upcoming AKS features",
                    "version": "0.4.5"
                },
                "sha256Digest": "10c50ce99780433e98e7ddb1f0d7cdfc5743b4487908363d17dc9de6808bcc83"
            }
        ],
        "alias": [
            {
                "downloadUrl": "https://azurecliprod.blob.core.windows.net/cli-extensions/alias-0.5.2-py2.py3-none-any.whl",
                "filename": "alias-0.5.2-py2.py3-none-any.whl",
                "metadata": {
                    "azext.isPreview": true,
                    "azext.minCliCoreVersion": "2.0.50.dev0",
                    "classifiers": [
                        "Development Status :: 4 - Beta",
                        "Intended Audience :: Developers",
                        "Intended Audience :: System Administrators",
                        "Programming Language :: Python",
                        "Programming Language :: Python :: 2",
                        "Programming Language :: Python :: 2.7",
                        "Programming Language :: Python :: 3",
                        "Programming Language :: Python :: 3.4",
                        "Programming Language :: Python :: 3.5",
                        "Programming Language :: Python :: 3.6",
                        "License :: OSI Approved :: MIT License"
                    ],
                    "extensions": {
                        "python.details": {
                            "contacts": [
                                {
                                    "email": "t-chwong@microsoft.com",
                                    "name": "Ernest Wong",
                                    "role": "author"
                                }
                            ],
                            "document_names": {
                                "description": "DESCRIPTION.rst"
                            },
                            "project_urls": {
                                "Home": "https://github.com/Azure/azure-cli-extensions"
                            }
                        }
                    },
                    "extras": [],
                    "generator": "bdist_wheel (0.29.0)",
                    "license": "MIT",
                    "metadata_version": "2.0",
                    "name": "alias",
                    "run_requires": [
                        {
                            "requires": [
                                "jinja2 (~=2.10)"
                            ]
                        }
                    ],
                    "summary": "Support for command aliases",
                    "version": "0.5.2"
                },
                "sha256Digest": "05f82d75026e780d27bd34a1be57f4ec0f425500d8ab4ee7e92fee07b944da33"
            },
            {
                "downloadUrl": "https://azurecliprod.blob.core.windows.net/cli-extensions/alias-0.5.1-py2.py3-none-any.whl",
                "filename": "alias-0.5.1-py2.py3-none-any.whl",
                "metadata": {
                    "azext.isPreview": true,
                    "azext.minCliCoreVersion": "2.0.31.dev0",
                    "classifiers": [
                        "Development Status :: 4 - Beta",
                        "Intended Audience :: Developers",
                        "Intended Audience :: System Administrators",
                        "Programming Language :: Python",
                        "Programming Language :: Python :: 2",
                        "Programming Language :: Python :: 2.7",
                        "Programming Language :: Python :: 3",
                        "Programming Language :: Python :: 3.4",
                        "Programming Language :: Python :: 3.5",
                        "Programming Language :: Python :: 3.6",
                        "License :: OSI Approved :: MIT License"
                    ],
                    "extensions": {
                        "python.details": {
                            "contacts": [
                                {
                                    "email": "t-chwong@microsoft.com",
                                    "name": "Ernest Wong",
                                    "role": "author"
                                }
                            ],
                            "document_names": {
                                "description": "DESCRIPTION.rst"
                            },
                            "project_urls": {
                                "Home": "https://github.com/Azure/azure-cli-extensions"
                            }
                        }
                    },
                    "extras": [],
                    "generator": "bdist_wheel (0.30.0)",
                    "license": "MIT",
                    "metadata_version": "2.0",
                    "name": "alias",
                    "run_requires": [
                        {
                            "requires": [
                                "jinja2 (~=2.10)"
                            ]
                        }
                    ],
                    "summary": "Support for command aliases",
                    "version": "0.5.1"
                },
                "sha256Digest": "81b9a7f1824bffcbd6e72680891476151dde868e030cdbf1bfd9135e1a8f3447"
            }
        ],
        "appconfig": [
            {
                "downloadUrl": "https://azconfigextension.blob.core.windows.net/appconfigextension/appconfig-0.5.0-py2.py3-none-any.whl",
                "filename": "appconfig-0.5.0-py2.py3-none-any.whl",
                "metadata": {
                    "azext.isPreview": true,
                    "azext.minCliCoreVersion": "2.0.24",
                    "classifiers": [
                        "Development Status :: 4 - Beta",
                        "Intended Audience :: Developers",
                        "Intended Audience :: System Administrators",
                        "Programming Language :: Python",
                        "Programming Language :: Python :: 2",
                        "Programming Language :: Python :: 2.7",
                        "Programming Language :: Python :: 3",
                        "Programming Language :: Python :: 3.4",
                        "Programming Language :: Python :: 3.5",
                        "Programming Language :: Python :: 3.6",
                        "License :: OSI Approved :: MIT License"
                    ],
                    "extensions": {
                        "python.details": {
                            "contacts": [
                                {
                                    "email": "askazconfig@microsoft.com",
                                    "name": "Microsoft Corporation",
                                    "role": "author"
                                }
                            ],
                            "document_names": {
                                "description": "DESCRIPTION.rst"
                            },
                            "project_urls": {
                                "Home": "https://github.com/Azure/azure-cli-extensions"
                            }
                        }
                    },
                    "extras": [],
                    "generator": "bdist_wheel (0.30.0)",
                    "license": "MIT",
                    "metadata_version": "2.0",
                    "name": "appconfig",
                    "run_requires": [
                        {
                            "requires": [
                                "javaproperties (==0.5.1)"
                            ]
                        }
                    ],
                    "summary": "Provides a preview for upcoming App Configuration features.",
                    "version": "0.5.0"
                },
                "sha256Digest": "1dcafa58df0e1e98ae93665c938712e95ca4237ca263d395a6f5af411f8e0d69"
            }
        ],
        "application-insights": [
            {
                "downloadUrl": "https://appinsightscli.blob.core.windows.net/controlplane-cli/application_insights-0.1.1-py2.py3-none-any.whl",
                "filename": "application_insights-0.1.1-py2.py3-none-any.whl",
                "metadata": {
                    "azext.isPreview": true,
                    "azext.minCliCoreVersion": "2.0.56",
                    "extensions": {
                        "python.details": {
                            "contacts": [
                                {
                                    "email": "aleldeib@microsoft.com",
                                    "name": "Ace Eldeib",
                                    "role": "author"
                                }
                            ],
                            "document_names": {
                                "description": "DESCRIPTION.rst"
                            },
                            "project_urls": {
                                "Home": "https://github.com/Azure/azure-cli-extensions/tree/master/src/application-insights"
                            }
                        }
                    },
                    "generator": "bdist_wheel (0.30.0)",
                    "license": "MIT",
                    "metadata_version": "2.0",
                    "name": "application-insights",
                    "summary": "Support for managing Application Insights components and querying metrics, events, and logs from such components.",
                    "version": "0.1.1"
                },
                "sha256Digest": "6a03b2b1a78f44e096650870d02fc2d86ee30fb07a42656716f1ced9d8651831"
            }
        ],
        "azure-batch-cli-extensions": [
            {
                "downloadUrl": "https://github.com/Azure/azure-batch-cli-extensions/releases/download/azure-batch-cli-extensions-2.5.3/azure_batch_cli_extensions-2.5.3-py2.py3-none-any.whl",
                "filename": "azure_batch_cli_extensions-2.5.3-py2.py3-none-any.whl",
                "metadata": {
                    "azext.maxCliCoreVersion": "2.0.58",
                    "azext.minCliCoreVersion": "2.0.24",
                    "extensions": {
                        "python.details": {
                            "contacts": [
                                {
                                    "email": "azpycli@microsoft.com",
                                    "name": "Microsoft Corporation",
                                    "role": "author"
                                }
                            ],
                            "document_names": {
                                "description": "DESCRIPTION.rst"
                            },
                            "project_urls": {
                                "Home": "https://github.com/Azure/azure-batch-cli-extensions"
                            }
                        }
                    },
                    "extras": [],
                    "generator": "bdist_wheel (0.30.0)",
                    "license": "MIT",
                    "metadata_version": "2.0",
                    "name": "azure-batch-cli-extensions",
                    "run_requires": [
                        {
                            "requires": [
                                "azure-batch-extensions (<4.1,>=4.0.0)",
                                "pycparser (==2.18)"
                            ]
                        }
                    ],
                    "summary": "Additional commands for working with Azure Batch service",
                    "version": "2.5.3"
                },
                "sha256Digest": "cc30b985edd5de0233d4fd283cfa29390d119c223b2f819ca36e071f759d5485"
            },
            {
                "downloadUrl": "https://github.com/Azure/azure-batch-cli-extensions/releases/download/azure-batch-cli-extensions-3.0.4/azure_batch_cli_extensions-3.0.4-py2.py3-none-any.whl",
                "filename": "azure_batch_cli_extensions-3.0.4-py2.py3-none-any.whl",
                "metadata": {
                    "azext.maxCliCoreVersion": "2.1.0",
                    "azext.minCliCoreVersion": "2.0.59",
                    "extensions": {
                        "python.details": {
                            "contacts": [
                                {
                                    "email": "azpycli@microsoft.com",
                                    "name": "Microsoft Corporation",
                                    "role": "author"
                                }
                            ],
                            "document_names": {
                                "description": "DESCRIPTION.rst"
                            },
                            "project_urls": {
                                "Home": "https://github.com/Azure/azure-batch-cli-extensions"
                            }
                        }
                    },
                    "extras": [],
                    "generator": "bdist_wheel (0.30.0)",
                    "license": "MIT",
                    "metadata_version": "2.0",
                    "name": "azure-batch-cli-extensions",
                    "run_requires": [
                        {
                            "requires": [
                                "azure-batch-extensions (<5.1,>=5.0.0)",
                                "pycparser (==2.18)"
                            ]
                        }
                    ],
                    "summary": "Additional commands for working with Azure Batch service",
                    "version": "3.0.4"
                },
                "sha256Digest": "9e76b7242934ceb8ae48c65f5469312522a034f4abf66d4771fb721aee04a502"
            }
        ],
        "azure-cli-iot-ext": [
            {
                "downloadUrl": "https://github.com/Azure/azure-iot-cli-extension/releases/download/v0.7.1/azure_cli_iot_ext-0.7.1-py2.py3-none-any.whl",
                "filename": "azure_cli_iot_ext-0.7.1-py2.py3-none-any.whl",
                "metadata": {
                    "azext.minCliCoreVersion": "2.0.24",
                    "classifiers": [
                        "Development Status :: 4 - Beta",
                        "Intended Audience :: Developers",
                        "Intended Audience :: System Administrators",
                        "Programming Language :: Python",
                        "Programming Language :: Python :: 2",
                        "Programming Language :: Python :: 2.7",
                        "Programming Language :: Python :: 3",
                        "Programming Language :: Python :: 3.4",
                        "Programming Language :: Python :: 3.5",
                        "Programming Language :: Python :: 3.6",
                        "License :: OSI Approved :: MIT License"
                    ],
                    "extensions": {
                        "python.details": {
                            "contacts": [
                                {
                                    "email": "iotupx@microsoft.com",
                                    "name": "Microsoft",
                                    "role": "author"
                                }
                            ],
                            "document_names": {
                                "description": "DESCRIPTION.rst"
                            },
                            "project_urls": {
                                "Home": "https://github.com/azure/azure-iot-cli-extension"
                            }
                        }
                    },
                    "extras": [],
                    "generator": "bdist_wheel (0.30.0)",
                    "license": "MIT",
                    "metadata_version": "2.0",
                    "name": "azure-cli-iot-ext",
                    "run_requires": [
                        {
                            "requires": [
                                "paho-mqtt (==1.3.1)"
                            ]
                        }
                    ],
                    "summary": "Provides the data plane command layer for Azure IoT Hub, IoT Edge and IoT Device Provisioning Service",
                    "version": "0.7.1"
                },
                "sha256Digest": "0a8431db427db693ba6bcfe9572b4fceda6b20190be99990b1bb8c75a7c89405"
            }
        ],
        "azure-cli-ml": [
            {
                "downloadUrl": "https://azurecliext.blob.core.windows.net/release/azure_cli_ml-1.0.43-py2.py3-none-any.whl",
                "filename": "azure_cli_ml-1.0.43-py2.py3-none-any.whl",
                "metadata": {
                    "azext.minCliCoreVersion": "2.0.28",
                    "classifiers": [
                        "Development Status :: 3 - Alpha",
                        "Intended Audience :: Developers",
                        "Intended Audience :: System Administrators",
                        "Programming Language :: Python :: 2.7",
                        "Programming Language :: Python :: 3.5"
                    ],
                    "description_content_type": "text/x-rst",
                    "extensions": {
                        "python.details": {
                            "contacts": [
                                {
                                    "email": "azpycli@microsoft.com",
                                    "name": "Microsoft Corporation",
                                    "role": "author"
                                }
                            ],
                            "document_names": {
                                "description": "DESCRIPTION.rst",
                                "license": "LICENSE.txt"
                            },
                            "project_urls": {
                                "Home": "https://docs.microsoft.com/en-us/azure/machine-learning/service/"
                            }
                        }
                    },
                    "extras": [],
                    "generator": "bdist_wheel (0.30.0)",
                    "license": "Proprietary https://aka.ms/azureml-preview-sdk-license ",
                    "metadata_version": "2.0",
                    "name": "azure-cli-ml",
                    "run_requires": [
                        {
                            "requires": [
                                "adal (>=1.2.1)",
                                "azureml-cli-common (==1.0.43.*)",
                                "docker (>=3.7.2)",
                                "msrest (>=0.6.6)",
                                "pyyaml (>=5.1.0)",
                                "requests (>=2.21.0)"
                            ]
                        }
                    ],
                    "summary": "Microsoft Azure Command-Line Tools AzureML Command Module",
                    "test_requires": [
                        {
                            "requires": [
                                "azure-keyvault",
                                "mock",
                                "nose",
                                "unittest-xml-reporting"
                            ]
                        }
                    ],
                    "version": "1.0.43"
                },
                "sha256Digest": "7d59f40a56707f30c52fc4f044cbfaebe41f234ab374fad28f313f4c37b20fad"
            }
        ],
        "azure-devops": [
            {
                "downloadUrl": "https://github.com/Azure/azure-devops-cli-extension/releases/download/20190619.2/azure_devops-0.11.0-py2.py3-none-any.whl",
                "filename": "azure_devops-0.11.0-py2.py3-none-any.whl",
                "metadata": {
                    "azext.minCliCoreVersion": "2.0.49",
                    "classifiers": [
                        "Development Status :: 4 - Beta",
                        "Intended Audience :: Developers",
                        "Intended Audience :: System Administrators",
                        "Programming Language :: Python",
                        "Programming Language :: Python :: 2",
                        "Programming Language :: Python :: 2.7",
                        "Programming Language :: Python :: 3",
                        "Programming Language :: Python :: 3.4",
                        "Programming Language :: Python :: 3.5",
                        "Programming Language :: Python :: 3.6",
                        "License :: OSI Approved :: MIT License"
                    ],
                    "extensions": {
                        "python.details": {
                            "contacts": [
                                {
                                    "email": "VSTS_Social@microsoft.com",
                                    "name": "Microsoft",
                                    "role": "author"
                                }
                            ],
                            "document_names": {
                                "description": "DESCRIPTION.rst"
                            },
                            "project_urls": {
                                "Home": "https://github.com/Microsoft/azure-devops-cli-extension"
                            }
                        }
                    },
                    "extras": [],
                    "generator": "bdist_wheel (0.30.0)",
                    "license": "MIT",
                    "metadata_version": "2.0",
                    "name": "azure-devops",
                    "run_requires": [
                        {
                            "requires": [
                                "distro (==1.3.0)",
                                "msrest (<0.7.0,>=0.6.0)",
                                "python-dateutil (==2.7.3)"
                            ]
                        }
                    ],
                    "summary": "Tools for managing Azure DevOps.",
                    "version": "0.11.0"
                },
                "sha256Digest": "1a5f98e20d6c58a30bef9523139c68fa6281ad51c2573eae497999dd41be4a30"
            }
        ],
        "azure-firewall": [
            {
                "downloadUrl": "https://azurecliprod.blob.core.windows.net/cli-extensions/azure_firewall-0.1.3-py2.py3-none-any.whl",
                "filename": "azure_firewall-0.1.3-py2.py3-none-any.whl",
                "metadata": {
                    "azext.isPreview": true,
                    "azext.minCliCoreVersion": "2.0.46",
                    "classifiers": [
                        "Development Status :: 4 - Beta",
                        "Intended Audience :: Developers",
                        "Intended Audience :: System Administrators",
                        "Programming Language :: Python",
                        "Programming Language :: Python :: 2",
                        "Programming Language :: Python :: 2.7",
                        "Programming Language :: Python :: 3",
                        "Programming Language :: Python :: 3.4",
                        "Programming Language :: Python :: 3.5",
                        "Programming Language :: Python :: 3.6",
                        "License :: OSI Approved :: MIT License"
                    ],
                    "extensions": {
                        "python.details": {
                            "contacts": [
                                {
                                    "email": "azpycli@microsoft.com",
                                    "name": "Microsoft Corporation",
                                    "role": "author"
                                }
                            ],
                            "document_names": {
                                "description": "DESCRIPTION.rst"
                            },
                            "project_urls": {
                                "Home": "https://github.com/Azure/azure-cli-extensions/tree/master/src/azure-firewall"
                            }
                        }
                    },
                    "generator": "bdist_wheel (0.30.0)",
                    "license": "MIT",
                    "metadata_version": "2.0",
                    "name": "azure-firewall",
                    "summary": "Manage Azure Firewall resources.",
                    "version": "0.1.3"
                },
                "sha256Digest": "116c1324206e8aa0e7cffdd719a12e87b2977a061fcd9fb96ae4b6fbe223e93f"
            }
        ],
        "db-up": [
            {
                "downloadUrl": "https://azurecliprod.blob.core.windows.net/cli-extensions/db_up-0.1.13-py2.py3-none-any.whl",
                "filename": "db_up-0.1.13-py2.py3-none-any.whl",
                "metadata": {
                    "azext.isPreview": true,
                    "azext.minCliCoreVersion": "2.0.46",
                    "classifiers": [
                        "Development Status :: 4 - Beta",
                        "Intended Audience :: Developers",
                        "Intended Audience :: System Administrators",
                        "Programming Language :: Python",
                        "Programming Language :: Python :: 2",
                        "Programming Language :: Python :: 2.7",
                        "Programming Language :: Python :: 3",
                        "Programming Language :: Python :: 3.4",
                        "Programming Language :: Python :: 3.5",
                        "Programming Language :: Python :: 3.6",
                        "License :: OSI Approved :: MIT License"
                    ],
                    "extensions": {
                        "python.details": {
                            "contacts": [
                                {
                                    "email": "azpycli@microsoft.com",
                                    "name": "Microsoft Corporation",
                                    "role": "author"
                                }
                            ],
                            "document_names": {
                                "description": "DESCRIPTION.rst"
                            },
                            "project_urls": {
                                "Home": "https://github.com/Azure/azure-cli-extensions/tree/master/src/db-up"
                            }
                        }
                    },
                    "extras": [],
                    "generator": "bdist_wheel (0.30.0)",
                    "license": "MIT",
                    "metadata_version": "2.0",
                    "name": "db-up",
                    "run_requires": [
                        {
                            "requires": [
                                "Cython (==0.29.6)",
                                "mysql-connector-python (==8.0.13)",
                                "psycopg2-binary (==2.7.7)"
                            ]
                        }
                    ],
                    "summary": "Additional commands to simplify Azure Database workflows.",
                    "version": "0.1.13"
                },
                "sha256Digest": "df397272396c684972d1185e16439159427795b305f67e47fc37447a0c4d1257"
            }
        ],
        "dev-spaces": [
            {
                "downloadUrl": "https://azuredevspacestools.blob.core.windows.net/azdssetup/LKS/dev_spaces-1.0.3-py2.py3-none-any.whl",
                "filename": "dev_spaces-1.0.3-py2.py3-none-any.whl",
                "metadata": {
                    "azext.minCliCoreVersion": "2.0.63",
                    "classifiers": [
                        "Development Status :: 4 - Beta",
                        "Intended Audience :: Developers",
                        "Intended Audience :: System Administrators",
                        "Programming Language :: Python",
                        "Programming Language :: Python :: 2",
                        "Programming Language :: Python :: 2.7",
                        "Programming Language :: Python :: 3",
                        "Programming Language :: Python :: 3.4",
                        "Programming Language :: Python :: 3.5",
                        "Programming Language :: Python :: 3.6",
                        "License :: OSI Approved :: MIT License"
                    ],
                    "extensions": {
                        "python.details": {
                            "contacts": [
                                {
                                    "email": "azds-azcli@microsoft.com",
                                    "name": "Microsoft Corporation",
                                    "role": "author"
                                }
                            ],
                            "document_names": {
                                "description": "DESCRIPTION.rst"
                            },
                            "project_urls": {
                                "Home": "https://github.com/Azure/azure-cli-extensions"
                            }
                        }
                    },
                    "generator": "bdist_wheel (0.30.0)",
                    "license": "MIT",
                    "metadata_version": "2.0",
                    "name": "dev-spaces",
                    "summary": "Dev Spaces provides a rapid, iterative Kubernetes development experience for teams.",
                    "version": "1.0.3"
                },
                "sha256Digest": "1e94e41976c1aa2e5abd88b1f663d54b0cf04c94af30adefdd06e58745311af3"
            }
        ],
        "dev-spaces-preview": [
            {
                "downloadUrl": "https://azuredevspacestools.blob.core.windows.net/azdssetup/LKS/dev_spaces_preview-0.1.6-py2.py3-none-any.whl",
                "filename": "dev_spaces_preview-0.1.6-py2.py3-none-any.whl",
                "metadata": {
                    "azext.isPreview": true,
                    "azext.maxCliCoreVersion": "2.0.62",
                    "azext.minCliCoreVersion": "2.0.32",
                    "classifiers": [
                        "Development Status :: 4 - Beta",
                        "Intended Audience :: Developers",
                        "Intended Audience :: System Administrators",
                        "Programming Language :: Python",
                        "Programming Language :: Python :: 2",
                        "Programming Language :: Python :: 2.7",
                        "Programming Language :: Python :: 3",
                        "Programming Language :: Python :: 3.4",
                        "Programming Language :: Python :: 3.5",
                        "Programming Language :: Python :: 3.6",
                        "License :: OSI Approved :: MIT License"
                    ],
                    "extensions": {
                        "python.details": {
                            "contacts": [
                                {
                                    "email": "azds-azcli@microsoft.com",
                                    "name": "Microsoft Corporation",
                                    "role": "author"
                                }
                            ],
                            "document_names": {
                                "description": "DESCRIPTION.rst"
                            },
                            "project_urls": {
                                "Home": "https://github.com/Azure/azure-cli-extensions"
                            }
                        }
                    },
                    "generator": "bdist_wheel (0.30.0)",
                    "license": "MIT",
                    "metadata_version": "2.0",
                    "name": "dev-spaces-preview",
                    "summary": "Dev Spaces provides a rapid, iterative Kubernetes development experience for teams.",
                    "version": "0.1.6"
                },
                "sha256Digest": "16661d66a3b4a04d429d456ba8a8d0b3b6ceb7b32691ff3a1dcc4144c005c798"
            }
        ],
        "dms-preview": [
            {
                "downloadUrl": "https://azcliorcas.blob.core.windows.net/azclipath/dms_preview-0.8.1-py2.py3-none-any.whl",
                "filename": "dms_preview-0.8.1-py2.py3-none-any.whl",
                "metadata": {
                    "azext.isPreview": true,
                    "azext.maxCliCoreVersion": "2.0.66",
                    "azext.minCliCoreVersion": "2.0.43",
                    "classifiers": [
                        "Development Status :: 4 - Beta",
                        "Intended Audience :: Developers",
                        "Intended Audience :: System Administrators",
                        "Programming Language :: Python",
                        "Programming Language :: Python :: 2",
                        "Programming Language :: Python :: 2.7",
                        "Programming Language :: Python :: 3",
                        "Programming Language :: Python :: 3.4",
                        "Programming Language :: Python :: 3.5",
                        "Programming Language :: Python :: 3.6",
                        "License :: OSI Approved :: MIT License"
                    ],
                    "extensions": {
                        "python.details": {
                            "contacts": [
                                {
                                    "email": "arpavlic@microsoft.com",
                                    "name": "Artyom Pavlichenko",
                                    "role": "author"
                                }
                            ],
                            "document_names": {
                                "description": "DESCRIPTION.rst"
                            },
                            "project_urls": {
                                "Home": "https://github.com/Azure/azure-cli-extensions/tree/master/src/dms-preview"
                            }
                        }
                    },
                    "generator": "bdist_wheel (0.30.0)",
                    "license": "MIT",
                    "metadata_version": "2.0",
                    "name": "dms-preview",
                    "summary": "Support for new Database Migration Service scenarios.",
                    "version": "0.8.1"
                },
                "sha256Digest": "fccd09b6a7b9b524702231ea9b8256c40617a2cd83dbeab23b94d68bebc6dd05"
            }
        ],
        "dns": [
            {
                "downloadUrl": "https://dnscliextension.blob.core.windows.net/cliextensions/dns-0.0.2-py2.py3-none-any.whl",
                "filename": "dns-0.0.2-py2.py3-none-any.whl",
                "metadata": {
                    "classifiers": [
                        "Development Status :: 4 - Beta",
                        "Intended Audience :: Developers",
                        "Intended Audience :: System Administrators",
                        "Programming Language :: Python",
                        "Programming Language :: Python :: 2",
                        "Programming Language :: Python :: 2.7",
                        "Programming Language :: Python :: 3",
                        "Programming Language :: Python :: 3.4",
                        "Programming Language :: Python :: 3.5",
                        "Programming Language :: Python :: 3.6",
                        "License :: OSI Approved :: MIT License"
                    ],
                    "extensions": {
                        "python.details": {
                            "contacts": [
                                {
                                    "email": "muwaqar@microsoft.com",
                                    "name": "Muhammad Waqar",
                                    "role": "author"
                                }
                            ],
                            "document_names": {
                                "description": "DESCRIPTION.rst"
                            },
                            "project_urls": {
                                "Home": "https://github.com/Azure/azure-cli-extensions"
                            }
                        }
                    },
                    "generator": "bdist_wheel (0.30.0)",
                    "license": "MIT",
                    "metadata_version": "2.0",
                    "name": "dns",
                    "summary": "An Azure CLI Extension for DNS zones",
                    "version": "0.0.2"
                },
                "sha256Digest": "fbdc9cbb21a45e093829f6dd6dd77f02843509d3a790d237c4eb7fcd8ae4077d"
            }
        ],
        "eventgrid": [
            {
                "downloadUrl": "https://eventgridcliextension.blob.core.windows.net/cli/eventgrid-0.4.3-py2.py3-none-any.whl",
                "filename": "eventgrid-0.4.3-py2.py3-none-any.whl",
                "metadata": {
                    "azext.isPreview": true,
                    "azext.minCliCoreVersion": "2.0.49",
                    "classifiers": [
                        "Development Status :: 4 - Beta",
                        "Intended Audience :: Developers",
                        "Intended Audience :: System Administrators",
                        "Programming Language :: Python",
                        "Programming Language :: Python :: 2",
                        "Programming Language :: Python :: 2.7",
                        "Programming Language :: Python :: 3",
                        "Programming Language :: Python :: 3.4",
                        "Programming Language :: Python :: 3.5",
                        "Programming Language :: Python :: 3.6",
                        "License :: OSI Approved :: MIT License"
                    ],
                    "extensions": {
                        "python.details": {
                            "contacts": [
                                {
                                    "email": "ahamad@microsoft.com",
                                    "name": "Ashraf Hamad.",
                                    "role": "author"
                                }
                            ],
                            "document_names": {
                                "description": "DESCRIPTION.rst"
                            },
                            "project_urls": {
                                "Home": "https://github.com/Azure/azure-cli-extensions"
                            }
                        }
                    },
                    "generator": "bdist_wheel (0.30.0)",
                    "license": "MIT",
                    "metadata_version": "2.0",
                    "name": "eventgrid",
                    "summary": "Microsoft Azure Command-Line Tools EventGrid Command Module.",
                    "version": "0.4.3"
                },
                "sha256Digest": "7d77a9d8eb7ed4b860886db6a897bb84af8077e82191c55531a9cbb184fa0ba5"
            }
        ],
        "express-route": [
            {
                "downloadUrl": "https://azurecliprod.blob.core.windows.net/cli-extensions/express_route-0.1.3-py2.py3-none-any.whl",
                "filename": "express_route-0.1.3-py2.py3-none-any.whl",
                "metadata": {
                    "azext.isPreview": true,
                    "azext.minCliCoreVersion": "2.0.46",
                    "classifiers": [
                        "Development Status :: 4 - Beta",
                        "Intended Audience :: Developers",
                        "Intended Audience :: System Administrators",
                        "Programming Language :: Python",
                        "Programming Language :: Python :: 2",
                        "Programming Language :: Python :: 2.7",
                        "Programming Language :: Python :: 3",
                        "Programming Language :: Python :: 3.4",
                        "Programming Language :: Python :: 3.5",
                        "Programming Language :: Python :: 3.6",
                        "License :: OSI Approved :: MIT License"
                    ],
                    "extensions": {
                        "python.details": {
                            "contacts": [
                                {
                                    "email": "azpycli@microsoft.com",
                                    "name": "Microsoft Corporation",
                                    "role": "author"
                                }
                            ],
                            "document_names": {
                                "description": "DESCRIPTION.rst"
                            },
                            "project_urls": {
                                "Home": "https://github.com/Azure/azure-cli-extensions/tree/master/src/express-route"
                            }
                        }
                    },
                    "generator": "bdist_wheel (0.29.0)",
                    "license": "MIT",
                    "metadata_version": "2.0",
                    "name": "express-route",
                    "summary": "Manage ExpressRoutes with preview features.",
                    "version": "0.1.3"
                },
                "sha256Digest": "26ea9cbe5c1cc64ae0ea42ef4f550a1f7e8d91b7af5e04945c689e73b7499d7a"
            }
        ],
        "express-route-cross-connection": [
            {
                "downloadUrl": "https://azurecliprod.blob.core.windows.net/cli-extensions/express_route_cross_connection-0.1.1-py2.py3-none-any.whl",
                "filename": "express_route_cross_connection-0.1.1-py2.py3-none-any.whl",
                "metadata": {
                    "azext.minCliCoreVersion": "2.0.41",
                    "classifiers": [
                        "Development Status :: 4 - Beta",
                        "Intended Audience :: Developers",
                        "Intended Audience :: System Administrators",
                        "Programming Language :: Python",
                        "Programming Language :: Python :: 2",
                        "Programming Language :: Python :: 2.7",
                        "Programming Language :: Python :: 3",
                        "Programming Language :: Python :: 3.4",
                        "Programming Language :: Python :: 3.5",
                        "Programming Language :: Python :: 3.6",
                        "License :: OSI Approved :: MIT License"
                    ],
                    "extensions": {
                        "python.details": {
                            "contacts": [
                                {
                                    "email": "azpycli@microsoft.com",
                                    "name": "Microsoft Corporation",
                                    "role": "author"
                                }
                            ],
                            "document_names": {
                                "description": "DESCRIPTION.rst"
                            },
                            "project_urls": {
                                "Home": "https://github.com/Azure/azure-cli-extensions/tree/master/src/express-route-cross-connection"
                            }
                        }
                    },
                    "generator": "bdist_wheel (0.30.0)",
                    "license": "MIT",
                    "metadata_version": "2.0",
                    "name": "express-route-cross-connection",
                    "summary": "Manage customer ExpressRoute circuits using an ExpressRoute cross-connection.",
                    "version": "0.1.1"
                },
                "sha256Digest": "b83f723baae0ea04557a87f358fa2131baf15d45cd3aba7a9ab42d14ec80df38"
            }
        ],
        "find": [
            {
                "downloadUrl": "https://smartmlprod.blob.core.windows.net/aladdin-public/find-0.3.0-py2.py3-none-any.whl",
                "filename": "find-0.3.0-py2.py3-none-any.whl",
                "metadata": {
                    "azext.isPreview": true,
                    "classifiers": [
                        "Development Status :: 4 - Beta",
                        "Intended Audience :: Developers",
                        "Intended Audience :: System Administrators",
                        "Programming Language :: Python",
                        "Programming Language :: Python :: 2",
                        "Programming Language :: Python :: 2.7",
                        "Programming Language :: Python :: 3",
                        "Programming Language :: Python :: 3.4",
                        "Programming Language :: Python :: 3.5",
                        "Programming Language :: Python :: 3.6",
                        "License :: OSI Approved :: MIT License"
                    ],
                    "extensions": {
                        "python.details": {
                            "contacts": [
                                {
                                    "email": "rozilouc@microsoft.com",
                                    "name": "Roshanak Zilouchian",
                                    "role": "author"
                                }
                            ],
                            "document_names": {
                                "description": "DESCRIPTION.rst"
                            },
                            "project_urls": {
                                "Home": "https://github.com/Azure/azure-cli-extensions/tree/master/src/find"
                            }
                        }
                    },
                    "extras": [],
                    "generator": "bdist_wheel (0.30.0)",
                    "license": "MIT",
                    "metadata_version": "2.0",
                    "name": "find",
                    "run_requires": [
                        {
                            "requires": [
                                "colorama (~=0.3.7)"
                            ]
                        }
                    ],
                    "summary": "Intelligent querying for CLI information.",
                    "version": "0.3.0"
                },
                "sha256Digest": "0960ec6711959712d5cbab611e32d248f0cdc597cef9613a5dbac790f4cf3b56"
            }
        ],
        "front-door": [
            {
                "downloadUrl": "https://azurecliafd.blob.core.windows.net/azure-cli-extension/front_door-0.1.7-py2.py3-none-any.whl",
                "filename": "front_door-0.1.7-py2.py3-none-any.whl",
                "metadata": {
                    "azext.isPreview": true,
                    "azext.minCliCoreVersion": "2.0.46",
                    "classifiers": [
                        "Development Status :: 4 - Beta",
                        "Intended Audience :: Developers",
                        "Intended Audience :: System Administrators",
                        "Programming Language :: Python",
                        "Programming Language :: Python :: 2",
                        "Programming Language :: Python :: 2.7",
                        "Programming Language :: Python :: 3",
                        "Programming Language :: Python :: 3.4",
                        "Programming Language :: Python :: 3.5",
                        "Programming Language :: Python :: 3.6",
                        "License :: OSI Approved :: MIT License"
                    ],
                    "extensions": {
                        "python.details": {
                            "contacts": [
                                {
                                    "email": "azpycli@microsoft.com",
                                    "name": "Microsoft Corporation",
                                    "role": "author"
                                }
                            ],
                            "document_names": {
                                "description": "DESCRIPTION.rst"
                            },
                            "project_urls": {
                                "Home": "https://github.com/Azure/azure-cli-extensions/tree/master/src/front-door"
                            }
                        }
                    },
                    "generator": "bdist_wheel (0.30.0)",
                    "license": "MIT",
                    "metadata_version": "2.0",
                    "name": "front-door",
                    "summary": "Manage networking Front Doors.",
                    "version": "0.1.7"
                },
                "sha256Digest": "90162e5e2a43183db806c28900aeae78cbcf99a0b9110ce85b59e859213c1834"
            }
        ],
        "image-copy-extension": [
            {
                "downloadUrl": "https://files.pythonhosted.org/packages/d9/45/3d5b20c461392a84268a7b655ee32c98338daadc060060efeffd7ef3d76f/image_copy_extension-0.2.1-py2.py3-none-any.whl",
                "filename": "image_copy_extension-0.2.1-py2.py3-none-any.whl",
                "metadata": {
                    "azext.minCliCoreVersion": "2.0.24",
                    "classifiers": [
                        "Development Status :: 4 - Beta",
                        "Intended Audience :: Developers",
                        "Intended Audience :: System Administrators",
                        "Programming Language :: Python",
                        "Programming Language :: Python :: 2",
                        "Programming Language :: Python :: 2.7",
                        "Programming Language :: Python :: 3",
                        "Programming Language :: Python :: 3.4",
                        "Programming Language :: Python :: 3.5",
                        "Programming Language :: Python :: 3.6",
                        "License :: OSI Approved :: MIT License"
                    ],
                    "extensions": {
                        "python.details": {
                            "contacts": [
                                {
                                    "email": "tamir.kamara@microsoft.com",
                                    "name": "Tamir Kamara",
                                    "role": "author"
                                }
                            ],
                            "document_names": {
                                "description": "DESCRIPTION.rst"
                            },
                            "project_urls": {
                                "Home": "https://github.com/Azure/azure-cli-extensions"
                            }
                        }
                    },
                    "generator": "bdist_wheel (0.30.0)",
                    "license": "MIT",
                    "metadata_version": "2.0",
                    "name": "image-copy-extension",
                    "summary": "Support for copying managed vm images between regions",
                    "version": "0.2.1"
                },
                "sha256Digest": "1d9eab829c63e601fa93e616cc4e5d73946fa225aa8e5ffd84a98d11cdc4138b"
            }
        ],
        "interactive": [
            {
                "downloadUrl": "https://azurecliprod.blob.core.windows.net/cli-extensions/interactive-0.4.1-py2.py3-none-any.whl",
                "filename": "interactive-0.4.1-py2.py3-none-any.whl",
                "metadata": {
                    "azext.isPreview": true,
                    "azext.maxCliCoreVersion": "2.0.61",
                    "azext.minCliCoreVersion": "2.0.50.dev0",
                    "extensions": {
                        "python.details": {
                            "contacts": [
                                {
                                    "email": "azpycli@microsoft.com",
                                    "name": "Microsoft Corporation",
                                    "role": "author"
                                }
                            ],
                            "document_names": {
                                "description": "DESCRIPTION.rst"
                            },
                            "project_urls": {
                                "Home": "https://github.com/Azure/azure-cli"
                            }
                        }
                    },
                    "extras": [],
                    "generator": "bdist_wheel (0.30.0)",
                    "license": "MIT",
                    "metadata_version": "2.0",
                    "name": "interactive",
                    "run_requires": [
                        {
                            "requires": [
                                "prompt-toolkit (~=1.0.15)"
                            ]
                        }
                    ],
                    "summary": "Microsoft Azure Command-Line Interactive Shell",
                    "version": "0.4.1"
                },
                "sha256Digest": "22b940493972b77c62606b0ae3c834283209d8619bb740e69dd115530a328e3b"
            },
            {
                "downloadUrl": "https://azurecliprod.blob.core.windows.net/cli-extensions/interactive-0.4.3-py2.py3-none-any.whl",
                "filename": "interactive-0.4.3-py2.py3-none-any.whl",
                "metadata": {
                    "azext.isPreview": true,
                    "azext.minCliCoreVersion": "2.0.62",
                    "extensions": {
                        "python.details": {
                            "contacts": [
                                {
                                    "email": "azpycli@microsoft.com",
                                    "name": "Microsoft Corporation",
                                    "role": "author"
                                }
                            ],
                            "document_names": {
                                "description": "DESCRIPTION.rst"
                            },
                            "project_urls": {
                                "Home": "https://github.com/Azure/azure-cli"
                            }
                        }
                    },
                    "extras": [],
                    "generator": "bdist_wheel (0.30.0)",
                    "license": "MIT",
                    "metadata_version": "2.0",
                    "name": "interactive",
                    "run_requires": [
                        {
                            "requires": [
                                "prompt-toolkit (~=1.0.15)"
                            ]
                        }
                    ],
                    "summary": "Microsoft Azure Command-Line Interactive Shell",
                    "version": "0.4.3"
                },
                "sha256Digest": "ba78a45ec9753a42e1e805dc9cf3b309df264c6201dfd1dabcc6c00b22599fe8"
            }
        ],
        "keyvault-preview": [
            {
                "downloadUrl": "https://github.com/Azure/azure-keyvault-cli-extension/releases/download/keyvault-preview_0.1.3/keyvault_preview-0.1.3-py2.py3-none-any.whl",
                "filename": "keyvault_preview-0.1.3-py2.py3-none-any.whl",
                "metadata": {
                    "azext.isPreview": true,
                    "classifiers": [
                        "Development Status :: 4 - Beta",
                        "Intended Audience :: Developers",
                        "Intended Audience :: System Administrators",
                        "Programming Language :: Python",
                        "Programming Language :: Python :: 2",
                        "Programming Language :: Python :: 2.7",
                        "Programming Language :: Python :: 3",
                        "Programming Language :: Python :: 3.4",
                        "Programming Language :: Python :: 3.5",
                        "Programming Language :: Python :: 3.6",
                        "License :: OSI Approved :: MIT License"
                    ],
                    "extensions": {
                        "python.details": {
                            "contacts": [
                                {
                                    "email": "azurekeyvault@microsoft.com",
                                    "name": "Azure Key Vault",
                                    "role": "author"
                                }
                            ],
                            "document_names": {
                                "description": "DESCRIPTION.rst"
                            },
                            "project_urls": {
                                "Home": "https://github.com/Azure/azure-keyvault-cli-extension"
                            }
                        }
                    },
                    "generator": "bdist_wheel (0.30.0)",
                    "license": "MIT",
                    "metadata_version": "2.0",
                    "name": "keyvault-preview",
                    "summary": "Preview Azure Key Vault commands.",
                    "version": "0.1.3"
                },
                "sha256Digest": "5d80ceaac45576bfd9cb7f2bd5714183d9f88711b4aa415940b4b393a7591069"
            }
        ],
        "log-analytics": [
            {
                "downloadUrl": "https://loganalyticscli.blob.core.windows.net/log-analytics-cli/log_analytics-0.1.3-py2.py3-none-any.whl",
                "filename": "log_analytics-0.1.3-py2.py3-none-any.whl",
                "metadata": {
                    "azext.isPreview": true,
                    "extensions": {
                        "python.details": {
                            "contacts": [
                                {
                                    "email": "aleldeib@microsoft.com",
                                    "name": "Ace Eldeib",
                                    "role": "author"
                                }
                            ],
                            "document_names": {
                                "description": "DESCRIPTION.rst"
                            },
                            "project_urls": {
                                "Home": "https://github.com/Azure/azure-cli-extensions/tree/master/src/log-analytics"
                            }
                        }
                    },
                    "generator": "bdist_wheel (0.30.0)",
                    "license": "MIT",
                    "metadata_version": "2.0",
                    "name": "log-analytics",
                    "summary": "Support for Azure Log Analytics query capabilities.",
                    "version": "0.1.3"
                },
                "sha256Digest": "941c5c4bcd336e2192da624e21cd6310950fbc10d01d923d2255d049c68a23e0"
            }
        ],
        "managementgroups": [
            {
                "downloadUrl": "https://files.pythonhosted.org/packages/b0/7c/fb9f79c46cf96cf7607fbaebe94d048e515342bf9e7ceae571110d85f35e/managementgroups-0.1.0-py2.py3-none-any.whl",
                "filename": "managementgroups-0.1.0-py2.py3-none-any.whl",
                "metadata": {
                    "classifiers": [
                        "Development Status :: 4 - Beta",
                        "Intended Audience :: Developers",
                        "Intended Audience :: System Administrators",
                        "Programming Language :: Python",
                        "Programming Language :: Python :: 2",
                        "Programming Language :: Python :: 2.7",
                        "Programming Language :: Python :: 3",
                        "Programming Language :: Python :: 3.4",
                        "Programming Language :: Python :: 3.5",
                        "Programming Language :: Python :: 3.6",
                        "License :: OSI Approved :: MIT License"
                    ],
                    "extensions": {
                        "python.details": {
                            "contacts": [
                                {
                                    "email": "shahraj@microsoft.com",
                                    "name": "Raj Shah",
                                    "role": "author"
                                }
                            ],
                            "document_names": {
                                "description": "DESCRIPTION.rst"
                            },
                            "project_urls": {
                                "Home": "https://github.com/Azure/azure-cli-extensions"
                            }
                        }
                    },
                    "generator": "bdist_wheel (0.29.0)",
                    "license": "MIT",
                    "metadata_version": "2.0",
                    "name": "managementgroups",
                    "summary": "An Azure CLI Extension for Management Groups",
                    "version": "0.1.0"
                },
                "sha256Digest": "14626a8fc8a0d6751bd9a9e90a62c463b3dfbdfb2952e438e3843b0941679eb3"
            }
        ],
        "managementpartner": [
            {
                "downloadUrl": "https://files.pythonhosted.org/packages/28/08/0fde582cf50eaf1ef304b35674b9b22f6731d95b2e41339eba4d35583b18/managementpartner-0.1.2-py2.py3-none-any.whl",
                "filename": "managementpartner-0.1.2-py2.py3-none-any.whl",
                "metadata": {
                    "classifiers": [
                        "Development Status :: 4 - Beta",
                        "Intended Audience :: Developers",
                        "Intended Audience :: System Administrators",
                        "Programming Language :: Python",
                        "Programming Language :: Python :: 2",
                        "Programming Language :: Python :: 2.7",
                        "Programming Language :: Python :: 3",
                        "Programming Language :: Python :: 3.4",
                        "Programming Language :: Python :: 3.5",
                        "Programming Language :: Python :: 3.6",
                        "License :: OSI Approved :: MIT License"
                    ],
                    "extensions": {
                        "python.details": {
                            "contacts": [
                                {
                                    "email": "jefl@microsoft.com",
                                    "name": "Jeffrey Li",
                                    "role": "author"
                                }
                            ],
                            "document_names": {
                                "description": "DESCRIPTION.rst"
                            },
                            "project_urls": {
                                "Home": "https://github.com/Azure/azure-cli-extensions"
                            }
                        }
                    },
                    "generator": "bdist_wheel (0.29.0)",
                    "license": "MIT",
                    "metadata_version": "2.0",
                    "name": "managementpartner",
                    "summary": "Support for Management Partner preview",
                    "version": "0.1.2"
                },
                "sha256Digest": "f7ec0984b4d5a4c9192aa3ab6b78c867fc38cf620effef1804d89c9d1d9f204f"
            }
        ],
        "mesh": [
            {
                "downloadUrl": "https://meshcli.blob.core.windows.net/cli/mesh-0.10.6-py2.py3-none-any.whl",
                "filename": "mesh-0.10.6-py2.py3-none-any.whl",
                "metadata": {
                    "azext.isPreview": true,
                    "azext.minCliCoreVersion": "2.0.67",
                    "extensions": {
                        "python.details": {
                            "contacts": [
                                {
                                    "email": "azpycli@microsoft.com",
                                    "name": "Microsoft Corporation",
                                    "role": "author"
                                }
                            ],
                            "document_names": {
                                "description": "DESCRIPTION.rst"
                            },
                            "project_urls": {
                                "Home": "https://github.com/Azure/azure-cli-extensions"
                            }
                        }
                    },
                    "extras": [],
                    "generator": "bdist_wheel (0.30.0)",
                    "license": "MIT",
                    "metadata_version": "2.0",
                    "name": "mesh",
                    "run_requires": [
                        {
                            "requires": [
                                "sfmergeutility (==0.1.6)"
                            ]
                        }
                    ],
                    "summary": "Support for Microsoft Azure Service Fabric Mesh - Public Preview",
                    "version": "0.10.6"
                },
                "sha256Digest": "07b6356cd15294c0bc0b31cfde1cdb2b92516b00728980d7a53557bb49273842"
            }
        ],
        "mixed-reality": [
            {
                "downloadUrl": "https://test-files.pythonhosted.org/packages/e4/fa/14628eb512ef4f0c38e4e6c8ee2d0624e03d352ca0ec1b1167a32f9de9a3/mixed_reality-0.0.1-py2.py3-none-any.whl",
                "filename": "mixed_reality-0.0.1-py2.py3-none-any.whl",
                "metadata": {
                    "classifiers": [
                        "Development Status :: 4 - Beta",
                        "Intended Audience :: Developers",
                        "Intended Audience :: System Administrators",
                        "Programming Language :: Python",
                        "Programming Language :: Python :: 2",
                        "Programming Language :: Python :: 2.7",
                        "Programming Language :: Python :: 3",
                        "Programming Language :: Python :: 3.4",
                        "Programming Language :: Python :: 3.5",
                        "Programming Language :: Python :: 3.6",
                        "License :: OSI Approved :: MIT License"
                    ],
                    "extensions": {
                        "python.details": {
                            "contacts": [
                                {
                                    "email": "xiangyul@microsoft.com",
                                    "name": "Xiangyu Luo",
                                    "role": "author"
                                }
                            ],
                            "document_names": {
                                "description": "DESCRIPTION.rst"
                            },
                            "project_urls": {
                                "Home": "https://github.com/Azure/azure-cli-extensions"
                            }
                        }
                    },
                    "generator": "bdist_wheel (0.30.0)",
                    "license": "MIT",
                    "metadata_version": "2.0",
                    "name": "mixed-reality",
                    "summary": "Mixed Reality Azure CLI Extension.",
                    "version": "0.0.1"
                },
                "sha256Digest": "c5b7ef47d8db578920bcbda371a47edd19f8f681088823c2622dcb9332417587"
            }
        ],
        "netappfiles-preview": [
            {
                "downloadUrl": "https://anfclipython.blob.core.windows.net/cli-extensions/netappfiles_preview-0.3.2-py2.py3-none-any.whl",
                "filename": "netappfiles_preview-0.3.2-py2.py3-none-any.whl",
                "metadata": {
                    "azext.isPreview": true,
                    "azext.minCliCoreVersion": "2.0.56",
                    "classifiers": [
                        "Development Status :: 4 - Beta",
                        "Intended Audience :: Developers",
                        "Intended Audience :: System Administrators",
                        "Programming Language :: Python",
                        "Programming Language :: Python :: 2",
                        "Programming Language :: Python :: 2.7",
                        "Programming Language :: Python :: 3",
                        "Programming Language :: Python :: 3.4",
                        "Programming Language :: Python :: 3.5",
                        "Programming Language :: Python :: 3.6",
                        "License :: OSI Approved :: MIT License"
                    ],
                    "extensions": {
                        "python.details": {
                            "contacts": [
                                {
                                    "email": "azpycli@microsoft.com",
                                    "name": "Microsoft Corporation",
                                    "role": "author"
                                }
                            ],
                            "document_names": {
                                "description": "DESCRIPTION.rst"
                            },
                            "project_urls": {
                                "Home": "https://github.com/Azure/azure-cli-extensions/tree/master/src/netappfiles-preview"
                            }
                        }
                    },
                    "extras": [],
                    "generator": "bdist_wheel (0.30.0)",
                    "license": "MIT",
                    "metadata_version": "2.0",
                    "name": "netappfiles-preview",
                    "run_requires": [
                        {
                            "requires": [
                                "msrest"
                            ]
                        }
                    ],
                    "summary": "Provides a preview for upcoming Azure NetApp Files (ANF) features.",
                    "version": "0.3.2"
                },
                "sha256Digest": "060152d0de8ff7af3076697b3d179dad1e14007278b7cea81e3381763f9d5a3e"
            }
        ],
        "privatedns": [
            {
                "downloadUrl": "https://privatednscliextension.blob.core.windows.net/privatednscliextension/privatedns-0.1.0-py2.py3-none-any.whl",
                "filename": "privatedns-0.1.0-py2.py3-none-any.whl",
                "metadata": {
                    "azext.isPreview": true,
                    "azext.minCliCoreVersion": "2.0.58",
                    "classifiers": [
                        "Development Status :: 4 - Beta",
                        "Intended Audience :: Developers",
                        "Intended Audience :: System Administrators",
                        "Programming Language :: Python",
                        "Programming Language :: Python :: 2",
                        "Programming Language :: Python :: 2.7",
                        "Programming Language :: Python :: 3",
                        "Programming Language :: Python :: 3.4",
                        "Programming Language :: Python :: 3.5",
                        "Programming Language :: Python :: 3.6",
                        "License :: OSI Approved :: MIT License"
                    ],
                    "extensions": {
                        "python.details": {
                            "contacts": [
                                {
                                    "email": "dijyotir@microsoft.com",
                                    "name": "Dibya Jyoti Roy",
                                    "role": "author"
                                }
                            ],
                            "document_names": {
                                "description": "DESCRIPTION.rst"
                            },
                            "project_urls": {
                                "Home": "https://github.com/Azure/azure-cli-extensions"
                            }
                        }
                    },
                    "generator": "bdist_wheel (0.30.0)",
                    "license": "MIT",
                    "metadata_version": "2.0",
                    "name": "privatedns",
                    "summary": "Commands to manage Private DNS Zones",
                    "version": "0.1.0"
                },
                "sha256Digest": "7de87f9e5ddc30d317328b5f44dbbbb5632f55c56e2bb88d739166777abe0cb5"
            }
        ],
        "resource-graph": [
            {
                "downloadUrl": "https://files.pythonhosted.org/packages/b9/75/36ecd4a26ee4a80ab518d483a1b28ea56129b9b5578e5b3033051b123f72/resource_graph-0.1.11-py2.py3-none-any.whl",
                "filename": "resource_graph-0.1.11-py2.py3-none-any.whl",
                "metadata": {
                    "azext.isPreview": true,
                    "azext.minCliCoreVersion": "2.0.45",
                    "extensions": {
                        "python.details": {
                            "contacts": [
                                {
                                    "email": "ilidemi@microsoft.com",
                                    "name": "Ilia Demianenko",
                                    "role": "author"
                                },
                                {
                                    "email": "earc@microsoft.com",
                                    "name": "Azure Resource Graph",
                                    "role": "maintainer"
                                }
                            ],
                            "document_names": {
                                "description": "DESCRIPTION.rst"
                            },
                            "project_urls": {
                                "Home": "https://github.com/Azure/azure-cli-extensions/tree/master/src/resource-graph"
                            }
                        }
                    },
                    "generator": "bdist_wheel (0.30.0)",
                    "license": "MIT",
                    "metadata_version": "2.0",
                    "name": "resource-graph",
                    "summary": "Support for querying Azure resources with Resource Graph.",
                    "version": "0.1.11"
                },
                "sha256Digest": "2c8da1a1826e17c2b242ad1554952d8e1cfce0d0b16626b73fe89832d75da242"
            }
        ],
        "sap-hana": [
            {
                "downloadUrl": "https://github.com/Azure/azure-hanaonazure-cli-extension/releases/download/0.4.1/sap_hana-0.4.1-py2.py3-none-any.whl",
                "filename": "sap_hana-0.4.1-py2.py3-none-any.whl",
                "metadata": {
                    "azext.minCliCoreVersion": "2.0.46",
                    "classifiers": [
                        "Development Status :: 4 - Beta",
                        "Intended Audience :: Developers",
                        "Intended Audience :: System Administrators",
                        "Programming Language :: Python",
                        "Programming Language :: Python :: 2",
                        "Programming Language :: Python :: 2.7",
                        "Programming Language :: Python :: 3",
                        "Programming Language :: Python :: 3.4",
                        "Programming Language :: Python :: 3.5",
                        "Programming Language :: Python :: 3.6",
                        "License :: OSI Approved :: MIT License"
                    ],
                    "extensions": {
                        "python.details": {
                            "contacts": [
                                {
                                    "email": "azpycli@microsoft.com",
                                    "name": "Microsoft Corporation",
                                    "role": "author"
                                }
                            ],
                            "document_names": {
                                "description": "DESCRIPTION.rst"
                            },
                            "project_urls": {
                                "Home": "https://github.com/Azure/azure-hanaonazure-cli-extension"
                            }
                        }
                    },
                    "generator": "bdist_wheel (0.30.0)",
                    "license": "MIT",
                    "metadata_version": "2.0",
                    "name": "sap-hana",
                    "summary": "Additional commands for working with SAP HanaOnAzure instances.",
                    "version": "0.4.1"
                },
                "sha256Digest": "9ff8a717e22d2079751efbd17b2c34e776212efc3846a4038fd14810d74c0b14"
            }
        ],
        "storage-preview": [
            {
                "downloadUrl": "https://azurecliprod.blob.core.windows.net/cli-extensions/storage_preview-0.2.7-py2.py3-none-any.whl",
                "filename": "storage_preview-0.2.7-py2.py3-none-any.whl",
                "metadata": {
                    "azext.isPreview": true,
                    "azext.minCliCoreVersion": "2.0.52",
                    "classifiers": [
                        "Development Status :: 4 - Beta",
                        "Intended Audience :: Developers",
                        "Intended Audience :: System Administrators",
                        "Programming Language :: Python",
                        "Programming Language :: Python :: 2",
                        "Programming Language :: Python :: 2.7",
                        "Programming Language :: Python :: 3",
                        "Programming Language :: Python :: 3.4",
                        "Programming Language :: Python :: 3.5",
                        "Programming Language :: Python :: 3.6",
                        "License :: OSI Approved :: MIT License"
                    ],
                    "extensions": {
                        "python.details": {
                            "contacts": [
                                {
                                    "email": "azpycli@microsoft.com",
                                    "name": "Microsoft Corporation",
                                    "role": "author"
                                }
                            ],
                            "document_names": {
                                "description": "DESCRIPTION.rst"
                            },
                            "project_urls": {
                                "Home": "https://github.com/Azure/azure-cli-extensions/tree/master/src/storage-preview"
                            }
                        }
                    },
                    "generator": "bdist_wheel (0.30.0)",
                    "license": "MIT",
                    "metadata_version": "2.0",
                    "name": "storage-preview",
                    "summary": "Provides a preview for upcoming storage features.",
                    "version": "0.2.7"
                },
                "sha256Digest": "19c9a8430cbeca59b39eef2a7f82b7ed4a4160c7701ddd791228d6339ba5c69f"
            }
        ],
        "subscription": [
            {
                "downloadUrl": "https://azurecliprod.blob.core.windows.net/cli-extensions/subscription-0.1.3-py2.py3-none-any.whl",
                "filename": "subscription-0.1.3-py2.py3-none-any.whl",
                "metadata": {
                    "classifiers": [
                        "Development Status :: 4 - Beta",
                        "Intended Audience :: Developers",
                        "Intended Audience :: System Administrators",
                        "Programming Language :: Python",
                        "Programming Language :: Python :: 2",
                        "Programming Language :: Python :: 2.7",
                        "Programming Language :: Python :: 3",
                        "Programming Language :: Python :: 3.4",
                        "Programming Language :: Python :: 3.5",
                        "Programming Language :: Python :: 3.6",
                        "License :: OSI Approved :: MIT License"
                    ],
                    "extensions": {
                        "python.details": {
                            "contacts": [
                                {
                                    "email": "wilcob@microsoft.com",
                                    "name": "Wilco Bauwer",
                                    "role": "author"
                                }
                            ],
                            "document_names": {
                                "description": "DESCRIPTION.rst"
                            },
                            "project_urls": {
                                "Home": "https://github.com/Azure/azure-cli-extensions"
                            }
                        }
                    },
                    "generator": "bdist_wheel (0.30.0)",
                    "license": "MIT",
                    "metadata_version": "2.0",
                    "name": "subscription",
                    "summary": "Support for subscription management preview.",
                    "version": "0.1.3"
                },
                "sha256Digest": "74388eb7d4976c620bd41ef577cdb9284cd9a3e38dc4756796d091a7c8193267"
            }
        ],
        "virtual-network-tap": [
            {
                "downloadUrl": "https://azurecliprod.blob.core.windows.net/cli-extensions/virtual_network_tap-0.1.0-py2.py3-none-any.whl",
                "filename": "virtual_network_tap-0.1.0-py2.py3-none-any.whl",
                "metadata": {
                    "azext.isPreview": true,
                    "azext.minCliCoreVersion": "2.0.46",
                    "classifiers": [
                        "Development Status :: 4 - Beta",
                        "Intended Audience :: Developers",
                        "Intended Audience :: System Administrators",
                        "Programming Language :: Python",
                        "Programming Language :: Python :: 2",
                        "Programming Language :: Python :: 2.7",
                        "Programming Language :: Python :: 3",
                        "Programming Language :: Python :: 3.4",
                        "Programming Language :: Python :: 3.5",
                        "Programming Language :: Python :: 3.6",
                        "License :: OSI Approved :: MIT License"
                    ],
                    "extensions": {
                        "python.details": {
                            "contacts": [
                                {
                                    "email": "azpycli@microsoft.com",
                                    "name": "Microsoft Corporation",
                                    "role": "author"
                                }
                            ],
                            "document_names": {
                                "description": "DESCRIPTION.rst"
                            },
                            "project_urls": {
                                "Home": "https://github.com/Azure/azure-cli-extensions/tree/master/src/virtual-network-tap"
                            }
                        }
                    },
                    "generator": "bdist_wheel (0.30.0)",
                    "license": "MIT",
                    "metadata_version": "2.0",
                    "name": "virtual-network-tap",
                    "summary": "Manage virtual network taps (VTAP).",
                    "version": "0.1.0"
                },
                "sha256Digest": "7e3f634f8eb701cf6fef504159785bc90e6f5bd2482e459469dd9ab30601aa35"
            }
        ],
        "virtual-wan": [
            {
                "downloadUrl": "https://azurecliprod.blob.core.windows.net/cli-extensions/virtual_wan-0.1.0-py2.py3-none-any.whl",
                "filename": "virtual_wan-0.1.0-py2.py3-none-any.whl",
                "metadata": {
                    "azext.isPreview": true,
                    "azext.minCliCoreVersion": "2.0.46",
                    "classifiers": [
                        "Development Status :: 4 - Beta",
                        "Intended Audience :: Developers",
                        "Intended Audience :: System Administrators",
                        "Programming Language :: Python",
                        "Programming Language :: Python :: 2",
                        "Programming Language :: Python :: 2.7",
                        "Programming Language :: Python :: 3",
                        "Programming Language :: Python :: 3.4",
                        "Programming Language :: Python :: 3.5",
                        "Programming Language :: Python :: 3.6",
                        "License :: OSI Approved :: MIT License"
                    ],
                    "extensions": {
                        "python.details": {
                            "contacts": [
                                {
                                    "email": "azpycli@microsoft.com",
                                    "name": "Microsoft Corporation",
                                    "role": "author"
                                }
                            ],
                            "document_names": {
                                "description": "DESCRIPTION.rst"
                            },
                            "project_urls": {
                                "Home": "https://github.com/Azure/azure-cli-extensions/tree/master/src/virtual-wan"
                            }
                        }
                    },
                    "generator": "bdist_wheel (0.30.0)",
                    "license": "MIT",
                    "metadata_version": "2.0",
                    "name": "virtual-wan",
                    "summary": "Manage virtual WAN, hubs, VPN gateways and VPN sites.",
                    "version": "0.1.0"
                },
                "sha256Digest": "f29f98cac402f6b22e3af37ec9f70e9d0aaafd44958b8e7737c98c9f4998b886"
            }
        ],
<<<<<<< HEAD
        "webapp": [
          {
            "downloadUrl": "https://github.com/ppvasude/azure-cli-extensions/tree/t-puvasu/extensions/src/webapp/dist/webapp-0.2.20-py2.py3-none-any.whl",
            "filename": "webapp-0.2.20-py2.py3-none-any.whl",
            "metadata": {
              "azext.isPreview": true,
              "azext.minCliCoreVersion": "2.0.46",
              "classifiers": [
                "Development Status :: 4 - Beta",
                "Intended Audience :: Developers",
                "Intended Audience :: System Administrators",
                "Programming Language :: Python",
                "Programming Language :: Python :: 2",
                "Programming Language :: Python :: 2.7",
                "Programming Language :: Python :: 3",
                "Programming Language :: Python :: 3.4",
                "Programming Language :: Python :: 3.5",
                "Programming Language :: Python :: 3.6",
                "License :: OSI Approved :: MIT License"
              ],
              "extensions": {
                "python.details": {
                  "contacts": [
                    {
                      "email": "sisirap@microsoft.com",
                      "name": "Sisira Panchagnula",
                      "role": "author"
                    },
                    {
                      "email": "t-puvasu@microsoft.com",
                      "name": "Purva Vasudeo",
                      "role": "contributor"
                    }
                  ],
                  "document_names": {
                    "description": "DESCRIPTION.rst"
                  },
                  "project_urls": {
                    "Home": "https://github.com/Azure/azure-cli-extensions/tree/master/src/webapp"
                  }
                }
              },
              "generator": "bdist_wheel (0.30.0)",
              "license": "MIT",
              "metadata_version": "2.0",
              "name": "webapp",
              "summary": "Additional commands for Azure AppService.",
              "version": "0.2.20"
            },
            "sha256Digest": "ba2181355dd7b9c9016b1d78b3f527df06603cba124a00ba2174f7baa8c3d286"
          }
=======
        "vm-repair": [
            {
                "downloadUrl": "https://azurecomputeaidrepair.blob.core.windows.net/prod/vm_repair-0.1.1-py2.py3-none-any.whl",
                "filename": "vm_repair-0.1.1-py2.py3-none-any.whl",
                "metadata": {
                    "classifiers": [
                        "Development Status :: 4 - Beta",
                        "Intended Audience :: Developers",
                        "Intended Audience :: System Administrators",
                        "Programming Language :: Python",
                        "Programming Language :: Python :: 2",
                        "Programming Language :: Python :: 2.7",
                        "Programming Language :: Python :: 3",
                        "Programming Language :: Python :: 3.4",
                        "Programming Language :: Python :: 3.5",
                        "Programming Language :: Python :: 3.6",
                        "License :: OSI Approved :: MIT License"
                    ],
                    "extensions": {
                        "python.details": {
                            "contacts": [
                                {
                                    "email": "caiddev@microsoft.com",
                                    "name": "Microsoft Corporation",
                                    "role": "author"
                                }
                            ],
                            "document_names": {
                                "description": "DESCRIPTION.rst"
                            },
                            "project_urls": {
                                "Home": "https://github.com/Azure/azure-cli-extensions/tree/master/src/vm-repair"
                            }
                        }
                    },
                    "generator": "bdist_wheel (0.30.0)",
                    "license": "MIT",
                    "metadata_version": "2.0",
                    "name": "vm-repair",
                    "summary": "Auto repair commands to fix VMs.",
                    "version": "0.1.1"
                },
                "sha256Digest": "22f956b98b4c9cad015317eab624384101e1ef5cacc23c63c205d0f5c0961b67"
            }
>>>>>>> c7e07a32
        ],
        "webapp": [
            {
                "downloadUrl": "https://github.com/panchagnula/azure-cli-extensions/raw/sisirap-extensions-whl/dist/webapp-0.2.19-py2.py3-none-any.whl",
                "filename": "webapp-0.2.19-py2.py3-none-any.whl",
                "metadata": {
                    "azext.isPreview": true,
                    "azext.minCliCoreVersion": "2.0.46",
                    "classifiers": [
                        "Development Status :: 4 - Beta",
                        "Intended Audience :: Developers",
                        "Intended Audience :: System Administrators",
                        "Programming Language :: Python",
                        "Programming Language :: Python :: 2",
                        "Programming Language :: Python :: 2.7",
                        "Programming Language :: Python :: 3",
                        "Programming Language :: Python :: 3.4",
                        "Programming Language :: Python :: 3.5",
                        "Programming Language :: Python :: 3.6",
                        "License :: OSI Approved :: MIT License"
                    ],
                    "extensions": {
                        "python.details": {
                            "contacts": [
                                {
                                    "email": "sisirap@microsoft.com",
                                    "name": "Sisira Panchagnula",
                                    "role": "author"
                                }
                            ],
                            "document_names": {
                                "description": "DESCRIPTION.rst"
                            },
                            "project_urls": {
                                "Home": "https://github.com/Azure/azure-cli-extensions/tree/master/src/webapp"
                            }
                        }
                    },
                    "generator": "bdist_wheel (0.30.0)",
                    "license": "MIT",
                    "metadata_version": "2.0",
                    "name": "webapp",
                    "summary": "Additional commands for Azure AppService.",
                    "version": "0.2.19"
                },
                "sha256Digest": "0d7c569e1b7cfe05e847f6469e04202f792b97e17b4eb53d912d5d9df5b8ca06"
            }
        ]
    },
    "formatVersion": "1"
}<|MERGE_RESOLUTION|>--- conflicted
+++ resolved
@@ -1826,59 +1826,58 @@
                 "sha256Digest": "f29f98cac402f6b22e3af37ec9f70e9d0aaafd44958b8e7737c98c9f4998b886"
             }
         ],
-<<<<<<< HEAD
-        "webapp": [
-          {
-            "downloadUrl": "https://github.com/ppvasude/azure-cli-extensions/tree/t-puvasu/extensions/src/webapp/dist/webapp-0.2.20-py2.py3-none-any.whl",
-            "filename": "webapp-0.2.20-py2.py3-none-any.whl",
-            "metadata": {
-              "azext.isPreview": true,
-              "azext.minCliCoreVersion": "2.0.46",
-              "classifiers": [
-                "Development Status :: 4 - Beta",
-                "Intended Audience :: Developers",
-                "Intended Audience :: System Administrators",
-                "Programming Language :: Python",
-                "Programming Language :: Python :: 2",
-                "Programming Language :: Python :: 2.7",
-                "Programming Language :: Python :: 3",
-                "Programming Language :: Python :: 3.4",
-                "Programming Language :: Python :: 3.5",
-                "Programming Language :: Python :: 3.6",
-                "License :: OSI Approved :: MIT License"
-              ],
-              "extensions": {
-                "python.details": {
-                  "contacts": [
-                    {
-                      "email": "sisirap@microsoft.com",
-                      "name": "Sisira Panchagnula",
-                      "role": "author"
-                    },
-                    {
-                      "email": "t-puvasu@microsoft.com",
-                      "name": "Purva Vasudeo",
-                      "role": "contributor"
-                    }
-                  ],
-                  "document_names": {
-                    "description": "DESCRIPTION.rst"
+      "webapp": [
+        {
+          "downloadUrl": "https://github.com/ppvasude/azure-cli-extensions/tree/t-puvasu/extensions/src/webapp/dist/webapp-0.2.20-py2.py3-none-any.whl",
+          "filename": "webapp-0.2.20-py2.py3-none-any.whl",
+          "metadata": {
+            "azext.isPreview": true,
+            "azext.minCliCoreVersion": "2.0.46",
+            "classifiers": [
+              "Development Status :: 4 - Beta",
+              "Intended Audience :: Developers",
+              "Intended Audience :: System Administrators",
+              "Programming Language :: Python",
+              "Programming Language :: Python :: 2",
+              "Programming Language :: Python :: 2.7",
+              "Programming Language :: Python :: 3",
+              "Programming Language :: Python :: 3.4",
+              "Programming Language :: Python :: 3.5",
+              "Programming Language :: Python :: 3.6",
+              "License :: OSI Approved :: MIT License"
+            ],
+            "extensions": {
+              "python.details": {
+                "contacts": [
+                  {
+                    "email": "sisirap@microsoft.com",
+                    "name": "Sisira Panchagnula",
+                    "role": "author"
                   },
-                  "project_urls": {
-                    "Home": "https://github.com/Azure/azure-cli-extensions/tree/master/src/webapp"
+                  {
+                    "email": "t-puvasu@microsoft.com",
+                    "name": "Purva Vasudeo",
+                    "role": "contributor"
                   }
+                ],
+                "document_names": {
+                  "description": "DESCRIPTION.rst"
+                },
+                "project_urls": {
+                  "Home": "https://github.com/Azure/azure-cli-extensions/tree/master/src/webapp"
                 }
-              },
-              "generator": "bdist_wheel (0.30.0)",
-              "license": "MIT",
-              "metadata_version": "2.0",
-              "name": "webapp",
-              "summary": "Additional commands for Azure AppService.",
-              "version": "0.2.20"
+              }
             },
-            "sha256Digest": "ba2181355dd7b9c9016b1d78b3f527df06603cba124a00ba2174f7baa8c3d286"
-          }
-=======
+            "generator": "bdist_wheel (0.30.0)",
+            "license": "MIT",
+            "metadata_version": "2.0",
+            "name": "webapp",
+            "summary": "Additional commands for Azure AppService.",
+            "version": "0.2.20"
+          },
+          "sha256Digest": "ba2181355dd7b9c9016b1d78b3f527df06603cba124a00ba2174f7baa8c3d286"
+        }
+      ],
         "vm-repair": [
             {
                 "downloadUrl": "https://azurecomputeaidrepair.blob.core.windows.net/prod/vm_repair-0.1.1-py2.py3-none-any.whl",
@@ -1922,54 +1921,6 @@
                     "version": "0.1.1"
                 },
                 "sha256Digest": "22f956b98b4c9cad015317eab624384101e1ef5cacc23c63c205d0f5c0961b67"
-            }
->>>>>>> c7e07a32
-        ],
-        "webapp": [
-            {
-                "downloadUrl": "https://github.com/panchagnula/azure-cli-extensions/raw/sisirap-extensions-whl/dist/webapp-0.2.19-py2.py3-none-any.whl",
-                "filename": "webapp-0.2.19-py2.py3-none-any.whl",
-                "metadata": {
-                    "azext.isPreview": true,
-                    "azext.minCliCoreVersion": "2.0.46",
-                    "classifiers": [
-                        "Development Status :: 4 - Beta",
-                        "Intended Audience :: Developers",
-                        "Intended Audience :: System Administrators",
-                        "Programming Language :: Python",
-                        "Programming Language :: Python :: 2",
-                        "Programming Language :: Python :: 2.7",
-                        "Programming Language :: Python :: 3",
-                        "Programming Language :: Python :: 3.4",
-                        "Programming Language :: Python :: 3.5",
-                        "Programming Language :: Python :: 3.6",
-                        "License :: OSI Approved :: MIT License"
-                    ],
-                    "extensions": {
-                        "python.details": {
-                            "contacts": [
-                                {
-                                    "email": "sisirap@microsoft.com",
-                                    "name": "Sisira Panchagnula",
-                                    "role": "author"
-                                }
-                            ],
-                            "document_names": {
-                                "description": "DESCRIPTION.rst"
-                            },
-                            "project_urls": {
-                                "Home": "https://github.com/Azure/azure-cli-extensions/tree/master/src/webapp"
-                            }
-                        }
-                    },
-                    "generator": "bdist_wheel (0.30.0)",
-                    "license": "MIT",
-                    "metadata_version": "2.0",
-                    "name": "webapp",
-                    "summary": "Additional commands for Azure AppService.",
-                    "version": "0.2.19"
-                },
-                "sha256Digest": "0d7c569e1b7cfe05e847f6469e04202f792b97e17b4eb53d912d5d9df5b8ca06"
             }
         ]
     },
