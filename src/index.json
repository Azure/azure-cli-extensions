{
    "extensions": {
        "aem": [
            {
                "downloadUrl": "https://azurecliprod.blob.core.windows.net/cli-extensions/aem-0.1.1-py2.py3-none-any.whl",
                "filename": "aem-0.1.1-py2.py3-none-any.whl",
                "metadata": {
                    "azext.minCliCoreVersion": "2.0.30",
                    "classifiers": [
                        "Development Status :: 4 - Beta",
                        "Intended Audience :: Developers",
                        "Intended Audience :: System Administrators",
                        "Programming Language :: Python",
                        "Programming Language :: Python :: 2",
                        "Programming Language :: Python :: 2.7",
                        "Programming Language :: Python :: 3",
                        "Programming Language :: Python :: 3.4",
                        "Programming Language :: Python :: 3.5",
                        "Programming Language :: Python :: 3.6",
                        "License :: OSI Approved :: MIT License"
                    ],
                    "extensions": {
                        "python.details": {
                            "contacts": [
                                {
                                    "email": "yugangw@microsoft.com",
                                    "name": "Yugang Wang",
                                    "role": "author"
                                }
                            ],
                            "document_names": {
                                "description": "DESCRIPTION.rst"
                            },
                            "project_urls": {
                                "Home": "https://github.com/Azure/azure-cli-extensions"
                            }
                        }
                    },
                    "generator": "bdist_wheel (0.29.0)",
                    "license": "MIT",
                    "metadata_version": "2.0",
                    "name": "aem",
                    "summary": "Manage Azure Enhanced Monitoring Extensions for SAP",
                    "version": "0.1.1"
                },
                "sha256Digest": "4ac7b8a4a89eda68d9d1a07cc5edd9b1a2b88421e2aa9a9e5b86a241f127775f"
            }
        ],
        "aks-preview": [
            {
                "downloadUrl": "https://azurecliaks.blob.core.windows.net/azure-cli-extension/aks_preview-0.4.19-py2.py3-none-any.whl",
                "filename": "aks_preview-0.4.19-py2.py3-none-any.whl",
                "metadata": {
                    "azext.isPreview": true,
                    "azext.minCliCoreVersion": "2.0.49",
                    "classifiers": [
                        "Development Status :: 4 - Beta",
                        "Intended Audience :: Developers",
                        "Intended Audience :: System Administrators",
                        "Programming Language :: Python",
                        "Programming Language :: Python :: 2",
                        "Programming Language :: Python :: 2.7",
                        "Programming Language :: Python :: 3",
                        "Programming Language :: Python :: 3.4",
                        "Programming Language :: Python :: 3.5",
                        "Programming Language :: Python :: 3.6",
                        "License :: OSI Approved :: MIT License"
                    ],
                    "extensions": {
                        "python.details": {
                            "contacts": [
                                {
                                    "email": "azpycli@microsoft.com",
                                    "name": "Microsoft Corporation",
                                    "role": "author"
                                }
                            ],
                            "document_names": {
                                "description": "DESCRIPTION.rst"
                            },
                            "project_urls": {
                                "Home": "https://github.com/Azure/azure-cli-extensions/tree/master/src/aks-preview"
                            }
                        }
                    },
                    "generator": "bdist_wheel (0.30.0)",
                    "license": "MIT",
                    "metadata_version": "2.0",
                    "name": "aks-preview",
                    "summary": "Provides a preview for upcoming AKS features",
                    "version": "0.4.19"
                },
                "sha256Digest": "8e50ec00cc870a5834c1c5d154c832d897ef9da6f1b437d3044de787d0c4ba4c"
            }
        ],
        "alias": [
            {
                "downloadUrl": "https://azurecliprod.blob.core.windows.net/cli-extensions/alias-0.5.2-py2.py3-none-any.whl",
                "filename": "alias-0.5.2-py2.py3-none-any.whl",
                "metadata": {
                    "azext.isPreview": true,
                    "azext.minCliCoreVersion": "2.0.50.dev0",
                    "classifiers": [
                        "Development Status :: 4 - Beta",
                        "Intended Audience :: Developers",
                        "Intended Audience :: System Administrators",
                        "Programming Language :: Python",
                        "Programming Language :: Python :: 2",
                        "Programming Language :: Python :: 2.7",
                        "Programming Language :: Python :: 3",
                        "Programming Language :: Python :: 3.4",
                        "Programming Language :: Python :: 3.5",
                        "Programming Language :: Python :: 3.6",
                        "License :: OSI Approved :: MIT License"
                    ],
                    "extensions": {
                        "python.details": {
                            "contacts": [
                                {
                                    "email": "t-chwong@microsoft.com",
                                    "name": "Ernest Wong",
                                    "role": "author"
                                }
                            ],
                            "document_names": {
                                "description": "DESCRIPTION.rst"
                            },
                            "project_urls": {
                                "Home": "https://github.com/Azure/azure-cli-extensions"
                            }
                        }
                    },
                    "extras": [],
                    "generator": "bdist_wheel (0.29.0)",
                    "license": "MIT",
                    "metadata_version": "2.0",
                    "name": "alias",
                    "run_requires": [
                        {
                            "requires": [
                                "jinja2 (~=2.10)"
                            ]
                        }
                    ],
                    "summary": "Support for command aliases",
                    "version": "0.5.2"
                },
                "sha256Digest": "05f82d75026e780d27bd34a1be57f4ec0f425500d8ab4ee7e92fee07b944da33"
            },
            {
                "downloadUrl": "https://azurecliprod.blob.core.windows.net/cli-extensions/alias-0.5.1-py2.py3-none-any.whl",
                "filename": "alias-0.5.1-py2.py3-none-any.whl",
                "metadata": {
                    "azext.isPreview": true,
                    "azext.minCliCoreVersion": "2.0.31.dev0",
                    "classifiers": [
                        "Development Status :: 4 - Beta",
                        "Intended Audience :: Developers",
                        "Intended Audience :: System Administrators",
                        "Programming Language :: Python",
                        "Programming Language :: Python :: 2",
                        "Programming Language :: Python :: 2.7",
                        "Programming Language :: Python :: 3",
                        "Programming Language :: Python :: 3.4",
                        "Programming Language :: Python :: 3.5",
                        "Programming Language :: Python :: 3.6",
                        "License :: OSI Approved :: MIT License"
                    ],
                    "extensions": {
                        "python.details": {
                            "contacts": [
                                {
                                    "email": "t-chwong@microsoft.com",
                                    "name": "Ernest Wong",
                                    "role": "author"
                                }
                            ],
                            "document_names": {
                                "description": "DESCRIPTION.rst"
                            },
                            "project_urls": {
                                "Home": "https://github.com/Azure/azure-cli-extensions"
                            }
                        }
                    },
                    "extras": [],
                    "generator": "bdist_wheel (0.30.0)",
                    "license": "MIT",
                    "metadata_version": "2.0",
                    "name": "alias",
                    "run_requires": [
                        {
                            "requires": [
                                "jinja2 (~=2.10)"
                            ]
                        }
                    ],
                    "summary": "Support for command aliases",
                    "version": "0.5.1"
                },
                "sha256Digest": "81b9a7f1824bffcbd6e72680891476151dde868e030cdbf1bfd9135e1a8f3447"
            }
        ],
        "appconfig": [
            {
                "downloadUrl": "https://azconfigextension.blob.core.windows.net/appconfigextension/appconfig-0.5.0-py2.py3-none-any.whl",
                "filename": "appconfig-0.5.0-py2.py3-none-any.whl",
                "metadata": {
                    "azext.isPreview": true,
                    "azext.minCliCoreVersion": "2.0.24",
                    "classifiers": [
                        "Development Status :: 4 - Beta",
                        "Intended Audience :: Developers",
                        "Intended Audience :: System Administrators",
                        "Programming Language :: Python",
                        "Programming Language :: Python :: 2",
                        "Programming Language :: Python :: 2.7",
                        "Programming Language :: Python :: 3",
                        "Programming Language :: Python :: 3.4",
                        "Programming Language :: Python :: 3.5",
                        "Programming Language :: Python :: 3.6",
                        "License :: OSI Approved :: MIT License"
                    ],
                    "extensions": {
                        "python.details": {
                            "contacts": [
                                {
                                    "email": "askazconfig@microsoft.com",
                                    "name": "Microsoft Corporation",
                                    "role": "author"
                                }
                            ],
                            "document_names": {
                                "description": "DESCRIPTION.rst"
                            },
                            "project_urls": {
                                "Home": "https://github.com/Azure/azure-cli-extensions"
                            }
                        }
                    },
                    "extras": [],
                    "generator": "bdist_wheel (0.30.0)",
                    "license": "MIT",
                    "metadata_version": "2.0",
                    "name": "appconfig",
                    "run_requires": [
                        {
                            "requires": [
                                "javaproperties (==0.5.1)"
                            ]
                        }
                    ],
                    "summary": "Provides a preview for upcoming App Configuration features.",
                    "version": "0.5.0"
                },
                "sha256Digest": "1dcafa58df0e1e98ae93665c938712e95ca4237ca263d395a6f5af411f8e0d69"
            }
        ],
        "application-insights": [
            {
                "downloadUrl": "https://appinsightscli.blob.core.windows.net/controlplane-cli/application_insights-0.1.1-py2.py3-none-any.whl",
                "filename": "application_insights-0.1.1-py2.py3-none-any.whl",
                "metadata": {
                    "azext.isPreview": true,
                    "azext.minCliCoreVersion": "2.0.56",
                    "extensions": {
                        "python.details": {
                            "contacts": [
                                {
                                    "email": "aleldeib@microsoft.com",
                                    "name": "Ace Eldeib",
                                    "role": "author"
                                }
                            ],
                            "document_names": {
                                "description": "DESCRIPTION.rst"
                            },
                            "project_urls": {
                                "Home": "https://github.com/Azure/azure-cli-extensions/tree/master/src/application-insights"
                            }
                        }
                    },
                    "generator": "bdist_wheel (0.30.0)",
                    "license": "MIT",
                    "metadata_version": "2.0",
                    "name": "application-insights",
                    "summary": "Support for managing Application Insights components and querying metrics, events, and logs from such components.",
                    "version": "0.1.1"
                },
                "sha256Digest": "6a03b2b1a78f44e096650870d02fc2d86ee30fb07a42656716f1ced9d8651831"
            }
        ],
        "azure-batch-cli-extensions": [
            {
                "downloadUrl": "https://github.com/Azure/azure-batch-cli-extensions/releases/download/azure-batch-cli-extensions-2.5.3/azure_batch_cli_extensions-2.5.3-py2.py3-none-any.whl",
                "filename": "azure_batch_cli_extensions-2.5.3-py2.py3-none-any.whl",
                "metadata": {
                    "azext.maxCliCoreVersion": "2.0.58",
                    "azext.minCliCoreVersion": "2.0.24",
                    "extensions": {
                        "python.details": {
                            "contacts": [
                                {
                                    "email": "azpycli@microsoft.com",
                                    "name": "Microsoft Corporation",
                                    "role": "author"
                                }
                            ],
                            "document_names": {
                                "description": "DESCRIPTION.rst"
                            },
                            "project_urls": {
                                "Home": "https://github.com/Azure/azure-batch-cli-extensions"
                            }
                        }
                    },
                    "extras": [],
                    "generator": "bdist_wheel (0.30.0)",
                    "license": "MIT",
                    "metadata_version": "2.0",
                    "name": "azure-batch-cli-extensions",
                    "run_requires": [
                        {
                            "requires": [
                                "azure-batch-extensions (<4.1,>=4.0.0)",
                                "pycparser (==2.18)"
                            ]
                        }
                    ],
                    "summary": "Additional commands for working with Azure Batch service",
                    "version": "2.5.3"
                },
                "sha256Digest": "cc30b985edd5de0233d4fd283cfa29390d119c223b2f819ca36e071f759d5485"
            },
            {
                "downloadUrl": "https://github.com/Azure/azure-batch-cli-extensions/releases/download/azure-batch-cli-extensions-3.0.4/azure_batch_cli_extensions-3.0.4-py2.py3-none-any.whl",
                "filename": "azure_batch_cli_extensions-3.0.4-py2.py3-none-any.whl",
                "metadata": {
                    "azext.maxCliCoreVersion": "2.1.0",
                    "azext.minCliCoreVersion": "2.0.59",
                    "extensions": {
                        "python.details": {
                            "contacts": [
                                {
                                    "email": "azpycli@microsoft.com",
                                    "name": "Microsoft Corporation",
                                    "role": "author"
                                }
                            ],
                            "document_names": {
                                "description": "DESCRIPTION.rst"
                            },
                            "project_urls": {
                                "Home": "https://github.com/Azure/azure-batch-cli-extensions"
                            }
                        }
                    },
                    "extras": [],
                    "generator": "bdist_wheel (0.30.0)",
                    "license": "MIT",
                    "metadata_version": "2.0",
                    "name": "azure-batch-cli-extensions",
                    "run_requires": [
                        {
                            "requires": [
                                "azure-batch-extensions (<5.1,>=5.0.0)",
                                "pycparser (==2.18)"
                            ]
                        }
                    ],
                    "summary": "Additional commands for working with Azure Batch service",
                    "version": "3.0.4"
                },
                "sha256Digest": "9e76b7242934ceb8ae48c65f5469312522a034f4abf66d4771fb721aee04a502"
            },
            {
                "downloadUrl": "https://github.com/Azure/azure-batch-cli-extensions/releases/download/azure-batch-cli-extensions-4.0.0/azure_batch_cli_extensions-4.0.0-py2.py3-none-any.whl",
                "filename": "azure_batch_cli_extensions-4.0.0-py2.py3-none-any.whl",
                "metadata": {
                    "azext.maxCliCoreVersion": "2.1.0",
                    "azext.minCliCoreVersion": "2.0.69",
                    "classifiers": [
                        "Development Status :: 4 - Beta",
                        "Intended Audience :: Developers",
                        "Intended Audience :: System Administrators",
                        "Programming Language :: Python",
                        "Programming Language :: Python :: 2",
                        "Programming Language :: Python :: 2.7",
                        "Programming Language :: Python :: 3",
                        "Programming Language :: Python :: 3.4",
                        "Programming Language :: Python :: 3.5",
                        "Programming Language :: Python :: 3.6",
                        "License :: OSI Approved :: MIT License"
                    ],
                    "extensions": {
                        "python.details": {
                            "contacts": [
                                {
                                    "email": "azpycli@microsoft.com",
                                    "name": "Microsoft Corporation",
                                    "role": "author"
                                }
                            ],
                            "document_names": {
                                "description": "DESCRIPTION.rst"
                            },
                            "project_urls": {
                                "Home": "https://github.com/Azure/azure-batch-cli-extensions"
                            }
                        }
                    },
                    "extras": [],
                    "generator": "bdist_wheel (0.30.0)",
                    "license": "MIT",
                    "metadata_version": "2.0",
                    "name": "azure-batch-cli-extensions",
                    "run_requires": [
                        {
                            "requires": [
                                "azure-batch-extensions (<6.1,>=6.0.0)",
                                "pycparser (==2.18)"
                            ]
                        }
                    ],
                    "summary": "Additional commands for working with Azure Batch service",
                    "version": "4.0.0"
                },
                "sha256Digest": "3045dc24858b9acfed13a517038830ddc643aef779de0d14617c49c9fd2dcbd5"
            },
            {
                "downloadUrl": "https://github.com/Azure/azure-batch-cli-extensions/releases/download/azure-batch-cli-extensions-5.0.0/azure_batch_cli_extensions-5.0.0-py2.py3-none-any.whl",
                "filename": "azure_batch_cli_extensions-5.0.0-py2.py3-none-any.whl",
                "metadata": {
                    "azext.maxCliCoreVersion": "2.1.0",
                    "azext.minCliCoreVersion": "2.0.73",
                    "extensions": {
                        "python.details": {
                            "contacts": [
                                {
                                    "email": "azpycli@microsoft.com",
                                    "name": "Microsoft Corporation",
                                    "role": "author"
                                }
                            ],
                            "document_names": {
                                "description": "DESCRIPTION.rst"
                            },
                            "project_urls": {
                                "Home": "https://github.com/Azure/azure-batch-cli-extensions"
                            }
                        }
                    },
                    "extras": [],
                    "generator": "bdist_wheel (0.30.0)",
                    "license": "MIT",
                    "metadata_version": "2.0",
                    "name": "azure-batch-cli-extensions",
                    "run_requires": [
                        {
                            "requires": [
                                "azure-batch-extensions (<7.1,>=7.0.0)",
                                "pycparser (==2.18)"
                            ]
                        }
                    ],
                    "summary": "Additional commands for working with Azure Batch service",
                    "version": "5.0.0"
                },
                "sha256Digest": "df40a828288a6c5bb4f640d2e5aadcd5b841503e1cba755c08dc0423a95067c8"
            }
        ],
        "azure-cli-iot-ext": [
            {
                "downloadUrl": "https://github.com/Azure/azure-iot-cli-extension/releases/download/v0.8.5/azure_cli_iot_ext-0.8.5-py2.py3-none-any.whl",
                "filename": "azure_cli_iot_ext-0.8.5-py2.py3-none-any.whl",
                "metadata": {
                    "azext.minCliCoreVersion": "2.0.70",
                    "classifiers": [
                        "Development Status :: 4 - Beta",
                        "Intended Audience :: Developers",
                        "Intended Audience :: System Administrators",
                        "Programming Language :: Python",
                        "Programming Language :: Python :: 2",
                        "Programming Language :: Python :: 2.7",
                        "Programming Language :: Python :: 3",
                        "Programming Language :: Python :: 3.4",
                        "Programming Language :: Python :: 3.5",
                        "Programming Language :: Python :: 3.6",
                        "Programming Language :: Python :: 3.7",
                        "License :: OSI Approved :: MIT License"
                    ],
                    "extensions": {
                        "python.details": {
                            "contacts": [
                                {
                                    "email": "iotupx@microsoft.com",
                                    "name": "Microsoft",
                                    "role": "author"
                                }
                            ],
                            "document_names": {
                                "description": "DESCRIPTION.rst"
                            },
                            "project_urls": {
                                "Home": "https://github.com/azure/azure-iot-cli-extension"
                            }
                        }
                    },
                    "extras": [],
                    "generator": "bdist_wheel (0.30.0)",
                    "license": "MIT",
                    "metadata_version": "2.0",
                    "name": "azure-cli-iot-ext",
                    "run_requires": [
                        {
                            "requires": [
                                "jsonschema (==3.0.2)",
                                "paho-mqtt (==1.3.1)",
                                "setuptools"
                            ]
                        }
                    ],
                    "summary": "Provides the data plane command layer for Azure IoT Hub, IoT Edge and IoT Device Provisioning Service",
                    "version": "0.8.5"
                },
                "sha256Digest": "538cf0215495cf8d4fa5891548a2429a26f38cb900c454d1118e1ab15938e214"
            },
            {
                "downloadUrl": "https://github.com/Azure/azure-iot-cli-extension/releases/download/v0.7.1/azure_cli_iot_ext-0.7.1-py2.py3-none-any.whl",
                "filename": "azure_cli_iot_ext-0.7.1-py2.py3-none-any.whl",
                "metadata": {
                    "azext.minCliCoreVersion": "2.0.24",
                    "classifiers": [
                        "Development Status :: 4 - Beta",
                        "Intended Audience :: Developers",
                        "Intended Audience :: System Administrators",
                        "Programming Language :: Python",
                        "Programming Language :: Python :: 2",
                        "Programming Language :: Python :: 2.7",
                        "Programming Language :: Python :: 3",
                        "Programming Language :: Python :: 3.4",
                        "Programming Language :: Python :: 3.5",
                        "Programming Language :: Python :: 3.6",
                        "License :: OSI Approved :: MIT License"
                    ],
                    "extensions": {
                        "python.details": {
                            "contacts": [
                                {
                                    "email": "iotupx@microsoft.com",
                                    "name": "Microsoft",
                                    "role": "author"
                                }
                            ],
                            "document_names": {
                                "description": "DESCRIPTION.rst"
                            },
                            "project_urls": {
                                "Home": "https://github.com/azure/azure-iot-cli-extension"
                            }
                        }
                    },
                    "extras": [],
                    "generator": "bdist_wheel (0.30.0)",
                    "license": "MIT",
                    "metadata_version": "2.0",
                    "name": "azure-cli-iot-ext",
                    "run_requires": [
                        {
                            "requires": [
                                "paho-mqtt (==1.3.1)"
                            ]
                        }
                    ],
                    "summary": "Provides the data plane command layer for Azure IoT Hub, IoT Edge and IoT Device Provisioning Service",
                    "version": "0.7.1"
                },
                "sha256Digest": "0a8431db427db693ba6bcfe9572b4fceda6b20190be99990b1bb8c75a7c89405"
            }
        ],
        "azure-cli-ml": [
            {
                "downloadUrl": "https://azurecliext.blob.core.windows.net/release/azure_cli_ml-1.0.69-py2.py3-none-any.whl",
                "filename": "azure_cli_ml-1.0.69-py2.py3-none-any.whl",
                "metadata": {
                    "azext.minCliCoreVersion": "2.0.28",
                    "classifiers": [
                        "Development Status :: 3 - Alpha",
                        "Intended Audience :: Developers",
                        "Intended Audience :: System Administrators",
                        "Programming Language :: Python :: 2.7",
                        "Programming Language :: Python :: 3.5"
                    ],
                    "description_content_type": "text/x-rst",
                    "extensions": {
                        "python.details": {
                            "contacts": [
                                {
                                    "email": "azpycli@microsoft.com",
                                    "name": "Microsoft Corporation",
                                    "role": "author"
                                }
                            ],
                            "document_names": {
                                "description": "DESCRIPTION.rst",
                                "license": "LICENSE.txt"
                            },
                            "project_urls": {
                                "Home": "https://docs.microsoft.com/azure/machine-learning/service/"
                            }
                        }
                    },
                    "extras": [],
                    "generator": "bdist_wheel (0.30.0)",
                    "license": "Proprietary https://aka.ms/azureml-preview-sdk-license ",
                    "metadata_version": "2.0",
                    "name": "azure-cli-ml",
                    "run_requires": [
                        {
                            "requires": [
                                "adal (>=1.2.1)",
                                "azureml-cli-common (==1.0.69.*)",
                                "docker (>=3.7.2)",
                                "msrest (>=0.6.6)",
                                "pyyaml (>=5.1.0)",
                                "requests (>=2.21.0)"
                            ]
                        }
                    ],
                    "summary": "Microsoft Azure Command-Line Tools AzureML Command Module",
                    "test_requires": [
                        {
                            "requires": [
                                "azure-keyvault",
                                "mock",
                                "nose",
                                "unittest-xml-reporting"
                            ]
                        }
                    ],
                    "version": "1.0.69"
                },
                "sha256Digest": "5dd2d6d5136182eb2362987250abcb867e85b5300956871eaecd48831786163c"
            }
        ],
        "azure-devops": [
            {
                "downloadUrl": "https://github.com/Azure/azure-devops-cli-extension/releases/download/20190805.1/azure_devops-0.12.0-py2.py3-none-any.whl",
                "filename": "azure_devops-0.12.0-py2.py3-none-any.whl",
                "metadata": {
                    "azext.minCliCoreVersion": "2.0.49",
                    "classifiers": [
                        "Development Status :: 4 - Beta",
                        "Intended Audience :: Developers",
                        "Intended Audience :: System Administrators",
                        "Programming Language :: Python",
                        "Programming Language :: Python :: 2",
                        "Programming Language :: Python :: 2.7",
                        "Programming Language :: Python :: 3",
                        "Programming Language :: Python :: 3.4",
                        "Programming Language :: Python :: 3.5",
                        "Programming Language :: Python :: 3.6",
                        "License :: OSI Approved :: MIT License"
                    ],
                    "extensions": {
                        "python.details": {
                            "contacts": [
                                {
                                    "email": "VSTS_Social@microsoft.com",
                                    "name": "Microsoft",
                                    "role": "author"
                                }
                            ],
                            "document_names": {
                                "description": "DESCRIPTION.rst"
                            },
                            "project_urls": {
                                "Home": "https://github.com/Microsoft/azure-devops-cli-extension"
                            }
                        }
                    },
                    "extras": [],
                    "generator": "bdist_wheel (0.30.0)",
                    "license": "MIT",
                    "metadata_version": "2.0",
                    "name": "azure-devops",
                    "run_requires": [
                        {
                            "requires": [
                                "distro (==1.3.0)",
                                "msrest (<0.7.0,>=0.6.0)",
                                "python-dateutil (==2.7.3)"
                            ]
                        }
                    ],
                    "summary": "Tools for managing Azure DevOps.",
                    "version": "0.12.0"
                },
                "sha256Digest": "2abdfd1b760e1968176cd4043e2db7edf951978c6a2182eb5e79bb0c8070af4c"
            },
            {
                "downloadUrl": "https://github.com/Azure/azure-devops-cli-extension/releases/download/20191001.1/azure_devops-0.13.0-py2.py3-none-any.whl",
                "filename": "azure_devops-0.13.0-py2.py3-none-any.whl",
                "metadata": {
                    "azext.minCliCoreVersion": "2.0.69",
                    "classifiers": [
                        "Development Status :: 4 - Beta",
                        "Intended Audience :: Developers",
                        "Intended Audience :: System Administrators",
                        "Programming Language :: Python",
                        "Programming Language :: Python :: 2",
                        "Programming Language :: Python :: 2.7",
                        "Programming Language :: Python :: 3",
                        "Programming Language :: Python :: 3.4",
                        "Programming Language :: Python :: 3.5",
                        "Programming Language :: Python :: 3.6",
                        "License :: OSI Approved :: MIT License"
                    ],
                    "extensions": {
                        "python.details": {
                            "contacts": [
                                {
                                    "email": "VSTS_Social@microsoft.com",
                                    "name": "Microsoft",
                                    "role": "author"
                                }
                            ],
                            "document_names": {
                                "description": "DESCRIPTION.rst"
                            },
                            "project_urls": {
                                "Home": "https://github.com/Microsoft/azure-devops-cli-extension"
                            }
                        }
                    },
                    "extras": [],
                    "generator": "bdist_wheel (0.30.0)",
                    "license": "MIT",
                    "metadata_version": "2.0",
                    "name": "azure-devops",
                    "run_requires": [
                        {
                            "requires": [
                                "distro (==1.3.0)",
                                "msrest (<0.7.0,>=0.6.0)",
                                "python-dateutil (==2.7.3)"
                            ]
                        }
                    ],
                    "summary": "Tools for managing Azure DevOps.",
                    "version": "0.13.0"
                },
                "sha256Digest": "11de6f7dde36330cf5beb7a65cc1176b001a8dea282f3d5cbe6221f2dbcdc100"
            }
        ],
        "azure-firewall": [
            {
                "downloadUrl": "https://azurecliprod.blob.core.windows.net/cli-extensions/azure_firewall-0.1.3-py2.py3-none-any.whl",
                "filename": "azure_firewall-0.1.3-py2.py3-none-any.whl",
                "metadata": {
                    "azext.isPreview": true,
                    "azext.minCliCoreVersion": "2.0.46",
                    "classifiers": [
                        "Development Status :: 4 - Beta",
                        "Intended Audience :: Developers",
                        "Intended Audience :: System Administrators",
                        "Programming Language :: Python",
                        "Programming Language :: Python :: 2",
                        "Programming Language :: Python :: 2.7",
                        "Programming Language :: Python :: 3",
                        "Programming Language :: Python :: 3.4",
                        "Programming Language :: Python :: 3.5",
                        "Programming Language :: Python :: 3.6",
                        "License :: OSI Approved :: MIT License"
                    ],
                    "extensions": {
                        "python.details": {
                            "contacts": [
                                {
                                    "email": "azpycli@microsoft.com",
                                    "name": "Microsoft Corporation",
                                    "role": "author"
                                }
                            ],
                            "document_names": {
                                "description": "DESCRIPTION.rst"
                            },
                            "project_urls": {
                                "Home": "https://github.com/Azure/azure-cli-extensions/tree/master/src/azure-firewall"
                            }
                        }
                    },
                    "generator": "bdist_wheel (0.30.0)",
                    "license": "MIT",
                    "metadata_version": "2.0",
                    "name": "azure-firewall",
                    "summary": "Manage Azure Firewall resources.",
                    "version": "0.1.3"
                },
                "sha256Digest": "116c1324206e8aa0e7cffdd719a12e87b2977a061fcd9fb96ae4b6fbe223e93f"
            }
        ],
        "db-up": [
            {
                "downloadUrl": "https://azurecliprod.blob.core.windows.net/cli-extensions/db_up-0.1.13-py2.py3-none-any.whl",
                "filename": "db_up-0.1.13-py2.py3-none-any.whl",
                "metadata": {
                    "azext.isPreview": true,
                    "azext.minCliCoreVersion": "2.0.46",
                    "classifiers": [
                        "Development Status :: 4 - Beta",
                        "Intended Audience :: Developers",
                        "Intended Audience :: System Administrators",
                        "Programming Language :: Python",
                        "Programming Language :: Python :: 2",
                        "Programming Language :: Python :: 2.7",
                        "Programming Language :: Python :: 3",
                        "Programming Language :: Python :: 3.4",
                        "Programming Language :: Python :: 3.5",
                        "Programming Language :: Python :: 3.6",
                        "License :: OSI Approved :: MIT License"
                    ],
                    "extensions": {
                        "python.details": {
                            "contacts": [
                                {
                                    "email": "azpycli@microsoft.com",
                                    "name": "Microsoft Corporation",
                                    "role": "author"
                                }
                            ],
                            "document_names": {
                                "description": "DESCRIPTION.rst"
                            },
                            "project_urls": {
                                "Home": "https://github.com/Azure/azure-cli-extensions/tree/master/src/db-up"
                            }
                        }
                    },
                    "extras": [],
                    "generator": "bdist_wheel (0.30.0)",
                    "license": "MIT",
                    "metadata_version": "2.0",
                    "name": "db-up",
                    "run_requires": [
                        {
                            "requires": [
                                "Cython (==0.29.6)",
                                "mysql-connector-python (==8.0.13)",
                                "psycopg2-binary (==2.7.7)"
                            ]
                        }
                    ],
                    "summary": "Additional commands to simplify Azure Database workflows.",
                    "version": "0.1.13"
                },
                "sha256Digest": "df397272396c684972d1185e16439159427795b305f67e47fc37447a0c4d1257"
            }
        ],
        "dev-spaces": [
            {
                "downloadUrl": "https://azuredevspacestools.blob.core.windows.net/azdssetup/LKS/dev_spaces-1.0.3-py2.py3-none-any.whl",
                "filename": "dev_spaces-1.0.3-py2.py3-none-any.whl",
                "metadata": {
                    "azext.minCliCoreVersion": "2.0.63",
                    "classifiers": [
                        "Development Status :: 4 - Beta",
                        "Intended Audience :: Developers",
                        "Intended Audience :: System Administrators",
                        "Programming Language :: Python",
                        "Programming Language :: Python :: 2",
                        "Programming Language :: Python :: 2.7",
                        "Programming Language :: Python :: 3",
                        "Programming Language :: Python :: 3.4",
                        "Programming Language :: Python :: 3.5",
                        "Programming Language :: Python :: 3.6",
                        "License :: OSI Approved :: MIT License"
                    ],
                    "extensions": {
                        "python.details": {
                            "contacts": [
                                {
                                    "email": "azds-azcli@microsoft.com",
                                    "name": "Microsoft Corporation",
                                    "role": "author"
                                }
                            ],
                            "document_names": {
                                "description": "DESCRIPTION.rst"
                            },
                            "project_urls": {
                                "Home": "https://github.com/Azure/azure-cli-extensions"
                            }
                        }
                    },
                    "generator": "bdist_wheel (0.30.0)",
                    "license": "MIT",
                    "metadata_version": "2.0",
                    "name": "dev-spaces",
                    "summary": "Dev Spaces provides a rapid, iterative Kubernetes development experience for teams.",
                    "version": "1.0.3"
                },
                "sha256Digest": "1e94e41976c1aa2e5abd88b1f663d54b0cf04c94af30adefdd06e58745311af3"
            }
        ],
        "dev-spaces-preview": [
            {
                "downloadUrl": "https://azuredevspacestools.blob.core.windows.net/azdssetup/LKS/dev_spaces_preview-0.1.6-py2.py3-none-any.whl",
                "filename": "dev_spaces_preview-0.1.6-py2.py3-none-any.whl",
                "metadata": {
                    "azext.isPreview": true,
                    "azext.maxCliCoreVersion": "2.0.62",
                    "azext.minCliCoreVersion": "2.0.32",
                    "classifiers": [
                        "Development Status :: 4 - Beta",
                        "Intended Audience :: Developers",
                        "Intended Audience :: System Administrators",
                        "Programming Language :: Python",
                        "Programming Language :: Python :: 2",
                        "Programming Language :: Python :: 2.7",
                        "Programming Language :: Python :: 3",
                        "Programming Language :: Python :: 3.4",
                        "Programming Language :: Python :: 3.5",
                        "Programming Language :: Python :: 3.6",
                        "License :: OSI Approved :: MIT License"
                    ],
                    "extensions": {
                        "python.details": {
                            "contacts": [
                                {
                                    "email": "azds-azcli@microsoft.com",
                                    "name": "Microsoft Corporation",
                                    "role": "author"
                                }
                            ],
                            "document_names": {
                                "description": "DESCRIPTION.rst"
                            },
                            "project_urls": {
                                "Home": "https://github.com/Azure/azure-cli-extensions"
                            }
                        }
                    },
                    "generator": "bdist_wheel (0.30.0)",
                    "license": "MIT",
                    "metadata_version": "2.0",
                    "name": "dev-spaces-preview",
                    "summary": "Dev Spaces provides a rapid, iterative Kubernetes development experience for teams.",
                    "version": "0.1.6"
                },
                "sha256Digest": "16661d66a3b4a04d429d456ba8a8d0b3b6ceb7b32691ff3a1dcc4144c005c798"
            }
        ],
        "dms-preview": [
            {
                "downloadUrl": "https://azcliorcas.blob.core.windows.net/azclipath/dms_preview-0.9.0-py2.py3-none-any.whl",
                "filename": "dms_preview-0.9.0-py2.py3-none-any.whl",
                "metadata": {
                    "azext.isPreview": true,
                    "azext.minCliCoreVersion": "2.0.43",
                    "classifiers": [
                        "Development Status :: 4 - Beta",
                        "Intended Audience :: Developers",
                        "Intended Audience :: System Administrators",
                        "Programming Language :: Python",
                        "Programming Language :: Python :: 2",
                        "Programming Language :: Python :: 2.7",
                        "Programming Language :: Python :: 3",
                        "Programming Language :: Python :: 3.4",
                        "Programming Language :: Python :: 3.5",
                        "Programming Language :: Python :: 3.6",
                        "License :: OSI Approved :: MIT License"
                    ],
                    "extensions": {
                        "python.details": {
                            "contacts": [
                                {
                                    "email": "arpavlic@microsoft.com",
                                    "name": "Artyom Pavlichenko",
                                    "role": "author"
                                }
                            ],
                            "document_names": {
                                "description": "DESCRIPTION.rst"
                            },
                            "project_urls": {
                                "Home": "https://github.com/Azure/azure-cli-extensions/tree/master/src/dms-preview"
                            }
                        }
                    },
                    "generator": "bdist_wheel (0.30.0)",
                    "license": "MIT",
                    "metadata_version": "2.0",
                    "name": "dms-preview",
                    "summary": "Support for new Database Migration Service scenarios.",
                    "version": "0.9.0"
                },
                "sha256Digest": "97d3f9ae9c42e5f255e8bd01afef7ef9514e59df3ec7cf4e71e6ff7db64627df"
            }
        ],
        "dns": [
            {
                "downloadUrl": "https://dnscliextension.blob.core.windows.net/cliextensions/dns-0.0.2-py2.py3-none-any.whl",
                "filename": "dns-0.0.2-py2.py3-none-any.whl",
                "metadata": {
                    "classifiers": [
                        "Development Status :: 4 - Beta",
                        "Intended Audience :: Developers",
                        "Intended Audience :: System Administrators",
                        "Programming Language :: Python",
                        "Programming Language :: Python :: 2",
                        "Programming Language :: Python :: 2.7",
                        "Programming Language :: Python :: 3",
                        "Programming Language :: Python :: 3.4",
                        "Programming Language :: Python :: 3.5",
                        "Programming Language :: Python :: 3.6",
                        "License :: OSI Approved :: MIT License"
                    ],
                    "extensions": {
                        "python.details": {
                            "contacts": [
                                {
                                    "email": "muwaqar@microsoft.com",
                                    "name": "Muhammad Waqar",
                                    "role": "author"
                                }
                            ],
                            "document_names": {
                                "description": "DESCRIPTION.rst"
                            },
                            "project_urls": {
                                "Home": "https://github.com/Azure/azure-cli-extensions"
                            }
                        }
                    },
                    "generator": "bdist_wheel (0.30.0)",
                    "license": "MIT",
                    "metadata_version": "2.0",
                    "name": "dns",
                    "summary": "An Azure CLI Extension for DNS zones",
                    "version": "0.0.2"
                },
                "sha256Digest": "fbdc9cbb21a45e093829f6dd6dd77f02843509d3a790d237c4eb7fcd8ae4077d"
            }
        ],
        "eventgrid": [
            {
                "downloadUrl": "https://eventgridcliextension.blob.core.windows.net/cli/eventgrid-0.4.3-py2.py3-none-any.whl",
                "filename": "eventgrid-0.4.3-py2.py3-none-any.whl",
                "metadata": {
                    "azext.isPreview": true,
                    "azext.minCliCoreVersion": "2.0.49",
                    "classifiers": [
                        "Development Status :: 4 - Beta",
                        "Intended Audience :: Developers",
                        "Intended Audience :: System Administrators",
                        "Programming Language :: Python",
                        "Programming Language :: Python :: 2",
                        "Programming Language :: Python :: 2.7",
                        "Programming Language :: Python :: 3",
                        "Programming Language :: Python :: 3.4",
                        "Programming Language :: Python :: 3.5",
                        "Programming Language :: Python :: 3.6",
                        "License :: OSI Approved :: MIT License"
                    ],
                    "extensions": {
                        "python.details": {
                            "contacts": [
                                {
                                    "email": "ahamad@microsoft.com",
                                    "name": "Ashraf Hamad.",
                                    "role": "author"
                                }
                            ],
                            "document_names": {
                                "description": "DESCRIPTION.rst"
                            },
                            "project_urls": {
                                "Home": "https://github.com/Azure/azure-cli-extensions"
                            }
                        }
                    },
                    "generator": "bdist_wheel (0.30.0)",
                    "license": "MIT",
                    "metadata_version": "2.0",
                    "name": "eventgrid",
                    "summary": "Microsoft Azure Command-Line Tools EventGrid Command Module.",
                    "version": "0.4.3"
                },
                "sha256Digest": "7d77a9d8eb7ed4b860886db6a897bb84af8077e82191c55531a9cbb184fa0ba5"
            }
        ],
        "express-route": [
            {
                "downloadUrl": "https://azurecliprod.blob.core.windows.net/cli-extensions/express_route-0.1.3-py2.py3-none-any.whl",
                "filename": "express_route-0.1.3-py2.py3-none-any.whl",
                "metadata": {
                    "azext.isPreview": true,
                    "azext.minCliCoreVersion": "2.0.46",
                    "classifiers": [
                        "Development Status :: 4 - Beta",
                        "Intended Audience :: Developers",
                        "Intended Audience :: System Administrators",
                        "Programming Language :: Python",
                        "Programming Language :: Python :: 2",
                        "Programming Language :: Python :: 2.7",
                        "Programming Language :: Python :: 3",
                        "Programming Language :: Python :: 3.4",
                        "Programming Language :: Python :: 3.5",
                        "Programming Language :: Python :: 3.6",
                        "License :: OSI Approved :: MIT License"
                    ],
                    "extensions": {
                        "python.details": {
                            "contacts": [
                                {
                                    "email": "azpycli@microsoft.com",
                                    "name": "Microsoft Corporation",
                                    "role": "author"
                                }
                            ],
                            "document_names": {
                                "description": "DESCRIPTION.rst"
                            },
                            "project_urls": {
                                "Home": "https://github.com/Azure/azure-cli-extensions/tree/master/src/express-route"
                            }
                        }
                    },
                    "generator": "bdist_wheel (0.29.0)",
                    "license": "MIT",
                    "metadata_version": "2.0",
                    "name": "express-route",
                    "summary": "Manage ExpressRoutes with preview features.",
                    "version": "0.1.3"
                },
                "sha256Digest": "26ea9cbe5c1cc64ae0ea42ef4f550a1f7e8d91b7af5e04945c689e73b7499d7a"
            }
        ],
        "express-route-cross-connection": [
            {
                "downloadUrl": "https://azurecliprod.blob.core.windows.net/cli-extensions/express_route_cross_connection-0.1.1-py2.py3-none-any.whl",
                "filename": "express_route_cross_connection-0.1.1-py2.py3-none-any.whl",
                "metadata": {
                    "azext.minCliCoreVersion": "2.0.41",
                    "classifiers": [
                        "Development Status :: 4 - Beta",
                        "Intended Audience :: Developers",
                        "Intended Audience :: System Administrators",
                        "Programming Language :: Python",
                        "Programming Language :: Python :: 2",
                        "Programming Language :: Python :: 2.7",
                        "Programming Language :: Python :: 3",
                        "Programming Language :: Python :: 3.4",
                        "Programming Language :: Python :: 3.5",
                        "Programming Language :: Python :: 3.6",
                        "License :: OSI Approved :: MIT License"
                    ],
                    "extensions": {
                        "python.details": {
                            "contacts": [
                                {
                                    "email": "azpycli@microsoft.com",
                                    "name": "Microsoft Corporation",
                                    "role": "author"
                                }
                            ],
                            "document_names": {
                                "description": "DESCRIPTION.rst"
                            },
                            "project_urls": {
                                "Home": "https://github.com/Azure/azure-cli-extensions/tree/master/src/express-route-cross-connection"
                            }
                        }
                    },
                    "generator": "bdist_wheel (0.30.0)",
                    "license": "MIT",
                    "metadata_version": "2.0",
                    "name": "express-route-cross-connection",
                    "summary": "Manage customer ExpressRoute circuits using an ExpressRoute cross-connection.",
                    "version": "0.1.1"
                },
                "sha256Digest": "b83f723baae0ea04557a87f358fa2131baf15d45cd3aba7a9ab42d14ec80df38"
            }
        ],
        "find": [
            {
                "downloadUrl": "https://smartmlprod.blob.core.windows.net/aladdin-public/find-0.3.0-py2.py3-none-any.whl",
                "filename": "find-0.3.0-py2.py3-none-any.whl",
                "metadata": {
                    "azext.isPreview": true,
                    "classifiers": [
                        "Development Status :: 4 - Beta",
                        "Intended Audience :: Developers",
                        "Intended Audience :: System Administrators",
                        "Programming Language :: Python",
                        "Programming Language :: Python :: 2",
                        "Programming Language :: Python :: 2.7",
                        "Programming Language :: Python :: 3",
                        "Programming Language :: Python :: 3.4",
                        "Programming Language :: Python :: 3.5",
                        "Programming Language :: Python :: 3.6",
                        "License :: OSI Approved :: MIT License"
                    ],
                    "extensions": {
                        "python.details": {
                            "contacts": [
                                {
                                    "email": "rozilouc@microsoft.com",
                                    "name": "Roshanak Zilouchian",
                                    "role": "author"
                                }
                            ],
                            "document_names": {
                                "description": "DESCRIPTION.rst"
                            },
                            "project_urls": {
                                "Home": "https://github.com/Azure/azure-cli-extensions/tree/master/src/find"
                            }
                        }
                    },
                    "extras": [],
                    "generator": "bdist_wheel (0.30.0)",
                    "license": "MIT",
                    "metadata_version": "2.0",
                    "name": "find",
                    "run_requires": [
                        {
                            "requires": [
                                "colorama (~=0.3.7)"
                            ]
                        }
                    ],
                    "summary": "Intelligent querying for CLI information.",
                    "version": "0.3.0"
                },
                "sha256Digest": "0960ec6711959712d5cbab611e32d248f0cdc597cef9613a5dbac790f4cf3b56"
            }
        ],
        "front-door": [
            {
<<<<<<< HEAD
                "downloadUrl": "https://azurecliafd.blob.core.windows.net/azure-cli-extension/front_door-1.0.0-py2.py3-none-any.whl",
                "filename": "front_door-1.0.0-py2.py3-none-any.whl",
=======
                "downloadUrl": "https://azurecliafd.blob.core.windows.net/azure-cli-extension/front_door-1.0.1-py2.py3-none-any.whl",
                "filename": "front_door-1.0.1-py2.py3-none-any.whl",
>>>>>>> a8bc37e9
                "metadata": {
                    "azext.minCliCoreVersion": "2.0.68",
                    "classifiers": [
                        "Development Status :: 4 - Beta",
                        "Intended Audience :: Developers",
                        "Intended Audience :: System Administrators",
                        "Programming Language :: Python",
                        "Programming Language :: Python :: 2",
                        "Programming Language :: Python :: 2.7",
                        "Programming Language :: Python :: 3",
                        "Programming Language :: Python :: 3.4",
                        "Programming Language :: Python :: 3.5",
                        "Programming Language :: Python :: 3.6",
                        "License :: OSI Approved :: MIT License"
                    ],
                    "extensions": {
                        "python.details": {
                            "contacts": [
                                {
                                    "email": "azpycli@microsoft.com",
                                    "name": "Microsoft Corporation",
                                    "role": "author"
                                }
                            ],
                            "document_names": {
                                "description": "DESCRIPTION.rst"
                            },
                            "project_urls": {
                                "Home": "https://github.com/Azure/azure-cli-extensions/tree/master/src/front-door"
                            }
                        }
                    },
                    "generator": "bdist_wheel (0.30.0)",
                    "license": "MIT",
                    "metadata_version": "2.0",
                    "name": "front-door",
                    "summary": "Manage networking Front Doors.",
<<<<<<< HEAD
                    "version": "1.0.0"
                },
                "sha256Digest": "84096ef27f925408ff6ae49b1c4eb7cda3ba898690f69f7eb02ca34b5cd1dff2"
=======
                    "version": "1.0.1"
                },
                "sha256Digest": "f23b8badf5259ca7cc4a668ed68c5793a470ea16d71d41d9a03326f3d4a0b8f1"
            }
        ],
        "hack": [
            {
                "downloadUrl": "https://azurecliprod.blob.core.windows.net/cli-extensions/hack-0.1.0-py2.py3-none-any.whl",
                "filename": "hack-0.1.0-py2.py3-none-any.whl",
                "metadata": {
                    "azext.isPreview": true,
                    "azext.maxCliCoreVersion": "2.1.0",
                    "azext.minCliCoreVersion": "2.0.67",
                    "classifiers": [
                        "Development Status :: 4 - Beta",
                        "Intended Audience :: Developers",
                        "Intended Audience :: System Administrators",
                        "Programming Language :: Python",
                        "Programming Language :: Python :: 2",
                        "Programming Language :: Python :: 2.7",
                        "Programming Language :: Python :: 3",
                        "Programming Language :: Python :: 3.4",
                        "Programming Language :: Python :: 3.5",
                        "Programming Language :: Python :: 3.6",
                        "License :: OSI Approved :: MIT License"
                    ],
                    "extensions": {
                        "python.details": {
                            "contacts": [
                                {
                                    "email": "chrhar@microsoft.com",
                                    "name": "Christopher Harrison",
                                    "role": "author"
                                }
                            ],
                            "document_names": {
                                "description": "DESCRIPTION.rst"
                            },
                            "project_urls": {
                                "Home": "https://github.com/Azure/azure-cli-extensions"
                            }
                        }
                    },
                    "generator": "bdist_wheel (0.30.0)",
                    "license": "MIT",
                    "metadata_version": "2.0",
                    "name": "hack",
                    "summary": "Microsoft Azure Command-Line Tools Hack Extension",
                    "version": "0.1.0"
                },
                "sha256Digest": "7c1a8502761ee7a63cfb01fc84a579082bcb69847d5e8322e2d9af57dfa4051a"
            }
        ],
        "healthcareapis": [
            {
                "downloadUrl": "https://azurecliprod.blob.core.windows.net/cli-extensions/healthcareapis-0.1.2-py2.py3-none-any.whl",
                "filename": "healthcareapis-0.1.2-py2.py3-none-any.whl",
                "metadata": {
                    "azext.maxCliCoreVersion": "2.1.0",
                    "azext.minCliCoreVersion": "2.0.67",
                    "classifiers": [
                        "Development Status :: 4 - Beta",
                        "Intended Audience :: Developers",
                        "Intended Audience :: System Administrators",
                        "Programming Language :: Python",
                        "Programming Language :: Python :: 2",
                        "Programming Language :: Python :: 2.7",
                        "Programming Language :: Python :: 3",
                        "Programming Language :: Python :: 3.4",
                        "Programming Language :: Python :: 3.5",
                        "Programming Language :: Python :: 3.6",
                        "License :: OSI Approved :: MIT License"
                    ],
                    "extensions": {
                        "python.details": {
                            "contacts": [
                                {
                                    "email": "azpycli@microsoft.com",
                                    "name": "Microsoft Corporation",
                                    "role": "author"
                                }
                            ],
                            "document_names": {
                                "description": "DESCRIPTION.rst"
                            },
                            "project_urls": {
                                "Home": "https://github.com/Azure/azure-cli-extensions"
                            }
                        }
                    },
                    "generator": "bdist_wheel (0.30.0)",
                    "license": "MIT",
                    "metadata_version": "2.0",
                    "name": "healthcareapis",
                    "summary": "Microsoft Azure Command-Line Tools HealthCareApis Extension",
                    "version": "0.1.2"
                },
                "sha256Digest": "746e646af2a44ee68ce0191f734cd75b715a83cb1e76a025ac7f07b7b6f59527"
>>>>>>> a8bc37e9
            }
        ],
        "image-copy-extension": [
            {
                "downloadUrl": "https://files.pythonhosted.org/packages/d9/45/3d5b20c461392a84268a7b655ee32c98338daadc060060efeffd7ef3d76f/image_copy_extension-0.2.1-py2.py3-none-any.whl",
                "filename": "image_copy_extension-0.2.1-py2.py3-none-any.whl",
                "metadata": {
                    "azext.minCliCoreVersion": "2.0.24",
                    "classifiers": [
                        "Development Status :: 4 - Beta",
                        "Intended Audience :: Developers",
                        "Intended Audience :: System Administrators",
                        "Programming Language :: Python",
                        "Programming Language :: Python :: 2",
                        "Programming Language :: Python :: 2.7",
                        "Programming Language :: Python :: 3",
                        "Programming Language :: Python :: 3.4",
                        "Programming Language :: Python :: 3.5",
                        "Programming Language :: Python :: 3.6",
                        "License :: OSI Approved :: MIT License"
                    ],
                    "extensions": {
                        "python.details": {
                            "contacts": [
                                {
                                    "email": "tamir.kamara@microsoft.com",
                                    "name": "Tamir Kamara",
                                    "role": "author"
                                }
                            ],
                            "document_names": {
                                "description": "DESCRIPTION.rst"
                            },
                            "project_urls": {
                                "Home": "https://github.com/Azure/azure-cli-extensions"
                            }
                        }
                    },
                    "generator": "bdist_wheel (0.30.0)",
                    "license": "MIT",
                    "metadata_version": "2.0",
                    "name": "image-copy-extension",
                    "summary": "Support for copying managed vm images between regions",
                    "version": "0.2.1"
                },
                "sha256Digest": "1d9eab829c63e601fa93e616cc4e5d73946fa225aa8e5ffd84a98d11cdc4138b"
            }
        ],
        "interactive": [
            {
                "downloadUrl": "https://azurecliprod.blob.core.windows.net/cli-extensions/interactive-0.4.1-py2.py3-none-any.whl",
                "filename": "interactive-0.4.1-py2.py3-none-any.whl",
                "metadata": {
                    "azext.isPreview": true,
                    "azext.maxCliCoreVersion": "2.0.61",
                    "azext.minCliCoreVersion": "2.0.50.dev0",
                    "extensions": {
                        "python.details": {
                            "contacts": [
                                {
                                    "email": "azpycli@microsoft.com",
                                    "name": "Microsoft Corporation",
                                    "role": "author"
                                }
                            ],
                            "document_names": {
                                "description": "DESCRIPTION.rst"
                            },
                            "project_urls": {
                                "Home": "https://github.com/Azure/azure-cli"
                            }
                        }
                    },
                    "extras": [],
                    "generator": "bdist_wheel (0.30.0)",
                    "license": "MIT",
                    "metadata_version": "2.0",
                    "name": "interactive",
                    "run_requires": [
                        {
                            "requires": [
                                "prompt-toolkit (~=1.0.15)"
                            ]
                        }
                    ],
                    "summary": "Microsoft Azure Command-Line Interactive Shell",
                    "version": "0.4.1"
                },
                "sha256Digest": "22b940493972b77c62606b0ae3c834283209d8619bb740e69dd115530a328e3b"
            },
            {
                "downloadUrl": "https://azurecliprod.blob.core.windows.net/cli-extensions/interactive-0.4.3-py2.py3-none-any.whl",
                "filename": "interactive-0.4.3-py2.py3-none-any.whl",
                "metadata": {
                    "azext.isPreview": true,
                    "azext.minCliCoreVersion": "2.0.62",
                    "extensions": {
                        "python.details": {
                            "contacts": [
                                {
                                    "email": "azpycli@microsoft.com",
                                    "name": "Microsoft Corporation",
                                    "role": "author"
                                }
                            ],
                            "document_names": {
                                "description": "DESCRIPTION.rst"
                            },
                            "project_urls": {
                                "Home": "https://github.com/Azure/azure-cli"
                            }
                        }
                    },
                    "extras": [],
                    "generator": "bdist_wheel (0.30.0)",
                    "license": "MIT",
                    "metadata_version": "2.0",
                    "name": "interactive",
                    "run_requires": [
                        {
                            "requires": [
                                "prompt-toolkit (~=1.0.15)"
                            ]
                        }
                    ],
                    "summary": "Microsoft Azure Command-Line Interactive Shell",
                    "version": "0.4.3"
                },
                "sha256Digest": "ba78a45ec9753a42e1e805dc9cf3b309df264c6201dfd1dabcc6c00b22599fe8"
            }
        ],
        "internet-analyzer": [
            {
                "downloadUrl": "https://azurecliprod.blob.core.windows.net/cli-extensions/internet_analyzer-0.1.0rc2-py2.py3-none-any.whl",
                "filename": "internet_analyzer-0.1.0rc2-py2.py3-none-any.whl",
                "metadata": {
                    "azext.isPreview": true,
                    "azext.maxCliCoreVersion": "2.1.0",
                    "azext.minCliCoreVersion": "2.0.67",
                    "classifiers": [
                        "Development Status :: 4 - Beta",
                        "Intended Audience :: Developers",
                        "Intended Audience :: System Administrators",
                        "Programming Language :: Python",
                        "Programming Language :: Python :: 2",
                        "Programming Language :: Python :: 2.7",
                        "Programming Language :: Python :: 3",
                        "Programming Language :: Python :: 3.4",
                        "Programming Language :: Python :: 3.5",
                        "Programming Language :: Python :: 3.6",
                        "License :: OSI Approved :: MIT License"
                    ],
                    "extensions": {
                        "python.details": {
                            "contacts": [
                                {
                                    "email": "azpycli@microsoft.com",
                                    "name": "Microsoft Corporation",
                                    "role": "author"
                                }
                            ],
                            "document_names": {
                                "description": "DESCRIPTION.rst"
                            },
                            "project_urls": {
                                "Home": "https://github.com/Azure/azure-cli-extensions"
                            }
                        }
                    },
                    "generator": "bdist_wheel (0.30.0)",
                    "license": "MIT",
                    "metadata_version": "2.0",
                    "name": "internet-analyzer",
                    "summary": "Microsoft Azure Command-Line Tools Internet Analyzer Extension",
                    "version": "0.1.0rc2"
                },
                "sha256Digest": "c6a2e75f3387bbe308d51255ab2133eddd81198cdbf4fa2d60e9b4b0046a1da9"
            }
        ],
        "ip-group": [
            {
                "downloadUrl": "https://azurecliprod.blob.core.windows.net/cli-extensions/ip_group-0.1.0-py2.py3-none-any.whl",
                "filename": "ip_group-0.1.0-py2.py3-none-any.whl",
                "metadata": {
                    "extensions": {
                        "python.details": {
                            "contacts": [
                                {
                                    "email": "azpycli@microsoft.com",
                                    "name": "Microsoft Corporation",
                                    "role": "author"
                                }
                            ],
                            "document_names": {
                                "description": "DESCRIPTION.rst"
                            },
                            "project_urls": {
                                "Home": "https://github.com/Azure/azure-cli-extensions"
                            }
                        }
                    },
                    "generator": "bdist_wheel (0.30.0)",
                    "license": "MIT",
                    "metadata_version": "2.0",
                    "name": "ip-group",
                    "summary": "Microsoft Azure Command-Line Tools IpGroup Extension",
                    "version": "0.1.0"
                },
                "sha256Digest": "a565f38827c2e86248cb939a3c72ef33f88d6e46198910904228d5a3ac52a2b9"
            }
        ],
        "keyvault-preview": [
            {
                "downloadUrl": "https://github.com/Azure/azure-keyvault-cli-extension/releases/download/keyvault-preview_0.1.3/keyvault_preview-0.1.3-py2.py3-none-any.whl",
                "filename": "keyvault_preview-0.1.3-py2.py3-none-any.whl",
                "metadata": {
                    "azext.isPreview": true,
                    "classifiers": [
                        "Development Status :: 4 - Beta",
                        "Intended Audience :: Developers",
                        "Intended Audience :: System Administrators",
                        "Programming Language :: Python",
                        "Programming Language :: Python :: 2",
                        "Programming Language :: Python :: 2.7",
                        "Programming Language :: Python :: 3",
                        "Programming Language :: Python :: 3.4",
                        "Programming Language :: Python :: 3.5",
                        "Programming Language :: Python :: 3.6",
                        "License :: OSI Approved :: MIT License"
                    ],
                    "extensions": {
                        "python.details": {
                            "contacts": [
                                {
                                    "email": "azurekeyvault@microsoft.com",
                                    "name": "Azure Key Vault",
                                    "role": "author"
                                }
                            ],
                            "document_names": {
                                "description": "DESCRIPTION.rst"
                            },
                            "project_urls": {
                                "Home": "https://github.com/Azure/azure-keyvault-cli-extension"
                            }
                        }
                    },
                    "generator": "bdist_wheel (0.30.0)",
                    "license": "MIT",
                    "metadata_version": "2.0",
                    "name": "keyvault-preview",
                    "summary": "Preview Azure Key Vault commands.",
                    "version": "0.1.3"
                },
                "sha256Digest": "5d80ceaac45576bfd9cb7f2bd5714183d9f88711b4aa415940b4b393a7591069"
            }
        ],
        "log-analytics": [
            {
                "downloadUrl": "https://loganalyticscli.blob.core.windows.net/log-analytics-cli/log_analytics-0.1.3-py2.py3-none-any.whl",
                "filename": "log_analytics-0.1.3-py2.py3-none-any.whl",
                "metadata": {
                    "azext.isPreview": true,
                    "extensions": {
                        "python.details": {
                            "contacts": [
                                {
                                    "email": "aleldeib@microsoft.com",
                                    "name": "Ace Eldeib",
                                    "role": "author"
                                }
                            ],
                            "document_names": {
                                "description": "DESCRIPTION.rst"
                            },
                            "project_urls": {
                                "Home": "https://github.com/Azure/azure-cli-extensions/tree/master/src/log-analytics"
                            }
                        }
                    },
                    "generator": "bdist_wheel (0.30.0)",
                    "license": "MIT",
                    "metadata_version": "2.0",
                    "name": "log-analytics",
                    "summary": "Support for Azure Log Analytics query capabilities.",
                    "version": "0.1.3"
                },
                "sha256Digest": "941c5c4bcd336e2192da624e21cd6310950fbc10d01d923d2255d049c68a23e0"
            }
        ],
        "managementgroups": [
            {
                "downloadUrl": "https://files.pythonhosted.org/packages/b0/7c/fb9f79c46cf96cf7607fbaebe94d048e515342bf9e7ceae571110d85f35e/managementgroups-0.1.0-py2.py3-none-any.whl",
                "filename": "managementgroups-0.1.0-py2.py3-none-any.whl",
                "metadata": {
                    "classifiers": [
                        "Development Status :: 4 - Beta",
                        "Intended Audience :: Developers",
                        "Intended Audience :: System Administrators",
                        "Programming Language :: Python",
                        "Programming Language :: Python :: 2",
                        "Programming Language :: Python :: 2.7",
                        "Programming Language :: Python :: 3",
                        "Programming Language :: Python :: 3.4",
                        "Programming Language :: Python :: 3.5",
                        "Programming Language :: Python :: 3.6",
                        "License :: OSI Approved :: MIT License"
                    ],
                    "extensions": {
                        "python.details": {
                            "contacts": [
                                {
                                    "email": "shahraj@microsoft.com",
                                    "name": "Raj Shah",
                                    "role": "author"
                                }
                            ],
                            "document_names": {
                                "description": "DESCRIPTION.rst"
                            },
                            "project_urls": {
                                "Home": "https://github.com/Azure/azure-cli-extensions"
                            }
                        }
                    },
                    "generator": "bdist_wheel (0.29.0)",
                    "license": "MIT",
                    "metadata_version": "2.0",
                    "name": "managementgroups",
                    "summary": "An Azure CLI Extension for Management Groups",
                    "version": "0.1.0"
                },
                "sha256Digest": "14626a8fc8a0d6751bd9a9e90a62c463b3dfbdfb2952e438e3843b0941679eb3"
            }
        ],
        "managementpartner": [
            {
                "downloadUrl": "https://files.pythonhosted.org/packages/28/08/0fde582cf50eaf1ef304b35674b9b22f6731d95b2e41339eba4d35583b18/managementpartner-0.1.2-py2.py3-none-any.whl",
                "filename": "managementpartner-0.1.2-py2.py3-none-any.whl",
                "metadata": {
                    "classifiers": [
                        "Development Status :: 4 - Beta",
                        "Intended Audience :: Developers",
                        "Intended Audience :: System Administrators",
                        "Programming Language :: Python",
                        "Programming Language :: Python :: 2",
                        "Programming Language :: Python :: 2.7",
                        "Programming Language :: Python :: 3",
                        "Programming Language :: Python :: 3.4",
                        "Programming Language :: Python :: 3.5",
                        "Programming Language :: Python :: 3.6",
                        "License :: OSI Approved :: MIT License"
                    ],
                    "extensions": {
                        "python.details": {
                            "contacts": [
                                {
                                    "email": "jefl@microsoft.com",
                                    "name": "Jeffrey Li",
                                    "role": "author"
                                }
                            ],
                            "document_names": {
                                "description": "DESCRIPTION.rst"
                            },
                            "project_urls": {
                                "Home": "https://github.com/Azure/azure-cli-extensions"
                            }
                        }
                    },
                    "generator": "bdist_wheel (0.29.0)",
                    "license": "MIT",
                    "metadata_version": "2.0",
                    "name": "managementpartner",
                    "summary": "Support for Management Partner preview",
                    "version": "0.1.2"
                },
                "sha256Digest": "f7ec0984b4d5a4c9192aa3ab6b78c867fc38cf620effef1804d89c9d1d9f204f"
            }
        ],
        "mesh": [
            {
                "downloadUrl": "https://meshcli.blob.core.windows.net/cli/mesh-0.10.6-py2.py3-none-any.whl",
                "filename": "mesh-0.10.6-py2.py3-none-any.whl",
                "metadata": {
                    "azext.isPreview": true,
                    "azext.minCliCoreVersion": "2.0.67",
                    "extensions": {
                        "python.details": {
                            "contacts": [
                                {
                                    "email": "azpycli@microsoft.com",
                                    "name": "Microsoft Corporation",
                                    "role": "author"
                                }
                            ],
                            "document_names": {
                                "description": "DESCRIPTION.rst"
                            },
                            "project_urls": {
                                "Home": "https://github.com/Azure/azure-cli-extensions"
                            }
                        }
                    },
                    "extras": [],
                    "generator": "bdist_wheel (0.30.0)",
                    "license": "MIT",
                    "metadata_version": "2.0",
                    "name": "mesh",
                    "run_requires": [
                        {
                            "requires": [
                                "sfmergeutility (==0.1.6)"
                            ]
                        }
                    ],
                    "summary": "Support for Microsoft Azure Service Fabric Mesh - Public Preview",
                    "version": "0.10.6"
                },
                "sha256Digest": "07b6356cd15294c0bc0b31cfde1cdb2b92516b00728980d7a53557bb49273842"
            }
        ],
        "mixed-reality": [
            {
                "downloadUrl": "https://test-files.pythonhosted.org/packages/e4/fa/14628eb512ef4f0c38e4e6c8ee2d0624e03d352ca0ec1b1167a32f9de9a3/mixed_reality-0.0.1-py2.py3-none-any.whl",
                "filename": "mixed_reality-0.0.1-py2.py3-none-any.whl",
                "metadata": {
                    "classifiers": [
                        "Development Status :: 4 - Beta",
                        "Intended Audience :: Developers",
                        "Intended Audience :: System Administrators",
                        "Programming Language :: Python",
                        "Programming Language :: Python :: 2",
                        "Programming Language :: Python :: 2.7",
                        "Programming Language :: Python :: 3",
                        "Programming Language :: Python :: 3.4",
                        "Programming Language :: Python :: 3.5",
                        "Programming Language :: Python :: 3.6",
                        "License :: OSI Approved :: MIT License"
                    ],
                    "extensions": {
                        "python.details": {
                            "contacts": [
                                {
                                    "email": "xiangyul@microsoft.com",
                                    "name": "Xiangyu Luo",
                                    "role": "author"
                                }
                            ],
                            "document_names": {
                                "description": "DESCRIPTION.rst"
                            },
                            "project_urls": {
                                "Home": "https://github.com/Azure/azure-cli-extensions"
                            }
                        }
                    },
                    "generator": "bdist_wheel (0.30.0)",
                    "license": "MIT",
                    "metadata_version": "2.0",
                    "name": "mixed-reality",
                    "summary": "Mixed Reality Azure CLI Extension.",
                    "version": "0.0.1"
                },
                "sha256Digest": "c5b7ef47d8db578920bcbda371a47edd19f8f681088823c2622dcb9332417587"
            }
        ],
        "netappfiles-preview": [
            {
                "downloadUrl": "https://anfclipython.blob.core.windows.net/cli-extensions/netappfiles_preview-0.3.2-py2.py3-none-any.whl",
                "filename": "netappfiles_preview-0.3.2-py2.py3-none-any.whl",
                "metadata": {
                    "azext.isPreview": true,
                    "azext.minCliCoreVersion": "2.0.56",
                    "classifiers": [
                        "Development Status :: 4 - Beta",
                        "Intended Audience :: Developers",
                        "Intended Audience :: System Administrators",
                        "Programming Language :: Python",
                        "Programming Language :: Python :: 2",
                        "Programming Language :: Python :: 2.7",
                        "Programming Language :: Python :: 3",
                        "Programming Language :: Python :: 3.4",
                        "Programming Language :: Python :: 3.5",
                        "Programming Language :: Python :: 3.6",
                        "License :: OSI Approved :: MIT License"
                    ],
                    "extensions": {
                        "python.details": {
                            "contacts": [
                                {
                                    "email": "azpycli@microsoft.com",
                                    "name": "Microsoft Corporation",
                                    "role": "author"
                                }
                            ],
                            "document_names": {
                                "description": "DESCRIPTION.rst"
                            },
                            "project_urls": {
                                "Home": "https://github.com/Azure/azure-cli-extensions/tree/master/src/netappfiles-preview"
                            }
                        }
                    },
                    "extras": [],
                    "generator": "bdist_wheel (0.30.0)",
                    "license": "MIT",
                    "metadata_version": "2.0",
                    "name": "netappfiles-preview",
                    "run_requires": [
                        {
                            "requires": [
                                "msrest"
                            ]
                        }
                    ],
                    "summary": "Provides a preview for upcoming Azure NetApp Files (ANF) features.",
                    "version": "0.3.2"
                },
                "sha256Digest": "060152d0de8ff7af3076697b3d179dad1e14007278b7cea81e3381763f9d5a3e"
            }
        ],
        "peering": [
            {
                "downloadUrl": "https://azurecliprod.blob.core.windows.net/cli-extensions/peering-0.1.0rc1-py2.py3-none-any.whl",
                "filename": "peering-0.1.0rc1-py2.py3-none-any.whl",
                "metadata": {
                    "azext.isPreview": true,
                    "azext.maxCliCoreVersion": "2.1.0",
                    "azext.minCliCoreVersion": "2.0.67",
                    "classifiers": [
                        "Development Status :: 4 - Beta",
                        "Intended Audience :: Developers",
                        "Intended Audience :: System Administrators",
                        "Programming Language :: Python",
                        "Programming Language :: Python :: 2",
                        "Programming Language :: Python :: 2.7",
                        "Programming Language :: Python :: 3",
                        "Programming Language :: Python :: 3.4",
                        "Programming Language :: Python :: 3.5",
                        "Programming Language :: Python :: 3.6",
                        "License :: OSI Approved :: MIT License"
                    ],
                    "extensions": {
                        "python.details": {
                            "contacts": [
                                {
                                    "email": "azpycli@microsoft.com",
                                    "name": "Microsoft Corporation",
                                    "role": "author"
                                }
                            ],
                            "document_names": {
                                "description": "DESCRIPTION.rst"
                            },
                            "project_urls": {
                                "Home": "https://github.com/Azure/azure-cli-extensions"
                            }
                        }
                    },
                    "generator": "bdist_wheel (0.30.0)",
                    "license": "MIT",
                    "metadata_version": "2.0",
                    "name": "peering",
                    "summary": "Microsoft Azure Command-Line Tools Peering Extension",
                    "version": "0.1.0rc1"
                },
                "sha256Digest": "3f8276a09c393a8984af489ece37818fe563e5714b6645fcbbff4914a22ab0a8"
            }
        ],
        "privatedns": [
            {
                "downloadUrl": "https://privatednscliextension.blob.core.windows.net/privatednscliextension/privatedns-0.1.1-py2.py3-none-any.whl",
                "filename": "privatedns-0.1.1-py2.py3-none-any.whl",
                "metadata": {
                    "azext.isPreview": true,
                    "azext.minCliCoreVersion": "2.0.58",
                    "classifiers": [
                        "Development Status :: 4 - Beta",
                        "Intended Audience :: Developers",
                        "Intended Audience :: System Administrators",
                        "Programming Language :: Python",
                        "Programming Language :: Python :: 2",
                        "Programming Language :: Python :: 2.7",
                        "Programming Language :: Python :: 3",
                        "Programming Language :: Python :: 3.4",
                        "Programming Language :: Python :: 3.5",
                        "Programming Language :: Python :: 3.6",
                        "License :: OSI Approved :: MIT License"
                    ],
                    "extensions": {
                        "python.details": {
                            "contacts": [
                                {
                                    "email": "dijyotir@microsoft.com",
                                    "name": "Dibya Jyoti Roy",
                                    "role": "author"
                                }
                            ],
                            "document_names": {
                                "description": "DESCRIPTION.rst"
                            },
                            "project_urls": {
                                "Home": "https://github.com/Azure/azure-cli-extensions"
                            }
                        }
                    },
                    "generator": "bdist_wheel (0.30.0)",
                    "license": "MIT",
                    "metadata_version": "2.0",
                    "name": "privatedns",
                    "summary": "Commands to manage Private DNS Zones",
                    "version": "0.1.1"
                },
                "sha256Digest": "d140331c6b19bf0e4558a9b041c4c77c8a02fd36353d5d3a9527c6a4771af011"
            }
        ],
        "resource-graph": [
            {
                "downloadUrl": "https://files.pythonhosted.org/packages/bd/c1/3df175a9a6a0c6aeae1ca1a7499955d75dd03452b5ba75f6df01a02b7c7f/resource_graph-1.0.0-py2.py3-none-any.whl",
                "filename": "resource_graph-1.0.0-py2.py3-none-any.whl",
                "metadata": {
                    "azext.isPreview": false,
                    "azext.minCliCoreVersion": "2.0.45",
                    "extensions": {
                        "python.details": {
                            "contacts": [
                                {
                                    "email": "ilidemi@microsoft.com",
                                    "name": "Ilia Demianenko",
                                    "role": "author"
                                },
                                {
                                    "email": "earc@microsoft.com",
                                    "name": "Azure Resource Graph",
                                    "role": "maintainer"
                                }
                            ],
                            "document_names": {
                                "description": "DESCRIPTION.rst"
                            },
                            "project_urls": {
                                "Home": "https://github.com/Azure/azure-cli-extensions/tree/master/src/resource-graph"
                            }
                        }
                    },
                    "generator": "bdist_wheel (0.30.0)",
                    "license": "MIT",
                    "metadata_version": "2.0",
                    "name": "resource-graph",
                    "summary": "Support for querying Azure resources with Resource Graph.",
                    "version": "1.0.0"
                },
                "sha256Digest": "76f10264a7c6d78664c34e73d390565ce66e639fd39ffdfad149da8fc499112d"
            }
        ],
        "sap-hana": [
            {
                "downloadUrl": "https://github.com/Azure/azure-hanaonazure-cli-extension/releases/download/v0.5.5/sap_hana-0.5.5-py2.py3-none-any.whl",
                "filename": "sap_hana-0.5.5-py2.py3-none-any.whl",
                "metadata": {
                    "azext.minCliCoreVersion": "2.0.46",
                    "classifiers": [
                        "Development Status :: 4 - Beta",
                        "Intended Audience :: Developers",
                        "Intended Audience :: System Administrators",
                        "Programming Language :: Python",
                        "Programming Language :: Python :: 2",
                        "Programming Language :: Python :: 2.7",
                        "Programming Language :: Python :: 3",
                        "Programming Language :: Python :: 3.4",
                        "Programming Language :: Python :: 3.5",
                        "Programming Language :: Python :: 3.6",
                        "License :: OSI Approved :: MIT License"
                    ],
                    "extensions": {
                        "python.details": {
                            "contacts": [
                                {
                                    "email": "azpycli@microsoft.com",
                                    "name": "Microsoft Corporation",
                                    "role": "author"
                                }
                            ],
                            "document_names": {
                                "description": "DESCRIPTION.rst"
                            },
                            "project_urls": {
                                "Home": "https://github.com/Azure/azure-hanaonazure-cli-extension"
                            }
                        }
                    },
                    "generator": "bdist_wheel (0.30.0)",
                    "license": "MIT",
                    "metadata_version": "2.0",
                    "name": "sap-hana",
                    "summary": "Additional commands for working with SAP HanaOnAzure instances.",
                    "version": "0.5.5"
                },
                "sha256Digest": "797851bd8e6f734c39ff1cad498093264430262ab0f9a395541e00464119be6b"
            }
        ],
        "spring-cloud": [
            {
                "downloadUrl": "https://azurecliprod.blob.core.windows.net/cli-extensions/spring_cloud-0.1.0-py2.py3-none-any.whl",
                "filename": "spring_cloud-0.1.0-py2.py3-none-any.whl",
                "metadata": {
                    "classifiers": [
                        "Development Status :: 4 - Beta",
                        "Intended Audience :: Developers",
                        "Intended Audience :: System Administrators",
                        "Programming Language :: Python",
                        "Programming Language :: Python :: 2",
                        "Programming Language :: Python :: 2.7",
                        "Programming Language :: Python :: 3",
                        "Programming Language :: Python :: 3.4",
                        "Programming Language :: Python :: 3.5",
                        "Programming Language :: Python :: 3.6",
                        "License :: OSI Approved :: MIT License"
                    ],
                    "extensions": {
                        "python.details": {
                            "contacts": [
                                {
                                    "email": "azpycli@microsoft.com",
                                    "name": "Microsoft Corporation",
                                    "role": "author"
                                }
                            ],
                            "document_names": {
                                "description": "DESCRIPTION.rst"
                            },
                            "project_urls": {
                                "Home": "https://github.com/Azure/azure-cli-extensions"
                            }
                        }
                    },
                    "generator": "bdist_wheel (0.30.0)",
                    "license": "MIT",
                    "metadata_version": "2.0",
                    "name": "spring-cloud",
                    "summary": "Microsoft Azure Command-Line Tools spring-cloud Extension",
                    "version": "0.1.0"
                },
                "sha256Digest": "e270385c1479635a4e42e0c01068daf5c64a3105b1f010d89239021ed81c135c"
            }
        ],
        "storage-preview": [
            {
                "downloadUrl": "https://azurecliprod.blob.core.windows.net/cli-extensions/storage_preview-0.2.8-py2.py3-none-any.whl",
                "filename": "storage_preview-0.2.8-py2.py3-none-any.whl",
                "metadata": {
                    "azext.isPreview": true,
                    "azext.minCliCoreVersion": "2.0.52",
                    "classifiers": [
                        "Development Status :: 4 - Beta",
                        "Intended Audience :: Developers",
                        "Intended Audience :: System Administrators",
                        "Programming Language :: Python",
                        "Programming Language :: Python :: 2",
                        "Programming Language :: Python :: 2.7",
                        "Programming Language :: Python :: 3",
                        "Programming Language :: Python :: 3.4",
                        "Programming Language :: Python :: 3.5",
                        "Programming Language :: Python :: 3.6",
                        "License :: OSI Approved :: MIT License"
                    ],
                    "extensions": {
                        "python.details": {
                            "contacts": [
                                {
                                    "email": "azpycli@microsoft.com",
                                    "name": "Microsoft Corporation",
                                    "role": "author"
                                }
                            ],
                            "document_names": {
                                "description": "DESCRIPTION.rst"
                            },
                            "project_urls": {
                                "Home": "https://github.com/Azure/azure-cli-extensions/tree/master/src/storage-preview"
                            }
                        }
                    },
                    "generator": "bdist_wheel (0.30.0)",
                    "license": "MIT",
                    "metadata_version": "2.0",
                    "name": "storage-preview",
                    "summary": "Provides a preview for upcoming storage features.",
                    "version": "0.2.8"
                },
                "sha256Digest": "a3d48247051e95847ded28217433c4b98fc02d6ee21eedfcb24dd43f7360569d"
            }
        ],
        "subscription": [
            {
                "downloadUrl": "https://azurecliprod.blob.core.windows.net/cli-extensions/subscription-0.1.3-py2.py3-none-any.whl",
                "filename": "subscription-0.1.3-py2.py3-none-any.whl",
                "metadata": {
                    "classifiers": [
                        "Development Status :: 4 - Beta",
                        "Intended Audience :: Developers",
                        "Intended Audience :: System Administrators",
                        "Programming Language :: Python",
                        "Programming Language :: Python :: 2",
                        "Programming Language :: Python :: 2.7",
                        "Programming Language :: Python :: 3",
                        "Programming Language :: Python :: 3.4",
                        "Programming Language :: Python :: 3.5",
                        "Programming Language :: Python :: 3.6",
                        "License :: OSI Approved :: MIT License"
                    ],
                    "extensions": {
                        "python.details": {
                            "contacts": [
                                {
                                    "email": "wilcob@microsoft.com",
                                    "name": "Wilco Bauwer",
                                    "role": "author"
                                }
                            ],
                            "document_names": {
                                "description": "DESCRIPTION.rst"
                            },
                            "project_urls": {
                                "Home": "https://github.com/Azure/azure-cli-extensions"
                            }
                        }
                    },
                    "generator": "bdist_wheel (0.30.0)",
                    "license": "MIT",
                    "metadata_version": "2.0",
                    "name": "subscription",
                    "summary": "Support for subscription management preview.",
                    "version": "0.1.3"
                },
                "sha256Digest": "74388eb7d4976c620bd41ef577cdb9284cd9a3e38dc4756796d091a7c8193267"
            }
        ],
        "virtual-network-tap": [
            {
                "downloadUrl": "https://azurecliprod.blob.core.windows.net/cli-extensions/virtual_network_tap-0.1.0-py2.py3-none-any.whl",
                "filename": "virtual_network_tap-0.1.0-py2.py3-none-any.whl",
                "metadata": {
                    "azext.isPreview": true,
                    "azext.minCliCoreVersion": "2.0.46",
                    "classifiers": [
                        "Development Status :: 4 - Beta",
                        "Intended Audience :: Developers",
                        "Intended Audience :: System Administrators",
                        "Programming Language :: Python",
                        "Programming Language :: Python :: 2",
                        "Programming Language :: Python :: 2.7",
                        "Programming Language :: Python :: 3",
                        "Programming Language :: Python :: 3.4",
                        "Programming Language :: Python :: 3.5",
                        "Programming Language :: Python :: 3.6",
                        "License :: OSI Approved :: MIT License"
                    ],
                    "extensions": {
                        "python.details": {
                            "contacts": [
                                {
                                    "email": "azpycli@microsoft.com",
                                    "name": "Microsoft Corporation",
                                    "role": "author"
                                }
                            ],
                            "document_names": {
                                "description": "DESCRIPTION.rst"
                            },
                            "project_urls": {
                                "Home": "https://github.com/Azure/azure-cli-extensions/tree/master/src/virtual-network-tap"
                            }
                        }
                    },
                    "generator": "bdist_wheel (0.30.0)",
                    "license": "MIT",
                    "metadata_version": "2.0",
                    "name": "virtual-network-tap",
                    "summary": "Manage virtual network taps (VTAP).",
                    "version": "0.1.0"
                },
                "sha256Digest": "7e3f634f8eb701cf6fef504159785bc90e6f5bd2482e459469dd9ab30601aa35"
            }
        ],
        "virtual-wan": [
            {
                "downloadUrl": "https://azurecliprod.blob.core.windows.net/cli-extensions/virtual_wan-0.1.1-py2.py3-none-any.whl",
                "filename": "virtual_wan-0.1.1-py2.py3-none-any.whl",
                "metadata": {
                    "azext.isPreview": true,
                    "azext.minCliCoreVersion": "2.0.46",
                    "classifiers": [
                        "Development Status :: 4 - Beta",
                        "Intended Audience :: Developers",
                        "Intended Audience :: System Administrators",
                        "Programming Language :: Python",
                        "Programming Language :: Python :: 2",
                        "Programming Language :: Python :: 2.7",
                        "Programming Language :: Python :: 3",
                        "Programming Language :: Python :: 3.4",
                        "Programming Language :: Python :: 3.5",
                        "Programming Language :: Python :: 3.6",
                        "License :: OSI Approved :: MIT License"
                    ],
                    "extensions": {
                        "python.details": {
                            "contacts": [
                                {
                                    "email": "azpycli@microsoft.com",
                                    "name": "Microsoft Corporation",
                                    "role": "author"
                                }
                            ],
                            "document_names": {
                                "description": "DESCRIPTION.rst"
                            },
                            "project_urls": {
                                "Home": "https://github.com/Azure/azure-cli-extensions/tree/master/src/virtual-wan"
                            }
                        }
                    },
                    "generator": "bdist_wheel (0.30.0)",
                    "license": "MIT",
                    "metadata_version": "2.0",
                    "name": "virtual-wan",
                    "summary": "Manage virtual WAN, hubs, VPN gateways and VPN sites.",
                    "version": "0.1.1"
                },
                "sha256Digest": "1e92f8cb107a159e3294bb3e6cc703b0380dc6f71bb50a4bf60a3dfc0946fd6c"
            }
        ],
        "vm-repair": [
            {
                "downloadUrl": "https://azurecomputeaidrepair.blob.core.windows.net/prod/vm_repair-0.2.2-py2.py3-none-any.whl",
                "filename": "vm_repair-0.2.2-py2.py3-none-any.whl",
                "metadata": {
                    "classifiers": [
                        "Development Status :: 4 - Beta",
                        "Intended Audience :: Developers",
                        "Intended Audience :: System Administrators",
                        "Programming Language :: Python",
                        "Programming Language :: Python :: 2",
                        "Programming Language :: Python :: 2.7",
                        "Programming Language :: Python :: 3",
                        "Programming Language :: Python :: 3.4",
                        "Programming Language :: Python :: 3.5",
                        "Programming Language :: Python :: 3.6",
                        "License :: OSI Approved :: MIT License"
                    ],
                    "extensions": {
                        "python.details": {
                            "contacts": [
                                {
                                    "email": "caiddev@microsoft.com",
                                    "name": "Microsoft Corporation",
                                    "role": "author"
                                }
                            ],
                            "document_names": {
                                "description": "DESCRIPTION.rst"
                            },
                            "project_urls": {
                                "Home": "https://github.com/Azure/azure-cli-extensions/tree/master/src/vm-repair"
                            }
                        }
                    },
                    "generator": "bdist_wheel (0.30.0)",
                    "license": "MIT",
                    "metadata_version": "2.0",
                    "name": "vm-repair",
                    "summary": "Auto repair commands to fix VMs.",
                    "version": "0.2.2"
                },
                "sha256Digest": "42c6500e5587184026a398147b0a7b1a9cb7e59642de9b932dfcbe1a90f14697"
            }
        ],
        "vmware-cs": [
            {
                "downloadUrl": "https://github.com/Azure/az-vmware-cli/releases/download/v0.1.0/vmware_cs-0.1.0-py2.py3-none-any.whl",
                "filename": "vmware_cs-0.1.0-py2.py3-none-any.whl",
                "metadata": {
                    "azext.isPreview": true,
                    "azext.maxCliCoreVersion": "2.1.0",
                    "azext.minCliCoreVersion": "2.0.67",
                    "extensions": {
                        "python.details": {
                            "contacts": [
                                {
                                    "email": "shimitta@microsoft.com",
                                    "name": "Shivam Mittal",
                                    "role": "author"
                                }
                            ],
                            "document_names": {
                                "description": "DESCRIPTION.rst"
                            },
                            "project_urls": {
                                "Home": "https://github.com/Azure/az-vmware-cli"
                            }
                        }
                    },
                    "generator": "bdist_wheel (0.30.0)",
                    "license": "MIT",
                    "metadata_version": "2.0",
                    "name": "vmware-cs",
                    "summary": "Manage Azure VMware Solution.",
                    "version": "0.1.0"
                },
                "sha256Digest": "21a351c566df30249a1c6877186d8c7e2f9ffb6364aadf779c0861925710194c"
            }
        ],
        "webapp": [
            {
                "downloadUrl": "https://github.com/Nking92/azure-cli-extensions/raw/whl-files/dist/webapp-0.2.24-py2.py3-none-any.whl",
                "filename": "webapp-0.2.24-py2.py3-none-any.whl",
                "metadata": {
                    "azext.isPreview": true,
                    "azext.minCliCoreVersion": "2.0.46",
                    "classifiers": [
                        "Development Status :: 4 - Beta",
                        "Intended Audience :: Developers",
                        "Intended Audience :: System Administrators",
                        "Programming Language :: Python",
                        "Programming Language :: Python :: 2",
                        "Programming Language :: Python :: 2.7",
                        "Programming Language :: Python :: 3",
                        "Programming Language :: Python :: 3.4",
                        "Programming Language :: Python :: 3.5",
                        "Programming Language :: Python :: 3.6",
                        "License :: OSI Approved :: MIT License"
                    ],
                    "extensions": {
                        "python.details": {
                            "contacts": [
                                {
                                    "email": "sisirap@microsoft.com",
                                    "name": "Sisira Panchagnula",
                                    "role": "author"
                                }
                            ],
                            "document_names": {
                                "description": "DESCRIPTION.rst"
                            },
                            "project_urls": {
                                "Home": "https://github.com/Azure/azure-cli-extensions/tree/master/src/webapp"
                            }
                        }
                    },
                    "generator": "bdist_wheel (0.30.0)",
                    "license": "MIT",
                    "metadata_version": "2.0",
                    "name": "webapp",
                    "summary": "Additional commands for Azure AppService.",
                    "version": "0.2.24"
                },
                "sha256Digest": "797abb3d8b41547ed3c2bcc8e01e30cbb5d487262cd2f285e755419bd1c03bed"
            }
        ]
    },
    "formatVersion": "1"
}<|MERGE_RESOLUTION|>--- conflicted
+++ resolved
@@ -1239,13 +1239,8 @@
         ],
         "front-door": [
             {
-<<<<<<< HEAD
-                "downloadUrl": "https://azurecliafd.blob.core.windows.net/azure-cli-extension/front_door-1.0.0-py2.py3-none-any.whl",
-                "filename": "front_door-1.0.0-py2.py3-none-any.whl",
-=======
                 "downloadUrl": "https://azurecliafd.blob.core.windows.net/azure-cli-extension/front_door-1.0.1-py2.py3-none-any.whl",
                 "filename": "front_door-1.0.1-py2.py3-none-any.whl",
->>>>>>> a8bc37e9
                 "metadata": {
                     "azext.minCliCoreVersion": "2.0.68",
                     "classifiers": [
@@ -1283,11 +1278,6 @@
                     "metadata_version": "2.0",
                     "name": "front-door",
                     "summary": "Manage networking Front Doors.",
-<<<<<<< HEAD
-                    "version": "1.0.0"
-                },
-                "sha256Digest": "84096ef27f925408ff6ae49b1c4eb7cda3ba898690f69f7eb02ca34b5cd1dff2"
-=======
                     "version": "1.0.1"
                 },
                 "sha256Digest": "f23b8badf5259ca7cc4a668ed68c5793a470ea16d71d41d9a03326f3d4a0b8f1"
@@ -1386,7 +1376,6 @@
                     "version": "0.1.2"
                 },
                 "sha256Digest": "746e646af2a44ee68ce0191f734cd75b715a83cb1e76a025ac7f07b7b6f59527"
->>>>>>> a8bc37e9
             }
         ],
         "image-copy-extension": [
