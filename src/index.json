{
    "formatVersion": "1",
    "extensions": {
        "azure-batch-cli-extensions": [
            {
                "filename": "azure_batch_cli_extensions-2.5.1-py2.py3-none-any.whl",
                "sha256Digest": "d44fd28509f6d47b4c0fcc7866f199281bb4eb24856da0a2144bebe7b606f093",
                "downloadUrl": "https://github.com/Azure/azure-batch-cli-extensions/releases/download/azure-batch-cli-extensions-2.5.1/azure_batch_cli_extensions-2.5.1-py2.py3-none-any.whl",
                "metadata": {
                    "azext.minCliCoreVersion": "2.0.24",
                    "azext.maxCliCoreVersion": "2.1.0",
                    "extensions": {
                        "python.details": {
                            "contacts": [
                                {
                                    "email": "azpycli@microsoft.com",
                                    "name": "Microsoft Corporation",
                                    "role": "author"
                                }
                            ],
                            "document_names": {
                                "description": "DESCRIPTION.rst"
                            },
                            "project_urls": {
                                "Home": "https://github.com/Azure/azure-batch-cli-extensions"
                            }
                        }
                    },
                    "extras": [],
                    "generator": "bdist_wheel (0.30.0)",
                    "license": "MIT",
                    "metadata_version": "2.0",
                    "name": "azure-batch-cli-extensions",
                    "run_requires": [
                        {
                            "requires": [
                                "azure-batch-extensions (<4.1,>=4.0.0)",
                                "pycparser (==2.18)"
                            ]
                        }
                    ],
                    "summary": "Additional commands for working with Azure Batch service",
                    "version": "2.5.1"
                }
            }
        ],
        "azure-cli-iot-ext": [
            {
                "filename": "azure_cli_iot_ext-0.6.0-py2.py3-none-any.whl",
                "sha256Digest": "e42c6ff05eaf691b589529f73692818dcb6d10bbda6cf29e54bfc1e8e6501bd7",
                "downloadUrl": "https://github.com/Azure/azure-iot-cli-extension/releases/download/v0.6.0/azure_cli_iot_ext-0.6.0-py2.py3-none-any.whl",
                "metadata": {
                    "azext.minCliCoreVersion": "2.0.24",
                    "classifiers": [
                        "Development Status :: 4 - Beta",
                        "Intended Audience :: Developers",
                        "Intended Audience :: System Administrators",
                        "Programming Language :: Python",
                        "Programming Language :: Python :: 2",
                        "Programming Language :: Python :: 2.7",
                        "Programming Language :: Python :: 3",
                        "Programming Language :: Python :: 3.4",
                        "Programming Language :: Python :: 3.5",
                        "Programming Language :: Python :: 3.6",
                        "License :: OSI Approved :: MIT License"
                    ],
                    "extensions": {
                        "python.details": {
                            "contacts": [
                                {
                                    "email": "iotupx@microsoft.com",
                                    "name": "Microsoft",
                                    "role": "author"
                                }
                            ],
                            "document_names": {
                                "description": "DESCRIPTION.rst"
                            },
                            "project_urls": {
                                "Home": "https://github.com/azure/azure-iot-cli-extension"
                            }
                        }
                    },
                    "extras": [],
                    "generator": "bdist_wheel (0.30.0)",
                    "license": "MIT",
                    "metadata_version": "2.0",
                    "name": "azure-cli-iot-ext",
                    "run_requires": [
                        {
                            "requires": [
                                "paho-mqtt (==1.3.1)"
                            ]
                        }
                    ],
                    "summary": "Provides the data plane command layer for Azure IoT Hub, IoT Edge and IoT Device Provisioning Service",
                    "version": "0.6.0"
                }
            }
        ],
        "express-route-cross-connection": [
            {
                "filename": "express_route_cross_connection-0.1.0-py2.py3-none-any.whl",
                "sha256Digest": "b055b9039422f6925d78ece21c90b3163de537e1a40c8f3a30654575cdc8ee24",
                "downloadUrl": "https://azurecliprod.blob.core.windows.net/cli-extensions/express_route_cross_connection-0.1.0-py2.py3-none-any.whl",
                "metadata": {
                    "azext.minCliCoreVersion": "2.0.41",
                    "classifiers": [
                        "Development Status :: 4 - Beta",
                        "Intended Audience :: Developers",
                        "Intended Audience :: System Administrators",
                        "Programming Language :: Python",
                        "Programming Language :: Python :: 2",
                        "Programming Language :: Python :: 2.7",
                        "Programming Language :: Python :: 3",
                        "Programming Language :: Python :: 3.4",
                        "Programming Language :: Python :: 3.5",
                        "Programming Language :: Python :: 3.6",
                        "License :: OSI Approved :: MIT License"
                    ],
                    "extensions": {
                        "python.details": {
                            "contacts": [
                                {
                                    "email": "azpycli@microsoft.com",
                                    "name": "Microsoft Corporation",
                                    "role": "author"
                                }
                            ],
                            "document_names": {
                                "description": "DESCRIPTION.rst"
                            },
                            "project_urls": {
                                "Home": "https://github.com/Azure/azure-cli-extensions/tree/master/src/express-route-cross-connection"
                            }
                        }
                    },
                    "generator": "bdist_wheel (0.30.0)",
                    "license": "MIT",
                    "metadata_version": "2.0",
                    "name": "express-route-cross-connection",
                    "summary": "Manage customer ExpressRoute circuits using an ExpressRoute cross-connection.",
                    "version": "0.1.0"
                }
            }
        ],
        "image-copy-extension": [
            {
                "filename": "image_copy_extension-0.0.8-py2.py3-none-any.whl",
                "sha256Digest": "a2173b62dd942a8c62e35ef53abea7094508f59e05e79ca03f2296c44313c903",
                "downloadUrl": "https://files.pythonhosted.org/packages/22/2e/0cbdf151f48f788a817b2f3808bf4be0e30d5d4693726cd794d3ba69f59a/image_copy_extension-0.0.8-py2.py3-none-any.whl",
                "metadata": {
                    "azext.minCliCoreVersion": "2.0.24",
                    "classifiers": [
                        "Development Status :: 4 - Beta",
                        "Intended Audience :: Developers",
                        "Intended Audience :: System Administrators",
                        "Programming Language :: Python",
                        "Programming Language :: Python :: 2",
                        "Programming Language :: Python :: 2.7",
                        "Programming Language :: Python :: 3",
                        "Programming Language :: Python :: 3.4",
                        "Programming Language :: Python :: 3.5",
                        "Programming Language :: Python :: 3.6",
                        "License :: OSI Approved :: MIT License"
                    ],
                    "extensions": {
                        "python.details": {
                            "contacts": [
                                {
                                    "email": "tamir.kamara@microsoft.com",
                                    "name": "Tamir Kamara",
                                    "role": "author"
                                }
                            ],
                            "document_names": {
                                "description": "DESCRIPTION.rst"
                            },
                            "project_urls": {
                                "Home": "https://github.com/Azure/azure-cli-extensions"
                            }
                        }
                    },
                    "generator": "bdist_wheel (0.30.0)",
                    "license": "MIT",
                    "metadata_version": "2.0",
                    "name": "image-copy-extension",
                    "summary": "Support for copying managed vm images between regions",
                    "version": "0.0.8"
                }
            }
        ],
        "aem": [
            {
                "filename": "aem-0.1.1-py2.py3-none-any.whl",
                "sha256Digest": "4ac7b8a4a89eda68d9d1a07cc5edd9b1a2b88421e2aa9a9e5b86a241f127775f",
                "downloadUrl": "https://azurecliprod.blob.core.windows.net/cli-extensions/aem-0.1.1-py2.py3-none-any.whl",
                "metadata": {
                    "azext.minCliCoreVersion": "2.0.30",
                    "classifiers": [
                        "Development Status :: 4 - Beta",
                        "Intended Audience :: Developers",
                        "Intended Audience :: System Administrators",
                        "Programming Language :: Python",
                        "Programming Language :: Python :: 2",
                        "Programming Language :: Python :: 2.7",
                        "Programming Language :: Python :: 3",
                        "Programming Language :: Python :: 3.4",
                        "Programming Language :: Python :: 3.5",
                        "Programming Language :: Python :: 3.6",
                        "License :: OSI Approved :: MIT License"
                    ],
                    "extensions": {
                        "python.details": {
                            "contacts": [
                                {
                                    "email": "yugangw@microsoft.com",
                                    "name": "Yugang Wang",
                                    "role": "author"
                                }
                            ],
                            "document_names": {
                                "description": "DESCRIPTION.rst"
                            },
                            "project_urls": {
                                "Home": "https://github.com/Azure/azure-cli-extensions"
                            }
                        }
                    },
                    "generator": "bdist_wheel (0.29.0)",
                    "license": "MIT",
                    "metadata_version": "2.0",
                    "name": "aem",
                    "summary": "Manage Azure Enhanced Monitoring Extensions for SAP",
                    "version": "0.1.1"
                }
            }
        ],
        "dev-spaces-preview": [
            {
                "filename": "dev_spaces_preview-0.1.6-py2.py3-none-any.whl",
                "sha256Digest": "cd0fc8a0f684b561e53c1deb235b3cfa85ef7a4df5f52d67cec6dcba5a9494ae",
                "downloadUrl": "https://azuredevspacestools.blob.core.windows.net/azdssetup/LKS/dev_spaces_preview-0.1.6-py2.py3-none-any.whl",
                "metadata": {
                    "azext.isPreview": true,
                    "azext.minCliCoreVersion": "2.0.32",
                    "classifiers": [
                        "Development Status :: 4 - Beta",
                        "Intended Audience :: Developers",
                        "Intended Audience :: System Administrators",
                        "Programming Language :: Python",
                        "Programming Language :: Python :: 2",
                        "Programming Language :: Python :: 2.7",
                        "Programming Language :: Python :: 3",
                        "Programming Language :: Python :: 3.4",
                        "Programming Language :: Python :: 3.5",
                        "Programming Language :: Python :: 3.6",
                        "License :: OSI Approved :: MIT License"
                    ],
                    "extensions": {
                        "python.details": {
                            "contacts": [
                                {
                                    "email": "azds-azcli@microsoft.com",
                                    "name": "Microsoft Corporation",
                                    "role": "author"
                                }
                            ],
                            "document_names": {
                                "description": "DESCRIPTION.rst"
                            },
                            "project_urls": {
                                "Home": "https://github.com/Azure/azure-cli-extensions"
                            }
                        }
                    },
                    "generator": "bdist_wheel (0.30.0)",
                    "license": "MIT",
                    "metadata_version": "2.0",
                    "name": "dev-spaces-preview",
                    "summary": "Dev Spaces provides a rapid, iterative Kubernetes development experience for teams.",
                    "version": "0.1.6"
                }
            }
        ],
        "webapp": [
            {
                "filename": "webapp-0.2.13-py2.py3-none-any.whl",
                "sha256Digest": "0100f077d1aef6c86fb6c064d2a478d9b76143cd5ac155f8fd26e002bb6ab202",
                "downloadUrl": "https://github.com/panchagnula/azure-cli-extensions/raw/sisirap-extensions-whl/dist/webapp-0.2.13-py2.py3-none-any.whl",
                "metadata": {
                    "azext.isPreview": true,
                    "azext.minCliCoreVersion": "2.0.46",
                    "classifiers": [
                        "Development Status :: 4 - Beta",
                        "Intended Audience :: Developers",
                        "Intended Audience :: System Administrators",
                        "Programming Language :: Python",
                        "Programming Language :: Python :: 2",
                        "Programming Language :: Python :: 2.7",
                        "Programming Language :: Python :: 3",
                        "Programming Language :: Python :: 3.4",
                        "Programming Language :: Python :: 3.5",
                        "Programming Language :: Python :: 3.6",
                        "License :: OSI Approved :: MIT License"
                    ],
                    "extensions": {
                        "python.details": {
                            "contacts": [
                                {
                                    "email": "sisirap@microsoft.com",
                                    "name": "Sisira Panchagnula",
                                    "role": "author"
                                }
                            ],
                            "document_names": {
                                "description": "DESCRIPTION.rst"
                            },
                            "project_urls": {
                                "Home": "https://github.com/Azure/azure-cli-extensions"
                            }
                        }
                    },
                    "generator": "bdist_wheel (0.30.0)",
                    "license": "MIT",
                    "metadata_version": "2.0",
                    "name": "webapp",
                    "summary": "Additional commands for Azure AppService.",
                    "version": "0.2.13"
                }
            }
        ],
        "subscription": [
            {
                "filename": "subscription-0.1.1-py2.py3-none-any.whl",
                "sha256Digest": "ab0632d88d06206137279f757b39918461e5663fc200ac00f8cd03e60bd9132c",
                "downloadUrl": "https://files.pythonhosted.org/packages/28/8a/6ea5577ff7ca6556565576fd29c0730a22e4bed88dd2e6cbaf9c7132999c/subscription-0.1.1-py2.py3-none-any.whl",
                "metadata": {
                    "classifiers": [
                        "Development Status :: 4 - Beta",
                        "Intended Audience :: Developers",
                        "Intended Audience :: System Administrators",
                        "Programming Language :: Python",
                        "Programming Language :: Python :: 2",
                        "Programming Language :: Python :: 2.7",
                        "Programming Language :: Python :: 3",
                        "Programming Language :: Python :: 3.4",
                        "Programming Language :: Python :: 3.5",
                        "Programming Language :: Python :: 3.6",
                        "License :: OSI Approved :: MIT License"
                    ],
                    "extensions": {
                        "python.details": {
                            "contacts": [
                                {
                                    "email": "wilcob@microsoft.com",
                                    "name": "Wilco Bauwer",
                                    "role": "author"
                                }
                            ],
                            "document_names": {
                                "description": "DESCRIPTION.rst"
                            },
                            "project_urls": {
                                "Home": "https://github.com/Azure/azure-cli-extensions"
                            }
                        }
                    },
                    "generator": "bdist_wheel (0.29.0)",
                    "license": "MIT",
                    "metadata_version": "2.0",
                    "name": "subscription",
                    "summary": "Support for subscription management preview.",
                    "version": "0.1.1"
                }
            }
        ],
        "managementgroups": [
            {
                "filename": "managementgroups-0.1.0-py2.py3-none-any.whl",
                "sha256Digest": "14626a8fc8a0d6751bd9a9e90a62c463b3dfbdfb2952e438e3843b0941679eb3",
                "downloadUrl": "https://files.pythonhosted.org/packages/b0/7c/fb9f79c46cf96cf7607fbaebe94d048e515342bf9e7ceae571110d85f35e/managementgroups-0.1.0-py2.py3-none-any.whl",
                "metadata": {
                    "classifiers": [
                        "Development Status :: 4 - Beta",
                        "Intended Audience :: Developers",
                        "Intended Audience :: System Administrators",
                        "Programming Language :: Python",
                        "Programming Language :: Python :: 2",
                        "Programming Language :: Python :: 2.7",
                        "Programming Language :: Python :: 3",
                        "Programming Language :: Python :: 3.4",
                        "Programming Language :: Python :: 3.5",
                        "Programming Language :: Python :: 3.6",
                        "License :: OSI Approved :: MIT License"
                    ],
                    "extensions": {
                        "python.details": {
                            "contacts": [
                                {
                                    "email": "shahraj@microsoft.com",
                                    "name": "Raj Shah",
                                    "role": "author"
                                }
                            ],
                            "document_names": {
                                "description": "DESCRIPTION.rst"
                            },
                            "project_urls": {
                                "Home": "https://github.com/Azure/azure-cli-extensions"
                            }
                        }
                    },
                    "generator": "bdist_wheel (0.29.0)",
                    "license": "MIT",
                    "metadata_version": "2.0",
                    "name": "managementgroups",
                    "summary": "An Azure CLI Extension for Management Groups",
                    "version": "0.1.0"
                }
            }
        ],
        "rdbms-vnet": [
            {
                "filename": "rdbms_vnet-10.0.0-py2.py3-none-any.whl",
                "sha256Digest": "c10d63f21308751212b3bd68448b0dfe27d6e79bf9c54412680229f69f9bcec7",
                "downloadUrl": "https://prodrdbmsclipackages.blob.core.windows.net/cliextensions/rdbms_vnet-10.0.0-py2.py3-none-any.whl",
                "metadata": {
                    "classifiers": [
                        "Development Status :: 4 - Beta",
                        "Intended Audience :: Developers",
                        "Intended Audience :: System Administrators",
                        "Programming Language :: Python",
                        "Programming Language :: Python :: 2",
                        "Programming Language :: Python :: 2.7",
                        "Programming Language :: Python :: 3",
                        "Programming Language :: Python :: 3.4",
                        "Programming Language :: Python :: 3.5",
                        "Programming Language :: Python :: 3.6",
                        "License :: OSI Approved :: MIT License"
                    ],
                    "extensions": {
                        "python.details": {
                            "contacts": [
                                {
                                    "email": "ragoutha@microsoft.com",
                                    "name": "Rahul G S",
                                    "role": "author"
                                }
                            ],
                            "document_names": {
                                "description": "DESCRIPTION.rst"
                            },
                            "project_urls": {
                                "Home": "https://github.com/Azure/azure-cli-extensions"
                            }
                        }
                    },
                    "generator": "bdist_wheel (0.30.0)",
                    "license": "MIT",
                    "metadata_version": "2.0",
                    "name": "rdbms-vnet",
                    "summary": "Support for Virtual Network rules in Azure MySQL and Azure PostgreSQL resources",
                    "version": "10.0.0"
                }
            }
        ],
        "alias": [
            {
                "filename": "alias-0.5.2-py2.py3-none-any.whl",
                "sha256Digest": "05f82d75026e780d27bd34a1be57f4ec0f425500d8ab4ee7e92fee07b944da33",
                "downloadUrl": "https://azurecliprod.blob.core.windows.net/cli-extensions/alias-0.5.2-py2.py3-none-any.whl",
                "metadata": {
                    "azext.isPreview": true,
                    "azext.minCliCoreVersion": "2.0.50.dev0",
                    "classifiers": [
                        "Development Status :: 4 - Beta",
                        "Intended Audience :: Developers",
                        "Intended Audience :: System Administrators",
                        "Programming Language :: Python",
                        "Programming Language :: Python :: 2",
                        "Programming Language :: Python :: 2.7",
                        "Programming Language :: Python :: 3",
                        "Programming Language :: Python :: 3.4",
                        "Programming Language :: Python :: 3.5",
                        "Programming Language :: Python :: 3.6",
                        "License :: OSI Approved :: MIT License"
                    ],
                    "extensions": {
                        "python.details": {
                            "contacts": [
                                {
                                    "email": "t-chwong@microsoft.com",
                                    "name": "Ernest Wong",
                                    "role": "author"
                                }
                            ],
                            "document_names": {
                                "description": "DESCRIPTION.rst"
                            },
                            "project_urls": {
                                "Home": "https://github.com/Azure/azure-cli-extensions"
                            }
                        }
                    },
                    "extras": [],
                    "generator": "bdist_wheel (0.29.0)",
                    "license": "MIT",
                    "metadata_version": "2.0",
                    "name": "alias",
                    "run_requires": [
                        {
                            "requires": [
                                "jinja2 (~=2.10)"
                            ]
                        }
                    ],
                    "summary": "Support for command aliases",
                    "version": "0.5.2"
                }
            },
            {
                "filename": "alias-0.5.1-py2.py3-none-any.whl",
                "sha256Digest": "81b9a7f1824bffcbd6e72680891476151dde868e030cdbf1bfd9135e1a8f3447",
                "downloadUrl": "https://azurecliprod.blob.core.windows.net/cli-extensions/alias-0.5.1-py2.py3-none-any.whl",
                "metadata": {
                    "azext.isPreview": true,
                    "azext.minCliCoreVersion": "2.0.31.dev0",
                    "classifiers": [
                        "Development Status :: 4 - Beta",
                        "Intended Audience :: Developers",
                        "Intended Audience :: System Administrators",
                        "Programming Language :: Python",
                        "Programming Language :: Python :: 2",
                        "Programming Language :: Python :: 2.7",
                        "Programming Language :: Python :: 3",
                        "Programming Language :: Python :: 3.4",
                        "Programming Language :: Python :: 3.5",
                        "Programming Language :: Python :: 3.6",
                        "License :: OSI Approved :: MIT License"
                    ],
                    "extensions": {
                        "python.details": {
                            "contacts": [
                                {
                                    "email": "t-chwong@microsoft.com",
                                    "name": "Ernest Wong",
                                    "role": "author"
                                }
                            ],
                            "document_names": {
                                "description": "DESCRIPTION.rst"
                            },
                            "project_urls": {
                                "Home": "https://github.com/Azure/azure-cli-extensions"
                            }
                        }
                    },
                    "extras": [],
                    "generator": "bdist_wheel (0.30.0)",
                    "license": "MIT",
                    "metadata_version": "2.0",
                    "name": "alias",
                    "run_requires": [
                        {
                            "requires": [
                                "jinja2 (~=2.10)"
                            ]
                        }
                    ],
                    "summary": "Support for command aliases",
                    "version": "0.5.1"
                }
            }
        ],
        "managementpartner": [
            {
                "filename": "managementpartner-0.1.2-py2.py3-none-any.whl",
                "sha256Digest": "f7ec0984b4d5a4c9192aa3ab6b78c867fc38cf620effef1804d89c9d1d9f204f",
                "downloadUrl": "https://files.pythonhosted.org/packages/28/08/0fde582cf50eaf1ef304b35674b9b22f6731d95b2e41339eba4d35583b18/managementpartner-0.1.2-py2.py3-none-any.whl",
                "metadata": {
                    "classifiers": [
                        "Development Status :: 4 - Beta",
                        "Intended Audience :: Developers",
                        "Intended Audience :: System Administrators",
                        "Programming Language :: Python",
                        "Programming Language :: Python :: 2",
                        "Programming Language :: Python :: 2.7",
                        "Programming Language :: Python :: 3",
                        "Programming Language :: Python :: 3.4",
                        "Programming Language :: Python :: 3.5",
                        "Programming Language :: Python :: 3.6",
                        "License :: OSI Approved :: MIT License"
                    ],
                    "extensions": {
                        "python.details": {
                            "contacts": [
                                {
                                    "email": "jefl@microsoft.com",
                                    "name": "Jeffrey Li",
                                    "role": "author"
                                }
                            ],
                            "document_names": {
                                "description": "DESCRIPTION.rst"
                            },
                            "project_urls": {
                                "Home": "https://github.com/Azure/azure-cli-extensions"
                            }
                        }
                    },
                    "generator": "bdist_wheel (0.29.0)",
                    "license": "MIT",
                    "metadata_version": "2.0",
                    "name": "managementpartner",
                    "summary": "Support for Management Partner preview",
                    "version": "0.1.2"
                }
            }
        ],
        "dns": [
            {
                "filename": "dns-0.0.2-py2.py3-none-any.whl",
                "sha256Digest": "fbdc9cbb21a45e093829f6dd6dd77f02843509d3a790d237c4eb7fcd8ae4077d",
                "downloadUrl": "https://dnscliextension.blob.core.windows.net/cliextensions/dns-0.0.2-py2.py3-none-any.whl",
                "metadata": {
                    "classifiers": [
                        "Development Status :: 4 - Beta",
                        "Intended Audience :: Developers",
                        "Intended Audience :: System Administrators",
                        "Programming Language :: Python",
                        "Programming Language :: Python :: 2",
                        "Programming Language :: Python :: 2.7",
                        "Programming Language :: Python :: 3",
                        "Programming Language :: Python :: 3.4",
                        "Programming Language :: Python :: 3.5",
                        "Programming Language :: Python :: 3.6",
                        "License :: OSI Approved :: MIT License"
                    ],
                    "extensions": {
                        "python.details": {
                            "contacts": [
                                {
                                    "email": "muwaqar@microsoft.com",
                                    "name": "Muhammad Waqar",
                                    "role": "author"
                                }
                            ],
                            "document_names": {
                                "description": "DESCRIPTION.rst"
                            },
                            "project_urls": {
                                "Home": "https://github.com/Azure/azure-cli-extensions"
                            }
                        }
                    },
                    "generator": "bdist_wheel (0.30.0)",
                    "license": "MIT",
                    "metadata_version": "2.0",
                    "name": "dns",
                    "summary": "An Azure CLI Extension for DNS zones",
                    "version": "0.0.2"
                }
            }
        ],
        "signalr": [
            {
                "filename": "signalr-0.1.0-py2.py3-none-any.whl",
                "sha256Digest": "be38f9e49f1a92d194e7f141d978e10de852f77b63db2ef6c02f838fc3067f9f",
                "downloadUrl": "https://azureclisignalr.blob.core.windows.net/cli-extensions/signalr-0.1.0-py2.py3-none-any.whl",
                "metadata": {
                    "azext.minCliCoreVersion": "2.0.32.dev0",
                    "azext.isPreview": true,
                    "classifiers": [
                        "Development Status :: 4 - Beta",
                        "Intended Audience :: Developers",
                        "Intended Audience :: System Administrators",
                        "Programming Language :: Python",
                        "Programming Language :: Python :: 2",
                        "Programming Language :: Python :: 2.7",
                        "Programming Language :: Python :: 3",
                        "Programming Language :: Python :: 3.4",
                        "Programming Language :: Python :: 3.5",
                        "Programming Language :: Python :: 3.6",
                        "License :: OSI Approved :: MIT License"
                    ],
                    "extensions": {
                        "python.details": {
                            "contacts": [
                                {
                                    "email": "vscsignalr@microsoft.com",
                                    "name": "Visual Studio China SignalR Team",
                                    "role": "author"
                                }
                            ],
                            "document_names": {
                                "description": "DESCRIPTION.rst"
                            },
                            "project_urls": {
                                "Home": "https://github.com/Azure/azure-cli-extensions"
                            }
                        }
                    },
                    "generator": "bdist_wheel (0.30.0)",
                    "license": "MIT",
                    "metadata_version": "2.0",
                    "name": "signalr",
                    "summary": "Support for signalr management preview.",
                    "version": "0.1.0"
                }
            }
        ],
        "keyvault-preview": [
            {
                "filename": "keyvault_preview-0.1.3-py2.py3-none-any.whl",
                "sha256Digest": "5d80ceaac45576bfd9cb7f2bd5714183d9f88711b4aa415940b4b393a7591069",
                "downloadUrl": "https://github.com/Azure/azure-keyvault-cli-extension/releases/download/keyvault-preview_0.1.3/keyvault_preview-0.1.3-py2.py3-none-any.whl",
                "metadata": {
                    "azext.isPreview": true,
                    "classifiers": [
                        "Development Status :: 4 - Beta",
                        "Intended Audience :: Developers",
                        "Intended Audience :: System Administrators",
                        "Programming Language :: Python",
                        "Programming Language :: Python :: 2",
                        "Programming Language :: Python :: 2.7",
                        "Programming Language :: Python :: 3",
                        "Programming Language :: Python :: 3.4",
                        "Programming Language :: Python :: 3.5",
                        "Programming Language :: Python :: 3.6",
                        "License :: OSI Approved :: MIT License"
                    ],
                    "extensions": {
                        "python.details": {
                            "contacts": [
                                {
                                    "email": "azurekeyvault@microsoft.com",
                                    "name": "Azure Key Vault",
                                    "role": "author"
                                }
                            ],
                            "document_names": {
                                "description": "DESCRIPTION.rst"
                            },
                            "project_urls": {
                                "Home": "https://github.com/Azure/azure-keyvault-cli-extension"
                            }
                        }
                    },
                    "generator": "bdist_wheel (0.30.0)",
                    "license": "MIT",
                    "metadata_version": "2.0",
                    "name": "keyvault-preview",
                    "summary": "Preview Azure Key Vault commands.",
                    "version": "0.1.3"
                }
            }
        ],
        "eventgrid": [
            {
                "filename": "eventgrid-0.4.0-py2.py3-none-any.whl",
                "sha256Digest": "be762f224c7c13c521b022a3e8acd5eb07ee3e7f76399e01efa91f985473baf3",
                "downloadUrl": "https://eventgridcliextension.blob.core.windows.net/cli/eventgrid-0.4.0-py2.py3-none-any.whl",
                "metadata": {
                    "azext.minCliCoreVersion": "2.0.49",
                    "azext.isPreview": true,
                    "classifiers": [
                        "Development Status :: 4 - Beta",
                        "Intended Audience :: Developers",
                        "Intended Audience :: System Administrators",
                        "Programming Language :: Python",
                        "Programming Language :: Python :: 2",
                        "Programming Language :: Python :: 2.7",
                        "Programming Language :: Python :: 3",
                        "Programming Language :: Python :: 3.4",
                        "Programming Language :: Python :: 3.5",
                        "Programming Language :: Python :: 3.6",
                        "License :: OSI Approved :: MIT License"
                    ],
                    "extensions": {
                        "python.details": {
                            "contacts": [
                                {
                                    "email": "kalyanaj@microsoft.com",
                                    "name": "J. Kalyana Sundaram",
                                    "role": "author"
                                }
                            ],
                            "document_names": {
                                "description": "DESCRIPTION.rst"
                            },
                            "project_urls": {
                                "Home": "https://github.com/Azure/azure-cli-extensions"
                            }
                        }
                    },
                    "generator": "bdist_wheel (0.30.0)",
                    "license": "MIT",
                    "metadata_version": "2.0",
                    "name": "eventgrid",
                    "summary": "Support for Azure EventGrid 2018-09-15-preview features",
                    "version": "0.4.0"
                }
            }
        ],
        "botservice": [
            {
                "filename": "botservice-0.0.3-py2.py3-none-any.whl",
                "sha256Digest": "2bab390922c1ad9b6fa645b651540e7c8de14f20213fd6848a6fa67f0636f699",
                "downloadUrl": "https://icscratch.blob.core.windows.net/bot-packages/botservice-0.0.3-py2.py3-none-any.whl",
                "metadata": {
                    "azext.minCliCoreVersion": "2.0.30",
                    "azext.isPreview": true,
                    "extensions": {
                        "python.details": {
                            "contacts": [
                                {
                                    "email": "swagatm@microsoft.com",
                                    "name": "Swagat Mishra",
                                    "role": "author"
                                }
                            ],
                            "document_names": {
                                "description": "DESCRIPTION.rst"
                            },
                            "project_urls": {
                                "Home": "https://github.com/Azure/azure-cli-extensions"
                            }
                        }
                    },
                    "generator": "bdist_wheel (0.30.0)",
                    "license": "MIT",
                    "metadata_version": "2.0",
                    "name": "botservice",
                    "summary": "Support for Azure Bot Service 2017-12-01 preview features",
                    "version": "0.0.3"
                }
            },
            {
                "filename": "botservice-0.4.1-py2.py3-none-any.whl",
                "sha256Digest": "8c84c0c2806c2fc0bfb182b2819151c15a33bb6fa46ae208063cbfde1cf98fe3",
                "downloadUrl": "https://icscratch.blob.core.windows.net/bot-packages/botservice-0.4.1-py2.py3-none-any.whl",
                "metadata": {
                    "azext.minCliCoreVersion": "2.0.45",
                    "azext.isPreview": true,
                    "extensions": {
                        "python.details": {
                            "contacts": [
                                {
                                    "email": "swagatm@microsoft.com",
                                    "name": "Swagat Mishra",
                                    "role": "author"
                                }
                            ],
                            "document_names": {
                                "description": "DESCRIPTION.rst"
                            },
                            "project_urls": {
                                "Home": "https://github.com/Azure/azure-cli-extensions"
                            }
                        }
                    },
                    "generator": "bdist_wheel (0.30.0)",
                    "license": "MIT",
                    "metadata_version": "2.0",
                    "name": "botservice",
                    "summary": "Bug fixes for issues in the native botservice cli command module.",
                    "version": "0.4.1"
                }
            }
        ],
        "storage-preview": [
            {
                "filename": "storage_preview-0.1.7-py2.py3-none-any.whl",
                "sha256Digest": "338816ed3994f88a25289fdee9d4639ef03b7b154717f9a63f6f97566e007927",
                "downloadUrl": "https://azurecliprod.blob.core.windows.net/cli-extensions/storage_preview-0.1.7-py2.py3-none-any.whl",
                "metadata": {
                    "azext.isPreview": true,
                    "azext.minCliCoreVersion": "2.0.43",
                    "classifiers": [
                        "Development Status :: 4 - Beta",
                        "Intended Audience :: Developers",
                        "Intended Audience :: System Administrators",
                        "Programming Language :: Python",
                        "Programming Language :: Python :: 2",
                        "Programming Language :: Python :: 2.7",
                        "Programming Language :: Python :: 3",
                        "Programming Language :: Python :: 3.4",
                        "Programming Language :: Python :: 3.5",
                        "Programming Language :: Python :: 3.6",
                        "License :: OSI Approved :: MIT License"
                    ],
                    "extensions": {
                        "python.details": {
                            "contacts": [
                                {
                                    "email": "azpycli@microsoft.com",
                                    "name": "Microsoft Corporation",
                                    "role": "author"
                                }
                            ],
                            "document_names": {
                                "description": "DESCRIPTION.rst"
                            },
                            "project_urls": {
                                "Home": "https://github.com/Azure/azure-cli-extensions/tree/master/src/storage-preview"
                            }
                        }
                    },
                    "generator": "bdist_wheel (0.29.0)",
                    "license": "MIT",
                    "metadata_version": "2.0",
                    "name": "storage-preview",
                    "summary": "Provides a preview for upcoming storage features.",
                    "version": "0.1.7"
                }
            }
        ],
        "mesh": [
            {
                "filename": "mesh-0.9.3-py2.py3-none-any.whl",
                "sha256Digest": "5fd195df27e7129de18c594b0a91e504b80c9d11b7439391a7b606646a2073af",
                "downloadUrl": "https://meshcli.blob.core.windows.net/cli/mesh-0.9.3-py2.py3-none-any.whl",
                "metadata": {
                    "azext.minCliCoreVersion": "2.0.30",
                    "azext.isPreview": true,
                    "extensions": {
                        "python.details": {
                            "contacts": [
                                {
                                    "email": "azpycli@microsoft.com",
                                    "name": "Microsoft Corporation",
                                    "role": "author"
                                }
                            ],
                            "document_names": {
                                "description": "DESCRIPTION.rst"
                            },
                            "project_urls": {
                                "Home": "https://github.com/Azure/azure-cli-extensions"
                            }
                        }
                    },
                    "generator": "bdist_wheel (0.30.0)",
                    "license": "MIT",
                    "metadata_version": "2.0",
                    "name": "mesh",
                    "summary": "Support for Microsoft Azure Service Fabric Mesh - Public Preview",
                    "version": "0.9.3"
                }
            }
        ],
        "log-analytics": [
            {
                "filename": "log_analytics-0.1.3-py2.py3-none-any.whl",
                "sha256Digest": "941c5c4bcd336e2192da624e21cd6310950fbc10d01d923d2255d049c68a23e0",
                "downloadUrl": "https://loganalyticscli.blob.core.windows.net/log-analytics-cli/log_analytics-0.1.3-py2.py3-none-any.whl",
                "metadata": {
                    "azext.isPreview": true,
                    "extensions": {
                        "python.details": {
                            "contacts": [
                                {
                                    "email": "aleldeib@microsoft.com",
                                    "name": "Ace Eldeib",
                                    "role": "author"
                                }
                            ],
                            "document_names": {
                                "description": "DESCRIPTION.rst"
                            },
                            "project_urls": {
                                "Home": "https://github.com/Azure/azure-cli-extensions/tree/master/src/log-analytics"
                            }
                        }
                    },
                    "generator": "bdist_wheel (0.30.0)",
                    "license": "MIT",
                    "metadata_version": "2.0",
                    "name": "log-analytics",
                    "summary": "Support for Azure Log Analytics query capabilities.",
                    "version": "0.1.3"
                }
            }
        ],
        "find": [
            {
                "filename": "find-0.2.0-py2.py3-none-any.whl",
                "sha256Digest": "9512f8ebe4e66a097b1eacd0671e61d56c4bedc9ab593ac0b74ca138ef9a52e4",
                "downloadUrl": "https://smartmlprod.blob.core.windows.net/aladdin-public/find-0.2.0-py2.py3-none-any.whl",
                "metadata": {
                    "azext.isPreview": true,
                    "classifiers": [
                        "Development Status :: 4 - Beta",
                        "Intended Audience :: Developers",
                        "Intended Audience :: System Administrators",
                        "Programming Language :: Python",
                        "Programming Language :: Python :: 2",
                        "Programming Language :: Python :: 2.7",
                        "Programming Language :: Python :: 3",
                        "Programming Language :: Python :: 3.4",
                        "Programming Language :: Python :: 3.5",
                        "Programming Language :: Python :: 3.6",
                        "License :: OSI Approved :: MIT License"
                    ],
                    "extensions": {
                        "python.details": {
                            "contacts": [
                                {
                                    "email": "rozilouc@microsoft.com",
                                    "name": "Roshanak Zilouchian",
                                    "role": "author"
                                }
                            ],
                            "document_names": {
                                "description": "DESCRIPTION.rst"
                            },
                            "project_urls": {
                                "Home": "https://github.com/Azure/azure-cli-extensions/tree/master/src/find"
                            }
                        }
                    },
                    "generator": "bdist_wheel (0.29.0)",
                    "license": "MIT",
                    "metadata_version": "2.0",
                    "name": "find",
                    "summary": "Intelligent querying for CLI information.",
                    "version": "0.2.0"
                }
            }
        ],
        "sap-hana": [
            {
                "filename": "sap_hana-0.1.6-py2.py3-none-any.whl",
                "sha256Digest": "e92b95557727b1f3ee44e978c28b92cccfe32a9d27e20f318924c50c32bee0b8",
                "downloadUrl": "https://github.com/Azure/azure-hanaonazure-cli-extension/releases/download/0.1.6/sap_hana-0.1.6-py2.py3-none-any.whl",
                "metadata": {
                    "azext.minCliCoreVersion": "2.0.43",
                    "classifiers": [
                        "Development Status :: 4 - Beta",
                        "Intended Audience :: Developers",
                        "Intended Audience :: System Administrators",
                        "Programming Language :: Python",
                        "Programming Language :: Python :: 2",
                        "Programming Language :: Python :: 2.7",
                        "Programming Language :: Python :: 3",
                        "Programming Language :: Python :: 3.4",
                        "Programming Language :: Python :: 3.5",
                        "Programming Language :: Python :: 3.6",
                        "License :: OSI Approved :: MIT License"
                    ],
                    "extensions": {
                        "python.details": {
                            "contacts": [
                                {
                                    "email": "azpycli@microsoft.com",
                                    "name": "Microsoft Corporation",
                                    "role": "author"
                                }
                            ],
                            "document_names": {
                                "description": "DESCRIPTION.rst"
                            },
                            "project_urls": {
                                "Home": "https://github.com/Azure/azure-hanaonazure-cli-extension"
                            }
                        }
                    },
                    "generator": "bdist_wheel (0.29.0)",
                    "license": "MIT",
                    "metadata_version": "2.0",
                    "name": "sap-hana",
                    "summary": "Additional commands for working with SAP HanaOnAzure instances.",
                    "version": "0.1.6"
                }
            }
        ],
        "resource-graph": [
            {
                "filename": "resource_graph-0.1.8-py2.py3-none-any.whl",
                "sha256Digest": "f95896b07f9a16d47307e4f6b38ffc8ba9f335f90a8661acfa2b980599d14b32",
                "downloadUrl": "https://files.pythonhosted.org/packages/b3/a8/6862d447037fa699364c081d90ef0d39a222e93ad0b93d30711618859ee2/resource_graph-0.1.8-py2.py3-none-any.whl",
                "metadata": {
                    "azext.minCliCoreVersion": "2.0.45",
                    "azext.isPreview": true,
                    "extensions": {
                        "python.details": {
                            "contacts": [
                                {
                                    "email": "ilidemi@microsoft.com",
                                    "name": "Ilia Demianenko",
                                    "role": "author"
                                },
                                {
                                    "email": "earc@microsoft.com",
                                    "name": "Azure Resource Graph",
                                    "role": "maintainer"
                                }
                            ],
                            "document_names": {
                                "description": "DESCRIPTION.rst"
                            },
                            "project_urls": {
                                "Home": "https://github.com/Azure/azure-cli-extensions/tree/master/src/resource-graph"
                            }
                        }
                    },
                    "generator": "bdist_wheel (0.30.0)",
                    "license": "MIT",
                    "metadata_version": "2.0",
                    "name": "resource-graph",
                    "summary": "Support for querying Azure resources with Resource Graph.",
                    "version": "0.1.8"
                }
            }
        ],
        "dms-preview": [
            {
                "filename": "dms_preview-0.5.0-py2.py3-none-any.whl",
                "sha256Digest": "8d5c9437bcf71eefe1ee2d291bf1824463e4586da760462e0ce162d6365629de",
                "downloadUrl": "https://azcliorcas.blob.core.windows.net/azclipath/dms_preview-0.5.0-py2.py3-none-any.whl",
                "metadata": {
                    "azext.minCliCoreVersion": "2.0.43",
                    "azext.isPreview": true,
                    "classifiers": [
                        "Development Status :: 4 - Beta",
                        "Intended Audience :: Developers",
                        "Intended Audience :: System Administrators",
                        "Programming Language :: Python",
                        "Programming Language :: Python :: 2",
                        "Programming Language :: Python :: 2.7",
                        "Programming Language :: Python :: 3",
                        "Programming Language :: Python :: 3.4",
                        "Programming Language :: Python :: 3.5",
                        "Programming Language :: Python :: 3.6",
                        "License :: OSI Approved :: MIT License"
                    ],
                    "extensions": {
                        "python.details": {
                            "contacts": [
                                {
                                    "email": "arpavlic@microsoft.com",
                                    "name": "Artyom Pavlichenko",
                                    "role": "author"
                                }
                            ],
                            "document_names": {
                                "description": "DESCRIPTION.rst"
                            },
                            "project_urls": {
                                "Home": "https://github.com/Azure/azure-cli-extensions/tree/master/src/dms-preview"
                            }
                        }
                    },
                    "generator": "bdist_wheel (0.30.0)",
                    "license": "MIT",
                    "metadata_version": "2.0",
                    "name": "dms-preview",
                    "summary": "Support for new Database Migration Service scenarios.",
                    "version": "0.5.0"
                }
            }
        ],
        "virtual-network-tap": [
            {
                "filename": "virtual_network_tap-0.1.0-py2.py3-none-any.whl",
                "sha256Digest": "7e3f634f8eb701cf6fef504159785bc90e6f5bd2482e459469dd9ab30601aa35",
                "downloadUrl": "https://azurecliprod.blob.core.windows.net/cli-extensions/virtual_network_tap-0.1.0-py2.py3-none-any.whl",
                "metadata": {
                    "azext.isPreview": true,
                    "azext.minCliCoreVersion": "2.0.46",
                    "classifiers": [
                        "Development Status :: 4 - Beta",
                        "Intended Audience :: Developers",
                        "Intended Audience :: System Administrators",
                        "Programming Language :: Python",
                        "Programming Language :: Python :: 2",
                        "Programming Language :: Python :: 2.7",
                        "Programming Language :: Python :: 3",
                        "Programming Language :: Python :: 3.4",
                        "Programming Language :: Python :: 3.5",
                        "Programming Language :: Python :: 3.6",
                        "License :: OSI Approved :: MIT License"
                    ],
                    "extensions": {
                        "python.details": {
                            "contacts": [
                                {
                                    "email": "azpycli@microsoft.com",
                                    "name": "Microsoft Corporation",
                                    "role": "author"
                                }
                            ],
                            "document_names": {
                                "description": "DESCRIPTION.rst"
                            },
                            "project_urls": {
                                "Home": "https://github.com/Azure/azure-cli-extensions/tree/master/src/virtual-network-tap"
                            }
                        }
                    },
                    "generator": "bdist_wheel (0.30.0)",
                    "license": "MIT",
                    "metadata_version": "2.0",
                    "name": "virtual-network-tap",
                    "summary": "Manage virtual network taps (VTAP).",
                    "version": "0.1.0"
                }
            }
        ],
        "azure-firewall": [
            {
                "filename": "azure_firewall-0.1.0-py2.py3-none-any.whl",
                "sha256Digest": "f6925655d25bc9e8a2b729de5496491599f0ca340c6090759ca0063f3cbe1704",
                "downloadUrl": "https://azurecliprod.blob.core.windows.net/cli-extensions/azure_firewall-0.1.0-py2.py3-none-any.whl",
                "metadata": {
                    "azext.isPreview": true,
                    "azext.minCliCoreVersion": "2.0.46",
                    "classifiers": [
                        "Development Status :: 4 - Beta",
                        "Intended Audience :: Developers",
                        "Intended Audience :: System Administrators",
                        "Programming Language :: Python",
                        "Programming Language :: Python :: 2",
                        "Programming Language :: Python :: 2.7",
                        "Programming Language :: Python :: 3",
                        "Programming Language :: Python :: 3.4",
                        "Programming Language :: Python :: 3.5",
                        "Programming Language :: Python :: 3.6",
                        "License :: OSI Approved :: MIT License"
                    ],
                    "extensions": {
                        "python.details": {
                            "contacts": [
                                {
                                    "email": "azpycli@microsoft.com",
                                    "name": "Microsoft Corporation",
                                    "role": "author"
                                }
                            ],
                            "document_names": {
                                "description": "DESCRIPTION.rst"
                            },
                            "project_urls": {
                                "Home": "https://github.com/Azure/azure-cli-extensions/tree/master/src/azure-firewall"
                            }
                        }
                    },
                    "generator": "bdist_wheel (0.30.0)",
                    "license": "MIT",
                    "metadata_version": "2.0",
                    "name": "azure-firewall",
                    "summary": "Manage Azure Firewall resources.",
                    "version": "0.1.0"
                }
            }
        ],
        "virtual-wan": [
            {
                "filename": "virtual_wan-0.1.0-py2.py3-none-any.whl",
                "sha256Digest": "f29f98cac402f6b22e3af37ec9f70e9d0aaafd44958b8e7737c98c9f4998b886",
                "downloadUrl": "https://azurecliprod.blob.core.windows.net/cli-extensions/virtual_wan-0.1.0-py2.py3-none-any.whl",
                "metadata": {
                    "azext.isPreview": true,
                    "azext.minCliCoreVersion": "2.0.46",
                    "classifiers": [
                        "Development Status :: 4 - Beta",
                        "Intended Audience :: Developers",
                        "Intended Audience :: System Administrators",
                        "Programming Language :: Python",
                        "Programming Language :: Python :: 2",
                        "Programming Language :: Python :: 2.7",
                        "Programming Language :: Python :: 3",
                        "Programming Language :: Python :: 3.4",
                        "Programming Language :: Python :: 3.5",
                        "Programming Language :: Python :: 3.6",
                        "License :: OSI Approved :: MIT License"
                    ],
                    "extensions": {
                        "python.details": {
                            "contacts": [
                                {
                                    "email": "azpycli@microsoft.com",
                                    "name": "Microsoft Corporation",
                                    "role": "author"
                                }
                            ],
                            "document_names": {
                                "description": "DESCRIPTION.rst"
                            },
                            "project_urls": {
                                "Home": "https://github.com/Azure/azure-cli-extensions/tree/master/src/virtual-wan"
                            }
                        }
                    },
                    "generator": "bdist_wheel (0.30.0)",
                    "license": "MIT",
                    "metadata_version": "2.0",
                    "name": "virtual-wan",
                    "summary": "Manage virtual WAN, hubs, VPN gateways and VPN sites.",
                    "version": "0.1.0"
                }
            }
        ],
        "front-door": [
            {
                "filename": "front_door-0.1.1-py2.py3-none-any.whl",
                "sha256Digest": "c0efbf48a82bb7cd3e06608d75f5a4417ab70ee81b98c67b1d863c42a9b197d9",
                "downloadUrl": "https://azurecliprod.blob.core.windows.net/cli-extensions/front_door-0.1.1-py2.py3-none-any.whl",
                "metadata": {
                    "azext.isPreview": true,
                    "azext.minCliCoreVersion": "2.0.46",
                    "classifiers": [
                        "Development Status :: 4 - Beta",
                        "Intended Audience :: Developers",
                        "Intended Audience :: System Administrators",
                        "Programming Language :: Python",
                        "Programming Language :: Python :: 2",
                        "Programming Language :: Python :: 2.7",
                        "Programming Language :: Python :: 3",
                        "Programming Language :: Python :: 3.4",
                        "Programming Language :: Python :: 3.5",
                        "Programming Language :: Python :: 3.6",
                        "License :: OSI Approved :: MIT License"
                    ],
                    "extensions": {
                        "python.details": {
                            "contacts": [
                                {
                                    "email": "azpycli@microsoft.com",
                                    "name": "Microsoft Corporation",
                                    "role": "author"
                                }
                            ],
                            "document_names": {
                                "description": "DESCRIPTION.rst"
                            },
                            "project_urls": {
                                "Home": "https://github.com/Azure/azure-cli-extensions/tree/master/src/front-door"
                            }
                        }
                    },
                    "generator": "bdist_wheel (0.30.0)",
                    "license": "MIT",
                    "metadata_version": "2.0",
                    "name": "front-door",
                    "summary": "Manage networking Front Doors.",
                    "version": "0.1.1"
                }
            }
        ],
        "express-route": [
            {
                "filename": "express_route-0.1.3-py2.py3-none-any.whl",
                "sha256Digest": "26ea9cbe5c1cc64ae0ea42ef4f550a1f7e8d91b7af5e04945c689e73b7499d7a",
                "downloadUrl": "https://azurecliprod.blob.core.windows.net/cli-extensions/express_route-0.1.3-py2.py3-none-any.whl",
                "metadata": {
                    "azext.isPreview": true,
                    "azext.minCliCoreVersion": "2.0.46",
                    "classifiers": [
                        "Development Status :: 4 - Beta",
                        "Intended Audience :: Developers",
                        "Intended Audience :: System Administrators",
                        "Programming Language :: Python",
                        "Programming Language :: Python :: 2",
                        "Programming Language :: Python :: 2.7",
                        "Programming Language :: Python :: 3",
                        "Programming Language :: Python :: 3.4",
                        "Programming Language :: Python :: 3.5",
                        "Programming Language :: Python :: 3.6",
                        "License :: OSI Approved :: MIT License"
                    ],
                    "extensions": {
                        "python.details": {
                            "contacts": [
                                {
                                    "email": "azpycli@microsoft.com",
                                    "name": "Microsoft Corporation",
                                    "role": "author"
                                }
                            ],
                            "document_names": {
                                "description": "DESCRIPTION.rst"
                            },
                            "project_urls": {
                                "Home": "https://github.com/Azure/azure-cli-extensions/tree/master/src/express-route"
                            }
                        }
                    },
                    "generator": "bdist_wheel (0.29.0)",
                    "license": "MIT",
                    "metadata_version": "2.0",
                    "name": "express-route",
                    "summary": "Manage ExpressRoutes with preview features.",
                    "version": "0.1.3"
                }
            }
        ],
        "interactive": [ 
            {
                "filename": "interactive-0.4.1-py2.py3-none-any.whl",
                "sha256Digest": "85bec0d72f27bf9227b86434bfabd8b6f5121b317d6f06233469ae3d0c48562b",
                "downloadUrl": "https://azurecliprod.blob.core.windows.net/cli-extensions/interactive-0.4.1-py2.py3-none-any.whl",
                "metadata": {
                    "azext.isPreview": true,
                    "azext.minCliCoreVersion": "2.0.50.dev0",
                    "extensions": {
                        "python.details": {
                            "contacts": [
                                {
                                    "email": "azpycli@microsoft.com",
                                    "name": "Microsoft Corporation",
                                    "role": "author"
                                }
                            ],
                            "document_names": {
                                "description": "DESCRIPTION.rst"
                            },
                            "project_urls": {
                                "Home": "https://github.com/Azure/azure-cli"
                            }
                        }
                    },
                    "extras": [],
                    "generator": "bdist_wheel (0.29.0)",
                    "license": "MIT",
                    "metadata_version": "2.0",
                    "name": "interactive",
                    "run_requires": [
                        {
                            "requires": [
                                "prompt-toolkit (~=1.0.15)"
                            ]
                        }
                    ],
                    "summary": "Microsoft Azure Command-Line Interactive Shell",
                    "version": "0.4.1"
                }
            }
        ],
<<<<<<< HEAD
        "application-insights": [
            {
                "filename": "application_insights-0.1.0-py2.py3-none-any.whl",
                "sha256Digest": "9c4478943b6d10a5b71994e9ccfce68f93639fffd2e276cb6b11420c4c251388",
                "downloadUrl": "https://appinsightscli.blob.core.windows.net/app-insights-cli/application_insights-0.1.0-py2.py3-none-any.whl",
                "metadata": {
                    "azext.isPreview": true,
                    "extensions": {
                        "python.details": {
                            "contacts": [
                                {
                                    "email": "aleldeib@microsoft.com",
                                    "name": "Ace Eldeib",
=======
        "aks-preview": [
            {
                "filename":"aks_preview-0.1.0-py2.py3-none-any.whl",
                "sha256Digest":"0f8f6128dc2f8bf56d5e0bae622efdede1cb891e10d43eb9dcaeacb58d40709a",
                "downloadUrl":"https://azurecliaks.blob.core.windows.net/azure-cli-extension/aks_preview-0.1.0-py2.py3-none-any.whl",
                "metadata":{
                    "azext.isPreview": true,
                    "azext.minCliCoreVersion": "2.0.49",
                    "classifiers": [
                        "Development Status :: 4 - Beta",
                        "Intended Audience :: Developers",
                        "Intended Audience :: System Administrators",
                        "Programming Language :: Python",
                        "Programming Language :: Python :: 2",
                        "Programming Language :: Python :: 2.7",
                        "Programming Language :: Python :: 3",
                        "Programming Language :: Python :: 3.4",
                        "Programming Language :: Python :: 3.5",
                        "Programming Language :: Python :: 3.6",
                        "License :: OSI Approved :: MIT License"
                    ],
                    "extensions":{
                        "python.details": {
                            "contacts": [
                                {
                                    "email": "azpycli@microsoft.com",
                                    "name": "Microsoft Corporation",
>>>>>>> 4ddb6d77
                                    "role": "author"
                                }
                            ],
                            "document_names": {
                                "description": "DESCRIPTION.rst"
                            },
                            "project_urls": {
<<<<<<< HEAD
                                "Home": "https://github.com/Azure/azure-cli-extensions/tree/master/src/application-insights"
=======
                                "Home": "https://github.com/Azure/azure-cli-extensions/tree/master/src/aks-preview"
>>>>>>> 4ddb6d77
                            }
                        }
                    },
                    "generator": "bdist_wheel (0.30.0)",
                    "license": "MIT",
                    "metadata_version": "2.0",
<<<<<<< HEAD
                    "name": "application-insights",
                    "summary": "Support for querying Azure Application Insights metrics, events, and logs.",
=======
                    "name": "aks-preview",
                    "summary": "Provides a preview for upcoming AKS features",
>>>>>>> 4ddb6d77
                    "version": "0.1.0"
                }
            }
        ]
    }
}<|MERGE_RESOLUTION|>--- conflicted
+++ resolved
@@ -1438,7 +1438,6 @@
                 }
             }
         ],
-<<<<<<< HEAD
         "application-insights": [
             {
                 "filename": "application_insights-0.1.0-py2.py3-none-any.whl",
@@ -1452,7 +1451,26 @@
                                 {
                                     "email": "aleldeib@microsoft.com",
                                     "name": "Ace Eldeib",
-=======
+                                    "role": "author"
+                                }
+                            ],
+                            "document_names": {
+                                "description": "DESCRIPTION.rst"
+                            },
+                            "project_urls": {
+                                "Home": "https://github.com/Azure/azure-cli-extensions/tree/master/src/application-insights"
+                            }
+                        }
+                    },
+                    "generator": "bdist_wheel (0.30.0)",
+                    "license": "MIT",
+                    "metadata_version": "2.0",
+                    "name": "application-insights",
+                    "summary": "Support for querying Azure Application Insights metrics, events, and logs.",
+                    "version": "0.1.0"
+                }
+            }
+        ],                          
         "aks-preview": [
             {
                 "filename":"aks_preview-0.1.0-py2.py3-none-any.whl",
@@ -1480,32 +1498,22 @@
                                 {
                                     "email": "azpycli@microsoft.com",
                                     "name": "Microsoft Corporation",
->>>>>>> 4ddb6d77
-                                    "role": "author"
-                                }
-                            ],
-                            "document_names": {
-                                "description": "DESCRIPTION.rst"
-                            },
-                            "project_urls": {
-<<<<<<< HEAD
-                                "Home": "https://github.com/Azure/azure-cli-extensions/tree/master/src/application-insights"
-=======
+                                    "role": "author"
+                                }
+                            ],
+                            "document_names": {
+                                "description": "DESCRIPTION.rst"
+                            },
+                            "project_urls": {
                                 "Home": "https://github.com/Azure/azure-cli-extensions/tree/master/src/aks-preview"
->>>>>>> 4ddb6d77
-                            }
-                        }
-                    },
-                    "generator": "bdist_wheel (0.30.0)",
-                    "license": "MIT",
-                    "metadata_version": "2.0",
-<<<<<<< HEAD
-                    "name": "application-insights",
-                    "summary": "Support for querying Azure Application Insights metrics, events, and logs.",
-=======
+                            }
+                        }
+                    },
+                    "generator": "bdist_wheel (0.30.0)",
+                    "license": "MIT",
+                    "metadata_version": "2.0",
                     "name": "aks-preview",
                     "summary": "Provides a preview for upcoming AKS features",
->>>>>>> 4ddb6d77
                     "version": "0.1.0"
                 }
             }
