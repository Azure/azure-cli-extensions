{
    "extensions": {
        "aem": [
            {
                "downloadUrl": "https://azurecliprod.blob.core.windows.net/cli-extensions/aem-0.1.1-py2.py3-none-any.whl",
                "filename": "aem-0.1.1-py2.py3-none-any.whl",
                "metadata": {
                    "azext.minCliCoreVersion": "2.0.30",
                    "classifiers": [
                        "Development Status :: 4 - Beta",
                        "Intended Audience :: Developers",
                        "Intended Audience :: System Administrators",
                        "Programming Language :: Python",
                        "Programming Language :: Python :: 2",
                        "Programming Language :: Python :: 2.7",
                        "Programming Language :: Python :: 3",
                        "Programming Language :: Python :: 3.4",
                        "Programming Language :: Python :: 3.5",
                        "Programming Language :: Python :: 3.6",
                        "License :: OSI Approved :: MIT License"
                    ],
                    "extensions": {
                        "python.details": {
                            "contacts": [
                                {
                                    "email": "yugangw@microsoft.com",
                                    "name": "Yugang Wang",
                                    "role": "author"
                                }
                            ],
                            "document_names": {
                                "description": "DESCRIPTION.rst"
                            },
                            "project_urls": {
                                "Home": "https://github.com/Azure/azure-cli-extensions"
                            }
                        }
                    },
                    "generator": "bdist_wheel (0.29.0)",
                    "license": "MIT",
                    "metadata_version": "2.0",
                    "name": "aem",
                    "summary": "Manage Azure Enhanced Monitoring Extensions for SAP",
                    "version": "0.1.1"
                },
                "sha256Digest": "4ac7b8a4a89eda68d9d1a07cc5edd9b1a2b88421e2aa9a9e5b86a241f127775f"
            }
        ],
        "aks-preview": [
            {
                "downloadUrl": "https://azurecliaks.blob.core.windows.net/azure-cli-extension/aks_preview-0.4.23-py2.py3-none-any.whl",
                "filename": "aks_preview-0.4.23-py2.py3-none-any.whl",
                "metadata": {
                    "azext.isPreview": true,
                    "azext.minCliCoreVersion": "2.0.49",
                    "classifiers": [
                        "Development Status :: 4 - Beta",
                        "Intended Audience :: Developers",
                        "Intended Audience :: System Administrators",
                        "Programming Language :: Python",
                        "Programming Language :: Python :: 2",
                        "Programming Language :: Python :: 2.7",
                        "Programming Language :: Python :: 3",
                        "Programming Language :: Python :: 3.4",
                        "Programming Language :: Python :: 3.5",
                        "Programming Language :: Python :: 3.6",
                        "License :: OSI Approved :: MIT License"
                    ],
                    "extensions": {
                        "python.details": {
                            "contacts": [
                                {
                                    "email": "azpycli@microsoft.com",
                                    "name": "Microsoft Corporation",
                                    "role": "author"
                                }
                            ],
                            "document_names": {
                                "description": "DESCRIPTION.rst"
                            },
                            "project_urls": {
                                "Home": "https://github.com/Azure/azure-cli-extensions/tree/master/src/aks-preview"
                            }
                        }
                    },
                    "generator": "bdist_wheel (0.30.0)",
                    "license": "MIT",
                    "metadata_version": "2.0",
                    "name": "aks-preview",
                    "summary": "Provides a preview for upcoming AKS features",
                    "version": "0.4.23"
                },
                "sha256Digest": "14bdac2c162d9ac63aa53259601398407fa22f94f5c80c0172bb242591790630"
            }
        ],
        "alias": [
            {
                "downloadUrl": "https://azurecliprod.blob.core.windows.net/cli-extensions/alias-0.5.2-py2.py3-none-any.whl",
                "filename": "alias-0.5.2-py2.py3-none-any.whl",
                "metadata": {
                    "azext.isPreview": true,
                    "azext.minCliCoreVersion": "2.0.50.dev0",
                    "classifiers": [
                        "Development Status :: 4 - Beta",
                        "Intended Audience :: Developers",
                        "Intended Audience :: System Administrators",
                        "Programming Language :: Python",
                        "Programming Language :: Python :: 2",
                        "Programming Language :: Python :: 2.7",
                        "Programming Language :: Python :: 3",
                        "Programming Language :: Python :: 3.4",
                        "Programming Language :: Python :: 3.5",
                        "Programming Language :: Python :: 3.6",
                        "License :: OSI Approved :: MIT License"
                    ],
                    "extensions": {
                        "python.details": {
                            "contacts": [
                                {
                                    "email": "t-chwong@microsoft.com",
                                    "name": "Ernest Wong",
                                    "role": "author"
                                }
                            ],
                            "document_names": {
                                "description": "DESCRIPTION.rst"
                            },
                            "project_urls": {
                                "Home": "https://github.com/Azure/azure-cli-extensions"
                            }
                        }
                    },
                    "extras": [],
                    "generator": "bdist_wheel (0.29.0)",
                    "license": "MIT",
                    "metadata_version": "2.0",
                    "name": "alias",
                    "run_requires": [
                        {
                            "requires": [
                                "jinja2 (~=2.10)"
                            ]
                        }
                    ],
                    "summary": "Support for command aliases",
                    "version": "0.5.2"
                },
                "sha256Digest": "05f82d75026e780d27bd34a1be57f4ec0f425500d8ab4ee7e92fee07b944da33"
            },
            {
                "downloadUrl": "https://azurecliprod.blob.core.windows.net/cli-extensions/alias-0.5.1-py2.py3-none-any.whl",
                "filename": "alias-0.5.1-py2.py3-none-any.whl",
                "metadata": {
                    "azext.isPreview": true,
                    "azext.minCliCoreVersion": "2.0.31.dev0",
                    "classifiers": [
                        "Development Status :: 4 - Beta",
                        "Intended Audience :: Developers",
                        "Intended Audience :: System Administrators",
                        "Programming Language :: Python",
                        "Programming Language :: Python :: 2",
                        "Programming Language :: Python :: 2.7",
                        "Programming Language :: Python :: 3",
                        "Programming Language :: Python :: 3.4",
                        "Programming Language :: Python :: 3.5",
                        "Programming Language :: Python :: 3.6",
                        "License :: OSI Approved :: MIT License"
                    ],
                    "extensions": {
                        "python.details": {
                            "contacts": [
                                {
                                    "email": "t-chwong@microsoft.com",
                                    "name": "Ernest Wong",
                                    "role": "author"
                                }
                            ],
                            "document_names": {
                                "description": "DESCRIPTION.rst"
                            },
                            "project_urls": {
                                "Home": "https://github.com/Azure/azure-cli-extensions"
                            }
                        }
                    },
                    "extras": [],
                    "generator": "bdist_wheel (0.30.0)",
                    "license": "MIT",
                    "metadata_version": "2.0",
                    "name": "alias",
                    "run_requires": [
                        {
                            "requires": [
                                "jinja2 (~=2.10)"
                            ]
                        }
                    ],
                    "summary": "Support for command aliases",
                    "version": "0.5.1"
                },
                "sha256Digest": "81b9a7f1824bffcbd6e72680891476151dde868e030cdbf1bfd9135e1a8f3447"
            }
        ],
        "appconfig": [
            {
                "downloadUrl": "https://azconfigextension.blob.core.windows.net/appconfigextension/appconfig-0.5.0-py2.py3-none-any.whl",
                "filename": "appconfig-0.5.0-py2.py3-none-any.whl",
                "metadata": {
                    "azext.isPreview": true,
                    "azext.minCliCoreVersion": "2.0.24",
                    "classifiers": [
                        "Development Status :: 4 - Beta",
                        "Intended Audience :: Developers",
                        "Intended Audience :: System Administrators",
                        "Programming Language :: Python",
                        "Programming Language :: Python :: 2",
                        "Programming Language :: Python :: 2.7",
                        "Programming Language :: Python :: 3",
                        "Programming Language :: Python :: 3.4",
                        "Programming Language :: Python :: 3.5",
                        "Programming Language :: Python :: 3.6",
                        "License :: OSI Approved :: MIT License"
                    ],
                    "extensions": {
                        "python.details": {
                            "contacts": [
                                {
                                    "email": "askazconfig@microsoft.com",
                                    "name": "Microsoft Corporation",
                                    "role": "author"
                                }
                            ],
                            "document_names": {
                                "description": "DESCRIPTION.rst"
                            },
                            "project_urls": {
                                "Home": "https://github.com/Azure/azure-cli-extensions"
                            }
                        }
                    },
                    "extras": [],
                    "generator": "bdist_wheel (0.30.0)",
                    "license": "MIT",
                    "metadata_version": "2.0",
                    "name": "appconfig",
                    "run_requires": [
                        {
                            "requires": [
                                "javaproperties (==0.5.1)"
                            ]
                        }
                    ],
                    "summary": "Provides a preview for upcoming App Configuration features.",
                    "version": "0.5.0"
                },
                "sha256Digest": "1dcafa58df0e1e98ae93665c938712e95ca4237ca263d395a6f5af411f8e0d69"
            }
        ],
        "application-insights": [
            {
                "downloadUrl": "https://appinsightscli.blob.core.windows.net/controlplane-cli/application_insights-0.1.1-py2.py3-none-any.whl",
                "filename": "application_insights-0.1.1-py2.py3-none-any.whl",
                "metadata": {
                    "azext.isPreview": true,
                    "azext.minCliCoreVersion": "2.0.56",
                    "extensions": {
                        "python.details": {
                            "contacts": [
                                {
                                    "email": "aleldeib@microsoft.com",
                                    "name": "Ace Eldeib",
                                    "role": "author"
                                }
                            ],
                            "document_names": {
                                "description": "DESCRIPTION.rst"
                            },
                            "project_urls": {
                                "Home": "https://github.com/Azure/azure-cli-extensions/tree/master/src/application-insights"
                            }
                        }
                    },
                    "generator": "bdist_wheel (0.30.0)",
                    "license": "MIT",
                    "metadata_version": "2.0",
                    "name": "application-insights",
                    "summary": "Support for managing Application Insights components and querying metrics, events, and logs from such components.",
                    "version": "0.1.1"
                },
                "sha256Digest": "6a03b2b1a78f44e096650870d02fc2d86ee30fb07a42656716f1ced9d8651831"
            }
        ],
        "azure-batch-cli-extensions": [
            {
                "downloadUrl": "https://github.com/Azure/azure-batch-cli-extensions/releases/download/azure-batch-cli-extensions-2.5.3/azure_batch_cli_extensions-2.5.3-py2.py3-none-any.whl",
                "filename": "azure_batch_cli_extensions-2.5.3-py2.py3-none-any.whl",
                "metadata": {
                    "azext.maxCliCoreVersion": "2.0.58",
                    "azext.minCliCoreVersion": "2.0.24",
                    "extensions": {
                        "python.details": {
                            "contacts": [
                                {
                                    "email": "azpycli@microsoft.com",
                                    "name": "Microsoft Corporation",
                                    "role": "author"
                                }
                            ],
                            "document_names": {
                                "description": "DESCRIPTION.rst"
                            },
                            "project_urls": {
                                "Home": "https://github.com/Azure/azure-batch-cli-extensions"
                            }
                        }
                    },
                    "extras": [],
                    "generator": "bdist_wheel (0.30.0)",
                    "license": "MIT",
                    "metadata_version": "2.0",
                    "name": "azure-batch-cli-extensions",
                    "run_requires": [
                        {
                            "requires": [
                                "azure-batch-extensions (<4.1,>=4.0.0)",
                                "pycparser (==2.18)"
                            ]
                        }
                    ],
                    "summary": "Additional commands for working with Azure Batch service",
                    "version": "2.5.3"
                },
                "sha256Digest": "cc30b985edd5de0233d4fd283cfa29390d119c223b2f819ca36e071f759d5485"
            },
            {
                "downloadUrl": "https://github.com/Azure/azure-batch-cli-extensions/releases/download/azure-batch-cli-extensions-3.0.4/azure_batch_cli_extensions-3.0.4-py2.py3-none-any.whl",
                "filename": "azure_batch_cli_extensions-3.0.4-py2.py3-none-any.whl",
                "metadata": {
                    "azext.maxCliCoreVersion": "2.1.0",
                    "azext.minCliCoreVersion": "2.0.59",
                    "extensions": {
                        "python.details": {
                            "contacts": [
                                {
                                    "email": "azpycli@microsoft.com",
                                    "name": "Microsoft Corporation",
                                    "role": "author"
                                }
                            ],
                            "document_names": {
                                "description": "DESCRIPTION.rst"
                            },
                            "project_urls": {
                                "Home": "https://github.com/Azure/azure-batch-cli-extensions"
                            }
                        }
                    },
                    "extras": [],
                    "generator": "bdist_wheel (0.30.0)",
                    "license": "MIT",
                    "metadata_version": "2.0",
                    "name": "azure-batch-cli-extensions",
                    "run_requires": [
                        {
                            "requires": [
                                "azure-batch-extensions (<5.1,>=5.0.0)",
                                "pycparser (==2.18)"
                            ]
                        }
                    ],
                    "summary": "Additional commands for working with Azure Batch service",
                    "version": "3.0.4"
                },
                "sha256Digest": "9e76b7242934ceb8ae48c65f5469312522a034f4abf66d4771fb721aee04a502"
            },
            {
                "downloadUrl": "https://github.com/Azure/azure-batch-cli-extensions/releases/download/azure-batch-cli-extensions-4.0.0/azure_batch_cli_extensions-4.0.0-py2.py3-none-any.whl",
                "filename": "azure_batch_cli_extensions-4.0.0-py2.py3-none-any.whl",
                "metadata": {
                    "azext.maxCliCoreVersion": "2.1.0",
                    "azext.minCliCoreVersion": "2.0.69",
                    "classifiers": [
                        "Development Status :: 4 - Beta",
                        "Intended Audience :: Developers",
                        "Intended Audience :: System Administrators",
                        "Programming Language :: Python",
                        "Programming Language :: Python :: 2",
                        "Programming Language :: Python :: 2.7",
                        "Programming Language :: Python :: 3",
                        "Programming Language :: Python :: 3.4",
                        "Programming Language :: Python :: 3.5",
                        "Programming Language :: Python :: 3.6",
                        "License :: OSI Approved :: MIT License"
                    ],
                    "extensions": {
                        "python.details": {
                            "contacts": [
                                {
                                    "email": "azpycli@microsoft.com",
                                    "name": "Microsoft Corporation",
                                    "role": "author"
                                }
                            ],
                            "document_names": {
                                "description": "DESCRIPTION.rst"
                            },
                            "project_urls": {
                                "Home": "https://github.com/Azure/azure-batch-cli-extensions"
                            }
                        }
                    },
                    "extras": [],
                    "generator": "bdist_wheel (0.30.0)",
                    "license": "MIT",
                    "metadata_version": "2.0",
                    "name": "azure-batch-cli-extensions",
                    "run_requires": [
                        {
                            "requires": [
                                "azure-batch-extensions (<6.1,>=6.0.0)",
                                "pycparser (==2.18)"
                            ]
                        }
                    ],
                    "summary": "Additional commands for working with Azure Batch service",
                    "version": "4.0.0"
                },
                "sha256Digest": "3045dc24858b9acfed13a517038830ddc643aef779de0d14617c49c9fd2dcbd5"
            },
            {
                "downloadUrl": "https://github.com/Azure/azure-batch-cli-extensions/releases/download/azure-batch-cli-extensions-5.0.0/azure_batch_cli_extensions-5.0.0-py2.py3-none-any.whl",
                "filename": "azure_batch_cli_extensions-5.0.0-py2.py3-none-any.whl",
                "metadata": {
                    "azext.maxCliCoreVersion": "2.1.0",
                    "azext.minCliCoreVersion": "2.0.73",
                    "extensions": {
                        "python.details": {
                            "contacts": [
                                {
                                    "email": "azpycli@microsoft.com",
                                    "name": "Microsoft Corporation",
                                    "role": "author"
                                }
                            ],
                            "document_names": {
                                "description": "DESCRIPTION.rst"
                            },
                            "project_urls": {
                                "Home": "https://github.com/Azure/azure-batch-cli-extensions"
                            }
                        }
                    },
                    "extras": [],
                    "generator": "bdist_wheel (0.30.0)",
                    "license": "MIT",
                    "metadata_version": "2.0",
                    "name": "azure-batch-cli-extensions",
                    "run_requires": [
                        {
                            "requires": [
                                "azure-batch-extensions (<7.1,>=7.0.0)",
                                "pycparser (==2.18)"
                            ]
                        }
                    ],
                    "summary": "Additional commands for working with Azure Batch service",
                    "version": "5.0.0"
                },
                "sha256Digest": "df40a828288a6c5bb4f640d2e5aadcd5b841503e1cba755c08dc0423a95067c8"
            }
        ],
        "azure-cli-iot-ext": [
            {
                "downloadUrl": "https://github.com/Azure/azure-iot-cli-extension/releases/download/v0.8.6/azure_cli_iot_ext-0.8.6-py2.py3-none-any.whl",
                "filename": "azure_cli_iot_ext-0.8.6-py2.py3-none-any.whl",
                "metadata": {
                    "azext.minCliCoreVersion": "2.0.70",
                    "classifiers": [
                        "Development Status :: 4 - Beta",
                        "Intended Audience :: Developers",
                        "Intended Audience :: System Administrators",
                        "Programming Language :: Python",
                        "Programming Language :: Python :: 2",
                        "Programming Language :: Python :: 2.7",
                        "Programming Language :: Python :: 3",
                        "Programming Language :: Python :: 3.4",
                        "Programming Language :: Python :: 3.5",
                        "Programming Language :: Python :: 3.6",
                        "Programming Language :: Python :: 3.7",
                        "License :: OSI Approved :: MIT License"
                    ],
                    "extensions": {
                        "python.details": {
                            "contacts": [
                                {
                                    "email": "iotupx@microsoft.com",
                                    "name": "Microsoft",
                                    "role": "author"
                                }
                            ],
                            "document_names": {
                                "description": "DESCRIPTION.rst"
                            },
                            "project_urls": {
                                "Home": "https://github.com/azure/azure-iot-cli-extension"
                            }
                        }
                    },
                    "extras": [],
                    "generator": "bdist_wheel (0.30.0)",
                    "license": "MIT",
                    "metadata_version": "2.0",
                    "name": "azure-cli-iot-ext",
                    "run_requires": [
                        {
                            "requires": [
                                "jsonschema (==3.0.2)",
                                "paho-mqtt (==1.3.1)",
                                "setuptools"
                            ]
                        }
                    ],
                    "summary": "Provides the data plane command layer for Azure IoT Hub, IoT Edge and IoT Device Provisioning Service",
                    "version": "0.8.6"
                },
                "sha256Digest": "77fad624ab173e03582af0703b1167600f345f534d0fb9e03751175637b82447"
            },
            {
                "downloadUrl": "https://github.com/Azure/azure-iot-cli-extension/releases/download/v0.7.1/azure_cli_iot_ext-0.7.1-py2.py3-none-any.whl",
                "filename": "azure_cli_iot_ext-0.7.1-py2.py3-none-any.whl",
                "metadata": {
                    "azext.minCliCoreVersion": "2.0.24",
                    "classifiers": [
                        "Development Status :: 4 - Beta",
                        "Intended Audience :: Developers",
                        "Intended Audience :: System Administrators",
                        "Programming Language :: Python",
                        "Programming Language :: Python :: 2",
                        "Programming Language :: Python :: 2.7",
                        "Programming Language :: Python :: 3",
                        "Programming Language :: Python :: 3.4",
                        "Programming Language :: Python :: 3.5",
                        "Programming Language :: Python :: 3.6",
                        "License :: OSI Approved :: MIT License"
                    ],
                    "extensions": {
                        "python.details": {
                            "contacts": [
                                {
                                    "email": "iotupx@microsoft.com",
                                    "name": "Microsoft",
                                    "role": "author"
                                }
                            ],
                            "document_names": {
                                "description": "DESCRIPTION.rst"
                            },
                            "project_urls": {
                                "Home": "https://github.com/azure/azure-iot-cli-extension"
                            }
                        }
                    },
                    "extras": [],
                    "generator": "bdist_wheel (0.30.0)",
                    "license": "MIT",
                    "metadata_version": "2.0",
                    "name": "azure-cli-iot-ext",
                    "run_requires": [
                        {
                            "requires": [
                                "paho-mqtt (==1.3.1)"
                            ]
                        }
                    ],
                    "summary": "Provides the data plane command layer for Azure IoT Hub, IoT Edge and IoT Device Provisioning Service",
                    "version": "0.7.1"
                },
                "sha256Digest": "0a8431db427db693ba6bcfe9572b4fceda6b20190be99990b1bb8c75a7c89405"
            }
        ],
        "azure-cli-ml": [
            {
                "downloadUrl": "https://azurecliext.blob.core.windows.net/release/azure_cli_ml-1.0.76-py2.py3-none-any.whl",
                "filename": "azure_cli_ml-1.0.76-py2.py3-none-any.whl",
                "metadata": {
                    "azext.minCliCoreVersion": "2.0.28",
                    "classifiers": [
                        "Development Status :: 3 - Alpha",
                        "Intended Audience :: Developers",
                        "Intended Audience :: System Administrators",
                        "Programming Language :: Python :: 2.7",
                        "Programming Language :: Python :: 3.5"
                    ],
                    "description_content_type": "text/x-rst",
                    "extensions": {
                        "python.details": {
                            "contacts": [
                                {
                                    "email": "azpycli@microsoft.com",
                                    "name": "Microsoft Corporation",
                                    "role": "author"
                                }
                            ],
                            "document_names": {
                                "description": "DESCRIPTION.rst",
                                "license": "LICENSE.txt"
                            },
                            "project_urls": {
                                "Home": "https://docs.microsoft.com/azure/machine-learning/service/"
                            }
                        }
                    },
                    "extras": [],
                    "generator": "bdist_wheel (0.30.0)",
                    "license": "Proprietary https://aka.ms/azureml-preview-sdk-license ",
                    "metadata_version": "2.0",
                    "name": "azure-cli-ml",
                    "run_requires": [
                        {
                            "requires": [
                                "adal (>=1.2.1)",
                                "azureml-cli-common (==1.0.76.*)",
                                "docker (>=3.7.2)",
                                "msrest (>=0.6.6)",
                                "pyyaml (>=5.1.0)",
                                "requests (>=2.21.0)"
                            ]
                        }
                    ],
                    "summary": "Microsoft Azure Command-Line Tools AzureML Command Module",
                    "test_requires": [
                        {
                            "requires": [
                                "azure-keyvault",
                                "mock",
                                "nose",
                                "unittest-xml-reporting"
                            ]
                        }
                    ],
                    "version": "1.0.76"
                },
                "sha256Digest": "f5c85ddcce99d4fbd668ab3d5f9a2b3675bcf14849e7db61a76b914f09b5acdc"
            }
        ],
        "azure-devops": [
            {
                "downloadUrl": "https://github.com/Azure/azure-devops-cli-extension/releases/download/20190805.1/azure_devops-0.12.0-py2.py3-none-any.whl",
                "filename": "azure_devops-0.12.0-py2.py3-none-any.whl",
                "metadata": {
                    "azext.minCliCoreVersion": "2.0.49",
                    "classifiers": [
                        "Development Status :: 4 - Beta",
                        "Intended Audience :: Developers",
                        "Intended Audience :: System Administrators",
                        "Programming Language :: Python",
                        "Programming Language :: Python :: 2",
                        "Programming Language :: Python :: 2.7",
                        "Programming Language :: Python :: 3",
                        "Programming Language :: Python :: 3.4",
                        "Programming Language :: Python :: 3.5",
                        "Programming Language :: Python :: 3.6",
                        "License :: OSI Approved :: MIT License"
                    ],
                    "extensions": {
                        "python.details": {
                            "contacts": [
                                {
                                    "email": "VSTS_Social@microsoft.com",
                                    "name": "Microsoft",
                                    "role": "author"
                                }
                            ],
                            "document_names": {
                                "description": "DESCRIPTION.rst"
                            },
                            "project_urls": {
                                "Home": "https://github.com/Microsoft/azure-devops-cli-extension"
                            }
                        }
                    },
                    "extras": [],
                    "generator": "bdist_wheel (0.30.0)",
                    "license": "MIT",
                    "metadata_version": "2.0",
                    "name": "azure-devops",
                    "run_requires": [
                        {
                            "requires": [
                                "distro (==1.3.0)",
                                "msrest (<0.7.0,>=0.6.0)",
                                "python-dateutil (==2.7.3)"
                            ]
                        }
                    ],
                    "summary": "Tools for managing Azure DevOps.",
                    "version": "0.12.0"
                },
                "sha256Digest": "2abdfd1b760e1968176cd4043e2db7edf951978c6a2182eb5e79bb0c8070af4c"
            },
            {
                "downloadUrl": "https://github.com/Azure/azure-devops-cli-extension/releases/download/20191129.1/azure_devops-0.16.0-py2.py3-none-any.whl",
                "filename": "azure_devops-0.16.0-py2.py3-none-any.whl",
                "metadata": {
                    "azext.minCliCoreVersion": "2.0.69",
                    "classifiers": [
                        "Development Status :: 4 - Beta",
                        "Intended Audience :: Developers",
                        "Intended Audience :: System Administrators",
                        "Programming Language :: Python",
                        "Programming Language :: Python :: 2",
                        "Programming Language :: Python :: 2.7",
                        "Programming Language :: Python :: 3",
                        "Programming Language :: Python :: 3.4",
                        "Programming Language :: Python :: 3.5",
                        "Programming Language :: Python :: 3.6",
                        "License :: OSI Approved :: MIT License"
                    ],
                    "extensions": {
                        "python.details": {
                            "contacts": [
                                {
                                    "email": "VSTS_Social@microsoft.com",
                                    "name": "Microsoft",
                                    "role": "author"
                                }
                            ],
                            "document_names": {
                                "description": "DESCRIPTION.rst"
                            },
                            "project_urls": {
                                "Home": "https://github.com/Microsoft/azure-devops-cli-extension"
                            }
                        }
                    },
                    "extras": [],
                    "generator": "bdist_wheel (0.30.0)",
                    "license": "MIT",
                    "metadata_version": "2.0",
                    "name": "azure-devops",
                    "run_requires": [
                        {
                            "requires": [
                                "distro (==1.3.0)",
                                "msrest (<0.7.0,>=0.6.0)",
                                "python-dateutil (==2.7.3)"
                            ]
                        }
                    ],
                    "summary": "Tools for managing Azure DevOps.",
                    "version": "0.16.0"
                },
                "sha256Digest": "af00a49ff86f67dc7193285e129f385131cd24770a89a67637e23fa8608f5f34"
            }
        ],
        "azure-firewall": [
            {
                "downloadUrl": "https://azurecliprod.blob.core.windows.net/cli-extensions/azure_firewall-0.1.3-py2.py3-none-any.whl",
                "filename": "azure_firewall-0.1.3-py2.py3-none-any.whl",
                "metadata": {
                    "azext.isPreview": true,
                    "azext.minCliCoreVersion": "2.0.46",
                    "classifiers": [
                        "Development Status :: 4 - Beta",
                        "Intended Audience :: Developers",
                        "Intended Audience :: System Administrators",
                        "Programming Language :: Python",
                        "Programming Language :: Python :: 2",
                        "Programming Language :: Python :: 2.7",
                        "Programming Language :: Python :: 3",
                        "Programming Language :: Python :: 3.4",
                        "Programming Language :: Python :: 3.5",
                        "Programming Language :: Python :: 3.6",
                        "License :: OSI Approved :: MIT License"
                    ],
                    "extensions": {
                        "python.details": {
                            "contacts": [
                                {
                                    "email": "azpycli@microsoft.com",
                                    "name": "Microsoft Corporation",
                                    "role": "author"
                                }
                            ],
                            "document_names": {
                                "description": "DESCRIPTION.rst"
                            },
                            "project_urls": {
                                "Home": "https://github.com/Azure/azure-cli-extensions/tree/master/src/azure-firewall"
                            }
                        }
                    },
                    "generator": "bdist_wheel (0.30.0)",
                    "license": "MIT",
                    "metadata_version": "2.0",
                    "name": "azure-firewall",
                    "summary": "Manage Azure Firewall resources.",
                    "version": "0.1.3"
                },
                "sha256Digest": "116c1324206e8aa0e7cffdd719a12e87b2977a061fcd9fb96ae4b6fbe223e93f"
            },
            {
                "downloadUrl": "https://azurecliprod.blob.core.windows.net/cli-extensions/azure_firewall-0.1.5-py2.py3-none-any.whl",
                "filename": "azure_firewall-0.1.5-py2.py3-none-any.whl",
                "metadata": {
                    "azext.isPreview": true,
                    "azext.minCliCoreVersion": "2.0.67",
                    "classifiers": [
                        "Development Status :: 4 - Beta",
                        "Intended Audience :: Developers",
                        "Intended Audience :: System Administrators",
                        "Programming Language :: Python",
                        "Programming Language :: Python :: 2",
                        "Programming Language :: Python :: 2.7",
                        "Programming Language :: Python :: 3",
                        "Programming Language :: Python :: 3.4",
                        "Programming Language :: Python :: 3.5",
                        "Programming Language :: Python :: 3.6",
                        "License :: OSI Approved :: MIT License"
                    ],
                    "extensions": {
                        "python.details": {
                            "contacts": [
                                {
                                    "email": "azpycli@microsoft.com",
                                    "name": "Microsoft Corporation",
                                    "role": "author"
                                }
                            ],
                            "document_names": {
                                "description": "DESCRIPTION.rst"
                            },
                            "project_urls": {
                                "Home": "https://github.com/Azure/azure-cli-extensions/tree/master/src/azure-firewall"
                            }
                        }
                    },
                    "generator": "bdist_wheel (0.30.0)",
                    "license": "MIT",
                    "metadata_version": "2.0",
                    "name": "azure-firewall",
                    "summary": "Manage Azure Firewall resources.",
                    "version": "0.1.5"
                },
                "sha256Digest": "577cbab458eb85863e8cd22d813f02440a3cac0fa5c3c58cee1ed31360122dfb"
            }
        ],
        "connectedmachine": [
            {
                "downloadUrl": "https://azurecliprod.blob.core.windows.net/cli-extensions/connectedmachine-0.1.0-py2.py3-none-any.whl",
                "filename": "connectedmachine-0.1.0-py2.py3-none-any.whl",
                "metadata": {
                    "azext.isPreview": true,
                    "azext.maxCliCoreVersion": "2.1.0",
                    "azext.minCliCoreVersion": "2.0.67",
                    "classifiers": [
                        "Development Status :: 4 - Beta",
                        "Intended Audience :: Developers",
                        "Intended Audience :: System Administrators",
                        "Programming Language :: Python",
                        "Programming Language :: Python :: 2",
                        "Programming Language :: Python :: 2.7",
                        "Programming Language :: Python :: 3",
                        "Programming Language :: Python :: 3.4",
                        "Programming Language :: Python :: 3.5",
                        "Programming Language :: Python :: 3.6",
                        "License :: OSI Approved :: MIT License"
                    ],
                    "extensions": {
                        "python.details": {
                            "contacts": [
                                {
                                    "email": "azpycli@microsoft.com",
                                    "name": "Microsoft Corporation",
                                    "role": "author"
                                }
                            ],
                            "document_names": {
                                "description": "DESCRIPTION.rst"
                            },
                            "project_urls": {
                                "Home": "https://github.com/Azure/azure-cli-extensions"
                            }
                        }
                    },
                    "generator": "bdist_wheel (0.30.0)",
                    "license": "MIT",
                    "metadata_version": "2.0",
                    "name": "connectedmachine",
                    "summary": "Microsoft Azure Command-Line Tools Connectedmachine Extension",
                    "version": "0.1.0"
                },
                "sha256Digest": "236885a82f85ca8a4b4e06a5212e86bf2c3accaf02b9718f48903bef8afdd132"
            }
        ],
        "db-up": [
            {
                "downloadUrl": "https://azurecliprod.blob.core.windows.net/cli-extensions/db_up-0.1.13-py2.py3-none-any.whl",
                "filename": "db_up-0.1.13-py2.py3-none-any.whl",
                "metadata": {
                    "azext.isPreview": true,
                    "azext.minCliCoreVersion": "2.0.46",
                    "classifiers": [
                        "Development Status :: 4 - Beta",
                        "Intended Audience :: Developers",
                        "Intended Audience :: System Administrators",
                        "Programming Language :: Python",
                        "Programming Language :: Python :: 2",
                        "Programming Language :: Python :: 2.7",
                        "Programming Language :: Python :: 3",
                        "Programming Language :: Python :: 3.4",
                        "Programming Language :: Python :: 3.5",
                        "Programming Language :: Python :: 3.6",
                        "License :: OSI Approved :: MIT License"
                    ],
                    "extensions": {
                        "python.details": {
                            "contacts": [
                                {
                                    "email": "azpycli@microsoft.com",
                                    "name": "Microsoft Corporation",
                                    "role": "author"
                                }
                            ],
                            "document_names": {
                                "description": "DESCRIPTION.rst"
                            },
                            "project_urls": {
                                "Home": "https://github.com/Azure/azure-cli-extensions/tree/master/src/db-up"
                            }
                        }
                    },
                    "extras": [],
                    "generator": "bdist_wheel (0.30.0)",
                    "license": "MIT",
                    "metadata_version": "2.0",
                    "name": "db-up",
                    "run_requires": [
                        {
                            "requires": [
                                "Cython (==0.29.6)",
                                "mysql-connector-python (==8.0.13)",
                                "psycopg2-binary (==2.7.7)"
                            ]
                        }
                    ],
                    "summary": "Additional commands to simplify Azure Database workflows.",
                    "version": "0.1.13"
                },
                "sha256Digest": "df397272396c684972d1185e16439159427795b305f67e47fc37447a0c4d1257"
            }
        ],
        "dev-spaces": [
            {
                "downloadUrl": "https://azuredevspacestools.blob.core.windows.net/azdssetup/LKS/dev_spaces-1.0.3-py2.py3-none-any.whl",
                "filename": "dev_spaces-1.0.3-py2.py3-none-any.whl",
                "metadata": {
                    "azext.minCliCoreVersion": "2.0.63",
                    "classifiers": [
                        "Development Status :: 4 - Beta",
                        "Intended Audience :: Developers",
                        "Intended Audience :: System Administrators",
                        "Programming Language :: Python",
                        "Programming Language :: Python :: 2",
                        "Programming Language :: Python :: 2.7",
                        "Programming Language :: Python :: 3",
                        "Programming Language :: Python :: 3.4",
                        "Programming Language :: Python :: 3.5",
                        "Programming Language :: Python :: 3.6",
                        "License :: OSI Approved :: MIT License"
                    ],
                    "extensions": {
                        "python.details": {
                            "contacts": [
                                {
                                    "email": "azds-azcli@microsoft.com",
                                    "name": "Microsoft Corporation",
                                    "role": "author"
                                }
                            ],
                            "document_names": {
                                "description": "DESCRIPTION.rst"
                            },
                            "project_urls": {
                                "Home": "https://github.com/Azure/azure-cli-extensions"
                            }
                        }
                    },
                    "generator": "bdist_wheel (0.30.0)",
                    "license": "MIT",
                    "metadata_version": "2.0",
                    "name": "dev-spaces",
                    "summary": "Dev Spaces provides a rapid, iterative Kubernetes development experience for teams.",
                    "version": "1.0.3"
                },
                "sha256Digest": "1e94e41976c1aa2e5abd88b1f663d54b0cf04c94af30adefdd06e58745311af3"
            }
        ],
        "dev-spaces-preview": [
            {
                "downloadUrl": "https://azuredevspacestools.blob.core.windows.net/azdssetup/LKS/dev_spaces_preview-0.1.6-py2.py3-none-any.whl",
                "filename": "dev_spaces_preview-0.1.6-py2.py3-none-any.whl",
                "metadata": {
                    "azext.isPreview": true,
                    "azext.maxCliCoreVersion": "2.0.62",
                    "azext.minCliCoreVersion": "2.0.32",
                    "classifiers": [
                        "Development Status :: 4 - Beta",
                        "Intended Audience :: Developers",
                        "Intended Audience :: System Administrators",
                        "Programming Language :: Python",
                        "Programming Language :: Python :: 2",
                        "Programming Language :: Python :: 2.7",
                        "Programming Language :: Python :: 3",
                        "Programming Language :: Python :: 3.4",
                        "Programming Language :: Python :: 3.5",
                        "Programming Language :: Python :: 3.6",
                        "License :: OSI Approved :: MIT License"
                    ],
                    "extensions": {
                        "python.details": {
                            "contacts": [
                                {
                                    "email": "azds-azcli@microsoft.com",
                                    "name": "Microsoft Corporation",
                                    "role": "author"
                                }
                            ],
                            "document_names": {
                                "description": "DESCRIPTION.rst"
                            },
                            "project_urls": {
                                "Home": "https://github.com/Azure/azure-cli-extensions"
                            }
                        }
                    },
                    "generator": "bdist_wheel (0.30.0)",
                    "license": "MIT",
                    "metadata_version": "2.0",
                    "name": "dev-spaces-preview",
                    "summary": "Dev Spaces provides a rapid, iterative Kubernetes development experience for teams.",
                    "version": "0.1.6"
                },
                "sha256Digest": "16661d66a3b4a04d429d456ba8a8d0b3b6ceb7b32691ff3a1dcc4144c005c798"
            }
        ],
        "dms-preview": [
            {
                "downloadUrl": "https://azcliorcas.blob.core.windows.net/azclipath/dms_preview-0.9.0-py2.py3-none-any.whl",
                "filename": "dms_preview-0.9.0-py2.py3-none-any.whl",
                "metadata": {
                    "azext.isPreview": true,
                    "azext.minCliCoreVersion": "2.0.43",
                    "classifiers": [
                        "Development Status :: 4 - Beta",
                        "Intended Audience :: Developers",
                        "Intended Audience :: System Administrators",
                        "Programming Language :: Python",
                        "Programming Language :: Python :: 2",
                        "Programming Language :: Python :: 2.7",
                        "Programming Language :: Python :: 3",
                        "Programming Language :: Python :: 3.4",
                        "Programming Language :: Python :: 3.5",
                        "Programming Language :: Python :: 3.6",
                        "License :: OSI Approved :: MIT License"
                    ],
                    "extensions": {
                        "python.details": {
                            "contacts": [
                                {
                                    "email": "arpavlic@microsoft.com",
                                    "name": "Artyom Pavlichenko",
                                    "role": "author"
                                }
                            ],
                            "document_names": {
                                "description": "DESCRIPTION.rst"
                            },
                            "project_urls": {
                                "Home": "https://github.com/Azure/azure-cli-extensions/tree/master/src/dms-preview"
                            }
                        }
                    },
                    "generator": "bdist_wheel (0.30.0)",
                    "license": "MIT",
                    "metadata_version": "2.0",
                    "name": "dms-preview",
                    "summary": "Support for new Database Migration Service scenarios.",
                    "version": "0.9.0"
                },
                "sha256Digest": "97d3f9ae9c42e5f255e8bd01afef7ef9514e59df3ec7cf4e71e6ff7db64627df"
            }
        ],
        "dns": [
            {
                "downloadUrl": "https://dnscliextension.blob.core.windows.net/cliextensions/dns-0.0.2-py2.py3-none-any.whl",
                "filename": "dns-0.0.2-py2.py3-none-any.whl",
                "metadata": {
                    "classifiers": [
                        "Development Status :: 4 - Beta",
                        "Intended Audience :: Developers",
                        "Intended Audience :: System Administrators",
                        "Programming Language :: Python",
                        "Programming Language :: Python :: 2",
                        "Programming Language :: Python :: 2.7",
                        "Programming Language :: Python :: 3",
                        "Programming Language :: Python :: 3.4",
                        "Programming Language :: Python :: 3.5",
                        "Programming Language :: Python :: 3.6",
                        "License :: OSI Approved :: MIT License"
                    ],
                    "extensions": {
                        "python.details": {
                            "contacts": [
                                {
                                    "email": "muwaqar@microsoft.com",
                                    "name": "Muhammad Waqar",
                                    "role": "author"
                                }
                            ],
                            "document_names": {
                                "description": "DESCRIPTION.rst"
                            },
                            "project_urls": {
                                "Home": "https://github.com/Azure/azure-cli-extensions"
                            }
                        }
                    },
                    "generator": "bdist_wheel (0.30.0)",
                    "license": "MIT",
                    "metadata_version": "2.0",
                    "name": "dns",
                    "summary": "An Azure CLI Extension for DNS zones",
                    "version": "0.0.2"
                },
                "sha256Digest": "fbdc9cbb21a45e093829f6dd6dd77f02843509d3a790d237c4eb7fcd8ae4077d"
            }
        ],
        "eventgrid": [
            {
                "downloadUrl": "https://eventgridcliextension.blob.core.windows.net/cli/eventgrid-0.4.4-py2.py3-none-any.whl",
                "filename": "eventgrid-0.4.4-py2.py3-none-any.whl",
                "metadata": {
                    "azext.isPreview": true,
                    "azext.minCliCoreVersion": "2.0.49",
                    "classifiers": [
                        "Development Status :: 4 - Beta",
                        "Intended Audience :: Developers",
                        "Intended Audience :: System Administrators",
                        "Programming Language :: Python",
                        "Programming Language :: Python :: 2",
                        "Programming Language :: Python :: 2.7",
                        "Programming Language :: Python :: 3",
                        "Programming Language :: Python :: 3.4",
                        "Programming Language :: Python :: 3.5",
                        "Programming Language :: Python :: 3.6",
                        "License :: OSI Approved :: MIT License"
                    ],
                    "extensions": {
                        "python.details": {
                            "contacts": [
                                {
                                    "email": "ahamad@microsoft.com",
                                    "name": "Ashraf Hamad.",
                                    "role": "author"
                                }
                            ],
                            "document_names": {
                                "description": "DESCRIPTION.rst"
                            },
                            "project_urls": {
                                "Home": "https://github.com/Azure/azure-cli-extensions"
                            }
                        }
                    },
                    "generator": "bdist_wheel (0.30.0)",
                    "license": "MIT",
                    "metadata_version": "2.0",
                    "name": "eventgrid",
                    "summary": "Microsoft Azure Command-Line Tools EventGrid Command Module.",
                    "version": "0.4.4"
                },
                "sha256Digest": "c91ac92ab27a7127c9def51e096f749986b57acf209b357eaf1494d3dbfb33f9"
            }
        ],
        "express-route": [
            {
                "downloadUrl": "https://azurecliprod.blob.core.windows.net/cli-extensions/express_route-0.1.3-py2.py3-none-any.whl",
                "filename": "express_route-0.1.3-py2.py3-none-any.whl",
                "metadata": {
                    "azext.isPreview": true,
                    "azext.minCliCoreVersion": "2.0.46",
                    "classifiers": [
                        "Development Status :: 4 - Beta",
                        "Intended Audience :: Developers",
                        "Intended Audience :: System Administrators",
                        "Programming Language :: Python",
                        "Programming Language :: Python :: 2",
                        "Programming Language :: Python :: 2.7",
                        "Programming Language :: Python :: 3",
                        "Programming Language :: Python :: 3.4",
                        "Programming Language :: Python :: 3.5",
                        "Programming Language :: Python :: 3.6",
                        "License :: OSI Approved :: MIT License"
                    ],
                    "extensions": {
                        "python.details": {
                            "contacts": [
                                {
                                    "email": "azpycli@microsoft.com",
                                    "name": "Microsoft Corporation",
                                    "role": "author"
                                }
                            ],
                            "document_names": {
                                "description": "DESCRIPTION.rst"
                            },
                            "project_urls": {
                                "Home": "https://github.com/Azure/azure-cli-extensions/tree/master/src/express-route"
                            }
                        }
                    },
                    "generator": "bdist_wheel (0.29.0)",
                    "license": "MIT",
                    "metadata_version": "2.0",
                    "name": "express-route",
                    "summary": "Manage ExpressRoutes with preview features.",
                    "version": "0.1.3"
                },
                "sha256Digest": "26ea9cbe5c1cc64ae0ea42ef4f550a1f7e8d91b7af5e04945c689e73b7499d7a"
            }
        ],
        "express-route-cross-connection": [
            {
                "downloadUrl": "https://azurecliprod.blob.core.windows.net/cli-extensions/express_route_cross_connection-0.1.1-py2.py3-none-any.whl",
                "filename": "express_route_cross_connection-0.1.1-py2.py3-none-any.whl",
                "metadata": {
                    "azext.minCliCoreVersion": "2.0.41",
                    "classifiers": [
                        "Development Status :: 4 - Beta",
                        "Intended Audience :: Developers",
                        "Intended Audience :: System Administrators",
                        "Programming Language :: Python",
                        "Programming Language :: Python :: 2",
                        "Programming Language :: Python :: 2.7",
                        "Programming Language :: Python :: 3",
                        "Programming Language :: Python :: 3.4",
                        "Programming Language :: Python :: 3.5",
                        "Programming Language :: Python :: 3.6",
                        "License :: OSI Approved :: MIT License"
                    ],
                    "extensions": {
                        "python.details": {
                            "contacts": [
                                {
                                    "email": "azpycli@microsoft.com",
                                    "name": "Microsoft Corporation",
                                    "role": "author"
                                }
                            ],
                            "document_names": {
                                "description": "DESCRIPTION.rst"
                            },
                            "project_urls": {
                                "Home": "https://github.com/Azure/azure-cli-extensions/tree/master/src/express-route-cross-connection"
                            }
                        }
                    },
                    "generator": "bdist_wheel (0.30.0)",
                    "license": "MIT",
                    "metadata_version": "2.0",
                    "name": "express-route-cross-connection",
                    "summary": "Manage customer ExpressRoute circuits using an ExpressRoute cross-connection.",
                    "version": "0.1.1"
                },
                "sha256Digest": "b83f723baae0ea04557a87f358fa2131baf15d45cd3aba7a9ab42d14ec80df38"
            }
        ],
        "find": [
            {
                "downloadUrl": "https://smartmlprod.blob.core.windows.net/aladdin-public/find-0.3.0-py2.py3-none-any.whl",
                "filename": "find-0.3.0-py2.py3-none-any.whl",
                "metadata": {
                    "azext.isPreview": true,
                    "classifiers": [
                        "Development Status :: 4 - Beta",
                        "Intended Audience :: Developers",
                        "Intended Audience :: System Administrators",
                        "Programming Language :: Python",
                        "Programming Language :: Python :: 2",
                        "Programming Language :: Python :: 2.7",
                        "Programming Language :: Python :: 3",
                        "Programming Language :: Python :: 3.4",
                        "Programming Language :: Python :: 3.5",
                        "Programming Language :: Python :: 3.6",
                        "License :: OSI Approved :: MIT License"
                    ],
                    "extensions": {
                        "python.details": {
                            "contacts": [
                                {
                                    "email": "rozilouc@microsoft.com",
                                    "name": "Roshanak Zilouchian",
                                    "role": "author"
                                }
                            ],
                            "document_names": {
                                "description": "DESCRIPTION.rst"
                            },
                            "project_urls": {
                                "Home": "https://github.com/Azure/azure-cli-extensions/tree/master/src/find"
                            }
                        }
                    },
                    "extras": [],
                    "generator": "bdist_wheel (0.30.0)",
                    "license": "MIT",
                    "metadata_version": "2.0",
                    "name": "find",
                    "run_requires": [
                        {
                            "requires": [
                                "colorama (~=0.3.7)"
                            ]
                        }
                    ],
                    "summary": "Intelligent querying for CLI information.",
                    "version": "0.3.0"
                },
                "sha256Digest": "0960ec6711959712d5cbab611e32d248f0cdc597cef9613a5dbac790f4cf3b56"
            }
        ],
        "front-door": [
            {
                "downloadUrl": "https://azurecliafd.blob.core.windows.net/azure-cli-extension/front_door-1.0.2-py2.py3-none-any.whl",
                "filename": "front_door-1.0.2-py2.py3-none-any.whl",
                "metadata": {
                    "azext.minCliCoreVersion": "2.0.68",
                    "classifiers": [
                        "Development Status :: 4 - Beta",
                        "Intended Audience :: Developers",
                        "Intended Audience :: System Administrators",
                        "Programming Language :: Python",
                        "Programming Language :: Python :: 2",
                        "Programming Language :: Python :: 2.7",
                        "Programming Language :: Python :: 3",
                        "Programming Language :: Python :: 3.4",
                        "Programming Language :: Python :: 3.5",
                        "Programming Language :: Python :: 3.6",
                        "License :: OSI Approved :: MIT License"
                    ],
                    "extensions": {
                        "python.details": {
                            "contacts": [
                                {
                                    "email": "azpycli@microsoft.com",
                                    "name": "Microsoft Corporation",
                                    "role": "author"
                                }
                            ],
                            "document_names": {
                                "description": "DESCRIPTION.rst"
                            },
                            "project_urls": {
                                "Home": "https://github.com/Azure/azure-cli-extensions/tree/master/src/front-door"
                            }
                        }
                    },
                    "generator": "bdist_wheel (0.30.0)",
                    "license": "MIT",
                    "metadata_version": "2.0",
                    "name": "front-door",
                    "summary": "Manage networking Front Doors.",
                    "version": "1.0.2"
                },
                "sha256Digest": "a009045bab5dec0dfcd9715e2993ed0fa7a59b4bc6633d388415f482ed9cbc46"
            }
        ],
        "hack": [
            {
<<<<<<< HEAD
                "downloadUrl": "https://azhackcli.blob.core.windows.net/whl/hack-0.3.0-py2.py3-none-any.whl",
                "filename": "hack-0.3.0-py2.py3-none-any.whl",
=======
                "downloadUrl": "https://azhackcli.blob.core.windows.net/whl/hack-0.1.0-py2.py3-none-any.whl",
                "filename": "hack-0.1.0-py2.py3-none-any.whl",
>>>>>>> 08423024
                "metadata": {
                    "azext.isPreview": true,
                    "azext.maxCliCoreVersion": "2.1.0",
                    "azext.minCliCoreVersion": "2.0.67",
                    "classifiers": [
                        "Development Status :: 4 - Beta",
                        "Intended Audience :: Developers",
                        "Intended Audience :: System Administrators",
                        "Programming Language :: Python",
                        "Programming Language :: Python :: 2",
                        "Programming Language :: Python :: 2.7",
                        "Programming Language :: Python :: 3",
                        "Programming Language :: Python :: 3.4",
                        "Programming Language :: Python :: 3.5",
                        "Programming Language :: Python :: 3.6",
                        "License :: OSI Approved :: MIT License"
                    ],
                    "extensions": {
                        "python.details": {
                            "contacts": [
                                {
                                    "email": "chrhar@microsoft.com",
                                    "name": "Christopher Harrison",
                                    "role": "author"
                                }
                            ],
                            "document_names": {
                                "description": "DESCRIPTION.rst"
                            },
                            "project_urls": {
                                "Home": "https://github.com/Azure/azure-cli-extensions"
                            }
                        }
                    },
                    "generator": "bdist_wheel (0.30.0)",
                    "license": "MIT",
                    "metadata_version": "2.0",
                    "name": "hack",
                    "summary": "Microsoft Azure Command-Line Tools Hack Extension",
                    "version": "0.3.0"
                },
<<<<<<< HEAD
                "sha256Digest": "7112caeb9724bd216353a44174162c5cd2ed5b8e56b0bd0073068956dcceb80c"
=======
                "sha256Digest": "fa53c0b29c4c88ff089c38d7e1476a1056409f49016d052871264b026e59c492"
>>>>>>> 08423024
            }
        ],
        "healthcareapis": [
            {
                "downloadUrl": "https://azurecliprod.blob.core.windows.net/cli-extensions/healthcareapis-0.1.2-py2.py3-none-any.whl",
                "filename": "healthcareapis-0.1.2-py2.py3-none-any.whl",
                "metadata": {
                    "azext.maxCliCoreVersion": "2.1.0",
                    "azext.minCliCoreVersion": "2.0.67",
                    "classifiers": [
                        "Development Status :: 4 - Beta",
                        "Intended Audience :: Developers",
                        "Intended Audience :: System Administrators",
                        "Programming Language :: Python",
                        "Programming Language :: Python :: 2",
                        "Programming Language :: Python :: 2.7",
                        "Programming Language :: Python :: 3",
                        "Programming Language :: Python :: 3.4",
                        "Programming Language :: Python :: 3.5",
                        "Programming Language :: Python :: 3.6",
                        "License :: OSI Approved :: MIT License"
                    ],
                    "extensions": {
                        "python.details": {
                            "contacts": [
                                {
                                    "email": "azpycli@microsoft.com",
                                    "name": "Microsoft Corporation",
                                    "role": "author"
                                }
                            ],
                            "document_names": {
                                "description": "DESCRIPTION.rst"
                            },
                            "project_urls": {
                                "Home": "https://github.com/Azure/azure-cli-extensions"
                            }
                        }
                    },
                    "generator": "bdist_wheel (0.30.0)",
                    "license": "MIT",
                    "metadata_version": "2.0",
                    "name": "healthcareapis",
                    "summary": "Microsoft Azure Command-Line Tools HealthCareApis Extension",
                    "version": "0.1.2"
                },
                "sha256Digest": "746e646af2a44ee68ce0191f734cd75b715a83cb1e76a025ac7f07b7b6f59527"
            }
        ],
        "image-copy-extension": [
            {
                "downloadUrl": "https://files.pythonhosted.org/packages/58/6b/0c6deacb1c67e5e0f09ce16416f1826c33bf90fc98f430a49c081681fbed/image_copy_extension-0.2.2-py2.py3-none-any.whl",
                "filename": "image_copy_extension-0.2.2-py2.py3-none-any.whl",
                "metadata": {
                    "azext.minCliCoreVersion": "2.0.24",
                    "classifiers": [
                        "Development Status :: 4 - Beta",
                        "Intended Audience :: Developers",
                        "Intended Audience :: System Administrators",
                        "Programming Language :: Python",
                        "Programming Language :: Python :: 2",
                        "Programming Language :: Python :: 2.7",
                        "Programming Language :: Python :: 3",
                        "Programming Language :: Python :: 3.4",
                        "Programming Language :: Python :: 3.5",
                        "Programming Language :: Python :: 3.6",
                        "License :: OSI Approved :: MIT License"
                    ],
                    "extensions": {
                        "python.details": {
                            "contacts": [
                                {
                                    "email": "tamir.kamara@microsoft.com",
                                    "name": "Tamir Kamara",
                                    "role": "author"
                                }
                            ],
                            "document_names": {
                                "description": "DESCRIPTION.rst"
                            },
                            "project_urls": {
                                "Home": "https://github.com/Azure/azure-cli-extensions"
                            }
                        }
                    },
                    "generator": "bdist_wheel (0.30.0)",
                    "license": "MIT",
                    "metadata_version": "2.0",
                    "name": "image-copy-extension",
                    "summary": "Support for copying managed vm images between regions",
                    "version": "0.2.2"
                },
                "sha256Digest": "7b3d91b2a614b7bc0623e33144f3cdd49d5a8363fb508118b7044a499d4106e9"
            }
        ],
        "interactive": [
            {
                "downloadUrl": "https://azurecliprod.blob.core.windows.net/cli-extensions/interactive-0.4.1-py2.py3-none-any.whl",
                "filename": "interactive-0.4.1-py2.py3-none-any.whl",
                "metadata": {
                    "azext.isPreview": true,
                    "azext.maxCliCoreVersion": "2.0.61",
                    "azext.minCliCoreVersion": "2.0.50.dev0",
                    "extensions": {
                        "python.details": {
                            "contacts": [
                                {
                                    "email": "azpycli@microsoft.com",
                                    "name": "Microsoft Corporation",
                                    "role": "author"
                                }
                            ],
                            "document_names": {
                                "description": "DESCRIPTION.rst"
                            },
                            "project_urls": {
                                "Home": "https://github.com/Azure/azure-cli"
                            }
                        }
                    },
                    "extras": [],
                    "generator": "bdist_wheel (0.30.0)",
                    "license": "MIT",
                    "metadata_version": "2.0",
                    "name": "interactive",
                    "run_requires": [
                        {
                            "requires": [
                                "prompt-toolkit (~=1.0.15)"
                            ]
                        }
                    ],
                    "summary": "Microsoft Azure Command-Line Interactive Shell",
                    "version": "0.4.1"
                },
                "sha256Digest": "22b940493972b77c62606b0ae3c834283209d8619bb740e69dd115530a328e3b"
            },
            {
                "downloadUrl": "https://azurecliprod.blob.core.windows.net/cli-extensions/interactive-0.4.3-py2.py3-none-any.whl",
                "filename": "interactive-0.4.3-py2.py3-none-any.whl",
                "metadata": {
                    "azext.isPreview": true,
                    "azext.minCliCoreVersion": "2.0.62",
                    "extensions": {
                        "python.details": {
                            "contacts": [
                                {
                                    "email": "azpycli@microsoft.com",
                                    "name": "Microsoft Corporation",
                                    "role": "author"
                                }
                            ],
                            "document_names": {
                                "description": "DESCRIPTION.rst"
                            },
                            "project_urls": {
                                "Home": "https://github.com/Azure/azure-cli"
                            }
                        }
                    },
                    "extras": [],
                    "generator": "bdist_wheel (0.30.0)",
                    "license": "MIT",
                    "metadata_version": "2.0",
                    "name": "interactive",
                    "run_requires": [
                        {
                            "requires": [
                                "prompt-toolkit (~=1.0.15)"
                            ]
                        }
                    ],
                    "summary": "Microsoft Azure Command-Line Interactive Shell",
                    "version": "0.4.3"
                },
                "sha256Digest": "ba78a45ec9753a42e1e805dc9cf3b309df264c6201dfd1dabcc6c00b22599fe8"
            }
        ],
        "internet-analyzer": [
            {
                "downloadUrl": "https://azurecliprod.blob.core.windows.net/cli-extensions/internet_analyzer-0.1.0rc4-py2.py3-none-any.whl",
                "filename": "internet_analyzer-0.1.0rc4-py2.py3-none-any.whl",
                "metadata": {
                    "azext.isPreview": true,
                    "azext.maxCliCoreVersion": "2.1.0",
                    "azext.minCliCoreVersion": "2.0.67",
                    "classifiers": [
                        "Development Status :: 4 - Beta",
                        "Intended Audience :: Developers",
                        "Intended Audience :: System Administrators",
                        "Programming Language :: Python",
                        "Programming Language :: Python :: 2",
                        "Programming Language :: Python :: 2.7",
                        "Programming Language :: Python :: 3",
                        "Programming Language :: Python :: 3.4",
                        "Programming Language :: Python :: 3.5",
                        "Programming Language :: Python :: 3.6",
                        "License :: OSI Approved :: MIT License"
                    ],
                    "extensions": {
                        "python.details": {
                            "contacts": [
                                {
                                    "email": "azpycli@microsoft.com",
                                    "name": "Microsoft Corporation",
                                    "role": "author"
                                }
                            ],
                            "document_names": {
                                "description": "DESCRIPTION.rst"
                            },
                            "project_urls": {
                                "Home": "https://github.com/Azure/azure-cli-extensions"
                            }
                        }
                    },
                    "generator": "bdist_wheel (0.30.0)",
                    "license": "MIT",
                    "metadata_version": "2.0",
                    "name": "internet-analyzer",
                    "summary": "Microsoft Azure Command-Line Tools Internet Analyzer Extension",
                    "version": "0.1.0rc4"
                },
                "sha256Digest": "6b6c84c1ad74d0267efefadea0360dc4f94425ad00fe03d8c48eba7b481d8bcf"
            }
        ],
        "ip-group": [
            {
                "downloadUrl": "https://azurecliprod.blob.core.windows.net/cli-extensions/ip_group-0.1.0-py2.py3-none-any.whl",
                "filename": "ip_group-0.1.0-py2.py3-none-any.whl",
                "metadata": {
                    "extensions": {
                        "python.details": {
                            "contacts": [
                                {
                                    "email": "azpycli@microsoft.com",
                                    "name": "Microsoft Corporation",
                                    "role": "author"
                                }
                            ],
                            "document_names": {
                                "description": "DESCRIPTION.rst"
                            },
                            "project_urls": {
                                "Home": "https://github.com/Azure/azure-cli-extensions"
                            }
                        }
                    },
                    "generator": "bdist_wheel (0.30.0)",
                    "license": "MIT",
                    "metadata_version": "2.0",
                    "name": "ip-group",
                    "summary": "Microsoft Azure Command-Line Tools IpGroup Extension",
                    "version": "0.1.0"
                },
                "sha256Digest": "a565f38827c2e86248cb939a3c72ef33f88d6e46198910904228d5a3ac52a2b9"
            }
        ],
        "keyvault-preview": [
            {
                "downloadUrl": "https://github.com/Azure/azure-keyvault-cli-extension/releases/download/keyvault-preview_0.1.3/keyvault_preview-0.1.3-py2.py3-none-any.whl",
                "filename": "keyvault_preview-0.1.3-py2.py3-none-any.whl",
                "metadata": {
                    "azext.isPreview": true,
                    "classifiers": [
                        "Development Status :: 4 - Beta",
                        "Intended Audience :: Developers",
                        "Intended Audience :: System Administrators",
                        "Programming Language :: Python",
                        "Programming Language :: Python :: 2",
                        "Programming Language :: Python :: 2.7",
                        "Programming Language :: Python :: 3",
                        "Programming Language :: Python :: 3.4",
                        "Programming Language :: Python :: 3.5",
                        "Programming Language :: Python :: 3.6",
                        "License :: OSI Approved :: MIT License"
                    ],
                    "extensions": {
                        "python.details": {
                            "contacts": [
                                {
                                    "email": "azurekeyvault@microsoft.com",
                                    "name": "Azure Key Vault",
                                    "role": "author"
                                }
                            ],
                            "document_names": {
                                "description": "DESCRIPTION.rst"
                            },
                            "project_urls": {
                                "Home": "https://github.com/Azure/azure-keyvault-cli-extension"
                            }
                        }
                    },
                    "generator": "bdist_wheel (0.30.0)",
                    "license": "MIT",
                    "metadata_version": "2.0",
                    "name": "keyvault-preview",
                    "summary": "Preview Azure Key Vault commands.",
                    "version": "0.1.3"
                },
                "sha256Digest": "5d80ceaac45576bfd9cb7f2bd5714183d9f88711b4aa415940b4b393a7591069"
            }
        ],
        "log-analytics": [
            {
                "downloadUrl": "https://azurecliprod.blob.core.windows.net/cli-extensions/log_analytics-0.1.4-py2.py3-none-any.whl",
                "filename": "log_analytics-0.1.4-py2.py3-none-any.whl",
                "metadata": {
                    "azext.isPreview": true,
                    "extensions": {
                        "python.details": {
                            "contacts": [
                                {
                                    "email": "aleldeib@microsoft.com",
                                    "name": "Ace Eldeib",
                                    "role": "author"
                                }
                            ],
                            "document_names": {
                                "description": "DESCRIPTION.rst"
                            },
                            "project_urls": {
                                "Home": "https://github.com/Azure/azure-cli-extensions/tree/master/src/log-analytics"
                            }
                        }
                    },
                    "generator": "bdist_wheel (0.30.0)",
                    "license": "MIT",
                    "metadata_version": "2.0",
                    "name": "log-analytics",
                    "summary": "Support for Azure Log Analytics query capabilities.",
                    "version": "0.1.4"
                },
                "sha256Digest": "6f4789fff8581a52e13bcf8f13fdc16b47662fac69e1fc3ea49280de1a8e65bc"
            }
        ],
        "maintenance": [
            {
                "downloadUrl": "https://mrpcliextension.blob.core.windows.net/cliextension/maintenance-1.0.0-py2.py3-none-any.whl",
                "filename": "maintenance-1.0.0-py2.py3-none-any.whl",
                "metadata": {
                    "azext.isPreview": true,
                    "azext.minCliCoreVersion": "2.0.47",
                    "classifiers": [
                        "Development Status :: 4 - Beta",
                        "Intended Audience :: Developers",
                        "Intended Audience :: System Administrators",
                        "Programming Language :: Python",
                        "Programming Language :: Python :: 2",
                        "Programming Language :: Python :: 2.7",
                        "Programming Language :: Python :: 3",
                        "Programming Language :: Python :: 3.4",
                        "Programming Language :: Python :: 3.5",
                        "Programming Language :: Python :: 3.6",
                        "License :: OSI Approved :: MIT License"
                    ],
                    "extensions": {
                        "python.details": {
                            "contacts": [
                                {
                                    "email": "abkmr@microsoft.com",
                                    "name": "Abhishek Kumar",
                                    "role": "author"
                                }
                            ],
                            "document_names": {
                                "description": "DESCRIPTION.rst"
                            },
                            "project_urls": {
                                "Home": "https://github.com/Azure/azure-cli-extensions"
                            }
                        }
                    },
                    "generator": "bdist_wheel (0.30.0)",
                    "license": "MIT",
                    "metadata_version": "2.0",
                    "name": "maintenance",
                    "summary": "Support for Azure maintenance management preview.",
                    "version": "1.0.0"
                },
                "sha256Digest": "d420491c0b25838a2096d93a1872d54b6b482df246310383d42b94fcd080a508"
            }
        ],
        "managementgroups": [
            {
                "downloadUrl": "https://files.pythonhosted.org/packages/b0/7c/fb9f79c46cf96cf7607fbaebe94d048e515342bf9e7ceae571110d85f35e/managementgroups-0.1.0-py2.py3-none-any.whl",
                "filename": "managementgroups-0.1.0-py2.py3-none-any.whl",
                "metadata": {
                    "classifiers": [
                        "Development Status :: 4 - Beta",
                        "Intended Audience :: Developers",
                        "Intended Audience :: System Administrators",
                        "Programming Language :: Python",
                        "Programming Language :: Python :: 2",
                        "Programming Language :: Python :: 2.7",
                        "Programming Language :: Python :: 3",
                        "Programming Language :: Python :: 3.4",
                        "Programming Language :: Python :: 3.5",
                        "Programming Language :: Python :: 3.6",
                        "License :: OSI Approved :: MIT License"
                    ],
                    "extensions": {
                        "python.details": {
                            "contacts": [
                                {
                                    "email": "shahraj@microsoft.com",
                                    "name": "Raj Shah",
                                    "role": "author"
                                }
                            ],
                            "document_names": {
                                "description": "DESCRIPTION.rst"
                            },
                            "project_urls": {
                                "Home": "https://github.com/Azure/azure-cli-extensions"
                            }
                        }
                    },
                    "generator": "bdist_wheel (0.29.0)",
                    "license": "MIT",
                    "metadata_version": "2.0",
                    "name": "managementgroups",
                    "summary": "An Azure CLI Extension for Management Groups",
                    "version": "0.1.0"
                },
                "sha256Digest": "14626a8fc8a0d6751bd9a9e90a62c463b3dfbdfb2952e438e3843b0941679eb3"
            }
        ],
        "managementpartner": [
            {
                "downloadUrl": "https://files.pythonhosted.org/packages/28/08/0fde582cf50eaf1ef304b35674b9b22f6731d95b2e41339eba4d35583b18/managementpartner-0.1.2-py2.py3-none-any.whl",
                "filename": "managementpartner-0.1.2-py2.py3-none-any.whl",
                "metadata": {
                    "classifiers": [
                        "Development Status :: 4 - Beta",
                        "Intended Audience :: Developers",
                        "Intended Audience :: System Administrators",
                        "Programming Language :: Python",
                        "Programming Language :: Python :: 2",
                        "Programming Language :: Python :: 2.7",
                        "Programming Language :: Python :: 3",
                        "Programming Language :: Python :: 3.4",
                        "Programming Language :: Python :: 3.5",
                        "Programming Language :: Python :: 3.6",
                        "License :: OSI Approved :: MIT License"
                    ],
                    "extensions": {
                        "python.details": {
                            "contacts": [
                                {
                                    "email": "jefl@microsoft.com",
                                    "name": "Jeffrey Li",
                                    "role": "author"
                                }
                            ],
                            "document_names": {
                                "description": "DESCRIPTION.rst"
                            },
                            "project_urls": {
                                "Home": "https://github.com/Azure/azure-cli-extensions"
                            }
                        }
                    },
                    "generator": "bdist_wheel (0.29.0)",
                    "license": "MIT",
                    "metadata_version": "2.0",
                    "name": "managementpartner",
                    "summary": "Support for Management Partner preview",
                    "version": "0.1.2"
                },
                "sha256Digest": "f7ec0984b4d5a4c9192aa3ab6b78c867fc38cf620effef1804d89c9d1d9f204f"
            }
        ],
        "mesh": [
            {
                "downloadUrl": "https://meshcli.blob.core.windows.net/cli/mesh-0.10.6-py2.py3-none-any.whl",
                "filename": "mesh-0.10.6-py2.py3-none-any.whl",
                "metadata": {
                    "azext.isPreview": true,
                    "azext.minCliCoreVersion": "2.0.67",
                    "extensions": {
                        "python.details": {
                            "contacts": [
                                {
                                    "email": "azpycli@microsoft.com",
                                    "name": "Microsoft Corporation",
                                    "role": "author"
                                }
                            ],
                            "document_names": {
                                "description": "DESCRIPTION.rst"
                            },
                            "project_urls": {
                                "Home": "https://github.com/Azure/azure-cli-extensions"
                            }
                        }
                    },
                    "extras": [],
                    "generator": "bdist_wheel (0.30.0)",
                    "license": "MIT",
                    "metadata_version": "2.0",
                    "name": "mesh",
                    "run_requires": [
                        {
                            "requires": [
                                "sfmergeutility (==0.1.6)"
                            ]
                        }
                    ],
                    "summary": "Support for Microsoft Azure Service Fabric Mesh - Public Preview",
                    "version": "0.10.6"
                },
                "sha256Digest": "07b6356cd15294c0bc0b31cfde1cdb2b92516b00728980d7a53557bb49273842"
            }
        ],
        "mixed-reality": [
            {
                "downloadUrl": "https://test-files.pythonhosted.org/packages/e4/fa/14628eb512ef4f0c38e4e6c8ee2d0624e03d352ca0ec1b1167a32f9de9a3/mixed_reality-0.0.1-py2.py3-none-any.whl",
                "filename": "mixed_reality-0.0.1-py2.py3-none-any.whl",
                "metadata": {
                    "classifiers": [
                        "Development Status :: 4 - Beta",
                        "Intended Audience :: Developers",
                        "Intended Audience :: System Administrators",
                        "Programming Language :: Python",
                        "Programming Language :: Python :: 2",
                        "Programming Language :: Python :: 2.7",
                        "Programming Language :: Python :: 3",
                        "Programming Language :: Python :: 3.4",
                        "Programming Language :: Python :: 3.5",
                        "Programming Language :: Python :: 3.6",
                        "License :: OSI Approved :: MIT License"
                    ],
                    "extensions": {
                        "python.details": {
                            "contacts": [
                                {
                                    "email": "xiangyul@microsoft.com",
                                    "name": "Xiangyu Luo",
                                    "role": "author"
                                }
                            ],
                            "document_names": {
                                "description": "DESCRIPTION.rst"
                            },
                            "project_urls": {
                                "Home": "https://github.com/Azure/azure-cli-extensions"
                            }
                        }
                    },
                    "generator": "bdist_wheel (0.30.0)",
                    "license": "MIT",
                    "metadata_version": "2.0",
                    "name": "mixed-reality",
                    "summary": "Mixed Reality Azure CLI Extension.",
                    "version": "0.0.1"
                },
                "sha256Digest": "c5b7ef47d8db578920bcbda371a47edd19f8f681088823c2622dcb9332417587"
            }
        ],
        "netappfiles-preview": [
            {
                "downloadUrl": "https://anfclipython.blob.core.windows.net/cli-extensions/netappfiles_preview-0.3.2-py2.py3-none-any.whl",
                "filename": "netappfiles_preview-0.3.2-py2.py3-none-any.whl",
                "metadata": {
                    "azext.isPreview": true,
                    "azext.minCliCoreVersion": "2.0.56",
                    "classifiers": [
                        "Development Status :: 4 - Beta",
                        "Intended Audience :: Developers",
                        "Intended Audience :: System Administrators",
                        "Programming Language :: Python",
                        "Programming Language :: Python :: 2",
                        "Programming Language :: Python :: 2.7",
                        "Programming Language :: Python :: 3",
                        "Programming Language :: Python :: 3.4",
                        "Programming Language :: Python :: 3.5",
                        "Programming Language :: Python :: 3.6",
                        "License :: OSI Approved :: MIT License"
                    ],
                    "extensions": {
                        "python.details": {
                            "contacts": [
                                {
                                    "email": "azpycli@microsoft.com",
                                    "name": "Microsoft Corporation",
                                    "role": "author"
                                }
                            ],
                            "document_names": {
                                "description": "DESCRIPTION.rst"
                            },
                            "project_urls": {
                                "Home": "https://github.com/Azure/azure-cli-extensions/tree/master/src/netappfiles-preview"
                            }
                        }
                    },
                    "extras": [],
                    "generator": "bdist_wheel (0.30.0)",
                    "license": "MIT",
                    "metadata_version": "2.0",
                    "name": "netappfiles-preview",
                    "run_requires": [
                        {
                            "requires": [
                                "msrest"
                            ]
                        }
                    ],
                    "summary": "Provides a preview for upcoming Azure NetApp Files (ANF) features.",
                    "version": "0.3.2"
                },
                "sha256Digest": "060152d0de8ff7af3076697b3d179dad1e14007278b7cea81e3381763f9d5a3e"
            }
        ],
        "peering": [
            {
                "downloadUrl": "https://azurecliprod.blob.core.windows.net/cli-extensions/peering-0.1.0rc1-py2.py3-none-any.whl",
                "filename": "peering-0.1.0rc1-py2.py3-none-any.whl",
                "metadata": {
                    "azext.isPreview": true,
                    "azext.maxCliCoreVersion": "2.1.0",
                    "azext.minCliCoreVersion": "2.0.67",
                    "classifiers": [
                        "Development Status :: 4 - Beta",
                        "Intended Audience :: Developers",
                        "Intended Audience :: System Administrators",
                        "Programming Language :: Python",
                        "Programming Language :: Python :: 2",
                        "Programming Language :: Python :: 2.7",
                        "Programming Language :: Python :: 3",
                        "Programming Language :: Python :: 3.4",
                        "Programming Language :: Python :: 3.5",
                        "Programming Language :: Python :: 3.6",
                        "License :: OSI Approved :: MIT License"
                    ],
                    "extensions": {
                        "python.details": {
                            "contacts": [
                                {
                                    "email": "azpycli@microsoft.com",
                                    "name": "Microsoft Corporation",
                                    "role": "author"
                                }
                            ],
                            "document_names": {
                                "description": "DESCRIPTION.rst"
                            },
                            "project_urls": {
                                "Home": "https://github.com/Azure/azure-cli-extensions"
                            }
                        }
                    },
                    "generator": "bdist_wheel (0.30.0)",
                    "license": "MIT",
                    "metadata_version": "2.0",
                    "name": "peering",
                    "summary": "Microsoft Azure Command-Line Tools Peering Extension",
                    "version": "0.1.0rc1"
                },
                "sha256Digest": "3f8276a09c393a8984af489ece37818fe563e5714b6645fcbbff4914a22ab0a8"
            }
        ],
        "privatedns": [
            {
                "downloadUrl": "https://privatednscliextension.blob.core.windows.net/privatednscliextension/privatedns-0.1.1-py2.py3-none-any.whl",
                "filename": "privatedns-0.1.1-py2.py3-none-any.whl",
                "metadata": {
                    "azext.isPreview": true,
                    "azext.minCliCoreVersion": "2.0.58",
                    "classifiers": [
                        "Development Status :: 4 - Beta",
                        "Intended Audience :: Developers",
                        "Intended Audience :: System Administrators",
                        "Programming Language :: Python",
                        "Programming Language :: Python :: 2",
                        "Programming Language :: Python :: 2.7",
                        "Programming Language :: Python :: 3",
                        "Programming Language :: Python :: 3.4",
                        "Programming Language :: Python :: 3.5",
                        "Programming Language :: Python :: 3.6",
                        "License :: OSI Approved :: MIT License"
                    ],
                    "extensions": {
                        "python.details": {
                            "contacts": [
                                {
                                    "email": "dijyotir@microsoft.com",
                                    "name": "Dibya Jyoti Roy",
                                    "role": "author"
                                }
                            ],
                            "document_names": {
                                "description": "DESCRIPTION.rst"
                            },
                            "project_urls": {
                                "Home": "https://github.com/Azure/azure-cli-extensions"
                            }
                        }
                    },
                    "generator": "bdist_wheel (0.30.0)",
                    "license": "MIT",
                    "metadata_version": "2.0",
                    "name": "privatedns",
                    "summary": "Commands to manage Private DNS Zones",
                    "version": "0.1.1"
                },
                "sha256Digest": "d140331c6b19bf0e4558a9b041c4c77c8a02fd36353d5d3a9527c6a4771af011"
            }
        ],
        "resource-graph": [
            {
                "downloadUrl": "https://files.pythonhosted.org/packages/bd/c1/3df175a9a6a0c6aeae1ca1a7499955d75dd03452b5ba75f6df01a02b7c7f/resource_graph-1.0.0-py2.py3-none-any.whl",
                "filename": "resource_graph-1.0.0-py2.py3-none-any.whl",
                "metadata": {
                    "azext.isPreview": false,
                    "azext.minCliCoreVersion": "2.0.45",
                    "extensions": {
                        "python.details": {
                            "contacts": [
                                {
                                    "email": "ilidemi@microsoft.com",
                                    "name": "Ilia Demianenko",
                                    "role": "author"
                                },
                                {
                                    "email": "earc@microsoft.com",
                                    "name": "Azure Resource Graph",
                                    "role": "maintainer"
                                }
                            ],
                            "document_names": {
                                "description": "DESCRIPTION.rst"
                            },
                            "project_urls": {
                                "Home": "https://github.com/Azure/azure-cli-extensions/tree/master/src/resource-graph"
                            }
                        }
                    },
                    "generator": "bdist_wheel (0.30.0)",
                    "license": "MIT",
                    "metadata_version": "2.0",
                    "name": "resource-graph",
                    "summary": "Support for querying Azure resources with Resource Graph.",
                    "version": "1.0.0"
                },
                "sha256Digest": "76f10264a7c6d78664c34e73d390565ce66e639fd39ffdfad149da8fc499112d"
            }
        ],
        "sap-hana": [
            {
                "downloadUrl": "https://github.com/Azure/azure-hanaonazure-cli-extension/releases/download/v0.5.5/sap_hana-0.5.5-py2.py3-none-any.whl",
                "filename": "sap_hana-0.5.5-py2.py3-none-any.whl",
                "metadata": {
                    "azext.minCliCoreVersion": "2.0.46",
                    "classifiers": [
                        "Development Status :: 4 - Beta",
                        "Intended Audience :: Developers",
                        "Intended Audience :: System Administrators",
                        "Programming Language :: Python",
                        "Programming Language :: Python :: 2",
                        "Programming Language :: Python :: 2.7",
                        "Programming Language :: Python :: 3",
                        "Programming Language :: Python :: 3.4",
                        "Programming Language :: Python :: 3.5",
                        "Programming Language :: Python :: 3.6",
                        "License :: OSI Approved :: MIT License"
                    ],
                    "extensions": {
                        "python.details": {
                            "contacts": [
                                {
                                    "email": "azpycli@microsoft.com",
                                    "name": "Microsoft Corporation",
                                    "role": "author"
                                }
                            ],
                            "document_names": {
                                "description": "DESCRIPTION.rst"
                            },
                            "project_urls": {
                                "Home": "https://github.com/Azure/azure-hanaonazure-cli-extension"
                            }
                        }
                    },
                    "generator": "bdist_wheel (0.30.0)",
                    "license": "MIT",
                    "metadata_version": "2.0",
                    "name": "sap-hana",
                    "summary": "Additional commands for working with SAP HanaOnAzure instances.",
                    "version": "0.5.5"
                },
                "sha256Digest": "797851bd8e6f734c39ff1cad498093264430262ab0f9a395541e00464119be6b"
            }
        ],
        "spring-cloud": [
            {
                "downloadUrl": "https://azurecliprod.blob.core.windows.net/cli-extensions/spring_cloud-0.1.0-py2.py3-none-any.whl",
                "filename": "spring_cloud-0.1.0-py2.py3-none-any.whl",
                "metadata": {
                    "azext.isPreview": true,
                    "azext.maxCliCoreVersion": "2.1.0",
                    "azext.minCliCoreVersion": "2.0.67",
                    "classifiers": [
                        "Development Status :: 4 - Beta",
                        "Intended Audience :: Developers",
                        "Intended Audience :: System Administrators",
                        "Programming Language :: Python",
                        "Programming Language :: Python :: 2",
                        "Programming Language :: Python :: 2.7",
                        "Programming Language :: Python :: 3",
                        "Programming Language :: Python :: 3.4",
                        "Programming Language :: Python :: 3.5",
                        "Programming Language :: Python :: 3.6",
                        "License :: OSI Approved :: MIT License"
                    ],
                    "extensions": {
                        "python.details": {
                            "contacts": [
                                {
                                    "email": "azpycli@microsoft.com",
                                    "name": "Microsoft Corporation",
                                    "role": "author"
                                }
                            ],
                            "document_names": {
                                "description": "DESCRIPTION.rst"
                            },
                            "project_urls": {
                                "Home": "https://github.com/Azure/azure-cli-extensions"
                            }
                        }
                    },
                    "generator": "bdist_wheel (0.30.0)",
                    "license": "MIT",
                    "metadata_version": "2.0",
                    "name": "spring-cloud",
                    "summary": "Microsoft Azure Command-Line Tools spring-cloud Extension",
                    "version": "0.1.0"
                },
                "sha256Digest": "1042caa1c3b6c85c2e5360bf57de4d26f71afd80ecae6b14cf45fbfe73b5cf0e"
            }
        ],
        "storage-preview": [
            {
                "downloadUrl": "https://azurecliprod.blob.core.windows.net/cli-extensions/storage_preview-0.2.8-py2.py3-none-any.whl",
                "filename": "storage_preview-0.2.8-py2.py3-none-any.whl",
                "metadata": {
                    "azext.isPreview": true,
                    "azext.minCliCoreVersion": "2.0.52",
                    "classifiers": [
                        "Development Status :: 4 - Beta",
                        "Intended Audience :: Developers",
                        "Intended Audience :: System Administrators",
                        "Programming Language :: Python",
                        "Programming Language :: Python :: 2",
                        "Programming Language :: Python :: 2.7",
                        "Programming Language :: Python :: 3",
                        "Programming Language :: Python :: 3.4",
                        "Programming Language :: Python :: 3.5",
                        "Programming Language :: Python :: 3.6",
                        "License :: OSI Approved :: MIT License"
                    ],
                    "extensions": {
                        "python.details": {
                            "contacts": [
                                {
                                    "email": "azpycli@microsoft.com",
                                    "name": "Microsoft Corporation",
                                    "role": "author"
                                }
                            ],
                            "document_names": {
                                "description": "DESCRIPTION.rst"
                            },
                            "project_urls": {
                                "Home": "https://github.com/Azure/azure-cli-extensions/tree/master/src/storage-preview"
                            }
                        }
                    },
                    "generator": "bdist_wheel (0.30.0)",
                    "license": "MIT",
                    "metadata_version": "2.0",
                    "name": "storage-preview",
                    "summary": "Provides a preview for upcoming storage features.",
                    "version": "0.2.8"
                },
                "sha256Digest": "a3d48247051e95847ded28217433c4b98fc02d6ee21eedfcb24dd43f7360569d"
            },
            {
                "downloadUrl": "https://azurecliprod.blob.core.windows.net/cli-extensions/storage_preview-0.2.9-py2.py3-none-any.whl",
                "filename": "storage_preview-0.2.9-py2.py3-none-any.whl",
                "metadata": {
                    "azext.isPreview": true,
                    "azext.minCliCoreVersion": "2.0.67",
                    "classifiers": [
                        "Development Status :: 4 - Beta",
                        "Intended Audience :: Developers",
                        "Intended Audience :: System Administrators",
                        "Programming Language :: Python",
                        "Programming Language :: Python :: 2",
                        "Programming Language :: Python :: 2.7",
                        "Programming Language :: Python :: 3",
                        "Programming Language :: Python :: 3.4",
                        "Programming Language :: Python :: 3.5",
                        "Programming Language :: Python :: 3.6",
                        "License :: OSI Approved :: MIT License"
                    ],
                    "extensions": {
                        "python.details": {
                            "contacts": [
                                {
                                    "email": "azpycli@microsoft.com",
                                    "name": "Microsoft Corporation",
                                    "role": "author"
                                }
                            ],
                            "document_names": {
                                "description": "DESCRIPTION.rst"
                            },
                            "project_urls": {
                                "Home": "https://github.com/Azure/azure-cli-extensions/tree/master/src/storage-preview"
                            }
                        }
                    },
                    "generator": "bdist_wheel (0.30.0)",
                    "license": "MIT",
                    "metadata_version": "2.0",
                    "name": "storage-preview",
                    "summary": "Provides a preview for upcoming storage features.",
                    "version": "0.2.9"
                },
                "sha256Digest": "880e01de0fab8893770497ef9410559ae223a1f09dbd6a23712226ab4e2d5ecb"
            },
            {
                "downloadUrl": "https://azurecliprod.blob.core.windows.net/cli-extensions/storage_preview-0.2.10-py2.py3-none-any.whl",
                "filename": "storage_preview-0.2.10-py2.py3-none-any.whl",
                "metadata": {
                    "azext.isPreview": true,
                    "azext.minCliCoreVersion": "2.0.67",
                    "classifiers": [
                        "Development Status :: 4 - Beta",
                        "Intended Audience :: Developers",
                        "Intended Audience :: System Administrators",
                        "Programming Language :: Python",
                        "Programming Language :: Python :: 2",
                        "Programming Language :: Python :: 2.7",
                        "Programming Language :: Python :: 3",
                        "Programming Language :: Python :: 3.4",
                        "Programming Language :: Python :: 3.5",
                        "Programming Language :: Python :: 3.6",
                        "License :: OSI Approved :: MIT License"
                    ],
                    "extensions": {
                        "python.details": {
                            "contacts": [
                                {
                                    "email": "azpycli@microsoft.com",
                                    "name": "Microsoft Corporation",
                                    "role": "author"
                                }
                            ],
                            "document_names": {
                                "description": "DESCRIPTION.rst"
                            },
                            "project_urls": {
                                "Home": "https://github.com/Azure/azure-cli-extensions/tree/master/src/storage-preview"
                            }
                        }
                    },
                    "generator": "bdist_wheel (0.30.0)",
                    "license": "MIT",
                    "metadata_version": "2.0",
                    "name": "storage-preview",
                    "summary": "Provides a preview for upcoming storage features.",
                    "version": "0.2.10"
                },
                "sha256Digest": "8c87013be456849f27ea7f76df284e998e6f3911d3de478ec19abe84bb30fbe9"
            }
        ],
        "subscription": [
            {
                "downloadUrl": "https://azurecliprod.blob.core.windows.net/cli-extensions/subscription-0.1.3-py2.py3-none-any.whl",
                "filename": "subscription-0.1.3-py2.py3-none-any.whl",
                "metadata": {
                    "classifiers": [
                        "Development Status :: 4 - Beta",
                        "Intended Audience :: Developers",
                        "Intended Audience :: System Administrators",
                        "Programming Language :: Python",
                        "Programming Language :: Python :: 2",
                        "Programming Language :: Python :: 2.7",
                        "Programming Language :: Python :: 3",
                        "Programming Language :: Python :: 3.4",
                        "Programming Language :: Python :: 3.5",
                        "Programming Language :: Python :: 3.6",
                        "License :: OSI Approved :: MIT License"
                    ],
                    "extensions": {
                        "python.details": {
                            "contacts": [
                                {
                                    "email": "wilcob@microsoft.com",
                                    "name": "Wilco Bauwer",
                                    "role": "author"
                                }
                            ],
                            "document_names": {
                                "description": "DESCRIPTION.rst"
                            },
                            "project_urls": {
                                "Home": "https://github.com/Azure/azure-cli-extensions"
                            }
                        }
                    },
                    "generator": "bdist_wheel (0.30.0)",
                    "license": "MIT",
                    "metadata_version": "2.0",
                    "name": "subscription",
                    "summary": "Support for subscription management preview.",
                    "version": "0.1.3"
                },
                "sha256Digest": "74388eb7d4976c620bd41ef577cdb9284cd9a3e38dc4756796d091a7c8193267"
            }
        ],
        "virtual-network-tap": [
            {
                "downloadUrl": "https://azurecliprod.blob.core.windows.net/cli-extensions/virtual_network_tap-0.1.0-py2.py3-none-any.whl",
                "filename": "virtual_network_tap-0.1.0-py2.py3-none-any.whl",
                "metadata": {
                    "azext.isPreview": true,
                    "azext.minCliCoreVersion": "2.0.46",
                    "classifiers": [
                        "Development Status :: 4 - Beta",
                        "Intended Audience :: Developers",
                        "Intended Audience :: System Administrators",
                        "Programming Language :: Python",
                        "Programming Language :: Python :: 2",
                        "Programming Language :: Python :: 2.7",
                        "Programming Language :: Python :: 3",
                        "Programming Language :: Python :: 3.4",
                        "Programming Language :: Python :: 3.5",
                        "Programming Language :: Python :: 3.6",
                        "License :: OSI Approved :: MIT License"
                    ],
                    "extensions": {
                        "python.details": {
                            "contacts": [
                                {
                                    "email": "azpycli@microsoft.com",
                                    "name": "Microsoft Corporation",
                                    "role": "author"
                                }
                            ],
                            "document_names": {
                                "description": "DESCRIPTION.rst"
                            },
                            "project_urls": {
                                "Home": "https://github.com/Azure/azure-cli-extensions/tree/master/src/virtual-network-tap"
                            }
                        }
                    },
                    "generator": "bdist_wheel (0.30.0)",
                    "license": "MIT",
                    "metadata_version": "2.0",
                    "name": "virtual-network-tap",
                    "summary": "Manage virtual network taps (VTAP).",
                    "version": "0.1.0"
                },
                "sha256Digest": "7e3f634f8eb701cf6fef504159785bc90e6f5bd2482e459469dd9ab30601aa35"
            }
        ],
        "virtual-wan": [
            {
                "downloadUrl": "https://azurecliprod.blob.core.windows.net/cli-extensions/virtual_wan-0.1.2-py2.py3-none-any.whl",
                "filename": "virtual_wan-0.1.2-py2.py3-none-any.whl",
                "metadata": {
                    "azext.isPreview": true,
                    "azext.minCliCoreVersion": "2.0.67",
                    "classifiers": [
                        "Development Status :: 4 - Beta",
                        "Intended Audience :: Developers",
                        "Intended Audience :: System Administrators",
                        "Programming Language :: Python",
                        "Programming Language :: Python :: 2",
                        "Programming Language :: Python :: 2.7",
                        "Programming Language :: Python :: 3",
                        "Programming Language :: Python :: 3.4",
                        "Programming Language :: Python :: 3.5",
                        "Programming Language :: Python :: 3.6",
                        "License :: OSI Approved :: MIT License"
                    ],
                    "extensions": {
                        "python.details": {
                            "contacts": [
                                {
                                    "email": "azpycli@microsoft.com",
                                    "name": "Microsoft Corporation",
                                    "role": "author"
                                }
                            ],
                            "document_names": {
                                "description": "DESCRIPTION.rst"
                            },
                            "project_urls": {
                                "Home": "https://github.com/Azure/azure-cli-extensions/tree/master/src/virtual-wan"
                            }
                        }
                    },
                    "generator": "bdist_wheel (0.30.0)",
                    "license": "MIT",
                    "metadata_version": "2.0",
                    "name": "virtual-wan",
                    "summary": "Manage virtual WAN, hubs, VPN gateways and VPN sites.",
                    "version": "0.1.2"
                },
                "sha256Digest": "35d7b9f8b62167957708902b19a6c2f97ceaafa28abcba815b39a2d9040066f8"
            }
        ],
        "vm-repair": [
            {
                "downloadUrl": "https://azurecomputeaidrepair.blob.core.windows.net/prod/vm_repair-0.2.3-py2.py3-none-any.whl",
                "filename": "vm_repair-0.2.3-py2.py3-none-any.whl",
                "metadata": {
                    "classifiers": [
                        "Development Status :: 4 - Beta",
                        "Intended Audience :: Developers",
                        "Intended Audience :: System Administrators",
                        "Programming Language :: Python",
                        "Programming Language :: Python :: 2",
                        "Programming Language :: Python :: 2.7",
                        "Programming Language :: Python :: 3",
                        "Programming Language :: Python :: 3.4",
                        "Programming Language :: Python :: 3.5",
                        "Programming Language :: Python :: 3.6",
                        "License :: OSI Approved :: MIT License"
                    ],
                    "extensions": {
                        "python.details": {
                            "contacts": [
                                {
                                    "email": "caiddev@microsoft.com",
                                    "name": "Microsoft Corporation",
                                    "role": "author"
                                }
                            ],
                            "document_names": {
                                "description": "DESCRIPTION.rst"
                            },
                            "project_urls": {
                                "Home": "https://github.com/Azure/azure-cli-extensions/tree/master/src/vm-repair"
                            }
                        }
                    },
                    "generator": "bdist_wheel (0.30.0)",
                    "license": "MIT",
                    "metadata_version": "2.0",
                    "name": "vm-repair",
                    "summary": "Auto repair commands to fix VMs.",
                    "version": "0.2.3"
                },
                "sha256Digest": "1dadfc622001eab35a7f8e0ecd8c02b75808e1db823fdc44b1ee5c02e9bbdf10"
            }
        ],
        "vmware-cs": [
            {
                "downloadUrl": "https://github.com/Azure/az-vmware-cli/releases/download/0.2.0/vmware_cs-0.2.0-py2.py3-none-any.whl",
                "filename": "vmware_cs-0.2.0-py2.py3-none-any.whl",
                "metadata": {
                    "azext.isPreview": true,
                    "azext.maxCliCoreVersion": "2.1.0",
                    "azext.minCliCoreVersion": "2.0.67",
                    "extensions": {
                        "python.details": {
                            "contacts": [
                                {
                                    "email": "shimitta@microsoft.com",
                                    "name": "Shivam Mittal",
                                    "role": "author"
                                }
                            ],
                            "document_names": {
                                "description": "DESCRIPTION.rst"
                            },
                            "project_urls": {
                                "Home": "https://github.com/Azure/az-vmware-cli"
                            }
                        }
                    },
                    "generator": "bdist_wheel (0.30.0)",
                    "license": "MIT",
                    "metadata_version": "2.0",
                    "name": "vmware-cs",
                    "summary": "Manage Azure VMware Solution.",
                    "version": "0.2.0"
                },
                "sha256Digest": "e462b1346fe3be6db89aead23dfc4e4f2e13f418392f1c7fae714fb2b5c5cc2a"
            }
        ],
        "webapp": [
            {
                "downloadUrl": "https://github.com/Nking92/azure-cli-extensions/raw/whl-files/dist/webapp-0.2.24-py2.py3-none-any.whl",
                "filename": "webapp-0.2.24-py2.py3-none-any.whl",
                "metadata": {
                    "azext.isPreview": true,
                    "azext.minCliCoreVersion": "2.0.46",
                    "classifiers": [
                        "Development Status :: 4 - Beta",
                        "Intended Audience :: Developers",
                        "Intended Audience :: System Administrators",
                        "Programming Language :: Python",
                        "Programming Language :: Python :: 2",
                        "Programming Language :: Python :: 2.7",
                        "Programming Language :: Python :: 3",
                        "Programming Language :: Python :: 3.4",
                        "Programming Language :: Python :: 3.5",
                        "Programming Language :: Python :: 3.6",
                        "License :: OSI Approved :: MIT License"
                    ],
                    "extensions": {
                        "python.details": {
                            "contacts": [
                                {
                                    "email": "sisirap@microsoft.com",
                                    "name": "Sisira Panchagnula",
                                    "role": "author"
                                }
                            ],
                            "document_names": {
                                "description": "DESCRIPTION.rst"
                            },
                            "project_urls": {
                                "Home": "https://github.com/Azure/azure-cli-extensions/tree/master/src/webapp"
                            }
                        }
                    },
                    "generator": "bdist_wheel (0.30.0)",
                    "license": "MIT",
                    "metadata_version": "2.0",
                    "name": "webapp",
                    "summary": "Additional commands for Azure AppService.",
                    "version": "0.2.24"
                },
                "sha256Digest": "797abb3d8b41547ed3c2bcc8e01e30cbb5d487262cd2f285e755419bd1c03bed"
            }
        ]
    },
    "formatVersion": "1"
}<|MERGE_RESOLUTION|>--- conflicted
+++ resolved
@@ -1378,13 +1378,8 @@
         ],
         "hack": [
             {
-<<<<<<< HEAD
                 "downloadUrl": "https://azhackcli.blob.core.windows.net/whl/hack-0.3.0-py2.py3-none-any.whl",
                 "filename": "hack-0.3.0-py2.py3-none-any.whl",
-=======
-                "downloadUrl": "https://azhackcli.blob.core.windows.net/whl/hack-0.1.0-py2.py3-none-any.whl",
-                "filename": "hack-0.1.0-py2.py3-none-any.whl",
->>>>>>> 08423024
                 "metadata": {
                     "azext.isPreview": true,
                     "azext.maxCliCoreVersion": "2.1.0",
@@ -1426,11 +1421,7 @@
                     "summary": "Microsoft Azure Command-Line Tools Hack Extension",
                     "version": "0.3.0"
                 },
-<<<<<<< HEAD
                 "sha256Digest": "7112caeb9724bd216353a44174162c5cd2ed5b8e56b0bd0073068956dcceb80c"
-=======
-                "sha256Digest": "fa53c0b29c4c88ff089c38d7e1476a1056409f49016d052871264b026e59c492"
->>>>>>> 08423024
             }
         ],
         "healthcareapis": [
