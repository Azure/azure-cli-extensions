{
    "extensions": {
        "aem": [
            {
                "downloadUrl": "https://azurecliprod.blob.core.windows.net/cli-extensions/aem-0.1.1-py2.py3-none-any.whl",
                "filename": "aem-0.1.1-py2.py3-none-any.whl",
                "metadata": {
                    "azext.minCliCoreVersion": "2.0.30",
                    "classifiers": [
                        "Development Status :: 4 - Beta",
                        "Intended Audience :: Developers",
                        "Intended Audience :: System Administrators",
                        "Programming Language :: Python",
                        "Programming Language :: Python :: 2",
                        "Programming Language :: Python :: 2.7",
                        "Programming Language :: Python :: 3",
                        "Programming Language :: Python :: 3.4",
                        "Programming Language :: Python :: 3.5",
                        "Programming Language :: Python :: 3.6",
                        "License :: OSI Approved :: MIT License"
                    ],
                    "extensions": {
                        "python.details": {
                            "contacts": [
                                {
                                    "email": "yugangw@microsoft.com",
                                    "name": "Yugang Wang",
                                    "role": "author"
                                }
                            ],
                            "document_names": {
                                "description": "DESCRIPTION.rst"
                            },
                            "project_urls": {
                                "Home": "https://github.com/Azure/azure-cli-extensions"
                            }
                        }
                    },
                    "generator": "bdist_wheel (0.29.0)",
                    "license": "MIT",
                    "metadata_version": "2.0",
                    "name": "aem",
                    "summary": "Manage Azure Enhanced Monitoring Extensions for SAP",
                    "version": "0.1.1"
                },
                "sha256Digest": "4ac7b8a4a89eda68d9d1a07cc5edd9b1a2b88421e2aa9a9e5b86a241f127775f"
            }
        ],
        "aks-preview": [
            {
                "downloadUrl": "https://azurecliaks.blob.core.windows.net/azure-cli-extension/aks_preview-0.4.8-py2.py3-none-any.whl",
                "filename": "aks_preview-0.4.8-py2.py3-none-any.whl",
                "metadata": {
                    "azext.isPreview": true,
                    "azext.minCliCoreVersion": "2.0.49",
                    "classifiers": [
                        "Development Status :: 4 - Beta",
                        "Intended Audience :: Developers",
                        "Intended Audience :: System Administrators",
                        "Programming Language :: Python",
                        "Programming Language :: Python :: 2",
                        "Programming Language :: Python :: 2.7",
                        "Programming Language :: Python :: 3",
                        "Programming Language :: Python :: 3.4",
                        "Programming Language :: Python :: 3.5",
                        "Programming Language :: Python :: 3.6",
                        "License :: OSI Approved :: MIT License"
                    ],
                    "extensions": {
                        "python.details": {
                            "contacts": [
                                {
                                    "email": "azpycli@microsoft.com",
                                    "name": "Microsoft Corporation",
                                    "role": "author"
                                }
                            ],
                            "document_names": {
                                "description": "DESCRIPTION.rst"
                            },
                            "project_urls": {
                                "Home": "https://github.com/Azure/azure-cli-extensions/tree/master/src/aks-preview"
                            }
                        }
                    },
                    "generator": "bdist_wheel (0.30.0)",
                    "license": "MIT",
                    "metadata_version": "2.0",
                    "name": "aks-preview",
                    "summary": "Provides a preview for upcoming AKS features",
                    "version": "0.4.8"
                },
                "sha256Digest": "040bb723453ba703cc4b180efb981977e017323a79d75fe612068fa74711a9d0"
            }
        ],
        "alias": [
            {
                "downloadUrl": "https://azurecliprod.blob.core.windows.net/cli-extensions/alias-0.5.2-py2.py3-none-any.whl",
                "filename": "alias-0.5.2-py2.py3-none-any.whl",
                "metadata": {
                    "azext.isPreview": true,
                    "azext.minCliCoreVersion": "2.0.50.dev0",
                    "classifiers": [
                        "Development Status :: 4 - Beta",
                        "Intended Audience :: Developers",
                        "Intended Audience :: System Administrators",
                        "Programming Language :: Python",
                        "Programming Language :: Python :: 2",
                        "Programming Language :: Python :: 2.7",
                        "Programming Language :: Python :: 3",
                        "Programming Language :: Python :: 3.4",
                        "Programming Language :: Python :: 3.5",
                        "Programming Language :: Python :: 3.6",
                        "License :: OSI Approved :: MIT License"
                    ],
                    "extensions": {
                        "python.details": {
                            "contacts": [
                                {
                                    "email": "t-chwong@microsoft.com",
                                    "name": "Ernest Wong",
                                    "role": "author"
                                }
                            ],
                            "document_names": {
                                "description": "DESCRIPTION.rst"
                            },
                            "project_urls": {
                                "Home": "https://github.com/Azure/azure-cli-extensions"
                            }
                        }
                    },
                    "extras": [],
                    "generator": "bdist_wheel (0.29.0)",
                    "license": "MIT",
                    "metadata_version": "2.0",
                    "name": "alias",
                    "run_requires": [
                        {
                            "requires": [
                                "jinja2 (~=2.10)"
                            ]
                        }
                    ],
                    "summary": "Support for command aliases",
                    "version": "0.5.2"
                },
                "sha256Digest": "05f82d75026e780d27bd34a1be57f4ec0f425500d8ab4ee7e92fee07b944da33"
            },
            {
                "downloadUrl": "https://azurecliprod.blob.core.windows.net/cli-extensions/alias-0.5.1-py2.py3-none-any.whl",
                "filename": "alias-0.5.1-py2.py3-none-any.whl",
                "metadata": {
                    "azext.isPreview": true,
                    "azext.minCliCoreVersion": "2.0.31.dev0",
                    "classifiers": [
                        "Development Status :: 4 - Beta",
                        "Intended Audience :: Developers",
                        "Intended Audience :: System Administrators",
                        "Programming Language :: Python",
                        "Programming Language :: Python :: 2",
                        "Programming Language :: Python :: 2.7",
                        "Programming Language :: Python :: 3",
                        "Programming Language :: Python :: 3.4",
                        "Programming Language :: Python :: 3.5",
                        "Programming Language :: Python :: 3.6",
                        "License :: OSI Approved :: MIT License"
                    ],
                    "extensions": {
                        "python.details": {
                            "contacts": [
                                {
                                    "email": "t-chwong@microsoft.com",
                                    "name": "Ernest Wong",
                                    "role": "author"
                                }
                            ],
                            "document_names": {
                                "description": "DESCRIPTION.rst"
                            },
                            "project_urls": {
                                "Home": "https://github.com/Azure/azure-cli-extensions"
                            }
                        }
                    },
                    "extras": [],
                    "generator": "bdist_wheel (0.30.0)",
                    "license": "MIT",
                    "metadata_version": "2.0",
                    "name": "alias",
                    "run_requires": [
                        {
                            "requires": [
                                "jinja2 (~=2.10)"
                            ]
                        }
                    ],
                    "summary": "Support for command aliases",
                    "version": "0.5.1"
                },
                "sha256Digest": "81b9a7f1824bffcbd6e72680891476151dde868e030cdbf1bfd9135e1a8f3447"
            }
        ],
        "appconfig": [
            {
                "downloadUrl": "https://azconfigextension.blob.core.windows.net/appconfigextension/appconfig-0.5.0-py2.py3-none-any.whl",
                "filename": "appconfig-0.5.0-py2.py3-none-any.whl",
                "metadata": {
                    "azext.isPreview": true,
                    "azext.minCliCoreVersion": "2.0.24",
                    "classifiers": [
                        "Development Status :: 4 - Beta",
                        "Intended Audience :: Developers",
                        "Intended Audience :: System Administrators",
                        "Programming Language :: Python",
                        "Programming Language :: Python :: 2",
                        "Programming Language :: Python :: 2.7",
                        "Programming Language :: Python :: 3",
                        "Programming Language :: Python :: 3.4",
                        "Programming Language :: Python :: 3.5",
                        "Programming Language :: Python :: 3.6",
                        "License :: OSI Approved :: MIT License"
                    ],
                    "extensions": {
                        "python.details": {
                            "contacts": [
                                {
                                    "email": "askazconfig@microsoft.com",
                                    "name": "Microsoft Corporation",
                                    "role": "author"
                                }
                            ],
                            "document_names": {
                                "description": "DESCRIPTION.rst"
                            },
                            "project_urls": {
                                "Home": "https://github.com/Azure/azure-cli-extensions"
                            }
                        }
                    },
                    "extras": [],
                    "generator": "bdist_wheel (0.30.0)",
                    "license": "MIT",
                    "metadata_version": "2.0",
                    "name": "appconfig",
                    "run_requires": [
                        {
                            "requires": [
                                "javaproperties (==0.5.1)"
                            ]
                        }
                    ],
                    "summary": "Provides a preview for upcoming App Configuration features.",
                    "version": "0.5.0"
                },
                "sha256Digest": "1dcafa58df0e1e98ae93665c938712e95ca4237ca263d395a6f5af411f8e0d69"
            }
        ],
        "application-insights": [
            {
                "downloadUrl": "https://appinsightscli.blob.core.windows.net/controlplane-cli/application_insights-0.1.1-py2.py3-none-any.whl",
                "filename": "application_insights-0.1.1-py2.py3-none-any.whl",
                "metadata": {
                    "azext.isPreview": true,
                    "azext.minCliCoreVersion": "2.0.56",
                    "extensions": {
                        "python.details": {
                            "contacts": [
                                {
                                    "email": "aleldeib@microsoft.com",
                                    "name": "Ace Eldeib",
                                    "role": "author"
                                }
                            ],
                            "document_names": {
                                "description": "DESCRIPTION.rst"
                            },
                            "project_urls": {
                                "Home": "https://github.com/Azure/azure-cli-extensions/tree/master/src/application-insights"
                            }
                        }
                    },
                    "generator": "bdist_wheel (0.30.0)",
                    "license": "MIT",
                    "metadata_version": "2.0",
                    "name": "application-insights",
                    "summary": "Support for managing Application Insights components and querying metrics, events, and logs from such components.",
                    "version": "0.1.1"
                },
                "sha256Digest": "6a03b2b1a78f44e096650870d02fc2d86ee30fb07a42656716f1ced9d8651831"
            }
        ],
        "azure-batch-cli-extensions": [
            {
                "downloadUrl": "https://github.com/Azure/azure-batch-cli-extensions/releases/download/azure-batch-cli-extensions-2.5.3/azure_batch_cli_extensions-2.5.3-py2.py3-none-any.whl",
                "filename": "azure_batch_cli_extensions-2.5.3-py2.py3-none-any.whl",
                "metadata": {
                    "azext.maxCliCoreVersion": "2.0.58",
                    "azext.minCliCoreVersion": "2.0.24",
                    "extensions": {
                        "python.details": {
                            "contacts": [
                                {
                                    "email": "azpycli@microsoft.com",
                                    "name": "Microsoft Corporation",
                                    "role": "author"
                                }
                            ],
                            "document_names": {
                                "description": "DESCRIPTION.rst"
                            },
                            "project_urls": {
                                "Home": "https://github.com/Azure/azure-batch-cli-extensions"
                            }
                        }
                    },
                    "extras": [],
                    "generator": "bdist_wheel (0.30.0)",
                    "license": "MIT",
                    "metadata_version": "2.0",
                    "name": "azure-batch-cli-extensions",
                    "run_requires": [
                        {
                            "requires": [
                                "azure-batch-extensions (<4.1,>=4.0.0)",
                                "pycparser (==2.18)"
                            ]
                        }
                    ],
                    "summary": "Additional commands for working with Azure Batch service",
                    "version": "2.5.3"
                },
                "sha256Digest": "cc30b985edd5de0233d4fd283cfa29390d119c223b2f819ca36e071f759d5485"
            },
            {
                "downloadUrl": "https://github.com/Azure/azure-batch-cli-extensions/releases/download/azure-batch-cli-extensions-3.0.4/azure_batch_cli_extensions-3.0.4-py2.py3-none-any.whl",
                "filename": "azure_batch_cli_extensions-3.0.4-py2.py3-none-any.whl",
                "metadata": {
                    "azext.maxCliCoreVersion": "2.1.0",
                    "azext.minCliCoreVersion": "2.0.59",
                    "extensions": {
                        "python.details": {
                            "contacts": [
                                {
                                    "email": "azpycli@microsoft.com",
                                    "name": "Microsoft Corporation",
                                    "role": "author"
                                }
                            ],
                            "document_names": {
                                "description": "DESCRIPTION.rst"
                            },
                            "project_urls": {
                                "Home": "https://github.com/Azure/azure-batch-cli-extensions"
                            }
                        }
                    },
                    "extras": [],
                    "generator": "bdist_wheel (0.30.0)",
                    "license": "MIT",
                    "metadata_version": "2.0",
                    "name": "azure-batch-cli-extensions",
                    "run_requires": [
                        {
                            "requires": [
                                "azure-batch-extensions (<5.1,>=5.0.0)",
                                "pycparser (==2.18)"
                            ]
                        }
                    ],
                    "summary": "Additional commands for working with Azure Batch service",
                    "version": "3.0.4"
                },
                "sha256Digest": "9e76b7242934ceb8ae48c65f5469312522a034f4abf66d4771fb721aee04a502"
            },
            {
                "downloadUrl": "https://github.com/Azure/azure-batch-cli-extensions/releases/download/azure-batch-cli-extensions-4.0.0/azure_batch_cli_extensions-4.0.0-py2.py3-none-any.whl",
                "filename": "azure_batch_cli_extensions-4.0.0-py2.py3-none-any.whl",
                "metadata": {
                    "azext.maxCliCoreVersion": "2.1.0",
                    "azext.minCliCoreVersion": "2.0.69",
                    "classifiers": [
                        "Development Status :: 4 - Beta",
                        "Intended Audience :: Developers",
                        "Intended Audience :: System Administrators",
                        "Programming Language :: Python",
                        "Programming Language :: Python :: 2",
                        "Programming Language :: Python :: 2.7",
                        "Programming Language :: Python :: 3",
                        "Programming Language :: Python :: 3.4",
                        "Programming Language :: Python :: 3.5",
                        "Programming Language :: Python :: 3.6",
                        "License :: OSI Approved :: MIT License"
                    ],
                    "extensions": {
                        "python.details": {
                            "contacts": [
                                {
                                    "email": "azpycli@microsoft.com",
                                    "name": "Microsoft Corporation",
                                    "role": "author"
                                }
                            ],
                            "document_names": {
                                "description": "DESCRIPTION.rst"
                            },
                            "project_urls": {
                                "Home": "https://github.com/Azure/azure-batch-cli-extensions"
                            }
                        }
                    },
                    "extras": [],
                    "generator": "bdist_wheel (0.30.0)",
                    "license": "MIT",
                    "metadata_version": "2.0",
                    "name": "azure-batch-cli-extensions",
                    "run_requires": [
                        {
                            "requires": [
                                "azure-batch-extensions (<6.1,>=6.0.0)",
                                "pycparser (==2.18)"
                            ]
                        }
                    ],
                    "summary": "Additional commands for working with Azure Batch service",
                    "version": "4.0.0"
                },
                "sha256Digest": "3045dc24858b9acfed13a517038830ddc643aef779de0d14617c49c9fd2dcbd5"
            }
        ],
        "azure-cli-iot-ext": [
            {
                "downloadUrl": "https://github.com/Azure/azure-iot-cli-extension/releases/download/v0.8.0/azure_cli_iot_ext-0.8.0-py2.py3-none-any.whl",
                "filename": "azure_cli_iot_ext-0.8.0-py2.py3-none-any.whl",
                "metadata": {
                    "azext.minCliCoreVersion": "2.0.70",
                    "classifiers": [
                        "Development Status :: 4 - Beta",
                        "Intended Audience :: Developers",
                        "Intended Audience :: System Administrators",
                        "Programming Language :: Python",
                        "Programming Language :: Python :: 2",
                        "Programming Language :: Python :: 2.7",
                        "Programming Language :: Python :: 3",
                        "Programming Language :: Python :: 3.4",
                        "Programming Language :: Python :: 3.5",
                        "Programming Language :: Python :: 3.6",
                        "License :: OSI Approved :: MIT License"
                    ],
                    "extensions": {
                        "python.details": {
                            "contacts": [
                                {
                                    "email": "iotupx@microsoft.com",
                                    "name": "Microsoft",
                                    "role": "author"
                                }
                            ],
                            "document_names": {
                                "description": "DESCRIPTION.rst"
                            },
                            "project_urls": {
                                "Home": "https://github.com/azure/azure-iot-cli-extension"
                            }
                        }
                    },
                    "extras": [],
                    "generator": "bdist_wheel (0.30.0)",
                    "license": "MIT",
                    "metadata_version": "2.0",
                    "name": "azure-cli-iot-ext",
                    "run_requires": [
                        {
                            "requires": [
                                "paho-mqtt (==1.3.1)"
                            ]
                        }
                    ],
                    "summary": "Provides the data plane command layer for Azure IoT Hub, IoT Edge and IoT Device Provisioning Service",
                    "version": "0.8.0"
                },
                "sha256Digest": "b56db2a2513b2aa20077a7b49ebe5dbf1c22a195d38305162282731f57fb9dd3"
<<<<<<< HEAD
            },
            {
                "downloadUrl": "https://github.com/Azure/azure-iot-cli-extension/releases/download/v0.7.1/azure_cli_iot_ext-0.7.1-py2.py3-none-any.whl",
                "filename": "azure_cli_iot_ext-0.7.1-py2.py3-none-any.whl",
                "metadata": {
                    "azext.minCliCoreVersion": "2.0.24",
                    "classifiers": [
                        "Development Status :: 4 - Beta",
                        "Intended Audience :: Developers",
                        "Intended Audience :: System Administrators",
                        "Programming Language :: Python",
                        "Programming Language :: Python :: 2",
                        "Programming Language :: Python :: 2.7",
                        "Programming Language :: Python :: 3",
                        "Programming Language :: Python :: 3.4",
                        "Programming Language :: Python :: 3.5",
                        "Programming Language :: Python :: 3.6",
                        "License :: OSI Approved :: MIT License"
                    ],
                    "extensions": {
                        "python.details": {
                            "contacts": [
                                {
                                    "email": "iotupx@microsoft.com",
                                    "name": "Microsoft",
                                    "role": "author"
                                }
                            ],
                            "document_names": {
                                "description": "DESCRIPTION.rst"
                            },
                            "project_urls": {
                                "Home": "https://github.com/azure/azure-iot-cli-extension"
                            }
                        }
                    },
                    "extras": [],
                    "generator": "bdist_wheel (0.30.0)",
                    "license": "MIT",
                    "metadata_version": "2.0",
                    "name": "azure-cli-iot-ext",
                    "run_requires": [
                        {
                            "requires": [
                                "paho-mqtt (==1.3.1)"
                            ]
                        }
                    ],
                    "summary": "Provides the data plane command layer for Azure IoT Hub, IoT Edge and IoT Device Provisioning Service",
                    "version": "0.7.1"
                },
                "sha256Digest": "0a8431db427db693ba6bcfe9572b4fceda6b20190be99990b1bb8c75a7c89405"
=======
>>>>>>> ef75068d
            }
        ],
        "azure-cli-ml": [
            {
                "downloadUrl": "https://azurecliext.blob.core.windows.net/release/azure_cli_ml-1.0.55-py2.py3-none-any.whl",
                "filename": "azure_cli_ml-1.0.55-py2.py3-none-any.whl",
                "metadata": {
                    "azext.minCliCoreVersion": "2.0.28",
                    "classifiers": [
                        "Development Status :: 3 - Alpha",
                        "Intended Audience :: Developers",
                        "Intended Audience :: System Administrators",
                        "Programming Language :: Python :: 2.7",
                        "Programming Language :: Python :: 3.5"
                    ],
                    "description_content_type": "text/x-rst",
                    "extensions": {
                        "python.details": {
                            "contacts": [
                                {
                                    "email": "azpycli@microsoft.com",
                                    "name": "Microsoft Corporation",
                                    "role": "author"
                                }
                            ],
                            "document_names": {
                                "description": "DESCRIPTION.rst",
                                "license": "LICENSE.txt"
                            },
                            "project_urls": {
                                "Home": "https://docs.microsoft.com/en-us/azure/machine-learning/service/"
                            }
                        }
                    },
                    "extras": [],
                    "generator": "bdist_wheel (0.30.0)",
                    "license": "Proprietary https://aka.ms/azureml-preview-sdk-license ",
                    "metadata_version": "2.0",
                    "name": "azure-cli-ml",
                    "run_requires": [
                        {
                            "requires": [
                                "adal (>=1.2.1)",
                                "azureml-cli-common (==1.0.55.*)",
                                "docker (>=3.7.2)",
                                "msrest (>=0.6.6)",
                                "pyyaml (>=5.1.0)",
                                "requests (>=2.21.0)"
                            ]
                        }
                    ],
                    "summary": "Microsoft Azure Command-Line Tools AzureML Command Module",
                    "test_requires": [
                        {
                            "requires": [
                                "azure-keyvault",
                                "mock",
                                "nose",
                                "unittest-xml-reporting"
                            ]
                        }
                    ],
                    "version": "1.0.55"
                },
                "sha256Digest": "ddf8d000e44a025741e559d749c73043dbeed2c9d1271271f90be0c8ddb5d8b9"
            }
        ],
        "azure-devops": [
            {
                "downloadUrl": "https://github.com/Azure/azure-devops-cli-extension/releases/download/20190805.1/azure_devops-0.12.0-py2.py3-none-any.whl",
                "filename": "azure_devops-0.12.0-py2.py3-none-any.whl",
                "metadata": {
                    "azext.minCliCoreVersion": "2.0.49",
                    "classifiers": [
                        "Development Status :: 4 - Beta",
                        "Intended Audience :: Developers",
                        "Intended Audience :: System Administrators",
                        "Programming Language :: Python",
                        "Programming Language :: Python :: 2",
                        "Programming Language :: Python :: 2.7",
                        "Programming Language :: Python :: 3",
                        "Programming Language :: Python :: 3.4",
                        "Programming Language :: Python :: 3.5",
                        "Programming Language :: Python :: 3.6",
                        "License :: OSI Approved :: MIT License"
                    ],
                    "extensions": {
                        "python.details": {
                            "contacts": [
                                {
                                    "email": "VSTS_Social@microsoft.com",
                                    "name": "Microsoft",
                                    "role": "author"
                                }
                            ],
                            "document_names": {
                                "description": "DESCRIPTION.rst"
                            },
                            "project_urls": {
                                "Home": "https://github.com/Microsoft/azure-devops-cli-extension"
                            }
                        }
                    },
                    "extras": [],
                    "generator": "bdist_wheel (0.30.0)",
                    "license": "MIT",
                    "metadata_version": "2.0",
                    "name": "azure-devops",
                    "run_requires": [
                        {
                            "requires": [
                                "distro (==1.3.0)",
                                "msrest (<0.7.0,>=0.6.0)",
                                "python-dateutil (==2.7.3)"
                            ]
                        }
                    ],
                    "summary": "Tools for managing Azure DevOps.",
                    "version": "0.12.0"
                },
                "sha256Digest": "2abdfd1b760e1968176cd4043e2db7edf951978c6a2182eb5e79bb0c8070af4c"
            }
        ],
        "azure-firewall": [
            {
                "downloadUrl": "https://azurecliprod.blob.core.windows.net/cli-extensions/azure_firewall-0.1.3-py2.py3-none-any.whl",
                "filename": "azure_firewall-0.1.3-py2.py3-none-any.whl",
                "metadata": {
                    "azext.isPreview": true,
                    "azext.minCliCoreVersion": "2.0.46",
                    "classifiers": [
                        "Development Status :: 4 - Beta",
                        "Intended Audience :: Developers",
                        "Intended Audience :: System Administrators",
                        "Programming Language :: Python",
                        "Programming Language :: Python :: 2",
                        "Programming Language :: Python :: 2.7",
                        "Programming Language :: Python :: 3",
                        "Programming Language :: Python :: 3.4",
                        "Programming Language :: Python :: 3.5",
                        "Programming Language :: Python :: 3.6",
                        "License :: OSI Approved :: MIT License"
                    ],
                    "extensions": {
                        "python.details": {
                            "contacts": [
                                {
                                    "email": "azpycli@microsoft.com",
                                    "name": "Microsoft Corporation",
                                    "role": "author"
                                }
                            ],
                            "document_names": {
                                "description": "DESCRIPTION.rst"
                            },
                            "project_urls": {
                                "Home": "https://github.com/Azure/azure-cli-extensions/tree/master/src/azure-firewall"
                            }
                        }
                    },
                    "generator": "bdist_wheel (0.30.0)",
                    "license": "MIT",
                    "metadata_version": "2.0",
                    "name": "azure-firewall",
                    "summary": "Manage Azure Firewall resources.",
                    "version": "0.1.3"
                },
                "sha256Digest": "116c1324206e8aa0e7cffdd719a12e87b2977a061fcd9fb96ae4b6fbe223e93f"
            }
        ],
        "db-up": [
            {
                "downloadUrl": "https://azurecliprod.blob.core.windows.net/cli-extensions/db_up-0.1.13-py2.py3-none-any.whl",
                "filename": "db_up-0.1.13-py2.py3-none-any.whl",
                "metadata": {
                    "azext.isPreview": true,
                    "azext.minCliCoreVersion": "2.0.46",
                    "classifiers": [
                        "Development Status :: 4 - Beta",
                        "Intended Audience :: Developers",
                        "Intended Audience :: System Administrators",
                        "Programming Language :: Python",
                        "Programming Language :: Python :: 2",
                        "Programming Language :: Python :: 2.7",
                        "Programming Language :: Python :: 3",
                        "Programming Language :: Python :: 3.4",
                        "Programming Language :: Python :: 3.5",
                        "Programming Language :: Python :: 3.6",
                        "License :: OSI Approved :: MIT License"
                    ],
                    "extensions": {
                        "python.details": {
                            "contacts": [
                                {
                                    "email": "azpycli@microsoft.com",
                                    "name": "Microsoft Corporation",
                                    "role": "author"
                                }
                            ],
                            "document_names": {
                                "description": "DESCRIPTION.rst"
                            },
                            "project_urls": {
                                "Home": "https://github.com/Azure/azure-cli-extensions/tree/master/src/db-up"
                            }
                        }
                    },
                    "extras": [],
                    "generator": "bdist_wheel (0.30.0)",
                    "license": "MIT",
                    "metadata_version": "2.0",
                    "name": "db-up",
                    "run_requires": [
                        {
                            "requires": [
                                "Cython (==0.29.6)",
                                "mysql-connector-python (==8.0.13)",
                                "psycopg2-binary (==2.7.7)"
                            ]
                        }
                    ],
                    "summary": "Additional commands to simplify Azure Database workflows.",
                    "version": "0.1.13"
                },
                "sha256Digest": "df397272396c684972d1185e16439159427795b305f67e47fc37447a0c4d1257"
            }
        ],
        "dev-spaces": [
            {
                "downloadUrl": "https://azuredevspacestools.blob.core.windows.net/azdssetup/LKS/dev_spaces-1.0.3-py2.py3-none-any.whl",
                "filename": "dev_spaces-1.0.3-py2.py3-none-any.whl",
                "metadata": {
                    "azext.minCliCoreVersion": "2.0.63",
                    "classifiers": [
                        "Development Status :: 4 - Beta",
                        "Intended Audience :: Developers",
                        "Intended Audience :: System Administrators",
                        "Programming Language :: Python",
                        "Programming Language :: Python :: 2",
                        "Programming Language :: Python :: 2.7",
                        "Programming Language :: Python :: 3",
                        "Programming Language :: Python :: 3.4",
                        "Programming Language :: Python :: 3.5",
                        "Programming Language :: Python :: 3.6",
                        "License :: OSI Approved :: MIT License"
                    ],
                    "extensions": {
                        "python.details": {
                            "contacts": [
                                {
                                    "email": "azds-azcli@microsoft.com",
                                    "name": "Microsoft Corporation",
                                    "role": "author"
                                }
                            ],
                            "document_names": {
                                "description": "DESCRIPTION.rst"
                            },
                            "project_urls": {
                                "Home": "https://github.com/Azure/azure-cli-extensions"
                            }
                        }
                    },
                    "generator": "bdist_wheel (0.30.0)",
                    "license": "MIT",
                    "metadata_version": "2.0",
                    "name": "dev-spaces",
                    "summary": "Dev Spaces provides a rapid, iterative Kubernetes development experience for teams.",
                    "version": "1.0.3"
                },
                "sha256Digest": "1e94e41976c1aa2e5abd88b1f663d54b0cf04c94af30adefdd06e58745311af3"
            }
        ],
        "dev-spaces-preview": [
            {
                "downloadUrl": "https://azuredevspacestools.blob.core.windows.net/azdssetup/LKS/dev_spaces_preview-0.1.6-py2.py3-none-any.whl",
                "filename": "dev_spaces_preview-0.1.6-py2.py3-none-any.whl",
                "metadata": {
                    "azext.isPreview": true,
                    "azext.maxCliCoreVersion": "2.0.62",
                    "azext.minCliCoreVersion": "2.0.32",
                    "classifiers": [
                        "Development Status :: 4 - Beta",
                        "Intended Audience :: Developers",
                        "Intended Audience :: System Administrators",
                        "Programming Language :: Python",
                        "Programming Language :: Python :: 2",
                        "Programming Language :: Python :: 2.7",
                        "Programming Language :: Python :: 3",
                        "Programming Language :: Python :: 3.4",
                        "Programming Language :: Python :: 3.5",
                        "Programming Language :: Python :: 3.6",
                        "License :: OSI Approved :: MIT License"
                    ],
                    "extensions": {
                        "python.details": {
                            "contacts": [
                                {
                                    "email": "azds-azcli@microsoft.com",
                                    "name": "Microsoft Corporation",
                                    "role": "author"
                                }
                            ],
                            "document_names": {
                                "description": "DESCRIPTION.rst"
                            },
                            "project_urls": {
                                "Home": "https://github.com/Azure/azure-cli-extensions"
                            }
                        }
                    },
                    "generator": "bdist_wheel (0.30.0)",
                    "license": "MIT",
                    "metadata_version": "2.0",
                    "name": "dev-spaces-preview",
                    "summary": "Dev Spaces provides a rapid, iterative Kubernetes development experience for teams.",
                    "version": "0.1.6"
                },
                "sha256Digest": "16661d66a3b4a04d429d456ba8a8d0b3b6ceb7b32691ff3a1dcc4144c005c798"
            }
        ],
        "dms-preview": [
            {
                "downloadUrl": "https://azcliorcas.blob.core.windows.net/azclipath/dms_preview-0.9.0-py2.py3-none-any.whl",
                "filename": "dms_preview-0.9.0-py2.py3-none-any.whl",
                "metadata": {
                    "azext.isPreview": true,
                    "azext.minCliCoreVersion": "2.0.43",
                    "classifiers": [
                        "Development Status :: 4 - Beta",
                        "Intended Audience :: Developers",
                        "Intended Audience :: System Administrators",
                        "Programming Language :: Python",
                        "Programming Language :: Python :: 2",
                        "Programming Language :: Python :: 2.7",
                        "Programming Language :: Python :: 3",
                        "Programming Language :: Python :: 3.4",
                        "Programming Language :: Python :: 3.5",
                        "Programming Language :: Python :: 3.6",
                        "License :: OSI Approved :: MIT License"
                    ],
                    "extensions": {
                        "python.details": {
                            "contacts": [
                                {
                                    "email": "arpavlic@microsoft.com",
                                    "name": "Artyom Pavlichenko",
                                    "role": "author"
                                }
                            ],
                            "document_names": {
                                "description": "DESCRIPTION.rst"
                            },
                            "project_urls": {
                                "Home": "https://github.com/Azure/azure-cli-extensions/tree/master/src/dms-preview"
                            }
                        }
                    },
                    "generator": "bdist_wheel (0.30.0)",
                    "license": "MIT",
                    "metadata_version": "2.0",
                    "name": "dms-preview",
                    "summary": "Support for new Database Migration Service scenarios.",
                    "version": "0.9.0"
                },
                "sha256Digest": "97d3f9ae9c42e5f255e8bd01afef7ef9514e59df3ec7cf4e71e6ff7db64627df"
            }
        ],
        "dns": [
            {
                "downloadUrl": "https://dnscliextension.blob.core.windows.net/cliextensions/dns-0.0.2-py2.py3-none-any.whl",
                "filename": "dns-0.0.2-py2.py3-none-any.whl",
                "metadata": {
                    "classifiers": [
                        "Development Status :: 4 - Beta",
                        "Intended Audience :: Developers",
                        "Intended Audience :: System Administrators",
                        "Programming Language :: Python",
                        "Programming Language :: Python :: 2",
                        "Programming Language :: Python :: 2.7",
                        "Programming Language :: Python :: 3",
                        "Programming Language :: Python :: 3.4",
                        "Programming Language :: Python :: 3.5",
                        "Programming Language :: Python :: 3.6",
                        "License :: OSI Approved :: MIT License"
                    ],
                    "extensions": {
                        "python.details": {
                            "contacts": [
                                {
                                    "email": "muwaqar@microsoft.com",
                                    "name": "Muhammad Waqar",
                                    "role": "author"
                                }
                            ],
                            "document_names": {
                                "description": "DESCRIPTION.rst"
                            },
                            "project_urls": {
                                "Home": "https://github.com/Azure/azure-cli-extensions"
                            }
                        }
                    },
                    "generator": "bdist_wheel (0.30.0)",
                    "license": "MIT",
                    "metadata_version": "2.0",
                    "name": "dns",
                    "summary": "An Azure CLI Extension for DNS zones",
                    "version": "0.0.2"
                },
                "sha256Digest": "fbdc9cbb21a45e093829f6dd6dd77f02843509d3a790d237c4eb7fcd8ae4077d"
            }
        ],
        "eventgrid": [
            {
                "downloadUrl": "https://eventgridcliextension.blob.core.windows.net/cli/eventgrid-0.4.3-py2.py3-none-any.whl",
                "filename": "eventgrid-0.4.3-py2.py3-none-any.whl",
                "metadata": {
                    "azext.isPreview": true,
                    "azext.minCliCoreVersion": "2.0.49",
                    "classifiers": [
                        "Development Status :: 4 - Beta",
                        "Intended Audience :: Developers",
                        "Intended Audience :: System Administrators",
                        "Programming Language :: Python",
                        "Programming Language :: Python :: 2",
                        "Programming Language :: Python :: 2.7",
                        "Programming Language :: Python :: 3",
                        "Programming Language :: Python :: 3.4",
                        "Programming Language :: Python :: 3.5",
                        "Programming Language :: Python :: 3.6",
                        "License :: OSI Approved :: MIT License"
                    ],
                    "extensions": {
                        "python.details": {
                            "contacts": [
                                {
                                    "email": "ahamad@microsoft.com",
                                    "name": "Ashraf Hamad.",
                                    "role": "author"
                                }
                            ],
                            "document_names": {
                                "description": "DESCRIPTION.rst"
                            },
                            "project_urls": {
                                "Home": "https://github.com/Azure/azure-cli-extensions"
                            }
                        }
                    },
                    "generator": "bdist_wheel (0.30.0)",
                    "license": "MIT",
                    "metadata_version": "2.0",
                    "name": "eventgrid",
                    "summary": "Microsoft Azure Command-Line Tools EventGrid Command Module.",
                    "version": "0.4.3"
                },
                "sha256Digest": "7d77a9d8eb7ed4b860886db6a897bb84af8077e82191c55531a9cbb184fa0ba5"
            }
        ],
        "express-route": [
            {
                "downloadUrl": "https://azurecliprod.blob.core.windows.net/cli-extensions/express_route-0.1.3-py2.py3-none-any.whl",
                "filename": "express_route-0.1.3-py2.py3-none-any.whl",
                "metadata": {
                    "azext.isPreview": true,
                    "azext.minCliCoreVersion": "2.0.46",
                    "classifiers": [
                        "Development Status :: 4 - Beta",
                        "Intended Audience :: Developers",
                        "Intended Audience :: System Administrators",
                        "Programming Language :: Python",
                        "Programming Language :: Python :: 2",
                        "Programming Language :: Python :: 2.7",
                        "Programming Language :: Python :: 3",
                        "Programming Language :: Python :: 3.4",
                        "Programming Language :: Python :: 3.5",
                        "Programming Language :: Python :: 3.6",
                        "License :: OSI Approved :: MIT License"
                    ],
                    "extensions": {
                        "python.details": {
                            "contacts": [
                                {
                                    "email": "azpycli@microsoft.com",
                                    "name": "Microsoft Corporation",
                                    "role": "author"
                                }
                            ],
                            "document_names": {
                                "description": "DESCRIPTION.rst"
                            },
                            "project_urls": {
                                "Home": "https://github.com/Azure/azure-cli-extensions/tree/master/src/express-route"
                            }
                        }
                    },
                    "generator": "bdist_wheel (0.29.0)",
                    "license": "MIT",
                    "metadata_version": "2.0",
                    "name": "express-route",
                    "summary": "Manage ExpressRoutes with preview features.",
                    "version": "0.1.3"
                },
                "sha256Digest": "26ea9cbe5c1cc64ae0ea42ef4f550a1f7e8d91b7af5e04945c689e73b7499d7a"
            }
        ],
        "express-route-cross-connection": [
            {
                "downloadUrl": "https://azurecliprod.blob.core.windows.net/cli-extensions/express_route_cross_connection-0.1.1-py2.py3-none-any.whl",
                "filename": "express_route_cross_connection-0.1.1-py2.py3-none-any.whl",
                "metadata": {
                    "azext.minCliCoreVersion": "2.0.41",
                    "classifiers": [
                        "Development Status :: 4 - Beta",
                        "Intended Audience :: Developers",
                        "Intended Audience :: System Administrators",
                        "Programming Language :: Python",
                        "Programming Language :: Python :: 2",
                        "Programming Language :: Python :: 2.7",
                        "Programming Language :: Python :: 3",
                        "Programming Language :: Python :: 3.4",
                        "Programming Language :: Python :: 3.5",
                        "Programming Language :: Python :: 3.6",
                        "License :: OSI Approved :: MIT License"
                    ],
                    "extensions": {
                        "python.details": {
                            "contacts": [
                                {
                                    "email": "azpycli@microsoft.com",
                                    "name": "Microsoft Corporation",
                                    "role": "author"
                                }
                            ],
                            "document_names": {
                                "description": "DESCRIPTION.rst"
                            },
                            "project_urls": {
                                "Home": "https://github.com/Azure/azure-cli-extensions/tree/master/src/express-route-cross-connection"
                            }
                        }
                    },
                    "generator": "bdist_wheel (0.30.0)",
                    "license": "MIT",
                    "metadata_version": "2.0",
                    "name": "express-route-cross-connection",
                    "summary": "Manage customer ExpressRoute circuits using an ExpressRoute cross-connection.",
                    "version": "0.1.1"
                },
                "sha256Digest": "b83f723baae0ea04557a87f358fa2131baf15d45cd3aba7a9ab42d14ec80df38"
            }
        ],
        "find": [
            {
                "downloadUrl": "https://smartmlprod.blob.core.windows.net/aladdin-public/find-0.3.0-py2.py3-none-any.whl",
                "filename": "find-0.3.0-py2.py3-none-any.whl",
                "metadata": {
                    "azext.isPreview": true,
                    "classifiers": [
                        "Development Status :: 4 - Beta",
                        "Intended Audience :: Developers",
                        "Intended Audience :: System Administrators",
                        "Programming Language :: Python",
                        "Programming Language :: Python :: 2",
                        "Programming Language :: Python :: 2.7",
                        "Programming Language :: Python :: 3",
                        "Programming Language :: Python :: 3.4",
                        "Programming Language :: Python :: 3.5",
                        "Programming Language :: Python :: 3.6",
                        "License :: OSI Approved :: MIT License"
                    ],
                    "extensions": {
                        "python.details": {
                            "contacts": [
                                {
                                    "email": "rozilouc@microsoft.com",
                                    "name": "Roshanak Zilouchian",
                                    "role": "author"
                                }
                            ],
                            "document_names": {
                                "description": "DESCRIPTION.rst"
                            },
                            "project_urls": {
                                "Home": "https://github.com/Azure/azure-cli-extensions/tree/master/src/find"
                            }
                        }
                    },
                    "extras": [],
                    "generator": "bdist_wheel (0.30.0)",
                    "license": "MIT",
                    "metadata_version": "2.0",
                    "name": "find",
                    "run_requires": [
                        {
                            "requires": [
                                "colorama (~=0.3.7)"
                            ]
                        }
                    ],
                    "summary": "Intelligent querying for CLI information.",
                    "version": "0.3.0"
                },
                "sha256Digest": "0960ec6711959712d5cbab611e32d248f0cdc597cef9613a5dbac790f4cf3b56"
            }
        ],
        "front-door": [
            {
                "downloadUrl": "https://azurecliafd.blob.core.windows.net/azure-cli-extension/front_door-1.0.0-py2.py3-none-any.whl",
                "filename": "front_door-1.0.0-py2.py3-none-any.whl",
                "metadata": {
                    "azext.minCliCoreVersion": "2.0.68",
                    "classifiers": [
                        "Development Status :: 4 - Beta",
                        "Intended Audience :: Developers",
                        "Intended Audience :: System Administrators",
                        "Programming Language :: Python",
                        "Programming Language :: Python :: 2",
                        "Programming Language :: Python :: 2.7",
                        "Programming Language :: Python :: 3",
                        "Programming Language :: Python :: 3.4",
                        "Programming Language :: Python :: 3.5",
                        "Programming Language :: Python :: 3.6",
                        "License :: OSI Approved :: MIT License"
                    ],
                    "extensions": {
                        "python.details": {
                            "contacts": [
                                {
                                    "email": "azpycli@microsoft.com",
                                    "name": "Microsoft Corporation",
                                    "role": "author"
                                }
                            ],
                            "document_names": {
                                "description": "DESCRIPTION.rst"
                            },
                            "project_urls": {
                                "Home": "https://github.com/Azure/azure-cli-extensions/tree/master/src/front-door"
                            }
                        }
                    },
                    "generator": "bdist_wheel (0.30.0)",
                    "license": "MIT",
                    "metadata_version": "2.0",
                    "name": "front-door",
                    "summary": "Manage networking Front Doors.",
                    "version": "1.0.0"
                },
                "sha256Digest": "84096ef27f925408ff6ae49b1c4eb7cda3ba898690f69f7eb02ca34b5cd1dff2"
            }
        ],
        "image-copy-extension": [
            {
                "downloadUrl": "https://files.pythonhosted.org/packages/d9/45/3d5b20c461392a84268a7b655ee32c98338daadc060060efeffd7ef3d76f/image_copy_extension-0.2.1-py2.py3-none-any.whl",
                "filename": "image_copy_extension-0.2.1-py2.py3-none-any.whl",
                "metadata": {
                    "azext.minCliCoreVersion": "2.0.24",
                    "classifiers": [
                        "Development Status :: 4 - Beta",
                        "Intended Audience :: Developers",
                        "Intended Audience :: System Administrators",
                        "Programming Language :: Python",
                        "Programming Language :: Python :: 2",
                        "Programming Language :: Python :: 2.7",
                        "Programming Language :: Python :: 3",
                        "Programming Language :: Python :: 3.4",
                        "Programming Language :: Python :: 3.5",
                        "Programming Language :: Python :: 3.6",
                        "License :: OSI Approved :: MIT License"
                    ],
                    "extensions": {
                        "python.details": {
                            "contacts": [
                                {
                                    "email": "tamir.kamara@microsoft.com",
                                    "name": "Tamir Kamara",
                                    "role": "author"
                                }
                            ],
                            "document_names": {
                                "description": "DESCRIPTION.rst"
                            },
                            "project_urls": {
                                "Home": "https://github.com/Azure/azure-cli-extensions"
                            }
                        }
                    },
                    "generator": "bdist_wheel (0.30.0)",
                    "license": "MIT",
                    "metadata_version": "2.0",
                    "name": "image-copy-extension",
                    "summary": "Support for copying managed vm images between regions",
                    "version": "0.2.1"
                },
                "sha256Digest": "1d9eab829c63e601fa93e616cc4e5d73946fa225aa8e5ffd84a98d11cdc4138b"
            }
        ],
        "interactive": [
            {
                "downloadUrl": "https://azurecliprod.blob.core.windows.net/cli-extensions/interactive-0.4.1-py2.py3-none-any.whl",
                "filename": "interactive-0.4.1-py2.py3-none-any.whl",
                "metadata": {
                    "azext.isPreview": true,
                    "azext.maxCliCoreVersion": "2.0.61",
                    "azext.minCliCoreVersion": "2.0.50.dev0",
                    "extensions": {
                        "python.details": {
                            "contacts": [
                                {
                                    "email": "azpycli@microsoft.com",
                                    "name": "Microsoft Corporation",
                                    "role": "author"
                                }
                            ],
                            "document_names": {
                                "description": "DESCRIPTION.rst"
                            },
                            "project_urls": {
                                "Home": "https://github.com/Azure/azure-cli"
                            }
                        }
                    },
                    "extras": [],
                    "generator": "bdist_wheel (0.30.0)",
                    "license": "MIT",
                    "metadata_version": "2.0",
                    "name": "interactive",
                    "run_requires": [
                        {
                            "requires": [
                                "prompt-toolkit (~=1.0.15)"
                            ]
                        }
                    ],
                    "summary": "Microsoft Azure Command-Line Interactive Shell",
                    "version": "0.4.1"
                },
                "sha256Digest": "22b940493972b77c62606b0ae3c834283209d8619bb740e69dd115530a328e3b"
            },
            {
                "downloadUrl": "https://azurecliprod.blob.core.windows.net/cli-extensions/interactive-0.4.3-py2.py3-none-any.whl",
                "filename": "interactive-0.4.3-py2.py3-none-any.whl",
                "metadata": {
                    "azext.isPreview": true,
                    "azext.minCliCoreVersion": "2.0.62",
                    "extensions": {
                        "python.details": {
                            "contacts": [
                                {
                                    "email": "azpycli@microsoft.com",
                                    "name": "Microsoft Corporation",
                                    "role": "author"
                                }
                            ],
                            "document_names": {
                                "description": "DESCRIPTION.rst"
                            },
                            "project_urls": {
                                "Home": "https://github.com/Azure/azure-cli"
                            }
                        }
                    },
                    "extras": [],
                    "generator": "bdist_wheel (0.30.0)",
                    "license": "MIT",
                    "metadata_version": "2.0",
                    "name": "interactive",
                    "run_requires": [
                        {
                            "requires": [
                                "prompt-toolkit (~=1.0.15)"
                            ]
                        }
                    ],
                    "summary": "Microsoft Azure Command-Line Interactive Shell",
                    "version": "0.4.3"
                },
                "sha256Digest": "ba78a45ec9753a42e1e805dc9cf3b309df264c6201dfd1dabcc6c00b22599fe8"
            }
        ],
        "keyvault-preview": [
            {
                "downloadUrl": "https://github.com/Azure/azure-keyvault-cli-extension/releases/download/keyvault-preview_0.1.3/keyvault_preview-0.1.3-py2.py3-none-any.whl",
                "filename": "keyvault_preview-0.1.3-py2.py3-none-any.whl",
                "metadata": {
                    "azext.isPreview": true,
                    "classifiers": [
                        "Development Status :: 4 - Beta",
                        "Intended Audience :: Developers",
                        "Intended Audience :: System Administrators",
                        "Programming Language :: Python",
                        "Programming Language :: Python :: 2",
                        "Programming Language :: Python :: 2.7",
                        "Programming Language :: Python :: 3",
                        "Programming Language :: Python :: 3.4",
                        "Programming Language :: Python :: 3.5",
                        "Programming Language :: Python :: 3.6",
                        "License :: OSI Approved :: MIT License"
                    ],
                    "extensions": {
                        "python.details": {
                            "contacts": [
                                {
                                    "email": "azurekeyvault@microsoft.com",
                                    "name": "Azure Key Vault",
                                    "role": "author"
                                }
                            ],
                            "document_names": {
                                "description": "DESCRIPTION.rst"
                            },
                            "project_urls": {
                                "Home": "https://github.com/Azure/azure-keyvault-cli-extension"
                            }
                        }
                    },
                    "generator": "bdist_wheel (0.30.0)",
                    "license": "MIT",
                    "metadata_version": "2.0",
                    "name": "keyvault-preview",
                    "summary": "Preview Azure Key Vault commands.",
                    "version": "0.1.3"
                },
                "sha256Digest": "5d80ceaac45576bfd9cb7f2bd5714183d9f88711b4aa415940b4b393a7591069"
            }
        ],
        "log-analytics": [
            {
                "downloadUrl": "https://loganalyticscli.blob.core.windows.net/log-analytics-cli/log_analytics-0.1.3-py2.py3-none-any.whl",
                "filename": "log_analytics-0.1.3-py2.py3-none-any.whl",
                "metadata": {
                    "azext.isPreview": true,
                    "extensions": {
                        "python.details": {
                            "contacts": [
                                {
                                    "email": "aleldeib@microsoft.com",
                                    "name": "Ace Eldeib",
                                    "role": "author"
                                }
                            ],
                            "document_names": {
                                "description": "DESCRIPTION.rst"
                            },
                            "project_urls": {
                                "Home": "https://github.com/Azure/azure-cli-extensions/tree/master/src/log-analytics"
                            }
                        }
                    },
                    "generator": "bdist_wheel (0.30.0)",
                    "license": "MIT",
                    "metadata_version": "2.0",
                    "name": "log-analytics",
                    "summary": "Support for Azure Log Analytics query capabilities.",
                    "version": "0.1.3"
                },
                "sha256Digest": "941c5c4bcd336e2192da624e21cd6310950fbc10d01d923d2255d049c68a23e0"
            }
        ],
        "managementgroups": [
            {
                "downloadUrl": "https://files.pythonhosted.org/packages/b0/7c/fb9f79c46cf96cf7607fbaebe94d048e515342bf9e7ceae571110d85f35e/managementgroups-0.1.0-py2.py3-none-any.whl",
                "filename": "managementgroups-0.1.0-py2.py3-none-any.whl",
                "metadata": {
                    "classifiers": [
                        "Development Status :: 4 - Beta",
                        "Intended Audience :: Developers",
                        "Intended Audience :: System Administrators",
                        "Programming Language :: Python",
                        "Programming Language :: Python :: 2",
                        "Programming Language :: Python :: 2.7",
                        "Programming Language :: Python :: 3",
                        "Programming Language :: Python :: 3.4",
                        "Programming Language :: Python :: 3.5",
                        "Programming Language :: Python :: 3.6",
                        "License :: OSI Approved :: MIT License"
                    ],
                    "extensions": {
                        "python.details": {
                            "contacts": [
                                {
                                    "email": "shahraj@microsoft.com",
                                    "name": "Raj Shah",
                                    "role": "author"
                                }
                            ],
                            "document_names": {
                                "description": "DESCRIPTION.rst"
                            },
                            "project_urls": {
                                "Home": "https://github.com/Azure/azure-cli-extensions"
                            }
                        }
                    },
                    "generator": "bdist_wheel (0.29.0)",
                    "license": "MIT",
                    "metadata_version": "2.0",
                    "name": "managementgroups",
                    "summary": "An Azure CLI Extension for Management Groups",
                    "version": "0.1.0"
                },
                "sha256Digest": "14626a8fc8a0d6751bd9a9e90a62c463b3dfbdfb2952e438e3843b0941679eb3"
            }
        ],
        "managementpartner": [
            {
                "downloadUrl": "https://files.pythonhosted.org/packages/28/08/0fde582cf50eaf1ef304b35674b9b22f6731d95b2e41339eba4d35583b18/managementpartner-0.1.2-py2.py3-none-any.whl",
                "filename": "managementpartner-0.1.2-py2.py3-none-any.whl",
                "metadata": {
                    "classifiers": [
                        "Development Status :: 4 - Beta",
                        "Intended Audience :: Developers",
                        "Intended Audience :: System Administrators",
                        "Programming Language :: Python",
                        "Programming Language :: Python :: 2",
                        "Programming Language :: Python :: 2.7",
                        "Programming Language :: Python :: 3",
                        "Programming Language :: Python :: 3.4",
                        "Programming Language :: Python :: 3.5",
                        "Programming Language :: Python :: 3.6",
                        "License :: OSI Approved :: MIT License"
                    ],
                    "extensions": {
                        "python.details": {
                            "contacts": [
                                {
                                    "email": "jefl@microsoft.com",
                                    "name": "Jeffrey Li",
                                    "role": "author"
                                }
                            ],
                            "document_names": {
                                "description": "DESCRIPTION.rst"
                            },
                            "project_urls": {
                                "Home": "https://github.com/Azure/azure-cli-extensions"
                            }
                        }
                    },
                    "generator": "bdist_wheel (0.29.0)",
                    "license": "MIT",
                    "metadata_version": "2.0",
                    "name": "managementpartner",
                    "summary": "Support for Management Partner preview",
                    "version": "0.1.2"
                },
                "sha256Digest": "f7ec0984b4d5a4c9192aa3ab6b78c867fc38cf620effef1804d89c9d1d9f204f"
            }
        ],
        "mesh": [
            {
                "downloadUrl": "https://meshcli.blob.core.windows.net/cli/mesh-0.10.6-py2.py3-none-any.whl",
                "filename": "mesh-0.10.6-py2.py3-none-any.whl",
                "metadata": {
                    "azext.isPreview": true,
                    "azext.minCliCoreVersion": "2.0.67",
                    "extensions": {
                        "python.details": {
                            "contacts": [
                                {
                                    "email": "azpycli@microsoft.com",
                                    "name": "Microsoft Corporation",
                                    "role": "author"
                                }
                            ],
                            "document_names": {
                                "description": "DESCRIPTION.rst"
                            },
                            "project_urls": {
                                "Home": "https://github.com/Azure/azure-cli-extensions"
                            }
                        }
                    },
                    "extras": [],
                    "generator": "bdist_wheel (0.30.0)",
                    "license": "MIT",
                    "metadata_version": "2.0",
                    "name": "mesh",
                    "run_requires": [
                        {
                            "requires": [
                                "sfmergeutility (==0.1.6)"
                            ]
                        }
                    ],
                    "summary": "Support for Microsoft Azure Service Fabric Mesh - Public Preview",
                    "version": "0.10.6"
                },
                "sha256Digest": "07b6356cd15294c0bc0b31cfde1cdb2b92516b00728980d7a53557bb49273842"
            }
        ],
        "mixed-reality": [
            {
                "downloadUrl": "https://test-files.pythonhosted.org/packages/e4/fa/14628eb512ef4f0c38e4e6c8ee2d0624e03d352ca0ec1b1167a32f9de9a3/mixed_reality-0.0.1-py2.py3-none-any.whl",
                "filename": "mixed_reality-0.0.1-py2.py3-none-any.whl",
                "metadata": {
                    "classifiers": [
                        "Development Status :: 4 - Beta",
                        "Intended Audience :: Developers",
                        "Intended Audience :: System Administrators",
                        "Programming Language :: Python",
                        "Programming Language :: Python :: 2",
                        "Programming Language :: Python :: 2.7",
                        "Programming Language :: Python :: 3",
                        "Programming Language :: Python :: 3.4",
                        "Programming Language :: Python :: 3.5",
                        "Programming Language :: Python :: 3.6",
                        "License :: OSI Approved :: MIT License"
                    ],
                    "extensions": {
                        "python.details": {
                            "contacts": [
                                {
                                    "email": "xiangyul@microsoft.com",
                                    "name": "Xiangyu Luo",
                                    "role": "author"
                                }
                            ],
                            "document_names": {
                                "description": "DESCRIPTION.rst"
                            },
                            "project_urls": {
                                "Home": "https://github.com/Azure/azure-cli-extensions"
                            }
                        }
                    },
                    "generator": "bdist_wheel (0.30.0)",
                    "license": "MIT",
                    "metadata_version": "2.0",
                    "name": "mixed-reality",
                    "summary": "Mixed Reality Azure CLI Extension.",
                    "version": "0.0.1"
                },
                "sha256Digest": "c5b7ef47d8db578920bcbda371a47edd19f8f681088823c2622dcb9332417587"
            }
        ],
        "netappfiles-preview": [
            {
                "downloadUrl": "https://anfclipython.blob.core.windows.net/cli-extensions/netappfiles_preview-0.3.2-py2.py3-none-any.whl",
                "filename": "netappfiles_preview-0.3.2-py2.py3-none-any.whl",
                "metadata": {
                    "azext.isPreview": true,
                    "azext.minCliCoreVersion": "2.0.56",
                    "classifiers": [
                        "Development Status :: 4 - Beta",
                        "Intended Audience :: Developers",
                        "Intended Audience :: System Administrators",
                        "Programming Language :: Python",
                        "Programming Language :: Python :: 2",
                        "Programming Language :: Python :: 2.7",
                        "Programming Language :: Python :: 3",
                        "Programming Language :: Python :: 3.4",
                        "Programming Language :: Python :: 3.5",
                        "Programming Language :: Python :: 3.6",
                        "License :: OSI Approved :: MIT License"
                    ],
                    "extensions": {
                        "python.details": {
                            "contacts": [
                                {
                                    "email": "azpycli@microsoft.com",
                                    "name": "Microsoft Corporation",
                                    "role": "author"
                                }
                            ],
                            "document_names": {
                                "description": "DESCRIPTION.rst"
                            },
                            "project_urls": {
                                "Home": "https://github.com/Azure/azure-cli-extensions/tree/master/src/netappfiles-preview"
                            }
                        }
                    },
                    "extras": [],
                    "generator": "bdist_wheel (0.30.0)",
                    "license": "MIT",
                    "metadata_version": "2.0",
                    "name": "netappfiles-preview",
                    "run_requires": [
                        {
                            "requires": [
                                "msrest"
                            ]
                        }
                    ],
                    "summary": "Provides a preview for upcoming Azure NetApp Files (ANF) features.",
                    "version": "0.3.2"
                },
                "sha256Digest": "060152d0de8ff7af3076697b3d179dad1e14007278b7cea81e3381763f9d5a3e"
            }
        ],
        "privatedns": [
            {
                "downloadUrl": "https://privatednscliextension.blob.core.windows.net/privatednscliextension/privatedns-0.1.0-py2.py3-none-any.whl",
                "filename": "privatedns-0.1.0-py2.py3-none-any.whl",
                "metadata": {
                    "azext.isPreview": true,
                    "azext.minCliCoreVersion": "2.0.58",
                    "classifiers": [
                        "Development Status :: 4 - Beta",
                        "Intended Audience :: Developers",
                        "Intended Audience :: System Administrators",
                        "Programming Language :: Python",
                        "Programming Language :: Python :: 2",
                        "Programming Language :: Python :: 2.7",
                        "Programming Language :: Python :: 3",
                        "Programming Language :: Python :: 3.4",
                        "Programming Language :: Python :: 3.5",
                        "Programming Language :: Python :: 3.6",
                        "License :: OSI Approved :: MIT License"
                    ],
                    "extensions": {
                        "python.details": {
                            "contacts": [
                                {
                                    "email": "dijyotir@microsoft.com",
                                    "name": "Dibya Jyoti Roy",
                                    "role": "author"
                                }
                            ],
                            "document_names": {
                                "description": "DESCRIPTION.rst"
                            },
                            "project_urls": {
                                "Home": "https://github.com/Azure/azure-cli-extensions"
                            }
                        }
                    },
                    "generator": "bdist_wheel (0.30.0)",
                    "license": "MIT",
                    "metadata_version": "2.0",
                    "name": "privatedns",
                    "summary": "Commands to manage Private DNS Zones",
                    "version": "0.1.0"
                },
                "sha256Digest": "7de87f9e5ddc30d317328b5f44dbbbb5632f55c56e2bb88d739166777abe0cb5"
            }
        ],
        "resource-graph": [
            {
                "downloadUrl": "https://files.pythonhosted.org/packages/bd/c1/3df175a9a6a0c6aeae1ca1a7499955d75dd03452b5ba75f6df01a02b7c7f/resource_graph-1.0.0-py2.py3-none-any.whl",
                "filename": "resource_graph-1.0.0-py2.py3-none-any.whl",
                "metadata": {
                    "azext.isPreview": false,
                    "azext.minCliCoreVersion": "2.0.45",
                    "extensions": {
                        "python.details": {
                            "contacts": [
                                {
                                    "email": "ilidemi@microsoft.com",
                                    "name": "Ilia Demianenko",
                                    "role": "author"
                                },
                                {
                                    "email": "earc@microsoft.com",
                                    "name": "Azure Resource Graph",
                                    "role": "maintainer"
                                }
                            ],
                            "document_names": {
                                "description": "DESCRIPTION.rst"
                            },
                            "project_urls": {
                                "Home": "https://github.com/Azure/azure-cli-extensions/tree/master/src/resource-graph"
                            }
                        }
                    },
                    "generator": "bdist_wheel (0.30.0)",
                    "license": "MIT",
                    "metadata_version": "2.0",
                    "name": "resource-graph",
                    "summary": "Support for querying Azure resources with Resource Graph.",
                    "version": "1.0.0"
                },
                "sha256Digest": "76f10264a7c6d78664c34e73d390565ce66e639fd39ffdfad149da8fc499112d"
            }
        ],
        "sap-hana": [
            {
                "downloadUrl": "https://github.com/Azure/azure-hanaonazure-cli-extension/releases/download/0.5.4/sap_hana-0.5.4-py2.py3-none-any.whl",
                "filename": "sap_hana-0.5.4-py2.py3-none-any.whl",
                "metadata": {
                    "azext.minCliCoreVersion": "2.0.46",
                    "classifiers": [
                        "Development Status :: 4 - Beta",
                        "Intended Audience :: Developers",
                        "Intended Audience :: System Administrators",
                        "Programming Language :: Python",
                        "Programming Language :: Python :: 2",
                        "Programming Language :: Python :: 2.7",
                        "Programming Language :: Python :: 3",
                        "Programming Language :: Python :: 3.4",
                        "Programming Language :: Python :: 3.5",
                        "Programming Language :: Python :: 3.6",
                        "License :: OSI Approved :: MIT License"
                    ],
                    "extensions": {
                        "python.details": {
                            "contacts": [
                                {
                                    "email": "azpycli@microsoft.com",
                                    "name": "Microsoft Corporation",
                                    "role": "author"
                                }
                            ],
                            "document_names": {
                                "description": "DESCRIPTION.rst"
                            },
                            "project_urls": {
                                "Home": "https://github.com/Azure/azure-hanaonazure-cli-extension"
                            }
                        }
                    },
                    "generator": "bdist_wheel (0.30.0)",
                    "license": "MIT",
                    "metadata_version": "2.0",
                    "name": "sap-hana",
                    "summary": "Additional commands for working with SAP HanaOnAzure instances.",
                    "version": "0.5.4"
                },
                "sha256Digest": "5717d60f3ff615fca67b8e0f3b92e0e0fa61befe09b4fef9504a7dfe8debf376"
            }
        ],
        "storage-preview": [
            {
                "downloadUrl": "https://azurecliprod.blob.core.windows.net/cli-extensions/storage_preview-0.2.8-py2.py3-none-any.whl",
                "filename": "storage_preview-0.2.8-py2.py3-none-any.whl",
                "metadata": {
                    "azext.isPreview": true,
                    "azext.minCliCoreVersion": "2.0.52",
                    "classifiers": [
                        "Development Status :: 4 - Beta",
                        "Intended Audience :: Developers",
                        "Intended Audience :: System Administrators",
                        "Programming Language :: Python",
                        "Programming Language :: Python :: 2",
                        "Programming Language :: Python :: 2.7",
                        "Programming Language :: Python :: 3",
                        "Programming Language :: Python :: 3.4",
                        "Programming Language :: Python :: 3.5",
                        "Programming Language :: Python :: 3.6",
                        "License :: OSI Approved :: MIT License"
                    ],
                    "extensions": {
                        "python.details": {
                            "contacts": [
                                {
                                    "email": "azpycli@microsoft.com",
                                    "name": "Microsoft Corporation",
                                    "role": "author"
                                }
                            ],
                            "document_names": {
                                "description": "DESCRIPTION.rst"
                            },
                            "project_urls": {
                                "Home": "https://github.com/Azure/azure-cli-extensions/tree/master/src/storage-preview"
                            }
                        }
                    },
                    "generator": "bdist_wheel (0.30.0)",
                    "license": "MIT",
                    "metadata_version": "2.0",
                    "name": "storage-preview",
                    "summary": "Provides a preview for upcoming storage features.",
                    "version": "0.2.8"
                },
                "sha256Digest": "a3d48247051e95847ded28217433c4b98fc02d6ee21eedfcb24dd43f7360569d"
            }
        ],
        "subscription": [
            {
                "downloadUrl": "https://azurecliprod.blob.core.windows.net/cli-extensions/subscription-0.1.3-py2.py3-none-any.whl",
                "filename": "subscription-0.1.3-py2.py3-none-any.whl",
                "metadata": {
                    "classifiers": [
                        "Development Status :: 4 - Beta",
                        "Intended Audience :: Developers",
                        "Intended Audience :: System Administrators",
                        "Programming Language :: Python",
                        "Programming Language :: Python :: 2",
                        "Programming Language :: Python :: 2.7",
                        "Programming Language :: Python :: 3",
                        "Programming Language :: Python :: 3.4",
                        "Programming Language :: Python :: 3.5",
                        "Programming Language :: Python :: 3.6",
                        "License :: OSI Approved :: MIT License"
                    ],
                    "extensions": {
                        "python.details": {
                            "contacts": [
                                {
                                    "email": "wilcob@microsoft.com",
                                    "name": "Wilco Bauwer",
                                    "role": "author"
                                }
                            ],
                            "document_names": {
                                "description": "DESCRIPTION.rst"
                            },
                            "project_urls": {
                                "Home": "https://github.com/Azure/azure-cli-extensions"
                            }
                        }
                    },
                    "generator": "bdist_wheel (0.30.0)",
                    "license": "MIT",
                    "metadata_version": "2.0",
                    "name": "subscription",
                    "summary": "Support for subscription management preview.",
                    "version": "0.1.3"
                },
                "sha256Digest": "74388eb7d4976c620bd41ef577cdb9284cd9a3e38dc4756796d091a7c8193267"
            }
        ],
        "virtual-network-tap": [
            {
                "downloadUrl": "https://azurecliprod.blob.core.windows.net/cli-extensions/virtual_network_tap-0.1.0-py2.py3-none-any.whl",
                "filename": "virtual_network_tap-0.1.0-py2.py3-none-any.whl",
                "metadata": {
                    "azext.isPreview": true,
                    "azext.minCliCoreVersion": "2.0.46",
                    "classifiers": [
                        "Development Status :: 4 - Beta",
                        "Intended Audience :: Developers",
                        "Intended Audience :: System Administrators",
                        "Programming Language :: Python",
                        "Programming Language :: Python :: 2",
                        "Programming Language :: Python :: 2.7",
                        "Programming Language :: Python :: 3",
                        "Programming Language :: Python :: 3.4",
                        "Programming Language :: Python :: 3.5",
                        "Programming Language :: Python :: 3.6",
                        "License :: OSI Approved :: MIT License"
                    ],
                    "extensions": {
                        "python.details": {
                            "contacts": [
                                {
                                    "email": "azpycli@microsoft.com",
                                    "name": "Microsoft Corporation",
                                    "role": "author"
                                }
                            ],
                            "document_names": {
                                "description": "DESCRIPTION.rst"
                            },
                            "project_urls": {
                                "Home": "https://github.com/Azure/azure-cli-extensions/tree/master/src/virtual-network-tap"
                            }
                        }
                    },
                    "generator": "bdist_wheel (0.30.0)",
                    "license": "MIT",
                    "metadata_version": "2.0",
                    "name": "virtual-network-tap",
                    "summary": "Manage virtual network taps (VTAP).",
                    "version": "0.1.0"
                },
                "sha256Digest": "7e3f634f8eb701cf6fef504159785bc90e6f5bd2482e459469dd9ab30601aa35"
            }
        ],
        "virtual-wan": [
            {
                "downloadUrl": "https://azurecliprod.blob.core.windows.net/cli-extensions/virtual_wan-0.1.0-py2.py3-none-any.whl",
                "filename": "virtual_wan-0.1.0-py2.py3-none-any.whl",
                "metadata": {
                    "azext.isPreview": true,
                    "azext.minCliCoreVersion": "2.0.46",
                    "classifiers": [
                        "Development Status :: 4 - Beta",
                        "Intended Audience :: Developers",
                        "Intended Audience :: System Administrators",
                        "Programming Language :: Python",
                        "Programming Language :: Python :: 2",
                        "Programming Language :: Python :: 2.7",
                        "Programming Language :: Python :: 3",
                        "Programming Language :: Python :: 3.4",
                        "Programming Language :: Python :: 3.5",
                        "Programming Language :: Python :: 3.6",
                        "License :: OSI Approved :: MIT License"
                    ],
                    "extensions": {
                        "python.details": {
                            "contacts": [
                                {
                                    "email": "azpycli@microsoft.com",
                                    "name": "Microsoft Corporation",
                                    "role": "author"
                                }
                            ],
                            "document_names": {
                                "description": "DESCRIPTION.rst"
                            },
                            "project_urls": {
                                "Home": "https://github.com/Azure/azure-cli-extensions/tree/master/src/virtual-wan"
                            }
                        }
                    },
                    "generator": "bdist_wheel (0.30.0)",
                    "license": "MIT",
                    "metadata_version": "2.0",
                    "name": "virtual-wan",
                    "summary": "Manage virtual WAN, hubs, VPN gateways and VPN sites.",
                    "version": "0.1.0"
                },
                "sha256Digest": "f29f98cac402f6b22e3af37ec9f70e9d0aaafd44958b8e7737c98c9f4998b886"
            }
        ],
        "vm-repair": [
            {
                "downloadUrl": "https://azurecomputeaidrepair.blob.core.windows.net/prod/vm_repair-0.1.2-py2.py3-none-any.whl",
                "filename": "vm_repair-0.1.2-py2.py3-none-any.whl",
                "metadata": {
                    "classifiers": [
                        "Development Status :: 4 - Beta",
                        "Intended Audience :: Developers",
                        "Intended Audience :: System Administrators",
                        "Programming Language :: Python",
                        "Programming Language :: Python :: 2",
                        "Programming Language :: Python :: 2.7",
                        "Programming Language :: Python :: 3",
                        "Programming Language :: Python :: 3.4",
                        "Programming Language :: Python :: 3.5",
                        "Programming Language :: Python :: 3.6",
                        "License :: OSI Approved :: MIT License"
                    ],
                    "extensions": {
                        "python.details": {
                            "contacts": [
                                {
                                    "email": "caiddev@microsoft.com",
                                    "name": "Microsoft Corporation",
                                    "role": "author"
                                }
                            ],
                            "document_names": {
                                "description": "DESCRIPTION.rst"
                            },
                            "project_urls": {
                                "Home": "https://github.com/Azure/azure-cli-extensions/tree/master/src/vm-repair"
                            }
                        }
                    },
                    "generator": "bdist_wheel (0.30.0)",
                    "license": "MIT",
                    "metadata_version": "2.0",
                    "name": "vm-repair",
                    "summary": "Auto repair commands to fix VMs.",
                    "version": "0.1.2"
                },
                "sha256Digest": "ab4cef3b70ef3c6ef97ef665024c5cb2c164f971fd9773bdedb2e4070e2008a1"
            }
        ],
        "webapp": [
            {
                "downloadUrl": "https://github.com/Nking92/azure-cli-extensions/raw/whl-files/dist/webapp-0.2.24-py2.py3-none-any.whl",
                "filename": "webapp-0.2.24-py2.py3-none-any.whl",
                "metadata": {
                    "azext.isPreview": true,
                    "azext.minCliCoreVersion": "2.0.46",
                    "classifiers": [
                        "Development Status :: 4 - Beta",
                        "Intended Audience :: Developers",
                        "Intended Audience :: System Administrators",
                        "Programming Language :: Python",
                        "Programming Language :: Python :: 2",
                        "Programming Language :: Python :: 2.7",
                        "Programming Language :: Python :: 3",
                        "Programming Language :: Python :: 3.4",
                        "Programming Language :: Python :: 3.5",
                        "Programming Language :: Python :: 3.6",
                        "License :: OSI Approved :: MIT License"
                    ],
                    "extensions": {
                        "python.details": {
                            "contacts": [
                                {
                                    "email": "sisirap@microsoft.com",
                                    "name": "Sisira Panchagnula",
                                    "role": "author"
                                }
                            ],
                            "document_names": {
                                "description": "DESCRIPTION.rst"
                            },
                            "project_urls": {
                                "Home": "https://github.com/Azure/azure-cli-extensions/tree/master/src/webapp"
                            }
                        }
                    },
                    "generator": "bdist_wheel (0.30.0)",
                    "license": "MIT",
                    "metadata_version": "2.0",
                    "name": "webapp",
                    "summary": "Additional commands for Azure AppService.",
                    "version": "0.2.24"
                },
                "sha256Digest": "797abb3d8b41547ed3c2bcc8e01e30cbb5d487262cd2f285e755419bd1c03bed"
            }
        ]
    },
    "formatVersion": "1"
}<|MERGE_RESOLUTION|>--- conflicted
+++ resolved
@@ -480,7 +480,6 @@
                     "version": "0.8.0"
                 },
                 "sha256Digest": "b56db2a2513b2aa20077a7b49ebe5dbf1c22a195d38305162282731f57fb9dd3"
-<<<<<<< HEAD
             },
             {
                 "downloadUrl": "https://github.com/Azure/azure-iot-cli-extension/releases/download/v0.7.1/azure_cli_iot_ext-0.7.1-py2.py3-none-any.whl",
@@ -533,8 +532,6 @@
                     "version": "0.7.1"
                 },
                 "sha256Digest": "0a8431db427db693ba6bcfe9572b4fceda6b20190be99990b1bb8c75a7c89405"
-=======
->>>>>>> ef75068d
             }
         ],
         "azure-cli-ml": [
