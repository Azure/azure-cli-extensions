<<<<<<< HEAD
{
    "extensions": {
        "aem": [
            {
                "downloadUrl": "https://azurecliprod.blob.core.windows.net/cli-extensions/aem-0.1.1-py2.py3-none-any.whl",
                "filename": "aem-0.1.1-py2.py3-none-any.whl",
                "metadata": {
                    "azext.minCliCoreVersion": "2.0.30",
                    "classifiers": [
                        "Development Status :: 4 - Beta",
                        "Intended Audience :: Developers",
                        "Intended Audience :: System Administrators",
                        "Programming Language :: Python",
                        "Programming Language :: Python :: 2",
                        "Programming Language :: Python :: 2.7",
                        "Programming Language :: Python :: 3",
                        "Programming Language :: Python :: 3.4",
                        "Programming Language :: Python :: 3.5",
                        "Programming Language :: Python :: 3.6",
                        "License :: OSI Approved :: MIT License"
                    ],
                    "extensions": {
                        "python.details": {
                            "contacts": [
                                {
                                    "email": "yugangw@microsoft.com",
                                    "name": "Yugang Wang",
                                    "role": "author"
                                }
                            ],
                            "document_names": {
                                "description": "DESCRIPTION.rst"
                            },
                            "project_urls": {
                                "Home": "https://github.com/Azure/azure-cli-extensions"
                            }
                        }
                    },
                    "generator": "bdist_wheel (0.29.0)",
                    "license": "MIT",
                    "metadata_version": "2.0",
                    "name": "aem",
                    "summary": "Manage Azure Enhanced Monitoring Extensions for SAP",
                    "version": "0.1.1"
                },
                "sha256Digest": "4ac7b8a4a89eda68d9d1a07cc5edd9b1a2b88421e2aa9a9e5b86a241f127775f"
            }
        ],
        "aks-preview": [
            {
                "downloadUrl": "https://azurecliaks.blob.core.windows.net/azure-cli-extension/aks_preview-0.4.6-py2.py3-none-any.whl",
                "filename": "aks_preview-0.4.6-py2.py3-none-any.whl",
                "metadata": {
                    "azext.isPreview": true,
                    "azext.minCliCoreVersion": "2.0.49",
                    "classifiers": [
                        "Development Status :: 4 - Beta",
                        "Intended Audience :: Developers",
                        "Intended Audience :: System Administrators",
                        "Programming Language :: Python",
                        "Programming Language :: Python :: 2",
                        "Programming Language :: Python :: 2.7",
                        "Programming Language :: Python :: 3",
                        "Programming Language :: Python :: 3.4",
                        "Programming Language :: Python :: 3.5",
                        "Programming Language :: Python :: 3.6",
                        "License :: OSI Approved :: MIT License"
                    ],
                    "extensions": {
                        "python.details": {
                            "contacts": [
                                {
                                    "email": "azpycli@microsoft.com",
                                    "name": "Microsoft Corporation",
                                    "role": "author"
                                }
                            ],
                            "document_names": {
                                "description": "DESCRIPTION.rst"
                            },
                            "project_urls": {
                                "Home": "https://github.com/Azure/azure-cli-extensions/tree/master/src/aks-preview"
                            }
                        }
                    },
                    "generator": "bdist_wheel (0.30.0)",
                    "license": "MIT",
                    "metadata_version": "2.0",
                    "name": "aks-preview",
                    "summary": "Provides a preview for upcoming AKS features",
                    "version": "0.4.6"
                },
                "sha256Digest": "55f96dd5e723dc832c13816d7b58ff15ff73fb7af01046783f6619417fc8cbc7"
            }
        ],
        "alias": [
            {
                "downloadUrl": "https://azurecliprod.blob.core.windows.net/cli-extensions/alias-0.5.2-py2.py3-none-any.whl",
                "filename": "alias-0.5.2-py2.py3-none-any.whl",
                "metadata": {
                    "azext.isPreview": true,
                    "azext.minCliCoreVersion": "2.0.50.dev0",
                    "classifiers": [
                        "Development Status :: 4 - Beta",
                        "Intended Audience :: Developers",
                        "Intended Audience :: System Administrators",
                        "Programming Language :: Python",
                        "Programming Language :: Python :: 2",
                        "Programming Language :: Python :: 2.7",
                        "Programming Language :: Python :: 3",
                        "Programming Language :: Python :: 3.4",
                        "Programming Language :: Python :: 3.5",
                        "Programming Language :: Python :: 3.6",
                        "License :: OSI Approved :: MIT License"
                    ],
                    "extensions": {
                        "python.details": {
                            "contacts": [
                                {
                                    "email": "t-chwong@microsoft.com",
                                    "name": "Ernest Wong",
                                    "role": "author"
                                }
                            ],
                            "document_names": {
                                "description": "DESCRIPTION.rst"
                            },
                            "project_urls": {
                                "Home": "https://github.com/Azure/azure-cli-extensions"
                            }
                        }
                    },
                    "extras": [],
                    "generator": "bdist_wheel (0.29.0)",
                    "license": "MIT",
                    "metadata_version": "2.0",
                    "name": "alias",
                    "run_requires": [
                        {
                            "requires": [
                                "jinja2 (~=2.10)"
                            ]
                        }
                    ],
                    "summary": "Support for command aliases",
                    "version": "0.5.2"
                },
                "sha256Digest": "05f82d75026e780d27bd34a1be57f4ec0f425500d8ab4ee7e92fee07b944da33"
            },
            {
                "downloadUrl": "https://azurecliprod.blob.core.windows.net/cli-extensions/alias-0.5.1-py2.py3-none-any.whl",
                "filename": "alias-0.5.1-py2.py3-none-any.whl",
                "metadata": {
                    "azext.isPreview": true,
                    "azext.minCliCoreVersion": "2.0.31.dev0",
                    "classifiers": [
                        "Development Status :: 4 - Beta",
                        "Intended Audience :: Developers",
                        "Intended Audience :: System Administrators",
                        "Programming Language :: Python",
                        "Programming Language :: Python :: 2",
                        "Programming Language :: Python :: 2.7",
                        "Programming Language :: Python :: 3",
                        "Programming Language :: Python :: 3.4",
                        "Programming Language :: Python :: 3.5",
                        "Programming Language :: Python :: 3.6",
                        "License :: OSI Approved :: MIT License"
                    ],
                    "extensions": {
                        "python.details": {
                            "contacts": [
                                {
                                    "email": "t-chwong@microsoft.com",
                                    "name": "Ernest Wong",
                                    "role": "author"
                                }
                            ],
                            "document_names": {
                                "description": "DESCRIPTION.rst"
                            },
                            "project_urls": {
                                "Home": "https://github.com/Azure/azure-cli-extensions"
                            }
                        }
                    },
                    "extras": [],
                    "generator": "bdist_wheel (0.30.0)",
                    "license": "MIT",
                    "metadata_version": "2.0",
                    "name": "alias",
                    "run_requires": [
                        {
                            "requires": [
                                "jinja2 (~=2.10)"
                            ]
                        }
                    ],
                    "summary": "Support for command aliases",
                    "version": "0.5.1"
                },
                "sha256Digest": "81b9a7f1824bffcbd6e72680891476151dde868e030cdbf1bfd9135e1a8f3447"
            }
        ],
        "appconfig": [
            {
                "downloadUrl": "https://azconfigextension.blob.core.windows.net/appconfigextension/appconfig-0.5.0-py2.py3-none-any.whl",
                "filename": "appconfig-0.5.0-py2.py3-none-any.whl",
                "metadata": {
                    "azext.isPreview": true,
                    "azext.minCliCoreVersion": "2.0.24",
                    "classifiers": [
                        "Development Status :: 4 - Beta",
                        "Intended Audience :: Developers",
                        "Intended Audience :: System Administrators",
                        "Programming Language :: Python",
                        "Programming Language :: Python :: 2",
                        "Programming Language :: Python :: 2.7",
                        "Programming Language :: Python :: 3",
                        "Programming Language :: Python :: 3.4",
                        "Programming Language :: Python :: 3.5",
                        "Programming Language :: Python :: 3.6",
                        "License :: OSI Approved :: MIT License"
                    ],
                    "extensions": {
                        "python.details": {
                            "contacts": [
                                {
                                    "email": "askazconfig@microsoft.com",
                                    "name": "Microsoft Corporation",
                                    "role": "author"
                                }
                            ],
                            "document_names": {
                                "description": "DESCRIPTION.rst"
                            },
                            "project_urls": {
                                "Home": "https://github.com/Azure/azure-cli-extensions"
                            }
                        }
                    },
                    "extras": [],
                    "generator": "bdist_wheel (0.30.0)",
                    "license": "MIT",
                    "metadata_version": "2.0",
                    "name": "appconfig",
                    "run_requires": [
                        {
                            "requires": [
                                "javaproperties (==0.5.1)"
                            ]
                        }
                    ],
                    "summary": "Provides a preview for upcoming App Configuration features.",
                    "version": "0.5.0"
                },
                "sha256Digest": "1dcafa58df0e1e98ae93665c938712e95ca4237ca263d395a6f5af411f8e0d69"
            }
        ],
        "application-insights": [
            {
                "downloadUrl": "https://appinsightscli.blob.core.windows.net/controlplane-cli/application_insights-0.1.1-py2.py3-none-any.whl",
                "filename": "application_insights-0.1.1-py2.py3-none-any.whl",
                "metadata": {
                    "azext.isPreview": true,
                    "azext.minCliCoreVersion": "2.0.56",
                    "extensions": {
                        "python.details": {
                            "contacts": [
                                {
                                    "email": "aleldeib@microsoft.com",
                                    "name": "Ace Eldeib",
                                    "role": "author"
                                }
                            ],
                            "document_names": {
                                "description": "DESCRIPTION.rst"
                            },
                            "project_urls": {
                                "Home": "https://github.com/Azure/azure-cli-extensions/tree/master/src/application-insights"
                            }
                        }
                    },
                    "generator": "bdist_wheel (0.30.0)",
                    "license": "MIT",
                    "metadata_version": "2.0",
                    "name": "application-insights",
                    "summary": "Support for managing Application Insights components and querying metrics, events, and logs from such components.",
                    "version": "0.1.1"
                },
                "sha256Digest": "6a03b2b1a78f44e096650870d02fc2d86ee30fb07a42656716f1ced9d8651831"
            }
        ],
        "azure-batch-cli-extensions": [
            {
                "downloadUrl": "https://github.com/Azure/azure-batch-cli-extensions/releases/download/azure-batch-cli-extensions-2.5.3/azure_batch_cli_extensions-2.5.3-py2.py3-none-any.whl",
                "filename": "azure_batch_cli_extensions-2.5.3-py2.py3-none-any.whl",
                "metadata": {
                    "azext.maxCliCoreVersion": "2.0.58",
                    "azext.minCliCoreVersion": "2.0.24",
                    "extensions": {
                        "python.details": {
                            "contacts": [
                                {
                                    "email": "azpycli@microsoft.com",
                                    "name": "Microsoft Corporation",
                                    "role": "author"
                                }
                            ],
                            "document_names": {
                                "description": "DESCRIPTION.rst"
                            },
                            "project_urls": {
                                "Home": "https://github.com/Azure/azure-batch-cli-extensions"
                            }
                        }
                    },
                    "extras": [],
                    "generator": "bdist_wheel (0.30.0)",
                    "license": "MIT",
                    "metadata_version": "2.0",
                    "name": "azure-batch-cli-extensions",
                    "run_requires": [
                        {
                            "requires": [
                                "azure-batch-extensions (<4.1,>=4.0.0)",
                                "pycparser (==2.18)"
                            ]
                        }
                    ],
                    "summary": "Additional commands for working with Azure Batch service",
                    "version": "2.5.3"
                },
                "sha256Digest": "cc30b985edd5de0233d4fd283cfa29390d119c223b2f819ca36e071f759d5485"
            },
            {
                "downloadUrl": "https://github.com/Azure/azure-batch-cli-extensions/releases/download/azure-batch-cli-extensions-3.0.4/azure_batch_cli_extensions-3.0.4-py2.py3-none-any.whl",
                "filename": "azure_batch_cli_extensions-3.0.4-py2.py3-none-any.whl",
                "metadata": {
                    "azext.maxCliCoreVersion": "2.1.0",
                    "azext.minCliCoreVersion": "2.0.59",
                    "extensions": {
                        "python.details": {
                            "contacts": [
                                {
                                    "email": "azpycli@microsoft.com",
                                    "name": "Microsoft Corporation",
                                    "role": "author"
                                }
                            ],
                            "document_names": {
                                "description": "DESCRIPTION.rst"
                            },
                            "project_urls": {
                                "Home": "https://github.com/Azure/azure-batch-cli-extensions"
                            }
                        }
                    },
                    "extras": [],
                    "generator": "bdist_wheel (0.30.0)",
                    "license": "MIT",
                    "metadata_version": "2.0",
                    "name": "azure-batch-cli-extensions",
                    "run_requires": [
                        {
                            "requires": [
                                "azure-batch-extensions (<5.1,>=5.0.0)",
                                "pycparser (==2.18)"
                            ]
                        }
                    ],
                    "summary": "Additional commands for working with Azure Batch service",
                    "version": "3.0.4"
                },
                "sha256Digest": "9e76b7242934ceb8ae48c65f5469312522a034f4abf66d4771fb721aee04a502"
            },
            {
                "downloadUrl": "https://github.com/Azure/azure-batch-cli-extensions/releases/download/azure-batch-cli-extensions-4.0.0/azure_batch_cli_extensions-4.0.0-py2.py3-none-any.whl",
                "filename": "azure_batch_cli_extensions-4.0.0-py2.py3-none-any.whl",
                "metadata": {
                    "azext.maxCliCoreVersion": "2.1.0",
                    "azext.minCliCoreVersion": "2.0.69",
                    "classifiers": [
                        "Development Status :: 4 - Beta",
                        "Intended Audience :: Developers",
                        "Intended Audience :: System Administrators",
                        "Programming Language :: Python",
                        "Programming Language :: Python :: 2",
                        "Programming Language :: Python :: 2.7",
                        "Programming Language :: Python :: 3",
                        "Programming Language :: Python :: 3.4",
                        "Programming Language :: Python :: 3.5",
                        "Programming Language :: Python :: 3.6",
                        "License :: OSI Approved :: MIT License"
                    ],
                    "extensions": {
                        "python.details": {
                            "contacts": [
                                {
                                    "email": "azpycli@microsoft.com",
                                    "name": "Microsoft Corporation",
                                    "role": "author"
                                }
                            ],
                            "document_names": {
                                "description": "DESCRIPTION.rst"
                            },
                            "project_urls": {
                                "Home": "https://github.com/Azure/azure-batch-cli-extensions"
                            }
                        }
                    },
                    "extras": [],
                    "generator": "bdist_wheel (0.30.0)",
                    "license": "MIT",
                    "metadata_version": "2.0",
                    "name": "azure-batch-cli-extensions",
                    "run_requires": [
                        {
                            "requires": [
                                "azure-batch-extensions (<6.1,>=6.0.0)",
                                "pycparser (==2.18)"
                            ]
                        }
                    ],
                    "summary": "Additional commands for working with Azure Batch service",
                    "version": "4.0.0"
                },
                "sha256Digest": "3045dc24858b9acfed13a517038830ddc643aef779de0d14617c49c9fd2dcbd5"
            }
        ],
        "azure-cli-iot-ext": [
            {
                "downloadUrl": "https://github.com/Azure/azure-iot-cli-extension/releases/download/v0.7.1/azure_cli_iot_ext-0.7.1-py2.py3-none-any.whl",
                "filename": "azure_cli_iot_ext-0.7.1-py2.py3-none-any.whl",
                "metadata": {
                    "azext.minCliCoreVersion": "2.0.24",
                    "classifiers": [
                        "Development Status :: 4 - Beta",
                        "Intended Audience :: Developers",
                        "Intended Audience :: System Administrators",
                        "Programming Language :: Python",
                        "Programming Language :: Python :: 2",
                        "Programming Language :: Python :: 2.7",
                        "Programming Language :: Python :: 3",
                        "Programming Language :: Python :: 3.4",
                        "Programming Language :: Python :: 3.5",
                        "Programming Language :: Python :: 3.6",
                        "License :: OSI Approved :: MIT License"
                    ],
                    "extensions": {
                        "python.details": {
                            "contacts": [
                                {
                                    "email": "iotupx@microsoft.com",
                                    "name": "Microsoft",
                                    "role": "author"
                                }
                            ],
                            "document_names": {
                                "description": "DESCRIPTION.rst"
                            },
                            "project_urls": {
                                "Home": "https://github.com/azure/azure-iot-cli-extension"
                            }
                        }
                    },
                    "extras": [],
                    "generator": "bdist_wheel (0.30.0)",
                    "license": "MIT",
                    "metadata_version": "2.0",
                    "name": "azure-cli-iot-ext",
                    "run_requires": [
                        {
                            "requires": [
                                "paho-mqtt (==1.3.1)"
                            ]
                        }
                    ],
                    "summary": "Provides the data plane command layer for Azure IoT Hub, IoT Edge and IoT Device Provisioning Service",
                    "version": "0.7.1"
                },
                "sha256Digest": "0a8431db427db693ba6bcfe9572b4fceda6b20190be99990b1bb8c75a7c89405"
            }
        ],
        "azure-cli-ml": [
            {
                "downloadUrl": "https://azurecliext.blob.core.windows.net/release/azure_cli_ml-1.0.53.1-py2.py3-none-any.whl",
                "filename": "azure_cli_ml-1.0.53.1-py2.py3-none-any.whl",
                "metadata": {
                    "azext.minCliCoreVersion": "2.0.28",
                    "classifiers": [
                        "Development Status :: 3 - Alpha",
                        "Intended Audience :: Developers",
                        "Intended Audience :: System Administrators",
                        "Programming Language :: Python :: 2.7",
                        "Programming Language :: Python :: 3.5"
                    ],
                    "description_content_type": "text/x-rst",
                    "extensions": {
                        "python.details": {
                            "contacts": [
                                {
                                    "email": "azpycli@microsoft.com",
                                    "name": "Microsoft Corporation",
                                    "role": "author"
                                }
                            ],
                            "document_names": {
                                "description": "DESCRIPTION.rst",
                                "license": "LICENSE.txt"
                            },
                            "project_urls": {
                                "Home": "https://docs.microsoft.com/en-us/azure/machine-learning/service/"
                            }
                        }
                    },
                    "extras": [],
                    "generator": "bdist_wheel (0.30.0)",
                    "license": "Proprietary https://aka.ms/azureml-preview-sdk-license ",
                    "metadata_version": "2.0",
                    "name": "azure-cli-ml",
                    "run_requires": [
                        {
                            "requires": [
                                "adal (>=1.2.1)",
                                "azureml-cli-common (==1.0.53.*)",
                                "docker (>=3.7.2)",
                                "msrest (>=0.6.6)",
                                "pyyaml (>=5.1.0)",
                                "requests (>=2.21.0)"
                            ]
                        }
                    ],
                    "summary": "Microsoft Azure Command-Line Tools AzureML Command Module",
                    "test_requires": [
                        {
                            "requires": [
                                "azure-keyvault",
                                "mock",
                                "nose",
                                "unittest-xml-reporting"
                            ]
                        }
                    ],
                    "version": "1.0.53.1"
                },
                "sha256Digest": "a8ac671f33de323cba1f3dfedf0cd113dda8ed292f68f524c4d43ceb3988d57e"
            }
        ],
        "azure-devops": [
            {
                "downloadUrl": "https://github.com/Azure/azure-devops-cli-extension/releases/download/20190619.2/azure_devops-0.11.0-py2.py3-none-any.whl",
                "filename": "azure_devops-0.11.0-py2.py3-none-any.whl",
                "metadata": {
                    "azext.minCliCoreVersion": "2.0.49",
                    "classifiers": [
                        "Development Status :: 4 - Beta",
                        "Intended Audience :: Developers",
                        "Intended Audience :: System Administrators",
                        "Programming Language :: Python",
                        "Programming Language :: Python :: 2",
                        "Programming Language :: Python :: 2.7",
                        "Programming Language :: Python :: 3",
                        "Programming Language :: Python :: 3.4",
                        "Programming Language :: Python :: 3.5",
                        "Programming Language :: Python :: 3.6",
                        "License :: OSI Approved :: MIT License"
                    ],
                    "extensions": {
                        "python.details": {
                            "contacts": [
                                {
                                    "email": "VSTS_Social@microsoft.com",
                                    "name": "Microsoft",
                                    "role": "author"
                                }
                            ],
                            "document_names": {
                                "description": "DESCRIPTION.rst"
                            },
                            "project_urls": {
                                "Home": "https://github.com/Microsoft/azure-devops-cli-extension"
                            }
                        }
                    },
                    "extras": [],
                    "generator": "bdist_wheel (0.30.0)",
                    "license": "MIT",
                    "metadata_version": "2.0",
                    "name": "azure-devops",
                    "run_requires": [
                        {
                            "requires": [
                                "distro (==1.3.0)",
                                "msrest (<0.7.0,>=0.6.0)",
                                "python-dateutil (==2.7.3)"
                            ]
                        }
                    ],
                    "summary": "Tools for managing Azure DevOps.",
                    "version": "0.11.0"
                },
                "sha256Digest": "1a5f98e20d6c58a30bef9523139c68fa6281ad51c2573eae497999dd41be4a30"
            }
        ],
        "azure-firewall": [
            {
                "downloadUrl": "https://azurecliprod.blob.core.windows.net/cli-extensions/azure_firewall-0.1.3-py2.py3-none-any.whl",
                "filename": "azure_firewall-0.1.3-py2.py3-none-any.whl",
                "metadata": {
                    "azext.isPreview": true,
                    "azext.minCliCoreVersion": "2.0.46",
                    "classifiers": [
                        "Development Status :: 4 - Beta",
                        "Intended Audience :: Developers",
                        "Intended Audience :: System Administrators",
                        "Programming Language :: Python",
                        "Programming Language :: Python :: 2",
                        "Programming Language :: Python :: 2.7",
                        "Programming Language :: Python :: 3",
                        "Programming Language :: Python :: 3.4",
                        "Programming Language :: Python :: 3.5",
                        "Programming Language :: Python :: 3.6",
                        "License :: OSI Approved :: MIT License"
                    ],
                    "extensions": {
                        "python.details": {
                            "contacts": [
                                {
                                    "email": "azpycli@microsoft.com",
                                    "name": "Microsoft Corporation",
                                    "role": "author"
                                }
                            ],
                            "document_names": {
                                "description": "DESCRIPTION.rst"
                            },
                            "project_urls": {
                                "Home": "https://github.com/Azure/azure-cli-extensions/tree/master/src/azure-firewall"
                            }
                        }
                    },
                    "generator": "bdist_wheel (0.30.0)",
                    "license": "MIT",
                    "metadata_version": "2.0",
                    "name": "azure-firewall",
                    "summary": "Manage Azure Firewall resources.",
                    "version": "0.1.3"
                },
                "sha256Digest": "116c1324206e8aa0e7cffdd719a12e87b2977a061fcd9fb96ae4b6fbe223e93f"
            }
        ],
        "db-up": [
            {
                "downloadUrl": "https://azurecliprod.blob.core.windows.net/cli-extensions/db_up-0.1.13-py2.py3-none-any.whl",
                "filename": "db_up-0.1.13-py2.py3-none-any.whl",
                "metadata": {
                    "azext.isPreview": true,
                    "azext.minCliCoreVersion": "2.0.46",
                    "classifiers": [
                        "Development Status :: 4 - Beta",
                        "Intended Audience :: Developers",
                        "Intended Audience :: System Administrators",
                        "Programming Language :: Python",
                        "Programming Language :: Python :: 2",
                        "Programming Language :: Python :: 2.7",
                        "Programming Language :: Python :: 3",
                        "Programming Language :: Python :: 3.4",
                        "Programming Language :: Python :: 3.5",
                        "Programming Language :: Python :: 3.6",
                        "License :: OSI Approved :: MIT License"
                    ],
                    "extensions": {
                        "python.details": {
                            "contacts": [
                                {
                                    "email": "azpycli@microsoft.com",
                                    "name": "Microsoft Corporation",
                                    "role": "author"
                                }
                            ],
                            "document_names": {
                                "description": "DESCRIPTION.rst"
                            },
                            "project_urls": {
                                "Home": "https://github.com/Azure/azure-cli-extensions/tree/master/src/db-up"
                            }
                        }
                    },
                    "extras": [],
                    "generator": "bdist_wheel (0.30.0)",
                    "license": "MIT",
                    "metadata_version": "2.0",
                    "name": "db-up",
                    "run_requires": [
                        {
                            "requires": [
                                "Cython (==0.29.6)",
                                "mysql-connector-python (==8.0.13)",
                                "psycopg2-binary (==2.7.7)"
                            ]
                        }
                    ],
                    "summary": "Additional commands to simplify Azure Database workflows.",
                    "version": "0.1.13"
                },
                "sha256Digest": "df397272396c684972d1185e16439159427795b305f67e47fc37447a0c4d1257"
            }
        ],
        "dev-spaces": [
            {
                "downloadUrl": "https://azuredevspacestools.blob.core.windows.net/azdssetup/LKS/dev_spaces-1.0.3-py2.py3-none-any.whl",
                "filename": "dev_spaces-1.0.3-py2.py3-none-any.whl",
                "metadata": {
                    "azext.minCliCoreVersion": "2.0.63",
                    "classifiers": [
                        "Development Status :: 4 - Beta",
                        "Intended Audience :: Developers",
                        "Intended Audience :: System Administrators",
                        "Programming Language :: Python",
                        "Programming Language :: Python :: 2",
                        "Programming Language :: Python :: 2.7",
                        "Programming Language :: Python :: 3",
                        "Programming Language :: Python :: 3.4",
                        "Programming Language :: Python :: 3.5",
                        "Programming Language :: Python :: 3.6",
                        "License :: OSI Approved :: MIT License"
                    ],
                    "extensions": {
                        "python.details": {
                            "contacts": [
                                {
                                    "email": "azds-azcli@microsoft.com",
                                    "name": "Microsoft Corporation",
                                    "role": "author"
                                }
                            ],
                            "document_names": {
                                "description": "DESCRIPTION.rst"
                            },
                            "project_urls": {
                                "Home": "https://github.com/Azure/azure-cli-extensions"
                            }
                        }
                    },
                    "generator": "bdist_wheel (0.30.0)",
                    "license": "MIT",
                    "metadata_version": "2.0",
                    "name": "dev-spaces",
                    "summary": "Dev Spaces provides a rapid, iterative Kubernetes development experience for teams.",
                    "version": "1.0.3"
                },
                "sha256Digest": "1e94e41976c1aa2e5abd88b1f663d54b0cf04c94af30adefdd06e58745311af3"
            }
        ],
        "dev-spaces-preview": [
            {
                "downloadUrl": "https://azuredevspacestools.blob.core.windows.net/azdssetup/LKS/dev_spaces_preview-0.1.6-py2.py3-none-any.whl",
                "filename": "dev_spaces_preview-0.1.6-py2.py3-none-any.whl",
                "metadata": {
                    "azext.isPreview": true,
                    "azext.maxCliCoreVersion": "2.0.62",
                    "azext.minCliCoreVersion": "2.0.32",
                    "classifiers": [
                        "Development Status :: 4 - Beta",
                        "Intended Audience :: Developers",
                        "Intended Audience :: System Administrators",
                        "Programming Language :: Python",
                        "Programming Language :: Python :: 2",
                        "Programming Language :: Python :: 2.7",
                        "Programming Language :: Python :: 3",
                        "Programming Language :: Python :: 3.4",
                        "Programming Language :: Python :: 3.5",
                        "Programming Language :: Python :: 3.6",
                        "License :: OSI Approved :: MIT License"
                    ],
                    "extensions": {
                        "python.details": {
                            "contacts": [
                                {
                                    "email": "azds-azcli@microsoft.com",
                                    "name": "Microsoft Corporation",
                                    "role": "author"
                                }
                            ],
                            "document_names": {
                                "description": "DESCRIPTION.rst"
                            },
                            "project_urls": {
                                "Home": "https://github.com/Azure/azure-cli-extensions"
                            }
                        }
                    },
                    "generator": "bdist_wheel (0.30.0)",
                    "license": "MIT",
                    "metadata_version": "2.0",
                    "name": "dev-spaces-preview",
                    "summary": "Dev Spaces provides a rapid, iterative Kubernetes development experience for teams.",
                    "version": "0.1.6"
                },
                "sha256Digest": "16661d66a3b4a04d429d456ba8a8d0b3b6ceb7b32691ff3a1dcc4144c005c798"
            }
        ],
        "dms-preview": [
            {
                "downloadUrl": "https://azcliorcas.blob.core.windows.net/azclipath/dms_preview-0.9.0-py2.py3-none-any.whl",
                "filename": "dms_preview-0.9.0-py2.py3-none-any.whl",
                "metadata": {
                    "azext.isPreview": true,
                    "azext.minCliCoreVersion": "2.0.43",
                    "classifiers": [
                        "Development Status :: 4 - Beta",
                        "Intended Audience :: Developers",
                        "Intended Audience :: System Administrators",
                        "Programming Language :: Python",
                        "Programming Language :: Python :: 2",
                        "Programming Language :: Python :: 2.7",
                        "Programming Language :: Python :: 3",
                        "Programming Language :: Python :: 3.4",
                        "Programming Language :: Python :: 3.5",
                        "Programming Language :: Python :: 3.6",
                        "License :: OSI Approved :: MIT License"
                    ],
                    "extensions": {
                        "python.details": {
                            "contacts": [
                                {
                                    "email": "arpavlic@microsoft.com",
                                    "name": "Artyom Pavlichenko",
                                    "role": "author"
                                }
                            ],
                            "document_names": {
                                "description": "DESCRIPTION.rst"
                            },
                            "project_urls": {
                                "Home": "https://github.com/Azure/azure-cli-extensions/tree/master/src/dms-preview"
                            }
                        }
                    },
                    "generator": "bdist_wheel (0.30.0)",
                    "license": "MIT",
                    "metadata_version": "2.0",
                    "name": "dms-preview",
                    "summary": "Support for new Database Migration Service scenarios.",
                    "version": "0.9.0"
                },
                "sha256Digest": "97d3f9ae9c42e5f255e8bd01afef7ef9514e59df3ec7cf4e71e6ff7db64627df"
            }
        ],
        "dns": [
            {
                "downloadUrl": "https://dnscliextension.blob.core.windows.net/cliextensions/dns-0.0.2-py2.py3-none-any.whl",
                "filename": "dns-0.0.2-py2.py3-none-any.whl",
                "metadata": {
                    "classifiers": [
                        "Development Status :: 4 - Beta",
                        "Intended Audience :: Developers",
                        "Intended Audience :: System Administrators",
                        "Programming Language :: Python",
                        "Programming Language :: Python :: 2",
                        "Programming Language :: Python :: 2.7",
                        "Programming Language :: Python :: 3",
                        "Programming Language :: Python :: 3.4",
                        "Programming Language :: Python :: 3.5",
                        "Programming Language :: Python :: 3.6",
                        "License :: OSI Approved :: MIT License"
                    ],
                    "extensions": {
                        "python.details": {
                            "contacts": [
                                {
                                    "email": "muwaqar@microsoft.com",
                                    "name": "Muhammad Waqar",
                                    "role": "author"
                                }
                            ],
                            "document_names": {
                                "description": "DESCRIPTION.rst"
                            },
                            "project_urls": {
                                "Home": "https://github.com/Azure/azure-cli-extensions"
                            }
                        }
                    },
                    "generator": "bdist_wheel (0.30.0)",
                    "license": "MIT",
                    "metadata_version": "2.0",
                    "name": "dns",
                    "summary": "An Azure CLI Extension for DNS zones",
                    "version": "0.0.2"
                },
                "sha256Digest": "fbdc9cbb21a45e093829f6dd6dd77f02843509d3a790d237c4eb7fcd8ae4077d"
            }
        ],
        "eventgrid": [
            {
                "downloadUrl": "https://eventgridcliextension.blob.core.windows.net/cli/eventgrid-0.4.3-py2.py3-none-any.whl",
                "filename": "eventgrid-0.4.3-py2.py3-none-any.whl",
                "metadata": {
                    "azext.isPreview": true,
                    "azext.minCliCoreVersion": "2.0.49",
                    "classifiers": [
                        "Development Status :: 4 - Beta",
                        "Intended Audience :: Developers",
                        "Intended Audience :: System Administrators",
                        "Programming Language :: Python",
                        "Programming Language :: Python :: 2",
                        "Programming Language :: Python :: 2.7",
                        "Programming Language :: Python :: 3",
                        "Programming Language :: Python :: 3.4",
                        "Programming Language :: Python :: 3.5",
                        "Programming Language :: Python :: 3.6",
                        "License :: OSI Approved :: MIT License"
                    ],
                    "extensions": {
                        "python.details": {
                            "contacts": [
                                {
                                    "email": "ahamad@microsoft.com",
                                    "name": "Ashraf Hamad.",
                                    "role": "author"
                                }
                            ],
                            "document_names": {
                                "description": "DESCRIPTION.rst"
                            },
                            "project_urls": {
                                "Home": "https://github.com/Azure/azure-cli-extensions"
                            }
                        }
                    },
                    "generator": "bdist_wheel (0.30.0)",
                    "license": "MIT",
                    "metadata_version": "2.0",
                    "name": "eventgrid",
                    "summary": "Microsoft Azure Command-Line Tools EventGrid Command Module.",
                    "version": "0.4.3"
                },
                "sha256Digest": "7d77a9d8eb7ed4b860886db6a897bb84af8077e82191c55531a9cbb184fa0ba5"
            }
        ],
        "express-route": [
            {
                "downloadUrl": "https://azurecliprod.blob.core.windows.net/cli-extensions/express_route-0.1.3-py2.py3-none-any.whl",
                "filename": "express_route-0.1.3-py2.py3-none-any.whl",
                "metadata": {
                    "azext.isPreview": true,
                    "azext.minCliCoreVersion": "2.0.46",
                    "classifiers": [
                        "Development Status :: 4 - Beta",
                        "Intended Audience :: Developers",
                        "Intended Audience :: System Administrators",
                        "Programming Language :: Python",
                        "Programming Language :: Python :: 2",
                        "Programming Language :: Python :: 2.7",
                        "Programming Language :: Python :: 3",
                        "Programming Language :: Python :: 3.4",
                        "Programming Language :: Python :: 3.5",
                        "Programming Language :: Python :: 3.6",
                        "License :: OSI Approved :: MIT License"
                    ],
                    "extensions": {
                        "python.details": {
                            "contacts": [
                                {
                                    "email": "azpycli@microsoft.com",
                                    "name": "Microsoft Corporation",
                                    "role": "author"
                                }
                            ],
                            "document_names": {
                                "description": "DESCRIPTION.rst"
                            },
                            "project_urls": {
                                "Home": "https://github.com/Azure/azure-cli-extensions/tree/master/src/express-route"
                            }
                        }
                    },
                    "generator": "bdist_wheel (0.29.0)",
                    "license": "MIT",
                    "metadata_version": "2.0",
                    "name": "express-route",
                    "summary": "Manage ExpressRoutes with preview features.",
                    "version": "0.1.3"
                },
                "sha256Digest": "26ea9cbe5c1cc64ae0ea42ef4f550a1f7e8d91b7af5e04945c689e73b7499d7a"
            }
        ],
        "express-route-cross-connection": [
            {
                "downloadUrl": "https://azurecliprod.blob.core.windows.net/cli-extensions/express_route_cross_connection-0.1.1-py2.py3-none-any.whl",
                "filename": "express_route_cross_connection-0.1.1-py2.py3-none-any.whl",
                "metadata": {
                    "azext.minCliCoreVersion": "2.0.41",
                    "classifiers": [
                        "Development Status :: 4 - Beta",
                        "Intended Audience :: Developers",
                        "Intended Audience :: System Administrators",
                        "Programming Language :: Python",
                        "Programming Language :: Python :: 2",
                        "Programming Language :: Python :: 2.7",
                        "Programming Language :: Python :: 3",
                        "Programming Language :: Python :: 3.4",
                        "Programming Language :: Python :: 3.5",
                        "Programming Language :: Python :: 3.6",
                        "License :: OSI Approved :: MIT License"
                    ],
                    "extensions": {
                        "python.details": {
                            "contacts": [
                                {
                                    "email": "azpycli@microsoft.com",
                                    "name": "Microsoft Corporation",
                                    "role": "author"
                                }
                            ],
                            "document_names": {
                                "description": "DESCRIPTION.rst"
                            },
                            "project_urls": {
                                "Home": "https://github.com/Azure/azure-cli-extensions/tree/master/src/express-route-cross-connection"
                            }
                        }
                    },
                    "generator": "bdist_wheel (0.30.0)",
                    "license": "MIT",
                    "metadata_version": "2.0",
                    "name": "express-route-cross-connection",
                    "summary": "Manage customer ExpressRoute circuits using an ExpressRoute cross-connection.",
                    "version": "0.1.1"
                },
                "sha256Digest": "b83f723baae0ea04557a87f358fa2131baf15d45cd3aba7a9ab42d14ec80df38"
            }
        ],
        "find": [
            {
                "downloadUrl": "https://smartmlprod.blob.core.windows.net/aladdin-public/find-0.3.0-py2.py3-none-any.whl",
                "filename": "find-0.3.0-py2.py3-none-any.whl",
                "metadata": {
                    "azext.isPreview": true,
                    "classifiers": [
                        "Development Status :: 4 - Beta",
                        "Intended Audience :: Developers",
                        "Intended Audience :: System Administrators",
                        "Programming Language :: Python",
                        "Programming Language :: Python :: 2",
                        "Programming Language :: Python :: 2.7",
                        "Programming Language :: Python :: 3",
                        "Programming Language :: Python :: 3.4",
                        "Programming Language :: Python :: 3.5",
                        "Programming Language :: Python :: 3.6",
                        "License :: OSI Approved :: MIT License"
                    ],
                    "extensions": {
                        "python.details": {
                            "contacts": [
                                {
                                    "email": "rozilouc@microsoft.com",
                                    "name": "Roshanak Zilouchian",
                                    "role": "author"
                                }
                            ],
                            "document_names": {
                                "description": "DESCRIPTION.rst"
                            },
                            "project_urls": {
                                "Home": "https://github.com/Azure/azure-cli-extensions/tree/master/src/find"
                            }
                        }
                    },
                    "extras": [],
                    "generator": "bdist_wheel (0.30.0)",
                    "license": "MIT",
                    "metadata_version": "2.0",
                    "name": "find",
                    "run_requires": [
                        {
                            "requires": [
                                "colorama (~=0.3.7)"
                            ]
                        }
                    ],
                    "summary": "Intelligent querying for CLI information.",
                    "version": "0.3.0"
                },
                "sha256Digest": "0960ec6711959712d5cbab611e32d248f0cdc597cef9613a5dbac790f4cf3b56"
            }
        ],
        "front-door": [
            {
                "downloadUrl": "https://azurecliafd.blob.core.windows.net/azure-cli-extension/front_door-1.0.0-py2.py3-none-any.whl",
                "filename": "front_door-1.0.0-py2.py3-none-any.whl",
                "metadata": {
                    "azext.minCliCoreVersion": "2.0.68",
                    "classifiers": [
                        "Development Status :: 4 - Beta",
                        "Intended Audience :: Developers",
                        "Intended Audience :: System Administrators",
                        "Programming Language :: Python",
                        "Programming Language :: Python :: 2",
                        "Programming Language :: Python :: 2.7",
                        "Programming Language :: Python :: 3",
                        "Programming Language :: Python :: 3.4",
                        "Programming Language :: Python :: 3.5",
                        "Programming Language :: Python :: 3.6",
                        "License :: OSI Approved :: MIT License"
                    ],
                    "extensions": {
                        "python.details": {
                            "contacts": [
                                {
                                    "email": "azpycli@microsoft.com",
                                    "name": "Microsoft Corporation",
                                    "role": "author"
                                }
                            ],
                            "document_names": {
                                "description": "DESCRIPTION.rst"
                            },
                            "project_urls": {
                                "Home": "https://github.com/Azure/azure-cli-extensions/tree/master/src/front-door"
                            }
                        }
                    },
                    "generator": "bdist_wheel (0.30.0)",
                    "license": "MIT",
                    "metadata_version": "2.0",
                    "name": "front-door",
                    "summary": "Manage networking Front Doors.",
                    "version": "1.0.0"
                },
                "sha256Digest": "84096ef27f925408ff6ae49b1c4eb7cda3ba898690f69f7eb02ca34b5cd1dff2"
            }
        ],
        "image-copy-extension": [
            {
                "downloadUrl": "https://files.pythonhosted.org/packages/d9/45/3d5b20c461392a84268a7b655ee32c98338daadc060060efeffd7ef3d76f/image_copy_extension-0.2.1-py2.py3-none-any.whl",
                "filename": "image_copy_extension-0.2.1-py2.py3-none-any.whl",
                "metadata": {
                    "azext.minCliCoreVersion": "2.0.24",
                    "classifiers": [
                        "Development Status :: 4 - Beta",
                        "Intended Audience :: Developers",
                        "Intended Audience :: System Administrators",
                        "Programming Language :: Python",
                        "Programming Language :: Python :: 2",
                        "Programming Language :: Python :: 2.7",
                        "Programming Language :: Python :: 3",
                        "Programming Language :: Python :: 3.4",
                        "Programming Language :: Python :: 3.5",
                        "Programming Language :: Python :: 3.6",
                        "License :: OSI Approved :: MIT License"
                    ],
                    "extensions": {
                        "python.details": {
                            "contacts": [
                                {
                                    "email": "tamir.kamara@microsoft.com",
                                    "name": "Tamir Kamara",
                                    "role": "author"
                                }
                            ],
                            "document_names": {
                                "description": "DESCRIPTION.rst"
                            },
                            "project_urls": {
                                "Home": "https://github.com/Azure/azure-cli-extensions"
                            }
                        }
                    },
                    "generator": "bdist_wheel (0.30.0)",
                    "license": "MIT",
                    "metadata_version": "2.0",
                    "name": "image-copy-extension",
                    "summary": "Support for copying managed vm images between regions",
                    "version": "0.2.1"
                },
                "sha256Digest": "1d9eab829c63e601fa93e616cc4e5d73946fa225aa8e5ffd84a98d11cdc4138b"
            }
        ],
        "interactive": [
            {
                "downloadUrl": "https://azurecliprod.blob.core.windows.net/cli-extensions/interactive-0.4.1-py2.py3-none-any.whl",
                "filename": "interactive-0.4.1-py2.py3-none-any.whl",
                "metadata": {
                    "azext.isPreview": true,
                    "azext.maxCliCoreVersion": "2.0.61",
                    "azext.minCliCoreVersion": "2.0.50.dev0",
                    "extensions": {
                        "python.details": {
                            "contacts": [
                                {
                                    "email": "azpycli@microsoft.com",
                                    "name": "Microsoft Corporation",
                                    "role": "author"
                                }
                            ],
                            "document_names": {
                                "description": "DESCRIPTION.rst"
                            },
                            "project_urls": {
                                "Home": "https://github.com/Azure/azure-cli"
                            }
                        }
                    },
                    "extras": [],
                    "generator": "bdist_wheel (0.30.0)",
                    "license": "MIT",
                    "metadata_version": "2.0",
                    "name": "interactive",
                    "run_requires": [
                        {
                            "requires": [
                                "prompt-toolkit (~=1.0.15)"
                            ]
                        }
                    ],
                    "summary": "Microsoft Azure Command-Line Interactive Shell",
                    "version": "0.4.1"
                },
                "sha256Digest": "22b940493972b77c62606b0ae3c834283209d8619bb740e69dd115530a328e3b"
            },
            {
                "downloadUrl": "https://azurecliprod.blob.core.windows.net/cli-extensions/interactive-0.4.3-py2.py3-none-any.whl",
                "filename": "interactive-0.4.3-py2.py3-none-any.whl",
                "metadata": {
                    "azext.isPreview": true,
                    "azext.minCliCoreVersion": "2.0.62",
                    "extensions": {
                        "python.details": {
                            "contacts": [
                                {
                                    "email": "azpycli@microsoft.com",
                                    "name": "Microsoft Corporation",
                                    "role": "author"
                                }
                            ],
                            "document_names": {
                                "description": "DESCRIPTION.rst"
                            },
                            "project_urls": {
                                "Home": "https://github.com/Azure/azure-cli"
                            }
                        }
                    },
                    "extras": [],
                    "generator": "bdist_wheel (0.30.0)",
                    "license": "MIT",
                    "metadata_version": "2.0",
                    "name": "interactive",
                    "run_requires": [
                        {
                            "requires": [
                                "prompt-toolkit (~=1.0.15)"
                            ]
                        }
                    ],
                    "summary": "Microsoft Azure Command-Line Interactive Shell",
                    "version": "0.4.3"
                },
                "sha256Digest": "ba78a45ec9753a42e1e805dc9cf3b309df264c6201dfd1dabcc6c00b22599fe8"
            }
        ],
        "keyvault-preview": [
            {
                "downloadUrl": "https://github.com/Azure/azure-keyvault-cli-extension/releases/download/keyvault-preview_0.1.3/keyvault_preview-0.1.3-py2.py3-none-any.whl",
                "filename": "keyvault_preview-0.1.3-py2.py3-none-any.whl",
                "metadata": {
                    "azext.isPreview": true,
                    "classifiers": [
                        "Development Status :: 4 - Beta",
                        "Intended Audience :: Developers",
                        "Intended Audience :: System Administrators",
                        "Programming Language :: Python",
                        "Programming Language :: Python :: 2",
                        "Programming Language :: Python :: 2.7",
                        "Programming Language :: Python :: 3",
                        "Programming Language :: Python :: 3.4",
                        "Programming Language :: Python :: 3.5",
                        "Programming Language :: Python :: 3.6",
                        "License :: OSI Approved :: MIT License"
                    ],
                    "extensions": {
                        "python.details": {
                            "contacts": [
                                {
                                    "email": "azurekeyvault@microsoft.com",
                                    "name": "Azure Key Vault",
                                    "role": "author"
                                }
                            ],
                            "document_names": {
                                "description": "DESCRIPTION.rst"
                            },
                            "project_urls": {
                                "Home": "https://github.com/Azure/azure-keyvault-cli-extension"
                            }
                        }
                    },
                    "generator": "bdist_wheel (0.30.0)",
                    "license": "MIT",
                    "metadata_version": "2.0",
                    "name": "keyvault-preview",
                    "summary": "Preview Azure Key Vault commands.",
                    "version": "0.1.3"
                },
                "sha256Digest": "5d80ceaac45576bfd9cb7f2bd5714183d9f88711b4aa415940b4b393a7591069"
            }
        ],
        "log-analytics": [
            {
                "downloadUrl": "https://loganalyticscli.blob.core.windows.net/log-analytics-cli/log_analytics-0.1.3-py2.py3-none-any.whl",
                "filename": "log_analytics-0.1.3-py2.py3-none-any.whl",
                "metadata": {
                    "azext.isPreview": true,
                    "extensions": {
                        "python.details": {
                            "contacts": [
                                {
                                    "email": "aleldeib@microsoft.com",
                                    "name": "Ace Eldeib",
                                    "role": "author"
                                }
                            ],
                            "document_names": {
                                "description": "DESCRIPTION.rst"
                            },
                            "project_urls": {
                                "Home": "https://github.com/Azure/azure-cli-extensions/tree/master/src/log-analytics"
                            }
                        }
                    },
                    "generator": "bdist_wheel (0.30.0)",
                    "license": "MIT",
                    "metadata_version": "2.0",
                    "name": "log-analytics",
                    "summary": "Support for Azure Log Analytics query capabilities.",
                    "version": "0.1.3"
                },
                "sha256Digest": "941c5c4bcd336e2192da624e21cd6310950fbc10d01d923d2255d049c68a23e0"
            }
        ],
        "managementgroups": [
            {
                "downloadUrl": "https://files.pythonhosted.org/packages/b0/7c/fb9f79c46cf96cf7607fbaebe94d048e515342bf9e7ceae571110d85f35e/managementgroups-0.1.0-py2.py3-none-any.whl",
                "filename": "managementgroups-0.1.0-py2.py3-none-any.whl",
                "metadata": {
                    "classifiers": [
                        "Development Status :: 4 - Beta",
                        "Intended Audience :: Developers",
                        "Intended Audience :: System Administrators",
                        "Programming Language :: Python",
                        "Programming Language :: Python :: 2",
                        "Programming Language :: Python :: 2.7",
                        "Programming Language :: Python :: 3",
                        "Programming Language :: Python :: 3.4",
                        "Programming Language :: Python :: 3.5",
                        "Programming Language :: Python :: 3.6",
                        "License :: OSI Approved :: MIT License"
                    ],
                    "extensions": {
                        "python.details": {
                            "contacts": [
                                {
                                    "email": "shahraj@microsoft.com",
                                    "name": "Raj Shah",
                                    "role": "author"
                                }
                            ],
                            "document_names": {
                                "description": "DESCRIPTION.rst"
                            },
                            "project_urls": {
                                "Home": "https://github.com/Azure/azure-cli-extensions"
                            }
                        }
                    },
                    "generator": "bdist_wheel (0.29.0)",
                    "license": "MIT",
                    "metadata_version": "2.0",
                    "name": "managementgroups",
                    "summary": "An Azure CLI Extension for Management Groups",
                    "version": "0.1.0"
                },
                "sha256Digest": "14626a8fc8a0d6751bd9a9e90a62c463b3dfbdfb2952e438e3843b0941679eb3"
            }
        ],
        "managementpartner": [
            {
                "downloadUrl": "https://files.pythonhosted.org/packages/28/08/0fde582cf50eaf1ef304b35674b9b22f6731d95b2e41339eba4d35583b18/managementpartner-0.1.2-py2.py3-none-any.whl",
                "filename": "managementpartner-0.1.2-py2.py3-none-any.whl",
                "metadata": {
                    "classifiers": [
                        "Development Status :: 4 - Beta",
                        "Intended Audience :: Developers",
                        "Intended Audience :: System Administrators",
                        "Programming Language :: Python",
                        "Programming Language :: Python :: 2",
                        "Programming Language :: Python :: 2.7",
                        "Programming Language :: Python :: 3",
                        "Programming Language :: Python :: 3.4",
                        "Programming Language :: Python :: 3.5",
                        "Programming Language :: Python :: 3.6",
                        "License :: OSI Approved :: MIT License"
                    ],
                    "extensions": {
                        "python.details": {
                            "contacts": [
                                {
                                    "email": "jefl@microsoft.com",
                                    "name": "Jeffrey Li",
                                    "role": "author"
                                }
                            ],
                            "document_names": {
                                "description": "DESCRIPTION.rst"
                            },
                            "project_urls": {
                                "Home": "https://github.com/Azure/azure-cli-extensions"
                            }
                        }
                    },
                    "generator": "bdist_wheel (0.29.0)",
                    "license": "MIT",
                    "metadata_version": "2.0",
                    "name": "managementpartner",
                    "summary": "Support for Management Partner preview",
                    "version": "0.1.2"
                },
                "sha256Digest": "f7ec0984b4d5a4c9192aa3ab6b78c867fc38cf620effef1804d89c9d1d9f204f"
            }
        ],
        "mesh": [
            {
                "downloadUrl": "https://meshcli.blob.core.windows.net/cli/mesh-0.10.6-py2.py3-none-any.whl",
                "filename": "mesh-0.10.6-py2.py3-none-any.whl",
                "metadata": {
                    "azext.isPreview": true,
                    "azext.minCliCoreVersion": "2.0.67",
                    "extensions": {
                        "python.details": {
                            "contacts": [
                                {
                                    "email": "azpycli@microsoft.com",
                                    "name": "Microsoft Corporation",
                                    "role": "author"
                                }
                            ],
                            "document_names": {
                                "description": "DESCRIPTION.rst"
                            },
                            "project_urls": {
                                "Home": "https://github.com/Azure/azure-cli-extensions"
                            }
                        }
                    },
                    "extras": [],
                    "generator": "bdist_wheel (0.30.0)",
                    "license": "MIT",
                    "metadata_version": "2.0",
                    "name": "mesh",
                    "run_requires": [
                        {
                            "requires": [
                                "sfmergeutility (==0.1.6)"
                            ]
                        }
                    ],
                    "summary": "Support for Microsoft Azure Service Fabric Mesh - Public Preview",
                    "version": "0.10.6"
                },
                "sha256Digest": "07b6356cd15294c0bc0b31cfde1cdb2b92516b00728980d7a53557bb49273842"
            }
        ],
        "mixed-reality": [
            {
                "downloadUrl": "https://test-files.pythonhosted.org/packages/e4/fa/14628eb512ef4f0c38e4e6c8ee2d0624e03d352ca0ec1b1167a32f9de9a3/mixed_reality-0.0.1-py2.py3-none-any.whl",
                "filename": "mixed_reality-0.0.1-py2.py3-none-any.whl",
                "metadata": {
                    "classifiers": [
                        "Development Status :: 4 - Beta",
                        "Intended Audience :: Developers",
                        "Intended Audience :: System Administrators",
                        "Programming Language :: Python",
                        "Programming Language :: Python :: 2",
                        "Programming Language :: Python :: 2.7",
                        "Programming Language :: Python :: 3",
                        "Programming Language :: Python :: 3.4",
                        "Programming Language :: Python :: 3.5",
                        "Programming Language :: Python :: 3.6",
                        "License :: OSI Approved :: MIT License"
                    ],
                    "extensions": {
                        "python.details": {
                            "contacts": [
                                {
                                    "email": "xiangyul@microsoft.com",
                                    "name": "Xiangyu Luo",
                                    "role": "author"
                                }
                            ],
                            "document_names": {
                                "description": "DESCRIPTION.rst"
                            },
                            "project_urls": {
                                "Home": "https://github.com/Azure/azure-cli-extensions"
                            }
                        }
                    },
                    "generator": "bdist_wheel (0.30.0)",
                    "license": "MIT",
                    "metadata_version": "2.0",
                    "name": "mixed-reality",
                    "summary": "Mixed Reality Azure CLI Extension.",
                    "version": "0.0.1"
                },
                "sha256Digest": "c5b7ef47d8db578920bcbda371a47edd19f8f681088823c2622dcb9332417587"
            }
        ],
        "netappfiles-preview": [
            {
                "downloadUrl": "https://anfclipython.blob.core.windows.net/cli-extensions/netappfiles_preview-0.3.2-py2.py3-none-any.whl",
                "filename": "netappfiles_preview-0.3.2-py2.py3-none-any.whl",
                "metadata": {
                    "azext.isPreview": true,
                    "azext.minCliCoreVersion": "2.0.56",
                    "classifiers": [
                        "Development Status :: 4 - Beta",
                        "Intended Audience :: Developers",
                        "Intended Audience :: System Administrators",
                        "Programming Language :: Python",
                        "Programming Language :: Python :: 2",
                        "Programming Language :: Python :: 2.7",
                        "Programming Language :: Python :: 3",
                        "Programming Language :: Python :: 3.4",
                        "Programming Language :: Python :: 3.5",
                        "Programming Language :: Python :: 3.6",
                        "License :: OSI Approved :: MIT License"
                    ],
                    "extensions": {
                        "python.details": {
                            "contacts": [
                                {
                                    "email": "azpycli@microsoft.com",
                                    "name": "Microsoft Corporation",
                                    "role": "author"
                                }
                            ],
                            "document_names": {
                                "description": "DESCRIPTION.rst"
                            },
                            "project_urls": {
                                "Home": "https://github.com/Azure/azure-cli-extensions/tree/master/src/netappfiles-preview"
                            }
                        }
                    },
                    "extras": [],
                    "generator": "bdist_wheel (0.30.0)",
                    "license": "MIT",
                    "metadata_version": "2.0",
                    "name": "netappfiles-preview",
                    "run_requires": [
                        {
                            "requires": [
                                "msrest"
                            ]
                        }
                    ],
                    "summary": "Provides a preview for upcoming Azure NetApp Files (ANF) features.",
                    "version": "0.3.2"
                },
                "sha256Digest": "060152d0de8ff7af3076697b3d179dad1e14007278b7cea81e3381763f9d5a3e"
            }
        ],
        "privatedns": [
            {
                "downloadUrl": "https://privatednscliextension.blob.core.windows.net/privatednscliextension/privatedns-0.1.0-py2.py3-none-any.whl",
                "filename": "privatedns-0.1.0-py2.py3-none-any.whl",
                "metadata": {
                    "azext.isPreview": true,
                    "azext.minCliCoreVersion": "2.0.58",
                    "classifiers": [
                        "Development Status :: 4 - Beta",
                        "Intended Audience :: Developers",
                        "Intended Audience :: System Administrators",
                        "Programming Language :: Python",
                        "Programming Language :: Python :: 2",
                        "Programming Language :: Python :: 2.7",
                        "Programming Language :: Python :: 3",
                        "Programming Language :: Python :: 3.4",
                        "Programming Language :: Python :: 3.5",
                        "Programming Language :: Python :: 3.6",
                        "License :: OSI Approved :: MIT License"
                    ],
                    "extensions": {
                        "python.details": {
                            "contacts": [
                                {
                                    "email": "dijyotir@microsoft.com",
                                    "name": "Dibya Jyoti Roy",
                                    "role": "author"
                                }
                            ],
                            "document_names": {
                                "description": "DESCRIPTION.rst"
                            },
                            "project_urls": {
                                "Home": "https://github.com/Azure/azure-cli-extensions"
                            }
                        }
                    },
                    "generator": "bdist_wheel (0.30.0)",
                    "license": "MIT",
                    "metadata_version": "2.0",
                    "name": "privatedns",
                    "summary": "Commands to manage Private DNS Zones",
                    "version": "0.1.0"
                },
                "sha256Digest": "7de87f9e5ddc30d317328b5f44dbbbb5632f55c56e2bb88d739166777abe0cb5"
            }
        ],
        "resource-graph": [
            {
                "downloadUrl": "https://files.pythonhosted.org/packages/b9/75/36ecd4a26ee4a80ab518d483a1b28ea56129b9b5578e5b3033051b123f72/resource_graph-0.1.11-py2.py3-none-any.whl",
                "filename": "resource_graph-0.1.11-py2.py3-none-any.whl",
                "metadata": {
                    "azext.isPreview": true,
                    "azext.minCliCoreVersion": "2.0.45",
                    "extensions": {
                        "python.details": {
                            "contacts": [
                                {
                                    "email": "ilidemi@microsoft.com",
                                    "name": "Ilia Demianenko",
                                    "role": "author"
                                },
                                {
                                    "email": "earc@microsoft.com",
                                    "name": "Azure Resource Graph",
                                    "role": "maintainer"
                                }
                            ],
                            "document_names": {
                                "description": "DESCRIPTION.rst"
                            },
                            "project_urls": {
                                "Home": "https://github.com/Azure/azure-cli-extensions/tree/master/src/resource-graph"
                            }
                        }
                    },
                    "generator": "bdist_wheel (0.30.0)",
                    "license": "MIT",
                    "metadata_version": "2.0",
                    "name": "resource-graph",
                    "summary": "Support for querying Azure resources with Resource Graph.",
                    "version": "0.1.11"
                },
                "sha256Digest": "2c8da1a1826e17c2b242ad1554952d8e1cfce0d0b16626b73fe89832d75da242"
            }
        ],
        "sap-hana": [
            {
                "downloadUrl": "https://github.com/Azure/azure-hanaonazure-cli-extension/releases/download/0.5.1/sap_hana-0.5.1-py2.py3-none-any.whl",
                "filename": "sap_hana-0.5.1-py2.py3-none-any.whl",
                "metadata": {
                    "azext.minCliCoreVersion": "2.0.46",
                    "classifiers": [
                        "Development Status :: 4 - Beta",
                        "Intended Audience :: Developers",
                        "Intended Audience :: System Administrators",
                        "Programming Language :: Python",
                        "Programming Language :: Python :: 2",
                        "Programming Language :: Python :: 2.7",
                        "Programming Language :: Python :: 3",
                        "Programming Language :: Python :: 3.4",
                        "Programming Language :: Python :: 3.5",
                        "Programming Language :: Python :: 3.6",
                        "License :: OSI Approved :: MIT License"
                    ],
                    "extensions": {
                        "python.details": {
                            "contacts": [
                                {
                                    "email": "azpycli@microsoft.com",
                                    "name": "Microsoft Corporation",
                                    "role": "author"
                                }
                            ],
                            "document_names": {
                                "description": "DESCRIPTION.rst"
                            },
                            "project_urls": {
                                "Home": "https://github.com/Azure/azure-hanaonazure-cli-extension"
                            }
                        }
                    },
                    "generator": "bdist_wheel (0.30.0)",
                    "license": "MIT",
                    "metadata_version": "2.0",
                    "name": "sap-hana",
                    "summary": "Additional commands for working with SAP HanaOnAzure instances.",
                    "version": "0.5.1"
                },
                "sha256Digest": "496524cb7d6501de791e3717391f427f81b57496783583246d1afd5c2a3652af"
            }
        ],
        "storage-preview": [
            {
                "downloadUrl": "https://azurecliprod.blob.core.windows.net/cli-extensions/storage_preview-0.2.8-py2.py3-none-any.whl",
                "filename": "storage_preview-0.2.8-py2.py3-none-any.whl",
                "metadata": {
                    "azext.isPreview": true,
                    "azext.minCliCoreVersion": "2.0.52",
                    "classifiers": [
                        "Development Status :: 4 - Beta",
                        "Intended Audience :: Developers",
                        "Intended Audience :: System Administrators",
                        "Programming Language :: Python",
                        "Programming Language :: Python :: 2",
                        "Programming Language :: Python :: 2.7",
                        "Programming Language :: Python :: 3",
                        "Programming Language :: Python :: 3.4",
                        "Programming Language :: Python :: 3.5",
                        "Programming Language :: Python :: 3.6",
                        "License :: OSI Approved :: MIT License"
                    ],
                    "extensions": {
                        "python.details": {
                            "contacts": [
                                {
                                    "email": "azpycli@microsoft.com",
                                    "name": "Microsoft Corporation",
                                    "role": "author"
                                }
                            ],
                            "document_names": {
                                "description": "DESCRIPTION.rst"
                            },
                            "project_urls": {
                                "Home": "https://github.com/Azure/azure-cli-extensions/tree/master/src/storage-preview"
                            }
                        }
                    },
                    "generator": "bdist_wheel (0.30.0)",
                    "license": "MIT",
                    "metadata_version": "2.0",
                    "name": "storage-preview",
                    "summary": "Provides a preview for upcoming storage features.",
                    "version": "0.2.8"
                },
                "sha256Digest": "a3d48247051e95847ded28217433c4b98fc02d6ee21eedfcb24dd43f7360569d"
            }
        ],
        "subscription": [
            {
                "downloadUrl": "https://azurecliprod.blob.core.windows.net/cli-extensions/subscription-0.1.3-py2.py3-none-any.whl",
                "filename": "subscription-0.1.3-py2.py3-none-any.whl",
                "metadata": {
                    "classifiers": [
                        "Development Status :: 4 - Beta",
                        "Intended Audience :: Developers",
                        "Intended Audience :: System Administrators",
                        "Programming Language :: Python",
                        "Programming Language :: Python :: 2",
                        "Programming Language :: Python :: 2.7",
                        "Programming Language :: Python :: 3",
                        "Programming Language :: Python :: 3.4",
                        "Programming Language :: Python :: 3.5",
                        "Programming Language :: Python :: 3.6",
                        "License :: OSI Approved :: MIT License"
                    ],
                    "extensions": {
                        "python.details": {
                            "contacts": [
                                {
                                    "email": "wilcob@microsoft.com",
                                    "name": "Wilco Bauwer",
                                    "role": "author"
                                }
                            ],
                            "document_names": {
                                "description": "DESCRIPTION.rst"
                            },
                            "project_urls": {
                                "Home": "https://github.com/Azure/azure-cli-extensions"
                            }
                        }
                    },
                    "generator": "bdist_wheel (0.30.0)",
                    "license": "MIT",
                    "metadata_version": "2.0",
                    "name": "subscription",
                    "summary": "Support for subscription management preview.",
                    "version": "0.1.3"
                },
                "sha256Digest": "74388eb7d4976c620bd41ef577cdb9284cd9a3e38dc4756796d091a7c8193267"
            }
        ],
        "virtual-network-tap": [
            {
                "downloadUrl": "https://azurecliprod.blob.core.windows.net/cli-extensions/virtual_network_tap-0.1.0-py2.py3-none-any.whl",
                "filename": "virtual_network_tap-0.1.0-py2.py3-none-any.whl",
                "metadata": {
                    "azext.isPreview": true,
                    "azext.minCliCoreVersion": "2.0.46",
                    "classifiers": [
                        "Development Status :: 4 - Beta",
                        "Intended Audience :: Developers",
                        "Intended Audience :: System Administrators",
                        "Programming Language :: Python",
                        "Programming Language :: Python :: 2",
                        "Programming Language :: Python :: 2.7",
                        "Programming Language :: Python :: 3",
                        "Programming Language :: Python :: 3.4",
                        "Programming Language :: Python :: 3.5",
                        "Programming Language :: Python :: 3.6",
                        "License :: OSI Approved :: MIT License"
                    ],
                    "extensions": {
                        "python.details": {
                            "contacts": [
                                {
                                    "email": "azpycli@microsoft.com",
                                    "name": "Microsoft Corporation",
                                    "role": "author"
                                }
                            ],
                            "document_names": {
                                "description": "DESCRIPTION.rst"
                            },
                            "project_urls": {
                                "Home": "https://github.com/Azure/azure-cli-extensions/tree/master/src/virtual-network-tap"
                            }
                        }
                    },
                    "generator": "bdist_wheel (0.30.0)",
                    "license": "MIT",
                    "metadata_version": "2.0",
                    "name": "virtual-network-tap",
                    "summary": "Manage virtual network taps (VTAP).",
                    "version": "0.1.0"
                },
                "sha256Digest": "7e3f634f8eb701cf6fef504159785bc90e6f5bd2482e459469dd9ab30601aa35"
            }
        ],
        "virtual-wan": [
            {
                "downloadUrl": "https://azurecliprod.blob.core.windows.net/cli-extensions/virtual_wan-0.1.0-py2.py3-none-any.whl",
                "filename": "virtual_wan-0.1.0-py2.py3-none-any.whl",
                "metadata": {
                    "azext.isPreview": true,
                    "azext.minCliCoreVersion": "2.0.46",
                    "classifiers": [
                        "Development Status :: 4 - Beta",
                        "Intended Audience :: Developers",
                        "Intended Audience :: System Administrators",
                        "Programming Language :: Python",
                        "Programming Language :: Python :: 2",
                        "Programming Language :: Python :: 2.7",
                        "Programming Language :: Python :: 3",
                        "Programming Language :: Python :: 3.4",
                        "Programming Language :: Python :: 3.5",
                        "Programming Language :: Python :: 3.6",
                        "License :: OSI Approved :: MIT License"
                    ],
                    "extensions": {
                        "python.details": {
                            "contacts": [
                                {
                                    "email": "azpycli@microsoft.com",
                                    "name": "Microsoft Corporation",
                                    "role": "author"
                                }
                            ],
                            "document_names": {
                                "description": "DESCRIPTION.rst"
                            },
                            "project_urls": {
                                "Home": "https://github.com/Azure/azure-cli-extensions/tree/master/src/virtual-wan"
                            }
                        }
                    },
                    "generator": "bdist_wheel (0.30.0)",
                    "license": "MIT",
                    "metadata_version": "2.0",
                    "name": "virtual-wan",
                    "summary": "Manage virtual WAN, hubs, VPN gateways and VPN sites.",
                    "version": "0.1.0"
                },
                "sha256Digest": "f29f98cac402f6b22e3af37ec9f70e9d0aaafd44958b8e7737c98c9f4998b886"
            }
        ],
        "vm-repair": [
            {
                "downloadUrl": "https://azurecomputeaidrepair.blob.core.windows.net/prod/vm_repair-0.1.2-py2.py3-none-any.whl",
                "filename": "vm_repair-0.1.2-py2.py3-none-any.whl",
                "metadata": {
                    "classifiers": [
                        "Development Status :: 4 - Beta",
                        "Intended Audience :: Developers",
                        "Intended Audience :: System Administrators",
                        "Programming Language :: Python",
                        "Programming Language :: Python :: 2",
                        "Programming Language :: Python :: 2.7",
                        "Programming Language :: Python :: 3",
                        "Programming Language :: Python :: 3.4",
                        "Programming Language :: Python :: 3.5",
                        "Programming Language :: Python :: 3.6",
                        "License :: OSI Approved :: MIT License"
                    ],
                    "extensions": {
                        "python.details": {
                            "contacts": [
                                {
                                    "email": "caiddev@microsoft.com",
                                    "name": "Microsoft Corporation",
                                    "role": "author"
                                }
                            ],
                            "document_names": {
                                "description": "DESCRIPTION.rst"
                            },
                            "project_urls": {
                                "Home": "https://github.com/Azure/azure-cli-extensions/tree/master/src/vm-repair"
                            }
                        }
                    },
                    "generator": "bdist_wheel (0.30.0)",
                    "license": "MIT",
                    "metadata_version": "2.0",
                    "name": "vm-repair",
                    "summary": "Auto repair commands to fix VMs.",
                    "version": "0.1.2"
                },
                "sha256Digest": "ab4cef3b70ef3c6ef97ef665024c5cb2c164f971fd9773bdedb2e4070e2008a1"
            }
        ],
        "webapp": [
            {
                "downloadUrl": "https://github.com/ppvasude/azure-cli-extensions/raw/t-puvasu/extensions/src/webapp/dist/webapp-0.2.23-py2.py3-none-any.whl",
                "filename": "webapp-0.2.23-py2.py3-none-any.whl",
                "metadata": {
                    "azext.isPreview": true,
                    "azext.minCliCoreVersion": "2.0.46",
                    "classifiers": [
                        "Development Status :: 4 - Beta",
                        "Intended Audience :: Developers",
                        "Intended Audience :: System Administrators",
                        "Programming Language :: Python",
                        "Programming Language :: Python :: 2",
                        "Programming Language :: Python :: 2.7",
                        "Programming Language :: Python :: 3",
                        "Programming Language :: Python :: 3.4",
                        "Programming Language :: Python :: 3.5",
                        "Programming Language :: Python :: 3.6",
                        "License :: OSI Approved :: MIT License"
                    ],
                    "extensions": {
                        "python.details": {
                            "contacts": [
                                {
                                    "email": "sisirap@microsoft.com",
                                    "name": "Sisira Panchagnula",
                                    "role": "author"
                                }
                            ],
                            "document_names": {
                                "description": "DESCRIPTION.rst"
                            },
                            "project_urls": {
                                "Home": "https://github.com/Azure/azure-cli-extensions/tree/master/src/webapp"
                            }
                        }
                    },
                    "generator": "bdist_wheel (0.30.0)",
                    "license": "MIT",
                    "metadata_version": "2.0",
                    "name": "webapp",
                    "summary": "Additional commands for Azure AppService.",
                    "version": "0.2.23"
                },
                "sha256Digest": "d28b72d26704128d08b2815ce092298471c7993e483f7707c4fa46c4eff45ba7"
            }
        ]
    },
    "formatVersion": "1"
=======
{
    "extensions": {
        "aem": [
            {
                "downloadUrl": "https://azurecliprod.blob.core.windows.net/cli-extensions/aem-0.1.1-py2.py3-none-any.whl",
                "filename": "aem-0.1.1-py2.py3-none-any.whl",
                "metadata": {
                    "azext.minCliCoreVersion": "2.0.30",
                    "classifiers": [
                        "Development Status :: 4 - Beta",
                        "Intended Audience :: Developers",
                        "Intended Audience :: System Administrators",
                        "Programming Language :: Python",
                        "Programming Language :: Python :: 2",
                        "Programming Language :: Python :: 2.7",
                        "Programming Language :: Python :: 3",
                        "Programming Language :: Python :: 3.4",
                        "Programming Language :: Python :: 3.5",
                        "Programming Language :: Python :: 3.6",
                        "License :: OSI Approved :: MIT License"
                    ],
                    "extensions": {
                        "python.details": {
                            "contacts": [
                                {
                                    "email": "yugangw@microsoft.com",
                                    "name": "Yugang Wang",
                                    "role": "author"
                                }
                            ],
                            "document_names": {
                                "description": "DESCRIPTION.rst"
                            },
                            "project_urls": {
                                "Home": "https://github.com/Azure/azure-cli-extensions"
                            }
                        }
                    },
                    "generator": "bdist_wheel (0.29.0)",
                    "license": "MIT",
                    "metadata_version": "2.0",
                    "name": "aem",
                    "summary": "Manage Azure Enhanced Monitoring Extensions for SAP",
                    "version": "0.1.1"
                },
                "sha256Digest": "4ac7b8a4a89eda68d9d1a07cc5edd9b1a2b88421e2aa9a9e5b86a241f127775f"
            }
        ],
        "aks-preview": [
            {
                "downloadUrl": "https://azurecliaks.blob.core.windows.net/azure-cli-extension/aks_preview-0.4.17-py2.py3-none-any.whl",
                "filename": "aks_preview-0.4.17-py2.py3-none-any.whl",
                "metadata": {
                    "azext.isPreview": true,
                    "azext.minCliCoreVersion": "2.0.49",
                    "classifiers": [
                        "Development Status :: 4 - Beta",
                        "Intended Audience :: Developers",
                        "Intended Audience :: System Administrators",
                        "Programming Language :: Python",
                        "Programming Language :: Python :: 2",
                        "Programming Language :: Python :: 2.7",
                        "Programming Language :: Python :: 3",
                        "Programming Language :: Python :: 3.4",
                        "Programming Language :: Python :: 3.5",
                        "Programming Language :: Python :: 3.6",
                        "License :: OSI Approved :: MIT License"
                    ],
                    "extensions": {
                        "python.details": {
                            "contacts": [
                                {
                                    "email": "azpycli@microsoft.com",
                                    "name": "Microsoft Corporation",
                                    "role": "author"
                                }
                            ],
                            "document_names": {
                                "description": "DESCRIPTION.rst"
                            },
                            "project_urls": {
                                "Home": "https://github.com/Azure/azure-cli-extensions/tree/master/src/aks-preview"
                            }
                        }
                    },
                    "generator": "bdist_wheel (0.30.0)",
                    "license": "MIT",
                    "metadata_version": "2.0",
                    "name": "aks-preview",
                    "summary": "Provides a preview for upcoming AKS features",
                    "version": "0.4.17"
                },
                "sha256Digest": "efcf68dd6966608efa48fb9e0f98be33be91d6703a0aec223d1b61e4699f8c58"
            }
        ],
        "alias": [
            {
                "downloadUrl": "https://azurecliprod.blob.core.windows.net/cli-extensions/alias-0.5.2-py2.py3-none-any.whl",
                "filename": "alias-0.5.2-py2.py3-none-any.whl",
                "metadata": {
                    "azext.isPreview": true,
                    "azext.minCliCoreVersion": "2.0.50.dev0",
                    "classifiers": [
                        "Development Status :: 4 - Beta",
                        "Intended Audience :: Developers",
                        "Intended Audience :: System Administrators",
                        "Programming Language :: Python",
                        "Programming Language :: Python :: 2",
                        "Programming Language :: Python :: 2.7",
                        "Programming Language :: Python :: 3",
                        "Programming Language :: Python :: 3.4",
                        "Programming Language :: Python :: 3.5",
                        "Programming Language :: Python :: 3.6",
                        "License :: OSI Approved :: MIT License"
                    ],
                    "extensions": {
                        "python.details": {
                            "contacts": [
                                {
                                    "email": "t-chwong@microsoft.com",
                                    "name": "Ernest Wong",
                                    "role": "author"
                                }
                            ],
                            "document_names": {
                                "description": "DESCRIPTION.rst"
                            },
                            "project_urls": {
                                "Home": "https://github.com/Azure/azure-cli-extensions"
                            }
                        }
                    },
                    "extras": [],
                    "generator": "bdist_wheel (0.29.0)",
                    "license": "MIT",
                    "metadata_version": "2.0",
                    "name": "alias",
                    "run_requires": [
                        {
                            "requires": [
                                "jinja2 (~=2.10)"
                            ]
                        }
                    ],
                    "summary": "Support for command aliases",
                    "version": "0.5.2"
                },
                "sha256Digest": "05f82d75026e780d27bd34a1be57f4ec0f425500d8ab4ee7e92fee07b944da33"
            },
            {
                "downloadUrl": "https://azurecliprod.blob.core.windows.net/cli-extensions/alias-0.5.1-py2.py3-none-any.whl",
                "filename": "alias-0.5.1-py2.py3-none-any.whl",
                "metadata": {
                    "azext.isPreview": true,
                    "azext.minCliCoreVersion": "2.0.31.dev0",
                    "classifiers": [
                        "Development Status :: 4 - Beta",
                        "Intended Audience :: Developers",
                        "Intended Audience :: System Administrators",
                        "Programming Language :: Python",
                        "Programming Language :: Python :: 2",
                        "Programming Language :: Python :: 2.7",
                        "Programming Language :: Python :: 3",
                        "Programming Language :: Python :: 3.4",
                        "Programming Language :: Python :: 3.5",
                        "Programming Language :: Python :: 3.6",
                        "License :: OSI Approved :: MIT License"
                    ],
                    "extensions": {
                        "python.details": {
                            "contacts": [
                                {
                                    "email": "t-chwong@microsoft.com",
                                    "name": "Ernest Wong",
                                    "role": "author"
                                }
                            ],
                            "document_names": {
                                "description": "DESCRIPTION.rst"
                            },
                            "project_urls": {
                                "Home": "https://github.com/Azure/azure-cli-extensions"
                            }
                        }
                    },
                    "extras": [],
                    "generator": "bdist_wheel (0.30.0)",
                    "license": "MIT",
                    "metadata_version": "2.0",
                    "name": "alias",
                    "run_requires": [
                        {
                            "requires": [
                                "jinja2 (~=2.10)"
                            ]
                        }
                    ],
                    "summary": "Support for command aliases",
                    "version": "0.5.1"
                },
                "sha256Digest": "81b9a7f1824bffcbd6e72680891476151dde868e030cdbf1bfd9135e1a8f3447"
            }
        ],
        "appconfig": [
            {
                "downloadUrl": "https://azconfigextension.blob.core.windows.net/appconfigextension/appconfig-0.5.0-py2.py3-none-any.whl",
                "filename": "appconfig-0.5.0-py2.py3-none-any.whl",
                "metadata": {
                    "azext.isPreview": true,
                    "azext.minCliCoreVersion": "2.0.24",
                    "classifiers": [
                        "Development Status :: 4 - Beta",
                        "Intended Audience :: Developers",
                        "Intended Audience :: System Administrators",
                        "Programming Language :: Python",
                        "Programming Language :: Python :: 2",
                        "Programming Language :: Python :: 2.7",
                        "Programming Language :: Python :: 3",
                        "Programming Language :: Python :: 3.4",
                        "Programming Language :: Python :: 3.5",
                        "Programming Language :: Python :: 3.6",
                        "License :: OSI Approved :: MIT License"
                    ],
                    "extensions": {
                        "python.details": {
                            "contacts": [
                                {
                                    "email": "askazconfig@microsoft.com",
                                    "name": "Microsoft Corporation",
                                    "role": "author"
                                }
                            ],
                            "document_names": {
                                "description": "DESCRIPTION.rst"
                            },
                            "project_urls": {
                                "Home": "https://github.com/Azure/azure-cli-extensions"
                            }
                        }
                    },
                    "extras": [],
                    "generator": "bdist_wheel (0.30.0)",
                    "license": "MIT",
                    "metadata_version": "2.0",
                    "name": "appconfig",
                    "run_requires": [
                        {
                            "requires": [
                                "javaproperties (==0.5.1)"
                            ]
                        }
                    ],
                    "summary": "Provides a preview for upcoming App Configuration features.",
                    "version": "0.5.0"
                },
                "sha256Digest": "1dcafa58df0e1e98ae93665c938712e95ca4237ca263d395a6f5af411f8e0d69"
            }
        ],
        "application-insights": [
            {
                "downloadUrl": "https://appinsightscli.blob.core.windows.net/controlplane-cli/application_insights-0.1.1-py2.py3-none-any.whl",
                "filename": "application_insights-0.1.1-py2.py3-none-any.whl",
                "metadata": {
                    "azext.isPreview": true,
                    "azext.minCliCoreVersion": "2.0.56",
                    "extensions": {
                        "python.details": {
                            "contacts": [
                                {
                                    "email": "aleldeib@microsoft.com",
                                    "name": "Ace Eldeib",
                                    "role": "author"
                                }
                            ],
                            "document_names": {
                                "description": "DESCRIPTION.rst"
                            },
                            "project_urls": {
                                "Home": "https://github.com/Azure/azure-cli-extensions/tree/master/src/application-insights"
                            }
                        }
                    },
                    "generator": "bdist_wheel (0.30.0)",
                    "license": "MIT",
                    "metadata_version": "2.0",
                    "name": "application-insights",
                    "summary": "Support for managing Application Insights components and querying metrics, events, and logs from such components.",
                    "version": "0.1.1"
                },
                "sha256Digest": "6a03b2b1a78f44e096650870d02fc2d86ee30fb07a42656716f1ced9d8651831"
            }
        ],
        "azure-batch-cli-extensions": [
            {
                "downloadUrl": "https://github.com/Azure/azure-batch-cli-extensions/releases/download/azure-batch-cli-extensions-2.5.3/azure_batch_cli_extensions-2.5.3-py2.py3-none-any.whl",
                "filename": "azure_batch_cli_extensions-2.5.3-py2.py3-none-any.whl",
                "metadata": {
                    "azext.maxCliCoreVersion": "2.0.58",
                    "azext.minCliCoreVersion": "2.0.24",
                    "extensions": {
                        "python.details": {
                            "contacts": [
                                {
                                    "email": "azpycli@microsoft.com",
                                    "name": "Microsoft Corporation",
                                    "role": "author"
                                }
                            ],
                            "document_names": {
                                "description": "DESCRIPTION.rst"
                            },
                            "project_urls": {
                                "Home": "https://github.com/Azure/azure-batch-cli-extensions"
                            }
                        }
                    },
                    "extras": [],
                    "generator": "bdist_wheel (0.30.0)",
                    "license": "MIT",
                    "metadata_version": "2.0",
                    "name": "azure-batch-cli-extensions",
                    "run_requires": [
                        {
                            "requires": [
                                "azure-batch-extensions (<4.1,>=4.0.0)",
                                "pycparser (==2.18)"
                            ]
                        }
                    ],
                    "summary": "Additional commands for working with Azure Batch service",
                    "version": "2.5.3"
                },
                "sha256Digest": "cc30b985edd5de0233d4fd283cfa29390d119c223b2f819ca36e071f759d5485"
            },
            {
                "downloadUrl": "https://github.com/Azure/azure-batch-cli-extensions/releases/download/azure-batch-cli-extensions-3.0.4/azure_batch_cli_extensions-3.0.4-py2.py3-none-any.whl",
                "filename": "azure_batch_cli_extensions-3.0.4-py2.py3-none-any.whl",
                "metadata": {
                    "azext.maxCliCoreVersion": "2.1.0",
                    "azext.minCliCoreVersion": "2.0.59",
                    "extensions": {
                        "python.details": {
                            "contacts": [
                                {
                                    "email": "azpycli@microsoft.com",
                                    "name": "Microsoft Corporation",
                                    "role": "author"
                                }
                            ],
                            "document_names": {
                                "description": "DESCRIPTION.rst"
                            },
                            "project_urls": {
                                "Home": "https://github.com/Azure/azure-batch-cli-extensions"
                            }
                        }
                    },
                    "extras": [],
                    "generator": "bdist_wheel (0.30.0)",
                    "license": "MIT",
                    "metadata_version": "2.0",
                    "name": "azure-batch-cli-extensions",
                    "run_requires": [
                        {
                            "requires": [
                                "azure-batch-extensions (<5.1,>=5.0.0)",
                                "pycparser (==2.18)"
                            ]
                        }
                    ],
                    "summary": "Additional commands for working with Azure Batch service",
                    "version": "3.0.4"
                },
                "sha256Digest": "9e76b7242934ceb8ae48c65f5469312522a034f4abf66d4771fb721aee04a502"
            },
            {
                "downloadUrl": "https://github.com/Azure/azure-batch-cli-extensions/releases/download/azure-batch-cli-extensions-4.0.0/azure_batch_cli_extensions-4.0.0-py2.py3-none-any.whl",
                "filename": "azure_batch_cli_extensions-4.0.0-py2.py3-none-any.whl",
                "metadata": {
                    "azext.maxCliCoreVersion": "2.1.0",
                    "azext.minCliCoreVersion": "2.0.69",
                    "classifiers": [
                        "Development Status :: 4 - Beta",
                        "Intended Audience :: Developers",
                        "Intended Audience :: System Administrators",
                        "Programming Language :: Python",
                        "Programming Language :: Python :: 2",
                        "Programming Language :: Python :: 2.7",
                        "Programming Language :: Python :: 3",
                        "Programming Language :: Python :: 3.4",
                        "Programming Language :: Python :: 3.5",
                        "Programming Language :: Python :: 3.6",
                        "License :: OSI Approved :: MIT License"
                    ],
                    "extensions": {
                        "python.details": {
                            "contacts": [
                                {
                                    "email": "azpycli@microsoft.com",
                                    "name": "Microsoft Corporation",
                                    "role": "author"
                                }
                            ],
                            "document_names": {
                                "description": "DESCRIPTION.rst"
                            },
                            "project_urls": {
                                "Home": "https://github.com/Azure/azure-batch-cli-extensions"
                            }
                        }
                    },
                    "extras": [],
                    "generator": "bdist_wheel (0.30.0)",
                    "license": "MIT",
                    "metadata_version": "2.0",
                    "name": "azure-batch-cli-extensions",
                    "run_requires": [
                        {
                            "requires": [
                                "azure-batch-extensions (<6.1,>=6.0.0)",
                                "pycparser (==2.18)"
                            ]
                        }
                    ],
                    "summary": "Additional commands for working with Azure Batch service",
                    "version": "4.0.0"
                },
                "sha256Digest": "3045dc24858b9acfed13a517038830ddc643aef779de0d14617c49c9fd2dcbd5"
            },
            {
                "downloadUrl": "https://github.com/Azure/azure-batch-cli-extensions/releases/download/azure-batch-cli-extensions-5.0.0/azure_batch_cli_extensions-5.0.0-py2.py3-none-any.whl",
                "filename": "azure_batch_cli_extensions-5.0.0-py2.py3-none-any.whl",
                "metadata": {
                    "azext.maxCliCoreVersion": "2.1.0",
                    "azext.minCliCoreVersion": "2.0.73",
                    "extensions": {
                        "python.details": {
                            "contacts": [
                                {
                                    "email": "azpycli@microsoft.com",
                                    "name": "Microsoft Corporation",
                                    "role": "author"
                                }
                            ],
                            "document_names": {
                                "description": "DESCRIPTION.rst"
                            },
                            "project_urls": {
                                "Home": "https://github.com/Azure/azure-batch-cli-extensions"
                            }
                        }
                    },
                    "extras": [],
                    "generator": "bdist_wheel (0.30.0)",
                    "license": "MIT",
                    "metadata_version": "2.0",
                    "name": "azure-batch-cli-extensions",
                    "run_requires": [
                        {
                            "requires": [
                                "azure-batch-extensions (<7.1,>=7.0.0)",
                                "pycparser (==2.18)"
                            ]
                        }
                    ],
                    "summary": "Additional commands for working with Azure Batch service",
                    "version": "5.0.0"
                },
                "sha256Digest": "df40a828288a6c5bb4f640d2e5aadcd5b841503e1cba755c08dc0423a95067c8"
            }
        ],
        "azure-cli-iot-ext": [
            {
                "downloadUrl": "https://github.com/Azure/azure-iot-cli-extension/releases/download/v0.8.3/azure_cli_iot_ext-0.8.3-py2.py3-none-any.whl",
                "filename": "azure_cli_iot_ext-0.8.3-py2.py3-none-any.whl",
                "metadata": {
                    "azext.minCliCoreVersion": "2.0.70",
                    "classifiers": [
                        "Development Status :: 4 - Beta",
                        "Intended Audience :: Developers",
                        "Intended Audience :: System Administrators",
                        "Programming Language :: Python",
                        "Programming Language :: Python :: 2",
                        "Programming Language :: Python :: 2.7",
                        "Programming Language :: Python :: 3",
                        "Programming Language :: Python :: 3.4",
                        "Programming Language :: Python :: 3.5",
                        "Programming Language :: Python :: 3.6",
                        "Programming Language :: Python :: 3.7",
                        "License :: OSI Approved :: MIT License"
                    ],
                    "extensions": {
                        "python.details": {
                            "contacts": [
                                {
                                    "email": "iotupx@microsoft.com",
                                    "name": "Microsoft",
                                    "role": "author"
                                }
                            ],
                            "document_names": {
                                "description": "DESCRIPTION.rst"
                            },
                            "project_urls": {
                                "Home": "https://github.com/azure/azure-iot-cli-extension"
                            }
                        }
                    },
                    "extras": [],
                    "generator": "bdist_wheel (0.30.0)",
                    "license": "MIT",
                    "metadata_version": "2.0",
                    "name": "azure-cli-iot-ext",
                    "run_requires": [
                        {
                            "requires": [
                                "jsonschema (==3.0.2)",
                                "paho-mqtt (==1.3.1)",
                                "setuptools"
                            ]
                        }
                    ],
                    "summary": "Provides the data plane command layer for Azure IoT Hub, IoT Edge and IoT Device Provisioning Service",
                    "version": "0.8.3"
                },
                "sha256Digest": "f3e1b0c0bcce57aaf82efa9145e6d0e6959d8501414a5f54ede6824dda4a7f09"
            },
            {
                "downloadUrl": "https://github.com/Azure/azure-iot-cli-extension/releases/download/v0.7.1/azure_cli_iot_ext-0.7.1-py2.py3-none-any.whl",
                "filename": "azure_cli_iot_ext-0.7.1-py2.py3-none-any.whl",
                "metadata": {
                    "azext.minCliCoreVersion": "2.0.24",
                    "classifiers": [
                        "Development Status :: 4 - Beta",
                        "Intended Audience :: Developers",
                        "Intended Audience :: System Administrators",
                        "Programming Language :: Python",
                        "Programming Language :: Python :: 2",
                        "Programming Language :: Python :: 2.7",
                        "Programming Language :: Python :: 3",
                        "Programming Language :: Python :: 3.4",
                        "Programming Language :: Python :: 3.5",
                        "Programming Language :: Python :: 3.6",
                        "License :: OSI Approved :: MIT License"
                    ],
                    "extensions": {
                        "python.details": {
                            "contacts": [
                                {
                                    "email": "iotupx@microsoft.com",
                                    "name": "Microsoft",
                                    "role": "author"
                                }
                            ],
                            "document_names": {
                                "description": "DESCRIPTION.rst"
                            },
                            "project_urls": {
                                "Home": "https://github.com/azure/azure-iot-cli-extension"
                            }
                        }
                    },
                    "extras": [],
                    "generator": "bdist_wheel (0.30.0)",
                    "license": "MIT",
                    "metadata_version": "2.0",
                    "name": "azure-cli-iot-ext",
                    "run_requires": [
                        {
                            "requires": [
                                "paho-mqtt (==1.3.1)"
                            ]
                        }
                    ],
                    "summary": "Provides the data plane command layer for Azure IoT Hub, IoT Edge and IoT Device Provisioning Service",
                    "version": "0.7.1"
                },
                "sha256Digest": "0a8431db427db693ba6bcfe9572b4fceda6b20190be99990b1bb8c75a7c89405"
            }
        ],
        "azure-cli-ml": [
            {
                "downloadUrl": "https://azurecliext.blob.core.windows.net/release/azure_cli_ml-1.0.69-py2.py3-none-any.whl",
                "filename": "azure_cli_ml-1.0.69-py2.py3-none-any.whl",
                "metadata": {
                    "azext.minCliCoreVersion": "2.0.28",
                    "classifiers": [
                        "Development Status :: 3 - Alpha",
                        "Intended Audience :: Developers",
                        "Intended Audience :: System Administrators",
                        "Programming Language :: Python :: 2.7",
                        "Programming Language :: Python :: 3.5"
                    ],
                    "description_content_type": "text/x-rst",
                    "extensions": {
                        "python.details": {
                            "contacts": [
                                {
                                    "email": "azpycli@microsoft.com",
                                    "name": "Microsoft Corporation",
                                    "role": "author"
                                }
                            ],
                            "document_names": {
                                "description": "DESCRIPTION.rst",
                                "license": "LICENSE.txt"
                            },
                            "project_urls": {
                                "Home": "https://docs.microsoft.com/azure/machine-learning/service/"
                            }
                        }
                    },
                    "extras": [],
                    "generator": "bdist_wheel (0.30.0)",
                    "license": "Proprietary https://aka.ms/azureml-preview-sdk-license ",
                    "metadata_version": "2.0",
                    "name": "azure-cli-ml",
                    "run_requires": [
                        {
                            "requires": [
                                "adal (>=1.2.1)",
                                "azureml-cli-common (==1.0.69.*)",
                                "docker (>=3.7.2)",
                                "msrest (>=0.6.6)",
                                "pyyaml (>=5.1.0)",
                                "requests (>=2.21.0)"
                            ]
                        }
                    ],
                    "summary": "Microsoft Azure Command-Line Tools AzureML Command Module",
                    "test_requires": [
                        {
                            "requires": [
                                "azure-keyvault",
                                "mock",
                                "nose",
                                "unittest-xml-reporting"
                            ]
                        }
                    ],
                    "version": "1.0.69"
                },
                "sha256Digest": "5dd2d6d5136182eb2362987250abcb867e85b5300956871eaecd48831786163c"
            }
        ],
        "azure-devops": [
            {
                "downloadUrl": "https://github.com/Azure/azure-devops-cli-extension/releases/download/20190805.1/azure_devops-0.12.0-py2.py3-none-any.whl",
                "filename": "azure_devops-0.12.0-py2.py3-none-any.whl",
                "metadata": {
                    "azext.minCliCoreVersion": "2.0.49",
                    "classifiers": [
                        "Development Status :: 4 - Beta",
                        "Intended Audience :: Developers",
                        "Intended Audience :: System Administrators",
                        "Programming Language :: Python",
                        "Programming Language :: Python :: 2",
                        "Programming Language :: Python :: 2.7",
                        "Programming Language :: Python :: 3",
                        "Programming Language :: Python :: 3.4",
                        "Programming Language :: Python :: 3.5",
                        "Programming Language :: Python :: 3.6",
                        "License :: OSI Approved :: MIT License"
                    ],
                    "extensions": {
                        "python.details": {
                            "contacts": [
                                {
                                    "email": "VSTS_Social@microsoft.com",
                                    "name": "Microsoft",
                                    "role": "author"
                                }
                            ],
                            "document_names": {
                                "description": "DESCRIPTION.rst"
                            },
                            "project_urls": {
                                "Home": "https://github.com/Microsoft/azure-devops-cli-extension"
                            }
                        }
                    },
                    "extras": [],
                    "generator": "bdist_wheel (0.30.0)",
                    "license": "MIT",
                    "metadata_version": "2.0",
                    "name": "azure-devops",
                    "run_requires": [
                        {
                            "requires": [
                                "distro (==1.3.0)",
                                "msrest (<0.7.0,>=0.6.0)",
                                "python-dateutil (==2.7.3)"
                            ]
                        }
                    ],
                    "summary": "Tools for managing Azure DevOps.",
                    "version": "0.12.0"
                },
                "sha256Digest": "2abdfd1b760e1968176cd4043e2db7edf951978c6a2182eb5e79bb0c8070af4c"
            },
            {
                "downloadUrl": "https://github.com/Azure/azure-devops-cli-extension/releases/download/20191001.1/azure_devops-0.13.0-py2.py3-none-any.whl",
                "filename": "azure_devops-0.13.0-py2.py3-none-any.whl",
                "metadata": {
                    "azext.minCliCoreVersion": "2.0.69",
                    "classifiers": [
                        "Development Status :: 4 - Beta",
                        "Intended Audience :: Developers",
                        "Intended Audience :: System Administrators",
                        "Programming Language :: Python",
                        "Programming Language :: Python :: 2",
                        "Programming Language :: Python :: 2.7",
                        "Programming Language :: Python :: 3",
                        "Programming Language :: Python :: 3.4",
                        "Programming Language :: Python :: 3.5",
                        "Programming Language :: Python :: 3.6",
                        "License :: OSI Approved :: MIT License"
                    ],
                    "extensions": {
                        "python.details": {
                            "contacts": [
                                {
                                    "email": "VSTS_Social@microsoft.com",
                                    "name": "Microsoft",
                                    "role": "author"
                                }
                            ],
                            "document_names": {
                                "description": "DESCRIPTION.rst"
                            },
                            "project_urls": {
                                "Home": "https://github.com/Microsoft/azure-devops-cli-extension"
                            }
                        }
                    },
                    "extras": [],
                    "generator": "bdist_wheel (0.30.0)",
                    "license": "MIT",
                    "metadata_version": "2.0",
                    "name": "azure-devops",
                    "run_requires": [
                        {
                            "requires": [
                                "distro (==1.3.0)",
                                "msrest (<0.7.0,>=0.6.0)",
                                "python-dateutil (==2.7.3)"
                            ]
                        }
                    ],
                    "summary": "Tools for managing Azure DevOps.",
                    "version": "0.13.0"
                },
                "sha256Digest": "11de6f7dde36330cf5beb7a65cc1176b001a8dea282f3d5cbe6221f2dbcdc100"
            }
        ],
        "azure-firewall": [
            {
                "downloadUrl": "https://azurecliprod.blob.core.windows.net/cli-extensions/azure_firewall-0.1.3-py2.py3-none-any.whl",
                "filename": "azure_firewall-0.1.3-py2.py3-none-any.whl",
                "metadata": {
                    "azext.isPreview": true,
                    "azext.minCliCoreVersion": "2.0.46",
                    "classifiers": [
                        "Development Status :: 4 - Beta",
                        "Intended Audience :: Developers",
                        "Intended Audience :: System Administrators",
                        "Programming Language :: Python",
                        "Programming Language :: Python :: 2",
                        "Programming Language :: Python :: 2.7",
                        "Programming Language :: Python :: 3",
                        "Programming Language :: Python :: 3.4",
                        "Programming Language :: Python :: 3.5",
                        "Programming Language :: Python :: 3.6",
                        "License :: OSI Approved :: MIT License"
                    ],
                    "extensions": {
                        "python.details": {
                            "contacts": [
                                {
                                    "email": "azpycli@microsoft.com",
                                    "name": "Microsoft Corporation",
                                    "role": "author"
                                }
                            ],
                            "document_names": {
                                "description": "DESCRIPTION.rst"
                            },
                            "project_urls": {
                                "Home": "https://github.com/Azure/azure-cli-extensions/tree/master/src/azure-firewall"
                            }
                        }
                    },
                    "generator": "bdist_wheel (0.30.0)",
                    "license": "MIT",
                    "metadata_version": "2.0",
                    "name": "azure-firewall",
                    "summary": "Manage Azure Firewall resources.",
                    "version": "0.1.3"
                },
                "sha256Digest": "116c1324206e8aa0e7cffdd719a12e87b2977a061fcd9fb96ae4b6fbe223e93f"
            }
        ],
        "db-up": [
            {
                "downloadUrl": "https://azurecliprod.blob.core.windows.net/cli-extensions/db_up-0.1.13-py2.py3-none-any.whl",
                "filename": "db_up-0.1.13-py2.py3-none-any.whl",
                "metadata": {
                    "azext.isPreview": true,
                    "azext.minCliCoreVersion": "2.0.46",
                    "classifiers": [
                        "Development Status :: 4 - Beta",
                        "Intended Audience :: Developers",
                        "Intended Audience :: System Administrators",
                        "Programming Language :: Python",
                        "Programming Language :: Python :: 2",
                        "Programming Language :: Python :: 2.7",
                        "Programming Language :: Python :: 3",
                        "Programming Language :: Python :: 3.4",
                        "Programming Language :: Python :: 3.5",
                        "Programming Language :: Python :: 3.6",
                        "License :: OSI Approved :: MIT License"
                    ],
                    "extensions": {
                        "python.details": {
                            "contacts": [
                                {
                                    "email": "azpycli@microsoft.com",
                                    "name": "Microsoft Corporation",
                                    "role": "author"
                                }
                            ],
                            "document_names": {
                                "description": "DESCRIPTION.rst"
                            },
                            "project_urls": {
                                "Home": "https://github.com/Azure/azure-cli-extensions/tree/master/src/db-up"
                            }
                        }
                    },
                    "extras": [],
                    "generator": "bdist_wheel (0.30.0)",
                    "license": "MIT",
                    "metadata_version": "2.0",
                    "name": "db-up",
                    "run_requires": [
                        {
                            "requires": [
                                "Cython (==0.29.6)",
                                "mysql-connector-python (==8.0.13)",
                                "psycopg2-binary (==2.7.7)"
                            ]
                        }
                    ],
                    "summary": "Additional commands to simplify Azure Database workflows.",
                    "version": "0.1.13"
                },
                "sha256Digest": "df397272396c684972d1185e16439159427795b305f67e47fc37447a0c4d1257"
            }
        ],
        "dev-spaces": [
            {
                "downloadUrl": "https://azuredevspacestools.blob.core.windows.net/azdssetup/LKS/dev_spaces-1.0.3-py2.py3-none-any.whl",
                "filename": "dev_spaces-1.0.3-py2.py3-none-any.whl",
                "metadata": {
                    "azext.minCliCoreVersion": "2.0.63",
                    "classifiers": [
                        "Development Status :: 4 - Beta",
                        "Intended Audience :: Developers",
                        "Intended Audience :: System Administrators",
                        "Programming Language :: Python",
                        "Programming Language :: Python :: 2",
                        "Programming Language :: Python :: 2.7",
                        "Programming Language :: Python :: 3",
                        "Programming Language :: Python :: 3.4",
                        "Programming Language :: Python :: 3.5",
                        "Programming Language :: Python :: 3.6",
                        "License :: OSI Approved :: MIT License"
                    ],
                    "extensions": {
                        "python.details": {
                            "contacts": [
                                {
                                    "email": "azds-azcli@microsoft.com",
                                    "name": "Microsoft Corporation",
                                    "role": "author"
                                }
                            ],
                            "document_names": {
                                "description": "DESCRIPTION.rst"
                            },
                            "project_urls": {
                                "Home": "https://github.com/Azure/azure-cli-extensions"
                            }
                        }
                    },
                    "generator": "bdist_wheel (0.30.0)",
                    "license": "MIT",
                    "metadata_version": "2.0",
                    "name": "dev-spaces",
                    "summary": "Dev Spaces provides a rapid, iterative Kubernetes development experience for teams.",
                    "version": "1.0.3"
                },
                "sha256Digest": "1e94e41976c1aa2e5abd88b1f663d54b0cf04c94af30adefdd06e58745311af3"
            }
        ],
        "dev-spaces-preview": [
            {
                "downloadUrl": "https://azuredevspacestools.blob.core.windows.net/azdssetup/LKS/dev_spaces_preview-0.1.6-py2.py3-none-any.whl",
                "filename": "dev_spaces_preview-0.1.6-py2.py3-none-any.whl",
                "metadata": {
                    "azext.isPreview": true,
                    "azext.maxCliCoreVersion": "2.0.62",
                    "azext.minCliCoreVersion": "2.0.32",
                    "classifiers": [
                        "Development Status :: 4 - Beta",
                        "Intended Audience :: Developers",
                        "Intended Audience :: System Administrators",
                        "Programming Language :: Python",
                        "Programming Language :: Python :: 2",
                        "Programming Language :: Python :: 2.7",
                        "Programming Language :: Python :: 3",
                        "Programming Language :: Python :: 3.4",
                        "Programming Language :: Python :: 3.5",
                        "Programming Language :: Python :: 3.6",
                        "License :: OSI Approved :: MIT License"
                    ],
                    "extensions": {
                        "python.details": {
                            "contacts": [
                                {
                                    "email": "azds-azcli@microsoft.com",
                                    "name": "Microsoft Corporation",
                                    "role": "author"
                                }
                            ],
                            "document_names": {
                                "description": "DESCRIPTION.rst"
                            },
                            "project_urls": {
                                "Home": "https://github.com/Azure/azure-cli-extensions"
                            }
                        }
                    },
                    "generator": "bdist_wheel (0.30.0)",
                    "license": "MIT",
                    "metadata_version": "2.0",
                    "name": "dev-spaces-preview",
                    "summary": "Dev Spaces provides a rapid, iterative Kubernetes development experience for teams.",
                    "version": "0.1.6"
                },
                "sha256Digest": "16661d66a3b4a04d429d456ba8a8d0b3b6ceb7b32691ff3a1dcc4144c005c798"
            }
        ],
        "dms-preview": [
            {
                "downloadUrl": "https://azcliorcas.blob.core.windows.net/azclipath/dms_preview-0.9.0-py2.py3-none-any.whl",
                "filename": "dms_preview-0.9.0-py2.py3-none-any.whl",
                "metadata": {
                    "azext.isPreview": true,
                    "azext.minCliCoreVersion": "2.0.43",
                    "classifiers": [
                        "Development Status :: 4 - Beta",
                        "Intended Audience :: Developers",
                        "Intended Audience :: System Administrators",
                        "Programming Language :: Python",
                        "Programming Language :: Python :: 2",
                        "Programming Language :: Python :: 2.7",
                        "Programming Language :: Python :: 3",
                        "Programming Language :: Python :: 3.4",
                        "Programming Language :: Python :: 3.5",
                        "Programming Language :: Python :: 3.6",
                        "License :: OSI Approved :: MIT License"
                    ],
                    "extensions": {
                        "python.details": {
                            "contacts": [
                                {
                                    "email": "arpavlic@microsoft.com",
                                    "name": "Artyom Pavlichenko",
                                    "role": "author"
                                }
                            ],
                            "document_names": {
                                "description": "DESCRIPTION.rst"
                            },
                            "project_urls": {
                                "Home": "https://github.com/Azure/azure-cli-extensions/tree/master/src/dms-preview"
                            }
                        }
                    },
                    "generator": "bdist_wheel (0.30.0)",
                    "license": "MIT",
                    "metadata_version": "2.0",
                    "name": "dms-preview",
                    "summary": "Support for new Database Migration Service scenarios.",
                    "version": "0.9.0"
                },
                "sha256Digest": "97d3f9ae9c42e5f255e8bd01afef7ef9514e59df3ec7cf4e71e6ff7db64627df"
            }
        ],
        "dns": [
            {
                "downloadUrl": "https://dnscliextension.blob.core.windows.net/cliextensions/dns-0.0.2-py2.py3-none-any.whl",
                "filename": "dns-0.0.2-py2.py3-none-any.whl",
                "metadata": {
                    "classifiers": [
                        "Development Status :: 4 - Beta",
                        "Intended Audience :: Developers",
                        "Intended Audience :: System Administrators",
                        "Programming Language :: Python",
                        "Programming Language :: Python :: 2",
                        "Programming Language :: Python :: 2.7",
                        "Programming Language :: Python :: 3",
                        "Programming Language :: Python :: 3.4",
                        "Programming Language :: Python :: 3.5",
                        "Programming Language :: Python :: 3.6",
                        "License :: OSI Approved :: MIT License"
                    ],
                    "extensions": {
                        "python.details": {
                            "contacts": [
                                {
                                    "email": "muwaqar@microsoft.com",
                                    "name": "Muhammad Waqar",
                                    "role": "author"
                                }
                            ],
                            "document_names": {
                                "description": "DESCRIPTION.rst"
                            },
                            "project_urls": {
                                "Home": "https://github.com/Azure/azure-cli-extensions"
                            }
                        }
                    },
                    "generator": "bdist_wheel (0.30.0)",
                    "license": "MIT",
                    "metadata_version": "2.0",
                    "name": "dns",
                    "summary": "An Azure CLI Extension for DNS zones",
                    "version": "0.0.2"
                },
                "sha256Digest": "fbdc9cbb21a45e093829f6dd6dd77f02843509d3a790d237c4eb7fcd8ae4077d"
            }
        ],
        "eventgrid": [
            {
                "downloadUrl": "https://eventgridcliextension.blob.core.windows.net/cli/eventgrid-0.4.3-py2.py3-none-any.whl",
                "filename": "eventgrid-0.4.3-py2.py3-none-any.whl",
                "metadata": {
                    "azext.isPreview": true,
                    "azext.minCliCoreVersion": "2.0.49",
                    "classifiers": [
                        "Development Status :: 4 - Beta",
                        "Intended Audience :: Developers",
                        "Intended Audience :: System Administrators",
                        "Programming Language :: Python",
                        "Programming Language :: Python :: 2",
                        "Programming Language :: Python :: 2.7",
                        "Programming Language :: Python :: 3",
                        "Programming Language :: Python :: 3.4",
                        "Programming Language :: Python :: 3.5",
                        "Programming Language :: Python :: 3.6",
                        "License :: OSI Approved :: MIT License"
                    ],
                    "extensions": {
                        "python.details": {
                            "contacts": [
                                {
                                    "email": "ahamad@microsoft.com",
                                    "name": "Ashraf Hamad.",
                                    "role": "author"
                                }
                            ],
                            "document_names": {
                                "description": "DESCRIPTION.rst"
                            },
                            "project_urls": {
                                "Home": "https://github.com/Azure/azure-cli-extensions"
                            }
                        }
                    },
                    "generator": "bdist_wheel (0.30.0)",
                    "license": "MIT",
                    "metadata_version": "2.0",
                    "name": "eventgrid",
                    "summary": "Microsoft Azure Command-Line Tools EventGrid Command Module.",
                    "version": "0.4.3"
                },
                "sha256Digest": "7d77a9d8eb7ed4b860886db6a897bb84af8077e82191c55531a9cbb184fa0ba5"
            }
        ],
        "express-route": [
            {
                "downloadUrl": "https://azurecliprod.blob.core.windows.net/cli-extensions/express_route-0.1.3-py2.py3-none-any.whl",
                "filename": "express_route-0.1.3-py2.py3-none-any.whl",
                "metadata": {
                    "azext.isPreview": true,
                    "azext.minCliCoreVersion": "2.0.46",
                    "classifiers": [
                        "Development Status :: 4 - Beta",
                        "Intended Audience :: Developers",
                        "Intended Audience :: System Administrators",
                        "Programming Language :: Python",
                        "Programming Language :: Python :: 2",
                        "Programming Language :: Python :: 2.7",
                        "Programming Language :: Python :: 3",
                        "Programming Language :: Python :: 3.4",
                        "Programming Language :: Python :: 3.5",
                        "Programming Language :: Python :: 3.6",
                        "License :: OSI Approved :: MIT License"
                    ],
                    "extensions": {
                        "python.details": {
                            "contacts": [
                                {
                                    "email": "azpycli@microsoft.com",
                                    "name": "Microsoft Corporation",
                                    "role": "author"
                                }
                            ],
                            "document_names": {
                                "description": "DESCRIPTION.rst"
                            },
                            "project_urls": {
                                "Home": "https://github.com/Azure/azure-cli-extensions/tree/master/src/express-route"
                            }
                        }
                    },
                    "generator": "bdist_wheel (0.29.0)",
                    "license": "MIT",
                    "metadata_version": "2.0",
                    "name": "express-route",
                    "summary": "Manage ExpressRoutes with preview features.",
                    "version": "0.1.3"
                },
                "sha256Digest": "26ea9cbe5c1cc64ae0ea42ef4f550a1f7e8d91b7af5e04945c689e73b7499d7a"
            }
        ],
        "express-route-cross-connection": [
            {
                "downloadUrl": "https://azurecliprod.blob.core.windows.net/cli-extensions/express_route_cross_connection-0.1.1-py2.py3-none-any.whl",
                "filename": "express_route_cross_connection-0.1.1-py2.py3-none-any.whl",
                "metadata": {
                    "azext.minCliCoreVersion": "2.0.41",
                    "classifiers": [
                        "Development Status :: 4 - Beta",
                        "Intended Audience :: Developers",
                        "Intended Audience :: System Administrators",
                        "Programming Language :: Python",
                        "Programming Language :: Python :: 2",
                        "Programming Language :: Python :: 2.7",
                        "Programming Language :: Python :: 3",
                        "Programming Language :: Python :: 3.4",
                        "Programming Language :: Python :: 3.5",
                        "Programming Language :: Python :: 3.6",
                        "License :: OSI Approved :: MIT License"
                    ],
                    "extensions": {
                        "python.details": {
                            "contacts": [
                                {
                                    "email": "azpycli@microsoft.com",
                                    "name": "Microsoft Corporation",
                                    "role": "author"
                                }
                            ],
                            "document_names": {
                                "description": "DESCRIPTION.rst"
                            },
                            "project_urls": {
                                "Home": "https://github.com/Azure/azure-cli-extensions/tree/master/src/express-route-cross-connection"
                            }
                        }
                    },
                    "generator": "bdist_wheel (0.30.0)",
                    "license": "MIT",
                    "metadata_version": "2.0",
                    "name": "express-route-cross-connection",
                    "summary": "Manage customer ExpressRoute circuits using an ExpressRoute cross-connection.",
                    "version": "0.1.1"
                },
                "sha256Digest": "b83f723baae0ea04557a87f358fa2131baf15d45cd3aba7a9ab42d14ec80df38"
            }
        ],
        "find": [
            {
                "downloadUrl": "https://smartmlprod.blob.core.windows.net/aladdin-public/find-0.3.0-py2.py3-none-any.whl",
                "filename": "find-0.3.0-py2.py3-none-any.whl",
                "metadata": {
                    "azext.isPreview": true,
                    "classifiers": [
                        "Development Status :: 4 - Beta",
                        "Intended Audience :: Developers",
                        "Intended Audience :: System Administrators",
                        "Programming Language :: Python",
                        "Programming Language :: Python :: 2",
                        "Programming Language :: Python :: 2.7",
                        "Programming Language :: Python :: 3",
                        "Programming Language :: Python :: 3.4",
                        "Programming Language :: Python :: 3.5",
                        "Programming Language :: Python :: 3.6",
                        "License :: OSI Approved :: MIT License"
                    ],
                    "extensions": {
                        "python.details": {
                            "contacts": [
                                {
                                    "email": "rozilouc@microsoft.com",
                                    "name": "Roshanak Zilouchian",
                                    "role": "author"
                                }
                            ],
                            "document_names": {
                                "description": "DESCRIPTION.rst"
                            },
                            "project_urls": {
                                "Home": "https://github.com/Azure/azure-cli-extensions/tree/master/src/find"
                            }
                        }
                    },
                    "extras": [],
                    "generator": "bdist_wheel (0.30.0)",
                    "license": "MIT",
                    "metadata_version": "2.0",
                    "name": "find",
                    "run_requires": [
                        {
                            "requires": [
                                "colorama (~=0.3.7)"
                            ]
                        }
                    ],
                    "summary": "Intelligent querying for CLI information.",
                    "version": "0.3.0"
                },
                "sha256Digest": "0960ec6711959712d5cbab611e32d248f0cdc597cef9613a5dbac790f4cf3b56"
            }
        ],
        "front-door": [
            {
                "downloadUrl": "https://azurecliafd.blob.core.windows.net/azure-cli-extension/front_door-1.0.1-py2.py3-none-any.whl",
                "filename": "front_door-1.0.1-py2.py3-none-any.whl",
                "metadata": {
                    "azext.minCliCoreVersion": "2.0.68",
                    "classifiers": [
                        "Development Status :: 4 - Beta",
                        "Intended Audience :: Developers",
                        "Intended Audience :: System Administrators",
                        "Programming Language :: Python",
                        "Programming Language :: Python :: 2",
                        "Programming Language :: Python :: 2.7",
                        "Programming Language :: Python :: 3",
                        "Programming Language :: Python :: 3.4",
                        "Programming Language :: Python :: 3.5",
                        "Programming Language :: Python :: 3.6",
                        "License :: OSI Approved :: MIT License"
                    ],
                    "extensions": {
                        "python.details": {
                            "contacts": [
                                {
                                    "email": "azpycli@microsoft.com",
                                    "name": "Microsoft Corporation",
                                    "role": "author"
                                }
                            ],
                            "document_names": {
                                "description": "DESCRIPTION.rst"
                            },
                            "project_urls": {
                                "Home": "https://github.com/Azure/azure-cli-extensions/tree/master/src/front-door"
                            }
                        }
                    },
                    "generator": "bdist_wheel (0.30.0)",
                    "license": "MIT",
                    "metadata_version": "2.0",
                    "name": "front-door",
                    "summary": "Manage networking Front Doors.",
                    "version": "1.0.1"
                },
                "sha256Digest": "f23b8badf5259ca7cc4a668ed68c5793a470ea16d71d41d9a03326f3d4a0b8f1"
            }
        ],
        "hack": [
            {
                "downloadUrl": "https://azurecliprod.blob.core.windows.net/cli-extensions/hack-0.1.0-py2.py3-none-any.whl",
                "filename": "hack-0.1.0-py2.py3-none-any.whl",
                "metadata": {
                    "azext.isPreview": true,
                    "azext.minCliCoreVersion": "2.0.67",
                    "azext.maxCliCoreVersion": "2.1.0",
                    "classifiers": [
                        "Development Status :: 4 - Beta",
                        "Intended Audience :: Developers",
                        "Intended Audience :: System Administrators",
                        "Programming Language :: Python",
                        "Programming Language :: Python :: 2",
                        "Programming Language :: Python :: 2.7",
                        "Programming Language :: Python :: 3",
                        "Programming Language :: Python :: 3.4",
                        "Programming Language :: Python :: 3.5",
                        "Programming Language :: Python :: 3.6",
                        "License :: OSI Approved :: MIT License"
                    ],
                    "extensions": {
                        "python.details": {
                            "contacts": [
                                {
                                    "email": "chrhar@microsoft.com",
                                    "name": "Christopher Harrison",
                                    "role": "author"
                                }
                            ],
                            "document_names": {
                                "description": "DESCRIPTION.rst"
                            },
                            "project_urls": {
                                "Home": "https://github.com/Azure/azure-cli-extensions"
                            }
                        }
                    },
                    "generator": "bdist_wheel (0.30.0)",
                    "license": "MIT",
                    "metadata_version": "2.0",
                    "name": "hack",
                    "summary": "Microsoft Azure Command-Line Tools Hack Extension",
                    "version": "0.1.0"
                },
                "sha256Digest": "7c1a8502761ee7a63cfb01fc84a579082bcb69847d5e8322e2d9af57dfa4051a"
            }
        ],
        "healthcareapis": [
            {
                "downloadUrl": "https://azurecliprod.blob.core.windows.net/cli-extensions/healthcareapis-0.1.1-py2.py3-none-any.whl",
                "filename": "healthcareapis-0.1.1-py2.py3-none-any.whl",
                "metadata": {
                    "azext.isPreview": true,
                    "azext.maxCliCoreVersion": "2.1.0",
                    "azext.minCliCoreVersion": "2.0.67",
                    "classifiers": [
                        "Development Status :: 4 - Beta",
                        "Intended Audience :: Developers",
                        "Intended Audience :: System Administrators",
                        "Programming Language :: Python",
                        "Programming Language :: Python :: 2",
                        "Programming Language :: Python :: 2.7",
                        "Programming Language :: Python :: 3",
                        "Programming Language :: Python :: 3.4",
                        "Programming Language :: Python :: 3.5",
                        "Programming Language :: Python :: 3.6",
                        "License :: OSI Approved :: MIT License"
                    ],
                    "extensions": {
                        "python.details": {
                            "contacts": [
                                {
                                    "email": "azpycli@microsoft.com",
                                    "name": "Microsoft Corporation",
                                    "role": "author"
                                }
                            ],
                            "document_names": {
                                "description": "DESCRIPTION.rst"
                            },
                            "project_urls": {
                                "Home": "https://github.com/Azure/azure-cli-extensions"
                            }
                        }
                    },
                    "generator": "bdist_wheel (0.30.0)",
                    "license": "MIT",
                    "metadata_version": "2.0",
                    "name": "healthcareapis",
                    "summary": "Microsoft Azure Command-Line Tools HealthCareApis Extension",
                    "version": "0.1.1"
                },
                "sha256Digest": "d27d4b3ea2243c8693d3ee4f77406de264669cbbcdf9cbb04415fb25c7c59e9d"
            }
        ],
        "image-copy-extension": [
            {
                "downloadUrl": "https://files.pythonhosted.org/packages/d9/45/3d5b20c461392a84268a7b655ee32c98338daadc060060efeffd7ef3d76f/image_copy_extension-0.2.1-py2.py3-none-any.whl",
                "filename": "image_copy_extension-0.2.1-py2.py3-none-any.whl",
                "metadata": {
                    "azext.minCliCoreVersion": "2.0.24",
                    "classifiers": [
                        "Development Status :: 4 - Beta",
                        "Intended Audience :: Developers",
                        "Intended Audience :: System Administrators",
                        "Programming Language :: Python",
                        "Programming Language :: Python :: 2",
                        "Programming Language :: Python :: 2.7",
                        "Programming Language :: Python :: 3",
                        "Programming Language :: Python :: 3.4",
                        "Programming Language :: Python :: 3.5",
                        "Programming Language :: Python :: 3.6",
                        "License :: OSI Approved :: MIT License"
                    ],
                    "extensions": {
                        "python.details": {
                            "contacts": [
                                {
                                    "email": "tamir.kamara@microsoft.com",
                                    "name": "Tamir Kamara",
                                    "role": "author"
                                }
                            ],
                            "document_names": {
                                "description": "DESCRIPTION.rst"
                            },
                            "project_urls": {
                                "Home": "https://github.com/Azure/azure-cli-extensions"
                            }
                        }
                    },
                    "generator": "bdist_wheel (0.30.0)",
                    "license": "MIT",
                    "metadata_version": "2.0",
                    "name": "image-copy-extension",
                    "summary": "Support for copying managed vm images between regions",
                    "version": "0.2.1"
                },
                "sha256Digest": "1d9eab829c63e601fa93e616cc4e5d73946fa225aa8e5ffd84a98d11cdc4138b"
            }
        ],
        "interactive": [
            {
                "downloadUrl": "https://azurecliprod.blob.core.windows.net/cli-extensions/interactive-0.4.1-py2.py3-none-any.whl",
                "filename": "interactive-0.4.1-py2.py3-none-any.whl",
                "metadata": {
                    "azext.isPreview": true,
                    "azext.maxCliCoreVersion": "2.0.61",
                    "azext.minCliCoreVersion": "2.0.50.dev0",
                    "extensions": {
                        "python.details": {
                            "contacts": [
                                {
                                    "email": "azpycli@microsoft.com",
                                    "name": "Microsoft Corporation",
                                    "role": "author"
                                }
                            ],
                            "document_names": {
                                "description": "DESCRIPTION.rst"
                            },
                            "project_urls": {
                                "Home": "https://github.com/Azure/azure-cli"
                            }
                        }
                    },
                    "extras": [],
                    "generator": "bdist_wheel (0.30.0)",
                    "license": "MIT",
                    "metadata_version": "2.0",
                    "name": "interactive",
                    "run_requires": [
                        {
                            "requires": [
                                "prompt-toolkit (~=1.0.15)"
                            ]
                        }
                    ],
                    "summary": "Microsoft Azure Command-Line Interactive Shell",
                    "version": "0.4.1"
                },
                "sha256Digest": "22b940493972b77c62606b0ae3c834283209d8619bb740e69dd115530a328e3b"
            },
            {
                "downloadUrl": "https://azurecliprod.blob.core.windows.net/cli-extensions/interactive-0.4.3-py2.py3-none-any.whl",
                "filename": "interactive-0.4.3-py2.py3-none-any.whl",
                "metadata": {
                    "azext.isPreview": true,
                    "azext.minCliCoreVersion": "2.0.62",
                    "extensions": {
                        "python.details": {
                            "contacts": [
                                {
                                    "email": "azpycli@microsoft.com",
                                    "name": "Microsoft Corporation",
                                    "role": "author"
                                }
                            ],
                            "document_names": {
                                "description": "DESCRIPTION.rst"
                            },
                            "project_urls": {
                                "Home": "https://github.com/Azure/azure-cli"
                            }
                        }
                    },
                    "extras": [],
                    "generator": "bdist_wheel (0.30.0)",
                    "license": "MIT",
                    "metadata_version": "2.0",
                    "name": "interactive",
                    "run_requires": [
                        {
                            "requires": [
                                "prompt-toolkit (~=1.0.15)"
                            ]
                        }
                    ],
                    "summary": "Microsoft Azure Command-Line Interactive Shell",
                    "version": "0.4.3"
                },
                "sha256Digest": "ba78a45ec9753a42e1e805dc9cf3b309df264c6201dfd1dabcc6c00b22599fe8"
            }
        ],
        "keyvault-preview": [
            {
                "downloadUrl": "https://github.com/Azure/azure-keyvault-cli-extension/releases/download/keyvault-preview_0.1.3/keyvault_preview-0.1.3-py2.py3-none-any.whl",
                "filename": "keyvault_preview-0.1.3-py2.py3-none-any.whl",
                "metadata": {
                    "azext.isPreview": true,
                    "classifiers": [
                        "Development Status :: 4 - Beta",
                        "Intended Audience :: Developers",
                        "Intended Audience :: System Administrators",
                        "Programming Language :: Python",
                        "Programming Language :: Python :: 2",
                        "Programming Language :: Python :: 2.7",
                        "Programming Language :: Python :: 3",
                        "Programming Language :: Python :: 3.4",
                        "Programming Language :: Python :: 3.5",
                        "Programming Language :: Python :: 3.6",
                        "License :: OSI Approved :: MIT License"
                    ],
                    "extensions": {
                        "python.details": {
                            "contacts": [
                                {
                                    "email": "azurekeyvault@microsoft.com",
                                    "name": "Azure Key Vault",
                                    "role": "author"
                                }
                            ],
                            "document_names": {
                                "description": "DESCRIPTION.rst"
                            },
                            "project_urls": {
                                "Home": "https://github.com/Azure/azure-keyvault-cli-extension"
                            }
                        }
                    },
                    "generator": "bdist_wheel (0.30.0)",
                    "license": "MIT",
                    "metadata_version": "2.0",
                    "name": "keyvault-preview",
                    "summary": "Preview Azure Key Vault commands.",
                    "version": "0.1.3"
                },
                "sha256Digest": "5d80ceaac45576bfd9cb7f2bd5714183d9f88711b4aa415940b4b393a7591069"
            }
        ],
        "log-analytics": [
            {
                "downloadUrl": "https://loganalyticscli.blob.core.windows.net/log-analytics-cli/log_analytics-0.1.3-py2.py3-none-any.whl",
                "filename": "log_analytics-0.1.3-py2.py3-none-any.whl",
                "metadata": {
                    "azext.isPreview": true,
                    "extensions": {
                        "python.details": {
                            "contacts": [
                                {
                                    "email": "aleldeib@microsoft.com",
                                    "name": "Ace Eldeib",
                                    "role": "author"
                                }
                            ],
                            "document_names": {
                                "description": "DESCRIPTION.rst"
                            },
                            "project_urls": {
                                "Home": "https://github.com/Azure/azure-cli-extensions/tree/master/src/log-analytics"
                            }
                        }
                    },
                    "generator": "bdist_wheel (0.30.0)",
                    "license": "MIT",
                    "metadata_version": "2.0",
                    "name": "log-analytics",
                    "summary": "Support for Azure Log Analytics query capabilities.",
                    "version": "0.1.3"
                },
                "sha256Digest": "941c5c4bcd336e2192da624e21cd6310950fbc10d01d923d2255d049c68a23e0"
            }
        ],
        "managementgroups": [
            {
                "downloadUrl": "https://files.pythonhosted.org/packages/b0/7c/fb9f79c46cf96cf7607fbaebe94d048e515342bf9e7ceae571110d85f35e/managementgroups-0.1.0-py2.py3-none-any.whl",
                "filename": "managementgroups-0.1.0-py2.py3-none-any.whl",
                "metadata": {
                    "classifiers": [
                        "Development Status :: 4 - Beta",
                        "Intended Audience :: Developers",
                        "Intended Audience :: System Administrators",
                        "Programming Language :: Python",
                        "Programming Language :: Python :: 2",
                        "Programming Language :: Python :: 2.7",
                        "Programming Language :: Python :: 3",
                        "Programming Language :: Python :: 3.4",
                        "Programming Language :: Python :: 3.5",
                        "Programming Language :: Python :: 3.6",
                        "License :: OSI Approved :: MIT License"
                    ],
                    "extensions": {
                        "python.details": {
                            "contacts": [
                                {
                                    "email": "shahraj@microsoft.com",
                                    "name": "Raj Shah",
                                    "role": "author"
                                }
                            ],
                            "document_names": {
                                "description": "DESCRIPTION.rst"
                            },
                            "project_urls": {
                                "Home": "https://github.com/Azure/azure-cli-extensions"
                            }
                        }
                    },
                    "generator": "bdist_wheel (0.29.0)",
                    "license": "MIT",
                    "metadata_version": "2.0",
                    "name": "managementgroups",
                    "summary": "An Azure CLI Extension for Management Groups",
                    "version": "0.1.0"
                },
                "sha256Digest": "14626a8fc8a0d6751bd9a9e90a62c463b3dfbdfb2952e438e3843b0941679eb3"
            }
        ],
        "managementpartner": [
            {
                "downloadUrl": "https://files.pythonhosted.org/packages/28/08/0fde582cf50eaf1ef304b35674b9b22f6731d95b2e41339eba4d35583b18/managementpartner-0.1.2-py2.py3-none-any.whl",
                "filename": "managementpartner-0.1.2-py2.py3-none-any.whl",
                "metadata": {
                    "classifiers": [
                        "Development Status :: 4 - Beta",
                        "Intended Audience :: Developers",
                        "Intended Audience :: System Administrators",
                        "Programming Language :: Python",
                        "Programming Language :: Python :: 2",
                        "Programming Language :: Python :: 2.7",
                        "Programming Language :: Python :: 3",
                        "Programming Language :: Python :: 3.4",
                        "Programming Language :: Python :: 3.5",
                        "Programming Language :: Python :: 3.6",
                        "License :: OSI Approved :: MIT License"
                    ],
                    "extensions": {
                        "python.details": {
                            "contacts": [
                                {
                                    "email": "jefl@microsoft.com",
                                    "name": "Jeffrey Li",
                                    "role": "author"
                                }
                            ],
                            "document_names": {
                                "description": "DESCRIPTION.rst"
                            },
                            "project_urls": {
                                "Home": "https://github.com/Azure/azure-cli-extensions"
                            }
                        }
                    },
                    "generator": "bdist_wheel (0.29.0)",
                    "license": "MIT",
                    "metadata_version": "2.0",
                    "name": "managementpartner",
                    "summary": "Support for Management Partner preview",
                    "version": "0.1.2"
                },
                "sha256Digest": "f7ec0984b4d5a4c9192aa3ab6b78c867fc38cf620effef1804d89c9d1d9f204f"
            }
        ],
        "mesh": [
            {
                "downloadUrl": "https://meshcli.blob.core.windows.net/cli/mesh-0.10.6-py2.py3-none-any.whl",
                "filename": "mesh-0.10.6-py2.py3-none-any.whl",
                "metadata": {
                    "azext.isPreview": true,
                    "azext.minCliCoreVersion": "2.0.67",
                    "extensions": {
                        "python.details": {
                            "contacts": [
                                {
                                    "email": "azpycli@microsoft.com",
                                    "name": "Microsoft Corporation",
                                    "role": "author"
                                }
                            ],
                            "document_names": {
                                "description": "DESCRIPTION.rst"
                            },
                            "project_urls": {
                                "Home": "https://github.com/Azure/azure-cli-extensions"
                            }
                        }
                    },
                    "extras": [],
                    "generator": "bdist_wheel (0.30.0)",
                    "license": "MIT",
                    "metadata_version": "2.0",
                    "name": "mesh",
                    "run_requires": [
                        {
                            "requires": [
                                "sfmergeutility (==0.1.6)"
                            ]
                        }
                    ],
                    "summary": "Support for Microsoft Azure Service Fabric Mesh - Public Preview",
                    "version": "0.10.6"
                },
                "sha256Digest": "07b6356cd15294c0bc0b31cfde1cdb2b92516b00728980d7a53557bb49273842"
            }
        ],
        "mixed-reality": [
            {
                "downloadUrl": "https://test-files.pythonhosted.org/packages/e4/fa/14628eb512ef4f0c38e4e6c8ee2d0624e03d352ca0ec1b1167a32f9de9a3/mixed_reality-0.0.1-py2.py3-none-any.whl",
                "filename": "mixed_reality-0.0.1-py2.py3-none-any.whl",
                "metadata": {
                    "classifiers": [
                        "Development Status :: 4 - Beta",
                        "Intended Audience :: Developers",
                        "Intended Audience :: System Administrators",
                        "Programming Language :: Python",
                        "Programming Language :: Python :: 2",
                        "Programming Language :: Python :: 2.7",
                        "Programming Language :: Python :: 3",
                        "Programming Language :: Python :: 3.4",
                        "Programming Language :: Python :: 3.5",
                        "Programming Language :: Python :: 3.6",
                        "License :: OSI Approved :: MIT License"
                    ],
                    "extensions": {
                        "python.details": {
                            "contacts": [
                                {
                                    "email": "xiangyul@microsoft.com",
                                    "name": "Xiangyu Luo",
                                    "role": "author"
                                }
                            ],
                            "document_names": {
                                "description": "DESCRIPTION.rst"
                            },
                            "project_urls": {
                                "Home": "https://github.com/Azure/azure-cli-extensions"
                            }
                        }
                    },
                    "generator": "bdist_wheel (0.30.0)",
                    "license": "MIT",
                    "metadata_version": "2.0",
                    "name": "mixed-reality",
                    "summary": "Mixed Reality Azure CLI Extension.",
                    "version": "0.0.1"
                },
                "sha256Digest": "c5b7ef47d8db578920bcbda371a47edd19f8f681088823c2622dcb9332417587"
            }
        ],
        "netappfiles-preview": [
            {
                "downloadUrl": "https://anfclipython.blob.core.windows.net/cli-extensions/netappfiles_preview-0.3.2-py2.py3-none-any.whl",
                "filename": "netappfiles_preview-0.3.2-py2.py3-none-any.whl",
                "metadata": {
                    "azext.isPreview": true,
                    "azext.minCliCoreVersion": "2.0.56",
                    "classifiers": [
                        "Development Status :: 4 - Beta",
                        "Intended Audience :: Developers",
                        "Intended Audience :: System Administrators",
                        "Programming Language :: Python",
                        "Programming Language :: Python :: 2",
                        "Programming Language :: Python :: 2.7",
                        "Programming Language :: Python :: 3",
                        "Programming Language :: Python :: 3.4",
                        "Programming Language :: Python :: 3.5",
                        "Programming Language :: Python :: 3.6",
                        "License :: OSI Approved :: MIT License"
                    ],
                    "extensions": {
                        "python.details": {
                            "contacts": [
                                {
                                    "email": "azpycli@microsoft.com",
                                    "name": "Microsoft Corporation",
                                    "role": "author"
                                }
                            ],
                            "document_names": {
                                "description": "DESCRIPTION.rst"
                            },
                            "project_urls": {
                                "Home": "https://github.com/Azure/azure-cli-extensions/tree/master/src/netappfiles-preview"
                            }
                        }
                    },
                    "extras": [],
                    "generator": "bdist_wheel (0.30.0)",
                    "license": "MIT",
                    "metadata_version": "2.0",
                    "name": "netappfiles-preview",
                    "run_requires": [
                        {
                            "requires": [
                                "msrest"
                            ]
                        }
                    ],
                    "summary": "Provides a preview for upcoming Azure NetApp Files (ANF) features.",
                    "version": "0.3.2"
                },
                "sha256Digest": "060152d0de8ff7af3076697b3d179dad1e14007278b7cea81e3381763f9d5a3e"
            }
        ],
        "privatedns": [
            {
                "downloadUrl": "https://privatednscliextension.blob.core.windows.net/privatednscliextension/privatedns-0.1.1-py2.py3-none-any.whl",
                "filename": "privatedns-0.1.1-py2.py3-none-any.whl",
                "metadata": {
                    "azext.isPreview": true,
                    "azext.minCliCoreVersion": "2.0.58",
                    "classifiers": [
                        "Development Status :: 4 - Beta",
                        "Intended Audience :: Developers",
                        "Intended Audience :: System Administrators",
                        "Programming Language :: Python",
                        "Programming Language :: Python :: 2",
                        "Programming Language :: Python :: 2.7",
                        "Programming Language :: Python :: 3",
                        "Programming Language :: Python :: 3.4",
                        "Programming Language :: Python :: 3.5",
                        "Programming Language :: Python :: 3.6",
                        "License :: OSI Approved :: MIT License"
                    ],
                    "extensions": {
                        "python.details": {
                            "contacts": [
                                {
                                    "email": "dijyotir@microsoft.com",
                                    "name": "Dibya Jyoti Roy",
                                    "role": "author"
                                }
                            ],
                            "document_names": {
                                "description": "DESCRIPTION.rst"
                            },
                            "project_urls": {
                                "Home": "https://github.com/Azure/azure-cli-extensions"
                            }
                        }
                    },
                    "generator": "bdist_wheel (0.30.0)",
                    "license": "MIT",
                    "metadata_version": "2.0",
                    "name": "privatedns",
                    "summary": "Commands to manage Private DNS Zones",
                    "version": "0.1.1"
                },
                "sha256Digest": "d140331c6b19bf0e4558a9b041c4c77c8a02fd36353d5d3a9527c6a4771af011"
            }
        ],
        "resource-graph": [
            {
                "downloadUrl": "https://files.pythonhosted.org/packages/bd/c1/3df175a9a6a0c6aeae1ca1a7499955d75dd03452b5ba75f6df01a02b7c7f/resource_graph-1.0.0-py2.py3-none-any.whl",
                "filename": "resource_graph-1.0.0-py2.py3-none-any.whl",
                "metadata": {
                    "azext.isPreview": false,
                    "azext.minCliCoreVersion": "2.0.45",
                    "extensions": {
                        "python.details": {
                            "contacts": [
                                {
                                    "email": "ilidemi@microsoft.com",
                                    "name": "Ilia Demianenko",
                                    "role": "author"
                                },
                                {
                                    "email": "earc@microsoft.com",
                                    "name": "Azure Resource Graph",
                                    "role": "maintainer"
                                }
                            ],
                            "document_names": {
                                "description": "DESCRIPTION.rst"
                            },
                            "project_urls": {
                                "Home": "https://github.com/Azure/azure-cli-extensions/tree/master/src/resource-graph"
                            }
                        }
                    },
                    "generator": "bdist_wheel (0.30.0)",
                    "license": "MIT",
                    "metadata_version": "2.0",
                    "name": "resource-graph",
                    "summary": "Support for querying Azure resources with Resource Graph.",
                    "version": "1.0.0"
                },
                "sha256Digest": "76f10264a7c6d78664c34e73d390565ce66e639fd39ffdfad149da8fc499112d"
            }
        ],
        "sap-hana": [
            {
                "downloadUrl": "https://github.com/Azure/azure-hanaonazure-cli-extension/releases/download/v0.5.5/sap_hana-0.5.5-py2.py3-none-any.whl",
                "filename": "sap_hana-0.5.5-py2.py3-none-any.whl",
                "metadata": {
                    "azext.minCliCoreVersion": "2.0.46",
                    "classifiers": [
                        "Development Status :: 4 - Beta",
                        "Intended Audience :: Developers",
                        "Intended Audience :: System Administrators",
                        "Programming Language :: Python",
                        "Programming Language :: Python :: 2",
                        "Programming Language :: Python :: 2.7",
                        "Programming Language :: Python :: 3",
                        "Programming Language :: Python :: 3.4",
                        "Programming Language :: Python :: 3.5",
                        "Programming Language :: Python :: 3.6",
                        "License :: OSI Approved :: MIT License"
                    ],
                    "extensions": {
                        "python.details": {
                            "contacts": [
                                {
                                    "email": "azpycli@microsoft.com",
                                    "name": "Microsoft Corporation",
                                    "role": "author"
                                }
                            ],
                            "document_names": {
                                "description": "DESCRIPTION.rst"
                            },
                            "project_urls": {
                                "Home": "https://github.com/Azure/azure-hanaonazure-cli-extension"
                            }
                        }
                    },
                    "generator": "bdist_wheel (0.30.0)",
                    "license": "MIT",
                    "metadata_version": "2.0",
                    "name": "sap-hana",
                    "summary": "Additional commands for working with SAP HanaOnAzure instances.",
                    "version": "0.5.5"
                },
                "sha256Digest": "797851bd8e6f734c39ff1cad498093264430262ab0f9a395541e00464119be6b"
            }
        ],
        "storage-preview": [
            {
                "downloadUrl": "https://azurecliprod.blob.core.windows.net/cli-extensions/storage_preview-0.2.8-py2.py3-none-any.whl",
                "filename": "storage_preview-0.2.8-py2.py3-none-any.whl",
                "metadata": {
                    "azext.isPreview": true,
                    "azext.minCliCoreVersion": "2.0.52",
                    "classifiers": [
                        "Development Status :: 4 - Beta",
                        "Intended Audience :: Developers",
                        "Intended Audience :: System Administrators",
                        "Programming Language :: Python",
                        "Programming Language :: Python :: 2",
                        "Programming Language :: Python :: 2.7",
                        "Programming Language :: Python :: 3",
                        "Programming Language :: Python :: 3.4",
                        "Programming Language :: Python :: 3.5",
                        "Programming Language :: Python :: 3.6",
                        "License :: OSI Approved :: MIT License"
                    ],
                    "extensions": {
                        "python.details": {
                            "contacts": [
                                {
                                    "email": "azpycli@microsoft.com",
                                    "name": "Microsoft Corporation",
                                    "role": "author"
                                }
                            ],
                            "document_names": {
                                "description": "DESCRIPTION.rst"
                            },
                            "project_urls": {
                                "Home": "https://github.com/Azure/azure-cli-extensions/tree/master/src/storage-preview"
                            }
                        }
                    },
                    "generator": "bdist_wheel (0.30.0)",
                    "license": "MIT",
                    "metadata_version": "2.0",
                    "name": "storage-preview",
                    "summary": "Provides a preview for upcoming storage features.",
                    "version": "0.2.8"
                },
                "sha256Digest": "a3d48247051e95847ded28217433c4b98fc02d6ee21eedfcb24dd43f7360569d"
            }
        ],
        "subscription": [
            {
                "downloadUrl": "https://azurecliprod.blob.core.windows.net/cli-extensions/subscription-0.1.3-py2.py3-none-any.whl",
                "filename": "subscription-0.1.3-py2.py3-none-any.whl",
                "metadata": {
                    "classifiers": [
                        "Development Status :: 4 - Beta",
                        "Intended Audience :: Developers",
                        "Intended Audience :: System Administrators",
                        "Programming Language :: Python",
                        "Programming Language :: Python :: 2",
                        "Programming Language :: Python :: 2.7",
                        "Programming Language :: Python :: 3",
                        "Programming Language :: Python :: 3.4",
                        "Programming Language :: Python :: 3.5",
                        "Programming Language :: Python :: 3.6",
                        "License :: OSI Approved :: MIT License"
                    ],
                    "extensions": {
                        "python.details": {
                            "contacts": [
                                {
                                    "email": "wilcob@microsoft.com",
                                    "name": "Wilco Bauwer",
                                    "role": "author"
                                }
                            ],
                            "document_names": {
                                "description": "DESCRIPTION.rst"
                            },
                            "project_urls": {
                                "Home": "https://github.com/Azure/azure-cli-extensions"
                            }
                        }
                    },
                    "generator": "bdist_wheel (0.30.0)",
                    "license": "MIT",
                    "metadata_version": "2.0",
                    "name": "subscription",
                    "summary": "Support for subscription management preview.",
                    "version": "0.1.3"
                },
                "sha256Digest": "74388eb7d4976c620bd41ef577cdb9284cd9a3e38dc4756796d091a7c8193267"
            }
        ],
        "virtual-network-tap": [
            {
                "downloadUrl": "https://azurecliprod.blob.core.windows.net/cli-extensions/virtual_network_tap-0.1.0-py2.py3-none-any.whl",
                "filename": "virtual_network_tap-0.1.0-py2.py3-none-any.whl",
                "metadata": {
                    "azext.isPreview": true,
                    "azext.minCliCoreVersion": "2.0.46",
                    "classifiers": [
                        "Development Status :: 4 - Beta",
                        "Intended Audience :: Developers",
                        "Intended Audience :: System Administrators",
                        "Programming Language :: Python",
                        "Programming Language :: Python :: 2",
                        "Programming Language :: Python :: 2.7",
                        "Programming Language :: Python :: 3",
                        "Programming Language :: Python :: 3.4",
                        "Programming Language :: Python :: 3.5",
                        "Programming Language :: Python :: 3.6",
                        "License :: OSI Approved :: MIT License"
                    ],
                    "extensions": {
                        "python.details": {
                            "contacts": [
                                {
                                    "email": "azpycli@microsoft.com",
                                    "name": "Microsoft Corporation",
                                    "role": "author"
                                }
                            ],
                            "document_names": {
                                "description": "DESCRIPTION.rst"
                            },
                            "project_urls": {
                                "Home": "https://github.com/Azure/azure-cli-extensions/tree/master/src/virtual-network-tap"
                            }
                        }
                    },
                    "generator": "bdist_wheel (0.30.0)",
                    "license": "MIT",
                    "metadata_version": "2.0",
                    "name": "virtual-network-tap",
                    "summary": "Manage virtual network taps (VTAP).",
                    "version": "0.1.0"
                },
                "sha256Digest": "7e3f634f8eb701cf6fef504159785bc90e6f5bd2482e459469dd9ab30601aa35"
            }
        ],
        "virtual-wan": [
            {
                "downloadUrl": "https://azurecliprod.blob.core.windows.net/cli-extensions/virtual_wan-0.1.0-py2.py3-none-any.whl",
                "filename": "virtual_wan-0.1.0-py2.py3-none-any.whl",
                "metadata": {
                    "azext.isPreview": true,
                    "azext.minCliCoreVersion": "2.0.46",
                    "classifiers": [
                        "Development Status :: 4 - Beta",
                        "Intended Audience :: Developers",
                        "Intended Audience :: System Administrators",
                        "Programming Language :: Python",
                        "Programming Language :: Python :: 2",
                        "Programming Language :: Python :: 2.7",
                        "Programming Language :: Python :: 3",
                        "Programming Language :: Python :: 3.4",
                        "Programming Language :: Python :: 3.5",
                        "Programming Language :: Python :: 3.6",
                        "License :: OSI Approved :: MIT License"
                    ],
                    "extensions": {
                        "python.details": {
                            "contacts": [
                                {
                                    "email": "azpycli@microsoft.com",
                                    "name": "Microsoft Corporation",
                                    "role": "author"
                                }
                            ],
                            "document_names": {
                                "description": "DESCRIPTION.rst"
                            },
                            "project_urls": {
                                "Home": "https://github.com/Azure/azure-cli-extensions/tree/master/src/virtual-wan"
                            }
                        }
                    },
                    "generator": "bdist_wheel (0.30.0)",
                    "license": "MIT",
                    "metadata_version": "2.0",
                    "name": "virtual-wan",
                    "summary": "Manage virtual WAN, hubs, VPN gateways and VPN sites.",
                    "version": "0.1.0"
                },
                "sha256Digest": "f29f98cac402f6b22e3af37ec9f70e9d0aaafd44958b8e7737c98c9f4998b886"
            }
        ],
        "vm-repair": [
            {
                "downloadUrl": "https://azurecomputeaidrepair.blob.core.windows.net/prod/vm_repair-0.2.2-py2.py3-none-any.whl",
                "filename": "vm_repair-0.2.2-py2.py3-none-any.whl",
                "metadata": {
                    "classifiers": [
                        "Development Status :: 4 - Beta",
                        "Intended Audience :: Developers",
                        "Intended Audience :: System Administrators",
                        "Programming Language :: Python",
                        "Programming Language :: Python :: 2",
                        "Programming Language :: Python :: 2.7",
                        "Programming Language :: Python :: 3",
                        "Programming Language :: Python :: 3.4",
                        "Programming Language :: Python :: 3.5",
                        "Programming Language :: Python :: 3.6",
                        "License :: OSI Approved :: MIT License"
                    ],
                    "extensions": {
                        "python.details": {
                            "contacts": [
                                {
                                    "email": "caiddev@microsoft.com",
                                    "name": "Microsoft Corporation",
                                    "role": "author"
                                }
                            ],
                            "document_names": {
                                "description": "DESCRIPTION.rst"
                            },
                            "project_urls": {
                                "Home": "https://github.com/Azure/azure-cli-extensions/tree/master/src/vm-repair"
                            }
                        }
                    },
                    "generator": "bdist_wheel (0.30.0)",
                    "license": "MIT",
                    "metadata_version": "2.0",
                    "name": "vm-repair",
                    "summary": "Auto repair commands to fix VMs.",
                    "version": "0.2.2"
                },
                "sha256Digest": "42c6500e5587184026a398147b0a7b1a9cb7e59642de9b932dfcbe1a90f14697"
            }
        ],
        "webapp": [
            {
                "downloadUrl": "https://github.com/Nking92/azure-cli-extensions/raw/whl-files/dist/webapp-0.2.24-py2.py3-none-any.whl",
                "filename": "webapp-0.2.24-py2.py3-none-any.whl",
                "metadata": {
                    "azext.isPreview": true,
                    "azext.minCliCoreVersion": "2.0.46",
                    "classifiers": [
                        "Development Status :: 4 - Beta",
                        "Intended Audience :: Developers",
                        "Intended Audience :: System Administrators",
                        "Programming Language :: Python",
                        "Programming Language :: Python :: 2",
                        "Programming Language :: Python :: 2.7",
                        "Programming Language :: Python :: 3",
                        "Programming Language :: Python :: 3.4",
                        "Programming Language :: Python :: 3.5",
                        "Programming Language :: Python :: 3.6",
                        "License :: OSI Approved :: MIT License"
                    ],
                    "extensions": {
                        "python.details": {
                            "contacts": [
                                {
                                    "email": "sisirap@microsoft.com",
                                    "name": "Sisira Panchagnula",
                                    "role": "author"
                                }
                            ],
                            "document_names": {
                                "description": "DESCRIPTION.rst"
                            },
                            "project_urls": {
                                "Home": "https://github.com/Azure/azure-cli-extensions/tree/master/src/webapp"
                            }
                        }
                    },
                    "generator": "bdist_wheel (0.30.0)",
                    "license": "MIT",
                    "metadata_version": "2.0",
                    "name": "webapp",
                    "summary": "Additional commands for Azure AppService.",
                    "version": "0.2.24"
                },
                "sha256Digest": "797abb3d8b41547ed3c2bcc8e01e30cbb5d487262cd2f285e755419bd1c03bed"
            }
        ]
    },
    "formatVersion": "1"
>>>>>>> 564f5a82
}<|MERGE_RESOLUTION|>--- conflicted
+++ resolved
@@ -1,1992 +1,3 @@
-<<<<<<< HEAD
-{
-    "extensions": {
-        "aem": [
-            {
-                "downloadUrl": "https://azurecliprod.blob.core.windows.net/cli-extensions/aem-0.1.1-py2.py3-none-any.whl",
-                "filename": "aem-0.1.1-py2.py3-none-any.whl",
-                "metadata": {
-                    "azext.minCliCoreVersion": "2.0.30",
-                    "classifiers": [
-                        "Development Status :: 4 - Beta",
-                        "Intended Audience :: Developers",
-                        "Intended Audience :: System Administrators",
-                        "Programming Language :: Python",
-                        "Programming Language :: Python :: 2",
-                        "Programming Language :: Python :: 2.7",
-                        "Programming Language :: Python :: 3",
-                        "Programming Language :: Python :: 3.4",
-                        "Programming Language :: Python :: 3.5",
-                        "Programming Language :: Python :: 3.6",
-                        "License :: OSI Approved :: MIT License"
-                    ],
-                    "extensions": {
-                        "python.details": {
-                            "contacts": [
-                                {
-                                    "email": "yugangw@microsoft.com",
-                                    "name": "Yugang Wang",
-                                    "role": "author"
-                                }
-                            ],
-                            "document_names": {
-                                "description": "DESCRIPTION.rst"
-                            },
-                            "project_urls": {
-                                "Home": "https://github.com/Azure/azure-cli-extensions"
-                            }
-                        }
-                    },
-                    "generator": "bdist_wheel (0.29.0)",
-                    "license": "MIT",
-                    "metadata_version": "2.0",
-                    "name": "aem",
-                    "summary": "Manage Azure Enhanced Monitoring Extensions for SAP",
-                    "version": "0.1.1"
-                },
-                "sha256Digest": "4ac7b8a4a89eda68d9d1a07cc5edd9b1a2b88421e2aa9a9e5b86a241f127775f"
-            }
-        ],
-        "aks-preview": [
-            {
-                "downloadUrl": "https://azurecliaks.blob.core.windows.net/azure-cli-extension/aks_preview-0.4.6-py2.py3-none-any.whl",
-                "filename": "aks_preview-0.4.6-py2.py3-none-any.whl",
-                "metadata": {
-                    "azext.isPreview": true,
-                    "azext.minCliCoreVersion": "2.0.49",
-                    "classifiers": [
-                        "Development Status :: 4 - Beta",
-                        "Intended Audience :: Developers",
-                        "Intended Audience :: System Administrators",
-                        "Programming Language :: Python",
-                        "Programming Language :: Python :: 2",
-                        "Programming Language :: Python :: 2.7",
-                        "Programming Language :: Python :: 3",
-                        "Programming Language :: Python :: 3.4",
-                        "Programming Language :: Python :: 3.5",
-                        "Programming Language :: Python :: 3.6",
-                        "License :: OSI Approved :: MIT License"
-                    ],
-                    "extensions": {
-                        "python.details": {
-                            "contacts": [
-                                {
-                                    "email": "azpycli@microsoft.com",
-                                    "name": "Microsoft Corporation",
-                                    "role": "author"
-                                }
-                            ],
-                            "document_names": {
-                                "description": "DESCRIPTION.rst"
-                            },
-                            "project_urls": {
-                                "Home": "https://github.com/Azure/azure-cli-extensions/tree/master/src/aks-preview"
-                            }
-                        }
-                    },
-                    "generator": "bdist_wheel (0.30.0)",
-                    "license": "MIT",
-                    "metadata_version": "2.0",
-                    "name": "aks-preview",
-                    "summary": "Provides a preview for upcoming AKS features",
-                    "version": "0.4.6"
-                },
-                "sha256Digest": "55f96dd5e723dc832c13816d7b58ff15ff73fb7af01046783f6619417fc8cbc7"
-            }
-        ],
-        "alias": [
-            {
-                "downloadUrl": "https://azurecliprod.blob.core.windows.net/cli-extensions/alias-0.5.2-py2.py3-none-any.whl",
-                "filename": "alias-0.5.2-py2.py3-none-any.whl",
-                "metadata": {
-                    "azext.isPreview": true,
-                    "azext.minCliCoreVersion": "2.0.50.dev0",
-                    "classifiers": [
-                        "Development Status :: 4 - Beta",
-                        "Intended Audience :: Developers",
-                        "Intended Audience :: System Administrators",
-                        "Programming Language :: Python",
-                        "Programming Language :: Python :: 2",
-                        "Programming Language :: Python :: 2.7",
-                        "Programming Language :: Python :: 3",
-                        "Programming Language :: Python :: 3.4",
-                        "Programming Language :: Python :: 3.5",
-                        "Programming Language :: Python :: 3.6",
-                        "License :: OSI Approved :: MIT License"
-                    ],
-                    "extensions": {
-                        "python.details": {
-                            "contacts": [
-                                {
-                                    "email": "t-chwong@microsoft.com",
-                                    "name": "Ernest Wong",
-                                    "role": "author"
-                                }
-                            ],
-                            "document_names": {
-                                "description": "DESCRIPTION.rst"
-                            },
-                            "project_urls": {
-                                "Home": "https://github.com/Azure/azure-cli-extensions"
-                            }
-                        }
-                    },
-                    "extras": [],
-                    "generator": "bdist_wheel (0.29.0)",
-                    "license": "MIT",
-                    "metadata_version": "2.0",
-                    "name": "alias",
-                    "run_requires": [
-                        {
-                            "requires": [
-                                "jinja2 (~=2.10)"
-                            ]
-                        }
-                    ],
-                    "summary": "Support for command aliases",
-                    "version": "0.5.2"
-                },
-                "sha256Digest": "05f82d75026e780d27bd34a1be57f4ec0f425500d8ab4ee7e92fee07b944da33"
-            },
-            {
-                "downloadUrl": "https://azurecliprod.blob.core.windows.net/cli-extensions/alias-0.5.1-py2.py3-none-any.whl",
-                "filename": "alias-0.5.1-py2.py3-none-any.whl",
-                "metadata": {
-                    "azext.isPreview": true,
-                    "azext.minCliCoreVersion": "2.0.31.dev0",
-                    "classifiers": [
-                        "Development Status :: 4 - Beta",
-                        "Intended Audience :: Developers",
-                        "Intended Audience :: System Administrators",
-                        "Programming Language :: Python",
-                        "Programming Language :: Python :: 2",
-                        "Programming Language :: Python :: 2.7",
-                        "Programming Language :: Python :: 3",
-                        "Programming Language :: Python :: 3.4",
-                        "Programming Language :: Python :: 3.5",
-                        "Programming Language :: Python :: 3.6",
-                        "License :: OSI Approved :: MIT License"
-                    ],
-                    "extensions": {
-                        "python.details": {
-                            "contacts": [
-                                {
-                                    "email": "t-chwong@microsoft.com",
-                                    "name": "Ernest Wong",
-                                    "role": "author"
-                                }
-                            ],
-                            "document_names": {
-                                "description": "DESCRIPTION.rst"
-                            },
-                            "project_urls": {
-                                "Home": "https://github.com/Azure/azure-cli-extensions"
-                            }
-                        }
-                    },
-                    "extras": [],
-                    "generator": "bdist_wheel (0.30.0)",
-                    "license": "MIT",
-                    "metadata_version": "2.0",
-                    "name": "alias",
-                    "run_requires": [
-                        {
-                            "requires": [
-                                "jinja2 (~=2.10)"
-                            ]
-                        }
-                    ],
-                    "summary": "Support for command aliases",
-                    "version": "0.5.1"
-                },
-                "sha256Digest": "81b9a7f1824bffcbd6e72680891476151dde868e030cdbf1bfd9135e1a8f3447"
-            }
-        ],
-        "appconfig": [
-            {
-                "downloadUrl": "https://azconfigextension.blob.core.windows.net/appconfigextension/appconfig-0.5.0-py2.py3-none-any.whl",
-                "filename": "appconfig-0.5.0-py2.py3-none-any.whl",
-                "metadata": {
-                    "azext.isPreview": true,
-                    "azext.minCliCoreVersion": "2.0.24",
-                    "classifiers": [
-                        "Development Status :: 4 - Beta",
-                        "Intended Audience :: Developers",
-                        "Intended Audience :: System Administrators",
-                        "Programming Language :: Python",
-                        "Programming Language :: Python :: 2",
-                        "Programming Language :: Python :: 2.7",
-                        "Programming Language :: Python :: 3",
-                        "Programming Language :: Python :: 3.4",
-                        "Programming Language :: Python :: 3.5",
-                        "Programming Language :: Python :: 3.6",
-                        "License :: OSI Approved :: MIT License"
-                    ],
-                    "extensions": {
-                        "python.details": {
-                            "contacts": [
-                                {
-                                    "email": "askazconfig@microsoft.com",
-                                    "name": "Microsoft Corporation",
-                                    "role": "author"
-                                }
-                            ],
-                            "document_names": {
-                                "description": "DESCRIPTION.rst"
-                            },
-                            "project_urls": {
-                                "Home": "https://github.com/Azure/azure-cli-extensions"
-                            }
-                        }
-                    },
-                    "extras": [],
-                    "generator": "bdist_wheel (0.30.0)",
-                    "license": "MIT",
-                    "metadata_version": "2.0",
-                    "name": "appconfig",
-                    "run_requires": [
-                        {
-                            "requires": [
-                                "javaproperties (==0.5.1)"
-                            ]
-                        }
-                    ],
-                    "summary": "Provides a preview for upcoming App Configuration features.",
-                    "version": "0.5.0"
-                },
-                "sha256Digest": "1dcafa58df0e1e98ae93665c938712e95ca4237ca263d395a6f5af411f8e0d69"
-            }
-        ],
-        "application-insights": [
-            {
-                "downloadUrl": "https://appinsightscli.blob.core.windows.net/controlplane-cli/application_insights-0.1.1-py2.py3-none-any.whl",
-                "filename": "application_insights-0.1.1-py2.py3-none-any.whl",
-                "metadata": {
-                    "azext.isPreview": true,
-                    "azext.minCliCoreVersion": "2.0.56",
-                    "extensions": {
-                        "python.details": {
-                            "contacts": [
-                                {
-                                    "email": "aleldeib@microsoft.com",
-                                    "name": "Ace Eldeib",
-                                    "role": "author"
-                                }
-                            ],
-                            "document_names": {
-                                "description": "DESCRIPTION.rst"
-                            },
-                            "project_urls": {
-                                "Home": "https://github.com/Azure/azure-cli-extensions/tree/master/src/application-insights"
-                            }
-                        }
-                    },
-                    "generator": "bdist_wheel (0.30.0)",
-                    "license": "MIT",
-                    "metadata_version": "2.0",
-                    "name": "application-insights",
-                    "summary": "Support for managing Application Insights components and querying metrics, events, and logs from such components.",
-                    "version": "0.1.1"
-                },
-                "sha256Digest": "6a03b2b1a78f44e096650870d02fc2d86ee30fb07a42656716f1ced9d8651831"
-            }
-        ],
-        "azure-batch-cli-extensions": [
-            {
-                "downloadUrl": "https://github.com/Azure/azure-batch-cli-extensions/releases/download/azure-batch-cli-extensions-2.5.3/azure_batch_cli_extensions-2.5.3-py2.py3-none-any.whl",
-                "filename": "azure_batch_cli_extensions-2.5.3-py2.py3-none-any.whl",
-                "metadata": {
-                    "azext.maxCliCoreVersion": "2.0.58",
-                    "azext.minCliCoreVersion": "2.0.24",
-                    "extensions": {
-                        "python.details": {
-                            "contacts": [
-                                {
-                                    "email": "azpycli@microsoft.com",
-                                    "name": "Microsoft Corporation",
-                                    "role": "author"
-                                }
-                            ],
-                            "document_names": {
-                                "description": "DESCRIPTION.rst"
-                            },
-                            "project_urls": {
-                                "Home": "https://github.com/Azure/azure-batch-cli-extensions"
-                            }
-                        }
-                    },
-                    "extras": [],
-                    "generator": "bdist_wheel (0.30.0)",
-                    "license": "MIT",
-                    "metadata_version": "2.0",
-                    "name": "azure-batch-cli-extensions",
-                    "run_requires": [
-                        {
-                            "requires": [
-                                "azure-batch-extensions (<4.1,>=4.0.0)",
-                                "pycparser (==2.18)"
-                            ]
-                        }
-                    ],
-                    "summary": "Additional commands for working with Azure Batch service",
-                    "version": "2.5.3"
-                },
-                "sha256Digest": "cc30b985edd5de0233d4fd283cfa29390d119c223b2f819ca36e071f759d5485"
-            },
-            {
-                "downloadUrl": "https://github.com/Azure/azure-batch-cli-extensions/releases/download/azure-batch-cli-extensions-3.0.4/azure_batch_cli_extensions-3.0.4-py2.py3-none-any.whl",
-                "filename": "azure_batch_cli_extensions-3.0.4-py2.py3-none-any.whl",
-                "metadata": {
-                    "azext.maxCliCoreVersion": "2.1.0",
-                    "azext.minCliCoreVersion": "2.0.59",
-                    "extensions": {
-                        "python.details": {
-                            "contacts": [
-                                {
-                                    "email": "azpycli@microsoft.com",
-                                    "name": "Microsoft Corporation",
-                                    "role": "author"
-                                }
-                            ],
-                            "document_names": {
-                                "description": "DESCRIPTION.rst"
-                            },
-                            "project_urls": {
-                                "Home": "https://github.com/Azure/azure-batch-cli-extensions"
-                            }
-                        }
-                    },
-                    "extras": [],
-                    "generator": "bdist_wheel (0.30.0)",
-                    "license": "MIT",
-                    "metadata_version": "2.0",
-                    "name": "azure-batch-cli-extensions",
-                    "run_requires": [
-                        {
-                            "requires": [
-                                "azure-batch-extensions (<5.1,>=5.0.0)",
-                                "pycparser (==2.18)"
-                            ]
-                        }
-                    ],
-                    "summary": "Additional commands for working with Azure Batch service",
-                    "version": "3.0.4"
-                },
-                "sha256Digest": "9e76b7242934ceb8ae48c65f5469312522a034f4abf66d4771fb721aee04a502"
-            },
-            {
-                "downloadUrl": "https://github.com/Azure/azure-batch-cli-extensions/releases/download/azure-batch-cli-extensions-4.0.0/azure_batch_cli_extensions-4.0.0-py2.py3-none-any.whl",
-                "filename": "azure_batch_cli_extensions-4.0.0-py2.py3-none-any.whl",
-                "metadata": {
-                    "azext.maxCliCoreVersion": "2.1.0",
-                    "azext.minCliCoreVersion": "2.0.69",
-                    "classifiers": [
-                        "Development Status :: 4 - Beta",
-                        "Intended Audience :: Developers",
-                        "Intended Audience :: System Administrators",
-                        "Programming Language :: Python",
-                        "Programming Language :: Python :: 2",
-                        "Programming Language :: Python :: 2.7",
-                        "Programming Language :: Python :: 3",
-                        "Programming Language :: Python :: 3.4",
-                        "Programming Language :: Python :: 3.5",
-                        "Programming Language :: Python :: 3.6",
-                        "License :: OSI Approved :: MIT License"
-                    ],
-                    "extensions": {
-                        "python.details": {
-                            "contacts": [
-                                {
-                                    "email": "azpycli@microsoft.com",
-                                    "name": "Microsoft Corporation",
-                                    "role": "author"
-                                }
-                            ],
-                            "document_names": {
-                                "description": "DESCRIPTION.rst"
-                            },
-                            "project_urls": {
-                                "Home": "https://github.com/Azure/azure-batch-cli-extensions"
-                            }
-                        }
-                    },
-                    "extras": [],
-                    "generator": "bdist_wheel (0.30.0)",
-                    "license": "MIT",
-                    "metadata_version": "2.0",
-                    "name": "azure-batch-cli-extensions",
-                    "run_requires": [
-                        {
-                            "requires": [
-                                "azure-batch-extensions (<6.1,>=6.0.0)",
-                                "pycparser (==2.18)"
-                            ]
-                        }
-                    ],
-                    "summary": "Additional commands for working with Azure Batch service",
-                    "version": "4.0.0"
-                },
-                "sha256Digest": "3045dc24858b9acfed13a517038830ddc643aef779de0d14617c49c9fd2dcbd5"
-            }
-        ],
-        "azure-cli-iot-ext": [
-            {
-                "downloadUrl": "https://github.com/Azure/azure-iot-cli-extension/releases/download/v0.7.1/azure_cli_iot_ext-0.7.1-py2.py3-none-any.whl",
-                "filename": "azure_cli_iot_ext-0.7.1-py2.py3-none-any.whl",
-                "metadata": {
-                    "azext.minCliCoreVersion": "2.0.24",
-                    "classifiers": [
-                        "Development Status :: 4 - Beta",
-                        "Intended Audience :: Developers",
-                        "Intended Audience :: System Administrators",
-                        "Programming Language :: Python",
-                        "Programming Language :: Python :: 2",
-                        "Programming Language :: Python :: 2.7",
-                        "Programming Language :: Python :: 3",
-                        "Programming Language :: Python :: 3.4",
-                        "Programming Language :: Python :: 3.5",
-                        "Programming Language :: Python :: 3.6",
-                        "License :: OSI Approved :: MIT License"
-                    ],
-                    "extensions": {
-                        "python.details": {
-                            "contacts": [
-                                {
-                                    "email": "iotupx@microsoft.com",
-                                    "name": "Microsoft",
-                                    "role": "author"
-                                }
-                            ],
-                            "document_names": {
-                                "description": "DESCRIPTION.rst"
-                            },
-                            "project_urls": {
-                                "Home": "https://github.com/azure/azure-iot-cli-extension"
-                            }
-                        }
-                    },
-                    "extras": [],
-                    "generator": "bdist_wheel (0.30.0)",
-                    "license": "MIT",
-                    "metadata_version": "2.0",
-                    "name": "azure-cli-iot-ext",
-                    "run_requires": [
-                        {
-                            "requires": [
-                                "paho-mqtt (==1.3.1)"
-                            ]
-                        }
-                    ],
-                    "summary": "Provides the data plane command layer for Azure IoT Hub, IoT Edge and IoT Device Provisioning Service",
-                    "version": "0.7.1"
-                },
-                "sha256Digest": "0a8431db427db693ba6bcfe9572b4fceda6b20190be99990b1bb8c75a7c89405"
-            }
-        ],
-        "azure-cli-ml": [
-            {
-                "downloadUrl": "https://azurecliext.blob.core.windows.net/release/azure_cli_ml-1.0.53.1-py2.py3-none-any.whl",
-                "filename": "azure_cli_ml-1.0.53.1-py2.py3-none-any.whl",
-                "metadata": {
-                    "azext.minCliCoreVersion": "2.0.28",
-                    "classifiers": [
-                        "Development Status :: 3 - Alpha",
-                        "Intended Audience :: Developers",
-                        "Intended Audience :: System Administrators",
-                        "Programming Language :: Python :: 2.7",
-                        "Programming Language :: Python :: 3.5"
-                    ],
-                    "description_content_type": "text/x-rst",
-                    "extensions": {
-                        "python.details": {
-                            "contacts": [
-                                {
-                                    "email": "azpycli@microsoft.com",
-                                    "name": "Microsoft Corporation",
-                                    "role": "author"
-                                }
-                            ],
-                            "document_names": {
-                                "description": "DESCRIPTION.rst",
-                                "license": "LICENSE.txt"
-                            },
-                            "project_urls": {
-                                "Home": "https://docs.microsoft.com/en-us/azure/machine-learning/service/"
-                            }
-                        }
-                    },
-                    "extras": [],
-                    "generator": "bdist_wheel (0.30.0)",
-                    "license": "Proprietary https://aka.ms/azureml-preview-sdk-license ",
-                    "metadata_version": "2.0",
-                    "name": "azure-cli-ml",
-                    "run_requires": [
-                        {
-                            "requires": [
-                                "adal (>=1.2.1)",
-                                "azureml-cli-common (==1.0.53.*)",
-                                "docker (>=3.7.2)",
-                                "msrest (>=0.6.6)",
-                                "pyyaml (>=5.1.0)",
-                                "requests (>=2.21.0)"
-                            ]
-                        }
-                    ],
-                    "summary": "Microsoft Azure Command-Line Tools AzureML Command Module",
-                    "test_requires": [
-                        {
-                            "requires": [
-                                "azure-keyvault",
-                                "mock",
-                                "nose",
-                                "unittest-xml-reporting"
-                            ]
-                        }
-                    ],
-                    "version": "1.0.53.1"
-                },
-                "sha256Digest": "a8ac671f33de323cba1f3dfedf0cd113dda8ed292f68f524c4d43ceb3988d57e"
-            }
-        ],
-        "azure-devops": [
-            {
-                "downloadUrl": "https://github.com/Azure/azure-devops-cli-extension/releases/download/20190619.2/azure_devops-0.11.0-py2.py3-none-any.whl",
-                "filename": "azure_devops-0.11.0-py2.py3-none-any.whl",
-                "metadata": {
-                    "azext.minCliCoreVersion": "2.0.49",
-                    "classifiers": [
-                        "Development Status :: 4 - Beta",
-                        "Intended Audience :: Developers",
-                        "Intended Audience :: System Administrators",
-                        "Programming Language :: Python",
-                        "Programming Language :: Python :: 2",
-                        "Programming Language :: Python :: 2.7",
-                        "Programming Language :: Python :: 3",
-                        "Programming Language :: Python :: 3.4",
-                        "Programming Language :: Python :: 3.5",
-                        "Programming Language :: Python :: 3.6",
-                        "License :: OSI Approved :: MIT License"
-                    ],
-                    "extensions": {
-                        "python.details": {
-                            "contacts": [
-                                {
-                                    "email": "VSTS_Social@microsoft.com",
-                                    "name": "Microsoft",
-                                    "role": "author"
-                                }
-                            ],
-                            "document_names": {
-                                "description": "DESCRIPTION.rst"
-                            },
-                            "project_urls": {
-                                "Home": "https://github.com/Microsoft/azure-devops-cli-extension"
-                            }
-                        }
-                    },
-                    "extras": [],
-                    "generator": "bdist_wheel (0.30.0)",
-                    "license": "MIT",
-                    "metadata_version": "2.0",
-                    "name": "azure-devops",
-                    "run_requires": [
-                        {
-                            "requires": [
-                                "distro (==1.3.0)",
-                                "msrest (<0.7.0,>=0.6.0)",
-                                "python-dateutil (==2.7.3)"
-                            ]
-                        }
-                    ],
-                    "summary": "Tools for managing Azure DevOps.",
-                    "version": "0.11.0"
-                },
-                "sha256Digest": "1a5f98e20d6c58a30bef9523139c68fa6281ad51c2573eae497999dd41be4a30"
-            }
-        ],
-        "azure-firewall": [
-            {
-                "downloadUrl": "https://azurecliprod.blob.core.windows.net/cli-extensions/azure_firewall-0.1.3-py2.py3-none-any.whl",
-                "filename": "azure_firewall-0.1.3-py2.py3-none-any.whl",
-                "metadata": {
-                    "azext.isPreview": true,
-                    "azext.minCliCoreVersion": "2.0.46",
-                    "classifiers": [
-                        "Development Status :: 4 - Beta",
-                        "Intended Audience :: Developers",
-                        "Intended Audience :: System Administrators",
-                        "Programming Language :: Python",
-                        "Programming Language :: Python :: 2",
-                        "Programming Language :: Python :: 2.7",
-                        "Programming Language :: Python :: 3",
-                        "Programming Language :: Python :: 3.4",
-                        "Programming Language :: Python :: 3.5",
-                        "Programming Language :: Python :: 3.6",
-                        "License :: OSI Approved :: MIT License"
-                    ],
-                    "extensions": {
-                        "python.details": {
-                            "contacts": [
-                                {
-                                    "email": "azpycli@microsoft.com",
-                                    "name": "Microsoft Corporation",
-                                    "role": "author"
-                                }
-                            ],
-                            "document_names": {
-                                "description": "DESCRIPTION.rst"
-                            },
-                            "project_urls": {
-                                "Home": "https://github.com/Azure/azure-cli-extensions/tree/master/src/azure-firewall"
-                            }
-                        }
-                    },
-                    "generator": "bdist_wheel (0.30.0)",
-                    "license": "MIT",
-                    "metadata_version": "2.0",
-                    "name": "azure-firewall",
-                    "summary": "Manage Azure Firewall resources.",
-                    "version": "0.1.3"
-                },
-                "sha256Digest": "116c1324206e8aa0e7cffdd719a12e87b2977a061fcd9fb96ae4b6fbe223e93f"
-            }
-        ],
-        "db-up": [
-            {
-                "downloadUrl": "https://azurecliprod.blob.core.windows.net/cli-extensions/db_up-0.1.13-py2.py3-none-any.whl",
-                "filename": "db_up-0.1.13-py2.py3-none-any.whl",
-                "metadata": {
-                    "azext.isPreview": true,
-                    "azext.minCliCoreVersion": "2.0.46",
-                    "classifiers": [
-                        "Development Status :: 4 - Beta",
-                        "Intended Audience :: Developers",
-                        "Intended Audience :: System Administrators",
-                        "Programming Language :: Python",
-                        "Programming Language :: Python :: 2",
-                        "Programming Language :: Python :: 2.7",
-                        "Programming Language :: Python :: 3",
-                        "Programming Language :: Python :: 3.4",
-                        "Programming Language :: Python :: 3.5",
-                        "Programming Language :: Python :: 3.6",
-                        "License :: OSI Approved :: MIT License"
-                    ],
-                    "extensions": {
-                        "python.details": {
-                            "contacts": [
-                                {
-                                    "email": "azpycli@microsoft.com",
-                                    "name": "Microsoft Corporation",
-                                    "role": "author"
-                                }
-                            ],
-                            "document_names": {
-                                "description": "DESCRIPTION.rst"
-                            },
-                            "project_urls": {
-                                "Home": "https://github.com/Azure/azure-cli-extensions/tree/master/src/db-up"
-                            }
-                        }
-                    },
-                    "extras": [],
-                    "generator": "bdist_wheel (0.30.0)",
-                    "license": "MIT",
-                    "metadata_version": "2.0",
-                    "name": "db-up",
-                    "run_requires": [
-                        {
-                            "requires": [
-                                "Cython (==0.29.6)",
-                                "mysql-connector-python (==8.0.13)",
-                                "psycopg2-binary (==2.7.7)"
-                            ]
-                        }
-                    ],
-                    "summary": "Additional commands to simplify Azure Database workflows.",
-                    "version": "0.1.13"
-                },
-                "sha256Digest": "df397272396c684972d1185e16439159427795b305f67e47fc37447a0c4d1257"
-            }
-        ],
-        "dev-spaces": [
-            {
-                "downloadUrl": "https://azuredevspacestools.blob.core.windows.net/azdssetup/LKS/dev_spaces-1.0.3-py2.py3-none-any.whl",
-                "filename": "dev_spaces-1.0.3-py2.py3-none-any.whl",
-                "metadata": {
-                    "azext.minCliCoreVersion": "2.0.63",
-                    "classifiers": [
-                        "Development Status :: 4 - Beta",
-                        "Intended Audience :: Developers",
-                        "Intended Audience :: System Administrators",
-                        "Programming Language :: Python",
-                        "Programming Language :: Python :: 2",
-                        "Programming Language :: Python :: 2.7",
-                        "Programming Language :: Python :: 3",
-                        "Programming Language :: Python :: 3.4",
-                        "Programming Language :: Python :: 3.5",
-                        "Programming Language :: Python :: 3.6",
-                        "License :: OSI Approved :: MIT License"
-                    ],
-                    "extensions": {
-                        "python.details": {
-                            "contacts": [
-                                {
-                                    "email": "azds-azcli@microsoft.com",
-                                    "name": "Microsoft Corporation",
-                                    "role": "author"
-                                }
-                            ],
-                            "document_names": {
-                                "description": "DESCRIPTION.rst"
-                            },
-                            "project_urls": {
-                                "Home": "https://github.com/Azure/azure-cli-extensions"
-                            }
-                        }
-                    },
-                    "generator": "bdist_wheel (0.30.0)",
-                    "license": "MIT",
-                    "metadata_version": "2.0",
-                    "name": "dev-spaces",
-                    "summary": "Dev Spaces provides a rapid, iterative Kubernetes development experience for teams.",
-                    "version": "1.0.3"
-                },
-                "sha256Digest": "1e94e41976c1aa2e5abd88b1f663d54b0cf04c94af30adefdd06e58745311af3"
-            }
-        ],
-        "dev-spaces-preview": [
-            {
-                "downloadUrl": "https://azuredevspacestools.blob.core.windows.net/azdssetup/LKS/dev_spaces_preview-0.1.6-py2.py3-none-any.whl",
-                "filename": "dev_spaces_preview-0.1.6-py2.py3-none-any.whl",
-                "metadata": {
-                    "azext.isPreview": true,
-                    "azext.maxCliCoreVersion": "2.0.62",
-                    "azext.minCliCoreVersion": "2.0.32",
-                    "classifiers": [
-                        "Development Status :: 4 - Beta",
-                        "Intended Audience :: Developers",
-                        "Intended Audience :: System Administrators",
-                        "Programming Language :: Python",
-                        "Programming Language :: Python :: 2",
-                        "Programming Language :: Python :: 2.7",
-                        "Programming Language :: Python :: 3",
-                        "Programming Language :: Python :: 3.4",
-                        "Programming Language :: Python :: 3.5",
-                        "Programming Language :: Python :: 3.6",
-                        "License :: OSI Approved :: MIT License"
-                    ],
-                    "extensions": {
-                        "python.details": {
-                            "contacts": [
-                                {
-                                    "email": "azds-azcli@microsoft.com",
-                                    "name": "Microsoft Corporation",
-                                    "role": "author"
-                                }
-                            ],
-                            "document_names": {
-                                "description": "DESCRIPTION.rst"
-                            },
-                            "project_urls": {
-                                "Home": "https://github.com/Azure/azure-cli-extensions"
-                            }
-                        }
-                    },
-                    "generator": "bdist_wheel (0.30.0)",
-                    "license": "MIT",
-                    "metadata_version": "2.0",
-                    "name": "dev-spaces-preview",
-                    "summary": "Dev Spaces provides a rapid, iterative Kubernetes development experience for teams.",
-                    "version": "0.1.6"
-                },
-                "sha256Digest": "16661d66a3b4a04d429d456ba8a8d0b3b6ceb7b32691ff3a1dcc4144c005c798"
-            }
-        ],
-        "dms-preview": [
-            {
-                "downloadUrl": "https://azcliorcas.blob.core.windows.net/azclipath/dms_preview-0.9.0-py2.py3-none-any.whl",
-                "filename": "dms_preview-0.9.0-py2.py3-none-any.whl",
-                "metadata": {
-                    "azext.isPreview": true,
-                    "azext.minCliCoreVersion": "2.0.43",
-                    "classifiers": [
-                        "Development Status :: 4 - Beta",
-                        "Intended Audience :: Developers",
-                        "Intended Audience :: System Administrators",
-                        "Programming Language :: Python",
-                        "Programming Language :: Python :: 2",
-                        "Programming Language :: Python :: 2.7",
-                        "Programming Language :: Python :: 3",
-                        "Programming Language :: Python :: 3.4",
-                        "Programming Language :: Python :: 3.5",
-                        "Programming Language :: Python :: 3.6",
-                        "License :: OSI Approved :: MIT License"
-                    ],
-                    "extensions": {
-                        "python.details": {
-                            "contacts": [
-                                {
-                                    "email": "arpavlic@microsoft.com",
-                                    "name": "Artyom Pavlichenko",
-                                    "role": "author"
-                                }
-                            ],
-                            "document_names": {
-                                "description": "DESCRIPTION.rst"
-                            },
-                            "project_urls": {
-                                "Home": "https://github.com/Azure/azure-cli-extensions/tree/master/src/dms-preview"
-                            }
-                        }
-                    },
-                    "generator": "bdist_wheel (0.30.0)",
-                    "license": "MIT",
-                    "metadata_version": "2.0",
-                    "name": "dms-preview",
-                    "summary": "Support for new Database Migration Service scenarios.",
-                    "version": "0.9.0"
-                },
-                "sha256Digest": "97d3f9ae9c42e5f255e8bd01afef7ef9514e59df3ec7cf4e71e6ff7db64627df"
-            }
-        ],
-        "dns": [
-            {
-                "downloadUrl": "https://dnscliextension.blob.core.windows.net/cliextensions/dns-0.0.2-py2.py3-none-any.whl",
-                "filename": "dns-0.0.2-py2.py3-none-any.whl",
-                "metadata": {
-                    "classifiers": [
-                        "Development Status :: 4 - Beta",
-                        "Intended Audience :: Developers",
-                        "Intended Audience :: System Administrators",
-                        "Programming Language :: Python",
-                        "Programming Language :: Python :: 2",
-                        "Programming Language :: Python :: 2.7",
-                        "Programming Language :: Python :: 3",
-                        "Programming Language :: Python :: 3.4",
-                        "Programming Language :: Python :: 3.5",
-                        "Programming Language :: Python :: 3.6",
-                        "License :: OSI Approved :: MIT License"
-                    ],
-                    "extensions": {
-                        "python.details": {
-                            "contacts": [
-                                {
-                                    "email": "muwaqar@microsoft.com",
-                                    "name": "Muhammad Waqar",
-                                    "role": "author"
-                                }
-                            ],
-                            "document_names": {
-                                "description": "DESCRIPTION.rst"
-                            },
-                            "project_urls": {
-                                "Home": "https://github.com/Azure/azure-cli-extensions"
-                            }
-                        }
-                    },
-                    "generator": "bdist_wheel (0.30.0)",
-                    "license": "MIT",
-                    "metadata_version": "2.0",
-                    "name": "dns",
-                    "summary": "An Azure CLI Extension for DNS zones",
-                    "version": "0.0.2"
-                },
-                "sha256Digest": "fbdc9cbb21a45e093829f6dd6dd77f02843509d3a790d237c4eb7fcd8ae4077d"
-            }
-        ],
-        "eventgrid": [
-            {
-                "downloadUrl": "https://eventgridcliextension.blob.core.windows.net/cli/eventgrid-0.4.3-py2.py3-none-any.whl",
-                "filename": "eventgrid-0.4.3-py2.py3-none-any.whl",
-                "metadata": {
-                    "azext.isPreview": true,
-                    "azext.minCliCoreVersion": "2.0.49",
-                    "classifiers": [
-                        "Development Status :: 4 - Beta",
-                        "Intended Audience :: Developers",
-                        "Intended Audience :: System Administrators",
-                        "Programming Language :: Python",
-                        "Programming Language :: Python :: 2",
-                        "Programming Language :: Python :: 2.7",
-                        "Programming Language :: Python :: 3",
-                        "Programming Language :: Python :: 3.4",
-                        "Programming Language :: Python :: 3.5",
-                        "Programming Language :: Python :: 3.6",
-                        "License :: OSI Approved :: MIT License"
-                    ],
-                    "extensions": {
-                        "python.details": {
-                            "contacts": [
-                                {
-                                    "email": "ahamad@microsoft.com",
-                                    "name": "Ashraf Hamad.",
-                                    "role": "author"
-                                }
-                            ],
-                            "document_names": {
-                                "description": "DESCRIPTION.rst"
-                            },
-                            "project_urls": {
-                                "Home": "https://github.com/Azure/azure-cli-extensions"
-                            }
-                        }
-                    },
-                    "generator": "bdist_wheel (0.30.0)",
-                    "license": "MIT",
-                    "metadata_version": "2.0",
-                    "name": "eventgrid",
-                    "summary": "Microsoft Azure Command-Line Tools EventGrid Command Module.",
-                    "version": "0.4.3"
-                },
-                "sha256Digest": "7d77a9d8eb7ed4b860886db6a897bb84af8077e82191c55531a9cbb184fa0ba5"
-            }
-        ],
-        "express-route": [
-            {
-                "downloadUrl": "https://azurecliprod.blob.core.windows.net/cli-extensions/express_route-0.1.3-py2.py3-none-any.whl",
-                "filename": "express_route-0.1.3-py2.py3-none-any.whl",
-                "metadata": {
-                    "azext.isPreview": true,
-                    "azext.minCliCoreVersion": "2.0.46",
-                    "classifiers": [
-                        "Development Status :: 4 - Beta",
-                        "Intended Audience :: Developers",
-                        "Intended Audience :: System Administrators",
-                        "Programming Language :: Python",
-                        "Programming Language :: Python :: 2",
-                        "Programming Language :: Python :: 2.7",
-                        "Programming Language :: Python :: 3",
-                        "Programming Language :: Python :: 3.4",
-                        "Programming Language :: Python :: 3.5",
-                        "Programming Language :: Python :: 3.6",
-                        "License :: OSI Approved :: MIT License"
-                    ],
-                    "extensions": {
-                        "python.details": {
-                            "contacts": [
-                                {
-                                    "email": "azpycli@microsoft.com",
-                                    "name": "Microsoft Corporation",
-                                    "role": "author"
-                                }
-                            ],
-                            "document_names": {
-                                "description": "DESCRIPTION.rst"
-                            },
-                            "project_urls": {
-                                "Home": "https://github.com/Azure/azure-cli-extensions/tree/master/src/express-route"
-                            }
-                        }
-                    },
-                    "generator": "bdist_wheel (0.29.0)",
-                    "license": "MIT",
-                    "metadata_version": "2.0",
-                    "name": "express-route",
-                    "summary": "Manage ExpressRoutes with preview features.",
-                    "version": "0.1.3"
-                },
-                "sha256Digest": "26ea9cbe5c1cc64ae0ea42ef4f550a1f7e8d91b7af5e04945c689e73b7499d7a"
-            }
-        ],
-        "express-route-cross-connection": [
-            {
-                "downloadUrl": "https://azurecliprod.blob.core.windows.net/cli-extensions/express_route_cross_connection-0.1.1-py2.py3-none-any.whl",
-                "filename": "express_route_cross_connection-0.1.1-py2.py3-none-any.whl",
-                "metadata": {
-                    "azext.minCliCoreVersion": "2.0.41",
-                    "classifiers": [
-                        "Development Status :: 4 - Beta",
-                        "Intended Audience :: Developers",
-                        "Intended Audience :: System Administrators",
-                        "Programming Language :: Python",
-                        "Programming Language :: Python :: 2",
-                        "Programming Language :: Python :: 2.7",
-                        "Programming Language :: Python :: 3",
-                        "Programming Language :: Python :: 3.4",
-                        "Programming Language :: Python :: 3.5",
-                        "Programming Language :: Python :: 3.6",
-                        "License :: OSI Approved :: MIT License"
-                    ],
-                    "extensions": {
-                        "python.details": {
-                            "contacts": [
-                                {
-                                    "email": "azpycli@microsoft.com",
-                                    "name": "Microsoft Corporation",
-                                    "role": "author"
-                                }
-                            ],
-                            "document_names": {
-                                "description": "DESCRIPTION.rst"
-                            },
-                            "project_urls": {
-                                "Home": "https://github.com/Azure/azure-cli-extensions/tree/master/src/express-route-cross-connection"
-                            }
-                        }
-                    },
-                    "generator": "bdist_wheel (0.30.0)",
-                    "license": "MIT",
-                    "metadata_version": "2.0",
-                    "name": "express-route-cross-connection",
-                    "summary": "Manage customer ExpressRoute circuits using an ExpressRoute cross-connection.",
-                    "version": "0.1.1"
-                },
-                "sha256Digest": "b83f723baae0ea04557a87f358fa2131baf15d45cd3aba7a9ab42d14ec80df38"
-            }
-        ],
-        "find": [
-            {
-                "downloadUrl": "https://smartmlprod.blob.core.windows.net/aladdin-public/find-0.3.0-py2.py3-none-any.whl",
-                "filename": "find-0.3.0-py2.py3-none-any.whl",
-                "metadata": {
-                    "azext.isPreview": true,
-                    "classifiers": [
-                        "Development Status :: 4 - Beta",
-                        "Intended Audience :: Developers",
-                        "Intended Audience :: System Administrators",
-                        "Programming Language :: Python",
-                        "Programming Language :: Python :: 2",
-                        "Programming Language :: Python :: 2.7",
-                        "Programming Language :: Python :: 3",
-                        "Programming Language :: Python :: 3.4",
-                        "Programming Language :: Python :: 3.5",
-                        "Programming Language :: Python :: 3.6",
-                        "License :: OSI Approved :: MIT License"
-                    ],
-                    "extensions": {
-                        "python.details": {
-                            "contacts": [
-                                {
-                                    "email": "rozilouc@microsoft.com",
-                                    "name": "Roshanak Zilouchian",
-                                    "role": "author"
-                                }
-                            ],
-                            "document_names": {
-                                "description": "DESCRIPTION.rst"
-                            },
-                            "project_urls": {
-                                "Home": "https://github.com/Azure/azure-cli-extensions/tree/master/src/find"
-                            }
-                        }
-                    },
-                    "extras": [],
-                    "generator": "bdist_wheel (0.30.0)",
-                    "license": "MIT",
-                    "metadata_version": "2.0",
-                    "name": "find",
-                    "run_requires": [
-                        {
-                            "requires": [
-                                "colorama (~=0.3.7)"
-                            ]
-                        }
-                    ],
-                    "summary": "Intelligent querying for CLI information.",
-                    "version": "0.3.0"
-                },
-                "sha256Digest": "0960ec6711959712d5cbab611e32d248f0cdc597cef9613a5dbac790f4cf3b56"
-            }
-        ],
-        "front-door": [
-            {
-                "downloadUrl": "https://azurecliafd.blob.core.windows.net/azure-cli-extension/front_door-1.0.0-py2.py3-none-any.whl",
-                "filename": "front_door-1.0.0-py2.py3-none-any.whl",
-                "metadata": {
-                    "azext.minCliCoreVersion": "2.0.68",
-                    "classifiers": [
-                        "Development Status :: 4 - Beta",
-                        "Intended Audience :: Developers",
-                        "Intended Audience :: System Administrators",
-                        "Programming Language :: Python",
-                        "Programming Language :: Python :: 2",
-                        "Programming Language :: Python :: 2.7",
-                        "Programming Language :: Python :: 3",
-                        "Programming Language :: Python :: 3.4",
-                        "Programming Language :: Python :: 3.5",
-                        "Programming Language :: Python :: 3.6",
-                        "License :: OSI Approved :: MIT License"
-                    ],
-                    "extensions": {
-                        "python.details": {
-                            "contacts": [
-                                {
-                                    "email": "azpycli@microsoft.com",
-                                    "name": "Microsoft Corporation",
-                                    "role": "author"
-                                }
-                            ],
-                            "document_names": {
-                                "description": "DESCRIPTION.rst"
-                            },
-                            "project_urls": {
-                                "Home": "https://github.com/Azure/azure-cli-extensions/tree/master/src/front-door"
-                            }
-                        }
-                    },
-                    "generator": "bdist_wheel (0.30.0)",
-                    "license": "MIT",
-                    "metadata_version": "2.0",
-                    "name": "front-door",
-                    "summary": "Manage networking Front Doors.",
-                    "version": "1.0.0"
-                },
-                "sha256Digest": "84096ef27f925408ff6ae49b1c4eb7cda3ba898690f69f7eb02ca34b5cd1dff2"
-            }
-        ],
-        "image-copy-extension": [
-            {
-                "downloadUrl": "https://files.pythonhosted.org/packages/d9/45/3d5b20c461392a84268a7b655ee32c98338daadc060060efeffd7ef3d76f/image_copy_extension-0.2.1-py2.py3-none-any.whl",
-                "filename": "image_copy_extension-0.2.1-py2.py3-none-any.whl",
-                "metadata": {
-                    "azext.minCliCoreVersion": "2.0.24",
-                    "classifiers": [
-                        "Development Status :: 4 - Beta",
-                        "Intended Audience :: Developers",
-                        "Intended Audience :: System Administrators",
-                        "Programming Language :: Python",
-                        "Programming Language :: Python :: 2",
-                        "Programming Language :: Python :: 2.7",
-                        "Programming Language :: Python :: 3",
-                        "Programming Language :: Python :: 3.4",
-                        "Programming Language :: Python :: 3.5",
-                        "Programming Language :: Python :: 3.6",
-                        "License :: OSI Approved :: MIT License"
-                    ],
-                    "extensions": {
-                        "python.details": {
-                            "contacts": [
-                                {
-                                    "email": "tamir.kamara@microsoft.com",
-                                    "name": "Tamir Kamara",
-                                    "role": "author"
-                                }
-                            ],
-                            "document_names": {
-                                "description": "DESCRIPTION.rst"
-                            },
-                            "project_urls": {
-                                "Home": "https://github.com/Azure/azure-cli-extensions"
-                            }
-                        }
-                    },
-                    "generator": "bdist_wheel (0.30.0)",
-                    "license": "MIT",
-                    "metadata_version": "2.0",
-                    "name": "image-copy-extension",
-                    "summary": "Support for copying managed vm images between regions",
-                    "version": "0.2.1"
-                },
-                "sha256Digest": "1d9eab829c63e601fa93e616cc4e5d73946fa225aa8e5ffd84a98d11cdc4138b"
-            }
-        ],
-        "interactive": [
-            {
-                "downloadUrl": "https://azurecliprod.blob.core.windows.net/cli-extensions/interactive-0.4.1-py2.py3-none-any.whl",
-                "filename": "interactive-0.4.1-py2.py3-none-any.whl",
-                "metadata": {
-                    "azext.isPreview": true,
-                    "azext.maxCliCoreVersion": "2.0.61",
-                    "azext.minCliCoreVersion": "2.0.50.dev0",
-                    "extensions": {
-                        "python.details": {
-                            "contacts": [
-                                {
-                                    "email": "azpycli@microsoft.com",
-                                    "name": "Microsoft Corporation",
-                                    "role": "author"
-                                }
-                            ],
-                            "document_names": {
-                                "description": "DESCRIPTION.rst"
-                            },
-                            "project_urls": {
-                                "Home": "https://github.com/Azure/azure-cli"
-                            }
-                        }
-                    },
-                    "extras": [],
-                    "generator": "bdist_wheel (0.30.0)",
-                    "license": "MIT",
-                    "metadata_version": "2.0",
-                    "name": "interactive",
-                    "run_requires": [
-                        {
-                            "requires": [
-                                "prompt-toolkit (~=1.0.15)"
-                            ]
-                        }
-                    ],
-                    "summary": "Microsoft Azure Command-Line Interactive Shell",
-                    "version": "0.4.1"
-                },
-                "sha256Digest": "22b940493972b77c62606b0ae3c834283209d8619bb740e69dd115530a328e3b"
-            },
-            {
-                "downloadUrl": "https://azurecliprod.blob.core.windows.net/cli-extensions/interactive-0.4.3-py2.py3-none-any.whl",
-                "filename": "interactive-0.4.3-py2.py3-none-any.whl",
-                "metadata": {
-                    "azext.isPreview": true,
-                    "azext.minCliCoreVersion": "2.0.62",
-                    "extensions": {
-                        "python.details": {
-                            "contacts": [
-                                {
-                                    "email": "azpycli@microsoft.com",
-                                    "name": "Microsoft Corporation",
-                                    "role": "author"
-                                }
-                            ],
-                            "document_names": {
-                                "description": "DESCRIPTION.rst"
-                            },
-                            "project_urls": {
-                                "Home": "https://github.com/Azure/azure-cli"
-                            }
-                        }
-                    },
-                    "extras": [],
-                    "generator": "bdist_wheel (0.30.0)",
-                    "license": "MIT",
-                    "metadata_version": "2.0",
-                    "name": "interactive",
-                    "run_requires": [
-                        {
-                            "requires": [
-                                "prompt-toolkit (~=1.0.15)"
-                            ]
-                        }
-                    ],
-                    "summary": "Microsoft Azure Command-Line Interactive Shell",
-                    "version": "0.4.3"
-                },
-                "sha256Digest": "ba78a45ec9753a42e1e805dc9cf3b309df264c6201dfd1dabcc6c00b22599fe8"
-            }
-        ],
-        "keyvault-preview": [
-            {
-                "downloadUrl": "https://github.com/Azure/azure-keyvault-cli-extension/releases/download/keyvault-preview_0.1.3/keyvault_preview-0.1.3-py2.py3-none-any.whl",
-                "filename": "keyvault_preview-0.1.3-py2.py3-none-any.whl",
-                "metadata": {
-                    "azext.isPreview": true,
-                    "classifiers": [
-                        "Development Status :: 4 - Beta",
-                        "Intended Audience :: Developers",
-                        "Intended Audience :: System Administrators",
-                        "Programming Language :: Python",
-                        "Programming Language :: Python :: 2",
-                        "Programming Language :: Python :: 2.7",
-                        "Programming Language :: Python :: 3",
-                        "Programming Language :: Python :: 3.4",
-                        "Programming Language :: Python :: 3.5",
-                        "Programming Language :: Python :: 3.6",
-                        "License :: OSI Approved :: MIT License"
-                    ],
-                    "extensions": {
-                        "python.details": {
-                            "contacts": [
-                                {
-                                    "email": "azurekeyvault@microsoft.com",
-                                    "name": "Azure Key Vault",
-                                    "role": "author"
-                                }
-                            ],
-                            "document_names": {
-                                "description": "DESCRIPTION.rst"
-                            },
-                            "project_urls": {
-                                "Home": "https://github.com/Azure/azure-keyvault-cli-extension"
-                            }
-                        }
-                    },
-                    "generator": "bdist_wheel (0.30.0)",
-                    "license": "MIT",
-                    "metadata_version": "2.0",
-                    "name": "keyvault-preview",
-                    "summary": "Preview Azure Key Vault commands.",
-                    "version": "0.1.3"
-                },
-                "sha256Digest": "5d80ceaac45576bfd9cb7f2bd5714183d9f88711b4aa415940b4b393a7591069"
-            }
-        ],
-        "log-analytics": [
-            {
-                "downloadUrl": "https://loganalyticscli.blob.core.windows.net/log-analytics-cli/log_analytics-0.1.3-py2.py3-none-any.whl",
-                "filename": "log_analytics-0.1.3-py2.py3-none-any.whl",
-                "metadata": {
-                    "azext.isPreview": true,
-                    "extensions": {
-                        "python.details": {
-                            "contacts": [
-                                {
-                                    "email": "aleldeib@microsoft.com",
-                                    "name": "Ace Eldeib",
-                                    "role": "author"
-                                }
-                            ],
-                            "document_names": {
-                                "description": "DESCRIPTION.rst"
-                            },
-                            "project_urls": {
-                                "Home": "https://github.com/Azure/azure-cli-extensions/tree/master/src/log-analytics"
-                            }
-                        }
-                    },
-                    "generator": "bdist_wheel (0.30.0)",
-                    "license": "MIT",
-                    "metadata_version": "2.0",
-                    "name": "log-analytics",
-                    "summary": "Support for Azure Log Analytics query capabilities.",
-                    "version": "0.1.3"
-                },
-                "sha256Digest": "941c5c4bcd336e2192da624e21cd6310950fbc10d01d923d2255d049c68a23e0"
-            }
-        ],
-        "managementgroups": [
-            {
-                "downloadUrl": "https://files.pythonhosted.org/packages/b0/7c/fb9f79c46cf96cf7607fbaebe94d048e515342bf9e7ceae571110d85f35e/managementgroups-0.1.0-py2.py3-none-any.whl",
-                "filename": "managementgroups-0.1.0-py2.py3-none-any.whl",
-                "metadata": {
-                    "classifiers": [
-                        "Development Status :: 4 - Beta",
-                        "Intended Audience :: Developers",
-                        "Intended Audience :: System Administrators",
-                        "Programming Language :: Python",
-                        "Programming Language :: Python :: 2",
-                        "Programming Language :: Python :: 2.7",
-                        "Programming Language :: Python :: 3",
-                        "Programming Language :: Python :: 3.4",
-                        "Programming Language :: Python :: 3.5",
-                        "Programming Language :: Python :: 3.6",
-                        "License :: OSI Approved :: MIT License"
-                    ],
-                    "extensions": {
-                        "python.details": {
-                            "contacts": [
-                                {
-                                    "email": "shahraj@microsoft.com",
-                                    "name": "Raj Shah",
-                                    "role": "author"
-                                }
-                            ],
-                            "document_names": {
-                                "description": "DESCRIPTION.rst"
-                            },
-                            "project_urls": {
-                                "Home": "https://github.com/Azure/azure-cli-extensions"
-                            }
-                        }
-                    },
-                    "generator": "bdist_wheel (0.29.0)",
-                    "license": "MIT",
-                    "metadata_version": "2.0",
-                    "name": "managementgroups",
-                    "summary": "An Azure CLI Extension for Management Groups",
-                    "version": "0.1.0"
-                },
-                "sha256Digest": "14626a8fc8a0d6751bd9a9e90a62c463b3dfbdfb2952e438e3843b0941679eb3"
-            }
-        ],
-        "managementpartner": [
-            {
-                "downloadUrl": "https://files.pythonhosted.org/packages/28/08/0fde582cf50eaf1ef304b35674b9b22f6731d95b2e41339eba4d35583b18/managementpartner-0.1.2-py2.py3-none-any.whl",
-                "filename": "managementpartner-0.1.2-py2.py3-none-any.whl",
-                "metadata": {
-                    "classifiers": [
-                        "Development Status :: 4 - Beta",
-                        "Intended Audience :: Developers",
-                        "Intended Audience :: System Administrators",
-                        "Programming Language :: Python",
-                        "Programming Language :: Python :: 2",
-                        "Programming Language :: Python :: 2.7",
-                        "Programming Language :: Python :: 3",
-                        "Programming Language :: Python :: 3.4",
-                        "Programming Language :: Python :: 3.5",
-                        "Programming Language :: Python :: 3.6",
-                        "License :: OSI Approved :: MIT License"
-                    ],
-                    "extensions": {
-                        "python.details": {
-                            "contacts": [
-                                {
-                                    "email": "jefl@microsoft.com",
-                                    "name": "Jeffrey Li",
-                                    "role": "author"
-                                }
-                            ],
-                            "document_names": {
-                                "description": "DESCRIPTION.rst"
-                            },
-                            "project_urls": {
-                                "Home": "https://github.com/Azure/azure-cli-extensions"
-                            }
-                        }
-                    },
-                    "generator": "bdist_wheel (0.29.0)",
-                    "license": "MIT",
-                    "metadata_version": "2.0",
-                    "name": "managementpartner",
-                    "summary": "Support for Management Partner preview",
-                    "version": "0.1.2"
-                },
-                "sha256Digest": "f7ec0984b4d5a4c9192aa3ab6b78c867fc38cf620effef1804d89c9d1d9f204f"
-            }
-        ],
-        "mesh": [
-            {
-                "downloadUrl": "https://meshcli.blob.core.windows.net/cli/mesh-0.10.6-py2.py3-none-any.whl",
-                "filename": "mesh-0.10.6-py2.py3-none-any.whl",
-                "metadata": {
-                    "azext.isPreview": true,
-                    "azext.minCliCoreVersion": "2.0.67",
-                    "extensions": {
-                        "python.details": {
-                            "contacts": [
-                                {
-                                    "email": "azpycli@microsoft.com",
-                                    "name": "Microsoft Corporation",
-                                    "role": "author"
-                                }
-                            ],
-                            "document_names": {
-                                "description": "DESCRIPTION.rst"
-                            },
-                            "project_urls": {
-                                "Home": "https://github.com/Azure/azure-cli-extensions"
-                            }
-                        }
-                    },
-                    "extras": [],
-                    "generator": "bdist_wheel (0.30.0)",
-                    "license": "MIT",
-                    "metadata_version": "2.0",
-                    "name": "mesh",
-                    "run_requires": [
-                        {
-                            "requires": [
-                                "sfmergeutility (==0.1.6)"
-                            ]
-                        }
-                    ],
-                    "summary": "Support for Microsoft Azure Service Fabric Mesh - Public Preview",
-                    "version": "0.10.6"
-                },
-                "sha256Digest": "07b6356cd15294c0bc0b31cfde1cdb2b92516b00728980d7a53557bb49273842"
-            }
-        ],
-        "mixed-reality": [
-            {
-                "downloadUrl": "https://test-files.pythonhosted.org/packages/e4/fa/14628eb512ef4f0c38e4e6c8ee2d0624e03d352ca0ec1b1167a32f9de9a3/mixed_reality-0.0.1-py2.py3-none-any.whl",
-                "filename": "mixed_reality-0.0.1-py2.py3-none-any.whl",
-                "metadata": {
-                    "classifiers": [
-                        "Development Status :: 4 - Beta",
-                        "Intended Audience :: Developers",
-                        "Intended Audience :: System Administrators",
-                        "Programming Language :: Python",
-                        "Programming Language :: Python :: 2",
-                        "Programming Language :: Python :: 2.7",
-                        "Programming Language :: Python :: 3",
-                        "Programming Language :: Python :: 3.4",
-                        "Programming Language :: Python :: 3.5",
-                        "Programming Language :: Python :: 3.6",
-                        "License :: OSI Approved :: MIT License"
-                    ],
-                    "extensions": {
-                        "python.details": {
-                            "contacts": [
-                                {
-                                    "email": "xiangyul@microsoft.com",
-                                    "name": "Xiangyu Luo",
-                                    "role": "author"
-                                }
-                            ],
-                            "document_names": {
-                                "description": "DESCRIPTION.rst"
-                            },
-                            "project_urls": {
-                                "Home": "https://github.com/Azure/azure-cli-extensions"
-                            }
-                        }
-                    },
-                    "generator": "bdist_wheel (0.30.0)",
-                    "license": "MIT",
-                    "metadata_version": "2.0",
-                    "name": "mixed-reality",
-                    "summary": "Mixed Reality Azure CLI Extension.",
-                    "version": "0.0.1"
-                },
-                "sha256Digest": "c5b7ef47d8db578920bcbda371a47edd19f8f681088823c2622dcb9332417587"
-            }
-        ],
-        "netappfiles-preview": [
-            {
-                "downloadUrl": "https://anfclipython.blob.core.windows.net/cli-extensions/netappfiles_preview-0.3.2-py2.py3-none-any.whl",
-                "filename": "netappfiles_preview-0.3.2-py2.py3-none-any.whl",
-                "metadata": {
-                    "azext.isPreview": true,
-                    "azext.minCliCoreVersion": "2.0.56",
-                    "classifiers": [
-                        "Development Status :: 4 - Beta",
-                        "Intended Audience :: Developers",
-                        "Intended Audience :: System Administrators",
-                        "Programming Language :: Python",
-                        "Programming Language :: Python :: 2",
-                        "Programming Language :: Python :: 2.7",
-                        "Programming Language :: Python :: 3",
-                        "Programming Language :: Python :: 3.4",
-                        "Programming Language :: Python :: 3.5",
-                        "Programming Language :: Python :: 3.6",
-                        "License :: OSI Approved :: MIT License"
-                    ],
-                    "extensions": {
-                        "python.details": {
-                            "contacts": [
-                                {
-                                    "email": "azpycli@microsoft.com",
-                                    "name": "Microsoft Corporation",
-                                    "role": "author"
-                                }
-                            ],
-                            "document_names": {
-                                "description": "DESCRIPTION.rst"
-                            },
-                            "project_urls": {
-                                "Home": "https://github.com/Azure/azure-cli-extensions/tree/master/src/netappfiles-preview"
-                            }
-                        }
-                    },
-                    "extras": [],
-                    "generator": "bdist_wheel (0.30.0)",
-                    "license": "MIT",
-                    "metadata_version": "2.0",
-                    "name": "netappfiles-preview",
-                    "run_requires": [
-                        {
-                            "requires": [
-                                "msrest"
-                            ]
-                        }
-                    ],
-                    "summary": "Provides a preview for upcoming Azure NetApp Files (ANF) features.",
-                    "version": "0.3.2"
-                },
-                "sha256Digest": "060152d0de8ff7af3076697b3d179dad1e14007278b7cea81e3381763f9d5a3e"
-            }
-        ],
-        "privatedns": [
-            {
-                "downloadUrl": "https://privatednscliextension.blob.core.windows.net/privatednscliextension/privatedns-0.1.0-py2.py3-none-any.whl",
-                "filename": "privatedns-0.1.0-py2.py3-none-any.whl",
-                "metadata": {
-                    "azext.isPreview": true,
-                    "azext.minCliCoreVersion": "2.0.58",
-                    "classifiers": [
-                        "Development Status :: 4 - Beta",
-                        "Intended Audience :: Developers",
-                        "Intended Audience :: System Administrators",
-                        "Programming Language :: Python",
-                        "Programming Language :: Python :: 2",
-                        "Programming Language :: Python :: 2.7",
-                        "Programming Language :: Python :: 3",
-                        "Programming Language :: Python :: 3.4",
-                        "Programming Language :: Python :: 3.5",
-                        "Programming Language :: Python :: 3.6",
-                        "License :: OSI Approved :: MIT License"
-                    ],
-                    "extensions": {
-                        "python.details": {
-                            "contacts": [
-                                {
-                                    "email": "dijyotir@microsoft.com",
-                                    "name": "Dibya Jyoti Roy",
-                                    "role": "author"
-                                }
-                            ],
-                            "document_names": {
-                                "description": "DESCRIPTION.rst"
-                            },
-                            "project_urls": {
-                                "Home": "https://github.com/Azure/azure-cli-extensions"
-                            }
-                        }
-                    },
-                    "generator": "bdist_wheel (0.30.0)",
-                    "license": "MIT",
-                    "metadata_version": "2.0",
-                    "name": "privatedns",
-                    "summary": "Commands to manage Private DNS Zones",
-                    "version": "0.1.0"
-                },
-                "sha256Digest": "7de87f9e5ddc30d317328b5f44dbbbb5632f55c56e2bb88d739166777abe0cb5"
-            }
-        ],
-        "resource-graph": [
-            {
-                "downloadUrl": "https://files.pythonhosted.org/packages/b9/75/36ecd4a26ee4a80ab518d483a1b28ea56129b9b5578e5b3033051b123f72/resource_graph-0.1.11-py2.py3-none-any.whl",
-                "filename": "resource_graph-0.1.11-py2.py3-none-any.whl",
-                "metadata": {
-                    "azext.isPreview": true,
-                    "azext.minCliCoreVersion": "2.0.45",
-                    "extensions": {
-                        "python.details": {
-                            "contacts": [
-                                {
-                                    "email": "ilidemi@microsoft.com",
-                                    "name": "Ilia Demianenko",
-                                    "role": "author"
-                                },
-                                {
-                                    "email": "earc@microsoft.com",
-                                    "name": "Azure Resource Graph",
-                                    "role": "maintainer"
-                                }
-                            ],
-                            "document_names": {
-                                "description": "DESCRIPTION.rst"
-                            },
-                            "project_urls": {
-                                "Home": "https://github.com/Azure/azure-cli-extensions/tree/master/src/resource-graph"
-                            }
-                        }
-                    },
-                    "generator": "bdist_wheel (0.30.0)",
-                    "license": "MIT",
-                    "metadata_version": "2.0",
-                    "name": "resource-graph",
-                    "summary": "Support for querying Azure resources with Resource Graph.",
-                    "version": "0.1.11"
-                },
-                "sha256Digest": "2c8da1a1826e17c2b242ad1554952d8e1cfce0d0b16626b73fe89832d75da242"
-            }
-        ],
-        "sap-hana": [
-            {
-                "downloadUrl": "https://github.com/Azure/azure-hanaonazure-cli-extension/releases/download/0.5.1/sap_hana-0.5.1-py2.py3-none-any.whl",
-                "filename": "sap_hana-0.5.1-py2.py3-none-any.whl",
-                "metadata": {
-                    "azext.minCliCoreVersion": "2.0.46",
-                    "classifiers": [
-                        "Development Status :: 4 - Beta",
-                        "Intended Audience :: Developers",
-                        "Intended Audience :: System Administrators",
-                        "Programming Language :: Python",
-                        "Programming Language :: Python :: 2",
-                        "Programming Language :: Python :: 2.7",
-                        "Programming Language :: Python :: 3",
-                        "Programming Language :: Python :: 3.4",
-                        "Programming Language :: Python :: 3.5",
-                        "Programming Language :: Python :: 3.6",
-                        "License :: OSI Approved :: MIT License"
-                    ],
-                    "extensions": {
-                        "python.details": {
-                            "contacts": [
-                                {
-                                    "email": "azpycli@microsoft.com",
-                                    "name": "Microsoft Corporation",
-                                    "role": "author"
-                                }
-                            ],
-                            "document_names": {
-                                "description": "DESCRIPTION.rst"
-                            },
-                            "project_urls": {
-                                "Home": "https://github.com/Azure/azure-hanaonazure-cli-extension"
-                            }
-                        }
-                    },
-                    "generator": "bdist_wheel (0.30.0)",
-                    "license": "MIT",
-                    "metadata_version": "2.0",
-                    "name": "sap-hana",
-                    "summary": "Additional commands for working with SAP HanaOnAzure instances.",
-                    "version": "0.5.1"
-                },
-                "sha256Digest": "496524cb7d6501de791e3717391f427f81b57496783583246d1afd5c2a3652af"
-            }
-        ],
-        "storage-preview": [
-            {
-                "downloadUrl": "https://azurecliprod.blob.core.windows.net/cli-extensions/storage_preview-0.2.8-py2.py3-none-any.whl",
-                "filename": "storage_preview-0.2.8-py2.py3-none-any.whl",
-                "metadata": {
-                    "azext.isPreview": true,
-                    "azext.minCliCoreVersion": "2.0.52",
-                    "classifiers": [
-                        "Development Status :: 4 - Beta",
-                        "Intended Audience :: Developers",
-                        "Intended Audience :: System Administrators",
-                        "Programming Language :: Python",
-                        "Programming Language :: Python :: 2",
-                        "Programming Language :: Python :: 2.7",
-                        "Programming Language :: Python :: 3",
-                        "Programming Language :: Python :: 3.4",
-                        "Programming Language :: Python :: 3.5",
-                        "Programming Language :: Python :: 3.6",
-                        "License :: OSI Approved :: MIT License"
-                    ],
-                    "extensions": {
-                        "python.details": {
-                            "contacts": [
-                                {
-                                    "email": "azpycli@microsoft.com",
-                                    "name": "Microsoft Corporation",
-                                    "role": "author"
-                                }
-                            ],
-                            "document_names": {
-                                "description": "DESCRIPTION.rst"
-                            },
-                            "project_urls": {
-                                "Home": "https://github.com/Azure/azure-cli-extensions/tree/master/src/storage-preview"
-                            }
-                        }
-                    },
-                    "generator": "bdist_wheel (0.30.0)",
-                    "license": "MIT",
-                    "metadata_version": "2.0",
-                    "name": "storage-preview",
-                    "summary": "Provides a preview for upcoming storage features.",
-                    "version": "0.2.8"
-                },
-                "sha256Digest": "a3d48247051e95847ded28217433c4b98fc02d6ee21eedfcb24dd43f7360569d"
-            }
-        ],
-        "subscription": [
-            {
-                "downloadUrl": "https://azurecliprod.blob.core.windows.net/cli-extensions/subscription-0.1.3-py2.py3-none-any.whl",
-                "filename": "subscription-0.1.3-py2.py3-none-any.whl",
-                "metadata": {
-                    "classifiers": [
-                        "Development Status :: 4 - Beta",
-                        "Intended Audience :: Developers",
-                        "Intended Audience :: System Administrators",
-                        "Programming Language :: Python",
-                        "Programming Language :: Python :: 2",
-                        "Programming Language :: Python :: 2.7",
-                        "Programming Language :: Python :: 3",
-                        "Programming Language :: Python :: 3.4",
-                        "Programming Language :: Python :: 3.5",
-                        "Programming Language :: Python :: 3.6",
-                        "License :: OSI Approved :: MIT License"
-                    ],
-                    "extensions": {
-                        "python.details": {
-                            "contacts": [
-                                {
-                                    "email": "wilcob@microsoft.com",
-                                    "name": "Wilco Bauwer",
-                                    "role": "author"
-                                }
-                            ],
-                            "document_names": {
-                                "description": "DESCRIPTION.rst"
-                            },
-                            "project_urls": {
-                                "Home": "https://github.com/Azure/azure-cli-extensions"
-                            }
-                        }
-                    },
-                    "generator": "bdist_wheel (0.30.0)",
-                    "license": "MIT",
-                    "metadata_version": "2.0",
-                    "name": "subscription",
-                    "summary": "Support for subscription management preview.",
-                    "version": "0.1.3"
-                },
-                "sha256Digest": "74388eb7d4976c620bd41ef577cdb9284cd9a3e38dc4756796d091a7c8193267"
-            }
-        ],
-        "virtual-network-tap": [
-            {
-                "downloadUrl": "https://azurecliprod.blob.core.windows.net/cli-extensions/virtual_network_tap-0.1.0-py2.py3-none-any.whl",
-                "filename": "virtual_network_tap-0.1.0-py2.py3-none-any.whl",
-                "metadata": {
-                    "azext.isPreview": true,
-                    "azext.minCliCoreVersion": "2.0.46",
-                    "classifiers": [
-                        "Development Status :: 4 - Beta",
-                        "Intended Audience :: Developers",
-                        "Intended Audience :: System Administrators",
-                        "Programming Language :: Python",
-                        "Programming Language :: Python :: 2",
-                        "Programming Language :: Python :: 2.7",
-                        "Programming Language :: Python :: 3",
-                        "Programming Language :: Python :: 3.4",
-                        "Programming Language :: Python :: 3.5",
-                        "Programming Language :: Python :: 3.6",
-                        "License :: OSI Approved :: MIT License"
-                    ],
-                    "extensions": {
-                        "python.details": {
-                            "contacts": [
-                                {
-                                    "email": "azpycli@microsoft.com",
-                                    "name": "Microsoft Corporation",
-                                    "role": "author"
-                                }
-                            ],
-                            "document_names": {
-                                "description": "DESCRIPTION.rst"
-                            },
-                            "project_urls": {
-                                "Home": "https://github.com/Azure/azure-cli-extensions/tree/master/src/virtual-network-tap"
-                            }
-                        }
-                    },
-                    "generator": "bdist_wheel (0.30.0)",
-                    "license": "MIT",
-                    "metadata_version": "2.0",
-                    "name": "virtual-network-tap",
-                    "summary": "Manage virtual network taps (VTAP).",
-                    "version": "0.1.0"
-                },
-                "sha256Digest": "7e3f634f8eb701cf6fef504159785bc90e6f5bd2482e459469dd9ab30601aa35"
-            }
-        ],
-        "virtual-wan": [
-            {
-                "downloadUrl": "https://azurecliprod.blob.core.windows.net/cli-extensions/virtual_wan-0.1.0-py2.py3-none-any.whl",
-                "filename": "virtual_wan-0.1.0-py2.py3-none-any.whl",
-                "metadata": {
-                    "azext.isPreview": true,
-                    "azext.minCliCoreVersion": "2.0.46",
-                    "classifiers": [
-                        "Development Status :: 4 - Beta",
-                        "Intended Audience :: Developers",
-                        "Intended Audience :: System Administrators",
-                        "Programming Language :: Python",
-                        "Programming Language :: Python :: 2",
-                        "Programming Language :: Python :: 2.7",
-                        "Programming Language :: Python :: 3",
-                        "Programming Language :: Python :: 3.4",
-                        "Programming Language :: Python :: 3.5",
-                        "Programming Language :: Python :: 3.6",
-                        "License :: OSI Approved :: MIT License"
-                    ],
-                    "extensions": {
-                        "python.details": {
-                            "contacts": [
-                                {
-                                    "email": "azpycli@microsoft.com",
-                                    "name": "Microsoft Corporation",
-                                    "role": "author"
-                                }
-                            ],
-                            "document_names": {
-                                "description": "DESCRIPTION.rst"
-                            },
-                            "project_urls": {
-                                "Home": "https://github.com/Azure/azure-cli-extensions/tree/master/src/virtual-wan"
-                            }
-                        }
-                    },
-                    "generator": "bdist_wheel (0.30.0)",
-                    "license": "MIT",
-                    "metadata_version": "2.0",
-                    "name": "virtual-wan",
-                    "summary": "Manage virtual WAN, hubs, VPN gateways and VPN sites.",
-                    "version": "0.1.0"
-                },
-                "sha256Digest": "f29f98cac402f6b22e3af37ec9f70e9d0aaafd44958b8e7737c98c9f4998b886"
-            }
-        ],
-        "vm-repair": [
-            {
-                "downloadUrl": "https://azurecomputeaidrepair.blob.core.windows.net/prod/vm_repair-0.1.2-py2.py3-none-any.whl",
-                "filename": "vm_repair-0.1.2-py2.py3-none-any.whl",
-                "metadata": {
-                    "classifiers": [
-                        "Development Status :: 4 - Beta",
-                        "Intended Audience :: Developers",
-                        "Intended Audience :: System Administrators",
-                        "Programming Language :: Python",
-                        "Programming Language :: Python :: 2",
-                        "Programming Language :: Python :: 2.7",
-                        "Programming Language :: Python :: 3",
-                        "Programming Language :: Python :: 3.4",
-                        "Programming Language :: Python :: 3.5",
-                        "Programming Language :: Python :: 3.6",
-                        "License :: OSI Approved :: MIT License"
-                    ],
-                    "extensions": {
-                        "python.details": {
-                            "contacts": [
-                                {
-                                    "email": "caiddev@microsoft.com",
-                                    "name": "Microsoft Corporation",
-                                    "role": "author"
-                                }
-                            ],
-                            "document_names": {
-                                "description": "DESCRIPTION.rst"
-                            },
-                            "project_urls": {
-                                "Home": "https://github.com/Azure/azure-cli-extensions/tree/master/src/vm-repair"
-                            }
-                        }
-                    },
-                    "generator": "bdist_wheel (0.30.0)",
-                    "license": "MIT",
-                    "metadata_version": "2.0",
-                    "name": "vm-repair",
-                    "summary": "Auto repair commands to fix VMs.",
-                    "version": "0.1.2"
-                },
-                "sha256Digest": "ab4cef3b70ef3c6ef97ef665024c5cb2c164f971fd9773bdedb2e4070e2008a1"
-            }
-        ],
-        "webapp": [
-            {
-                "downloadUrl": "https://github.com/ppvasude/azure-cli-extensions/raw/t-puvasu/extensions/src/webapp/dist/webapp-0.2.23-py2.py3-none-any.whl",
-                "filename": "webapp-0.2.23-py2.py3-none-any.whl",
-                "metadata": {
-                    "azext.isPreview": true,
-                    "azext.minCliCoreVersion": "2.0.46",
-                    "classifiers": [
-                        "Development Status :: 4 - Beta",
-                        "Intended Audience :: Developers",
-                        "Intended Audience :: System Administrators",
-                        "Programming Language :: Python",
-                        "Programming Language :: Python :: 2",
-                        "Programming Language :: Python :: 2.7",
-                        "Programming Language :: Python :: 3",
-                        "Programming Language :: Python :: 3.4",
-                        "Programming Language :: Python :: 3.5",
-                        "Programming Language :: Python :: 3.6",
-                        "License :: OSI Approved :: MIT License"
-                    ],
-                    "extensions": {
-                        "python.details": {
-                            "contacts": [
-                                {
-                                    "email": "sisirap@microsoft.com",
-                                    "name": "Sisira Panchagnula",
-                                    "role": "author"
-                                }
-                            ],
-                            "document_names": {
-                                "description": "DESCRIPTION.rst"
-                            },
-                            "project_urls": {
-                                "Home": "https://github.com/Azure/azure-cli-extensions/tree/master/src/webapp"
-                            }
-                        }
-                    },
-                    "generator": "bdist_wheel (0.30.0)",
-                    "license": "MIT",
-                    "metadata_version": "2.0",
-                    "name": "webapp",
-                    "summary": "Additional commands for Azure AppService.",
-                    "version": "0.2.23"
-                },
-                "sha256Digest": "d28b72d26704128d08b2815ce092298471c7993e483f7707c4fa46c4eff45ba7"
-            }
-        ]
-    },
-    "formatVersion": "1"
-=======
 {
     "extensions": {
         "aem": [
@@ -4220,5 +2231,4 @@
         ]
     },
     "formatVersion": "1"
->>>>>>> 564f5a82
 }