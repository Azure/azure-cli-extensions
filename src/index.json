--- conflicted
+++ resolved
@@ -932,15 +932,9 @@
         ],
         "find": [
             {
-<<<<<<< HEAD
                 "filename": "find-0.2.0-py2.py3-none-any.whl",
                 "sha256Digest": "74be474e1eec0f92813eb5b8f3b03314c65563c3099b05130e719b25fd05e6db",
                 "downloadUrl": "https://smartmlprod.blob.core.windows.net/aladdin-public/find-0.2.0-py2.py3-none-any.whl",
-=======
-                "filename": "find-0.1.0-py2.py3-none-any.whl",
-                "sha256Digest": "659fd2dc8c1dd62cd8633a3a47e585faf01b584c8b3ecb6f136cb2c63d979b6a",
-                "downloadUrl": "https://smartmlprod.blob.core.windows.net/aladdin-public/find-0.1.0-py2.py3-none-any.whl",
->>>>>>> 5c1b6091
                 "metadata": {
                     "azext.isPreview": true,
                     "classifiers": [
@@ -978,10 +972,7 @@
                     "metadata_version": "2.0",
                     "name": "find",
                     "summary": "Intelligent querying for CLI information.",
-<<<<<<< HEAD
                     "version": "0.2.0"
-=======
-                    "version": "0.1.0"
                 }
             }
         ],
@@ -1028,7 +1019,6 @@
                     "name": "sap-hana",
                     "summary": "Additional commands for working with SAP HanaOnAzure instances.",
                     "version": "0.1.6"
->>>>>>> 5c1b6091
                 }
             }
         ]
