{
    "extensions": {
        "aem": [
            {
                "downloadUrl": "https://azurecliprod.blob.core.windows.net/cli-extensions/aem-0.1.1-py2.py3-none-any.whl",
                "filename": "aem-0.1.1-py2.py3-none-any.whl",
                "metadata": {
                    "azext.minCliCoreVersion": "2.0.30",
                    "classifiers": [
                        "Development Status :: 4 - Beta",
                        "Intended Audience :: Developers",
                        "Intended Audience :: System Administrators",
                        "Programming Language :: Python",
                        "Programming Language :: Python :: 2",
                        "Programming Language :: Python :: 2.7",
                        "Programming Language :: Python :: 3",
                        "Programming Language :: Python :: 3.4",
                        "Programming Language :: Python :: 3.5",
                        "Programming Language :: Python :: 3.6",
                        "License :: OSI Approved :: MIT License"
                    ],
                    "extensions": {
                        "python.details": {
                            "contacts": [
                                {
                                    "email": "yugangw@microsoft.com",
                                    "name": "Yugang Wang",
                                    "role": "author"
                                }
                            ],
                            "document_names": {
                                "description": "DESCRIPTION.rst"
                            },
                            "project_urls": {
                                "Home": "https://github.com/Azure/azure-cli-extensions"
                            }
                        }
                    },
                    "generator": "bdist_wheel (0.29.0)",
                    "license": "MIT",
                    "metadata_version": "2.0",
                    "name": "aem",
                    "summary": "Manage Azure Enhanced Monitoring Extensions for SAP",
                    "version": "0.1.1"
                },
                "sha256Digest": "4ac7b8a4a89eda68d9d1a07cc5edd9b1a2b88421e2aa9a9e5b86a241f127775f"
            }
        ],
        "aks-preview": [
            {
                "downloadUrl": "https://azurecliaks.blob.core.windows.net/azure-cli-extension/aks_preview-0.4.5-py2.py3-none-any.whl",
                "filename": "aks_preview-0.4.5-py2.py3-none-any.whl",
                "metadata": {
                    "azext.isPreview": true,
                    "azext.minCliCoreVersion": "2.0.49",
                    "extensions": {
                        "python.details": {
                            "contacts": [
                                {
                                    "email": "azpycli@microsoft.com",
                                    "name": "Microsoft Corporation",
                                    "role": "author"
                                }
                            ],
                            "document_names": {
                                "description": "DESCRIPTION.rst"
                            },
                            "project_urls": {
                                "Home": "https://github.com/Azure/azure-cli-extensions/tree/master/src/aks-preview"
                            }
                        }
                    },
                    "generator": "bdist_wheel (0.30.0)",
                    "license": "MIT",
                    "metadata_version": "2.0",
                    "name": "aks-preview",
                    "summary": "Provides a preview for upcoming AKS features",
                    "version": "0.4.5"
                },
                "sha256Digest": "10c50ce99780433e98e7ddb1f0d7cdfc5743b4487908363d17dc9de6808bcc83"
            }
        ],
        "alias": [
            {
                "downloadUrl": "https://azurecliprod.blob.core.windows.net/cli-extensions/alias-0.5.2-py2.py3-none-any.whl",
                "filename": "alias-0.5.2-py2.py3-none-any.whl",
                "metadata": {
                    "azext.isPreview": true,
                    "azext.minCliCoreVersion": "2.0.50.dev0",
                    "classifiers": [
                        "Development Status :: 4 - Beta",
                        "Intended Audience :: Developers",
                        "Intended Audience :: System Administrators",
                        "Programming Language :: Python",
                        "Programming Language :: Python :: 2",
                        "Programming Language :: Python :: 2.7",
                        "Programming Language :: Python :: 3",
                        "Programming Language :: Python :: 3.4",
                        "Programming Language :: Python :: 3.5",
                        "Programming Language :: Python :: 3.6",
                        "License :: OSI Approved :: MIT License"
                    ],
                    "extensions": {
                        "python.details": {
                            "contacts": [
                                {
                                    "email": "t-chwong@microsoft.com",
                                    "name": "Ernest Wong",
                                    "role": "author"
                                }
                            ],
                            "document_names": {
                                "description": "DESCRIPTION.rst"
                            },
                            "project_urls": {
                                "Home": "https://github.com/Azure/azure-cli-extensions"
                            }
                        }
                    },
                    "extras": [],
                    "generator": "bdist_wheel (0.29.0)",
                    "license": "MIT",
                    "metadata_version": "2.0",
                    "name": "alias",
                    "run_requires": [
                        {
                            "requires": [
                                "jinja2 (~=2.10)"
                            ]
                        }
                    ],
                    "summary": "Support for command aliases",
                    "version": "0.5.2"
                },
                "sha256Digest": "05f82d75026e780d27bd34a1be57f4ec0f425500d8ab4ee7e92fee07b944da33"
            },
            {
                "downloadUrl": "https://azurecliprod.blob.core.windows.net/cli-extensions/alias-0.5.1-py2.py3-none-any.whl",
                "filename": "alias-0.5.1-py2.py3-none-any.whl",
                "metadata": {
                    "azext.isPreview": true,
                    "azext.minCliCoreVersion": "2.0.31.dev0",
                    "classifiers": [
                        "Development Status :: 4 - Beta",
                        "Intended Audience :: Developers",
                        "Intended Audience :: System Administrators",
                        "Programming Language :: Python",
                        "Programming Language :: Python :: 2",
                        "Programming Language :: Python :: 2.7",
                        "Programming Language :: Python :: 3",
                        "Programming Language :: Python :: 3.4",
                        "Programming Language :: Python :: 3.5",
                        "Programming Language :: Python :: 3.6",
                        "License :: OSI Approved :: MIT License"
                    ],
                    "extensions": {
                        "python.details": {
                            "contacts": [
                                {
                                    "email": "t-chwong@microsoft.com",
                                    "name": "Ernest Wong",
                                    "role": "author"
                                }
                            ],
                            "document_names": {
                                "description": "DESCRIPTION.rst"
                            },
                            "project_urls": {
                                "Home": "https://github.com/Azure/azure-cli-extensions"
                            }
                        }
                    },
                    "extras": [],
                    "generator": "bdist_wheel (0.30.0)",
                    "license": "MIT",
                    "metadata_version": "2.0",
                    "name": "alias",
                    "run_requires": [
                        {
                            "requires": [
                                "jinja2 (~=2.10)"
                            ]
                        }
                    ],
                    "summary": "Support for command aliases",
                    "version": "0.5.1"
                },
                "sha256Digest": "81b9a7f1824bffcbd6e72680891476151dde868e030cdbf1bfd9135e1a8f3447"
            }
        ],
        "appconfig": [
            {
                "downloadUrl": "https://azconfigextension.blob.core.windows.net/appconfigextension/appconfig-0.5.0-py2.py3-none-any.whl",
                "filename": "appconfig-0.5.0-py2.py3-none-any.whl",
                "metadata": {
                    "azext.isPreview": true,
                    "azext.minCliCoreVersion": "2.0.24",
                    "classifiers": [
                        "Development Status :: 4 - Beta",
                        "Intended Audience :: Developers",
                        "Intended Audience :: System Administrators",
                        "Programming Language :: Python",
                        "Programming Language :: Python :: 2",
                        "Programming Language :: Python :: 2.7",
                        "Programming Language :: Python :: 3",
                        "Programming Language :: Python :: 3.4",
                        "Programming Language :: Python :: 3.5",
                        "Programming Language :: Python :: 3.6",
                        "License :: OSI Approved :: MIT License"
                    ],
                    "extensions": {
                        "python.details": {
                            "contacts": [
                                {
                                    "email": "askazconfig@microsoft.com",
                                    "name": "Microsoft Corporation",
                                    "role": "author"
                                }
                            ],
                            "document_names": {
                                "description": "DESCRIPTION.rst"
                            },
                            "project_urls": {
                                "Home": "https://github.com/Azure/azure-cli-extensions"
                            }
                        }
                    },
                    "extras": [],
                    "generator": "bdist_wheel (0.30.0)",
                    "license": "MIT",
                    "metadata_version": "2.0",
                    "name": "appconfig",
                    "run_requires": [
                        {
                            "requires": [
                                "javaproperties (==0.5.1)"
                            ]
                        }
                    ],
                    "summary": "Provides a preview for upcoming App Configuration features.",
                    "version": "0.5.0"
                },
                "sha256Digest": "1dcafa58df0e1e98ae93665c938712e95ca4237ca263d395a6f5af411f8e0d69"
            }
        ],
        "application-insights": [
            {
                "downloadUrl": "https://appinsightscli.blob.core.windows.net/controlplane-cli/application_insights-0.1.1-py2.py3-none-any.whl",
                "filename": "application_insights-0.1.1-py2.py3-none-any.whl",
                "metadata": {
                    "azext.isPreview": true,
                    "azext.minCliCoreVersion": "2.0.56",
                    "extensions": {
                        "python.details": {
                            "contacts": [
                                {
                                    "email": "aleldeib@microsoft.com",
                                    "name": "Ace Eldeib",
                                    "role": "author"
                                }
                            ],
                            "document_names": {
                                "description": "DESCRIPTION.rst"
                            },
                            "project_urls": {
                                "Home": "https://github.com/Azure/azure-cli-extensions/tree/master/src/application-insights"
                            }
                        }
                    },
                    "generator": "bdist_wheel (0.30.0)",
                    "license": "MIT",
                    "metadata_version": "2.0",
                    "name": "application-insights",
                    "summary": "Support for managing Application Insights components and querying metrics, events, and logs from such components.",
                    "version": "0.1.1"
                },
                "sha256Digest": "6a03b2b1a78f44e096650870d02fc2d86ee30fb07a42656716f1ced9d8651831"
            }
        ],
        "azure-batch-cli-extensions": [
            {
                "downloadUrl": "https://github.com/Azure/azure-batch-cli-extensions/releases/download/azure-batch-cli-extensions-2.5.3/azure_batch_cli_extensions-2.5.3-py2.py3-none-any.whl",
                "filename": "azure_batch_cli_extensions-2.5.3-py2.py3-none-any.whl",
                "metadata": {
                    "azext.maxCliCoreVersion": "2.0.58",
                    "azext.minCliCoreVersion": "2.0.24",
                    "extensions": {
                        "python.details": {
                            "contacts": [
                                {
                                    "email": "azpycli@microsoft.com",
                                    "name": "Microsoft Corporation",
                                    "role": "author"
                                }
                            ],
                            "document_names": {
                                "description": "DESCRIPTION.rst"
                            },
                            "project_urls": {
                                "Home": "https://github.com/Azure/azure-batch-cli-extensions"
                            }
                        }
                    },
                    "extras": [],
                    "generator": "bdist_wheel (0.30.0)",
                    "license": "MIT",
                    "metadata_version": "2.0",
                    "name": "azure-batch-cli-extensions",
                    "run_requires": [
                        {
                            "requires": [
                                "azure-batch-extensions (<4.1,>=4.0.0)",
                                "pycparser (==2.18)"
                            ]
                        }
                    ],
                    "summary": "Additional commands for working with Azure Batch service",
                    "version": "2.5.3"
                },
                "sha256Digest": "cc30b985edd5de0233d4fd283cfa29390d119c223b2f819ca36e071f759d5485"
            },
            {
                "downloadUrl": "https://github.com/Azure/azure-batch-cli-extensions/releases/download/azure-batch-cli-extensions-3.0.4/azure_batch_cli_extensions-3.0.4-py2.py3-none-any.whl",
                "filename": "azure_batch_cli_extensions-3.0.4-py2.py3-none-any.whl",
                "metadata": {
                    "azext.maxCliCoreVersion": "2.1.0",
                    "azext.minCliCoreVersion": "2.0.59",
                    "extensions": {
                        "python.details": {
                            "contacts": [
                                {
                                    "email": "azpycli@microsoft.com",
                                    "name": "Microsoft Corporation",
                                    "role": "author"
                                }
                            ],
                            "document_names": {
                                "description": "DESCRIPTION.rst"
                            },
                            "project_urls": {
                                "Home": "https://github.com/Azure/azure-batch-cli-extensions"
                            }
                        }
                    },
                    "extras": [],
                    "generator": "bdist_wheel (0.30.0)",
                    "license": "MIT",
                    "metadata_version": "2.0",
                    "name": "azure-batch-cli-extensions",
                    "run_requires": [
                        {
                            "requires": [
                                "azure-batch-extensions (<5.1,>=5.0.0)",
                                "pycparser (==2.18)"
                            ]
                        }
                    ],
                    "summary": "Additional commands for working with Azure Batch service",
                    "version": "3.0.4"
                },
                "sha256Digest": "9e76b7242934ceb8ae48c65f5469312522a034f4abf66d4771fb721aee04a502"
            }
        ],
        "azure-cli-iot-ext": [
            {
                "downloadUrl": "https://github.com/Azure/azure-iot-cli-extension/releases/download/v0.7.1/azure_cli_iot_ext-0.7.1-py2.py3-none-any.whl",
                "filename": "azure_cli_iot_ext-0.7.1-py2.py3-none-any.whl",
                "metadata": {
                    "azext.minCliCoreVersion": "2.0.24",
                    "classifiers": [
                        "Development Status :: 4 - Beta",
                        "Intended Audience :: Developers",
                        "Intended Audience :: System Administrators",
                        "Programming Language :: Python",
                        "Programming Language :: Python :: 2",
                        "Programming Language :: Python :: 2.7",
                        "Programming Language :: Python :: 3",
                        "Programming Language :: Python :: 3.4",
                        "Programming Language :: Python :: 3.5",
                        "Programming Language :: Python :: 3.6",
                        "License :: OSI Approved :: MIT License"
                    ],
                    "extensions": {
                        "python.details": {
                            "contacts": [
                                {
                                    "email": "iotupx@microsoft.com",
                                    "name": "Microsoft",
                                    "role": "author"
                                }
                            ],
                            "document_names": {
                                "description": "DESCRIPTION.rst"
                            },
                            "project_urls": {
                                "Home": "https://github.com/azure/azure-iot-cli-extension"
                            }
                        }
                    },
                    "extras": [],
                    "generator": "bdist_wheel (0.30.0)",
                    "license": "MIT",
                    "metadata_version": "2.0",
                    "name": "azure-cli-iot-ext",
                    "run_requires": [
                        {
                            "requires": [
                                "paho-mqtt (==1.3.1)"
                            ]
                        }
                    ],
                    "summary": "Provides the data plane command layer for Azure IoT Hub, IoT Edge and IoT Device Provisioning Service",
                    "version": "0.7.1"
                },
                "sha256Digest": "0a8431db427db693ba6bcfe9572b4fceda6b20190be99990b1bb8c75a7c89405"
            }
        ],
        "azure-cli-ml": [
            {
                "downloadUrl": "https://azurecliext.blob.core.windows.net/release/azure_cli_ml-1.0.48-py2.py3-none-any.whl",
                "filename": "azure_cli_ml-1.0.48-py2.py3-none-any.whl",
                "metadata": {
                    "azext.minCliCoreVersion": "2.0.28",
                    "classifiers": [
                        "Development Status :: 3 - Alpha",
                        "Intended Audience :: Developers",
                        "Intended Audience :: System Administrators",
                        "Programming Language :: Python :: 2.7",
                        "Programming Language :: Python :: 3.5"
                    ],
                    "description_content_type": "text/x-rst",
                    "extensions": {
                        "python.details": {
                            "contacts": [
                                {
                                    "email": "azpycli@microsoft.com",
                                    "name": "Microsoft Corporation",
                                    "role": "author"
                                }
                            ],
                            "document_names": {
                                "description": "DESCRIPTION.rst",
                                "license": "LICENSE.txt"
                            },
                            "project_urls": {
                                "Home": "https://docs.microsoft.com/en-us/azure/machine-learning/service/"
                            }
                        }
                    },
                    "extras": [],
                    "generator": "bdist_wheel (0.30.0)",
                    "license": "Proprietary https://aka.ms/azureml-preview-sdk-license ",
                    "metadata_version": "2.0",
                    "name": "azure-cli-ml",
                    "run_requires": [
                        {
                            "requires": [
                                "adal (>=1.2.1)",
                                "azureml-cli-common (==1.0.48.*)",
                                "docker (>=3.7.2)",
                                "msrest (>=0.6.6)",
                                "pyyaml (>=5.1.0)",
                                "requests (>=2.21.0)"
                            ]
                        }
                    ],
                    "summary": "Microsoft Azure Command-Line Tools AzureML Command Module",
                    "test_requires": [
                        {
                            "requires": [
                                "azure-keyvault",
                                "mock",
                                "nose",
                                "unittest-xml-reporting"
                            ]
                        }
                    ],
                    "version": "1.0.48"
                },
                "sha256Digest": "5c2759c55dbb153f41a5539f1a94e005d2d33c22a7feb0164792f36d1cf79841"
            }
        ],
        "azure-devops": [
            {
                "downloadUrl": "https://github.com/Azure/azure-devops-cli-extension/releases/download/20190619.2/azure_devops-0.11.0-py2.py3-none-any.whl",
                "filename": "azure_devops-0.11.0-py2.py3-none-any.whl",
                "metadata": {
                    "azext.minCliCoreVersion": "2.0.49",
                    "classifiers": [
                        "Development Status :: 4 - Beta",
                        "Intended Audience :: Developers",
                        "Intended Audience :: System Administrators",
                        "Programming Language :: Python",
                        "Programming Language :: Python :: 2",
                        "Programming Language :: Python :: 2.7",
                        "Programming Language :: Python :: 3",
                        "Programming Language :: Python :: 3.4",
                        "Programming Language :: Python :: 3.5",
                        "Programming Language :: Python :: 3.6",
                        "License :: OSI Approved :: MIT License"
                    ],
                    "extensions": {
                        "python.details": {
                            "contacts": [
                                {
                                    "email": "VSTS_Social@microsoft.com",
                                    "name": "Microsoft",
                                    "role": "author"
                                }
                            ],
                            "document_names": {
                                "description": "DESCRIPTION.rst"
                            },
                            "project_urls": {
                                "Home": "https://github.com/Microsoft/azure-devops-cli-extension"
                            }
                        }
                    },
                    "extras": [],
                    "generator": "bdist_wheel (0.30.0)",
                    "license": "MIT",
                    "metadata_version": "2.0",
                    "name": "azure-devops",
                    "run_requires": [
                        {
                            "requires": [
                                "distro (==1.3.0)",
                                "msrest (<0.7.0,>=0.6.0)",
                                "python-dateutil (==2.7.3)"
                            ]
                        }
                    ],
                    "summary": "Tools for managing Azure DevOps.",
                    "version": "0.11.0"
                },
                "sha256Digest": "1a5f98e20d6c58a30bef9523139c68fa6281ad51c2573eae497999dd41be4a30"
            }
        ],
        "azure-firewall": [
            {
                "downloadUrl": "https://azurecliprod.blob.core.windows.net/cli-extensions/azure_firewall-0.1.3-py2.py3-none-any.whl",
                "filename": "azure_firewall-0.1.3-py2.py3-none-any.whl",
                "metadata": {
                    "azext.isPreview": true,
                    "azext.minCliCoreVersion": "2.0.46",
                    "classifiers": [
                        "Development Status :: 4 - Beta",
                        "Intended Audience :: Developers",
                        "Intended Audience :: System Administrators",
                        "Programming Language :: Python",
                        "Programming Language :: Python :: 2",
                        "Programming Language :: Python :: 2.7",
                        "Programming Language :: Python :: 3",
                        "Programming Language :: Python :: 3.4",
                        "Programming Language :: Python :: 3.5",
                        "Programming Language :: Python :: 3.6",
                        "License :: OSI Approved :: MIT License"
                    ],
                    "extensions": {
                        "python.details": {
                            "contacts": [
                                {
                                    "email": "azpycli@microsoft.com",
                                    "name": "Microsoft Corporation",
                                    "role": "author"
                                }
                            ],
                            "document_names": {
                                "description": "DESCRIPTION.rst"
                            },
                            "project_urls": {
                                "Home": "https://github.com/Azure/azure-cli-extensions/tree/master/src/azure-firewall"
                            }
                        }
                    },
                    "generator": "bdist_wheel (0.30.0)",
                    "license": "MIT",
                    "metadata_version": "2.0",
                    "name": "azure-firewall",
                    "summary": "Manage Azure Firewall resources.",
                    "version": "0.1.3"
                },
                "sha256Digest": "116c1324206e8aa0e7cffdd719a12e87b2977a061fcd9fb96ae4b6fbe223e93f"
            }
        ],
        "db-up": [
            {
                "downloadUrl": "https://azurecliprod.blob.core.windows.net/cli-extensions/db_up-0.1.13-py2.py3-none-any.whl",
                "filename": "db_up-0.1.13-py2.py3-none-any.whl",
                "metadata": {
                    "azext.isPreview": true,
                    "azext.minCliCoreVersion": "2.0.46",
                    "classifiers": [
                        "Development Status :: 4 - Beta",
                        "Intended Audience :: Developers",
                        "Intended Audience :: System Administrators",
                        "Programming Language :: Python",
                        "Programming Language :: Python :: 2",
                        "Programming Language :: Python :: 2.7",
                        "Programming Language :: Python :: 3",
                        "Programming Language :: Python :: 3.4",
                        "Programming Language :: Python :: 3.5",
                        "Programming Language :: Python :: 3.6",
                        "License :: OSI Approved :: MIT License"
                    ],
                    "extensions": {
                        "python.details": {
                            "contacts": [
                                {
                                    "email": "azpycli@microsoft.com",
                                    "name": "Microsoft Corporation",
                                    "role": "author"
                                }
                            ],
                            "document_names": {
                                "description": "DESCRIPTION.rst"
                            },
                            "project_urls": {
                                "Home": "https://github.com/Azure/azure-cli-extensions/tree/master/src/db-up"
                            }
                        }
                    },
                    "extras": [],
                    "generator": "bdist_wheel (0.30.0)",
                    "license": "MIT",
                    "metadata_version": "2.0",
                    "name": "db-up",
                    "run_requires": [
                        {
                            "requires": [
                                "Cython (==0.29.6)",
                                "mysql-connector-python (==8.0.13)",
                                "psycopg2-binary (==2.7.7)"
                            ]
                        }
                    ],
                    "summary": "Additional commands to simplify Azure Database workflows.",
                    "version": "0.1.13"
                },
                "sha256Digest": "df397272396c684972d1185e16439159427795b305f67e47fc37447a0c4d1257"
            }
        ],
        "dev-spaces": [
            {
                "downloadUrl": "https://azuredevspacestools.blob.core.windows.net/azdssetup/LKS/dev_spaces-1.0.3-py2.py3-none-any.whl",
                "filename": "dev_spaces-1.0.3-py2.py3-none-any.whl",
                "metadata": {
                    "azext.minCliCoreVersion": "2.0.63",
                    "classifiers": [
                        "Development Status :: 4 - Beta",
                        "Intended Audience :: Developers",
                        "Intended Audience :: System Administrators",
                        "Programming Language :: Python",
                        "Programming Language :: Python :: 2",
                        "Programming Language :: Python :: 2.7",
                        "Programming Language :: Python :: 3",
                        "Programming Language :: Python :: 3.4",
                        "Programming Language :: Python :: 3.5",
                        "Programming Language :: Python :: 3.6",
                        "License :: OSI Approved :: MIT License"
                    ],
                    "extensions": {
                        "python.details": {
                            "contacts": [
                                {
                                    "email": "azds-azcli@microsoft.com",
                                    "name": "Microsoft Corporation",
                                    "role": "author"
                                }
                            ],
                            "document_names": {
                                "description": "DESCRIPTION.rst"
                            },
                            "project_urls": {
                                "Home": "https://github.com/Azure/azure-cli-extensions"
                            }
                        }
                    },
                    "generator": "bdist_wheel (0.30.0)",
                    "license": "MIT",
                    "metadata_version": "2.0",
                    "name": "dev-spaces",
                    "summary": "Dev Spaces provides a rapid, iterative Kubernetes development experience for teams.",
                    "version": "1.0.3"
                },
                "sha256Digest": "1e94e41976c1aa2e5abd88b1f663d54b0cf04c94af30adefdd06e58745311af3"
            }
        ],
        "dev-spaces-preview": [
            {
                "downloadUrl": "https://azuredevspacestools.blob.core.windows.net/azdssetup/LKS/dev_spaces_preview-0.1.6-py2.py3-none-any.whl",
                "filename": "dev_spaces_preview-0.1.6-py2.py3-none-any.whl",
                "metadata": {
                    "azext.isPreview": true,
                    "azext.maxCliCoreVersion": "2.0.62",
                    "azext.minCliCoreVersion": "2.0.32",
                    "classifiers": [
                        "Development Status :: 4 - Beta",
                        "Intended Audience :: Developers",
                        "Intended Audience :: System Administrators",
                        "Programming Language :: Python",
                        "Programming Language :: Python :: 2",
                        "Programming Language :: Python :: 2.7",
                        "Programming Language :: Python :: 3",
                        "Programming Language :: Python :: 3.4",
                        "Programming Language :: Python :: 3.5",
                        "Programming Language :: Python :: 3.6",
                        "License :: OSI Approved :: MIT License"
                    ],
                    "extensions": {
                        "python.details": {
                            "contacts": [
                                {
                                    "email": "azds-azcli@microsoft.com",
                                    "name": "Microsoft Corporation",
                                    "role": "author"
                                }
                            ],
                            "document_names": {
                                "description": "DESCRIPTION.rst"
                            },
                            "project_urls": {
                                "Home": "https://github.com/Azure/azure-cli-extensions"
                            }
                        }
                    },
                    "generator": "bdist_wheel (0.30.0)",
                    "license": "MIT",
                    "metadata_version": "2.0",
                    "name": "dev-spaces-preview",
                    "summary": "Dev Spaces provides a rapid, iterative Kubernetes development experience for teams.",
                    "version": "0.1.6"
                },
                "sha256Digest": "16661d66a3b4a04d429d456ba8a8d0b3b6ceb7b32691ff3a1dcc4144c005c798"
            }
        ],
        "dms-preview": [
            {
                "downloadUrl": "https://azcliorcas.blob.core.windows.net/azclipath/dms_preview-0.9.0-py2.py3-none-any.whl",
                "filename": "dms_preview-0.9.0-py2.py3-none-any.whl",
                "metadata": {
                    "azext.isPreview": true,
<<<<<<< HEAD
=======
                    "azext.maxCliCoreVersion": "2.0.66",
>>>>>>> 9bd5aa0b
                    "azext.minCliCoreVersion": "2.0.43",
                    "classifiers": [
                        "Development Status :: 4 - Beta",
                        "Intended Audience :: Developers",
                        "Intended Audience :: System Administrators",
                        "Programming Language :: Python",
                        "Programming Language :: Python :: 2",
                        "Programming Language :: Python :: 2.7",
                        "Programming Language :: Python :: 3",
                        "Programming Language :: Python :: 3.4",
                        "Programming Language :: Python :: 3.5",
                        "Programming Language :: Python :: 3.6",
                        "License :: OSI Approved :: MIT License"
                    ],
                    "extensions": {
                        "python.details": {
                            "contacts": [
                                {
                                    "email": "arpavlic@microsoft.com",
                                    "name": "Artyom Pavlichenko",
                                    "role": "author"
                                }
                            ],
                            "document_names": {
                                "description": "DESCRIPTION.rst"
                            },
                            "project_urls": {
                                "Home": "https://github.com/Azure/azure-cli-extensions/tree/master/src/dms-preview"
                            }
                        }
                    },
                    "generator": "bdist_wheel (0.30.0)",
                    "license": "MIT",
                    "metadata_version": "2.0",
                    "name": "dms-preview",
                    "summary": "Support for new Database Migration Service scenarios.",
                    "version": "0.9.0"
                },
                "sha256Digest": "6278a44168405663a47fe4747f018825cfd2b01abeea867ccbb50b9c9d1f93c7"
            }
        ],
        "dns": [
            {
                "downloadUrl": "https://dnscliextension.blob.core.windows.net/cliextensions/dns-0.0.2-py2.py3-none-any.whl",
                "filename": "dns-0.0.2-py2.py3-none-any.whl",
                "metadata": {
                    "classifiers": [
                        "Development Status :: 4 - Beta",
                        "Intended Audience :: Developers",
                        "Intended Audience :: System Administrators",
                        "Programming Language :: Python",
                        "Programming Language :: Python :: 2",
                        "Programming Language :: Python :: 2.7",
                        "Programming Language :: Python :: 3",
                        "Programming Language :: Python :: 3.4",
                        "Programming Language :: Python :: 3.5",
                        "Programming Language :: Python :: 3.6",
                        "License :: OSI Approved :: MIT License"
                    ],
                    "extensions": {
                        "python.details": {
                            "contacts": [
                                {
                                    "email": "muwaqar@microsoft.com",
                                    "name": "Muhammad Waqar",
                                    "role": "author"
                                }
                            ],
                            "document_names": {
                                "description": "DESCRIPTION.rst"
                            },
                            "project_urls": {
                                "Home": "https://github.com/Azure/azure-cli-extensions"
                            }
                        }
                    },
                    "generator": "bdist_wheel (0.30.0)",
                    "license": "MIT",
                    "metadata_version": "2.0",
                    "name": "dns",
                    "summary": "An Azure CLI Extension for DNS zones",
                    "version": "0.0.2"
                },
                "sha256Digest": "fbdc9cbb21a45e093829f6dd6dd77f02843509d3a790d237c4eb7fcd8ae4077d"
            }
        ],
        "eventgrid": [
            {
                "downloadUrl": "https://eventgridcliextension.blob.core.windows.net/cli/eventgrid-0.4.3-py2.py3-none-any.whl",
                "filename": "eventgrid-0.4.3-py2.py3-none-any.whl",
                "metadata": {
                    "azext.isPreview": true,
                    "azext.minCliCoreVersion": "2.0.49",
                    "classifiers": [
                        "Development Status :: 4 - Beta",
                        "Intended Audience :: Developers",
                        "Intended Audience :: System Administrators",
                        "Programming Language :: Python",
                        "Programming Language :: Python :: 2",
                        "Programming Language :: Python :: 2.7",
                        "Programming Language :: Python :: 3",
                        "Programming Language :: Python :: 3.4",
                        "Programming Language :: Python :: 3.5",
                        "Programming Language :: Python :: 3.6",
                        "License :: OSI Approved :: MIT License"
                    ],
                    "extensions": {
                        "python.details": {
                            "contacts": [
                                {
                                    "email": "ahamad@microsoft.com",
                                    "name": "Ashraf Hamad.",
                                    "role": "author"
                                }
                            ],
                            "document_names": {
                                "description": "DESCRIPTION.rst"
                            },
                            "project_urls": {
                                "Home": "https://github.com/Azure/azure-cli-extensions"
                            }
                        }
                    },
                    "generator": "bdist_wheel (0.30.0)",
                    "license": "MIT",
                    "metadata_version": "2.0",
                    "name": "eventgrid",
                    "summary": "Microsoft Azure Command-Line Tools EventGrid Command Module.",
                    "version": "0.4.3"
                },
                "sha256Digest": "7d77a9d8eb7ed4b860886db6a897bb84af8077e82191c55531a9cbb184fa0ba5"
            }
        ],
        "express-route": [
            {
                "downloadUrl": "https://azurecliprod.blob.core.windows.net/cli-extensions/express_route-0.1.3-py2.py3-none-any.whl",
                "filename": "express_route-0.1.3-py2.py3-none-any.whl",
                "metadata": {
                    "azext.isPreview": true,
                    "azext.minCliCoreVersion": "2.0.46",
                    "classifiers": [
                        "Development Status :: 4 - Beta",
                        "Intended Audience :: Developers",
                        "Intended Audience :: System Administrators",
                        "Programming Language :: Python",
                        "Programming Language :: Python :: 2",
                        "Programming Language :: Python :: 2.7",
                        "Programming Language :: Python :: 3",
                        "Programming Language :: Python :: 3.4",
                        "Programming Language :: Python :: 3.5",
                        "Programming Language :: Python :: 3.6",
                        "License :: OSI Approved :: MIT License"
                    ],
                    "extensions": {
                        "python.details": {
                            "contacts": [
                                {
                                    "email": "azpycli@microsoft.com",
                                    "name": "Microsoft Corporation",
                                    "role": "author"
                                }
                            ],
                            "document_names": {
                                "description": "DESCRIPTION.rst"
                            },
                            "project_urls": {
                                "Home": "https://github.com/Azure/azure-cli-extensions/tree/master/src/express-route"
                            }
                        }
                    },
                    "generator": "bdist_wheel (0.29.0)",
                    "license": "MIT",
                    "metadata_version": "2.0",
                    "name": "express-route",
                    "summary": "Manage ExpressRoutes with preview features.",
                    "version": "0.1.3"
                },
                "sha256Digest": "26ea9cbe5c1cc64ae0ea42ef4f550a1f7e8d91b7af5e04945c689e73b7499d7a"
            }
        ],
        "express-route-cross-connection": [
            {
                "downloadUrl": "https://azurecliprod.blob.core.windows.net/cli-extensions/express_route_cross_connection-0.1.1-py2.py3-none-any.whl",
                "filename": "express_route_cross_connection-0.1.1-py2.py3-none-any.whl",
                "metadata": {
                    "azext.minCliCoreVersion": "2.0.41",
                    "classifiers": [
                        "Development Status :: 4 - Beta",
                        "Intended Audience :: Developers",
                        "Intended Audience :: System Administrators",
                        "Programming Language :: Python",
                        "Programming Language :: Python :: 2",
                        "Programming Language :: Python :: 2.7",
                        "Programming Language :: Python :: 3",
                        "Programming Language :: Python :: 3.4",
                        "Programming Language :: Python :: 3.5",
                        "Programming Language :: Python :: 3.6",
                        "License :: OSI Approved :: MIT License"
                    ],
                    "extensions": {
                        "python.details": {
                            "contacts": [
                                {
                                    "email": "azpycli@microsoft.com",
                                    "name": "Microsoft Corporation",
                                    "role": "author"
                                }
                            ],
                            "document_names": {
                                "description": "DESCRIPTION.rst"
                            },
                            "project_urls": {
                                "Home": "https://github.com/Azure/azure-cli-extensions/tree/master/src/express-route-cross-connection"
                            }
                        }
                    },
                    "generator": "bdist_wheel (0.30.0)",
                    "license": "MIT",
                    "metadata_version": "2.0",
                    "name": "express-route-cross-connection",
                    "summary": "Manage customer ExpressRoute circuits using an ExpressRoute cross-connection.",
                    "version": "0.1.1"
                },
                "sha256Digest": "b83f723baae0ea04557a87f358fa2131baf15d45cd3aba7a9ab42d14ec80df38"
            }
        ],
        "find": [
            {
                "downloadUrl": "https://smartmlprod.blob.core.windows.net/aladdin-public/find-0.3.0-py2.py3-none-any.whl",
                "filename": "find-0.3.0-py2.py3-none-any.whl",
                "metadata": {
                    "azext.isPreview": true,
                    "classifiers": [
                        "Development Status :: 4 - Beta",
                        "Intended Audience :: Developers",
                        "Intended Audience :: System Administrators",
                        "Programming Language :: Python",
                        "Programming Language :: Python :: 2",
                        "Programming Language :: Python :: 2.7",
                        "Programming Language :: Python :: 3",
                        "Programming Language :: Python :: 3.4",
                        "Programming Language :: Python :: 3.5",
                        "Programming Language :: Python :: 3.6",
                        "License :: OSI Approved :: MIT License"
                    ],
                    "extensions": {
                        "python.details": {
                            "contacts": [
                                {
                                    "email": "rozilouc@microsoft.com",
                                    "name": "Roshanak Zilouchian",
                                    "role": "author"
                                }
                            ],
                            "document_names": {
                                "description": "DESCRIPTION.rst"
                            },
                            "project_urls": {
                                "Home": "https://github.com/Azure/azure-cli-extensions/tree/master/src/find"
                            }
                        }
                    },
                    "extras": [],
                    "generator": "bdist_wheel (0.30.0)",
                    "license": "MIT",
                    "metadata_version": "2.0",
                    "name": "find",
                    "run_requires": [
                        {
                            "requires": [
                                "colorama (~=0.3.7)"
                            ]
                        }
                    ],
                    "summary": "Intelligent querying for CLI information.",
                    "version": "0.3.0"
                },
                "sha256Digest": "0960ec6711959712d5cbab611e32d248f0cdc597cef9613a5dbac790f4cf3b56"
            }
        ],
        "front-door": [
            {
                "downloadUrl": "https://azurecliafd.blob.core.windows.net/azure-cli-extension/front_door-0.1.8-py2.py3-none-any.whl",
                "filename": "front_door-0.1.8-py2.py3-none-any.whl",
                "metadata": {
                    "azext.isPreview": true,
                    "azext.minCliCoreVersion": "2.0.46",
                    "classifiers": [
                        "Development Status :: 4 - Beta",
                        "Intended Audience :: Developers",
                        "Intended Audience :: System Administrators",
                        "Programming Language :: Python",
                        "Programming Language :: Python :: 2",
                        "Programming Language :: Python :: 2.7",
                        "Programming Language :: Python :: 3",
                        "Programming Language :: Python :: 3.4",
                        "Programming Language :: Python :: 3.5",
                        "Programming Language :: Python :: 3.6",
                        "License :: OSI Approved :: MIT License"
                    ],
                    "extensions": {
                        "python.details": {
                            "contacts": [
                                {
                                    "email": "azpycli@microsoft.com",
                                    "name": "Microsoft Corporation",
                                    "role": "author"
                                }
                            ],
                            "document_names": {
                                "description": "DESCRIPTION.rst"
                            },
                            "project_urls": {
                                "Home": "https://github.com/Azure/azure-cli-extensions/tree/master/src/front-door"
                            }
                        }
                    },
                    "generator": "bdist_wheel (0.30.0)",
                    "license": "MIT",
                    "metadata_version": "2.0",
                    "name": "front-door",
                    "summary": "Manage networking Front Doors.",
                    "version": "0.1.8"
                },
                "sha256Digest": "8c8e8ec1ddbbc1739c4ef7444b11dd557375f84813a12ffd923160e01b615508"
            }
        ],
        "image-copy-extension": [
            {
                "downloadUrl": "https://files.pythonhosted.org/packages/d9/45/3d5b20c461392a84268a7b655ee32c98338daadc060060efeffd7ef3d76f/image_copy_extension-0.2.1-py2.py3-none-any.whl",
                "filename": "image_copy_extension-0.2.1-py2.py3-none-any.whl",
                "metadata": {
                    "azext.minCliCoreVersion": "2.0.24",
                    "classifiers": [
                        "Development Status :: 4 - Beta",
                        "Intended Audience :: Developers",
                        "Intended Audience :: System Administrators",
                        "Programming Language :: Python",
                        "Programming Language :: Python :: 2",
                        "Programming Language :: Python :: 2.7",
                        "Programming Language :: Python :: 3",
                        "Programming Language :: Python :: 3.4",
                        "Programming Language :: Python :: 3.5",
                        "Programming Language :: Python :: 3.6",
                        "License :: OSI Approved :: MIT License"
                    ],
                    "extensions": {
                        "python.details": {
                            "contacts": [
                                {
                                    "email": "tamir.kamara@microsoft.com",
                                    "name": "Tamir Kamara",
                                    "role": "author"
                                }
                            ],
                            "document_names": {
                                "description": "DESCRIPTION.rst"
                            },
                            "project_urls": {
                                "Home": "https://github.com/Azure/azure-cli-extensions"
                            }
                        }
                    },
                    "generator": "bdist_wheel (0.30.0)",
                    "license": "MIT",
                    "metadata_version": "2.0",
                    "name": "image-copy-extension",
                    "summary": "Support for copying managed vm images between regions",
                    "version": "0.2.1"
                },
                "sha256Digest": "1d9eab829c63e601fa93e616cc4e5d73946fa225aa8e5ffd84a98d11cdc4138b"
            }
        ],
        "interactive": [
            {
                "downloadUrl": "https://azurecliprod.blob.core.windows.net/cli-extensions/interactive-0.4.1-py2.py3-none-any.whl",
                "filename": "interactive-0.4.1-py2.py3-none-any.whl",
                "metadata": {
                    "azext.isPreview": true,
                    "azext.maxCliCoreVersion": "2.0.61",
                    "azext.minCliCoreVersion": "2.0.50.dev0",
                    "extensions": {
                        "python.details": {
                            "contacts": [
                                {
                                    "email": "azpycli@microsoft.com",
                                    "name": "Microsoft Corporation",
                                    "role": "author"
                                }
                            ],
                            "document_names": {
                                "description": "DESCRIPTION.rst"
                            },
                            "project_urls": {
                                "Home": "https://github.com/Azure/azure-cli"
                            }
                        }
                    },
                    "extras": [],
                    "generator": "bdist_wheel (0.30.0)",
                    "license": "MIT",
                    "metadata_version": "2.0",
                    "name": "interactive",
                    "run_requires": [
                        {
                            "requires": [
                                "prompt-toolkit (~=1.0.15)"
                            ]
                        }
                    ],
                    "summary": "Microsoft Azure Command-Line Interactive Shell",
                    "version": "0.4.1"
                },
                "sha256Digest": "22b940493972b77c62606b0ae3c834283209d8619bb740e69dd115530a328e3b"
            },
            {
                "downloadUrl": "https://azurecliprod.blob.core.windows.net/cli-extensions/interactive-0.4.3-py2.py3-none-any.whl",
                "filename": "interactive-0.4.3-py2.py3-none-any.whl",
                "metadata": {
                    "azext.isPreview": true,
                    "azext.minCliCoreVersion": "2.0.62",
                    "extensions": {
                        "python.details": {
                            "contacts": [
                                {
                                    "email": "azpycli@microsoft.com",
                                    "name": "Microsoft Corporation",
                                    "role": "author"
                                }
                            ],
                            "document_names": {
                                "description": "DESCRIPTION.rst"
                            },
                            "project_urls": {
                                "Home": "https://github.com/Azure/azure-cli"
                            }
                        }
                    },
                    "extras": [],
                    "generator": "bdist_wheel (0.30.0)",
                    "license": "MIT",
                    "metadata_version": "2.0",
                    "name": "interactive",
                    "run_requires": [
                        {
                            "requires": [
                                "prompt-toolkit (~=1.0.15)"
                            ]
                        }
                    ],
                    "summary": "Microsoft Azure Command-Line Interactive Shell",
                    "version": "0.4.3"
                },
                "sha256Digest": "ba78a45ec9753a42e1e805dc9cf3b309df264c6201dfd1dabcc6c00b22599fe8"
            }
        ],
        "keyvault-preview": [
            {
                "downloadUrl": "https://github.com/Azure/azure-keyvault-cli-extension/releases/download/keyvault-preview_0.1.3/keyvault_preview-0.1.3-py2.py3-none-any.whl",
                "filename": "keyvault_preview-0.1.3-py2.py3-none-any.whl",
                "metadata": {
                    "azext.isPreview": true,
                    "classifiers": [
                        "Development Status :: 4 - Beta",
                        "Intended Audience :: Developers",
                        "Intended Audience :: System Administrators",
                        "Programming Language :: Python",
                        "Programming Language :: Python :: 2",
                        "Programming Language :: Python :: 2.7",
                        "Programming Language :: Python :: 3",
                        "Programming Language :: Python :: 3.4",
                        "Programming Language :: Python :: 3.5",
                        "Programming Language :: Python :: 3.6",
                        "License :: OSI Approved :: MIT License"
                    ],
                    "extensions": {
                        "python.details": {
                            "contacts": [
                                {
                                    "email": "azurekeyvault@microsoft.com",
                                    "name": "Azure Key Vault",
                                    "role": "author"
                                }
                            ],
                            "document_names": {
                                "description": "DESCRIPTION.rst"
                            },
                            "project_urls": {
                                "Home": "https://github.com/Azure/azure-keyvault-cli-extension"
                            }
                        }
                    },
                    "generator": "bdist_wheel (0.30.0)",
                    "license": "MIT",
                    "metadata_version": "2.0",
                    "name": "keyvault-preview",
                    "summary": "Preview Azure Key Vault commands.",
                    "version": "0.1.3"
                },
                "sha256Digest": "5d80ceaac45576bfd9cb7f2bd5714183d9f88711b4aa415940b4b393a7591069"
            }
        ],
        "log-analytics": [
            {
                "downloadUrl": "https://loganalyticscli.blob.core.windows.net/log-analytics-cli/log_analytics-0.1.3-py2.py3-none-any.whl",
                "filename": "log_analytics-0.1.3-py2.py3-none-any.whl",
                "metadata": {
                    "azext.isPreview": true,
                    "extensions": {
                        "python.details": {
                            "contacts": [
                                {
                                    "email": "aleldeib@microsoft.com",
                                    "name": "Ace Eldeib",
                                    "role": "author"
                                }
                            ],
                            "document_names": {
                                "description": "DESCRIPTION.rst"
                            },
                            "project_urls": {
                                "Home": "https://github.com/Azure/azure-cli-extensions/tree/master/src/log-analytics"
                            }
                        }
                    },
                    "generator": "bdist_wheel (0.30.0)",
                    "license": "MIT",
                    "metadata_version": "2.0",
                    "name": "log-analytics",
                    "summary": "Support for Azure Log Analytics query capabilities.",
                    "version": "0.1.3"
                },
                "sha256Digest": "941c5c4bcd336e2192da624e21cd6310950fbc10d01d923d2255d049c68a23e0"
            }
        ],
        "managementgroups": [
            {
                "downloadUrl": "https://files.pythonhosted.org/packages/b0/7c/fb9f79c46cf96cf7607fbaebe94d048e515342bf9e7ceae571110d85f35e/managementgroups-0.1.0-py2.py3-none-any.whl",
                "filename": "managementgroups-0.1.0-py2.py3-none-any.whl",
                "metadata": {
                    "classifiers": [
                        "Development Status :: 4 - Beta",
                        "Intended Audience :: Developers",
                        "Intended Audience :: System Administrators",
                        "Programming Language :: Python",
                        "Programming Language :: Python :: 2",
                        "Programming Language :: Python :: 2.7",
                        "Programming Language :: Python :: 3",
                        "Programming Language :: Python :: 3.4",
                        "Programming Language :: Python :: 3.5",
                        "Programming Language :: Python :: 3.6",
                        "License :: OSI Approved :: MIT License"
                    ],
                    "extensions": {
                        "python.details": {
                            "contacts": [
                                {
                                    "email": "shahraj@microsoft.com",
                                    "name": "Raj Shah",
                                    "role": "author"
                                }
                            ],
                            "document_names": {
                                "description": "DESCRIPTION.rst"
                            },
                            "project_urls": {
                                "Home": "https://github.com/Azure/azure-cli-extensions"
                            }
                        }
                    },
                    "generator": "bdist_wheel (0.29.0)",
                    "license": "MIT",
                    "metadata_version": "2.0",
                    "name": "managementgroups",
                    "summary": "An Azure CLI Extension for Management Groups",
                    "version": "0.1.0"
                },
                "sha256Digest": "14626a8fc8a0d6751bd9a9e90a62c463b3dfbdfb2952e438e3843b0941679eb3"
            }
        ],
        "managementpartner": [
            {
                "downloadUrl": "https://files.pythonhosted.org/packages/28/08/0fde582cf50eaf1ef304b35674b9b22f6731d95b2e41339eba4d35583b18/managementpartner-0.1.2-py2.py3-none-any.whl",
                "filename": "managementpartner-0.1.2-py2.py3-none-any.whl",
                "metadata": {
                    "classifiers": [
                        "Development Status :: 4 - Beta",
                        "Intended Audience :: Developers",
                        "Intended Audience :: System Administrators",
                        "Programming Language :: Python",
                        "Programming Language :: Python :: 2",
                        "Programming Language :: Python :: 2.7",
                        "Programming Language :: Python :: 3",
                        "Programming Language :: Python :: 3.4",
                        "Programming Language :: Python :: 3.5",
                        "Programming Language :: Python :: 3.6",
                        "License :: OSI Approved :: MIT License"
                    ],
                    "extensions": {
                        "python.details": {
                            "contacts": [
                                {
                                    "email": "jefl@microsoft.com",
                                    "name": "Jeffrey Li",
                                    "role": "author"
                                }
                            ],
                            "document_names": {
                                "description": "DESCRIPTION.rst"
                            },
                            "project_urls": {
                                "Home": "https://github.com/Azure/azure-cli-extensions"
                            }
                        }
                    },
                    "generator": "bdist_wheel (0.29.0)",
                    "license": "MIT",
                    "metadata_version": "2.0",
                    "name": "managementpartner",
                    "summary": "Support for Management Partner preview",
                    "version": "0.1.2"
                },
                "sha256Digest": "f7ec0984b4d5a4c9192aa3ab6b78c867fc38cf620effef1804d89c9d1d9f204f"
            }
        ],
        "mesh": [
            {
                "downloadUrl": "https://meshcli.blob.core.windows.net/cli/mesh-0.10.6-py2.py3-none-any.whl",
                "filename": "mesh-0.10.6-py2.py3-none-any.whl",
                "metadata": {
                    "azext.isPreview": true,
                    "azext.minCliCoreVersion": "2.0.67",
                    "extensions": {
                        "python.details": {
                            "contacts": [
                                {
                                    "email": "azpycli@microsoft.com",
                                    "name": "Microsoft Corporation",
                                    "role": "author"
                                }
                            ],
                            "document_names": {
                                "description": "DESCRIPTION.rst"
                            },
                            "project_urls": {
                                "Home": "https://github.com/Azure/azure-cli-extensions"
                            }
                        }
                    },
                    "extras": [],
                    "generator": "bdist_wheel (0.30.0)",
                    "license": "MIT",
                    "metadata_version": "2.0",
                    "name": "mesh",
                    "run_requires": [
                        {
                            "requires": [
                                "sfmergeutility (==0.1.6)"
                            ]
                        }
                    ],
                    "summary": "Support for Microsoft Azure Service Fabric Mesh - Public Preview",
                    "version": "0.10.6"
                },
                "sha256Digest": "07b6356cd15294c0bc0b31cfde1cdb2b92516b00728980d7a53557bb49273842"
            }
        ],
        "mixed-reality": [
            {
                "downloadUrl": "https://test-files.pythonhosted.org/packages/e4/fa/14628eb512ef4f0c38e4e6c8ee2d0624e03d352ca0ec1b1167a32f9de9a3/mixed_reality-0.0.1-py2.py3-none-any.whl",
                "filename": "mixed_reality-0.0.1-py2.py3-none-any.whl",
                "metadata": {
                    "classifiers": [
                        "Development Status :: 4 - Beta",
                        "Intended Audience :: Developers",
                        "Intended Audience :: System Administrators",
                        "Programming Language :: Python",
                        "Programming Language :: Python :: 2",
                        "Programming Language :: Python :: 2.7",
                        "Programming Language :: Python :: 3",
                        "Programming Language :: Python :: 3.4",
                        "Programming Language :: Python :: 3.5",
                        "Programming Language :: Python :: 3.6",
                        "License :: OSI Approved :: MIT License"
                    ],
                    "extensions": {
                        "python.details": {
                            "contacts": [
                                {
                                    "email": "xiangyul@microsoft.com",
                                    "name": "Xiangyu Luo",
                                    "role": "author"
                                }
                            ],
                            "document_names": {
                                "description": "DESCRIPTION.rst"
                            },
                            "project_urls": {
                                "Home": "https://github.com/Azure/azure-cli-extensions"
                            }
                        }
                    },
                    "generator": "bdist_wheel (0.30.0)",
                    "license": "MIT",
                    "metadata_version": "2.0",
                    "name": "mixed-reality",
                    "summary": "Mixed Reality Azure CLI Extension.",
                    "version": "0.0.1"
                },
                "sha256Digest": "c5b7ef47d8db578920bcbda371a47edd19f8f681088823c2622dcb9332417587"
            }
        ],
        "netappfiles-preview": [
            {
                "downloadUrl": "https://anfclipython.blob.core.windows.net/cli-extensions/netappfiles_preview-0.3.2-py2.py3-none-any.whl",
                "filename": "netappfiles_preview-0.3.2-py2.py3-none-any.whl",
                "metadata": {
                    "azext.isPreview": true,
                    "azext.minCliCoreVersion": "2.0.56",
                    "classifiers": [
                        "Development Status :: 4 - Beta",
                        "Intended Audience :: Developers",
                        "Intended Audience :: System Administrators",
                        "Programming Language :: Python",
                        "Programming Language :: Python :: 2",
                        "Programming Language :: Python :: 2.7",
                        "Programming Language :: Python :: 3",
                        "Programming Language :: Python :: 3.4",
                        "Programming Language :: Python :: 3.5",
                        "Programming Language :: Python :: 3.6",
                        "License :: OSI Approved :: MIT License"
                    ],
                    "extensions": {
                        "python.details": {
                            "contacts": [
                                {
                                    "email": "azpycli@microsoft.com",
                                    "name": "Microsoft Corporation",
                                    "role": "author"
                                }
                            ],
                            "document_names": {
                                "description": "DESCRIPTION.rst"
                            },
                            "project_urls": {
                                "Home": "https://github.com/Azure/azure-cli-extensions/tree/master/src/netappfiles-preview"
                            }
                        }
                    },
                    "extras": [],
                    "generator": "bdist_wheel (0.30.0)",
                    "license": "MIT",
                    "metadata_version": "2.0",
                    "name": "netappfiles-preview",
                    "run_requires": [
                        {
                            "requires": [
                                "msrest"
                            ]
                        }
                    ],
                    "summary": "Provides a preview for upcoming Azure NetApp Files (ANF) features.",
                    "version": "0.3.2"
                },
                "sha256Digest": "060152d0de8ff7af3076697b3d179dad1e14007278b7cea81e3381763f9d5a3e"
            }
        ],
        "privatedns": [
            {
                "downloadUrl": "https://privatednscliextension.blob.core.windows.net/privatednscliextension/privatedns-0.1.0-py2.py3-none-any.whl",
                "filename": "privatedns-0.1.0-py2.py3-none-any.whl",
                "metadata": {
                    "azext.isPreview": true,
                    "azext.minCliCoreVersion": "2.0.58",
                    "classifiers": [
                        "Development Status :: 4 - Beta",
                        "Intended Audience :: Developers",
                        "Intended Audience :: System Administrators",
                        "Programming Language :: Python",
                        "Programming Language :: Python :: 2",
                        "Programming Language :: Python :: 2.7",
                        "Programming Language :: Python :: 3",
                        "Programming Language :: Python :: 3.4",
                        "Programming Language :: Python :: 3.5",
                        "Programming Language :: Python :: 3.6",
                        "License :: OSI Approved :: MIT License"
                    ],
                    "extensions": {
                        "python.details": {
                            "contacts": [
                                {
                                    "email": "dijyotir@microsoft.com",
                                    "name": "Dibya Jyoti Roy",
                                    "role": "author"
                                }
                            ],
                            "document_names": {
                                "description": "DESCRIPTION.rst"
                            },
                            "project_urls": {
                                "Home": "https://github.com/Azure/azure-cli-extensions"
                            }
                        }
                    },
                    "generator": "bdist_wheel (0.30.0)",
                    "license": "MIT",
                    "metadata_version": "2.0",
                    "name": "privatedns",
                    "summary": "Commands to manage Private DNS Zones",
                    "version": "0.1.0"
                },
                "sha256Digest": "7de87f9e5ddc30d317328b5f44dbbbb5632f55c56e2bb88d739166777abe0cb5"
            }
        ],
        "resource-graph": [
            {
                "downloadUrl": "https://files.pythonhosted.org/packages/b9/75/36ecd4a26ee4a80ab518d483a1b28ea56129b9b5578e5b3033051b123f72/resource_graph-0.1.11-py2.py3-none-any.whl",
                "filename": "resource_graph-0.1.11-py2.py3-none-any.whl",
                "metadata": {
                    "azext.isPreview": true,
                    "azext.minCliCoreVersion": "2.0.45",
                    "extensions": {
                        "python.details": {
                            "contacts": [
                                {
                                    "email": "ilidemi@microsoft.com",
                                    "name": "Ilia Demianenko",
                                    "role": "author"
                                },
                                {
                                    "email": "earc@microsoft.com",
                                    "name": "Azure Resource Graph",
                                    "role": "maintainer"
                                }
                            ],
                            "document_names": {
                                "description": "DESCRIPTION.rst"
                            },
                            "project_urls": {
                                "Home": "https://github.com/Azure/azure-cli-extensions/tree/master/src/resource-graph"
                            }
                        }
                    },
                    "generator": "bdist_wheel (0.30.0)",
                    "license": "MIT",
                    "metadata_version": "2.0",
                    "name": "resource-graph",
                    "summary": "Support for querying Azure resources with Resource Graph.",
                    "version": "0.1.11"
                },
                "sha256Digest": "2c8da1a1826e17c2b242ad1554952d8e1cfce0d0b16626b73fe89832d75da242"
            }
        ],
        "sap-hana": [
            {
                "downloadUrl": "https://github.com/Azure/azure-hanaonazure-cli-extension/releases/download/0.5.1/sap_hana-0.5.1-py2.py3-none-any.whl",
                "filename": "sap_hana-0.5.1-py2.py3-none-any.whl",
                "metadata": {
                    "azext.minCliCoreVersion": "2.0.46",
                    "classifiers": [
                        "Development Status :: 4 - Beta",
                        "Intended Audience :: Developers",
                        "Intended Audience :: System Administrators",
                        "Programming Language :: Python",
                        "Programming Language :: Python :: 2",
                        "Programming Language :: Python :: 2.7",
                        "Programming Language :: Python :: 3",
                        "Programming Language :: Python :: 3.4",
                        "Programming Language :: Python :: 3.5",
                        "Programming Language :: Python :: 3.6",
                        "License :: OSI Approved :: MIT License"
                    ],
                    "extensions": {
                        "python.details": {
                            "contacts": [
                                {
                                    "email": "azpycli@microsoft.com",
                                    "name": "Microsoft Corporation",
                                    "role": "author"
                                }
                            ],
                            "document_names": {
                                "description": "DESCRIPTION.rst"
                            },
                            "project_urls": {
                                "Home": "https://github.com/Azure/azure-hanaonazure-cli-extension"
                            }
                        }
                    },
                    "generator": "bdist_wheel (0.30.0)",
                    "license": "MIT",
                    "metadata_version": "2.0",
                    "name": "sap-hana",
                    "summary": "Additional commands for working with SAP HanaOnAzure instances.",
                    "version": "0.5.1"
                },
                "sha256Digest": "496524cb7d6501de791e3717391f427f81b57496783583246d1afd5c2a3652af"
            }
        ],
        "storage-preview": [
            {
                "downloadUrl": "https://azurecliprod.blob.core.windows.net/cli-extensions/storage_preview-0.2.8-py2.py3-none-any.whl",
                "filename": "storage_preview-0.2.8-py2.py3-none-any.whl",
                "metadata": {
                    "azext.isPreview": true,
                    "azext.minCliCoreVersion": "2.0.52",
                    "classifiers": [
                        "Development Status :: 4 - Beta",
                        "Intended Audience :: Developers",
                        "Intended Audience :: System Administrators",
                        "Programming Language :: Python",
                        "Programming Language :: Python :: 2",
                        "Programming Language :: Python :: 2.7",
                        "Programming Language :: Python :: 3",
                        "Programming Language :: Python :: 3.4",
                        "Programming Language :: Python :: 3.5",
                        "Programming Language :: Python :: 3.6",
                        "License :: OSI Approved :: MIT License"
                    ],
                    "extensions": {
                        "python.details": {
                            "contacts": [
                                {
                                    "email": "azpycli@microsoft.com",
                                    "name": "Microsoft Corporation",
                                    "role": "author"
                                }
                            ],
                            "document_names": {
                                "description": "DESCRIPTION.rst"
                            },
                            "project_urls": {
                                "Home": "https://github.com/Azure/azure-cli-extensions/tree/master/src/storage-preview"
                            }
                        }
                    },
                    "generator": "bdist_wheel (0.30.0)",
                    "license": "MIT",
                    "metadata_version": "2.0",
                    "name": "storage-preview",
                    "summary": "Provides a preview for upcoming storage features.",
                    "version": "0.2.8"
                },
                "sha256Digest": "a3d48247051e95847ded28217433c4b98fc02d6ee21eedfcb24dd43f7360569d"
            }
        ],
        "subscription": [
            {
                "downloadUrl": "https://azurecliprod.blob.core.windows.net/cli-extensions/subscription-0.1.3-py2.py3-none-any.whl",
                "filename": "subscription-0.1.3-py2.py3-none-any.whl",
                "metadata": {
                    "classifiers": [
                        "Development Status :: 4 - Beta",
                        "Intended Audience :: Developers",
                        "Intended Audience :: System Administrators",
                        "Programming Language :: Python",
                        "Programming Language :: Python :: 2",
                        "Programming Language :: Python :: 2.7",
                        "Programming Language :: Python :: 3",
                        "Programming Language :: Python :: 3.4",
                        "Programming Language :: Python :: 3.5",
                        "Programming Language :: Python :: 3.6",
                        "License :: OSI Approved :: MIT License"
                    ],
                    "extensions": {
                        "python.details": {
                            "contacts": [
                                {
                                    "email": "wilcob@microsoft.com",
                                    "name": "Wilco Bauwer",
                                    "role": "author"
                                }
                            ],
                            "document_names": {
                                "description": "DESCRIPTION.rst"
                            },
                            "project_urls": {
                                "Home": "https://github.com/Azure/azure-cli-extensions"
                            }
                        }
                    },
                    "generator": "bdist_wheel (0.30.0)",
                    "license": "MIT",
                    "metadata_version": "2.0",
                    "name": "subscription",
                    "summary": "Support for subscription management preview.",
                    "version": "0.1.3"
                },
                "sha256Digest": "74388eb7d4976c620bd41ef577cdb9284cd9a3e38dc4756796d091a7c8193267"
            }
        ],
        "virtual-network-tap": [
            {
                "downloadUrl": "https://azurecliprod.blob.core.windows.net/cli-extensions/virtual_network_tap-0.1.0-py2.py3-none-any.whl",
                "filename": "virtual_network_tap-0.1.0-py2.py3-none-any.whl",
                "metadata": {
                    "azext.isPreview": true,
                    "azext.minCliCoreVersion": "2.0.46",
                    "classifiers": [
                        "Development Status :: 4 - Beta",
                        "Intended Audience :: Developers",
                        "Intended Audience :: System Administrators",
                        "Programming Language :: Python",
                        "Programming Language :: Python :: 2",
                        "Programming Language :: Python :: 2.7",
                        "Programming Language :: Python :: 3",
                        "Programming Language :: Python :: 3.4",
                        "Programming Language :: Python :: 3.5",
                        "Programming Language :: Python :: 3.6",
                        "License :: OSI Approved :: MIT License"
                    ],
                    "extensions": {
                        "python.details": {
                            "contacts": [
                                {
                                    "email": "azpycli@microsoft.com",
                                    "name": "Microsoft Corporation",
                                    "role": "author"
                                }
                            ],
                            "document_names": {
                                "description": "DESCRIPTION.rst"
                            },
                            "project_urls": {
                                "Home": "https://github.com/Azure/azure-cli-extensions/tree/master/src/virtual-network-tap"
                            }
                        }
                    },
                    "generator": "bdist_wheel (0.30.0)",
                    "license": "MIT",
                    "metadata_version": "2.0",
                    "name": "virtual-network-tap",
                    "summary": "Manage virtual network taps (VTAP).",
                    "version": "0.1.0"
                },
                "sha256Digest": "7e3f634f8eb701cf6fef504159785bc90e6f5bd2482e459469dd9ab30601aa35"
            }
        ],
        "virtual-wan": [
            {
                "downloadUrl": "https://azurecliprod.blob.core.windows.net/cli-extensions/virtual_wan-0.1.0-py2.py3-none-any.whl",
                "filename": "virtual_wan-0.1.0-py2.py3-none-any.whl",
                "metadata": {
                    "azext.isPreview": true,
                    "azext.minCliCoreVersion": "2.0.46",
                    "classifiers": [
                        "Development Status :: 4 - Beta",
                        "Intended Audience :: Developers",
                        "Intended Audience :: System Administrators",
                        "Programming Language :: Python",
                        "Programming Language :: Python :: 2",
                        "Programming Language :: Python :: 2.7",
                        "Programming Language :: Python :: 3",
                        "Programming Language :: Python :: 3.4",
                        "Programming Language :: Python :: 3.5",
                        "Programming Language :: Python :: 3.6",
                        "License :: OSI Approved :: MIT License"
                    ],
                    "extensions": {
                        "python.details": {
                            "contacts": [
                                {
                                    "email": "azpycli@microsoft.com",
                                    "name": "Microsoft Corporation",
                                    "role": "author"
                                }
                            ],
                            "document_names": {
                                "description": "DESCRIPTION.rst"
                            },
                            "project_urls": {
                                "Home": "https://github.com/Azure/azure-cli-extensions/tree/master/src/virtual-wan"
                            }
                        }
                    },
                    "generator": "bdist_wheel (0.30.0)",
                    "license": "MIT",
                    "metadata_version": "2.0",
                    "name": "virtual-wan",
                    "summary": "Manage virtual WAN, hubs, VPN gateways and VPN sites.",
                    "version": "0.1.0"
                },
                "sha256Digest": "f29f98cac402f6b22e3af37ec9f70e9d0aaafd44958b8e7737c98c9f4998b886"
            }
        ],
        "vm-repair": [
            {
                "downloadUrl": "https://azurecomputeaidrepair.blob.core.windows.net/prod/vm_repair-0.1.2-py2.py3-none-any.whl",
                "filename": "vm_repair-0.1.2-py2.py3-none-any.whl",
                "metadata": {
                    "classifiers": [
                        "Development Status :: 4 - Beta",
                        "Intended Audience :: Developers",
                        "Intended Audience :: System Administrators",
                        "Programming Language :: Python",
                        "Programming Language :: Python :: 2",
                        "Programming Language :: Python :: 2.7",
                        "Programming Language :: Python :: 3",
                        "Programming Language :: Python :: 3.4",
                        "Programming Language :: Python :: 3.5",
                        "Programming Language :: Python :: 3.6",
                        "License :: OSI Approved :: MIT License"
                    ],
                    "extensions": {
                        "python.details": {
                            "contacts": [
                                {
                                    "email": "caiddev@microsoft.com",
                                    "name": "Microsoft Corporation",
                                    "role": "author"
                                }
                            ],
                            "document_names": {
                                "description": "DESCRIPTION.rst"
                            },
                            "project_urls": {
                                "Home": "https://github.com/Azure/azure-cli-extensions/tree/master/src/vm-repair"
                            }
                        }
                    },
                    "generator": "bdist_wheel (0.30.0)",
                    "license": "MIT",
                    "metadata_version": "2.0",
                    "name": "vm-repair",
                    "summary": "Auto repair commands to fix VMs.",
                    "version": "0.1.2"
                },
                "sha256Digest": "ab4cef3b70ef3c6ef97ef665024c5cb2c164f971fd9773bdedb2e4070e2008a1"
            }
        ],
        "webapp": [
            {
                "downloadUrl": "https://github.com/ppvasude/azure-cli-extensions/raw/t-puvasu/extensions/src/webapp/dist/webapp-0.2.20-py2.py3-none-any.whl",
                "filename": "webapp-0.2.20-py2.py3-none-any.whl",
                "metadata": {
                    "azext.isPreview": true,
                    "azext.minCliCoreVersion": "2.0.46",
                    "classifiers": [
                        "Development Status :: 4 - Beta",
                        "Intended Audience :: Developers",
                        "Intended Audience :: System Administrators",
                        "Programming Language :: Python",
                        "Programming Language :: Python :: 2",
                        "Programming Language :: Python :: 2.7",
                        "Programming Language :: Python :: 3",
                        "Programming Language :: Python :: 3.4",
                        "Programming Language :: Python :: 3.5",
                        "Programming Language :: Python :: 3.6",
                        "License :: OSI Approved :: MIT License"
                    ],
                    "extensions": {
                        "python.details": {
                            "contacts": [
                                {
                                    "email": "sisirap@microsoft.com",
                                    "name": "Sisira Panchagnula",
                                    "role": "author"
                                }
                            ],
                            "document_names": {
                                "description": "DESCRIPTION.rst"
                            },
                            "project_urls": {
                                "Home": "https://github.com/Azure/azure-cli-extensions/tree/master/src/webapp"
                            }
                        }
                    },
                    "generator": "bdist_wheel (0.30.0)",
                    "license": "MIT",
                    "metadata_version": "2.0",
                    "name": "webapp",
                    "summary": "Additional commands for Azure AppService.",
                    "version": "0.2.20"
                },
                "sha256Digest": "b939542ced2425b4c74c45dd987b11781b2607ef9974146cad373a6030fdf1f1"
            }
        ]
    },
    "formatVersion": "1"
}<|MERGE_RESOLUTION|>--- conflicted
+++ resolved
@@ -740,10 +740,7 @@
                 "filename": "dms_preview-0.9.0-py2.py3-none-any.whl",
                 "metadata": {
                     "azext.isPreview": true,
-<<<<<<< HEAD
-=======
                     "azext.maxCliCoreVersion": "2.0.66",
->>>>>>> 9bd5aa0b
                     "azext.minCliCoreVersion": "2.0.43",
                     "classifiers": [
                         "Development Status :: 4 - Beta",
