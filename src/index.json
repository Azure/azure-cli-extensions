{
    "extensions": {
        "aem": [
            {
                "downloadUrl": "https://azurecliprod.blob.core.windows.net/cli-extensions/aem-0.1.1-py2.py3-none-any.whl",
                "filename": "aem-0.1.1-py2.py3-none-any.whl",
                "metadata": {
                    "azext.minCliCoreVersion": "2.0.30",
                    "classifiers": [
                        "Development Status :: 4 - Beta",
                        "Intended Audience :: Developers",
                        "Intended Audience :: System Administrators",
                        "Programming Language :: Python",
                        "Programming Language :: Python :: 2",
                        "Programming Language :: Python :: 2.7",
                        "Programming Language :: Python :: 3",
                        "Programming Language :: Python :: 3.4",
                        "Programming Language :: Python :: 3.5",
                        "Programming Language :: Python :: 3.6",
                        "License :: OSI Approved :: MIT License"
                    ],
                    "extensions": {
                        "python.details": {
                            "contacts": [
                                {
                                    "email": "yugangw@microsoft.com",
                                    "name": "Yugang Wang",
                                    "role": "author"
                                }
                            ],
                            "document_names": {
                                "description": "DESCRIPTION.rst"
                            },
                            "project_urls": {
                                "Home": "https://github.com/Azure/azure-cli-extensions"
                            }
                        }
                    },
                    "generator": "bdist_wheel (0.29.0)",
                    "license": "MIT",
                    "metadata_version": "2.0",
                    "name": "aem",
                    "summary": "Manage Azure Enhanced Monitoring Extensions for SAP",
                    "version": "0.1.1"
                },
                "sha256Digest": "4ac7b8a4a89eda68d9d1a07cc5edd9b1a2b88421e2aa9a9e5b86a241f127775f"
            }
        ],
        "aks-preview": [
            {
                "downloadUrl": "https://azurecliaks.blob.core.windows.net/azure-cli-extension/aks_preview-0.4.10-py2.py3-none-any.whl",
                "filename": "aks_preview-0.4.10-py2.py3-none-any.whl",
                "metadata": {
                    "azext.isPreview": true,
                    "azext.minCliCoreVersion": "2.0.49",
                    "classifiers": [
                        "Development Status :: 4 - Beta",
                        "Intended Audience :: Developers",
                        "Intended Audience :: System Administrators",
                        "Programming Language :: Python",
                        "Programming Language :: Python :: 2",
                        "Programming Language :: Python :: 2.7",
                        "Programming Language :: Python :: 3",
                        "Programming Language :: Python :: 3.4",
                        "Programming Language :: Python :: 3.5",
                        "Programming Language :: Python :: 3.6",
                        "License :: OSI Approved :: MIT License"
                    ],
                    "extensions": {
                        "python.details": {
                            "contacts": [
                                {
                                    "email": "azpycli@microsoft.com",
                                    "name": "Microsoft Corporation",
                                    "role": "author"
                                }
                            ],
                            "document_names": {
                                "description": "DESCRIPTION.rst"
                            },
                            "project_urls": {
                                "Home": "https://github.com/Azure/azure-cli-extensions/tree/master/src/aks-preview"
                            }
                        }
                    },
                    "generator": "bdist_wheel (0.30.0)",
                    "license": "MIT",
                    "metadata_version": "2.0",
                    "name": "aks-preview",
                    "summary": "Provides a preview for upcoming AKS features",
                    "version": "0.4.10"
                },
<<<<<<< HEAD
                "sha256Digest": "155a3be8409f0efe4575d11703c7d10645204280d843cf00a813a7db5dd8f698"
=======
                "sha256Digest": "412e936f0505550e1f2130ec45e412dcfbff61b6f2b0443295ab15c313341cfe"
>>>>>>> 518c45fc
            }
        ],
        "alias": [
            {
                "downloadUrl": "https://azurecliprod.blob.core.windows.net/cli-extensions/alias-0.5.2-py2.py3-none-any.whl",
                "filename": "alias-0.5.2-py2.py3-none-any.whl",
                "metadata": {
                    "azext.isPreview": true,
                    "azext.minCliCoreVersion": "2.0.50.dev0",
                    "classifiers": [
                        "Development Status :: 4 - Beta",
                        "Intended Audience :: Developers",
                        "Intended Audience :: System Administrators",
                        "Programming Language :: Python",
                        "Programming Language :: Python :: 2",
                        "Programming Language :: Python :: 2.7",
                        "Programming Language :: Python :: 3",
                        "Programming Language :: Python :: 3.4",
                        "Programming Language :: Python :: 3.5",
                        "Programming Language :: Python :: 3.6",
                        "License :: OSI Approved :: MIT License"
                    ],
                    "extensions": {
                        "python.details": {
                            "contacts": [
                                {
                                    "email": "t-chwong@microsoft.com",
                                    "name": "Ernest Wong",
                                    "role": "author"
                                }
                            ],
                            "document_names": {
                                "description": "DESCRIPTION.rst"
                            },
                            "project_urls": {
                                "Home": "https://github.com/Azure/azure-cli-extensions"
                            }
                        }
                    },
                    "extras": [],
                    "generator": "bdist_wheel (0.29.0)",
                    "license": "MIT",
                    "metadata_version": "2.0",
                    "name": "alias",
                    "run_requires": [
                        {
                            "requires": [
                                "jinja2 (~=2.10)"
                            ]
                        }
                    ],
                    "summary": "Support for command aliases",
                    "version": "0.5.2"
                },
                "sha256Digest": "05f82d75026e780d27bd34a1be57f4ec0f425500d8ab4ee7e92fee07b944da33"
            },
            {
                "downloadUrl": "https://azurecliprod.blob.core.windows.net/cli-extensions/alias-0.5.1-py2.py3-none-any.whl",
                "filename": "alias-0.5.1-py2.py3-none-any.whl",
                "metadata": {
                    "azext.isPreview": true,
                    "azext.minCliCoreVersion": "2.0.31.dev0",
                    "classifiers": [
                        "Development Status :: 4 - Beta",
                        "Intended Audience :: Developers",
                        "Intended Audience :: System Administrators",
                        "Programming Language :: Python",
                        "Programming Language :: Python :: 2",
                        "Programming Language :: Python :: 2.7",
                        "Programming Language :: Python :: 3",
                        "Programming Language :: Python :: 3.4",
                        "Programming Language :: Python :: 3.5",
                        "Programming Language :: Python :: 3.6",
                        "License :: OSI Approved :: MIT License"
                    ],
                    "extensions": {
                        "python.details": {
                            "contacts": [
                                {
                                    "email": "t-chwong@microsoft.com",
                                    "name": "Ernest Wong",
                                    "role": "author"
                                }
                            ],
                            "document_names": {
                                "description": "DESCRIPTION.rst"
                            },
                            "project_urls": {
                                "Home": "https://github.com/Azure/azure-cli-extensions"
                            }
                        }
                    },
                    "extras": [],
                    "generator": "bdist_wheel (0.30.0)",
                    "license": "MIT",
                    "metadata_version": "2.0",
                    "name": "alias",
                    "run_requires": [
                        {
                            "requires": [
                                "jinja2 (~=2.10)"
                            ]
                        }
                    ],
                    "summary": "Support for command aliases",
                    "version": "0.5.1"
                },
                "sha256Digest": "81b9a7f1824bffcbd6e72680891476151dde868e030cdbf1bfd9135e1a8f3447"
            }
        ],
        "appconfig": [
            {
                "downloadUrl": "https://azconfigextension.blob.core.windows.net/appconfigextension/appconfig-0.5.0-py2.py3-none-any.whl",
                "filename": "appconfig-0.5.0-py2.py3-none-any.whl",
                "metadata": {
                    "azext.isPreview": true,
                    "azext.minCliCoreVersion": "2.0.24",
                    "classifiers": [
                        "Development Status :: 4 - Beta",
                        "Intended Audience :: Developers",
                        "Intended Audience :: System Administrators",
                        "Programming Language :: Python",
                        "Programming Language :: Python :: 2",
                        "Programming Language :: Python :: 2.7",
                        "Programming Language :: Python :: 3",
                        "Programming Language :: Python :: 3.4",
                        "Programming Language :: Python :: 3.5",
                        "Programming Language :: Python :: 3.6",
                        "License :: OSI Approved :: MIT License"
                    ],
                    "extensions": {
                        "python.details": {
                            "contacts": [
                                {
                                    "email": "askazconfig@microsoft.com",
                                    "name": "Microsoft Corporation",
                                    "role": "author"
                                }
                            ],
                            "document_names": {
                                "description": "DESCRIPTION.rst"
                            },
                            "project_urls": {
                                "Home": "https://github.com/Azure/azure-cli-extensions"
                            }
                        }
                    },
                    "extras": [],
                    "generator": "bdist_wheel (0.30.0)",
                    "license": "MIT",
                    "metadata_version": "2.0",
                    "name": "appconfig",
                    "run_requires": [
                        {
                            "requires": [
                                "javaproperties (==0.5.1)"
                            ]
                        }
                    ],
                    "summary": "Provides a preview for upcoming App Configuration features.",
                    "version": "0.5.0"
                },
                "sha256Digest": "1dcafa58df0e1e98ae93665c938712e95ca4237ca263d395a6f5af411f8e0d69"
            }
        ],
        "application-insights": [
            {
                "downloadUrl": "https://appinsightscli.blob.core.windows.net/controlplane-cli/application_insights-0.1.1-py2.py3-none-any.whl",
                "filename": "application_insights-0.1.1-py2.py3-none-any.whl",
                "metadata": {
                    "azext.isPreview": true,
                    "azext.minCliCoreVersion": "2.0.56",
                    "extensions": {
                        "python.details": {
                            "contacts": [
                                {
                                    "email": "aleldeib@microsoft.com",
                                    "name": "Ace Eldeib",
                                    "role": "author"
                                }
                            ],
                            "document_names": {
                                "description": "DESCRIPTION.rst"
                            },
                            "project_urls": {
                                "Home": "https://github.com/Azure/azure-cli-extensions/tree/master/src/application-insights"
                            }
                        }
                    },
                    "generator": "bdist_wheel (0.30.0)",
                    "license": "MIT",
                    "metadata_version": "2.0",
                    "name": "application-insights",
                    "summary": "Support for managing Application Insights components and querying metrics, events, and logs from such components.",
                    "version": "0.1.1"
                },
                "sha256Digest": "6a03b2b1a78f44e096650870d02fc2d86ee30fb07a42656716f1ced9d8651831"
            }
        ],
        "azure-batch-cli-extensions": [
            {
                "downloadUrl": "https://github.com/Azure/azure-batch-cli-extensions/releases/download/azure-batch-cli-extensions-2.5.3/azure_batch_cli_extensions-2.5.3-py2.py3-none-any.whl",
                "filename": "azure_batch_cli_extensions-2.5.3-py2.py3-none-any.whl",
                "metadata": {
                    "azext.maxCliCoreVersion": "2.0.58",
                    "azext.minCliCoreVersion": "2.0.24",
                    "extensions": {
                        "python.details": {
                            "contacts": [
                                {
                                    "email": "azpycli@microsoft.com",
                                    "name": "Microsoft Corporation",
                                    "role": "author"
                                }
                            ],
                            "document_names": {
                                "description": "DESCRIPTION.rst"
                            },
                            "project_urls": {
                                "Home": "https://github.com/Azure/azure-batch-cli-extensions"
                            }
                        }
                    },
                    "extras": [],
                    "generator": "bdist_wheel (0.30.0)",
                    "license": "MIT",
                    "metadata_version": "2.0",
                    "name": "azure-batch-cli-extensions",
                    "run_requires": [
                        {
                            "requires": [
                                "azure-batch-extensions (<4.1,>=4.0.0)",
                                "pycparser (==2.18)"
                            ]
                        }
                    ],
                    "summary": "Additional commands for working with Azure Batch service",
                    "version": "2.5.3"
                },
                "sha256Digest": "cc30b985edd5de0233d4fd283cfa29390d119c223b2f819ca36e071f759d5485"
            },
            {
                "downloadUrl": "https://github.com/Azure/azure-batch-cli-extensions/releases/download/azure-batch-cli-extensions-3.0.4/azure_batch_cli_extensions-3.0.4-py2.py3-none-any.whl",
                "filename": "azure_batch_cli_extensions-3.0.4-py2.py3-none-any.whl",
                "metadata": {
                    "azext.maxCliCoreVersion": "2.1.0",
                    "azext.minCliCoreVersion": "2.0.59",
                    "extensions": {
                        "python.details": {
                            "contacts": [
                                {
                                    "email": "azpycli@microsoft.com",
                                    "name": "Microsoft Corporation",
                                    "role": "author"
                                }
                            ],
                            "document_names": {
                                "description": "DESCRIPTION.rst"
                            },
                            "project_urls": {
                                "Home": "https://github.com/Azure/azure-batch-cli-extensions"
                            }
                        }
                    },
                    "extras": [],
                    "generator": "bdist_wheel (0.30.0)",
                    "license": "MIT",
                    "metadata_version": "2.0",
                    "name": "azure-batch-cli-extensions",
                    "run_requires": [
                        {
                            "requires": [
                                "azure-batch-extensions (<5.1,>=5.0.0)",
                                "pycparser (==2.18)"
                            ]
                        }
                    ],
                    "summary": "Additional commands for working with Azure Batch service",
                    "version": "3.0.4"
                },
                "sha256Digest": "9e76b7242934ceb8ae48c65f5469312522a034f4abf66d4771fb721aee04a502"
            },
            {
                "downloadUrl": "https://github.com/Azure/azure-batch-cli-extensions/releases/download/azure-batch-cli-extensions-4.0.0/azure_batch_cli_extensions-4.0.0-py2.py3-none-any.whl",
                "filename": "azure_batch_cli_extensions-4.0.0-py2.py3-none-any.whl",
                "metadata": {
                    "azext.maxCliCoreVersion": "2.1.0",
                    "azext.minCliCoreVersion": "2.0.69",
                    "classifiers": [
                        "Development Status :: 4 - Beta",
                        "Intended Audience :: Developers",
                        "Intended Audience :: System Administrators",
                        "Programming Language :: Python",
                        "Programming Language :: Python :: 2",
                        "Programming Language :: Python :: 2.7",
                        "Programming Language :: Python :: 3",
                        "Programming Language :: Python :: 3.4",
                        "Programming Language :: Python :: 3.5",
                        "Programming Language :: Python :: 3.6",
                        "License :: OSI Approved :: MIT License"
                    ],
                    "extensions": {
                        "python.details": {
                            "contacts": [
                                {
                                    "email": "azpycli@microsoft.com",
                                    "name": "Microsoft Corporation",
                                    "role": "author"
                                }
                            ],
                            "document_names": {
                                "description": "DESCRIPTION.rst"
                            },
                            "project_urls": {
                                "Home": "https://github.com/Azure/azure-batch-cli-extensions"
                            }
                        }
                    },
                    "extras": [],
                    "generator": "bdist_wheel (0.30.0)",
                    "license": "MIT",
                    "metadata_version": "2.0",
                    "name": "azure-batch-cli-extensions",
                    "run_requires": [
                        {
                            "requires": [
                                "azure-batch-extensions (<6.1,>=6.0.0)",
                                "pycparser (==2.18)"
                            ]
                        }
                    ],
                    "summary": "Additional commands for working with Azure Batch service",
                    "version": "4.0.0"
                },
                "sha256Digest": "3045dc24858b9acfed13a517038830ddc643aef779de0d14617c49c9fd2dcbd5"
            }
        ],
        "azure-cli-iot-ext": [
            {
                "downloadUrl": "https://github.com/Azure/azure-iot-cli-extension/releases/download/v0.8.0/azure_cli_iot_ext-0.8.0-py2.py3-none-any.whl",
                "filename": "azure_cli_iot_ext-0.8.0-py2.py3-none-any.whl",
                "metadata": {
                    "azext.minCliCoreVersion": "2.0.70",
                    "classifiers": [
                        "Development Status :: 4 - Beta",
                        "Intended Audience :: Developers",
                        "Intended Audience :: System Administrators",
                        "Programming Language :: Python",
                        "Programming Language :: Python :: 2",
                        "Programming Language :: Python :: 2.7",
                        "Programming Language :: Python :: 3",
                        "Programming Language :: Python :: 3.4",
                        "Programming Language :: Python :: 3.5",
                        "Programming Language :: Python :: 3.6",
                        "License :: OSI Approved :: MIT License"
                    ],
                    "extensions": {
                        "python.details": {
                            "contacts": [
                                {
                                    "email": "iotupx@microsoft.com",
                                    "name": "Microsoft",
                                    "role": "author"
                                }
                            ],
                            "document_names": {
                                "description": "DESCRIPTION.rst"
                            },
                            "project_urls": {
                                "Home": "https://github.com/azure/azure-iot-cli-extension"
                            }
                        }
                    },
                    "extras": [],
                    "generator": "bdist_wheel (0.30.0)",
                    "license": "MIT",
                    "metadata_version": "2.0",
                    "name": "azure-cli-iot-ext",
                    "run_requires": [
                        {
                            "requires": [
                                "paho-mqtt (==1.3.1)"
                            ]
                        }
                    ],
                    "summary": "Provides the data plane command layer for Azure IoT Hub, IoT Edge and IoT Device Provisioning Service",
                    "version": "0.8.0"
                },
                "sha256Digest": "b56db2a2513b2aa20077a7b49ebe5dbf1c22a195d38305162282731f57fb9dd3"
            },
            {
                "downloadUrl": "https://github.com/Azure/azure-iot-cli-extension/releases/download/v0.7.1/azure_cli_iot_ext-0.7.1-py2.py3-none-any.whl",
                "filename": "azure_cli_iot_ext-0.7.1-py2.py3-none-any.whl",
                "metadata": {
                    "azext.minCliCoreVersion": "2.0.24",
                    "classifiers": [
                        "Development Status :: 4 - Beta",
                        "Intended Audience :: Developers",
                        "Intended Audience :: System Administrators",
                        "Programming Language :: Python",
                        "Programming Language :: Python :: 2",
                        "Programming Language :: Python :: 2.7",
                        "Programming Language :: Python :: 3",
                        "Programming Language :: Python :: 3.4",
                        "Programming Language :: Python :: 3.5",
                        "Programming Language :: Python :: 3.6",
                        "License :: OSI Approved :: MIT License"
                    ],
                    "extensions": {
                        "python.details": {
                            "contacts": [
                                {
                                    "email": "iotupx@microsoft.com",
                                    "name": "Microsoft",
                                    "role": "author"
                                }
                            ],
                            "document_names": {
                                "description": "DESCRIPTION.rst"
                            },
                            "project_urls": {
                                "Home": "https://github.com/azure/azure-iot-cli-extension"
                            }
                        }
                    },
                    "extras": [],
                    "generator": "bdist_wheel (0.30.0)",
                    "license": "MIT",
                    "metadata_version": "2.0",
                    "name": "azure-cli-iot-ext",
                    "run_requires": [
                        {
                            "requires": [
                                "paho-mqtt (==1.3.1)"
                            ]
                        }
                    ],
                    "summary": "Provides the data plane command layer for Azure IoT Hub, IoT Edge and IoT Device Provisioning Service",
                    "version": "0.7.1"
                },
                "sha256Digest": "0a8431db427db693ba6bcfe9572b4fceda6b20190be99990b1bb8c75a7c89405"
            }
        ],
        "azure-cli-ml": [
            {
                "downloadUrl": "https://azurecliext.blob.core.windows.net/release/azure_cli_ml-1.0.57-py2.py3-none-any.whl",
                "filename": "azure_cli_ml-1.0.57-py2.py3-none-any.whl",
                "metadata": {
                    "azext.minCliCoreVersion": "2.0.28",
                    "classifiers": [
                        "Development Status :: 3 - Alpha",
                        "Intended Audience :: Developers",
                        "Intended Audience :: System Administrators",
                        "Programming Language :: Python :: 2.7",
                        "Programming Language :: Python :: 3.5"
                    ],
                    "description_content_type": "text/x-rst",
                    "extensions": {
                        "python.details": {
                            "contacts": [
                                {
                                    "email": "azpycli@microsoft.com",
                                    "name": "Microsoft Corporation",
                                    "role": "author"
                                }
                            ],
                            "document_names": {
                                "description": "DESCRIPTION.rst",
                                "license": "LICENSE.txt"
                            },
                            "project_urls": {
                                "Home": "https://docs.microsoft.com/en-us/azure/machine-learning/service/"
                            }
                        }
                    },
                    "extras": [],
                    "generator": "bdist_wheel (0.30.0)",
                    "license": "Proprietary https://aka.ms/azureml-preview-sdk-license ",
                    "metadata_version": "2.0",
                    "name": "azure-cli-ml",
                    "run_requires": [
                        {
                            "requires": [
                                "adal (>=1.2.1)",
                                "azureml-cli-common (==1.0.57.*)",
                                "docker (>=3.7.2)",
                                "msrest (>=0.6.6)",
                                "pyyaml (>=5.1.0)",
                                "requests (>=2.21.0)"
                            ]
                        }
                    ],
                    "summary": "Microsoft Azure Command-Line Tools AzureML Command Module",
                    "test_requires": [
                        {
                            "requires": [
                                "azure-keyvault",
                                "mock",
                                "nose",
                                "unittest-xml-reporting"
                            ]
                        }
                    ],
                    "version": "1.0.57"
                },
                "sha256Digest": "63d980f93041cebce378adedaffb57f8e5c8097bef7617e66f5b123fcd37d4ef"
            }
        ],
        "azure-devops": [
            {
                "downloadUrl": "https://github.com/Azure/azure-devops-cli-extension/releases/download/20190805.1/azure_devops-0.12.0-py2.py3-none-any.whl",
                "filename": "azure_devops-0.12.0-py2.py3-none-any.whl",
                "metadata": {
                    "azext.minCliCoreVersion": "2.0.49",
                    "classifiers": [
                        "Development Status :: 4 - Beta",
                        "Intended Audience :: Developers",
                        "Intended Audience :: System Administrators",
                        "Programming Language :: Python",
                        "Programming Language :: Python :: 2",
                        "Programming Language :: Python :: 2.7",
                        "Programming Language :: Python :: 3",
                        "Programming Language :: Python :: 3.4",
                        "Programming Language :: Python :: 3.5",
                        "Programming Language :: Python :: 3.6",
                        "License :: OSI Approved :: MIT License"
                    ],
                    "extensions": {
                        "python.details": {
                            "contacts": [
                                {
                                    "email": "VSTS_Social@microsoft.com",
                                    "name": "Microsoft",
                                    "role": "author"
                                }
                            ],
                            "document_names": {
                                "description": "DESCRIPTION.rst"
                            },
                            "project_urls": {
                                "Home": "https://github.com/Microsoft/azure-devops-cli-extension"
                            }
                        }
                    },
                    "extras": [],
                    "generator": "bdist_wheel (0.30.0)",
                    "license": "MIT",
                    "metadata_version": "2.0",
                    "name": "azure-devops",
                    "run_requires": [
                        {
                            "requires": [
                                "distro (==1.3.0)",
                                "msrest (<0.7.0,>=0.6.0)",
                                "python-dateutil (==2.7.3)"
                            ]
                        }
                    ],
                    "summary": "Tools for managing Azure DevOps.",
                    "version": "0.12.0"
                },
                "sha256Digest": "2abdfd1b760e1968176cd4043e2db7edf951978c6a2182eb5e79bb0c8070af4c"
            }
        ],
        "azure-firewall": [
            {
                "downloadUrl": "https://azurecliprod.blob.core.windows.net/cli-extensions/azure_firewall-0.1.3-py2.py3-none-any.whl",
                "filename": "azure_firewall-0.1.3-py2.py3-none-any.whl",
                "metadata": {
                    "azext.isPreview": true,
                    "azext.minCliCoreVersion": "2.0.46",
                    "classifiers": [
                        "Development Status :: 4 - Beta",
                        "Intended Audience :: Developers",
                        "Intended Audience :: System Administrators",
                        "Programming Language :: Python",
                        "Programming Language :: Python :: 2",
                        "Programming Language :: Python :: 2.7",
                        "Programming Language :: Python :: 3",
                        "Programming Language :: Python :: 3.4",
                        "Programming Language :: Python :: 3.5",
                        "Programming Language :: Python :: 3.6",
                        "License :: OSI Approved :: MIT License"
                    ],
                    "extensions": {
                        "python.details": {
                            "contacts": [
                                {
                                    "email": "azpycli@microsoft.com",
                                    "name": "Microsoft Corporation",
                                    "role": "author"
                                }
                            ],
                            "document_names": {
                                "description": "DESCRIPTION.rst"
                            },
                            "project_urls": {
                                "Home": "https://github.com/Azure/azure-cli-extensions/tree/master/src/azure-firewall"
                            }
                        }
                    },
                    "generator": "bdist_wheel (0.30.0)",
                    "license": "MIT",
                    "metadata_version": "2.0",
                    "name": "azure-firewall",
                    "summary": "Manage Azure Firewall resources.",
                    "version": "0.1.3"
                },
                "sha256Digest": "116c1324206e8aa0e7cffdd719a12e87b2977a061fcd9fb96ae4b6fbe223e93f"
            }
        ],
        "db-up": [
            {
                "downloadUrl": "https://azurecliprod.blob.core.windows.net/cli-extensions/db_up-0.1.13-py2.py3-none-any.whl",
                "filename": "db_up-0.1.13-py2.py3-none-any.whl",
                "metadata": {
                    "azext.isPreview": true,
                    "azext.minCliCoreVersion": "2.0.46",
                    "classifiers": [
                        "Development Status :: 4 - Beta",
                        "Intended Audience :: Developers",
                        "Intended Audience :: System Administrators",
                        "Programming Language :: Python",
                        "Programming Language :: Python :: 2",
                        "Programming Language :: Python :: 2.7",
                        "Programming Language :: Python :: 3",
                        "Programming Language :: Python :: 3.4",
                        "Programming Language :: Python :: 3.5",
                        "Programming Language :: Python :: 3.6",
                        "License :: OSI Approved :: MIT License"
                    ],
                    "extensions": {
                        "python.details": {
                            "contacts": [
                                {
                                    "email": "azpycli@microsoft.com",
                                    "name": "Microsoft Corporation",
                                    "role": "author"
                                }
                            ],
                            "document_names": {
                                "description": "DESCRIPTION.rst"
                            },
                            "project_urls": {
                                "Home": "https://github.com/Azure/azure-cli-extensions/tree/master/src/db-up"
                            }
                        }
                    },
                    "extras": [],
                    "generator": "bdist_wheel (0.30.0)",
                    "license": "MIT",
                    "metadata_version": "2.0",
                    "name": "db-up",
                    "run_requires": [
                        {
                            "requires": [
                                "Cython (==0.29.6)",
                                "mysql-connector-python (==8.0.13)",
                                "psycopg2-binary (==2.7.7)"
                            ]
                        }
                    ],
                    "summary": "Additional commands to simplify Azure Database workflows.",
                    "version": "0.1.13"
                },
                "sha256Digest": "df397272396c684972d1185e16439159427795b305f67e47fc37447a0c4d1257"
            }
        ],
        "dev-spaces": [
            {
                "downloadUrl": "https://azuredevspacestools.blob.core.windows.net/azdssetup/LKS/dev_spaces-1.0.3-py2.py3-none-any.whl",
                "filename": "dev_spaces-1.0.3-py2.py3-none-any.whl",
                "metadata": {
                    "azext.minCliCoreVersion": "2.0.63",
                    "classifiers": [
                        "Development Status :: 4 - Beta",
                        "Intended Audience :: Developers",
                        "Intended Audience :: System Administrators",
                        "Programming Language :: Python",
                        "Programming Language :: Python :: 2",
                        "Programming Language :: Python :: 2.7",
                        "Programming Language :: Python :: 3",
                        "Programming Language :: Python :: 3.4",
                        "Programming Language :: Python :: 3.5",
                        "Programming Language :: Python :: 3.6",
                        "License :: OSI Approved :: MIT License"
                    ],
                    "extensions": {
                        "python.details": {
                            "contacts": [
                                {
                                    "email": "azds-azcli@microsoft.com",
                                    "name": "Microsoft Corporation",
                                    "role": "author"
                                }
                            ],
                            "document_names": {
                                "description": "DESCRIPTION.rst"
                            },
                            "project_urls": {
                                "Home": "https://github.com/Azure/azure-cli-extensions"
                            }
                        }
                    },
                    "generator": "bdist_wheel (0.30.0)",
                    "license": "MIT",
                    "metadata_version": "2.0",
                    "name": "dev-spaces",
                    "summary": "Dev Spaces provides a rapid, iterative Kubernetes development experience for teams.",
                    "version": "1.0.3"
                },
                "sha256Digest": "1e94e41976c1aa2e5abd88b1f663d54b0cf04c94af30adefdd06e58745311af3"
            }
        ],
        "dev-spaces-preview": [
            {
                "downloadUrl": "https://azuredevspacestools.blob.core.windows.net/azdssetup/LKS/dev_spaces_preview-0.1.6-py2.py3-none-any.whl",
                "filename": "dev_spaces_preview-0.1.6-py2.py3-none-any.whl",
                "metadata": {
                    "azext.isPreview": true,
                    "azext.maxCliCoreVersion": "2.0.62",
                    "azext.minCliCoreVersion": "2.0.32",
                    "classifiers": [
                        "Development Status :: 4 - Beta",
                        "Intended Audience :: Developers",
                        "Intended Audience :: System Administrators",
                        "Programming Language :: Python",
                        "Programming Language :: Python :: 2",
                        "Programming Language :: Python :: 2.7",
                        "Programming Language :: Python :: 3",
                        "Programming Language :: Python :: 3.4",
                        "Programming Language :: Python :: 3.5",
                        "Programming Language :: Python :: 3.6",
                        "License :: OSI Approved :: MIT License"
                    ],
                    "extensions": {
                        "python.details": {
                            "contacts": [
                                {
                                    "email": "azds-azcli@microsoft.com",
                                    "name": "Microsoft Corporation",
                                    "role": "author"
                                }
                            ],
                            "document_names": {
                                "description": "DESCRIPTION.rst"
                            },
                            "project_urls": {
                                "Home": "https://github.com/Azure/azure-cli-extensions"
                            }
                        }
                    },
                    "generator": "bdist_wheel (0.30.0)",
                    "license": "MIT",
                    "metadata_version": "2.0",
                    "name": "dev-spaces-preview",
                    "summary": "Dev Spaces provides a rapid, iterative Kubernetes development experience for teams.",
                    "version": "0.1.6"
                },
                "sha256Digest": "16661d66a3b4a04d429d456ba8a8d0b3b6ceb7b32691ff3a1dcc4144c005c798"
            }
        ],
        "dms-preview": [
            {
                "downloadUrl": "https://azcliorcas.blob.core.windows.net/azclipath/dms_preview-0.9.0-py2.py3-none-any.whl",
                "filename": "dms_preview-0.9.0-py2.py3-none-any.whl",
                "metadata": {
                    "azext.isPreview": true,
                    "azext.minCliCoreVersion": "2.0.43",
                    "classifiers": [
                        "Development Status :: 4 - Beta",
                        "Intended Audience :: Developers",
                        "Intended Audience :: System Administrators",
                        "Programming Language :: Python",
                        "Programming Language :: Python :: 2",
                        "Programming Language :: Python :: 2.7",
                        "Programming Language :: Python :: 3",
                        "Programming Language :: Python :: 3.4",
                        "Programming Language :: Python :: 3.5",
                        "Programming Language :: Python :: 3.6",
                        "License :: OSI Approved :: MIT License"
                    ],
                    "extensions": {
                        "python.details": {
                            "contacts": [
                                {
                                    "email": "arpavlic@microsoft.com",
                                    "name": "Artyom Pavlichenko",
                                    "role": "author"
                                }
                            ],
                            "document_names": {
                                "description": "DESCRIPTION.rst"
                            },
                            "project_urls": {
                                "Home": "https://github.com/Azure/azure-cli-extensions/tree/master/src/dms-preview"
                            }
                        }
                    },
                    "generator": "bdist_wheel (0.30.0)",
                    "license": "MIT",
                    "metadata_version": "2.0",
                    "name": "dms-preview",
                    "summary": "Support for new Database Migration Service scenarios.",
                    "version": "0.9.0"
                },
                "sha256Digest": "97d3f9ae9c42e5f255e8bd01afef7ef9514e59df3ec7cf4e71e6ff7db64627df"
            }
        ],
        "dns": [
            {
                "downloadUrl": "https://dnscliextension.blob.core.windows.net/cliextensions/dns-0.0.2-py2.py3-none-any.whl",
                "filename": "dns-0.0.2-py2.py3-none-any.whl",
                "metadata": {
                    "classifiers": [
                        "Development Status :: 4 - Beta",
                        "Intended Audience :: Developers",
                        "Intended Audience :: System Administrators",
                        "Programming Language :: Python",
                        "Programming Language :: Python :: 2",
                        "Programming Language :: Python :: 2.7",
                        "Programming Language :: Python :: 3",
                        "Programming Language :: Python :: 3.4",
                        "Programming Language :: Python :: 3.5",
                        "Programming Language :: Python :: 3.6",
                        "License :: OSI Approved :: MIT License"
                    ],
                    "extensions": {
                        "python.details": {
                            "contacts": [
                                {
                                    "email": "muwaqar@microsoft.com",
                                    "name": "Muhammad Waqar",
                                    "role": "author"
                                }
                            ],
                            "document_names": {
                                "description": "DESCRIPTION.rst"
                            },
                            "project_urls": {
                                "Home": "https://github.com/Azure/azure-cli-extensions"
                            }
                        }
                    },
                    "generator": "bdist_wheel (0.30.0)",
                    "license": "MIT",
                    "metadata_version": "2.0",
                    "name": "dns",
                    "summary": "An Azure CLI Extension for DNS zones",
                    "version": "0.0.2"
                },
                "sha256Digest": "fbdc9cbb21a45e093829f6dd6dd77f02843509d3a790d237c4eb7fcd8ae4077d"
            }
        ],
        "eventgrid": [
            {
                "downloadUrl": "https://eventgridcliextension.blob.core.windows.net/cli/eventgrid-0.4.3-py2.py3-none-any.whl",
                "filename": "eventgrid-0.4.3-py2.py3-none-any.whl",
                "metadata": {
                    "azext.isPreview": true,
                    "azext.minCliCoreVersion": "2.0.49",
                    "classifiers": [
                        "Development Status :: 4 - Beta",
                        "Intended Audience :: Developers",
                        "Intended Audience :: System Administrators",
                        "Programming Language :: Python",
                        "Programming Language :: Python :: 2",
                        "Programming Language :: Python :: 2.7",
                        "Programming Language :: Python :: 3",
                        "Programming Language :: Python :: 3.4",
                        "Programming Language :: Python :: 3.5",
                        "Programming Language :: Python :: 3.6",
                        "License :: OSI Approved :: MIT License"
                    ],
                    "extensions": {
                        "python.details": {
                            "contacts": [
                                {
                                    "email": "ahamad@microsoft.com",
                                    "name": "Ashraf Hamad.",
                                    "role": "author"
                                }
                            ],
                            "document_names": {
                                "description": "DESCRIPTION.rst"
                            },
                            "project_urls": {
                                "Home": "https://github.com/Azure/azure-cli-extensions"
                            }
                        }
                    },
                    "generator": "bdist_wheel (0.30.0)",
                    "license": "MIT",
                    "metadata_version": "2.0",
                    "name": "eventgrid",
                    "summary": "Microsoft Azure Command-Line Tools EventGrid Command Module.",
                    "version": "0.4.3"
                },
                "sha256Digest": "7d77a9d8eb7ed4b860886db6a897bb84af8077e82191c55531a9cbb184fa0ba5"
            }
        ],
        "express-route": [
            {
                "downloadUrl": "https://azurecliprod.blob.core.windows.net/cli-extensions/express_route-0.1.3-py2.py3-none-any.whl",
                "filename": "express_route-0.1.3-py2.py3-none-any.whl",
                "metadata": {
                    "azext.isPreview": true,
                    "azext.minCliCoreVersion": "2.0.46",
                    "classifiers": [
                        "Development Status :: 4 - Beta",
                        "Intended Audience :: Developers",
                        "Intended Audience :: System Administrators",
                        "Programming Language :: Python",
                        "Programming Language :: Python :: 2",
                        "Programming Language :: Python :: 2.7",
                        "Programming Language :: Python :: 3",
                        "Programming Language :: Python :: 3.4",
                        "Programming Language :: Python :: 3.5",
                        "Programming Language :: Python :: 3.6",
                        "License :: OSI Approved :: MIT License"
                    ],
                    "extensions": {
                        "python.details": {
                            "contacts": [
                                {
                                    "email": "azpycli@microsoft.com",
                                    "name": "Microsoft Corporation",
                                    "role": "author"
                                }
                            ],
                            "document_names": {
                                "description": "DESCRIPTION.rst"
                            },
                            "project_urls": {
                                "Home": "https://github.com/Azure/azure-cli-extensions/tree/master/src/express-route"
                            }
                        }
                    },
                    "generator": "bdist_wheel (0.29.0)",
                    "license": "MIT",
                    "metadata_version": "2.0",
                    "name": "express-route",
                    "summary": "Manage ExpressRoutes with preview features.",
                    "version": "0.1.3"
                },
                "sha256Digest": "26ea9cbe5c1cc64ae0ea42ef4f550a1f7e8d91b7af5e04945c689e73b7499d7a"
            }
        ],
        "express-route-cross-connection": [
            {
                "downloadUrl": "https://azurecliprod.blob.core.windows.net/cli-extensions/express_route_cross_connection-0.1.1-py2.py3-none-any.whl",
                "filename": "express_route_cross_connection-0.1.1-py2.py3-none-any.whl",
                "metadata": {
                    "azext.minCliCoreVersion": "2.0.41",
                    "classifiers": [
                        "Development Status :: 4 - Beta",
                        "Intended Audience :: Developers",
                        "Intended Audience :: System Administrators",
                        "Programming Language :: Python",
                        "Programming Language :: Python :: 2",
                        "Programming Language :: Python :: 2.7",
                        "Programming Language :: Python :: 3",
                        "Programming Language :: Python :: 3.4",
                        "Programming Language :: Python :: 3.5",
                        "Programming Language :: Python :: 3.6",
                        "License :: OSI Approved :: MIT License"
                    ],
                    "extensions": {
                        "python.details": {
                            "contacts": [
                                {
                                    "email": "azpycli@microsoft.com",
                                    "name": "Microsoft Corporation",
                                    "role": "author"
                                }
                            ],
                            "document_names": {
                                "description": "DESCRIPTION.rst"
                            },
                            "project_urls": {
                                "Home": "https://github.com/Azure/azure-cli-extensions/tree/master/src/express-route-cross-connection"
                            }
                        }
                    },
                    "generator": "bdist_wheel (0.30.0)",
                    "license": "MIT",
                    "metadata_version": "2.0",
                    "name": "express-route-cross-connection",
                    "summary": "Manage customer ExpressRoute circuits using an ExpressRoute cross-connection.",
                    "version": "0.1.1"
                },
                "sha256Digest": "b83f723baae0ea04557a87f358fa2131baf15d45cd3aba7a9ab42d14ec80df38"
            }
        ],
        "find": [
            {
                "downloadUrl": "https://smartmlprod.blob.core.windows.net/aladdin-public/find-0.3.0-py2.py3-none-any.whl",
                "filename": "find-0.3.0-py2.py3-none-any.whl",
                "metadata": {
                    "azext.isPreview": true,
                    "classifiers": [
                        "Development Status :: 4 - Beta",
                        "Intended Audience :: Developers",
                        "Intended Audience :: System Administrators",
                        "Programming Language :: Python",
                        "Programming Language :: Python :: 2",
                        "Programming Language :: Python :: 2.7",
                        "Programming Language :: Python :: 3",
                        "Programming Language :: Python :: 3.4",
                        "Programming Language :: Python :: 3.5",
                        "Programming Language :: Python :: 3.6",
                        "License :: OSI Approved :: MIT License"
                    ],
                    "extensions": {
                        "python.details": {
                            "contacts": [
                                {
                                    "email": "rozilouc@microsoft.com",
                                    "name": "Roshanak Zilouchian",
                                    "role": "author"
                                }
                            ],
                            "document_names": {
                                "description": "DESCRIPTION.rst"
                            },
                            "project_urls": {
                                "Home": "https://github.com/Azure/azure-cli-extensions/tree/master/src/find"
                            }
                        }
                    },
                    "extras": [],
                    "generator": "bdist_wheel (0.30.0)",
                    "license": "MIT",
                    "metadata_version": "2.0",
                    "name": "find",
                    "run_requires": [
                        {
                            "requires": [
                                "colorama (~=0.3.7)"
                            ]
                        }
                    ],
                    "summary": "Intelligent querying for CLI information.",
                    "version": "0.3.0"
                },
                "sha256Digest": "0960ec6711959712d5cbab611e32d248f0cdc597cef9613a5dbac790f4cf3b56"
            }
        ],
        "front-door": [
            {
                "downloadUrl": "https://azurecliafd.blob.core.windows.net/azure-cli-extension/front_door-1.0.0-py2.py3-none-any.whl",
                "filename": "front_door-1.0.0-py2.py3-none-any.whl",
                "metadata": {
                    "azext.minCliCoreVersion": "2.0.68",
                    "classifiers": [
                        "Development Status :: 4 - Beta",
                        "Intended Audience :: Developers",
                        "Intended Audience :: System Administrators",
                        "Programming Language :: Python",
                        "Programming Language :: Python :: 2",
                        "Programming Language :: Python :: 2.7",
                        "Programming Language :: Python :: 3",
                        "Programming Language :: Python :: 3.4",
                        "Programming Language :: Python :: 3.5",
                        "Programming Language :: Python :: 3.6",
                        "License :: OSI Approved :: MIT License"
                    ],
                    "extensions": {
                        "python.details": {
                            "contacts": [
                                {
                                    "email": "azpycli@microsoft.com",
                                    "name": "Microsoft Corporation",
                                    "role": "author"
                                }
                            ],
                            "document_names": {
                                "description": "DESCRIPTION.rst"
                            },
                            "project_urls": {
                                "Home": "https://github.com/Azure/azure-cli-extensions/tree/master/src/front-door"
                            }
                        }
                    },
                    "generator": "bdist_wheel (0.30.0)",
                    "license": "MIT",
                    "metadata_version": "2.0",
                    "name": "front-door",
                    "summary": "Manage networking Front Doors.",
                    "version": "1.0.0"
                },
                "sha256Digest": "84096ef27f925408ff6ae49b1c4eb7cda3ba898690f69f7eb02ca34b5cd1dff2"
            }
        ],
        "healthcare": [
            {
                "downloadUrl": "https://azurecliprod.blob.core.windows.net/cli-extensions/healthcare-0.1.0-py2.py3-none-any.whl",
                "filename": "healthcare-0.1.0-py2.py3-none-any.whl",
                "metadata": {
                    "azext.isPreview": true,
                    "azext.maxCliCoreVersion": "2.1.0",
                    "azext.minCliCoreVersion": "2.0.67",
                    "classifiers": [
                        "Development Status :: 4 - Beta",
                        "Intended Audience :: Developers",
                        "Intended Audience :: System Administrators",
                        "Programming Language :: Python",
                        "Programming Language :: Python :: 2",
                        "Programming Language :: Python :: 2.7",
                        "Programming Language :: Python :: 3",
                        "Programming Language :: Python :: 3.4",
                        "Programming Language :: Python :: 3.5",
                        "Programming Language :: Python :: 3.6",
                        "License :: OSI Approved :: MIT License"
                    ],
                    "extensions": {
                        "python.details": {
                            "contacts": [
                                {
                                    "email": "azpycli@microsoft.com",
                                    "name": "Microsoft Corporation",
                                    "role": "author"
                                }
                            ],
                            "document_names": {
                                "description": "DESCRIPTION.rst"
                            },
                            "project_urls": {
                                "Home": "https://github.com/Azure/azure-cli-extensions"
                            }
                        }
                    },
                    "generator": "bdist_wheel (0.30.0)",
                    "license": "MIT",
                    "metadata_version": "2.0",
                    "name": "healthcare",
                    "summary": "Microsoft Azure Command-Line Tools Healthcare Extension",
                    "version": "0.1.0"
                },
                "sha256Digest": "a1669d2b413034b2bc9d39f18bea9e0313ee84c0557e669298988babd391b8dc"
            }
        ],
        "image-copy-extension": [
            {
                "downloadUrl": "https://files.pythonhosted.org/packages/d9/45/3d5b20c461392a84268a7b655ee32c98338daadc060060efeffd7ef3d76f/image_copy_extension-0.2.1-py2.py3-none-any.whl",
                "filename": "image_copy_extension-0.2.1-py2.py3-none-any.whl",
                "metadata": {
                    "azext.minCliCoreVersion": "2.0.24",
                    "classifiers": [
                        "Development Status :: 4 - Beta",
                        "Intended Audience :: Developers",
                        "Intended Audience :: System Administrators",
                        "Programming Language :: Python",
                        "Programming Language :: Python :: 2",
                        "Programming Language :: Python :: 2.7",
                        "Programming Language :: Python :: 3",
                        "Programming Language :: Python :: 3.4",
                        "Programming Language :: Python :: 3.5",
                        "Programming Language :: Python :: 3.6",
                        "License :: OSI Approved :: MIT License"
                    ],
                    "extensions": {
                        "python.details": {
                            "contacts": [
                                {
                                    "email": "tamir.kamara@microsoft.com",
                                    "name": "Tamir Kamara",
                                    "role": "author"
                                }
                            ],
                            "document_names": {
                                "description": "DESCRIPTION.rst"
                            },
                            "project_urls": {
                                "Home": "https://github.com/Azure/azure-cli-extensions"
                            }
                        }
                    },
                    "generator": "bdist_wheel (0.30.0)",
                    "license": "MIT",
                    "metadata_version": "2.0",
                    "name": "image-copy-extension",
                    "summary": "Support for copying managed vm images between regions",
                    "version": "0.2.1"
                },
                "sha256Digest": "1d9eab829c63e601fa93e616cc4e5d73946fa225aa8e5ffd84a98d11cdc4138b"
            }
        ],
        "interactive": [
            {
                "downloadUrl": "https://azurecliprod.blob.core.windows.net/cli-extensions/interactive-0.4.1-py2.py3-none-any.whl",
                "filename": "interactive-0.4.1-py2.py3-none-any.whl",
                "metadata": {
                    "azext.isPreview": true,
                    "azext.maxCliCoreVersion": "2.0.61",
                    "azext.minCliCoreVersion": "2.0.50.dev0",
                    "extensions": {
                        "python.details": {
                            "contacts": [
                                {
                                    "email": "azpycli@microsoft.com",
                                    "name": "Microsoft Corporation",
                                    "role": "author"
                                }
                            ],
                            "document_names": {
                                "description": "DESCRIPTION.rst"
                            },
                            "project_urls": {
                                "Home": "https://github.com/Azure/azure-cli"
                            }
                        }
                    },
                    "extras": [],
                    "generator": "bdist_wheel (0.30.0)",
                    "license": "MIT",
                    "metadata_version": "2.0",
                    "name": "interactive",
                    "run_requires": [
                        {
                            "requires": [
                                "prompt-toolkit (~=1.0.15)"
                            ]
                        }
                    ],
                    "summary": "Microsoft Azure Command-Line Interactive Shell",
                    "version": "0.4.1"
                },
                "sha256Digest": "22b940493972b77c62606b0ae3c834283209d8619bb740e69dd115530a328e3b"
            },
            {
                "downloadUrl": "https://azurecliprod.blob.core.windows.net/cli-extensions/interactive-0.4.3-py2.py3-none-any.whl",
                "filename": "interactive-0.4.3-py2.py3-none-any.whl",
                "metadata": {
                    "azext.isPreview": true,
                    "azext.minCliCoreVersion": "2.0.62",
                    "extensions": {
                        "python.details": {
                            "contacts": [
                                {
                                    "email": "azpycli@microsoft.com",
                                    "name": "Microsoft Corporation",
                                    "role": "author"
                                }
                            ],
                            "document_names": {
                                "description": "DESCRIPTION.rst"
                            },
                            "project_urls": {
                                "Home": "https://github.com/Azure/azure-cli"
                            }
                        }
                    },
                    "extras": [],
                    "generator": "bdist_wheel (0.30.0)",
                    "license": "MIT",
                    "metadata_version": "2.0",
                    "name": "interactive",
                    "run_requires": [
                        {
                            "requires": [
                                "prompt-toolkit (~=1.0.15)"
                            ]
                        }
                    ],
                    "summary": "Microsoft Azure Command-Line Interactive Shell",
                    "version": "0.4.3"
                },
                "sha256Digest": "ba78a45ec9753a42e1e805dc9cf3b309df264c6201dfd1dabcc6c00b22599fe8"
            }
        ],
        "keyvault-preview": [
            {
                "downloadUrl": "https://github.com/Azure/azure-keyvault-cli-extension/releases/download/keyvault-preview_0.1.3/keyvault_preview-0.1.3-py2.py3-none-any.whl",
                "filename": "keyvault_preview-0.1.3-py2.py3-none-any.whl",
                "metadata": {
                    "azext.isPreview": true,
                    "classifiers": [
                        "Development Status :: 4 - Beta",
                        "Intended Audience :: Developers",
                        "Intended Audience :: System Administrators",
                        "Programming Language :: Python",
                        "Programming Language :: Python :: 2",
                        "Programming Language :: Python :: 2.7",
                        "Programming Language :: Python :: 3",
                        "Programming Language :: Python :: 3.4",
                        "Programming Language :: Python :: 3.5",
                        "Programming Language :: Python :: 3.6",
                        "License :: OSI Approved :: MIT License"
                    ],
                    "extensions": {
                        "python.details": {
                            "contacts": [
                                {
                                    "email": "azurekeyvault@microsoft.com",
                                    "name": "Azure Key Vault",
                                    "role": "author"
                                }
                            ],
                            "document_names": {
                                "description": "DESCRIPTION.rst"
                            },
                            "project_urls": {
                                "Home": "https://github.com/Azure/azure-keyvault-cli-extension"
                            }
                        }
                    },
                    "generator": "bdist_wheel (0.30.0)",
                    "license": "MIT",
                    "metadata_version": "2.0",
                    "name": "keyvault-preview",
                    "summary": "Preview Azure Key Vault commands.",
                    "version": "0.1.3"
                },
                "sha256Digest": "5d80ceaac45576bfd9cb7f2bd5714183d9f88711b4aa415940b4b393a7591069"
            }
        ],
        "log-analytics": [
            {
                "downloadUrl": "https://loganalyticscli.blob.core.windows.net/log-analytics-cli/log_analytics-0.1.3-py2.py3-none-any.whl",
                "filename": "log_analytics-0.1.3-py2.py3-none-any.whl",
                "metadata": {
                    "azext.isPreview": true,
                    "extensions": {
                        "python.details": {
                            "contacts": [
                                {
                                    "email": "aleldeib@microsoft.com",
                                    "name": "Ace Eldeib",
                                    "role": "author"
                                }
                            ],
                            "document_names": {
                                "description": "DESCRIPTION.rst"
                            },
                            "project_urls": {
                                "Home": "https://github.com/Azure/azure-cli-extensions/tree/master/src/log-analytics"
                            }
                        }
                    },
                    "generator": "bdist_wheel (0.30.0)",
                    "license": "MIT",
                    "metadata_version": "2.0",
                    "name": "log-analytics",
                    "summary": "Support for Azure Log Analytics query capabilities.",
                    "version": "0.1.3"
                },
                "sha256Digest": "941c5c4bcd336e2192da624e21cd6310950fbc10d01d923d2255d049c68a23e0"
            }
        ],
        "managementgroups": [
            {
                "downloadUrl": "https://files.pythonhosted.org/packages/b0/7c/fb9f79c46cf96cf7607fbaebe94d048e515342bf9e7ceae571110d85f35e/managementgroups-0.1.0-py2.py3-none-any.whl",
                "filename": "managementgroups-0.1.0-py2.py3-none-any.whl",
                "metadata": {
                    "classifiers": [
                        "Development Status :: 4 - Beta",
                        "Intended Audience :: Developers",
                        "Intended Audience :: System Administrators",
                        "Programming Language :: Python",
                        "Programming Language :: Python :: 2",
                        "Programming Language :: Python :: 2.7",
                        "Programming Language :: Python :: 3",
                        "Programming Language :: Python :: 3.4",
                        "Programming Language :: Python :: 3.5",
                        "Programming Language :: Python :: 3.6",
                        "License :: OSI Approved :: MIT License"
                    ],
                    "extensions": {
                        "python.details": {
                            "contacts": [
                                {
                                    "email": "shahraj@microsoft.com",
                                    "name": "Raj Shah",
                                    "role": "author"
                                }
                            ],
                            "document_names": {
                                "description": "DESCRIPTION.rst"
                            },
                            "project_urls": {
                                "Home": "https://github.com/Azure/azure-cli-extensions"
                            }
                        }
                    },
                    "generator": "bdist_wheel (0.29.0)",
                    "license": "MIT",
                    "metadata_version": "2.0",
                    "name": "managementgroups",
                    "summary": "An Azure CLI Extension for Management Groups",
                    "version": "0.1.0"
                },
                "sha256Digest": "14626a8fc8a0d6751bd9a9e90a62c463b3dfbdfb2952e438e3843b0941679eb3"
            }
        ],
        "managementpartner": [
            {
                "downloadUrl": "https://files.pythonhosted.org/packages/28/08/0fde582cf50eaf1ef304b35674b9b22f6731d95b2e41339eba4d35583b18/managementpartner-0.1.2-py2.py3-none-any.whl",
                "filename": "managementpartner-0.1.2-py2.py3-none-any.whl",
                "metadata": {
                    "classifiers": [
                        "Development Status :: 4 - Beta",
                        "Intended Audience :: Developers",
                        "Intended Audience :: System Administrators",
                        "Programming Language :: Python",
                        "Programming Language :: Python :: 2",
                        "Programming Language :: Python :: 2.7",
                        "Programming Language :: Python :: 3",
                        "Programming Language :: Python :: 3.4",
                        "Programming Language :: Python :: 3.5",
                        "Programming Language :: Python :: 3.6",
                        "License :: OSI Approved :: MIT License"
                    ],
                    "extensions": {
                        "python.details": {
                            "contacts": [
                                {
                                    "email": "jefl@microsoft.com",
                                    "name": "Jeffrey Li",
                                    "role": "author"
                                }
                            ],
                            "document_names": {
                                "description": "DESCRIPTION.rst"
                            },
                            "project_urls": {
                                "Home": "https://github.com/Azure/azure-cli-extensions"
                            }
                        }
                    },
                    "generator": "bdist_wheel (0.29.0)",
                    "license": "MIT",
                    "metadata_version": "2.0",
                    "name": "managementpartner",
                    "summary": "Support for Management Partner preview",
                    "version": "0.1.2"
                },
                "sha256Digest": "f7ec0984b4d5a4c9192aa3ab6b78c867fc38cf620effef1804d89c9d1d9f204f"
            }
        ],
        "mesh": [
            {
                "downloadUrl": "https://meshcli.blob.core.windows.net/cli/mesh-0.10.6-py2.py3-none-any.whl",
                "filename": "mesh-0.10.6-py2.py3-none-any.whl",
                "metadata": {
                    "azext.isPreview": true,
                    "azext.minCliCoreVersion": "2.0.67",
                    "extensions": {
                        "python.details": {
                            "contacts": [
                                {
                                    "email": "azpycli@microsoft.com",
                                    "name": "Microsoft Corporation",
                                    "role": "author"
                                }
                            ],
                            "document_names": {
                                "description": "DESCRIPTION.rst"
                            },
                            "project_urls": {
                                "Home": "https://github.com/Azure/azure-cli-extensions"
                            }
                        }
                    },
                    "extras": [],
                    "generator": "bdist_wheel (0.30.0)",
                    "license": "MIT",
                    "metadata_version": "2.0",
                    "name": "mesh",
                    "run_requires": [
                        {
                            "requires": [
                                "sfmergeutility (==0.1.6)"
                            ]
                        }
                    ],
                    "summary": "Support for Microsoft Azure Service Fabric Mesh - Public Preview",
                    "version": "0.10.6"
                },
                "sha256Digest": "07b6356cd15294c0bc0b31cfde1cdb2b92516b00728980d7a53557bb49273842"
            }
        ],
        "mixed-reality": [
            {
                "downloadUrl": "https://test-files.pythonhosted.org/packages/e4/fa/14628eb512ef4f0c38e4e6c8ee2d0624e03d352ca0ec1b1167a32f9de9a3/mixed_reality-0.0.1-py2.py3-none-any.whl",
                "filename": "mixed_reality-0.0.1-py2.py3-none-any.whl",
                "metadata": {
                    "classifiers": [
                        "Development Status :: 4 - Beta",
                        "Intended Audience :: Developers",
                        "Intended Audience :: System Administrators",
                        "Programming Language :: Python",
                        "Programming Language :: Python :: 2",
                        "Programming Language :: Python :: 2.7",
                        "Programming Language :: Python :: 3",
                        "Programming Language :: Python :: 3.4",
                        "Programming Language :: Python :: 3.5",
                        "Programming Language :: Python :: 3.6",
                        "License :: OSI Approved :: MIT License"
                    ],
                    "extensions": {
                        "python.details": {
                            "contacts": [
                                {
                                    "email": "xiangyul@microsoft.com",
                                    "name": "Xiangyu Luo",
                                    "role": "author"
                                }
                            ],
                            "document_names": {
                                "description": "DESCRIPTION.rst"
                            },
                            "project_urls": {
                                "Home": "https://github.com/Azure/azure-cli-extensions"
                            }
                        }
                    },
                    "generator": "bdist_wheel (0.30.0)",
                    "license": "MIT",
                    "metadata_version": "2.0",
                    "name": "mixed-reality",
                    "summary": "Mixed Reality Azure CLI Extension.",
                    "version": "0.0.1"
                },
                "sha256Digest": "c5b7ef47d8db578920bcbda371a47edd19f8f681088823c2622dcb9332417587"
            }
        ],
        "netappfiles-preview": [
            {
                "downloadUrl": "https://anfclipython.blob.core.windows.net/cli-extensions/netappfiles_preview-0.3.2-py2.py3-none-any.whl",
                "filename": "netappfiles_preview-0.3.2-py2.py3-none-any.whl",
                "metadata": {
                    "azext.isPreview": true,
                    "azext.minCliCoreVersion": "2.0.56",
                    "classifiers": [
                        "Development Status :: 4 - Beta",
                        "Intended Audience :: Developers",
                        "Intended Audience :: System Administrators",
                        "Programming Language :: Python",
                        "Programming Language :: Python :: 2",
                        "Programming Language :: Python :: 2.7",
                        "Programming Language :: Python :: 3",
                        "Programming Language :: Python :: 3.4",
                        "Programming Language :: Python :: 3.5",
                        "Programming Language :: Python :: 3.6",
                        "License :: OSI Approved :: MIT License"
                    ],
                    "extensions": {
                        "python.details": {
                            "contacts": [
                                {
                                    "email": "azpycli@microsoft.com",
                                    "name": "Microsoft Corporation",
                                    "role": "author"
                                }
                            ],
                            "document_names": {
                                "description": "DESCRIPTION.rst"
                            },
                            "project_urls": {
                                "Home": "https://github.com/Azure/azure-cli-extensions/tree/master/src/netappfiles-preview"
                            }
                        }
                    },
                    "extras": [],
                    "generator": "bdist_wheel (0.30.0)",
                    "license": "MIT",
                    "metadata_version": "2.0",
                    "name": "netappfiles-preview",
                    "run_requires": [
                        {
                            "requires": [
                                "msrest"
                            ]
                        }
                    ],
                    "summary": "Provides a preview for upcoming Azure NetApp Files (ANF) features.",
                    "version": "0.3.2"
                },
                "sha256Digest": "060152d0de8ff7af3076697b3d179dad1e14007278b7cea81e3381763f9d5a3e"
            }
        ],
        "privatedns": [
            {
                "downloadUrl": "https://privatednscliextension.blob.core.windows.net/privatednscliextension/privatedns-0.1.0-py2.py3-none-any.whl",
                "filename": "privatedns-0.1.0-py2.py3-none-any.whl",
                "metadata": {
                    "azext.isPreview": true,
                    "azext.minCliCoreVersion": "2.0.58",
                    "classifiers": [
                        "Development Status :: 4 - Beta",
                        "Intended Audience :: Developers",
                        "Intended Audience :: System Administrators",
                        "Programming Language :: Python",
                        "Programming Language :: Python :: 2",
                        "Programming Language :: Python :: 2.7",
                        "Programming Language :: Python :: 3",
                        "Programming Language :: Python :: 3.4",
                        "Programming Language :: Python :: 3.5",
                        "Programming Language :: Python :: 3.6",
                        "License :: OSI Approved :: MIT License"
                    ],
                    "extensions": {
                        "python.details": {
                            "contacts": [
                                {
                                    "email": "dijyotir@microsoft.com",
                                    "name": "Dibya Jyoti Roy",
                                    "role": "author"
                                }
                            ],
                            "document_names": {
                                "description": "DESCRIPTION.rst"
                            },
                            "project_urls": {
                                "Home": "https://github.com/Azure/azure-cli-extensions"
                            }
                        }
                    },
                    "generator": "bdist_wheel (0.30.0)",
                    "license": "MIT",
                    "metadata_version": "2.0",
                    "name": "privatedns",
                    "summary": "Commands to manage Private DNS Zones",
                    "version": "0.1.0"
                },
                "sha256Digest": "7de87f9e5ddc30d317328b5f44dbbbb5632f55c56e2bb88d739166777abe0cb5"
            }
        ],
        "resource-graph": [
            {
                "downloadUrl": "https://files.pythonhosted.org/packages/bd/c1/3df175a9a6a0c6aeae1ca1a7499955d75dd03452b5ba75f6df01a02b7c7f/resource_graph-1.0.0-py2.py3-none-any.whl",
                "filename": "resource_graph-1.0.0-py2.py3-none-any.whl",
                "metadata": {
                    "azext.isPreview": false,
                    "azext.minCliCoreVersion": "2.0.45",
                    "extensions": {
                        "python.details": {
                            "contacts": [
                                {
                                    "email": "ilidemi@microsoft.com",
                                    "name": "Ilia Demianenko",
                                    "role": "author"
                                },
                                {
                                    "email": "earc@microsoft.com",
                                    "name": "Azure Resource Graph",
                                    "role": "maintainer"
                                }
                            ],
                            "document_names": {
                                "description": "DESCRIPTION.rst"
                            },
                            "project_urls": {
                                "Home": "https://github.com/Azure/azure-cli-extensions/tree/master/src/resource-graph"
                            }
                        }
                    },
                    "generator": "bdist_wheel (0.30.0)",
                    "license": "MIT",
                    "metadata_version": "2.0",
                    "name": "resource-graph",
                    "summary": "Support for querying Azure resources with Resource Graph.",
                    "version": "1.0.0"
                },
                "sha256Digest": "76f10264a7c6d78664c34e73d390565ce66e639fd39ffdfad149da8fc499112d"
            }
        ],
        "sap-hana": [
            {
                "downloadUrl": "https://github.com/Azure/azure-hanaonazure-cli-extension/releases/download/0.5.4/sap_hana-0.5.4-py2.py3-none-any.whl",
                "filename": "sap_hana-0.5.4-py2.py3-none-any.whl",
                "metadata": {
                    "azext.minCliCoreVersion": "2.0.46",
                    "classifiers": [
                        "Development Status :: 4 - Beta",
                        "Intended Audience :: Developers",
                        "Intended Audience :: System Administrators",
                        "Programming Language :: Python",
                        "Programming Language :: Python :: 2",
                        "Programming Language :: Python :: 2.7",
                        "Programming Language :: Python :: 3",
                        "Programming Language :: Python :: 3.4",
                        "Programming Language :: Python :: 3.5",
                        "Programming Language :: Python :: 3.6",
                        "License :: OSI Approved :: MIT License"
                    ],
                    "extensions": {
                        "python.details": {
                            "contacts": [
                                {
                                    "email": "azpycli@microsoft.com",
                                    "name": "Microsoft Corporation",
                                    "role": "author"
                                }
                            ],
                            "document_names": {
                                "description": "DESCRIPTION.rst"
                            },
                            "project_urls": {
                                "Home": "https://github.com/Azure/azure-hanaonazure-cli-extension"
                            }
                        }
                    },
                    "generator": "bdist_wheel (0.30.0)",
                    "license": "MIT",
                    "metadata_version": "2.0",
                    "name": "sap-hana",
                    "summary": "Additional commands for working with SAP HanaOnAzure instances.",
                    "version": "0.5.4"
                },
                "sha256Digest": "5717d60f3ff615fca67b8e0f3b92e0e0fa61befe09b4fef9504a7dfe8debf376"
            }
        ],
        "storage-preview": [
            {
                "downloadUrl": "https://azurecliprod.blob.core.windows.net/cli-extensions/storage_preview-0.2.8-py2.py3-none-any.whl",
                "filename": "storage_preview-0.2.8-py2.py3-none-any.whl",
                "metadata": {
                    "azext.isPreview": true,
                    "azext.minCliCoreVersion": "2.0.52",
                    "classifiers": [
                        "Development Status :: 4 - Beta",
                        "Intended Audience :: Developers",
                        "Intended Audience :: System Administrators",
                        "Programming Language :: Python",
                        "Programming Language :: Python :: 2",
                        "Programming Language :: Python :: 2.7",
                        "Programming Language :: Python :: 3",
                        "Programming Language :: Python :: 3.4",
                        "Programming Language :: Python :: 3.5",
                        "Programming Language :: Python :: 3.6",
                        "License :: OSI Approved :: MIT License"
                    ],
                    "extensions": {
                        "python.details": {
                            "contacts": [
                                {
                                    "email": "azpycli@microsoft.com",
                                    "name": "Microsoft Corporation",
                                    "role": "author"
                                }
                            ],
                            "document_names": {
                                "description": "DESCRIPTION.rst"
                            },
                            "project_urls": {
                                "Home": "https://github.com/Azure/azure-cli-extensions/tree/master/src/storage-preview"
                            }
                        }
                    },
                    "generator": "bdist_wheel (0.30.0)",
                    "license": "MIT",
                    "metadata_version": "2.0",
                    "name": "storage-preview",
                    "summary": "Provides a preview for upcoming storage features.",
                    "version": "0.2.8"
                },
                "sha256Digest": "a3d48247051e95847ded28217433c4b98fc02d6ee21eedfcb24dd43f7360569d"
            }
        ],
        "subscription": [
            {
                "downloadUrl": "https://azurecliprod.blob.core.windows.net/cli-extensions/subscription-0.1.3-py2.py3-none-any.whl",
                "filename": "subscription-0.1.3-py2.py3-none-any.whl",
                "metadata": {
                    "classifiers": [
                        "Development Status :: 4 - Beta",
                        "Intended Audience :: Developers",
                        "Intended Audience :: System Administrators",
                        "Programming Language :: Python",
                        "Programming Language :: Python :: 2",
                        "Programming Language :: Python :: 2.7",
                        "Programming Language :: Python :: 3",
                        "Programming Language :: Python :: 3.4",
                        "Programming Language :: Python :: 3.5",
                        "Programming Language :: Python :: 3.6",
                        "License :: OSI Approved :: MIT License"
                    ],
                    "extensions": {
                        "python.details": {
                            "contacts": [
                                {
                                    "email": "wilcob@microsoft.com",
                                    "name": "Wilco Bauwer",
                                    "role": "author"
                                }
                            ],
                            "document_names": {
                                "description": "DESCRIPTION.rst"
                            },
                            "project_urls": {
                                "Home": "https://github.com/Azure/azure-cli-extensions"
                            }
                        }
                    },
                    "generator": "bdist_wheel (0.30.0)",
                    "license": "MIT",
                    "metadata_version": "2.0",
                    "name": "subscription",
                    "summary": "Support for subscription management preview.",
                    "version": "0.1.3"
                },
                "sha256Digest": "74388eb7d4976c620bd41ef577cdb9284cd9a3e38dc4756796d091a7c8193267"
            }
        ],
        "virtual-network-tap": [
            {
                "downloadUrl": "https://azurecliprod.blob.core.windows.net/cli-extensions/virtual_network_tap-0.1.0-py2.py3-none-any.whl",
                "filename": "virtual_network_tap-0.1.0-py2.py3-none-any.whl",
                "metadata": {
                    "azext.isPreview": true,
                    "azext.minCliCoreVersion": "2.0.46",
                    "classifiers": [
                        "Development Status :: 4 - Beta",
                        "Intended Audience :: Developers",
                        "Intended Audience :: System Administrators",
                        "Programming Language :: Python",
                        "Programming Language :: Python :: 2",
                        "Programming Language :: Python :: 2.7",
                        "Programming Language :: Python :: 3",
                        "Programming Language :: Python :: 3.4",
                        "Programming Language :: Python :: 3.5",
                        "Programming Language :: Python :: 3.6",
                        "License :: OSI Approved :: MIT License"
                    ],
                    "extensions": {
                        "python.details": {
                            "contacts": [
                                {
                                    "email": "azpycli@microsoft.com",
                                    "name": "Microsoft Corporation",
                                    "role": "author"
                                }
                            ],
                            "document_names": {
                                "description": "DESCRIPTION.rst"
                            },
                            "project_urls": {
                                "Home": "https://github.com/Azure/azure-cli-extensions/tree/master/src/virtual-network-tap"
                            }
                        }
                    },
                    "generator": "bdist_wheel (0.30.0)",
                    "license": "MIT",
                    "metadata_version": "2.0",
                    "name": "virtual-network-tap",
                    "summary": "Manage virtual network taps (VTAP).",
                    "version": "0.1.0"
                },
                "sha256Digest": "7e3f634f8eb701cf6fef504159785bc90e6f5bd2482e459469dd9ab30601aa35"
            }
        ],
        "virtual-wan": [
            {
                "downloadUrl": "https://azurecliprod.blob.core.windows.net/cli-extensions/virtual_wan-0.1.0-py2.py3-none-any.whl",
                "filename": "virtual_wan-0.1.0-py2.py3-none-any.whl",
                "metadata": {
                    "azext.isPreview": true,
                    "azext.minCliCoreVersion": "2.0.46",
                    "classifiers": [
                        "Development Status :: 4 - Beta",
                        "Intended Audience :: Developers",
                        "Intended Audience :: System Administrators",
                        "Programming Language :: Python",
                        "Programming Language :: Python :: 2",
                        "Programming Language :: Python :: 2.7",
                        "Programming Language :: Python :: 3",
                        "Programming Language :: Python :: 3.4",
                        "Programming Language :: Python :: 3.5",
                        "Programming Language :: Python :: 3.6",
                        "License :: OSI Approved :: MIT License"
                    ],
                    "extensions": {
                        "python.details": {
                            "contacts": [
                                {
                                    "email": "azpycli@microsoft.com",
                                    "name": "Microsoft Corporation",
                                    "role": "author"
                                }
                            ],
                            "document_names": {
                                "description": "DESCRIPTION.rst"
                            },
                            "project_urls": {
                                "Home": "https://github.com/Azure/azure-cli-extensions/tree/master/src/virtual-wan"
                            }
                        }
                    },
                    "generator": "bdist_wheel (0.30.0)",
                    "license": "MIT",
                    "metadata_version": "2.0",
                    "name": "virtual-wan",
                    "summary": "Manage virtual WAN, hubs, VPN gateways and VPN sites.",
                    "version": "0.1.0"
                },
                "sha256Digest": "f29f98cac402f6b22e3af37ec9f70e9d0aaafd44958b8e7737c98c9f4998b886"
            }
        ],
        "vm-repair": [
            {
                "downloadUrl": "https://azurecomputeaidrepair.blob.core.windows.net/prod/vm_repair-0.1.2-py2.py3-none-any.whl",
                "filename": "vm_repair-0.1.2-py2.py3-none-any.whl",
                "metadata": {
                    "classifiers": [
                        "Development Status :: 4 - Beta",
                        "Intended Audience :: Developers",
                        "Intended Audience :: System Administrators",
                        "Programming Language :: Python",
                        "Programming Language :: Python :: 2",
                        "Programming Language :: Python :: 2.7",
                        "Programming Language :: Python :: 3",
                        "Programming Language :: Python :: 3.4",
                        "Programming Language :: Python :: 3.5",
                        "Programming Language :: Python :: 3.6",
                        "License :: OSI Approved :: MIT License"
                    ],
                    "extensions": {
                        "python.details": {
                            "contacts": [
                                {
                                    "email": "caiddev@microsoft.com",
                                    "name": "Microsoft Corporation",
                                    "role": "author"
                                }
                            ],
                            "document_names": {
                                "description": "DESCRIPTION.rst"
                            },
                            "project_urls": {
                                "Home": "https://github.com/Azure/azure-cli-extensions/tree/master/src/vm-repair"
                            }
                        }
                    },
                    "generator": "bdist_wheel (0.30.0)",
                    "license": "MIT",
                    "metadata_version": "2.0",
                    "name": "vm-repair",
                    "summary": "Auto repair commands to fix VMs.",
                    "version": "0.1.2"
                },
                "sha256Digest": "ab4cef3b70ef3c6ef97ef665024c5cb2c164f971fd9773bdedb2e4070e2008a1"
            }
        ],
        "webapp": [
            {
                "downloadUrl": "https://github.com/Nking92/azure-cli-extensions/raw/whl-files/dist/webapp-0.2.24-py2.py3-none-any.whl",
                "filename": "webapp-0.2.24-py2.py3-none-any.whl",
                "metadata": {
                    "azext.isPreview": true,
                    "azext.minCliCoreVersion": "2.0.46",
                    "classifiers": [
                        "Development Status :: 4 - Beta",
                        "Intended Audience :: Developers",
                        "Intended Audience :: System Administrators",
                        "Programming Language :: Python",
                        "Programming Language :: Python :: 2",
                        "Programming Language :: Python :: 2.7",
                        "Programming Language :: Python :: 3",
                        "Programming Language :: Python :: 3.4",
                        "Programming Language :: Python :: 3.5",
                        "Programming Language :: Python :: 3.6",
                        "License :: OSI Approved :: MIT License"
                    ],
                    "extensions": {
                        "python.details": {
                            "contacts": [
                                {
                                    "email": "sisirap@microsoft.com",
                                    "name": "Sisira Panchagnula",
                                    "role": "author"
                                }
                            ],
                            "document_names": {
                                "description": "DESCRIPTION.rst"
                            },
                            "project_urls": {
                                "Home": "https://github.com/Azure/azure-cli-extensions/tree/master/src/webapp"
                            }
                        }
                    },
                    "generator": "bdist_wheel (0.30.0)",
                    "license": "MIT",
                    "metadata_version": "2.0",
                    "name": "webapp",
                    "summary": "Additional commands for Azure AppService.",
                    "version": "0.2.24"
                },
                "sha256Digest": "797abb3d8b41547ed3c2bcc8e01e30cbb5d487262cd2f285e755419bd1c03bed"
            }
        ]
    },
    "formatVersion": "1"
}<|MERGE_RESOLUTION|>--- conflicted
+++ resolved
@@ -90,11 +90,7 @@
                     "summary": "Provides a preview for upcoming AKS features",
                     "version": "0.4.10"
                 },
-<<<<<<< HEAD
                 "sha256Digest": "155a3be8409f0efe4575d11703c7d10645204280d843cf00a813a7db5dd8f698"
-=======
-                "sha256Digest": "412e936f0505550e1f2130ec45e412dcfbff61b6f2b0443295ab15c313341cfe"
->>>>>>> 518c45fc
             }
         ],
         "alias": [
