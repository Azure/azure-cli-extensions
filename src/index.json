--- conflicted
+++ resolved
@@ -834,10 +834,6 @@
                 "filename": "eventgrid-0.4.3-py2.py3-none-any.whl",
                 "metadata": {
                     "azext.isPreview": true,
-<<<<<<< HEAD
-                    "azext.maxCliCoreVersion": "2.0.66",
-=======
->>>>>>> 976afdcf
                     "azext.minCliCoreVersion": "2.0.49",
                     "classifiers": [
                         "Development Status :: 4 - Beta",
