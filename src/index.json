--- conflicted
+++ resolved
@@ -3006,7 +3006,6 @@
                 "sha256Digest": "3556adeb1053262aa1aa0203b53423252afbd89b3e455255c2a2964a3be9a78e"
             }
         ],
-<<<<<<< HEAD
         "vmware": [
             {
                 "downloadUrl": "https://github.com/virtustream/azure-vmware-virtustream-cli-extension/releases/download/0.5.2/vmware-0.5.3-py2.py3-none-any.whl",
@@ -3041,43 +3040,6 @@
                 "sha256Digest": "b25c6c6254ca8857035403b8c69d12d60dda1aaca3caf353336b9482192540ca"
             }
         ],
-        "vmware-cs": [
-            {
-                "downloadUrl": "https://github.com/Azure/az-vmware-cli/releases/download/0.2.0/vmware_cs-0.2.0-py2.py3-none-any.whl",
-                "filename": "vmware_cs-0.2.0-py2.py3-none-any.whl",
-                "metadata": {
-                    "azext.isPreview": true,
-                    "azext.maxCliCoreVersion": "2.1.0",
-                    "azext.minCliCoreVersion": "2.0.67",
-                    "extensions": {
-                        "python.details": {
-                            "contacts": [
-                                {
-                                    "email": "shimitta@microsoft.com",
-                                    "name": "Shivam Mittal",
-                                    "role": "author"
-                                }
-                            ],
-                            "document_names": {
-                                "description": "DESCRIPTION.rst"
-                            },
-                            "project_urls": {
-                                "Home": "https://github.com/Azure/az-vmware-cli"
-                            }
-                        }
-                    },
-                    "generator": "bdist_wheel (0.30.0)",
-                    "license": "MIT",
-                    "metadata_version": "2.0",
-                    "name": "vmware-cs",
-                    "summary": "Manage Azure VMware Solution.",
-                    "version": "0.2.0"
-                },
-                "sha256Digest": "e462b1346fe3be6db89aead23dfc4e4f2e13f418392f1c7fae714fb2b5c5cc2a"
-            }
-        ],
-=======
->>>>>>> 7c11da37
         "webapp": [
             {
                 "downloadUrl": "https://github.com/Nking92/azure-cli-extensions/raw/whl-files/dist/webapp-0.2.24-py2.py3-none-any.whl",
