{
    "extensions": {
        "account": [
            {
                "downloadUrl": "https://azurecliprod.blob.core.windows.net/cli-extensions/account-0.1.0-py2.py3-none-any.whl",
                "filename": "account-0.1.0-py2.py3-none-any.whl",
                "metadata": {
                    "azext.isExperimental": true,
                    "azext.minCliCoreVersion": "2.3.1",
                    "classifiers": [
                        "Development Status :: 4 - Beta",
                        "Intended Audience :: Developers",
                        "Intended Audience :: System Administrators",
                        "Programming Language :: Python",
                        "Programming Language :: Python :: 3",
                        "Programming Language :: Python :: 3.6",
                        "Programming Language :: Python :: 3.7",
                        "Programming Language :: Python :: 3.8",
                        "License :: OSI Approved :: MIT License"
                    ],
                    "extensions": {
                        "python.details": {
                            "contacts": [
                                {
                                    "email": "azpycli@microsoft.com",
                                    "name": "Microsoft Corporation",
                                    "role": "author"
                                }
                            ],
                            "document_names": {
                                "description": "DESCRIPTION.rst"
                            },
                            "project_urls": {
                                "Home": "https://github.com/Azure/azure-cli-extensions"
                            }
                        }
                    },
                    "generator": "bdist_wheel (0.30.0)",
                    "license": "MIT",
                    "metadata_version": "2.0",
                    "name": "account",
                    "summary": "Microsoft Azure Command-Line Tools SubscriptionClient Extension",
                    "version": "0.1.0"
                },
                "sha256Digest": "badd35099d52efc5d8c337eee3ce3958005e6bfbb0c83798a74458b90ea6046b"
            }
        ],
        "aem": [
            {
                "downloadUrl": "https://azurecliprod.blob.core.windows.net/cli-extensions/aem-0.1.1-py2.py3-none-any.whl",
                "filename": "aem-0.1.1-py2.py3-none-any.whl",
                "metadata": {
                    "azext.minCliCoreVersion": "2.0.30",
                    "classifiers": [
                        "Development Status :: 4 - Beta",
                        "Intended Audience :: Developers",
                        "Intended Audience :: System Administrators",
                        "Programming Language :: Python",
                        "Programming Language :: Python :: 2",
                        "Programming Language :: Python :: 2.7",
                        "Programming Language :: Python :: 3",
                        "Programming Language :: Python :: 3.4",
                        "Programming Language :: Python :: 3.5",
                        "Programming Language :: Python :: 3.6",
                        "License :: OSI Approved :: MIT License"
                    ],
                    "extensions": {
                        "python.details": {
                            "contacts": [
                                {
                                    "email": "yugangw@microsoft.com",
                                    "name": "Yugang Wang",
                                    "role": "author"
                                }
                            ],
                            "document_names": {
                                "description": "DESCRIPTION.rst"
                            },
                            "project_urls": {
                                "Home": "https://github.com/Azure/azure-cli-extensions"
                            }
                        }
                    },
                    "generator": "bdist_wheel (0.29.0)",
                    "license": "MIT",
                    "metadata_version": "2.0",
                    "name": "aem",
                    "summary": "Manage Azure Enhanced Monitoring Extensions for SAP",
                    "version": "0.1.1"
                },
                "sha256Digest": "4ac7b8a4a89eda68d9d1a07cc5edd9b1a2b88421e2aa9a9e5b86a241f127775f"
            }
        ],
        "ai-did-you-mean-this": [
            {
                "downloadUrl": "https://azurecliprod.blob.core.windows.net/cli-extensions/ai_did_you_mean_this-0.1.1-py3-none-any.whl",
                "filename": "ai_did_you_mean_this-0.1.1-py3-none-any.whl",
                "metadata": {
                    "azext.isExperimental": true,
                    "azext.minCliCoreVersion": "2.4.0",
                    "classifiers": [
                        "Development Status :: 4 - Beta",
                        "Intended Audience :: Developers",
                        "Intended Audience :: System Administrators",
                        "Programming Language :: Python",
                        "Programming Language :: Python :: 3",
                        "Programming Language :: Python :: 3.6",
                        "Programming Language :: Python :: 3.7",
                        "Programming Language :: Python :: 3.8",
                        "License :: OSI Approved :: MIT License"
                    ],
                    "extensions": {
                        "python.details": {
                            "contacts": [
                                {
                                    "email": "chotool@microsoft.com",
                                    "name": "Christopher O'Toole",
                                    "role": "author"
                                }
                            ],
                            "document_names": {
                                "description": "DESCRIPTION.rst"
                            },
                            "project_urls": {
                                "Home": "https://github.com/Azure/azure-cli-extensions/ai-did-you-mean-this"
                            }
                        }
                    },
                    "generator": "bdist_wheel (0.30.0)",
                    "license": "MIT",
                    "metadata_version": "2.0",
                    "name": "ai-did-you-mean-this",
                    "summary": "Recommend recovery options on failure.",
                    "version": "0.1.1"
                },
                "sha256Digest": "bb9c1226707c3f15b1da4c1ebff3cf34ed8c683342eb2d353b18925e344da8ac"
            },
            {
                "downloadUrl": "https://azurecliprod.blob.core.windows.net/cli-extensions/ai_did_you_mean_this-0.2.0-py3-none-any.whl",
                "filename": "ai_did_you_mean_this-0.2.0-py3-none-any.whl",
                "metadata": {
                    "azext.isExperimental": true,
                    "azext.minCliCoreVersion": "2.4.0",
                    "classifiers": [
                        "Development Status :: 4 - Beta",
                        "Intended Audience :: Developers",
                        "Intended Audience :: System Administrators",
                        "Programming Language :: Python",
                        "Programming Language :: Python :: 3",
                        "Programming Language :: Python :: 3.6",
                        "Programming Language :: Python :: 3.7",
                        "Programming Language :: Python :: 3.8",
                        "License :: OSI Approved :: MIT License"
                    ],
                    "extensions": {
                        "python.details": {
                            "contacts": [
                                {
                                    "email": "chotool@microsoft.com",
                                    "name": "Christopher O'Toole",
                                    "role": "author"
                                }
                            ],
                            "document_names": {
                                "description": "DESCRIPTION.rst"
                            },
                            "project_urls": {
                                "Home": "https://github.com/Azure/azure-cli-extensions/ai-did-you-mean-this"
                            }
                        }
                    },
                    "generator": "bdist_wheel (0.30.0)",
                    "license": "MIT",
                    "metadata_version": "2.0",
                    "name": "ai-did-you-mean-this",
                    "summary": "Recommend recovery options on failure.",
                    "version": "0.2.0"
                },
                "sha256Digest": "83d7f955d0dda41b015a10d22be1066a497463c06d7444335e8b394bbc20d42b"
            }
        ],
        "ai-examples": [
            {
                "downloadUrl": "https://azurecliprod.blob.core.windows.net/cli-extensions/ai_examples-0.1.0-py2.py3-none-any.whl",
                "filename": "ai_examples-0.1.0-py2.py3-none-any.whl",
                "metadata": {
                    "azext.isPreview": true,
                    "azext.minCliCoreVersion": "2.0.81",
                    "classifiers": [
                        "Development Status :: 4 - Beta",
                        "Intended Audience :: Developers",
                        "Intended Audience :: System Administrators",
                        "Programming Language :: Python",
                        "Programming Language :: Python :: 2",
                        "Programming Language :: Python :: 2.7",
                        "Programming Language :: Python :: 3",
                        "Programming Language :: Python :: 3.5",
                        "Programming Language :: Python :: 3.6",
                        "Programming Language :: Python :: 3.7",
                        "Programming Language :: Python :: 3.8",
                        "License :: OSI Approved :: MIT License"
                    ],
                    "extensions": {
                        "python.details": {
                            "contacts": [
                                {
                                    "email": "mabooe@microsoft.com",
                                    "name": "Matthew Booe",
                                    "role": "author"
                                }
                            ],
                            "document_names": {
                                "description": "DESCRIPTION.rst"
                            },
                            "project_urls": {
                                "Home": "https://github.com/Azure/azure-cli-extensions/tree/master/src/ai-examples"
                            }
                        }
                    },
                    "generator": "bdist_wheel (0.30.0)",
                    "license": "MIT",
                    "metadata_version": "2.0",
                    "name": "ai-examples",
                    "summary": "Add AI powered examples to help content.",
                    "version": "0.1.0"
                },
                "sha256Digest": "3bf63937122345abe28f6d6ddcac8c76491ae992910a6516bcb506e099e59f8b"
            },
            {
                "downloadUrl": "https://azurecliprod.blob.core.windows.net/cli-extensions/ai_examples-0.2.0-py2.py3-none-any.whl",
                "filename": "ai_examples-0.2.0-py2.py3-none-any.whl",
                "metadata": {
                    "azext.isPreview": true,
                    "azext.minCliCoreVersion": "2.2.0",
                    "classifiers": [
                        "Development Status :: 4 - Beta",
                        "Intended Audience :: Developers",
                        "Intended Audience :: System Administrators",
                        "Programming Language :: Python",
                        "Programming Language :: Python :: 2",
                        "Programming Language :: Python :: 2.7",
                        "Programming Language :: Python :: 3",
                        "Programming Language :: Python :: 3.5",
                        "Programming Language :: Python :: 3.6",
                        "Programming Language :: Python :: 3.7",
                        "Programming Language :: Python :: 3.8",
                        "License :: OSI Approved :: MIT License"
                    ],
                    "extensions": {
                        "python.details": {
                            "contacts": [
                                {
                                    "email": "mabooe@microsoft.com",
                                    "name": "Matthew Booe",
                                    "role": "author"
                                }
                            ],
                            "document_names": {
                                "description": "DESCRIPTION.rst"
                            },
                            "project_urls": {
                                "Home": "https://github.com/Azure/azure-cli-extensions/tree/master/src/ai-examples"
                            }
                        }
                    },
                    "generator": "bdist_wheel (0.30.0)",
                    "license": "MIT",
                    "metadata_version": "2.0",
                    "name": "ai-examples",
                    "summary": "Add AI powered examples to help content.",
                    "version": "0.2.0"
                },
                "sha256Digest": "1e976b938f377e35618525154b46725fa66f17883a6fb233fb2f9d427a34421b"
            },
            {
                "downloadUrl": "https://azurecliprod.blob.core.windows.net/cli-extensions/ai_examples-0.2.1-py2.py3-none-any.whl",
                "filename": "ai_examples-0.2.1-py2.py3-none-any.whl",
                "metadata": {
                    "azext.isPreview": true,
                    "azext.minCliCoreVersion": "2.2.0",
                    "classifiers": [
                        "Development Status :: 4 - Beta",
                        "Intended Audience :: Developers",
                        "Intended Audience :: System Administrators",
                        "Programming Language :: Python",
                        "Programming Language :: Python :: 2",
                        "Programming Language :: Python :: 2.7",
                        "Programming Language :: Python :: 3",
                        "Programming Language :: Python :: 3.5",
                        "Programming Language :: Python :: 3.6",
                        "Programming Language :: Python :: 3.7",
                        "Programming Language :: Python :: 3.8",
                        "License :: OSI Approved :: MIT License"
                    ],
                    "extensions": {
                        "python.details": {
                            "contacts": [
                                {
                                    "email": "mabooe@microsoft.com",
                                    "name": "Matthew Booe",
                                    "role": "author"
                                }
                            ],
                            "document_names": {
                                "description": "DESCRIPTION.rst"
                            },
                            "project_urls": {
                                "Home": "https://github.com/Azure/azure-cli-extensions/tree/master/src/ai-examples"
                            }
                        }
                    },
                    "generator": "bdist_wheel (0.30.0)",
                    "license": "MIT",
                    "metadata_version": "2.0",
                    "name": "ai-examples",
                    "summary": "Add AI powered examples to help content.",
                    "version": "0.2.1"
                },
                "sha256Digest": "f45d5a3726924c8a7ae03f2fce1ea4c0221291cf5c815dd54bbc7cd867f1edc2"
            }
        ],
        "aks-preview": [
            {
                "downloadUrl": "https://azurecliaks.blob.core.windows.net/azure-cli-extension/aks_preview-0.4.35-py2.py3-none-any.whl",
                "filename": "aks_preview-0.4.35-py2.py3-none-any.whl",
                "metadata": {
                    "azext.isPreview": true,
                    "azext.minCliCoreVersion": "2.0.49",
                    "classifiers": [
                        "Development Status :: 4 - Beta",
                        "Intended Audience :: Developers",
                        "Intended Audience :: System Administrators",
                        "Programming Language :: Python",
                        "Programming Language :: Python :: 2",
                        "Programming Language :: Python :: 2.7",
                        "Programming Language :: Python :: 3",
                        "Programming Language :: Python :: 3.4",
                        "Programming Language :: Python :: 3.5",
                        "Programming Language :: Python :: 3.6",
                        "License :: OSI Approved :: MIT License"
                    ],
                    "extensions": {
                        "python.details": {
                            "contacts": [
                                {
                                    "email": "azpycli@microsoft.com",
                                    "name": "Microsoft Corporation",
                                    "role": "author"
                                }
                            ],
                            "document_names": {
                                "description": "DESCRIPTION.rst"
                            },
                            "project_urls": {
                                "Home": "https://github.com/Azure/azure-cli-extensions/tree/master/src/aks-preview"
                            }
                        }
                    },
                    "generator": "bdist_wheel (0.30.0)",
                    "license": "MIT",
                    "metadata_version": "2.0",
                    "name": "aks-preview",
                    "summary": "Provides a preview for upcoming AKS features",
                    "version": "0.4.35"
                },
                "sha256Digest": "1f5eac9040d0c71650e349264e2161bef7c409ed037d3aa1241ea14f438f668a"
            },
            {
                "downloadUrl": "https://azurecliprod.blob.core.windows.net/cli-extensions/aks_preview-0.4.36-py2.py3-none-any.whl",
                "filename": "aks_preview-0.4.36-py2.py3-none-any.whl",
                "metadata": {
                    "azext.isPreview": true,
                    "azext.minCliCoreVersion": "2.0.49",
                    "classifiers": [
                        "Development Status :: 4 - Beta",
                        "Intended Audience :: Developers",
                        "Intended Audience :: System Administrators",
                        "Programming Language :: Python",
                        "Programming Language :: Python :: 2",
                        "Programming Language :: Python :: 2.7",
                        "Programming Language :: Python :: 3",
                        "Programming Language :: Python :: 3.4",
                        "Programming Language :: Python :: 3.5",
                        "Programming Language :: Python :: 3.6",
                        "License :: OSI Approved :: MIT License"
                    ],
                    "extensions": {
                        "python.details": {
                            "contacts": [
                                {
                                    "email": "azpycli@microsoft.com",
                                    "name": "Microsoft Corporation",
                                    "role": "author"
                                }
                            ],
                            "document_names": {
                                "description": "DESCRIPTION.rst"
                            },
                            "project_urls": {
                                "Home": "https://github.com/Azure/azure-cli-extensions/tree/master/src/aks-preview"
                            }
                        }
                    },
                    "generator": "bdist_wheel (0.30.0)",
                    "license": "MIT",
                    "metadata_version": "2.0",
                    "name": "aks-preview",
                    "summary": "Provides a preview for upcoming AKS features",
                    "version": "0.4.36"
                },
                "sha256Digest": "ea288c9a118ff077caba6110c395864f5c569d87ab395f02a1b11eefd00d3db6"
            },
            {
                "downloadUrl": "https://azurecliprod.blob.core.windows.net/cli-extensions/aks_preview-0.4.37-py2.py3-none-any.whl",
                "filename": "aks_preview-0.4.37-py2.py3-none-any.whl",
                "metadata": {
                    "azext.isPreview": true,
                    "azext.minCliCoreVersion": "2.0.49",
                    "classifiers": [
                        "Development Status :: 4 - Beta",
                        "Intended Audience :: Developers",
                        "Intended Audience :: System Administrators",
                        "Programming Language :: Python",
                        "Programming Language :: Python :: 2",
                        "Programming Language :: Python :: 2.7",
                        "Programming Language :: Python :: 3",
                        "Programming Language :: Python :: 3.4",
                        "Programming Language :: Python :: 3.5",
                        "Programming Language :: Python :: 3.6",
                        "License :: OSI Approved :: MIT License"
                    ],
                    "extensions": {
                        "python.details": {
                            "contacts": [
                                {
                                    "email": "azpycli@microsoft.com",
                                    "name": "Microsoft Corporation",
                                    "role": "author"
                                }
                            ],
                            "document_names": {
                                "description": "DESCRIPTION.rst"
                            },
                            "project_urls": {
                                "Home": "https://github.com/Azure/azure-cli-extensions/tree/master/src/aks-preview"
                            }
                        }
                    },
                    "generator": "bdist_wheel (0.30.0)",
                    "license": "MIT",
                    "metadata_version": "2.0",
                    "name": "aks-preview",
                    "summary": "Provides a preview for upcoming AKS features",
                    "version": "0.4.37"
                },
                "sha256Digest": "80d04f0d477b987dd462e6c1fb3fdbe7441c7ea1e3c75fb8593847d43b4a1e3b"
            },
            {
                "downloadUrl": "https://azurecliprod.blob.core.windows.net/cli-extensions/aks_preview-0.4.38-py2.py3-none-any.whl",
                "filename": "aks_preview-0.4.38-py2.py3-none-any.whl",
                "metadata": {
                    "azext.isPreview": true,
                    "azext.minCliCoreVersion": "2.0.49",
                    "classifiers": [
                        "Development Status :: 4 - Beta",
                        "Intended Audience :: Developers",
                        "Intended Audience :: System Administrators",
                        "Programming Language :: Python",
                        "Programming Language :: Python :: 3",
                        "Programming Language :: Python :: 3.6",
                        "Programming Language :: Python :: 3.7",
                        "Programming Language :: Python :: 3.8",
                        "License :: OSI Approved :: MIT License"
                    ],
                    "extensions": {
                        "python.details": {
                            "contacts": [
                                {
                                    "email": "azpycli@microsoft.com",
                                    "name": "Microsoft Corporation",
                                    "role": "author"
                                }
                            ],
                            "document_names": {
                                "description": "DESCRIPTION.rst"
                            },
                            "project_urls": {
                                "Home": "https://github.com/Azure/azure-cli-extensions/tree/master/src/aks-preview"
                            }
                        }
                    },
                    "generator": "bdist_wheel (0.30.0)",
                    "license": "MIT",
                    "metadata_version": "2.0",
                    "name": "aks-preview",
                    "summary": "Provides a preview for upcoming AKS features",
                    "version": "0.4.38"
                },
                "sha256Digest": "1ded28b781b6be42b7006fa1a9784d33a90cef43690034dfd22f890519737570"
            },
            {
                "downloadUrl": "https://azurecliprod.blob.core.windows.net/cli-extensions/aks_preview-0.4.39-py2.py3-none-any.whl",
                "filename": "aks_preview-0.4.39-py2.py3-none-any.whl",
                "metadata": {
                    "azext.isPreview": true,
                    "azext.minCliCoreVersion": "2.0.49",
                    "classifiers": [
                        "Development Status :: 4 - Beta",
                        "Intended Audience :: Developers",
                        "Intended Audience :: System Administrators",
                        "Programming Language :: Python",
                        "Programming Language :: Python :: 3",
                        "Programming Language :: Python :: 3.6",
                        "Programming Language :: Python :: 3.7",
                        "Programming Language :: Python :: 3.8",
                        "License :: OSI Approved :: MIT License"
                    ],
                    "extensions": {
                        "python.details": {
                            "contacts": [
                                {
                                    "email": "azpycli@microsoft.com",
                                    "name": "Microsoft Corporation",
                                    "role": "author"
                                }
                            ],
                            "document_names": {
                                "description": "DESCRIPTION.rst"
                            },
                            "project_urls": {
                                "Home": "https://github.com/Azure/azure-cli-extensions/tree/master/src/aks-preview"
                            }
                        }
                    },
                    "generator": "bdist_wheel (0.30.0)",
                    "license": "MIT",
                    "metadata_version": "2.0",
                    "name": "aks-preview",
                    "summary": "Provides a preview for upcoming AKS features",
                    "version": "0.4.39"
                },
                "sha256Digest": "0fdcf5377dcd987221405a3cce324cf823d6f22f0cedd0ea6dc7e3b357be50c4"
            },
            {
                "downloadUrl": "https://azurecliprod.blob.core.windows.net/cli-extensions/aks_preview-0.4.40-py2.py3-none-any.whl",
                "filename": "aks_preview-0.4.40-py2.py3-none-any.whl",
                "metadata": {
                    "azext.isPreview": true,
                    "azext.minCliCoreVersion": "2.0.49",
                    "classifiers": [
                        "Development Status :: 4 - Beta",
                        "Intended Audience :: Developers",
                        "Intended Audience :: System Administrators",
                        "Programming Language :: Python",
                        "Programming Language :: Python :: 3",
                        "Programming Language :: Python :: 3.6",
                        "Programming Language :: Python :: 3.7",
                        "Programming Language :: Python :: 3.8",
                        "License :: OSI Approved :: MIT License"
                    ],
                    "extensions": {
                        "python.details": {
                            "contacts": [
                                {
                                    "email": "azpycli@microsoft.com",
                                    "name": "Microsoft Corporation",
                                    "role": "author"
                                }
                            ],
                            "document_names": {
                                "description": "DESCRIPTION.rst"
                            },
                            "project_urls": {
                                "Home": "https://github.com/Azure/azure-cli-extensions/tree/master/src/aks-preview"
                            }
                        }
                    },
                    "generator": "bdist_wheel (0.30.0)",
                    "license": "MIT",
                    "metadata_version": "2.0",
                    "name": "aks-preview",
                    "summary": "Provides a preview for upcoming AKS features",
                    "version": "0.4.40"
                },
                "sha256Digest": "ea0e3e82ed682134734460b8a6489c4e586cfca97706cc2037d9ace16491c286"
            },
            {
                "downloadUrl": "https://azurecliprod.blob.core.windows.net/cli-extensions/aks_preview-0.4.41-py2.py3-none-any.whl",
                "filename": "aks_preview-0.4.41-py2.py3-none-any.whl",
                "metadata": {
                    "azext.isPreview": true,
                    "azext.minCliCoreVersion": "2.0.49",
                    "classifiers": [
                        "Development Status :: 4 - Beta",
                        "Intended Audience :: Developers",
                        "Intended Audience :: System Administrators",
                        "Programming Language :: Python",
                        "Programming Language :: Python :: 3",
                        "Programming Language :: Python :: 3.6",
                        "Programming Language :: Python :: 3.7",
                        "Programming Language :: Python :: 3.8",
                        "License :: OSI Approved :: MIT License"
                    ],
                    "extensions": {
                        "python.details": {
                            "contacts": [
                                {
                                    "email": "azpycli@microsoft.com",
                                    "name": "Microsoft Corporation",
                                    "role": "author"
                                }
                            ],
                            "document_names": {
                                "description": "DESCRIPTION.rst"
                            },
                            "project_urls": {
                                "Home": "https://github.com/Azure/azure-cli-extensions/tree/master/src/aks-preview"
                            }
                        }
                    },
                    "generator": "bdist_wheel (0.30.0)",
                    "license": "MIT",
                    "metadata_version": "2.0",
                    "name": "aks-preview",
                    "summary": "Provides a preview for upcoming AKS features",
                    "version": "0.4.41"
                },
                "sha256Digest": "f2c6b7d062f3798400b274926e70123fe02ea8bd6a94f645bbf5c1474ce42e33"
            },
            {
                "downloadUrl": "https://azurecliprod.blob.core.windows.net/cli-extensions/aks_preview-0.4.42-py2.py3-none-any.whl",
                "filename": "aks_preview-0.4.42-py2.py3-none-any.whl",
                "metadata": {
                    "azext.isPreview": true,
                    "azext.minCliCoreVersion": "2.0.49",
                    "classifiers": [
                        "Development Status :: 4 - Beta",
                        "Intended Audience :: Developers",
                        "Intended Audience :: System Administrators",
                        "Programming Language :: Python",
                        "Programming Language :: Python :: 3",
                        "Programming Language :: Python :: 3.6",
                        "Programming Language :: Python :: 3.7",
                        "Programming Language :: Python :: 3.8",
                        "License :: OSI Approved :: MIT License"
                    ],
                    "extensions": {
                        "python.details": {
                            "contacts": [
                                {
                                    "email": "azpycli@microsoft.com",
                                    "name": "Microsoft Corporation",
                                    "role": "author"
                                }
                            ],
                            "document_names": {
                                "description": "DESCRIPTION.rst"
                            },
                            "project_urls": {
                                "Home": "https://github.com/Azure/azure-cli-extensions/tree/master/src/aks-preview"
                            }
                        }
                    },
                    "generator": "bdist_wheel (0.30.0)",
                    "license": "MIT",
                    "metadata_version": "2.0",
                    "name": "aks-preview",
                    "summary": "Provides a preview for upcoming AKS features",
                    "version": "0.4.42"
                },
                "sha256Digest": "8b7b592b640b4e46410cf97600106c277506403487e083a3496c33c634e63a06"
            },
            {
                "downloadUrl": "https://azurecliprod.blob.core.windows.net/cli-extensions/aks_preview-0.4.43-py2.py3-none-any.whl",
                "filename": "aks_preview-0.4.43-py2.py3-none-any.whl",
                "metadata": {
                    "azext.isPreview": true,
                    "azext.minCliCoreVersion": "2.0.49",
                    "classifiers": [
                        "Development Status :: 4 - Beta",
                        "Intended Audience :: Developers",
                        "Intended Audience :: System Administrators",
                        "Programming Language :: Python",
                        "Programming Language :: Python :: 3",
                        "Programming Language :: Python :: 3.6",
                        "Programming Language :: Python :: 3.7",
                        "Programming Language :: Python :: 3.8",
                        "License :: OSI Approved :: MIT License"
                    ],
                    "extensions": {
                        "python.details": {
                            "contacts": [
                                {
                                    "email": "azpycli@microsoft.com",
                                    "name": "Microsoft Corporation",
                                    "role": "author"
                                }
                            ],
                            "document_names": {
                                "description": "DESCRIPTION.rst"
                            },
                            "project_urls": {
                                "Home": "https://github.com/Azure/azure-cli-extensions/tree/master/src/aks-preview"
                            }
                        }
                    },
                    "generator": "bdist_wheel (0.30.0)",
                    "license": "MIT",
                    "metadata_version": "2.0",
                    "name": "aks-preview",
                    "summary": "Provides a preview for upcoming AKS features",
                    "version": "0.4.43"
                },
                "sha256Digest": "d351dc69bac520400beffaa571dccdd1fd37534c28309fa703ae59802d25cad5"
            },
            {
                "downloadUrl": "https://azurecliprod.blob.core.windows.net/cli-extensions/aks_preview-0.4.44-py2.py3-none-any.whl",
                "filename": "aks_preview-0.4.44-py2.py3-none-any.whl",
                "metadata": {
                    "azext.isPreview": true,
                    "azext.minCliCoreVersion": "2.0.49",
                    "classifiers": [
                        "Development Status :: 4 - Beta",
                        "Intended Audience :: Developers",
                        "Intended Audience :: System Administrators",
                        "Programming Language :: Python",
                        "Programming Language :: Python :: 3",
                        "Programming Language :: Python :: 3.6",
                        "Programming Language :: Python :: 3.7",
                        "Programming Language :: Python :: 3.8",
                        "License :: OSI Approved :: MIT License"
                    ],
                    "extensions": {
                        "python.details": {
                            "contacts": [
                                {
                                    "email": "azpycli@microsoft.com",
                                    "name": "Microsoft Corporation",
                                    "role": "author"
                                }
                            ],
                            "document_names": {
                                "description": "DESCRIPTION.rst"
                            },
                            "project_urls": {
                                "Home": "https://github.com/Azure/azure-cli-extensions/tree/master/src/aks-preview"
                            }
                        }
                    },
                    "generator": "bdist_wheel (0.30.0)",
                    "license": "MIT",
                    "metadata_version": "2.0",
                    "name": "aks-preview",
                    "summary": "Provides a preview for upcoming AKS features",
                    "version": "0.4.44"
                },
                "sha256Digest": "544d8dbab694fd5a2e04a1cac310e36881682e309c5df772f037451e3d7da51c"
            },
            {
                "downloadUrl": "https://azurecliprod.blob.core.windows.net/cli-extensions/aks_preview-0.4.45-py2.py3-none-any.whl",
                "filename": "aks_preview-0.4.45-py2.py3-none-any.whl",
                "metadata": {
                    "azext.isPreview": true,
                    "azext.minCliCoreVersion": "2.0.49",
                    "classifiers": [
                        "Development Status :: 4 - Beta",
                        "Intended Audience :: Developers",
                        "Intended Audience :: System Administrators",
                        "Programming Language :: Python",
                        "Programming Language :: Python :: 3",
                        "Programming Language :: Python :: 3.6",
                        "Programming Language :: Python :: 3.7",
                        "Programming Language :: Python :: 3.8",
                        "License :: OSI Approved :: MIT License"
                    ],
                    "extensions": {
                        "python.details": {
                            "contacts": [
                                {
                                    "email": "azpycli@microsoft.com",
                                    "name": "Microsoft Corporation",
                                    "role": "author"
                                }
                            ],
                            "document_names": {
                                "description": "DESCRIPTION.rst"
                            },
                            "project_urls": {
                                "Home": "https://github.com/Azure/azure-cli-extensions/tree/master/src/aks-preview"
                            }
                        }
                    },
                    "generator": "bdist_wheel (0.30.0)",
                    "license": "MIT",
                    "metadata_version": "2.0",
                    "name": "aks-preview",
                    "summary": "Provides a preview for upcoming AKS features",
                    "version": "0.4.45"
                },
                "sha256Digest": "78b8536cf5b4349d47a3d1742d36514f99780ef8eff31336d8cb5dfc2e5c6080"
            },
            {
                "downloadUrl": "https://azurecliprod.blob.core.windows.net/cli-extensions/aks_preview-0.4.47-py2.py3-none-any.whl",
                "filename": "aks_preview-0.4.47-py2.py3-none-any.whl",
                "metadata": {
                    "azext.isPreview": true,
                    "azext.minCliCoreVersion": "2.0.49",
                    "classifiers": [
                        "Development Status :: 4 - Beta",
                        "Intended Audience :: Developers",
                        "Intended Audience :: System Administrators",
                        "Programming Language :: Python",
                        "Programming Language :: Python :: 3",
                        "Programming Language :: Python :: 3.6",
                        "Programming Language :: Python :: 3.7",
                        "Programming Language :: Python :: 3.8",
                        "License :: OSI Approved :: MIT License"
                    ],
                    "extensions": {
                        "python.details": {
                            "contacts": [
                                {
                                    "email": "azpycli@microsoft.com",
                                    "name": "Microsoft Corporation",
                                    "role": "author"
                                }
                            ],
                            "document_names": {
                                "description": "DESCRIPTION.rst"
                            },
                            "project_urls": {
                                "Home": "https://github.com/Azure/azure-cli-extensions/tree/master/src/aks-preview"
                            }
                        }
                    },
                    "generator": "bdist_wheel (0.30.0)",
                    "license": "MIT",
                    "metadata_version": "2.0",
                    "name": "aks-preview",
                    "summary": "Provides a preview for upcoming AKS features",
                    "version": "0.4.47"
                },
                "sha256Digest": "042b4acfecdc98059907abce1224c0865f1a61abd566fdc00e09a61436a52e27"
            },
            {
                "downloadUrl": "https://azurecliprod.blob.core.windows.net/cli-extensions/aks_preview-0.4.49-py2.py3-none-any.whl",
                "filename": "aks_preview-0.4.49-py2.py3-none-any.whl",
                "metadata": {
                    "azext.isPreview": true,
                    "azext.minCliCoreVersion": "2.0.49",
                    "classifiers": [
                        "Development Status :: 4 - Beta",
                        "Intended Audience :: Developers",
                        "Intended Audience :: System Administrators",
                        "Programming Language :: Python",
                        "Programming Language :: Python :: 3",
                        "Programming Language :: Python :: 3.6",
                        "Programming Language :: Python :: 3.7",
                        "Programming Language :: Python :: 3.8",
                        "License :: OSI Approved :: MIT License"
                    ],
                    "extensions": {
                        "python.details": {
                            "contacts": [
                                {
                                    "email": "azpycli@microsoft.com",
                                    "name": "Microsoft Corporation",
                                    "role": "author"
                                }
                            ],
                            "document_names": {
                                "description": "DESCRIPTION.rst"
                            },
                            "project_urls": {
                                "Home": "https://github.com/Azure/azure-cli-extensions/tree/master/src/aks-preview"
                            }
                        }
                    },
                    "generator": "bdist_wheel (0.30.0)",
                    "license": "MIT",
                    "metadata_version": "2.0",
                    "name": "aks-preview",
                    "summary": "Provides a preview for upcoming AKS features",
                    "version": "0.4.49"
                },
                "sha256Digest": "ccd0ec11a5fe08427547eb65111ab5c4bab5a59d2eb8d90173d3afa242260518"
            },
            {
                "downloadUrl": "https://azurecliprod.blob.core.windows.net/cli-extensions/aks_preview-0.4.50-py2.py3-none-any.whl",
                "filename": "aks_preview-0.4.50-py2.py3-none-any.whl",
                "metadata": {
                    "azext.isPreview": true,
                    "azext.minCliCoreVersion": "2.0.49",
                    "classifiers": [
                        "Development Status :: 4 - Beta",
                        "Intended Audience :: Developers",
                        "Intended Audience :: System Administrators",
                        "Programming Language :: Python",
                        "Programming Language :: Python :: 3",
                        "Programming Language :: Python :: 3.6",
                        "Programming Language :: Python :: 3.7",
                        "Programming Language :: Python :: 3.8",
                        "License :: OSI Approved :: MIT License"
                    ],
                    "extensions": {
                        "python.details": {
                            "contacts": [
                                {
                                    "email": "azpycli@microsoft.com",
                                    "name": "Microsoft Corporation",
                                    "role": "author"
                                }
                            ],
                            "document_names": {
                                "description": "DESCRIPTION.rst"
                            },
                            "project_urls": {
                                "Home": "https://github.com/Azure/azure-cli-extensions/tree/master/src/aks-preview"
                            }
                        }
                    },
                    "generator": "bdist_wheel (0.30.0)",
                    "license": "MIT",
                    "metadata_version": "2.0",
                    "name": "aks-preview",
                    "summary": "Provides a preview for upcoming AKS features",
                    "version": "0.4.50"
                },
                "sha256Digest": "4c00426e0e993c1a1205a9e09500025cadf287b5ba9c7248027bd91922a94688"
            },
            {
                "downloadUrl": "https://azurecliprod.blob.core.windows.net/cli-extensions/aks_preview-0.4.51-py2.py3-none-any.whl",
                "filename": "aks_preview-0.4.51-py2.py3-none-any.whl",
                "metadata": {
                    "azext.isPreview": true,
                    "azext.minCliCoreVersion": "2.0.49",
                    "classifiers": [
                        "Development Status :: 4 - Beta",
                        "Intended Audience :: Developers",
                        "Intended Audience :: System Administrators",
                        "Programming Language :: Python",
                        "Programming Language :: Python :: 3",
                        "Programming Language :: Python :: 3.6",
                        "Programming Language :: Python :: 3.7",
                        "Programming Language :: Python :: 3.8",
                        "License :: OSI Approved :: MIT License"
                    ],
                    "extensions": {
                        "python.details": {
                            "contacts": [
                                {
                                    "email": "azpycli@microsoft.com",
                                    "name": "Microsoft Corporation",
                                    "role": "author"
                                }
                            ],
                            "document_names": {
                                "description": "DESCRIPTION.rst"
                            },
                            "project_urls": {
                                "Home": "https://github.com/Azure/azure-cli-extensions/tree/master/src/aks-preview"
                            }
                        }
                    },
                    "generator": "bdist_wheel (0.30.0)",
                    "license": "MIT",
                    "metadata_version": "2.0",
                    "name": "aks-preview",
                    "summary": "Provides a preview for upcoming AKS features",
                    "version": "0.4.51"
                },
                "sha256Digest": "60db16bbf0149d80545044dbcb6a353822f867876b2a2547e584432775bd2bf7"
            },
            {
                "downloadUrl": "https://azurecliprod.blob.core.windows.net/cli-extensions/aks_preview-0.4.52-py2.py3-none-any.whl",
                "filename": "aks_preview-0.4.52-py2.py3-none-any.whl",
                "metadata": {
                    "azext.isPreview": true,
                    "azext.minCliCoreVersion": "2.0.49",
                    "classifiers": [
                        "Development Status :: 4 - Beta",
                        "Intended Audience :: Developers",
                        "Intended Audience :: System Administrators",
                        "Programming Language :: Python",
                        "Programming Language :: Python :: 3",
                        "Programming Language :: Python :: 3.6",
                        "Programming Language :: Python :: 3.7",
                        "Programming Language :: Python :: 3.8",
                        "License :: OSI Approved :: MIT License"
                    ],
                    "extensions": {
                        "python.details": {
                            "contacts": [
                                {
                                    "email": "azpycli@microsoft.com",
                                    "name": "Microsoft Corporation",
                                    "role": "author"
                                }
                            ],
                            "document_names": {
                                "description": "DESCRIPTION.rst"
                            },
                            "project_urls": {
                                "Home": "https://github.com/Azure/azure-cli-extensions/tree/master/src/aks-preview"
                            }
                        }
                    },
                    "generator": "bdist_wheel (0.30.0)",
                    "license": "MIT",
                    "metadata_version": "2.0",
                    "name": "aks-preview",
                    "summary": "Provides a preview for upcoming AKS features",
                    "version": "0.4.52"
                },
                "sha256Digest": "7ca39f7f93274649857adc648ae2c7f971d846a99917e6c42b514075d19eb93f"
            },
            {
                "downloadUrl": "https://azurecliprod.blob.core.windows.net/cli-extensions/aks_preview-0.4.53-py2.py3-none-any.whl",
                "filename": "aks_preview-0.4.53-py2.py3-none-any.whl",
                "metadata": {
                    "azext.isPreview": true,
                    "azext.minCliCoreVersion": "2.0.49",
                    "classifiers": [
                        "Development Status :: 4 - Beta",
                        "Intended Audience :: Developers",
                        "Intended Audience :: System Administrators",
                        "Programming Language :: Python",
                        "Programming Language :: Python :: 3",
                        "Programming Language :: Python :: 3.6",
                        "Programming Language :: Python :: 3.7",
                        "Programming Language :: Python :: 3.8",
                        "License :: OSI Approved :: MIT License"
                    ],
                    "extensions": {
                        "python.details": {
                            "contacts": [
                                {
                                    "email": "azpycli@microsoft.com",
                                    "name": "Microsoft Corporation",
                                    "role": "author"
                                }
                            ],
                            "document_names": {
                                "description": "DESCRIPTION.rst"
                            },
                            "project_urls": {
                                "Home": "https://github.com/Azure/azure-cli-extensions/tree/master/src/aks-preview"
                            }
                        }
                    },
                    "generator": "bdist_wheel (0.30.0)",
                    "license": "MIT",
                    "metadata_version": "2.0",
                    "name": "aks-preview",
                    "summary": "Provides a preview for upcoming AKS features",
                    "version": "0.4.53"
                },
                "sha256Digest": "8a71bf3f14338831750c4d086be49b09dbc65e40aedbbc9bc8c558ca8dcb1b21"
            },
            {
<<<<<<< HEAD
                "downloadUrl": "https://azurecliprod.blob.core.windows.net/cli-extensions/aks_preview-0.4.55-py2.py3-none-any.whl",
                "filename": "aks_preview-0.4.55-py2.py3-none-any.whl",
=======
                "downloadUrl": "https://azurecliprod.blob.core.windows.net/cli-extensions/aks_preview-0.4.54-py2.py3-none-any.whl",
                "filename": "aks_preview-0.4.54-py2.py3-none-any.whl",
>>>>>>> 751b4182
                "metadata": {
                    "azext.isPreview": true,
                    "azext.minCliCoreVersion": "2.0.49",
                    "classifiers": [
                        "Development Status :: 4 - Beta",
                        "Intended Audience :: Developers",
                        "Intended Audience :: System Administrators",
                        "Programming Language :: Python",
                        "Programming Language :: Python :: 3",
                        "Programming Language :: Python :: 3.6",
                        "Programming Language :: Python :: 3.7",
                        "Programming Language :: Python :: 3.8",
                        "License :: OSI Approved :: MIT License"
                    ],
                    "extensions": {
                        "python.details": {
                            "contacts": [
                                {
                                    "email": "azpycli@microsoft.com",
                                    "name": "Microsoft Corporation",
                                    "role": "author"
                                }
                            ],
                            "document_names": {
                                "description": "DESCRIPTION.rst"
                            },
                            "project_urls": {
                                "Home": "https://github.com/Azure/azure-cli-extensions/tree/master/src/aks-preview"
                            }
                        }
                    },
                    "generator": "bdist_wheel (0.30.0)",
                    "license": "MIT",
                    "metadata_version": "2.0",
                    "name": "aks-preview",
                    "summary": "Provides a preview for upcoming AKS features",
<<<<<<< HEAD
                    "version": "0.4.55"
                },
                "sha256Digest": "d6fa0ec6dfffa82941d9b93415b317f5aee42191c3f6193fbc5842f36822cc48"
=======
                    "version": "0.4.54"
                },
                "sha256Digest": "a12d1907641e8212e0fb4e5f2a6eb85154252a2cd92a1539bf7b809c3b3aa840"
>>>>>>> 751b4182
            }
        ],
        "alertsmanagement": [
            {
                "downloadUrl": "https://azurecliprod.blob.core.windows.net/cli-extensions/alertsmanagement-0.1.0-py2.py3-none-any.whl",
                "filename": "alertsmanagement-0.1.0-py2.py3-none-any.whl",
                "metadata": {
                    "azext.isExperimental": true,
                    "azext.minCliCoreVersion": "2.3.1",
                    "classifiers": [
                        "Development Status :: 4 - Beta",
                        "Intended Audience :: Developers",
                        "Intended Audience :: System Administrators",
                        "Programming Language :: Python",
                        "Programming Language :: Python :: 3",
                        "Programming Language :: Python :: 3.6",
                        "Programming Language :: Python :: 3.7",
                        "Programming Language :: Python :: 3.8",
                        "License :: OSI Approved :: MIT License"
                    ],
                    "extensions": {
                        "python.details": {
                            "contacts": [
                                {
                                    "email": "fey@microsoft.com",
                                    "name": "Github:qwordy",
                                    "role": "author"
                                }
                            ],
                            "document_names": {
                                "description": "DESCRIPTION.rst"
                            },
                            "project_urls": {
                                "Home": "https://github.com/Azure/azure-cli-extensions"
                            }
                        }
                    },
                    "generator": "bdist_wheel (0.30.0)",
                    "license": "MIT",
                    "metadata_version": "2.0",
                    "name": "alertsmanagement",
                    "summary": "Microsoft Azure Command-Line Tools Alerts Extension",
                    "version": "0.1.0"
                },
                "sha256Digest": "80ab78574debff9d8a9106bac3929cb552adea1371ea24f06073669fef708fcd"
            }
        ],
        "alias": [
            {
                "downloadUrl": "https://azurecliprod.blob.core.windows.net/cli-extensions/alias-0.5.2-py2.py3-none-any.whl",
                "filename": "alias-0.5.2-py2.py3-none-any.whl",
                "metadata": {
                    "azext.isPreview": true,
                    "azext.minCliCoreVersion": "2.0.50.dev0",
                    "classifiers": [
                        "Development Status :: 4 - Beta",
                        "Intended Audience :: Developers",
                        "Intended Audience :: System Administrators",
                        "Programming Language :: Python",
                        "Programming Language :: Python :: 2",
                        "Programming Language :: Python :: 2.7",
                        "Programming Language :: Python :: 3",
                        "Programming Language :: Python :: 3.4",
                        "Programming Language :: Python :: 3.5",
                        "Programming Language :: Python :: 3.6",
                        "License :: OSI Approved :: MIT License"
                    ],
                    "extensions": {
                        "python.details": {
                            "contacts": [
                                {
                                    "email": "t-chwong@microsoft.com",
                                    "name": "Ernest Wong",
                                    "role": "author"
                                }
                            ],
                            "document_names": {
                                "description": "DESCRIPTION.rst"
                            },
                            "project_urls": {
                                "Home": "https://github.com/Azure/azure-cli-extensions"
                            }
                        }
                    },
                    "extras": [],
                    "generator": "bdist_wheel (0.29.0)",
                    "license": "MIT",
                    "metadata_version": "2.0",
                    "name": "alias",
                    "run_requires": [
                        {
                            "requires": [
                                "jinja2 (~=2.10)"
                            ]
                        }
                    ],
                    "summary": "Support for command aliases",
                    "version": "0.5.2"
                },
                "sha256Digest": "05f82d75026e780d27bd34a1be57f4ec0f425500d8ab4ee7e92fee07b944da33"
            },
            {
                "downloadUrl": "https://azurecliprod.blob.core.windows.net/cli-extensions/alias-0.5.1-py2.py3-none-any.whl",
                "filename": "alias-0.5.1-py2.py3-none-any.whl",
                "metadata": {
                    "azext.isPreview": true,
                    "azext.minCliCoreVersion": "2.0.31.dev0",
                    "classifiers": [
                        "Development Status :: 4 - Beta",
                        "Intended Audience :: Developers",
                        "Intended Audience :: System Administrators",
                        "Programming Language :: Python",
                        "Programming Language :: Python :: 2",
                        "Programming Language :: Python :: 2.7",
                        "Programming Language :: Python :: 3",
                        "Programming Language :: Python :: 3.4",
                        "Programming Language :: Python :: 3.5",
                        "Programming Language :: Python :: 3.6",
                        "License :: OSI Approved :: MIT License"
                    ],
                    "extensions": {
                        "python.details": {
                            "contacts": [
                                {
                                    "email": "t-chwong@microsoft.com",
                                    "name": "Ernest Wong",
                                    "role": "author"
                                }
                            ],
                            "document_names": {
                                "description": "DESCRIPTION.rst"
                            },
                            "project_urls": {
                                "Home": "https://github.com/Azure/azure-cli-extensions"
                            }
                        }
                    },
                    "extras": [],
                    "generator": "bdist_wheel (0.30.0)",
                    "license": "MIT",
                    "metadata_version": "2.0",
                    "name": "alias",
                    "run_requires": [
                        {
                            "requires": [
                                "jinja2 (~=2.10)"
                            ]
                        }
                    ],
                    "summary": "Support for command aliases",
                    "version": "0.5.1"
                },
                "sha256Digest": "81b9a7f1824bffcbd6e72680891476151dde868e030cdbf1bfd9135e1a8f3447"
            }
        ],
        "application-insights": [
            {
                "downloadUrl": "https://appinsightscli.blob.core.windows.net/controlplane-cli/application_insights-0.1.1-py2.py3-none-any.whl",
                "filename": "application_insights-0.1.1-py2.py3-none-any.whl",
                "metadata": {
                    "azext.isPreview": true,
                    "azext.minCliCoreVersion": "2.0.56",
                    "extensions": {
                        "python.details": {
                            "contacts": [
                                {
                                    "email": "aleldeib@microsoft.com",
                                    "name": "Ace Eldeib",
                                    "role": "author"
                                }
                            ],
                            "document_names": {
                                "description": "DESCRIPTION.rst"
                            },
                            "project_urls": {
                                "Home": "https://github.com/Azure/azure-cli-extensions/tree/master/src/application-insights"
                            }
                        }
                    },
                    "generator": "bdist_wheel (0.30.0)",
                    "license": "MIT",
                    "metadata_version": "2.0",
                    "name": "application-insights",
                    "summary": "Support for managing Application Insights components and querying metrics, events, and logs from such components.",
                    "version": "0.1.1"
                },
                "sha256Digest": "6a03b2b1a78f44e096650870d02fc2d86ee30fb07a42656716f1ced9d8651831"
            },
            {
                "downloadUrl": "https://azurecliprod.blob.core.windows.net/cli-extensions/application_insights-0.1.3-py2.py3-none-any.whl",
                "filename": "application_insights-0.1.3-py2.py3-none-any.whl",
                "metadata": {
                    "azext.isPreview": true,
                    "azext.minCliCoreVersion": "2.0.79",
                    "extensions": {
                        "python.details": {
                            "contacts": [
                                {
                                    "email": "aleldeib@microsoft.com",
                                    "name": "Ace Eldeib",
                                    "role": "author"
                                }
                            ],
                            "document_names": {
                                "description": "DESCRIPTION.rst"
                            },
                            "project_urls": {
                                "Home": "https://github.com/Azure/azure-cli-extensions/tree/master/src/application-insights"
                            }
                        }
                    },
                    "generator": "bdist_wheel (0.30.0)",
                    "license": "MIT",
                    "metadata_version": "2.0",
                    "name": "application-insights",
                    "summary": "Support for managing Application Insights components and querying metrics, events, and logs from such components.",
                    "version": "0.1.3"
                },
                "sha256Digest": "e5b8104da5d9f241a0599adeb3b1d2f910f00991f47d4f4c4095285de3a82f00"
            },
            {
                "downloadUrl": "https://azurecliprod.blob.core.windows.net/cli-extensions/application_insights-0.1.4-py2.py3-none-any.whl",
                "filename": "application_insights-0.1.4-py2.py3-none-any.whl",
                "metadata": {
                    "azext.isPreview": true,
                    "azext.minCliCoreVersion": "2.0.79",
                    "extensions": {
                        "python.details": {
                            "contacts": [
                                {
                                    "email": "aleldeib@microsoft.com",
                                    "name": "Ace Eldeib",
                                    "role": "author"
                                }
                            ],
                            "document_names": {
                                "description": "DESCRIPTION.rst"
                            },
                            "project_urls": {
                                "Home": "https://github.com/Azure/azure-cli-extensions/tree/master/src/application-insights"
                            }
                        }
                    },
                    "generator": "bdist_wheel (0.30.0)",
                    "license": "MIT",
                    "metadata_version": "2.0",
                    "name": "application-insights",
                    "summary": "Support for managing Application Insights components and querying metrics, events, and logs from such components.",
                    "version": "0.1.4"
                },
                "sha256Digest": "8b4ef4870b16a15fd81af385c3dff762e7af52333e212a68b5ec5f42663a6078"
            },
            {
                "downloadUrl": "https://azurecliprod.blob.core.windows.net/cli-extensions/application_insights-0.1.5-py2.py3-none-any.whl",
                "filename": "application_insights-0.1.5-py2.py3-none-any.whl",
                "metadata": {
                    "azext.isPreview": true,
                    "azext.minCliCoreVersion": "2.0.79",
                    "classifiers": [
                        "Development Status :: 4 - Beta",
                        "Intended Audience :: Developers",
                        "Intended Audience :: System Administrators",
                        "Programming Language :: Python",
                        "Programming Language :: Python :: 2",
                        "Programming Language :: Python :: 2.7",
                        "Programming Language :: Python :: 3",
                        "Programming Language :: Python :: 3.4",
                        "Programming Language :: Python :: 3.5",
                        "Programming Language :: Python :: 3.6",
                        "License :: OSI Approved :: MIT License"
                    ],
                    "extensions": {
                        "python.details": {
                            "contacts": [
                                {
                                    "email": "aleldeib@microsoft.com",
                                    "name": "Ace Eldeib",
                                    "role": "author"
                                }
                            ],
                            "document_names": {
                                "description": "DESCRIPTION.rst"
                            },
                            "project_urls": {
                                "Home": "https://github.com/Azure/azure-cli-extensions/tree/master/src/application-insights"
                            }
                        }
                    },
                    "generator": "bdist_wheel (0.30.0)",
                    "license": "MIT",
                    "metadata_version": "2.0",
                    "name": "application-insights",
                    "summary": "Support for managing Application Insights components and querying metrics, events, and logs from such components.",
                    "version": "0.1.5"
                },
                "sha256Digest": "effa0a37f1e8b2506d4849a2208d69f06a6683809e5da809bea63bd0f940da2f"
            },
            {
                "downloadUrl": "https://azurecliprod.blob.core.windows.net/cli-extensions/application_insights-0.1.6-py2.py3-none-any.whl",
                "filename": "application_insights-0.1.6-py2.py3-none-any.whl",
                "metadata": {
                    "azext.isPreview": true,
                    "azext.minCliCoreVersion": "2.0.79",
                    "classifiers": [
                        "Development Status :: 4 - Beta",
                        "Intended Audience :: Developers",
                        "Intended Audience :: System Administrators",
                        "Programming Language :: Python",
                        "Programming Language :: Python :: 2",
                        "Programming Language :: Python :: 2.7",
                        "Programming Language :: Python :: 3",
                        "Programming Language :: Python :: 3.4",
                        "Programming Language :: Python :: 3.5",
                        "Programming Language :: Python :: 3.6",
                        "License :: OSI Approved :: MIT License"
                    ],
                    "extensions": {
                        "python.details": {
                            "contacts": [
                                {
                                    "email": "aleldeib@microsoft.com",
                                    "name": "Ace Eldeib",
                                    "role": "author"
                                }
                            ],
                            "document_names": {
                                "description": "DESCRIPTION.rst"
                            },
                            "project_urls": {
                                "Home": "https://github.com/Azure/azure-cli-extensions/tree/master/src/application-insights"
                            }
                        }
                    },
                    "generator": "bdist_wheel (0.30.0)",
                    "license": "MIT",
                    "metadata_version": "2.0",
                    "name": "application-insights",
                    "summary": "Support for managing Application Insights components and querying metrics, events, and logs from such components.",
                    "version": "0.1.6"
                },
                "sha256Digest": "271db7f2036eb245d3d00d5010468330e4ed97e7ed9756598e61a1960d37ac44"
            },
            {
                "downloadUrl": "https://azurecliprod.blob.core.windows.net/cli-extensions/application_insights-0.1.7-py2.py3-none-any.whl",
                "filename": "application_insights-0.1.7-py2.py3-none-any.whl",
                "metadata": {
                    "azext.isPreview": true,
                    "azext.minCliCoreVersion": "2.0.79",
                    "classifiers": [
                        "Development Status :: 4 - Beta",
                        "Intended Audience :: Developers",
                        "Intended Audience :: System Administrators",
                        "Programming Language :: Python",
                        "Programming Language :: Python :: 2",
                        "Programming Language :: Python :: 2.7",
                        "Programming Language :: Python :: 3",
                        "Programming Language :: Python :: 3.4",
                        "Programming Language :: Python :: 3.5",
                        "Programming Language :: Python :: 3.6",
                        "License :: OSI Approved :: MIT License"
                    ],
                    "extensions": {
                        "python.details": {
                            "contacts": [
                                {
                                    "email": "aleldeib@microsoft.com",
                                    "name": "Ace Eldeib",
                                    "role": "author"
                                }
                            ],
                            "document_names": {
                                "description": "DESCRIPTION.rst"
                            },
                            "project_urls": {
                                "Home": "https://github.com/Azure/azure-cli-extensions/tree/master/src/application-insights"
                            }
                        }
                    },
                    "generator": "bdist_wheel (0.30.0)",
                    "license": "MIT",
                    "metadata_version": "2.0",
                    "name": "application-insights",
                    "summary": "Support for managing Application Insights components and querying metrics, events, and logs from such components.",
                    "version": "0.1.7"
                },
                "sha256Digest": "6cb8c879d0960e6f41e1273c309253d7d7ca42089694fcf5e500d0a27ae89b59"
            },
            {
                "downloadUrl": "https://azurecliprod.blob.core.windows.net/cli-extensions/application_insights-0.1.8-py2.py3-none-any.whl",
                "filename": "application_insights-0.1.8-py2.py3-none-any.whl",
                "metadata": {
                    "azext.isPreview": true,
                    "azext.minCliCoreVersion": "2.0.79",
                    "classifiers": [
                        "Development Status :: 4 - Beta",
                        "Intended Audience :: Developers",
                        "Intended Audience :: System Administrators",
                        "Programming Language :: Python",
                        "Programming Language :: Python :: 2",
                        "Programming Language :: Python :: 2.7",
                        "Programming Language :: Python :: 3",
                        "Programming Language :: Python :: 3.4",
                        "Programming Language :: Python :: 3.5",
                        "Programming Language :: Python :: 3.6",
                        "License :: OSI Approved :: MIT License"
                    ],
                    "extensions": {
                        "python.details": {
                            "contacts": [
                                {
                                    "email": "aleldeib@microsoft.com",
                                    "name": "Ace Eldeib",
                                    "role": "author"
                                }
                            ],
                            "document_names": {
                                "description": "DESCRIPTION.rst"
                            },
                            "project_urls": {
                                "Home": "https://github.com/Azure/azure-cli-extensions/tree/master/src/application-insights"
                            }
                        }
                    },
                    "extras": [],
                    "generator": "bdist_wheel (0.30.0)",
                    "license": "MIT",
                    "metadata_version": "2.0",
                    "name": "application-insights",
                    "run_requires": [
                        {
                            "requires": [
                                "isodate (~=0.6.0)"
                            ]
                        }
                    ],
                    "summary": "Support for managing Application Insights components and querying metrics, events, and logs from such components.",
                    "version": "0.1.8"
                },
                "sha256Digest": "f2f041e166f0b587e7c92252ef59e3bcecb8721f15c5e96f4496871a85a81f61"
            }
        ],
        "azure-batch-cli-extensions": [
            {
                "downloadUrl": "https://github.com/Azure/azure-batch-cli-extensions/releases/download/azure-batch-cli-extensions-2.5.3/azure_batch_cli_extensions-2.5.3-py2.py3-none-any.whl",
                "filename": "azure_batch_cli_extensions-2.5.3-py2.py3-none-any.whl",
                "metadata": {
                    "azext.maxCliCoreVersion": "2.0.58",
                    "azext.minCliCoreVersion": "2.0.24",
                    "extensions": {
                        "python.details": {
                            "contacts": [
                                {
                                    "email": "azpycli@microsoft.com",
                                    "name": "Microsoft Corporation",
                                    "role": "author"
                                }
                            ],
                            "document_names": {
                                "description": "DESCRIPTION.rst"
                            },
                            "project_urls": {
                                "Home": "https://github.com/Azure/azure-batch-cli-extensions"
                            }
                        }
                    },
                    "extras": [],
                    "generator": "bdist_wheel (0.30.0)",
                    "license": "MIT",
                    "metadata_version": "2.0",
                    "name": "azure-batch-cli-extensions",
                    "run_requires": [
                        {
                            "requires": [
                                "azure-batch-extensions (<4.1,>=4.0.0)",
                                "pycparser (==2.18)"
                            ]
                        }
                    ],
                    "summary": "Additional commands for working with Azure Batch service",
                    "version": "2.5.3"
                },
                "sha256Digest": "cc30b985edd5de0233d4fd283cfa29390d119c223b2f819ca36e071f759d5485"
            },
            {
                "downloadUrl": "https://github.com/Azure/azure-batch-cli-extensions/releases/download/azure-batch-cli-extensions-3.0.4/azure_batch_cli_extensions-3.0.4-py2.py3-none-any.whl",
                "filename": "azure_batch_cli_extensions-3.0.4-py2.py3-none-any.whl",
                "metadata": {
                    "azext.maxCliCoreVersion": "2.1.0",
                    "azext.minCliCoreVersion": "2.0.59",
                    "extensions": {
                        "python.details": {
                            "contacts": [
                                {
                                    "email": "azpycli@microsoft.com",
                                    "name": "Microsoft Corporation",
                                    "role": "author"
                                }
                            ],
                            "document_names": {
                                "description": "DESCRIPTION.rst"
                            },
                            "project_urls": {
                                "Home": "https://github.com/Azure/azure-batch-cli-extensions"
                            }
                        }
                    },
                    "extras": [],
                    "generator": "bdist_wheel (0.30.0)",
                    "license": "MIT",
                    "metadata_version": "2.0",
                    "name": "azure-batch-cli-extensions",
                    "run_requires": [
                        {
                            "requires": [
                                "azure-batch-extensions (<5.1,>=5.0.0)",
                                "pycparser (==2.18)"
                            ]
                        }
                    ],
                    "summary": "Additional commands for working with Azure Batch service",
                    "version": "3.0.4"
                },
                "sha256Digest": "9e76b7242934ceb8ae48c65f5469312522a034f4abf66d4771fb721aee04a502"
            },
            {
                "downloadUrl": "https://github.com/Azure/azure-batch-cli-extensions/releases/download/azure-batch-cli-extensions-4.0.0/azure_batch_cli_extensions-4.0.0-py2.py3-none-any.whl",
                "filename": "azure_batch_cli_extensions-4.0.0-py2.py3-none-any.whl",
                "metadata": {
                    "azext.maxCliCoreVersion": "2.1.0",
                    "azext.minCliCoreVersion": "2.0.69",
                    "classifiers": [
                        "Development Status :: 4 - Beta",
                        "Intended Audience :: Developers",
                        "Intended Audience :: System Administrators",
                        "Programming Language :: Python",
                        "Programming Language :: Python :: 2",
                        "Programming Language :: Python :: 2.7",
                        "Programming Language :: Python :: 3",
                        "Programming Language :: Python :: 3.4",
                        "Programming Language :: Python :: 3.5",
                        "Programming Language :: Python :: 3.6",
                        "License :: OSI Approved :: MIT License"
                    ],
                    "extensions": {
                        "python.details": {
                            "contacts": [
                                {
                                    "email": "azpycli@microsoft.com",
                                    "name": "Microsoft Corporation",
                                    "role": "author"
                                }
                            ],
                            "document_names": {
                                "description": "DESCRIPTION.rst"
                            },
                            "project_urls": {
                                "Home": "https://github.com/Azure/azure-batch-cli-extensions"
                            }
                        }
                    },
                    "extras": [],
                    "generator": "bdist_wheel (0.30.0)",
                    "license": "MIT",
                    "metadata_version": "2.0",
                    "name": "azure-batch-cli-extensions",
                    "run_requires": [
                        {
                            "requires": [
                                "azure-batch-extensions (<6.1,>=6.0.0)",
                                "pycparser (==2.18)"
                            ]
                        }
                    ],
                    "summary": "Additional commands for working with Azure Batch service",
                    "version": "4.0.0"
                },
                "sha256Digest": "3045dc24858b9acfed13a517038830ddc643aef779de0d14617c49c9fd2dcbd5"
            },
            {
                "downloadUrl": "https://github.com/Azure/azure-batch-cli-extensions/releases/download/azure-batch-cli-extensions-5.0.1/azure_batch_cli_extensions-5.0.1-py2.py3-none-any.whl",
                "filename": "azure_batch_cli_extensions-5.0.1-py2.py3-none-any.whl",
                "metadata": {
                    "azext.maxCliCoreVersion": "3.0.0",
                    "azext.minCliCoreVersion": "2.0.73",
                    "extensions": {
                        "python.details": {
                            "contacts": [
                                {
                                    "email": "azpycli@microsoft.com",
                                    "name": "Microsoft Corporation",
                                    "role": "author"
                                }
                            ],
                            "document_names": {
                                "description": "DESCRIPTION.rst"
                            },
                            "project_urls": {
                                "Home": "https://github.com/Azure/azure-batch-cli-extensions"
                            }
                        }
                    },
                    "extras": [],
                    "generator": "bdist_wheel (0.30.0)",
                    "license": "MIT",
                    "metadata_version": "2.0",
                    "name": "azure-batch-cli-extensions",
                    "run_requires": [
                        {
                            "requires": [
                                "azure-batch-extensions (<7.1,>=7.0.0)",
                                "pycparser (==2.18)"
                            ]
                        }
                    ],
                    "summary": "Additional commands for working with Azure Batch service",
                    "version": "5.0.1"
                },
                "sha256Digest": "bf07b63782e0f6446302971afaf8b5ec5bb6dbc00449bf3276511993abf8cd61"
            }
        ],
        "azure-cli-iot-ext": [
            {
                "downloadUrl": "https://github.com/Azure/azure-iot-cli-extension/releases/download/v0.8.9/azure_cli_iot_ext-0.8.9-py2.py3-none-any.whl",
                "filename": "azure_cli_iot_ext-0.8.9-py2.py3-none-any.whl",
                "metadata": {
                    "azext.minCliCoreVersion": "2.0.70",
                    "classifiers": [
                        "Development Status :: 4 - Beta",
                        "Intended Audience :: Developers",
                        "Intended Audience :: System Administrators",
                        "Programming Language :: Python",
                        "Programming Language :: Python :: 2",
                        "Programming Language :: Python :: 2.7",
                        "Programming Language :: Python :: 3",
                        "Programming Language :: Python :: 3.4",
                        "Programming Language :: Python :: 3.5",
                        "Programming Language :: Python :: 3.6",
                        "Programming Language :: Python :: 3.7",
                        "Programming Language :: Python :: 3.8",
                        "License :: OSI Approved :: MIT License"
                    ],
                    "extensions": {
                        "python.details": {
                            "contacts": [
                                {
                                    "email": "iotupx@microsoft.com",
                                    "name": "Microsoft",
                                    "role": "author"
                                }
                            ],
                            "document_names": {
                                "description": "DESCRIPTION.rst"
                            },
                            "project_urls": {
                                "Home": "https://github.com/azure/azure-iot-cli-extension"
                            }
                        }
                    },
                    "extras": [],
                    "generator": "bdist_wheel (0.30.0)",
                    "license": "MIT",
                    "metadata_version": "2.0",
                    "name": "azure-cli-iot-ext",
                    "run_requires": [
                        {
                            "requires": [
                                "jsonschema (==3.0.2)",
                                "paho-mqtt (==1.5.0)",
                                "setuptools"
                            ]
                        }
                    ],
                    "summary": "The Azure IoT extension for Azure CLI.",
                    "version": "0.8.9"
                },
                "sha256Digest": "080ea8af36c301bc2ed667eca5585f627c5a6f2de9a44eb903f83b156d2a2ee6"
            },
            {
                "downloadUrl": "https://github.com/Azure/azure-iot-cli-extension/releases/download/v0.7.1/azure_cli_iot_ext-0.7.1-py2.py3-none-any.whl",
                "filename": "azure_cli_iot_ext-0.7.1-py2.py3-none-any.whl",
                "metadata": {
                    "azext.minCliCoreVersion": "2.0.24",
                    "classifiers": [
                        "Development Status :: 4 - Beta",
                        "Intended Audience :: Developers",
                        "Intended Audience :: System Administrators",
                        "Programming Language :: Python",
                        "Programming Language :: Python :: 2",
                        "Programming Language :: Python :: 2.7",
                        "Programming Language :: Python :: 3",
                        "Programming Language :: Python :: 3.4",
                        "Programming Language :: Python :: 3.5",
                        "Programming Language :: Python :: 3.6",
                        "License :: OSI Approved :: MIT License"
                    ],
                    "extensions": {
                        "python.details": {
                            "contacts": [
                                {
                                    "email": "iotupx@microsoft.com",
                                    "name": "Microsoft",
                                    "role": "author"
                                }
                            ],
                            "document_names": {
                                "description": "DESCRIPTION.rst"
                            },
                            "project_urls": {
                                "Home": "https://github.com/azure/azure-iot-cli-extension"
                            }
                        }
                    },
                    "extras": [],
                    "generator": "bdist_wheel (0.30.0)",
                    "license": "MIT",
                    "metadata_version": "2.0",
                    "name": "azure-cli-iot-ext",
                    "run_requires": [
                        {
                            "requires": [
                                "paho-mqtt (==1.3.1)"
                            ]
                        }
                    ],
                    "summary": "Provides the data plane command layer for Azure IoT Hub, IoT Edge and IoT Device Provisioning Service",
                    "version": "0.7.1"
                },
                "sha256Digest": "0a8431db427db693ba6bcfe9572b4fceda6b20190be99990b1bb8c75a7c89405"
            }
        ],
        "azure-cli-ml": [
            {
                "downloadUrl": "https://azurecliext.blob.core.windows.net/release/azure_cli_ml-1.8.0-py3-none-any.whl",
                "filename": "azure_cli_ml-1.8.0-py3-none-any.whl",
                "metadata": {
                    "azext.minCliCoreVersion": "2.3.1",
                    "classifiers": [
                        "Development Status :: 3 - Alpha",
                        "Intended Audience :: Developers",
                        "Intended Audience :: System Administrators",
                        "Programming Language :: Python :: 3.5",
                        "Programming Language :: Python :: 3.6",
                        "Programming Language :: Python :: 3.7",
                        "Programming Language :: Python :: 3.8"
                    ],
                    "description_content_type": "text/x-rst",
                    "extensions": {
                        "python.details": {
                            "contacts": [
                                {
                                    "email": "azpycli@microsoft.com",
                                    "name": "Microsoft Corporation",
                                    "role": "author"
                                }
                            ],
                            "document_names": {
                                "description": "DESCRIPTION.rst",
                                "license": "LICENSE.txt"
                            },
                            "project_urls": {
                                "Home": "https://docs.microsoft.com/azure/machine-learning/service/"
                            }
                        }
                    },
                    "extras": [],
                    "generator": "bdist_wheel (0.30.0)",
                    "license": "Proprietary https://aka.ms/azureml-preview-sdk-license ",
                    "metadata_version": "2.0",
                    "name": "azure-cli-ml",
                    "requires_python": ">=3.5,<4",
                    "run_requires": [
                        {
                            "requires": [
                                "adal (>=1.2.1)",
                                "azureml-cli-common (~=1.8.0)",
                                "docker (>=3.7.2)",
                                "msrest (>=0.6.6)",
                                "pyyaml (>=5.1.0)",
                                "requests (>=2.21.0)"
                            ]
                        }
                    ],
                    "summary": "Microsoft Azure Command-Line Tools AzureML Command Module",
                    "test_requires": [
                        {
                            "requires": [
                                "azure-keyvault",
                                "mock",
                                "nose",
                                "unittest-xml-reporting"
                            ]
                        }
                    ],
                    "version": "1.8.0"
                },
                "sha256Digest": "17b0a679bb3b7f9c6acf461b025a504cf03456791154231ce049c1bc87e5a54d"
            },
            {
                "downloadUrl": "https://azurecliext.blob.core.windows.net/release/azure_cli_ml-1.5.0-py2.py3-none-any.whl",
                "filename": "azure_cli_ml-1.5.0-py2.py3-none-any.whl",
                "metadata": {
                    "azext.minCliCoreVersion": "2.0.28",
                    "classifiers": [
                        "Development Status :: 3 - Alpha",
                        "Intended Audience :: Developers",
                        "Intended Audience :: System Administrators",
                        "Programming Language :: Python :: 3.5",
                        "Programming Language :: Python :: 3.6",
                        "Programming Language :: Python :: 3.7",
                        "Programming Language :: Python :: 3.8"
                    ],
                    "description_content_type": "text/x-rst",
                    "extensions": {
                        "python.details": {
                            "contacts": [
                                {
                                    "email": "azpycli@microsoft.com",
                                    "name": "Microsoft Corporation",
                                    "role": "author"
                                }
                            ],
                            "document_names": {
                                "description": "DESCRIPTION.rst",
                                "license": "LICENSE.txt"
                            },
                            "project_urls": {
                                "Home": "https://docs.microsoft.com/azure/machine-learning/service/"
                            }
                        }
                    },
                    "extras": [],
                    "generator": "bdist_wheel (0.30.0)",
                    "license": "Proprietary https://aka.ms/azureml-preview-sdk-license ",
                    "metadata_version": "2.0",
                    "name": "azure-cli-ml",
                    "requires_python": ">=3.5,<4",
                    "run_requires": [
                        {
                            "requires": [
                                "adal (>=1.2.1)",
                                "azureml-cli-common (~=1.5.0)",
                                "docker (>=3.7.2)",
                                "msrest (>=0.6.6)",
                                "pyyaml (>=5.1.0)",
                                "requests (>=2.21.0)"
                            ]
                        }
                    ],
                    "summary": "Microsoft Azure Command-Line Tools AzureML Command Module",
                    "test_requires": [
                        {
                            "requires": [
                                "azure-keyvault",
                                "mock",
                                "nose",
                                "unittest-xml-reporting"
                            ]
                        }
                    ],
                    "version": "1.5.0"
                },
                "sha256Digest": "a535f01501a06f70d26a75f5ccde2d32640d3c7efec302fc2fc454bfb867e946"
            }
        ],
        "azure-devops": [
            {
                "downloadUrl": "https://github.com/Azure/azure-devops-cli-extension/releases/download/20190805.1/azure_devops-0.12.0-py2.py3-none-any.whl",
                "filename": "azure_devops-0.12.0-py2.py3-none-any.whl",
                "metadata": {
                    "azext.minCliCoreVersion": "2.0.49",
                    "classifiers": [
                        "Development Status :: 4 - Beta",
                        "Intended Audience :: Developers",
                        "Intended Audience :: System Administrators",
                        "Programming Language :: Python",
                        "Programming Language :: Python :: 2",
                        "Programming Language :: Python :: 2.7",
                        "Programming Language :: Python :: 3",
                        "Programming Language :: Python :: 3.4",
                        "Programming Language :: Python :: 3.5",
                        "Programming Language :: Python :: 3.6",
                        "License :: OSI Approved :: MIT License"
                    ],
                    "extensions": {
                        "python.details": {
                            "contacts": [
                                {
                                    "email": "VSTS_Social@microsoft.com",
                                    "name": "Microsoft",
                                    "role": "author"
                                }
                            ],
                            "document_names": {
                                "description": "DESCRIPTION.rst"
                            },
                            "project_urls": {
                                "Home": "https://github.com/Microsoft/azure-devops-cli-extension"
                            }
                        }
                    },
                    "extras": [],
                    "generator": "bdist_wheel (0.30.0)",
                    "license": "MIT",
                    "metadata_version": "2.0",
                    "name": "azure-devops",
                    "run_requires": [
                        {
                            "requires": [
                                "distro (==1.3.0)",
                                "msrest (<0.7.0,>=0.6.0)",
                                "python-dateutil (==2.7.3)"
                            ]
                        }
                    ],
                    "summary": "Tools for managing Azure DevOps.",
                    "version": "0.12.0"
                },
                "sha256Digest": "2abdfd1b760e1968176cd4043e2db7edf951978c6a2182eb5e79bb0c8070af4c"
            },
            {
                "downloadUrl": "https://github.com/Azure/azure-devops-cli-extension/releases/download/20200113.1/azure_devops-0.17.0-py2.py3-none-any.whl",
                "filename": "azure_devops-0.17.0-py2.py3-none-any.whl",
                "metadata": {
                    "azext.minCliCoreVersion": "2.0.69",
                    "classifiers": [
                        "Development Status :: 4 - Beta",
                        "Intended Audience :: Developers",
                        "Intended Audience :: System Administrators",
                        "Programming Language :: Python",
                        "Programming Language :: Python :: 2",
                        "Programming Language :: Python :: 2.7",
                        "Programming Language :: Python :: 3",
                        "Programming Language :: Python :: 3.4",
                        "Programming Language :: Python :: 3.5",
                        "Programming Language :: Python :: 3.6",
                        "License :: OSI Approved :: MIT License"
                    ],
                    "extensions": {
                        "python.details": {
                            "contacts": [
                                {
                                    "email": "VSTS_Social@microsoft.com",
                                    "name": "Microsoft",
                                    "role": "author"
                                }
                            ],
                            "document_names": {
                                "description": "DESCRIPTION.rst"
                            },
                            "project_urls": {
                                "Home": "https://github.com/Microsoft/azure-devops-cli-extension"
                            }
                        }
                    },
                    "extras": [],
                    "generator": "bdist_wheel (0.30.0)",
                    "license": "MIT",
                    "metadata_version": "2.0",
                    "name": "azure-devops",
                    "run_requires": [
                        {
                            "requires": [
                                "distro (==1.3.0)",
                                "msrest (<0.7.0,>=0.6.0)",
                                "python-dateutil (==2.7.3)"
                            ]
                        }
                    ],
                    "summary": "Tools for managing Azure DevOps.",
                    "version": "0.17.0"
                },
                "sha256Digest": "1e891afc8b6ee52c62c4f99802d77728ff60e89e4c08972325178cc4fdac6be9"
            },
            {
                "downloadUrl": "https://github.com/Azure/azure-devops-cli-extension/releases/download/20200401.4/azure_devops-0.18.0-py2.py3-none-any.whl",
                "filename": "azure_devops-0.18.0-py2.py3-none-any.whl",
                "metadata": {
                    "azext.minCliCoreVersion": "2.2.0",
                    "classifiers": [
                        "Development Status :: 4 - Beta",
                        "Intended Audience :: Developers",
                        "Intended Audience :: System Administrators",
                        "Programming Language :: Python",
                        "Programming Language :: Python :: 3",
                        "Programming Language :: Python :: 3.4",
                        "Programming Language :: Python :: 3.5",
                        "Programming Language :: Python :: 3.6",
                        "License :: OSI Approved :: MIT License"
                    ],
                    "extensions": {
                        "python.details": {
                            "contacts": [
                                {
                                    "email": "VSTS_Social@microsoft.com",
                                    "name": "Microsoft",
                                    "role": "author"
                                }
                            ],
                            "document_names": {
                                "description": "DESCRIPTION.rst"
                            },
                            "project_urls": {
                                "Home": "https://github.com/Microsoft/azure-devops-cli-extension"
                            }
                        }
                    },
                    "extras": [],
                    "generator": "bdist_wheel (0.30.0)",
                    "license": "MIT",
                    "metadata_version": "2.0",
                    "name": "azure-devops",
                    "run_requires": [
                        {
                            "requires": [
                                "distro (==1.3.0)",
                                "msrest (<0.7.0,>=0.6.0)",
                                "python-dateutil (==2.7.3)"
                            ]
                        }
                    ],
                    "summary": "Tools for managing Azure DevOps.",
                    "version": "0.18.0"
                },
                "sha256Digest": "21fd9bf9c01a315184f11d7f709f354075118c298fd662472273cb003bfbe23e"
            }
        ],
        "azure-firewall": [
            {
                "downloadUrl": "https://azurecliprod.blob.core.windows.net/cli-extensions/azure_firewall-0.1.3-py2.py3-none-any.whl",
                "filename": "azure_firewall-0.1.3-py2.py3-none-any.whl",
                "metadata": {
                    "azext.isPreview": true,
                    "azext.minCliCoreVersion": "2.0.46",
                    "classifiers": [
                        "Development Status :: 4 - Beta",
                        "Intended Audience :: Developers",
                        "Intended Audience :: System Administrators",
                        "Programming Language :: Python",
                        "Programming Language :: Python :: 2",
                        "Programming Language :: Python :: 2.7",
                        "Programming Language :: Python :: 3",
                        "Programming Language :: Python :: 3.4",
                        "Programming Language :: Python :: 3.5",
                        "Programming Language :: Python :: 3.6",
                        "License :: OSI Approved :: MIT License"
                    ],
                    "extensions": {
                        "python.details": {
                            "contacts": [
                                {
                                    "email": "azpycli@microsoft.com",
                                    "name": "Microsoft Corporation",
                                    "role": "author"
                                }
                            ],
                            "document_names": {
                                "description": "DESCRIPTION.rst"
                            },
                            "project_urls": {
                                "Home": "https://github.com/Azure/azure-cli-extensions/tree/master/src/azure-firewall"
                            }
                        }
                    },
                    "generator": "bdist_wheel (0.30.0)",
                    "license": "MIT",
                    "metadata_version": "2.0",
                    "name": "azure-firewall",
                    "summary": "Manage Azure Firewall resources.",
                    "version": "0.1.3"
                },
                "sha256Digest": "116c1324206e8aa0e7cffdd719a12e87b2977a061fcd9fb96ae4b6fbe223e93f"
            },
            {
                "downloadUrl": "https://azurecliprod.blob.core.windows.net/cli-extensions/azure_firewall-0.1.9-py2.py3-none-any.whl",
                "filename": "azure_firewall-0.1.9-py2.py3-none-any.whl",
                "metadata": {
                    "azext.isPreview": true,
                    "azext.minCliCoreVersion": "2.0.67",
                    "classifiers": [
                        "Development Status :: 4 - Beta",
                        "Intended Audience :: Developers",
                        "Intended Audience :: System Administrators",
                        "Programming Language :: Python",
                        "Programming Language :: Python :: 2",
                        "Programming Language :: Python :: 2.7",
                        "Programming Language :: Python :: 3",
                        "Programming Language :: Python :: 3.4",
                        "Programming Language :: Python :: 3.5",
                        "Programming Language :: Python :: 3.6",
                        "License :: OSI Approved :: MIT License"
                    ],
                    "extensions": {
                        "python.details": {
                            "contacts": [
                                {
                                    "email": "azpycli@microsoft.com",
                                    "name": "Microsoft Corporation",
                                    "role": "author"
                                }
                            ],
                            "document_names": {
                                "description": "DESCRIPTION.rst"
                            },
                            "project_urls": {
                                "Home": "https://github.com/Azure/azure-cli-extensions/tree/master/src/azure-firewall"
                            }
                        }
                    },
                    "generator": "bdist_wheel (0.30.0)",
                    "license": "MIT",
                    "metadata_version": "2.0",
                    "name": "azure-firewall",
                    "summary": "Manage Azure Firewall resources.",
                    "version": "0.1.9"
                },
                "sha256Digest": "f20c18b5b176dd39815dee4d344368774b58bb2f4f03c28b89ee08212e45856a"
            },
            {
                "downloadUrl": "https://azurecliprod.blob.core.windows.net/cli-extensions/azure_firewall-0.2.0-py2.py3-none-any.whl",
                "filename": "azure_firewall-0.2.0-py2.py3-none-any.whl",
                "metadata": {
                    "azext.isPreview": true,
                    "azext.minCliCoreVersion": "2.0.67",
                    "classifiers": [
                        "Development Status :: 4 - Beta",
                        "Intended Audience :: Developers",
                        "Intended Audience :: System Administrators",
                        "Programming Language :: Python",
                        "Programming Language :: Python :: 2",
                        "Programming Language :: Python :: 2.7",
                        "Programming Language :: Python :: 3",
                        "Programming Language :: Python :: 3.4",
                        "Programming Language :: Python :: 3.5",
                        "Programming Language :: Python :: 3.6",
                        "License :: OSI Approved :: MIT License"
                    ],
                    "extensions": {
                        "python.details": {
                            "contacts": [
                                {
                                    "email": "azpycli@microsoft.com",
                                    "name": "Microsoft Corporation",
                                    "role": "author"
                                }
                            ],
                            "document_names": {
                                "description": "DESCRIPTION.rst"
                            },
                            "project_urls": {
                                "Home": "https://github.com/Azure/azure-cli-extensions/tree/master/src/azure-firewall"
                            }
                        }
                    },
                    "generator": "bdist_wheel (0.30.0)",
                    "license": "MIT",
                    "metadata_version": "2.0",
                    "name": "azure-firewall",
                    "summary": "Manage Azure Firewall resources.",
                    "version": "0.2.0"
                },
                "sha256Digest": "7934510bc2ed4d83c8dbee7d2d22c3de2332b96020e2f45515035153f94a246f"
            },
            {
                "downloadUrl": "https://azurecliprod.blob.core.windows.net/cli-extensions/azure_firewall-0.3.0-py2.py3-none-any.whl",
                "filename": "azure_firewall-0.3.0-py2.py3-none-any.whl",
                "metadata": {
                    "azext.isPreview": true,
                    "azext.minCliCoreVersion": "2.0.67",
                    "classifiers": [
                        "Development Status :: 4 - Beta",
                        "Intended Audience :: Developers",
                        "Intended Audience :: System Administrators",
                        "Programming Language :: Python",
                        "Programming Language :: Python :: 2",
                        "Programming Language :: Python :: 2.7",
                        "Programming Language :: Python :: 3",
                        "Programming Language :: Python :: 3.4",
                        "Programming Language :: Python :: 3.5",
                        "Programming Language :: Python :: 3.6",
                        "License :: OSI Approved :: MIT License"
                    ],
                    "extensions": {
                        "python.details": {
                            "contacts": [
                                {
                                    "email": "azpycli@microsoft.com",
                                    "name": "Microsoft Corporation",
                                    "role": "author"
                                }
                            ],
                            "document_names": {
                                "description": "DESCRIPTION.rst"
                            },
                            "project_urls": {
                                "Home": "https://github.com/Azure/azure-cli-extensions/tree/master/src/azure-firewall"
                            }
                        }
                    },
                    "generator": "bdist_wheel (0.30.0)",
                    "license": "MIT",
                    "metadata_version": "2.0",
                    "name": "azure-firewall",
                    "summary": "Manage Azure Firewall resources.",
                    "version": "0.3.0"
                },
                "sha256Digest": "12e5f8567ba8a74988f50ec6ed3539fad5b9e491727b0bc2c16e7acc34f49423"
            },
            {
                "downloadUrl": "https://azurecliprod.blob.core.windows.net/cli-extensions/azure_firewall-0.3.1-py2.py3-none-any.whl",
                "filename": "azure_firewall-0.3.1-py2.py3-none-any.whl",
                "metadata": {
                    "azext.isPreview": true,
                    "azext.minCliCoreVersion": "2.0.67",
                    "classifiers": [
                        "Development Status :: 4 - Beta",
                        "Intended Audience :: Developers",
                        "Intended Audience :: System Administrators",
                        "Programming Language :: Python",
                        "Programming Language :: Python :: 2",
                        "Programming Language :: Python :: 2.7",
                        "Programming Language :: Python :: 3",
                        "Programming Language :: Python :: 3.4",
                        "Programming Language :: Python :: 3.5",
                        "Programming Language :: Python :: 3.6",
                        "License :: OSI Approved :: MIT License"
                    ],
                    "extensions": {
                        "python.details": {
                            "contacts": [
                                {
                                    "email": "azpycli@microsoft.com",
                                    "name": "Microsoft Corporation",
                                    "role": "author"
                                }
                            ],
                            "document_names": {
                                "description": "DESCRIPTION.rst"
                            },
                            "project_urls": {
                                "Home": "https://github.com/Azure/azure-cli-extensions/tree/master/src/azure-firewall"
                            }
                        }
                    },
                    "generator": "bdist_wheel (0.30.0)",
                    "license": "MIT",
                    "metadata_version": "2.0",
                    "name": "azure-firewall",
                    "summary": "Manage Azure Firewall resources.",
                    "version": "0.3.1"
                },
                "sha256Digest": "32e10a4e96a891151959680ff3cbf3e28ea0cf38e49ac062c49c668d00e5d7d7"
            },
            {
                "downloadUrl": "https://azurecliprod.blob.core.windows.net/cli-extensions/azure_firewall-0.4.0-py2.py3-none-any.whl",
                "filename": "azure_firewall-0.4.0-py2.py3-none-any.whl",
                "metadata": {
                    "azext.isPreview": true,
                    "azext.minCliCoreVersion": "2.0.67",
                    "classifiers": [
                        "Development Status :: 4 - Beta",
                        "Intended Audience :: Developers",
                        "Intended Audience :: System Administrators",
                        "Programming Language :: Python",
                        "Programming Language :: Python :: 2",
                        "Programming Language :: Python :: 2.7",
                        "Programming Language :: Python :: 3",
                        "Programming Language :: Python :: 3.4",
                        "Programming Language :: Python :: 3.5",
                        "Programming Language :: Python :: 3.6",
                        "License :: OSI Approved :: MIT License"
                    ],
                    "extensions": {
                        "python.details": {
                            "contacts": [
                                {
                                    "email": "azpycli@microsoft.com",
                                    "name": "Microsoft Corporation",
                                    "role": "author"
                                }
                            ],
                            "document_names": {
                                "description": "DESCRIPTION.rst"
                            },
                            "project_urls": {
                                "Home": "https://github.com/Azure/azure-cli-extensions/tree/master/src/azure-firewall"
                            }
                        }
                    },
                    "generator": "bdist_wheel (0.30.0)",
                    "license": "MIT",
                    "metadata_version": "2.0",
                    "name": "azure-firewall",
                    "summary": "Manage Azure Firewall resources.",
                    "version": "0.4.0"
                },
                "sha256Digest": "5c79cedfc5abf134f4b47ad5d867ff5852d2ba17f710d44a2101fe0aa51b1a48"
            },
            {
                "downloadUrl": "https://azurecliprod.blob.core.windows.net/cli-extensions/azure_firewall-0.5.0-py2.py3-none-any.whl",
                "filename": "azure_firewall-0.5.0-py2.py3-none-any.whl",
                "metadata": {
                    "azext.isPreview": true,
                    "azext.minCliCoreVersion": "2.0.67",
                    "classifiers": [
                        "Development Status :: 4 - Beta",
                        "Intended Audience :: Developers",
                        "Intended Audience :: System Administrators",
                        "Programming Language :: Python",
                        "Programming Language :: Python :: 2",
                        "Programming Language :: Python :: 2.7",
                        "Programming Language :: Python :: 3",
                        "Programming Language :: Python :: 3.4",
                        "Programming Language :: Python :: 3.5",
                        "Programming Language :: Python :: 3.6",
                        "License :: OSI Approved :: MIT License"
                    ],
                    "extensions": {
                        "python.details": {
                            "contacts": [
                                {
                                    "email": "azpycli@microsoft.com",
                                    "name": "Microsoft Corporation",
                                    "role": "author"
                                }
                            ],
                            "document_names": {
                                "description": "DESCRIPTION.rst"
                            },
                            "project_urls": {
                                "Home": "https://github.com/Azure/azure-cli-extensions/tree/master/src/azure-firewall"
                            }
                        }
                    },
                    "generator": "bdist_wheel (0.30.0)",
                    "license": "MIT",
                    "metadata_version": "2.0",
                    "name": "azure-firewall",
                    "summary": "Manage Azure Firewall resources.",
                    "version": "0.5.0"
                },
                "sha256Digest": "ceb70fe380937e5cb42998648a3218313b1425286705743275a808bb15d70d03"
            }
        ],
        "azure-iot": [
            {
                "downloadUrl": "https://github.com/Azure/azure-iot-cli-extension/releases/download/v0.9.6/azure_iot-0.9.6-py2.py3-none-any.whl",
                "filename": "azure_iot-0.9.6-py2.py3-none-any.whl",
                "metadata": {
                    "azext.minCliCoreVersion": "2.0.70",
                    "classifiers": [
                        "Development Status :: 4 - Beta",
                        "Intended Audience :: Developers",
                        "Intended Audience :: System Administrators",
                        "Programming Language :: Python",
                        "Programming Language :: Python :: 3",
                        "Programming Language :: Python :: 3.5",
                        "Programming Language :: Python :: 3.6",
                        "Programming Language :: Python :: 3.7",
                        "Programming Language :: Python :: 3.8",
                        "License :: OSI Approved :: MIT License"
                    ],
                    "extensions": {
                        "python.details": {
                            "contacts": [
                                {
                                    "email": "iotupx@microsoft.com",
                                    "name": "Microsoft",
                                    "role": "author"
                                }
                            ],
                            "document_names": {
                                "description": "DESCRIPTION.rst"
                            },
                            "project_urls": {
                                "Home": "https://github.com/azure/azure-iot-cli-extension"
                            }
                        }
                    },
                    "extras": [],
                    "generator": "bdist_wheel (0.30.0)",
                    "license": "MIT",
                    "metadata_version": "2.0",
                    "name": "azure-iot",
                    "run_requires": [
                        {
                            "requires": [
                                "jsonschema (==3.0.2)",
                                "paho-mqtt (==1.5.0)",
                                "setuptools"
                            ]
                        }
                    ],
                    "summary": "The Azure IoT extension for Azure CLI.",
                    "version": "0.9.6"
                },
                "sha256Digest": "cdab69c400d0eb890e4ca75eb5fa11c781cf11300ba2ba0d4832908eac08d9b0"
            },
            {
                "downloadUrl": "https://github.com/Azure/azure-iot-cli-extension/releases/download/v0.9.4/azure_iot-0.9.4-py2.py3-none-any.whl",
                "filename": "azure_iot-0.9.4-py2.py3-none-any.whl",
                "metadata": {
                    "azext.minCliCoreVersion": "2.0.70",
                    "classifiers": [
                        "Development Status :: 4 - Beta",
                        "Intended Audience :: Developers",
                        "Intended Audience :: System Administrators",
                        "Programming Language :: Python",
                        "Programming Language :: Python :: 3",
                        "Programming Language :: Python :: 3.5",
                        "Programming Language :: Python :: 3.6",
                        "Programming Language :: Python :: 3.7",
                        "Programming Language :: Python :: 3.8",
                        "License :: OSI Approved :: MIT License"
                    ],
                    "extensions": {
                        "python.details": {
                            "contacts": [
                                {
                                    "email": "iotupx@microsoft.com",
                                    "name": "Microsoft",
                                    "role": "author"
                                }
                            ],
                            "document_names": {
                                "description": "DESCRIPTION.rst"
                            },
                            "project_urls": {
                                "Home": "https://github.com/azure/azure-iot-cli-extension"
                            }
                        }
                    },
                    "extras": [],
                    "generator": "bdist_wheel (0.30.0)",
                    "license": "MIT",
                    "metadata_version": "2.0",
                    "name": "azure-iot",
                    "run_requires": [
                        {
                            "requires": [
                                "jsonschema (==3.0.2)",
                                "paho-mqtt (==1.5.0)",
                                "setuptools"
                            ]
                        }
                    ],
                    "summary": "The Azure IoT extension for Azure CLI.",
                    "version": "0.9.4"
                },
                "sha256Digest": "bbf330942daac0035bd9bb9a0fdeaf297124ec8cd98e28e46adb2bf34070295b"
            }
        ],
        "blockchain": [
            {
                "downloadUrl": "https://azurecliprod.blob.core.windows.net/cli-extensions/blockchain-0.1.0-py3-none-any.whl",
                "filename": "blockchain-0.1.0-py3-none-any.whl",
                "metadata": {
                    "azext.isExperimental": true,
                    "azext.minCliCoreVersion": "2.3.1",
                    "classifiers": [
                        "Development Status :: 4 - Beta",
                        "Intended Audience :: Developers",
                        "Intended Audience :: System Administrators",
                        "Programming Language :: Python",
                        "Programming Language :: Python :: 3",
                        "Programming Language :: Python :: 3.6",
                        "Programming Language :: Python :: 3.7",
                        "Programming Language :: Python :: 3.8",
                        "License :: OSI Approved :: MIT License"
                    ],
                    "extensions": {
                        "python.details": {
                            "contacts": [
                                {
                                    "email": "azpycli@microsoft.com",
                                    "name": "Microsoft Corporation",
                                    "role": "author"
                                }
                            ],
                            "document_names": {
                                "description": "DESCRIPTION.rst"
                            },
                            "project_urls": {
                                "Home": "https://github.com/Azure/azure-cli-extensions"
                            }
                        }
                    },
                    "generator": "bdist_wheel (0.30.0)",
                    "license": "MIT",
                    "metadata_version": "2.0",
                    "name": "blockchain",
                    "summary": "Microsoft Azure Command-Line Tools BlockchainManagementClient Extension",
                    "version": "0.1.0"
                },
                "sha256Digest": "ba0001dffaf39d133604c4281ed9c943f178a16a91d31f5889bf1587d9871049"
            }
        ],
        "blueprint": [
            {
                "downloadUrl": "https://azurecliprod.blob.core.windows.net/cli-extensions/blueprint-0.1.0-py3-none-any.whl",
                "filename": "blueprint-0.1.0-py3-none-any.whl",
                "metadata": {
                    "azext.isExperimental": true,
                    "azext.minCliCoreVersion": "2.3.0",
                    "classifiers": [
                        "Development Status :: 4 - Beta",
                        "Intended Audience :: Developers",
                        "Intended Audience :: System Administrators",
                        "Programming Language :: Python",
                        "Programming Language :: Python :: 3",
                        "Programming Language :: Python :: 3.6",
                        "Programming Language :: Python :: 3.7",
                        "Programming Language :: Python :: 3.8",
                        "License :: OSI Approved :: MIT License"
                    ],
                    "extensions": {
                        "python.details": {
                            "contacts": [
                                {
                                    "email": "azpycli@microsoft.com",
                                    "name": "Microsoft Corporation",
                                    "role": "author"
                                }
                            ],
                            "document_names": {
                                "description": "DESCRIPTION.rst"
                            },
                            "project_urls": {
                                "Home": "https://github.com/Azure/azure-cli-extensions"
                            }
                        }
                    },
                    "generator": "bdist_wheel (0.30.0)",
                    "license": "MIT",
                    "metadata_version": "2.0",
                    "name": "blueprint",
                    "summary": "Microsoft Azure Command-Line Tools Blueprint Extension",
                    "version": "0.1.0"
                },
                "sha256Digest": "98c1874110e2c77c62cf0d180133ea0b29ed08a86189ee292b909369597e694b"
            },
            {
                "downloadUrl": "https://azurecliprod.blob.core.windows.net/cli-extensions/blueprint-0.1.1-py3-none-any.whl",
                "filename": "blueprint-0.1.1-py3-none-any.whl",
                "metadata": {
                    "azext.isExperimental": true,
                    "azext.minCliCoreVersion": "2.3.0",
                    "classifiers": [
                        "Development Status :: 4 - Beta",
                        "Intended Audience :: Developers",
                        "Intended Audience :: System Administrators",
                        "Programming Language :: Python",
                        "Programming Language :: Python :: 3",
                        "Programming Language :: Python :: 3.6",
                        "Programming Language :: Python :: 3.7",
                        "Programming Language :: Python :: 3.8",
                        "License :: OSI Approved :: MIT License"
                    ],
                    "extensions": {
                        "python.details": {
                            "contacts": [
                                {
                                    "email": "azpycli@microsoft.com",
                                    "name": "Microsoft Corporation",
                                    "role": "author"
                                }
                            ],
                            "document_names": {
                                "description": "DESCRIPTION.rst"
                            },
                            "project_urls": {
                                "Home": "https://github.com/Azure/azure-cli-extensions"
                            }
                        }
                    },
                    "generator": "bdist_wheel (0.30.0)",
                    "license": "MIT",
                    "metadata_version": "2.0",
                    "name": "blueprint",
                    "summary": "Microsoft Azure Command-Line Tools Blueprint Extension",
                    "version": "0.1.1"
                },
                "sha256Digest": "4508b6143f69e6ac388ad37b3e3af82f49c9b5625e12d341963cc2faf02e368f"
            }
        ],
        "codespaces": [
            {
                "downloadUrl": "https://azurecliprod.blob.core.windows.net/cli-extensions/codespaces-0.1.0-py2.py3-none-any.whl",
                "filename": "codespaces-0.1.0-py2.py3-none-any.whl",
                "metadata": {
                    "azext.isPreview": true,
                    "azext.minCliCoreVersion": "2.3.1",
                    "classifiers": [
                        "Development Status :: 4 - Beta",
                        "Intended Audience :: Developers",
                        "Intended Audience :: System Administrators",
                        "Programming Language :: Python",
                        "Programming Language :: Python :: 3",
                        "Programming Language :: Python :: 3.6",
                        "Programming Language :: Python :: 3.7",
                        "Programming Language :: Python :: 3.8",
                        "License :: OSI Approved :: MIT License"
                    ],
                    "extensions": {
                        "python.details": {
                            "contacts": [
                                {
                                    "email": "azpycli@microsoft.com",
                                    "name": "Microsoft Corporation",
                                    "role": "author"
                                }
                            ],
                            "document_names": {
                                "description": "DESCRIPTION.rst"
                            },
                            "project_urls": {
                                "Home": "https://github.com/Azure/azure-cli-extensions"
                            }
                        }
                    },
                    "generator": "bdist_wheel (0.30.0)",
                    "license": "MIT",
                    "metadata_version": "2.0",
                    "name": "codespaces",
                    "summary": "The Azure CLI Codespaces extension",
                    "version": "0.1.0"
                },
                "sha256Digest": "d859256dac3177970bb631e149bcabd19d47fa9e972fb331662413b5cfe0ce32"
            },
            {
                "downloadUrl": "https://azurecliprod.blob.core.windows.net/cli-extensions/codespaces-0.2.0-py2.py3-none-any.whl",
                "filename": "codespaces-0.2.0-py2.py3-none-any.whl",
                "metadata": {
                    "azext.isPreview": true,
                    "azext.minCliCoreVersion": "2.3.1",
                    "classifiers": [
                        "Development Status :: 4 - Beta",
                        "Intended Audience :: Developers",
                        "Intended Audience :: System Administrators",
                        "Programming Language :: Python",
                        "Programming Language :: Python :: 3",
                        "Programming Language :: Python :: 3.6",
                        "Programming Language :: Python :: 3.7",
                        "Programming Language :: Python :: 3.8",
                        "License :: OSI Approved :: MIT License"
                    ],
                    "extensions": {
                        "python.details": {
                            "contacts": [
                                {
                                    "email": "azpycli@microsoft.com",
                                    "name": "Microsoft Corporation",
                                    "role": "author"
                                }
                            ],
                            "document_names": {
                                "description": "DESCRIPTION.rst"
                            },
                            "project_urls": {
                                "Home": "https://github.com/Azure/azure-cli-extensions"
                            }
                        }
                    },
                    "generator": "bdist_wheel (0.30.0)",
                    "license": "MIT",
                    "metadata_version": "2.0",
                    "name": "codespaces",
                    "summary": "The Azure CLI Codespaces extension",
                    "version": "0.2.0"
                },
                "sha256Digest": "793f4dbf828efc9474cc2d6aa314b0968c25321978b0dceaf33005f02c5f1bd7"
            }
        ],
        "connectedk8s": [
            {
                "downloadUrl": "https://azurecliprod.blob.core.windows.net/cli-extensions/connectedk8s-0.1.5-py3-none-any.whl",
                "filename": "connectedk8s-0.1.5-py3-none-any.whl",
                "metadata": {
                    "azext.isPreview": true,
                    "azext.minCliCoreVersion": "2.0.67",
                    "classifiers": [
                        "Development Status :: 4 - Beta",
                        "Intended Audience :: Developers",
                        "Intended Audience :: System Administrators",
                        "Programming Language :: Python",
                        "Programming Language :: Python :: 3",
                        "Programming Language :: Python :: 3.6",
                        "Programming Language :: Python :: 3.7",
                        "Programming Language :: Python :: 3.8",
                        "License :: OSI Approved :: MIT License"
                    ],
                    "extensions": {
                        "python.details": {
                            "contacts": [
                                {
                                    "email": "k8connect@microsoft.com",
                                    "name": "Microsoft Corporation",
                                    "role": "author"
                                }
                            ],
                            "document_names": {
                                "description": "DESCRIPTION.rst"
                            },
                            "project_urls": {
                                "Home": "https://github.com/Azure/azure-cli-extensions"
                            }
                        }
                    },
                    "extras": [],
                    "generator": "bdist_wheel (0.30.0)",
                    "license": "MIT",
                    "metadata_version": "2.0",
                    "name": "connectedk8s",
                    "run_requires": [
                        {
                            "requires": [
                                "kubernetes",
                                "pycryptodome"
                            ]
                        }
                    ],
                    "summary": "Microsoft Azure Command-Line Tools Connectedk8s Extension",
                    "version": "0.1.5"
                },
                "sha256Digest": "1b529c1fedb5db9dee3dc877ca036f5373d307ca8a07c278d07126531b1c55b6"
            },
            {
                "downloadUrl": "https://azurecliprod.blob.core.windows.net/cli-extensions/connectedk8s-0.2.0-py3-none-any.whl",
                "filename": "connectedk8s-0.2.0-py3-none-any.whl",
                "metadata": {
                    "azext.isPreview": true,
                    "azext.minCliCoreVersion": "2.0.67",
                    "classifiers": [
                        "Development Status :: 4 - Beta",
                        "Intended Audience :: Developers",
                        "Intended Audience :: System Administrators",
                        "Programming Language :: Python",
                        "Programming Language :: Python :: 3",
                        "Programming Language :: Python :: 3.6",
                        "Programming Language :: Python :: 3.7",
                        "Programming Language :: Python :: 3.8",
                        "License :: OSI Approved :: MIT License"
                    ],
                    "extensions": {
                        "python.details": {
                            "contacts": [
                                {
                                    "email": "k8connect@microsoft.com",
                                    "name": "Microsoft Corporation",
                                    "role": "author"
                                }
                            ],
                            "document_names": {
                                "description": "DESCRIPTION.rst"
                            },
                            "project_urls": {
                                "Home": "https://github.com/Azure/azure-cli-extensions"
                            }
                        }
                    },
                    "extras": [],
                    "generator": "bdist_wheel (0.30.0)",
                    "license": "MIT",
                    "metadata_version": "2.0",
                    "name": "connectedk8s",
                    "run_requires": [
                        {
                            "requires": [
                                "kubernetes",
                                "pycryptodome"
                            ]
                        }
                    ],
                    "summary": "Microsoft Azure Command-Line Tools Connectedk8s Extension",
                    "version": "0.2.0"
                },
                "sha256Digest": "d306355d5568f9f5b201db9f5bda28fc0b142c6b70164a87bf56974239749ebd"
            },
            {
                "downloadUrl": "https://azurecliprod.blob.core.windows.net/cli-extensions/connectedk8s-0.2.1-py3-none-any.whl",
                "filename": "connectedk8s-0.2.1-py3-none-any.whl",
                "metadata": {
                    "azext.isPreview": true,
                    "azext.minCliCoreVersion": "2.0.67",
                    "classifiers": [
                        "Development Status :: 4 - Beta",
                        "Intended Audience :: Developers",
                        "Intended Audience :: System Administrators",
                        "Programming Language :: Python",
                        "Programming Language :: Python :: 3",
                        "Programming Language :: Python :: 3.6",
                        "Programming Language :: Python :: 3.7",
                        "Programming Language :: Python :: 3.8",
                        "License :: OSI Approved :: MIT License"
                    ],
                    "extensions": {
                        "python.details": {
                            "contacts": [
                                {
                                    "email": "k8connect@microsoft.com",
                                    "name": "Microsoft Corporation",
                                    "role": "author"
                                }
                            ],
                            "document_names": {
                                "description": "DESCRIPTION.rst"
                            },
                            "project_urls": {
                                "Home": "https://github.com/Azure/azure-cli-extensions"
                            }
                        }
                    },
                    "extras": [],
                    "generator": "bdist_wheel (0.30.0)",
                    "license": "MIT",
                    "metadata_version": "2.0",
                    "name": "connectedk8s",
                    "run_requires": [
                        {
                            "requires": [
                                "kubernetes",
                                "pycryptodome"
                            ]
                        }
                    ],
                    "summary": "Microsoft Azure Command-Line Tools Connectedk8s Extension",
                    "version": "0.2.1"
                },
                "sha256Digest": "e910b1a0abee28121d5c216821c5d88cefc87030eb3068e699135314ecb0f8c9"
            }
        ],
        "connectedmachine": [
            {
                "downloadUrl": "https://azurecliprod.blob.core.windows.net/cli-extensions/connectedmachine-0.1.1-py2.py3-none-any.whl",
                "filename": "connectedmachine-0.1.1-py2.py3-none-any.whl",
                "metadata": {
                    "azext.isPreview": true,
                    "azext.minCliCoreVersion": "2.0.67",
                    "extensions": {
                        "python.details": {
                            "contacts": [
                                {
                                    "email": "azpycli@microsoft.com",
                                    "name": "Microsoft Corporation",
                                    "role": "author"
                                }
                            ],
                            "document_names": {
                                "description": "DESCRIPTION.rst"
                            },
                            "project_urls": {
                                "Home": "https://github.com/Azure/azure-cli-extensions"
                            }
                        }
                    },
                    "generator": "bdist_wheel (0.30.0)",
                    "license": "MIT",
                    "metadata_version": "2.0",
                    "name": "connectedmachine",
                    "summary": "Microsoft Azure Command-Line Tools Connectedmachine Extension",
                    "version": "0.1.1"
                },
                "sha256Digest": "0f4d009da4e091aece74cd53833fe63e5af18d68fcf6308a08155ee5284f12fb"
            }
        ],
        "connection-monitor-preview": [
            {
                "downloadUrl": "https://azurecliprod.blob.core.windows.net/cli-extensions/connection_monitor_preview-0.1.0-py2.py3-none-any.whl",
                "filename": "connection_monitor_preview-0.1.0-py2.py3-none-any.whl",
                "metadata": {
                    "azext.isPreview": true,
                    "azext.maxCliCoreVersion": "2.0.82",
                    "azext.minCliCoreVersion": "2.0.80",
                    "extensions": {
                        "python.details": {
                            "contacts": [
                                {
                                    "email": "azpycli@microsoft.com",
                                    "name": "Microsoft Corporation",
                                    "role": "author"
                                }
                            ],
                            "document_names": {
                                "description": "DESCRIPTION.rst"
                            },
                            "project_urls": {
                                "Home": "https://github.com/Azure/azure-cli-extensions/tree/master/src/connection-monitor-preview"
                            }
                        }
                    },
                    "generator": "bdist_wheel (0.30.0)",
                    "license": "MIT",
                    "metadata_version": "2.0",
                    "name": "connection-monitor-preview",
                    "summary": "Microsoft Azure Command-Line Connection Monitor V2 Extension",
                    "version": "0.1.0"
                },
                "sha256Digest": "9a796d5187571990d27feb9efeedde38c194f13ea21cbf9ec06131196bfd821d"
            }
        ],
        "costmanagement": [
            {
                "downloadUrl": "https://azurecliprod.blob.core.windows.net/cli-extensions/costmanagement-0.1.0-py3-none-any.whl",
                "filename": "costmanagement-0.1.0-py3-none-any.whl",
                "metadata": {
                    "azext.isExperimental": true,
                    "azext.minCliCoreVersion": "2.3.1",
                    "classifiers": [
                        "Development Status :: 4 - Beta",
                        "Intended Audience :: Developers",
                        "Intended Audience :: System Administrators",
                        "Programming Language :: Python",
                        "Programming Language :: Python :: 3",
                        "Programming Language :: Python :: 3.6",
                        "Programming Language :: Python :: 3.7",
                        "Programming Language :: Python :: 3.8",
                        "License :: OSI Approved :: MIT License"
                    ],
                    "extensions": {
                        "python.details": {
                            "contacts": [
                                {
                                    "email": "azpycli@microsoft.com",
                                    "name": "Microsoft Corporation",
                                    "role": "author"
                                }
                            ],
                            "document_names": {
                                "description": "DESCRIPTION.rst"
                            },
                            "project_urls": {
                                "Home": "https://github.com/Azure/azure-cli-extensions"
                            }
                        }
                    },
                    "generator": "bdist_wheel (0.30.0)",
                    "license": "MIT",
                    "metadata_version": "2.0",
                    "name": "costmanagement",
                    "summary": "Microsoft Azure Command-Line Tools CostManagementClient Extension",
                    "version": "0.1.0"
                },
                "sha256Digest": "d5c8be4d6f3e59a44da32af66f8855c24d9855c5b7bdd2f6571c8721afa20223"
            }
        ],
        "csvmware": [
            {
                "downloadUrl": "https://github.com/Azure/az-csvmware-cli/releases/download/0.3.0/csvmware-0.3.0-py2.py3-none-any.whl",
                "filename": "csvmware-0.3.0-py2.py3-none-any.whl",
                "metadata": {
                    "azext.isPreview": true,
                    "azext.minCliCoreVersion": "2.0.67",
                    "classifiers": [
                        "Development Status :: 4 - Beta",
                        "Intended Audience :: Developers",
                        "Intended Audience :: System Administrators",
                        "Programming Language :: Python",
                        "Programming Language :: Python :: 2",
                        "Programming Language :: Python :: 2.7",
                        "Programming Language :: Python :: 3",
                        "Programming Language :: Python :: 3.4",
                        "Programming Language :: Python :: 3.5",
                        "Programming Language :: Python :: 3.6",
                        "License :: OSI Approved :: MIT License"
                    ],
                    "extensions": {
                        "python.details": {
                            "contacts": [
                                {
                                    "email": "shimitta@microsoft.com",
                                    "name": "Shivam Mittal",
                                    "role": "author"
                                }
                            ],
                            "document_names": {
                                "description": "DESCRIPTION.rst"
                            },
                            "project_urls": {
                                "Home": "https://github.com/Azure/az-vmware-cli"
                            }
                        }
                    },
                    "generator": "bdist_wheel (0.30.0)",
                    "license": "MIT",
                    "metadata_version": "2.0",
                    "name": "csvmware",
                    "summary": "Manage Azure VMware Solution by CloudSimple.",
                    "version": "0.3.0"
                },
                "sha256Digest": "dfb9767f05ac13c762ea9dc4327169e63a5c11879123544b200edb9a2c9a8a42"
            }
        ],
        "custom-providers": [
            {
                "downloadUrl": "https://azurecliprod.blob.core.windows.net/cli-extensions/custom_providers-0.1.0-py2.py3-none-any.whl",
                "filename": "custom_providers-0.1.0-py2.py3-none-any.whl",
                "metadata": {
                    "azext.isExperimental": true,
                    "azext.minCliCoreVersion": "2.3.1",
                    "classifiers": [
                        "Development Status :: 4 - Beta",
                        "Intended Audience :: Developers",
                        "Intended Audience :: System Administrators",
                        "Programming Language :: Python",
                        "Programming Language :: Python :: 3",
                        "Programming Language :: Python :: 3.4",
                        "Programming Language :: Python :: 3.5",
                        "Programming Language :: Python :: 3.6",
                        "License :: OSI Approved :: MIT License"
                    ],
                    "extensions": {
                        "python.details": {
                            "contacts": [
                                {
                                    "email": "azpycli@microsoft.com",
                                    "name": "Microsoft Corporation",
                                    "role": "author"
                                }
                            ],
                            "document_names": {
                                "description": "DESCRIPTION.rst"
                            },
                            "project_urls": {
                                "Home": "https://github.com/Azure/azure-cli-extensions"
                            }
                        }
                    },
                    "generator": "bdist_wheel (0.30.0)",
                    "license": "MIT",
                    "metadata_version": "2.0",
                    "name": "custom-providers",
                    "summary": "Microsoft Azure Command-Line Tools Custom Providers Extension",
                    "version": "0.1.0"
                },
                "sha256Digest": "7da462aaa336184b53d7b0b831c0fa77c4239dabe4e70fa4e500e250cf11a8ec"
            }
        ],
        "databox": [
            {
                "downloadUrl": "https://azurecliprod.blob.core.windows.net/cli-extensions/databox-0.1.0-py2.py3-none-any.whl",
                "filename": "databox-0.1.0-py2.py3-none-any.whl",
                "metadata": {
                    "azext.isExperimental": true,
                    "azext.minCliCoreVersion": "2.3.1",
                    "classifiers": [
                        "Development Status :: 4 - Beta",
                        "Intended Audience :: Developers",
                        "Intended Audience :: System Administrators",
                        "Programming Language :: Python",
                        "Programming Language :: Python :: 3",
                        "Programming Language :: Python :: 3.4",
                        "Programming Language :: Python :: 3.5",
                        "Programming Language :: Python :: 3.6",
                        "Programming Language :: Python :: 3.7",
                        "Programming Language :: Python :: 3.8",
                        "License :: OSI Approved :: MIT License"
                    ],
                    "extensions": {
                        "python.details": {
                            "contacts": [
                                {
                                    "email": "azpycli@microsoft.com",
                                    "name": "Microsoft Corporation",
                                    "role": "author"
                                }
                            ],
                            "document_names": {
                                "description": "DESCRIPTION.rst"
                            },
                            "project_urls": {
                                "Home": "https://github.com/Azure/azure-cli-extensions"
                            }
                        }
                    },
                    "generator": "bdist_wheel (0.30.0)",
                    "license": "MIT",
                    "metadata_version": "2.0",
                    "name": "databox",
                    "summary": "Microsoft Azure Command-Line Tools DataBox Extension",
                    "version": "0.1.0"
                },
                "sha256Digest": "93cac253cd79728eb333715ae56111ffaa287c9d650e924ea07875ab36906974"
            }
        ],
        "databricks": [
            {
                "downloadUrl": "https://azurecliprod.blob.core.windows.net/cli-extensions/databricks-0.1.0-py3-none-any.whl",
                "filename": "databricks-0.1.0-py3-none-any.whl",
                "metadata": {
                    "azext.isExprimental": true,
                    "azext.minCliCoreVersion": "2.3.1",
                    "classifiers": [
                        "Development Status :: 4 - Beta",
                        "Intended Audience :: Developers",
                        "Intended Audience :: System Administrators",
                        "Programming Language :: Python",
                        "Programming Language :: Python :: 3",
                        "Programming Language :: Python :: 3.6",
                        "Programming Language :: Python :: 3.7",
                        "Programming Language :: Python :: 3.8",
                        "License :: OSI Approved :: MIT License"
                    ],
                    "extensions": {
                        "python.details": {
                            "contacts": [
                                {
                                    "email": "azpycli@microsoft.com",
                                    "name": "Microsoft Corporation",
                                    "role": "author"
                                }
                            ],
                            "document_names": {
                                "description": "DESCRIPTION.rst"
                            },
                            "project_urls": {
                                "Home": "https://github.com/Azure/azure-cli-extensions"
                            }
                        }
                    },
                    "generator": "bdist_wheel (0.30.0)",
                    "license": "MIT",
                    "metadata_version": "2.0",
                    "name": "databricks",
                    "summary": "Microsoft Azure Command-Line Tools DatabricksClient Extension",
                    "version": "0.1.0"
                },
                "sha256Digest": "36130c36c5d4dd7a76952c3d5b443cf2a76447ccce41094e0b625b85139a366a"
            },
            {
                "downloadUrl": "https://azurecliprod.blob.core.windows.net/cli-extensions/databricks-0.2.0-py3-none-any.whl",
                "filename": "databricks-0.2.0-py3-none-any.whl",
                "metadata": {
                    "azext.isExprimental": true,
                    "azext.minCliCoreVersion": "2.3.1",
                    "classifiers": [
                        "Development Status :: 4 - Beta",
                        "Intended Audience :: Developers",
                        "Intended Audience :: System Administrators",
                        "Programming Language :: Python",
                        "Programming Language :: Python :: 3",
                        "Programming Language :: Python :: 3.6",
                        "Programming Language :: Python :: 3.7",
                        "Programming Language :: Python :: 3.8",
                        "License :: OSI Approved :: MIT License"
                    ],
                    "extensions": {
                        "python.details": {
                            "contacts": [
                                {
                                    "email": "azpycli@microsoft.com",
                                    "name": "Microsoft Corporation",
                                    "role": "author"
                                }
                            ],
                            "document_names": {
                                "description": "DESCRIPTION.rst"
                            },
                            "project_urls": {
                                "Home": "https://github.com/Azure/azure-cli-extensions"
                            }
                        }
                    },
                    "generator": "bdist_wheel (0.30.0)",
                    "license": "MIT",
                    "metadata_version": "2.0",
                    "name": "databricks",
                    "summary": "Microsoft Azure Command-Line Tools DatabricksClient Extension",
                    "version": "0.2.0"
                },
                "sha256Digest": "229272c5b6abcfc37abe86600db356c54ef664b6681b2f8b705aa50be472b1bc"
            },
            {
                "downloadUrl": "https://azurecliprod.blob.core.windows.net/cli-extensions/databricks-0.3.0-py3-none-any.whl",
                "filename": "databricks-0.3.0-py3-none-any.whl",
                "metadata": {
                    "azext.isPreview": true,
                    "azext.minCliCoreVersion": "2.3.1",
                    "classifiers": [
                        "Development Status :: 4 - Beta",
                        "Intended Audience :: Developers",
                        "Intended Audience :: System Administrators",
                        "Programming Language :: Python",
                        "Programming Language :: Python :: 3",
                        "Programming Language :: Python :: 3.6",
                        "Programming Language :: Python :: 3.7",
                        "Programming Language :: Python :: 3.8",
                        "License :: OSI Approved :: MIT License"
                    ],
                    "extensions": {
                        "python.details": {
                            "contacts": [
                                {
                                    "email": "azpycli@microsoft.com",
                                    "name": "Microsoft Corporation",
                                    "role": "author"
                                }
                            ],
                            "document_names": {
                                "description": "DESCRIPTION.rst"
                            },
                            "project_urls": {
                                "Home": "https://github.com/Azure/azure-cli-extensions"
                            }
                        }
                    },
                    "generator": "bdist_wheel (0.30.0)",
                    "license": "MIT",
                    "metadata_version": "2.0",
                    "name": "databricks",
                    "summary": "Microsoft Azure Command-Line Tools DatabricksClient Extension",
                    "version": "0.3.0"
                },
                "sha256Digest": "daf76d6aea0025d4783926d25fa813b74c1bcaa67bf8d937cc0d72529d06b9fe"
            }
        ],
        "datafactory": [
            {
                "downloadUrl": "https://azurecliprod.blob.core.windows.net/cli-extensions/datafactory-0.1.0-py3-none-any.whl",
                "filename": "datafactory-0.1.0-py3-none-any.whl",
                "metadata": {
                    "azext.isExperimental": true,
                    "azext.minCliCoreVersion": "2.3.1",
                    "classifiers": [
                        "Development Status :: 4 - Beta",
                        "Intended Audience :: Developers",
                        "Intended Audience :: System Administrators",
                        "Programming Language :: Python",
                        "Programming Language :: Python :: 3",
                        "Programming Language :: Python :: 3.6",
                        "Programming Language :: Python :: 3.7",
                        "Programming Language :: Python :: 3.8",
                        "License :: OSI Approved :: MIT License"
                    ],
                    "extensions": {
                        "python.details": {
                            "contacts": [
                                {
                                    "email": "azpycli@microsoft.com",
                                    "name": "Microsoft Corporation",
                                    "role": "author"
                                }
                            ],
                            "document_names": {
                                "description": "DESCRIPTION.rst"
                            },
                            "project_urls": {
                                "Home": "https://github.com/Azure/azure-cli-extensions/tree/master/src/datafactory"
                            }
                        }
                    },
                    "generator": "bdist_wheel (0.30.0)",
                    "license": "MIT",
                    "metadata_version": "2.0",
                    "name": "datafactory",
                    "summary": "Microsoft Azure Command-Line Tools DataFactoryManagementClient Extension",
                    "version": "0.1.0"
                },
                "sha256Digest": "f49b145f8125cde30aedf5080af90e26277ad1527cfb13cff0d72838298241d3"
            }
        ],
        "datashare": [
            {
                "downloadUrl": "https://azurecliprod.blob.core.windows.net/cli-extensions/datashare-0.1.0-py3-none-any.whl",
                "filename": "datashare-0.1.0-py3-none-any.whl",
                "metadata": {
                    "azext.isExperimental": true,
                    "azext.minCliCoreVersion": "2.3.1",
                    "classifiers": [
                        "Development Status :: 4 - Beta",
                        "Intended Audience :: Developers",
                        "Intended Audience :: System Administrators",
                        "Programming Language :: Python",
                        "Programming Language :: Python :: 3",
                        "Programming Language :: Python :: 3.6",
                        "Programming Language :: Python :: 3.7",
                        "Programming Language :: Python :: 3.8",
                        "License :: OSI Approved :: MIT License"
                    ],
                    "extensions": {
                        "python.details": {
                            "contacts": [
                                {
                                    "email": "azpycli@microsoft.com",
                                    "name": "Microsoft Corporation",
                                    "role": "author"
                                }
                            ],
                            "document_names": {
                                "description": "DESCRIPTION.rst"
                            },
                            "project_urls": {
                                "Home": "https://github.com/Azure/azure-cli-extensions"
                            }
                        }
                    },
                    "generator": "bdist_wheel (0.30.0)",
                    "license": "MIT",
                    "metadata_version": "2.0",
                    "name": "datashare",
                    "summary": "Microsoft Azure Command-Line Tools DataShareManagementClient Extension",
                    "version": "0.1.0"
                },
                "sha256Digest": "803c3637f752b0fb77eb5272a544abafe44942ff920a020ff7ea179ace329342"
            }
        ],
        "db-up": [
            {
                "downloadUrl": "https://azurecliprod.blob.core.windows.net/cli-extensions/db_up-0.1.13-py2.py3-none-any.whl",
                "filename": "db_up-0.1.13-py2.py3-none-any.whl",
                "metadata": {
                    "azext.isPreview": true,
                    "azext.minCliCoreVersion": "2.0.46",
                    "classifiers": [
                        "Development Status :: 4 - Beta",
                        "Intended Audience :: Developers",
                        "Intended Audience :: System Administrators",
                        "Programming Language :: Python",
                        "Programming Language :: Python :: 2",
                        "Programming Language :: Python :: 2.7",
                        "Programming Language :: Python :: 3",
                        "Programming Language :: Python :: 3.4",
                        "Programming Language :: Python :: 3.5",
                        "Programming Language :: Python :: 3.6",
                        "License :: OSI Approved :: MIT License"
                    ],
                    "extensions": {
                        "python.details": {
                            "contacts": [
                                {
                                    "email": "azpycli@microsoft.com",
                                    "name": "Microsoft Corporation",
                                    "role": "author"
                                }
                            ],
                            "document_names": {
                                "description": "DESCRIPTION.rst"
                            },
                            "project_urls": {
                                "Home": "https://github.com/Azure/azure-cli-extensions/tree/master/src/db-up"
                            }
                        }
                    },
                    "extras": [],
                    "generator": "bdist_wheel (0.30.0)",
                    "license": "MIT",
                    "metadata_version": "2.0",
                    "name": "db-up",
                    "run_requires": [
                        {
                            "requires": [
                                "Cython (==0.29.6)",
                                "mysql-connector-python (==8.0.13)",
                                "psycopg2-binary (==2.7.7)"
                            ]
                        }
                    ],
                    "summary": "Additional commands to simplify Azure Database workflows.",
                    "version": "0.1.13"
                },
                "sha256Digest": "df397272396c684972d1185e16439159427795b305f67e47fc37447a0c4d1257"
            },
            {
                "downloadUrl": "https://azurecliprod.blob.core.windows.net/cli-extensions/db_up-0.1.14-py2.py3-none-any.whl",
                "filename": "db_up-0.1.14-py2.py3-none-any.whl",
                "metadata": {
                    "azext.isPreview": true,
                    "azext.minCliCoreVersion": "2.0.46",
                    "classifiers": [
                        "Development Status :: 4 - Beta",
                        "Intended Audience :: Developers",
                        "Intended Audience :: System Administrators",
                        "Programming Language :: Python",
                        "Programming Language :: Python :: 3",
                        "Programming Language :: Python :: 3.6",
                        "Programming Language :: Python :: 3.7",
                        "Programming Language :: Python :: 3.8",
                        "License :: OSI Approved :: MIT License"
                    ],
                    "extensions": {
                        "python.details": {
                            "contacts": [
                                {
                                    "email": "azpycli@microsoft.com",
                                    "name": "Microsoft Corporation",
                                    "role": "author"
                                }
                            ],
                            "document_names": {
                                "description": "DESCRIPTION.rst"
                            },
                            "project_urls": {
                                "Home": "https://github.com/Azure/azure-cli-extensions/tree/master/src/db-up"
                            }
                        }
                    },
                    "extras": [],
                    "generator": "bdist_wheel (0.30.0)",
                    "license": "MIT",
                    "metadata_version": "2.0",
                    "name": "db-up",
                    "run_requires": [
                        {
                            "requires": [
                                "Cython (==0.29.17)",
                                "mysql-connector-python (==8.0.13)",
                                "psycopg2-binary (==2.8.5)"
                            ]
                        }
                    ],
                    "summary": "Additional commands to simplify Azure Database workflows.",
                    "version": "0.1.14"
                },
                "sha256Digest": "2f456a810be680ccc5dd7658b955410582063d56573ff3c38386d5ba2aacf7ee"
            }
        ],
        "deploy-to-azure": [
            {
                "downloadUrl": "https://github.com/Azure/deploy-to-azure-cli-extension/releases/download/20200318.1/deploy_to_azure-0.2.0-py2.py3-none-any.whl",
                "filename": "deploy_to_azure-0.2.0-py2.py3-none-any.whl",
                "metadata": {
                    "azext.isPreview": true,
                    "azext.minCliCoreVersion": "2.0.60",
                    "classifiers": [
                        "Development Status :: 4 - Beta",
                        "Intended Audience :: Developers",
                        "Intended Audience :: System Administrators",
                        "Programming Language :: Python",
                        "Programming Language :: Python :: 2",
                        "Programming Language :: Python :: 2.7",
                        "Programming Language :: Python :: 3",
                        "Programming Language :: Python :: 3.4",
                        "Programming Language :: Python :: 3.5",
                        "Programming Language :: Python :: 3.6",
                        "License :: OSI Approved :: MIT License"
                    ],
                    "extensions": {
                        "python.details": {
                            "contacts": [
                                {
                                    "email": "VSTS_Social@microsoft.com",
                                    "name": "Microsoft",
                                    "role": "author"
                                }
                            ],
                            "document_names": {
                                "description": "DESCRIPTION.rst"
                            },
                            "project_urls": {
                                "Home": "https://github.com/Azure/deploy-to-azure-cli-extension"
                            }
                        }
                    },
                    "generator": "bdist_wheel (0.30.0)",
                    "license": "MIT",
                    "metadata_version": "2.0",
                    "name": "deploy-to-azure",
                    "summary": "Deploy to Azure using Github Actions.",
                    "version": "0.2.0"
                },
                "sha256Digest": "f925080ee7abc3aef733d4c6313170bdedaa9569af1b95427383bc3c59e4ceb8"
            }
        ],
        "desktopvirtualization": [
            {
                "downloadUrl": "https://azurecliprod.blob.core.windows.net/cli-extensions/desktopvirtualization-0.1.0-py3-none-any.whl",
                "filename": "desktopvirtualization-0.1.0-py3-none-any.whl",
                "metadata": {
                    "azext.isExperimental": true,
                    "azext.minCliCoreVersion": "2.3.1",
                    "classifiers": [
                        "Development Status :: 4 - Beta",
                        "Intended Audience :: Developers",
                        "Intended Audience :: System Administrators",
                        "Programming Language :: Python",
                        "Programming Language :: Python :: 3",
                        "Programming Language :: Python :: 3.6",
                        "Programming Language :: Python :: 3.7",
                        "Programming Language :: Python :: 3.8",
                        "License :: OSI Approved :: MIT License"
                    ],
                    "extensions": {
                        "python.details": {
                            "contacts": [
                                {
                                    "email": "azpycli@microsoft.com",
                                    "name": "Microsoft Corporation",
                                    "role": "author"
                                }
                            ],
                            "document_names": {
                                "description": "DESCRIPTION.rst"
                            },
                            "project_urls": {
                                "Home": "https://github.com/Azure/azure-cli-extensions/tree/master/src/desktopvirtualization"
                            }
                        }
                    },
                    "generator": "bdist_wheel (0.30.0)",
                    "license": "MIT",
                    "metadata_version": "2.0",
                    "name": "desktopvirtualization",
                    "summary": "Microsoft Azure Command-Line Tools DesktopVirtualizationAPIClient Extension",
                    "version": "0.1.0"
                },
                "sha256Digest": "d73c88fe0df98871a221495e000c39fbb22975fdc5066668c9ea0f578ff9a1a9"
            }
        ],
        "dev-spaces": [
            {
                "downloadUrl": "https://azuredevspacestools.blob.core.windows.net/azdssetup/LKS/dev_spaces-1.0.5-py2.py3-none-any.whl",
                "filename": "dev_spaces-1.0.5-py2.py3-none-any.whl",
                "metadata": {
                    "azext.minCliCoreVersion": "2.1.0",
                    "classifiers": [
                        "Development Status :: 4 - Beta",
                        "Intended Audience :: Developers",
                        "Intended Audience :: System Administrators",
                        "Programming Language :: Python",
                        "Programming Language :: Python :: 2",
                        "Programming Language :: Python :: 2.7",
                        "Programming Language :: Python :: 3",
                        "Programming Language :: Python :: 3.4",
                        "Programming Language :: Python :: 3.5",
                        "Programming Language :: Python :: 3.6",
                        "License :: OSI Approved :: MIT License"
                    ],
                    "extensions": {
                        "python.details": {
                            "contacts": [
                                {
                                    "email": "azds-azcli@microsoft.com",
                                    "name": "Microsoft Corporation",
                                    "role": "author"
                                }
                            ],
                            "document_names": {
                                "description": "DESCRIPTION.rst"
                            },
                            "project_urls": {
                                "Home": "https://github.com/Azure/azure-cli-extensions"
                            }
                        }
                    },
                    "generator": "bdist_wheel (0.30.0)",
                    "license": "MIT",
                    "metadata_version": "2.0",
                    "name": "dev-spaces",
                    "summary": "Dev Spaces provides a rapid, iterative Kubernetes development experience for teams.",
                    "version": "1.0.5"
                },
                "sha256Digest": "6d481b89be4fe8835143433bb0b7c5ba2aba230433bc9ba483c0d26c5ef682a0"
            },
            {
                "downloadUrl": "https://azuredevspacestools.blob.core.windows.net/azdssetup/LKS/dev_spaces-1.0.4-py2.py3-none-any.whl",
                "filename": "dev_spaces-1.0.4-py2.py3-none-any.whl",
                "metadata": {
                    "azext.minCliCoreVersion": "2.0.63",
                    "classifiers": [
                        "Development Status :: 4 - Beta",
                        "Intended Audience :: Developers",
                        "Intended Audience :: System Administrators",
                        "Programming Language :: Python",
                        "Programming Language :: Python :: 2",
                        "Programming Language :: Python :: 2.7",
                        "Programming Language :: Python :: 3",
                        "Programming Language :: Python :: 3.4",
                        "Programming Language :: Python :: 3.5",
                        "Programming Language :: Python :: 3.6",
                        "License :: OSI Approved :: MIT License"
                    ],
                    "extensions": {
                        "python.details": {
                            "contacts": [
                                {
                                    "email": "azds-azcli@microsoft.com",
                                    "name": "Microsoft Corporation",
                                    "role": "author"
                                }
                            ],
                            "document_names": {
                                "description": "DESCRIPTION.rst"
                            },
                            "project_urls": {
                                "Home": "https://github.com/Azure/azure-cli-extensions"
                            }
                        }
                    },
                    "generator": "bdist_wheel (0.30.0)",
                    "license": "MIT",
                    "metadata_version": "2.0",
                    "name": "dev-spaces",
                    "summary": "Dev Spaces provides a rapid, iterative Kubernetes development experience for teams.",
                    "version": "1.0.4"
                },
                "sha256Digest": "713600593e7e5c4e317e99d46110485c527740a74d90f01fa9b2ed52cdd42034"
            }
        ],
        "dev-spaces-preview": [
            {
                "downloadUrl": "https://azuredevspacestools.blob.core.windows.net/azdssetup/LKS/dev_spaces_preview-0.1.6-py2.py3-none-any.whl",
                "filename": "dev_spaces_preview-0.1.6-py2.py3-none-any.whl",
                "metadata": {
                    "azext.isPreview": true,
                    "azext.maxCliCoreVersion": "2.0.62",
                    "azext.minCliCoreVersion": "2.0.32",
                    "classifiers": [
                        "Development Status :: 4 - Beta",
                        "Intended Audience :: Developers",
                        "Intended Audience :: System Administrators",
                        "Programming Language :: Python",
                        "Programming Language :: Python :: 2",
                        "Programming Language :: Python :: 2.7",
                        "Programming Language :: Python :: 3",
                        "Programming Language :: Python :: 3.4",
                        "Programming Language :: Python :: 3.5",
                        "Programming Language :: Python :: 3.6",
                        "License :: OSI Approved :: MIT License"
                    ],
                    "extensions": {
                        "python.details": {
                            "contacts": [
                                {
                                    "email": "azds-azcli@microsoft.com",
                                    "name": "Microsoft Corporation",
                                    "role": "author"
                                }
                            ],
                            "document_names": {
                                "description": "DESCRIPTION.rst"
                            },
                            "project_urls": {
                                "Home": "https://github.com/Azure/azure-cli-extensions"
                            }
                        }
                    },
                    "generator": "bdist_wheel (0.30.0)",
                    "license": "MIT",
                    "metadata_version": "2.0",
                    "name": "dev-spaces-preview",
                    "summary": "Dev Spaces provides a rapid, iterative Kubernetes development experience for teams.",
                    "version": "0.1.6"
                },
                "sha256Digest": "16661d66a3b4a04d429d456ba8a8d0b3b6ceb7b32691ff3a1dcc4144c005c798"
            }
        ],
        "dms-preview": [
            {
                "downloadUrl": "https://azcliorcas.blob.core.windows.net/azclipath/dms_preview-0.11.0-py2.py3-none-any.whl",
                "filename": "dms_preview-0.11.0-py2.py3-none-any.whl",
                "metadata": {
                    "azext.isPreview": true,
                    "azext.minCliCoreVersion": "2.0.43",
                    "classifiers": [
                        "Development Status :: 4 - Beta",
                        "Intended Audience :: Developers",
                        "Intended Audience :: System Administrators",
                        "Programming Language :: Python",
                        "Programming Language :: Python :: 2",
                        "Programming Language :: Python :: 2.7",
                        "Programming Language :: Python :: 3",
                        "Programming Language :: Python :: 3.4",
                        "Programming Language :: Python :: 3.5",
                        "Programming Language :: Python :: 3.6",
                        "License :: OSI Approved :: MIT License"
                    ],
                    "extensions": {
                        "python.details": {
                            "contacts": [
                                {
                                    "email": "arpavlic@microsoft.com",
                                    "name": "Artyom Pavlichenko",
                                    "role": "author"
                                }
                            ],
                            "document_names": {
                                "description": "DESCRIPTION.rst"
                            },
                            "project_urls": {
                                "Home": "https://github.com/Azure/azure-cli-extensions/tree/master/src/dms-preview"
                            }
                        }
                    },
                    "generator": "bdist_wheel (0.30.0)",
                    "license": "MIT",
                    "metadata_version": "2.0",
                    "name": "dms-preview",
                    "summary": "Support for new Database Migration Service scenarios.",
                    "version": "0.11.0"
                },
                "sha256Digest": "ef19e5c19976506a8f8910ec04bc785ebeffb5a4c8764047e4e4d42f812b0845"
            }
        ],
        "eventgrid": [
            {
                "downloadUrl": "https://eventgridcliextension.blob.core.windows.net/cli/eventgrid-0.4.4-py2.py3-none-any.whl",
                "filename": "eventgrid-0.4.4-py2.py3-none-any.whl",
                "metadata": {
                    "azext.isPreview": true,
                    "azext.minCliCoreVersion": "2.0.49",
                    "classifiers": [
                        "Development Status :: 4 - Beta",
                        "Intended Audience :: Developers",
                        "Intended Audience :: System Administrators",
                        "Programming Language :: Python",
                        "Programming Language :: Python :: 2",
                        "Programming Language :: Python :: 2.7",
                        "Programming Language :: Python :: 3",
                        "Programming Language :: Python :: 3.4",
                        "Programming Language :: Python :: 3.5",
                        "Programming Language :: Python :: 3.6",
                        "License :: OSI Approved :: MIT License"
                    ],
                    "extensions": {
                        "python.details": {
                            "contacts": [
                                {
                                    "email": "ahamad@microsoft.com",
                                    "name": "Ashraf Hamad.",
                                    "role": "author"
                                }
                            ],
                            "document_names": {
                                "description": "DESCRIPTION.rst"
                            },
                            "project_urls": {
                                "Home": "https://github.com/Azure/azure-cli-extensions"
                            }
                        }
                    },
                    "generator": "bdist_wheel (0.30.0)",
                    "license": "MIT",
                    "metadata_version": "2.0",
                    "name": "eventgrid",
                    "summary": "Microsoft Azure Command-Line Tools EventGrid Command Module.",
                    "version": "0.4.4"
                },
                "sha256Digest": "c91ac92ab27a7127c9def51e096f749986b57acf209b357eaf1494d3dbfb33f9"
            },
            {
                "downloadUrl": "https://eventgridcliextension.blob.core.windows.net/cli/eventgrid-0.4.6-py2.py3-none-any.whl",
                "filename": "eventgrid-0.4.6-py2.py3-none-any.whl",
                "metadata": {
                    "azext.isPreview": true,
                    "azext.minCliCoreVersion": "2.0.49",
                    "classifiers": [
                        "Development Status :: 4 - Beta",
                        "Intended Audience :: Developers",
                        "Intended Audience :: System Administrators",
                        "Programming Language :: Python",
                        "Programming Language :: Python :: 2",
                        "Programming Language :: Python :: 2.7",
                        "Programming Language :: Python :: 3",
                        "Programming Language :: Python :: 3.4",
                        "Programming Language :: Python :: 3.5",
                        "Programming Language :: Python :: 3.6",
                        "License :: OSI Approved :: MIT License"
                    ],
                    "extensions": {
                        "python.details": {
                            "contacts": [
                                {
                                    "email": "rgrandhi@microsoft.com",
                                    "name": "Ramesh Grandhi.",
                                    "role": "author"
                                }
                            ],
                            "document_names": {
                                "description": "DESCRIPTION.rst"
                            },
                            "project_urls": {
                                "Home": "https://github.com/Azure/azure-cli-extensions"
                            }
                        }
                    },
                    "generator": "bdist_wheel (0.30.0)",
                    "license": "MIT",
                    "metadata_version": "2.0",
                    "name": "eventgrid",
                    "summary": "Microsoft Azure Command-Line Tools EventGrid Command Module.",
                    "version": "0.4.6"
                },
                "sha256Digest": "6ef9f9cf895b5dcdf9a38c2490a0c81e8254de4302dc7139fb6a4fcf2203318d"
            },
            {
                "downloadUrl": "https://azurecliprod.blob.core.windows.net/cli-extensions/eventgrid-0.4.7-py2.py3-none-any.whl",
                "filename": "eventgrid-0.4.7-py2.py3-none-any.whl",
                "metadata": {
                    "azext.isPreview": true,
                    "azext.minCliCoreVersion": "2.0.49",
                    "classifiers": [
                        "Development Status :: 4 - Beta",
                        "Intended Audience :: Developers",
                        "Intended Audience :: System Administrators",
                        "Programming Language :: Python",
                        "Programming Language :: Python :: 2",
                        "Programming Language :: Python :: 2.7",
                        "Programming Language :: Python :: 3",
                        "Programming Language :: Python :: 3.4",
                        "Programming Language :: Python :: 3.5",
                        "Programming Language :: Python :: 3.6",
                        "License :: OSI Approved :: MIT License"
                    ],
                    "extensions": {
                        "python.details": {
                            "contacts": [
                                {
                                    "email": "ahamad@microsoft.com",
                                    "name": "Ashraf Hamad.",
                                    "role": "author"
                                }
                            ],
                            "document_names": {
                                "description": "DESCRIPTION.rst"
                            },
                            "project_urls": {
                                "Home": "https://github.com/Azure/azure-cli-extensions"
                            }
                        }
                    },
                    "generator": "bdist_wheel (0.30.0)",
                    "license": "MIT",
                    "metadata_version": "2.0",
                    "name": "eventgrid",
                    "summary": "Microsoft Azure Command-Line Tools EventGrid Command Module.",
                    "version": "0.4.7"
                },
                "sha256Digest": "f1bff60574d25ccc04eb2038081771b626651d144d9ab01be2b7410e1b02f56a"
            },
            {
                "downloadUrl": "https://azurecliprod.blob.core.windows.net/cli-extensions/eventgrid-0.4.8-py2.py3-none-any.whl",
                "filename": "eventgrid-0.4.8-py2.py3-none-any.whl",
                "metadata": {
                    "azext.isPreview": true,
                    "azext.minCliCoreVersion": "2.0.49",
                    "classifiers": [
                        "Development Status :: 4 - Beta",
                        "Intended Audience :: Developers",
                        "Intended Audience :: System Administrators",
                        "Programming Language :: Python",
                        "Programming Language :: Python :: 2",
                        "Programming Language :: Python :: 2.7",
                        "Programming Language :: Python :: 3",
                        "Programming Language :: Python :: 3.4",
                        "Programming Language :: Python :: 3.5",
                        "Programming Language :: Python :: 3.6",
                        "License :: OSI Approved :: MIT License"
                    ],
                    "extensions": {
                        "python.details": {
                            "contacts": [
                                {
                                    "email": "ahamad@microsoft.com",
                                    "name": "Ashraf Hamad.",
                                    "role": "author"
                                }
                            ],
                            "document_names": {
                                "description": "DESCRIPTION.rst"
                            },
                            "project_urls": {
                                "Home": "https://github.com/Azure/azure-cli-extensions"
                            }
                        }
                    },
                    "generator": "bdist_wheel (0.30.0)",
                    "license": "MIT",
                    "metadata_version": "2.0",
                    "name": "eventgrid",
                    "summary": "Microsoft Azure Command-Line Tools EventGrid Command Module.",
                    "version": "0.4.8"
                },
                "sha256Digest": "8f307569c920e1b75d4b6dfb47ad80c0cd49bf54a3a65139b57edff8a4776d45"
            },
            {
                "downloadUrl": "https://azurecliprod.blob.core.windows.net/cli-extensions/eventgrid-0.4.9-py2.py3-none-any.whl",
                "filename": "eventgrid-0.4.9-py2.py3-none-any.whl",
                "metadata": {
                    "azext.isPreview": true,
                    "azext.minCliCoreVersion": "2.0.49",
                    "classifiers": [
                        "Development Status :: 4 - Beta",
                        "Intended Audience :: Developers",
                        "Intended Audience :: System Administrators",
                        "Programming Language :: Python",
                        "Programming Language :: Python :: 2",
                        "Programming Language :: Python :: 2.7",
                        "Programming Language :: Python :: 3",
                        "Programming Language :: Python :: 3.4",
                        "Programming Language :: Python :: 3.5",
                        "Programming Language :: Python :: 3.6",
                        "License :: OSI Approved :: MIT License"
                    ],
                    "extensions": {
                        "python.details": {
                            "contacts": [
                                {
                                    "email": "ahamad@microsoft.com",
                                    "name": "Ashraf Hamad.",
                                    "role": "author"
                                }
                            ],
                            "document_names": {
                                "description": "DESCRIPTION.rst"
                            },
                            "project_urls": {
                                "Home": "https://github.com/Azure/azure-cli-extensions"
                            }
                        }
                    },
                    "generator": "bdist_wheel (0.30.0)",
                    "license": "MIT",
                    "metadata_version": "2.0",
                    "name": "eventgrid",
                    "summary": "Microsoft Azure Command-Line Tools EventGrid Command Module.",
                    "version": "0.4.9"
                },
                "sha256Digest": "1682f61dbb8350611dfeb1f2486158732264eeb35e22af8d7daf39839a720839"
            }
        ],
        "express-route": [
            {
                "downloadUrl": "https://azurecliprod.blob.core.windows.net/cli-extensions/express_route-0.1.3-py2.py3-none-any.whl",
                "filename": "express_route-0.1.3-py2.py3-none-any.whl",
                "metadata": {
                    "azext.isPreview": true,
                    "azext.minCliCoreVersion": "2.0.46",
                    "classifiers": [
                        "Development Status :: 4 - Beta",
                        "Intended Audience :: Developers",
                        "Intended Audience :: System Administrators",
                        "Programming Language :: Python",
                        "Programming Language :: Python :: 2",
                        "Programming Language :: Python :: 2.7",
                        "Programming Language :: Python :: 3",
                        "Programming Language :: Python :: 3.4",
                        "Programming Language :: Python :: 3.5",
                        "Programming Language :: Python :: 3.6",
                        "License :: OSI Approved :: MIT License"
                    ],
                    "extensions": {
                        "python.details": {
                            "contacts": [
                                {
                                    "email": "azpycli@microsoft.com",
                                    "name": "Microsoft Corporation",
                                    "role": "author"
                                }
                            ],
                            "document_names": {
                                "description": "DESCRIPTION.rst"
                            },
                            "project_urls": {
                                "Home": "https://github.com/Azure/azure-cli-extensions/tree/master/src/express-route"
                            }
                        }
                    },
                    "generator": "bdist_wheel (0.29.0)",
                    "license": "MIT",
                    "metadata_version": "2.0",
                    "name": "express-route",
                    "summary": "Manage ExpressRoutes with preview features.",
                    "version": "0.1.3"
                },
                "sha256Digest": "26ea9cbe5c1cc64ae0ea42ef4f550a1f7e8d91b7af5e04945c689e73b7499d7a"
            }
        ],
        "express-route-cross-connection": [
            {
                "downloadUrl": "https://azurecliprod.blob.core.windows.net/cli-extensions/express_route_cross_connection-0.1.1-py2.py3-none-any.whl",
                "filename": "express_route_cross_connection-0.1.1-py2.py3-none-any.whl",
                "metadata": {
                    "azext.minCliCoreVersion": "2.0.41",
                    "classifiers": [
                        "Development Status :: 4 - Beta",
                        "Intended Audience :: Developers",
                        "Intended Audience :: System Administrators",
                        "Programming Language :: Python",
                        "Programming Language :: Python :: 2",
                        "Programming Language :: Python :: 2.7",
                        "Programming Language :: Python :: 3",
                        "Programming Language :: Python :: 3.4",
                        "Programming Language :: Python :: 3.5",
                        "Programming Language :: Python :: 3.6",
                        "License :: OSI Approved :: MIT License"
                    ],
                    "extensions": {
                        "python.details": {
                            "contacts": [
                                {
                                    "email": "azpycli@microsoft.com",
                                    "name": "Microsoft Corporation",
                                    "role": "author"
                                }
                            ],
                            "document_names": {
                                "description": "DESCRIPTION.rst"
                            },
                            "project_urls": {
                                "Home": "https://github.com/Azure/azure-cli-extensions/tree/master/src/express-route-cross-connection"
                            }
                        }
                    },
                    "generator": "bdist_wheel (0.30.0)",
                    "license": "MIT",
                    "metadata_version": "2.0",
                    "name": "express-route-cross-connection",
                    "summary": "Manage customer ExpressRoute circuits using an ExpressRoute cross-connection.",
                    "version": "0.1.1"
                },
                "sha256Digest": "b83f723baae0ea04557a87f358fa2131baf15d45cd3aba7a9ab42d14ec80df38"
            }
        ],
        "front-door": [
            {
                "downloadUrl": "https://azurecliafd.blob.core.windows.net/azure-cli-extension/front_door-1.0.2-py2.py3-none-any.whl",
                "filename": "front_door-1.0.2-py2.py3-none-any.whl",
                "metadata": {
                    "azext.minCliCoreVersion": "2.0.68",
                    "classifiers": [
                        "Development Status :: 4 - Beta",
                        "Intended Audience :: Developers",
                        "Intended Audience :: System Administrators",
                        "Programming Language :: Python",
                        "Programming Language :: Python :: 2",
                        "Programming Language :: Python :: 2.7",
                        "Programming Language :: Python :: 3",
                        "Programming Language :: Python :: 3.4",
                        "Programming Language :: Python :: 3.5",
                        "Programming Language :: Python :: 3.6",
                        "License :: OSI Approved :: MIT License"
                    ],
                    "extensions": {
                        "python.details": {
                            "contacts": [
                                {
                                    "email": "azpycli@microsoft.com",
                                    "name": "Microsoft Corporation",
                                    "role": "author"
                                }
                            ],
                            "document_names": {
                                "description": "DESCRIPTION.rst"
                            },
                            "project_urls": {
                                "Home": "https://github.com/Azure/azure-cli-extensions/tree/master/src/front-door"
                            }
                        }
                    },
                    "generator": "bdist_wheel (0.30.0)",
                    "license": "MIT",
                    "metadata_version": "2.0",
                    "name": "front-door",
                    "summary": "Manage networking Front Doors.",
                    "version": "1.0.2"
                },
                "sha256Digest": "a009045bab5dec0dfcd9715e2993ed0fa7a59b4bc6633d388415f482ed9cbc46"
            },
            {
                "downloadUrl": "https://azurecliprod.blob.core.windows.net/cli-extensions/front_door-1.0.3-py2.py3-none-any.whl",
                "filename": "front_door-1.0.3-py2.py3-none-any.whl",
                "metadata": {
                    "azext.minCliCoreVersion": "2.0.68",
                    "classifiers": [
                        "Development Status :: 4 - Beta",
                        "Intended Audience :: Developers",
                        "Intended Audience :: System Administrators",
                        "Programming Language :: Python",
                        "Programming Language :: Python :: 2",
                        "Programming Language :: Python :: 2.7",
                        "Programming Language :: Python :: 3",
                        "Programming Language :: Python :: 3.4",
                        "Programming Language :: Python :: 3.5",
                        "Programming Language :: Python :: 3.6",
                        "License :: OSI Approved :: MIT License"
                    ],
                    "extensions": {
                        "python.details": {
                            "contacts": [
                                {
                                    "email": "azpycli@microsoft.com",
                                    "name": "Microsoft Corporation",
                                    "role": "author"
                                }
                            ],
                            "document_names": {
                                "description": "DESCRIPTION.rst"
                            },
                            "project_urls": {
                                "Home": "https://github.com/Azure/azure-cli-extensions/tree/master/src/front-door"
                            }
                        }
                    },
                    "generator": "bdist_wheel (0.30.0)",
                    "license": "MIT",
                    "metadata_version": "2.0",
                    "name": "front-door",
                    "summary": "Manage networking Front Doors.",
                    "version": "1.0.3"
                },
                "sha256Digest": "e483de77921937c210e03ed32e161d0384f162c8b253bd03fe8da1927b4160d7"
            },
            {
                "downloadUrl": "https://azurecliprod.blob.core.windows.net/cli-extensions/front_door-1.0.4-py2.py3-none-any.whl",
                "filename": "front_door-1.0.4-py2.py3-none-any.whl",
                "metadata": {
                    "azext.minCliCoreVersion": "2.0.68",
                    "classifiers": [
                        "Development Status :: 4 - Beta",
                        "Intended Audience :: Developers",
                        "Intended Audience :: System Administrators",
                        "Programming Language :: Python",
                        "Programming Language :: Python :: 2",
                        "Programming Language :: Python :: 2.7",
                        "Programming Language :: Python :: 3",
                        "Programming Language :: Python :: 3.4",
                        "Programming Language :: Python :: 3.5",
                        "Programming Language :: Python :: 3.6",
                        "License :: OSI Approved :: MIT License"
                    ],
                    "extensions": {
                        "python.details": {
                            "contacts": [
                                {
                                    "email": "azpycli@microsoft.com",
                                    "name": "Microsoft Corporation",
                                    "role": "author"
                                }
                            ],
                            "document_names": {
                                "description": "DESCRIPTION.rst"
                            },
                            "project_urls": {
                                "Home": "https://github.com/Azure/azure-cli-extensions/tree/master/src/front-door"
                            }
                        }
                    },
                    "generator": "bdist_wheel (0.30.0)",
                    "license": "MIT",
                    "metadata_version": "2.0",
                    "name": "front-door",
                    "summary": "Manage networking Front Doors.",
                    "version": "1.0.4"
                },
                "sha256Digest": "49f509e8b56f4a1ef1870bac7273376df5e7fbfe1c25e10cf236e9448d66683c"
            },
            {
                "downloadUrl": "https://azurecliprod.blob.core.windows.net/cli-extensions/front_door-1.0.5-py3-none-any.whl",
                "filename": "front_door-1.0.5-py3-none-any.whl",
                "metadata": {
                    "azext.minCliCoreVersion": "2.0.68",
                    "classifiers": [
                        "Development Status :: 4 - Beta",
                        "Intended Audience :: Developers",
                        "Intended Audience :: System Administrators",
                        "Programming Language :: Python",
                        "Programming Language :: Python :: 3",
                        "Programming Language :: Python :: 3.6",
                        "Programming Language :: Python :: 3.7",
                        "Programming Language :: Python :: 3.8",
                        "License :: OSI Approved :: MIT License"
                    ],
                    "extensions": {
                        "python.details": {
                            "contacts": [
                                {
                                    "email": "azpycli@microsoft.com",
                                    "name": "Microsoft Corporation",
                                    "role": "author"
                                }
                            ],
                            "document_names": {
                                "description": "DESCRIPTION.rst"
                            },
                            "project_urls": {
                                "Home": "https://github.com/Azure/azure-cli-extensions/tree/master/src/front-door"
                            }
                        }
                    },
                    "generator": "bdist_wheel (0.30.0)",
                    "license": "MIT",
                    "metadata_version": "2.0",
                    "name": "front-door",
                    "summary": "Manage networking Front Doors.",
                    "version": "1.0.5"
                },
                "sha256Digest": "cd55a87740de19cbd66444bdb398fd4a64115aeff92d52d2704a19ea2f083c60"
            },
            {
                "downloadUrl": "https://azurecliprod.blob.core.windows.net/cli-extensions/front_door-1.0.6-py3-none-any.whl",
                "filename": "front_door-1.0.6-py3-none-any.whl",
                "metadata": {
                    "azext.minCliCoreVersion": "2.0.68",
                    "classifiers": [
                        "Development Status :: 4 - Beta",
                        "Intended Audience :: Developers",
                        "Intended Audience :: System Administrators",
                        "Programming Language :: Python",
                        "Programming Language :: Python :: 3",
                        "Programming Language :: Python :: 3.6",
                        "Programming Language :: Python :: 3.7",
                        "Programming Language :: Python :: 3.8",
                        "License :: OSI Approved :: MIT License"
                    ],
                    "extensions": {
                        "python.details": {
                            "contacts": [
                                {
                                    "email": "azpycli@microsoft.com",
                                    "name": "Microsoft Corporation",
                                    "role": "author"
                                }
                            ],
                            "document_names": {
                                "description": "DESCRIPTION.rst"
                            },
                            "project_urls": {
                                "Home": "https://github.com/Azure/azure-cli-extensions/tree/master/src/front-door"
                            }
                        }
                    },
                    "generator": "bdist_wheel (0.30.0)",
                    "license": "MIT",
                    "metadata_version": "2.0",
                    "name": "front-door",
                    "summary": "Manage networking Front Doors.",
                    "version": "1.0.6"
                },
                "sha256Digest": "fbf965d7146884a87f481138dc06153dc95fd486f9dfeb40c1f11ce4667e203e"
            },
            {
                "downloadUrl": "https://azurecliprod.blob.core.windows.net/cli-extensions/front_door-1.0.7-py3-none-any.whl",
                "filename": "front_door-1.0.7-py3-none-any.whl",
                "metadata": {
                    "azext.minCliCoreVersion": "2.0.68",
                    "classifiers": [
                        "Development Status :: 4 - Beta",
                        "Intended Audience :: Developers",
                        "Intended Audience :: System Administrators",
                        "Programming Language :: Python",
                        "Programming Language :: Python :: 3",
                        "Programming Language :: Python :: 3.6",
                        "Programming Language :: Python :: 3.7",
                        "Programming Language :: Python :: 3.8",
                        "License :: OSI Approved :: MIT License"
                    ],
                    "extensions": {
                        "python.details": {
                            "contacts": [
                                {
                                    "email": "azpycli@microsoft.com",
                                    "name": "Microsoft Corporation",
                                    "role": "author"
                                }
                            ],
                            "document_names": {
                                "description": "DESCRIPTION.rst"
                            },
                            "project_urls": {
                                "Home": "https://github.com/Azure/azure-cli-extensions/tree/master/src/front-door"
                            }
                        }
                    },
                    "generator": "bdist_wheel (0.30.0)",
                    "license": "MIT",
                    "metadata_version": "2.0",
                    "name": "front-door",
                    "summary": "Manage networking Front Doors.",
                    "version": "1.0.7"
                },
                "sha256Digest": "9a97ac67c089d1e3a753fa55fa80e44b8f8a89bcae42442c19e34b035ae96231"
            }
        ],
        "hack": [
            {
                "downloadUrl": "https://azhackcli.blob.core.windows.net/whl/hack-0.4.2-py2.py3-none-any.whl",
                "filename": "hack-0.4.2-py2.py3-none-any.whl",
                "metadata": {
                    "azext.isPreview": true,
                    "azext.minCliCoreVersion": "2.0.67",
                    "classifiers": [
                        "Development Status :: 4 - Beta",
                        "Intended Audience :: Developers",
                        "Intended Audience :: System Administrators",
                        "Programming Language :: Python",
                        "Programming Language :: Python :: 3",
                        "Programming Language :: Python :: 3.4",
                        "Programming Language :: Python :: 3.5",
                        "Programming Language :: Python :: 3.6",
                        "License :: OSI Approved :: MIT License"
                    ],
                    "extensions": {
                        "python.details": {
                            "contacts": [
                                {
                                    "email": "chrhar@microsoft.com",
                                    "name": "Christopher Harrison",
                                    "role": "author"
                                }
                            ],
                            "document_names": {
                                "description": "DESCRIPTION.rst"
                            },
                            "project_urls": {
                                "Home": "https://github.com/Azure/azure-cli-extensions"
                            }
                        }
                    },
                    "generator": "bdist_wheel (0.30.0)",
                    "license": "MIT",
                    "metadata_version": "2.0",
                    "name": "hack",
                    "summary": "Microsoft Azure Command-Line Tools Hack Extension",
                    "version": "0.4.2"
                },
                "sha256Digest": "6b91fae1e3f102bcafd342055e2c743af7231925f2a3a9878db486869f97499c"
            }
        ],
        "hardware-security-modules": [
            {
                "downloadUrl": "https://azurecliprod.blob.core.windows.net/cli-extensions/hardware_security_modules-0.1.0-py3-none-any.whl",
                "filename": "hardware_security_modules-0.1.0-py3-none-any.whl",
                "metadata": {
                    "azext.isExperimental": true,
                    "azext.minCliCoreVersion": "2.3.1",
                    "classifiers": [
                        "Development Status :: 4 - Beta",
                        "Intended Audience :: Developers",
                        "Intended Audience :: System Administrators",
                        "Programming Language :: Python",
                        "Programming Language :: Python :: 3",
                        "Programming Language :: Python :: 3.6",
                        "Programming Language :: Python :: 3.7",
                        "Programming Language :: Python :: 3.8",
                        "License :: OSI Approved :: MIT License"
                    ],
                    "extensions": {
                        "python.details": {
                            "contacts": [
                                {
                                    "email": "azpycli@microsoft.com",
                                    "name": "Microsoft Corporation",
                                    "role": "author"
                                }
                            ],
                            "document_names": {
                                "description": "DESCRIPTION.rst"
                            },
                            "project_urls": {
                                "Home": "https://github.com/Azure/azure-cli-extensions"
                            }
                        }
                    },
                    "generator": "bdist_wheel (0.30.0)",
                    "license": "MIT",
                    "metadata_version": "2.0",
                    "name": "hardware-security-modules",
                    "summary": "Microsoft Azure Command-Line Tools AzureDedicatedHSMResourceProvider Extension",
                    "version": "0.1.0"
                },
                "sha256Digest": "dafa526a4bce243940432e91f6f28d2254bdcc1a90eaa0f097493f9d79a23b36"
            }
        ],
        "healthcareapis": [
            {
                "downloadUrl": "https://azurecliprod.blob.core.windows.net/cli-extensions/healthcareapis-0.1.3-py2.py3-none-any.whl",
                "filename": "healthcareapis-0.1.3-py2.py3-none-any.whl",
                "metadata": {
                    "azext.minCliCoreVersion": "2.0.67",
                    "extensions": {
                        "python.details": {
                            "contacts": [
                                {
                                    "email": "azpycli@microsoft.com",
                                    "name": "Microsoft Corporation",
                                    "role": "author"
                                }
                            ],
                            "document_names": {
                                "description": "DESCRIPTION.rst"
                            },
                            "project_urls": {
                                "Home": "https://github.com/Azure/azure-cli-extensions"
                            }
                        }
                    },
                    "generator": "bdist_wheel (0.30.0)",
                    "license": "MIT",
                    "metadata_version": "2.0",
                    "name": "healthcareapis",
                    "summary": "Microsoft Azure Command-Line Tools HealthCareApis Extension",
                    "version": "0.1.3"
                },
                "sha256Digest": "2bc0f7c9642cb0afe682218761205d2b7ffe842a397fd679ad462506f2846ce0"
            },
            {
                "downloadUrl": "https://azurecliprod.blob.core.windows.net/cli-extensions/healthcareapis-0.2.0-py3-none-any.whl",
                "filename": "healthcareapis-0.2.0-py3-none-any.whl",
                "metadata": {
                    "azext.minCliCoreVersion": "2.3.1",
                    "classifiers": [
                        "Development Status :: 4 - Beta",
                        "Intended Audience :: Developers",
                        "Intended Audience :: System Administrators",
                        "Programming Language :: Python",
                        "Programming Language :: Python :: 3",
                        "Programming Language :: Python :: 3.6",
                        "Programming Language :: Python :: 3.7",
                        "Programming Language :: Python :: 3.8",
                        "License :: OSI Approved :: MIT License"
                    ],
                    "extensions": {
                        "python.details": {
                            "contacts": [
                                {
                                    "email": "azpycli@microsoft.com",
                                    "name": "Microsoft Corporation",
                                    "role": "author"
                                }
                            ],
                            "document_names": {
                                "description": "DESCRIPTION.rst"
                            },
                            "project_urls": {
                                "Home": "https://github.com/Azure/azure-cli-extensions"
                            }
                        }
                    },
                    "generator": "bdist_wheel (0.30.0)",
                    "license": "MIT",
                    "metadata_version": "2.0",
                    "name": "healthcareapis",
                    "summary": "Microsoft Azure Command-Line Tools HealthcareApisManagementClient Extension",
                    "version": "0.2.0"
                },
                "sha256Digest": "460655a4287a7e4ecf69fac32c95628df9ce776a802f061a81f54f7d89aca0ba"
            }
        ],
        "hpc-cache": [
            {
                "downloadUrl": "https://azurecliprod.blob.core.windows.net/cli-extensions/hpc_cache-0.1.0-py2.py3-none-any.whl",
                "filename": "hpc_cache-0.1.0-py2.py3-none-any.whl",
                "metadata": {
                    "azext.isExperimental": true,
                    "azext.isPreview": true,
                    "azext.minCliCoreVersion": "2.3.0",
                    "classifiers": [
                        "Development Status :: 4 - Beta",
                        "Intended Audience :: Developers",
                        "Intended Audience :: System Administrators",
                        "Programming Language :: Python",
                        "Programming Language :: Python :: 3",
                        "Programming Language :: Python :: 3.4",
                        "Programming Language :: Python :: 3.5",
                        "Programming Language :: Python :: 3.6",
                        "License :: OSI Approved :: MIT License"
                    ],
                    "extensions": {
                        "python.details": {
                            "contacts": [
                                {
                                    "email": "azpycli@microsoft.com",
                                    "name": "Microsoft Corporation",
                                    "role": "author"
                                }
                            ],
                            "document_names": {
                                "description": "DESCRIPTION.rst"
                            },
                            "project_urls": {
                                "Home": "https://github.com/Azure/azure-cli-extensions"
                            }
                        }
                    },
                    "generator": "bdist_wheel (0.30.0)",
                    "license": "MIT",
                    "metadata_version": "2.0",
                    "name": "hpc-cache",
                    "summary": "Microsoft Azure Command-Line Tools StorageCache Extension",
                    "version": "0.1.0"
                },
                "sha256Digest": "0961683cd21f09622399f54b62389fc5d529f861c2280c4751ae977c83da9ae0"
            }
        ],
        "image-copy-extension": [
            {
                "downloadUrl": "https://files.pythonhosted.org/packages/48/6f/7fa75dfa7c015c0b58f18473b4aa8d565be8606d9740d4442b32b17df913/image_copy_extension-0.2.3-py2.py3-none-any.whl",
                "filename": "image_copy_extension-0.2.3-py2.py3-none-any.whl",
                "metadata": {
                    "azext.minCliCoreVersion": "2.0.24",
                    "classifiers": [
                        "Development Status :: 4 - Beta",
                        "Intended Audience :: Developers",
                        "Intended Audience :: System Administrators",
                        "Programming Language :: Python",
                        "Programming Language :: Python :: 2",
                        "Programming Language :: Python :: 2.7",
                        "Programming Language :: Python :: 3",
                        "Programming Language :: Python :: 3.4",
                        "Programming Language :: Python :: 3.5",
                        "Programming Language :: Python :: 3.6",
                        "License :: OSI Approved :: MIT License"
                    ],
                    "extensions": {
                        "python.details": {
                            "contacts": [
                                {
                                    "email": "tamir.kamara@microsoft.com",
                                    "name": "Tamir Kamara",
                                    "role": "author"
                                }
                            ],
                            "document_names": {
                                "description": "DESCRIPTION.rst"
                            },
                            "project_urls": {
                                "Home": "https://github.com/Azure/azure-cli-extensions"
                            }
                        }
                    },
                    "generator": "bdist_wheel (0.30.0)",
                    "license": "MIT",
                    "metadata_version": "2.0",
                    "name": "image-copy-extension",
                    "summary": "Support for copying managed vm images between regions",
                    "version": "0.2.3"
                },
                "sha256Digest": "8a88c2600f9dad5f38ca6128ab8efaa38a974fbb7fe8c875fc50b7bb7d37bd54"
            },
            {
                "downloadUrl": "https://azurecliprod.blob.core.windows.net/cli-extensions/image_copy_extension-0.2.4-py2.py3-none-any.whl",
                "filename": "image_copy_extension-0.2.4-py2.py3-none-any.whl",
                "metadata": {
                    "azext.minCliCoreVersion": "2.0.24",
                    "classifiers": [
                        "Development Status :: 4 - Beta",
                        "Intended Audience :: Developers",
                        "Intended Audience :: System Administrators",
                        "Programming Language :: Python",
                        "Programming Language :: Python :: 3",
                        "Programming Language :: Python :: 3.6",
                        "Programming Language :: Python :: 3.7",
                        "Programming Language :: Python :: 3.8",
                        "License :: OSI Approved :: MIT License"
                    ],
                    "extensions": {
                        "python.details": {
                            "contacts": [
                                {
                                    "email": "tamir.kamara@microsoft.com",
                                    "name": "Tamir Kamara",
                                    "role": "author"
                                }
                            ],
                            "document_names": {
                                "description": "DESCRIPTION.rst"
                            },
                            "project_urls": {
                                "Home": "https://github.com/Azure/azure-cli-extensions"
                            }
                        }
                    },
                    "generator": "bdist_wheel (0.30.0)",
                    "license": "MIT",
                    "metadata_version": "2.0",
                    "name": "image-copy-extension",
                    "summary": "Support for copying managed vm images between regions",
                    "version": "0.2.4"
                },
                "sha256Digest": "174e2437b20a979257a93017209ba1ff5d1969ea1eca7f3cbe57e8d11c75f4f4"
            },
            {
                "downloadUrl": "https://azurecliprod.blob.core.windows.net/cli-extensions/image_copy_extension-0.2.5-py2.py3-none-any.whl",
                "filename": "image_copy_extension-0.2.5-py2.py3-none-any.whl",
                "metadata": {
                    "azext.minCliCoreVersion": "2.0.24",
                    "classifiers": [
                        "Development Status :: 4 - Beta",
                        "Intended Audience :: Developers",
                        "Intended Audience :: System Administrators",
                        "Programming Language :: Python",
                        "Programming Language :: Python :: 3",
                        "Programming Language :: Python :: 3.6",
                        "Programming Language :: Python :: 3.7",
                        "Programming Language :: Python :: 3.8",
                        "License :: OSI Approved :: MIT License"
                    ],
                    "extensions": {
                        "python.details": {
                            "contacts": [
                                {
                                    "email": "tamir.kamara@microsoft.com",
                                    "name": "Tamir Kamara",
                                    "role": "author"
                                }
                            ],
                            "document_names": {
                                "description": "DESCRIPTION.rst"
                            },
                            "project_urls": {
                                "Home": "https://github.com/Azure/azure-cli-extensions"
                            }
                        }
                    },
                    "generator": "bdist_wheel (0.30.0)",
                    "license": "MIT",
                    "metadata_version": "2.0",
                    "name": "image-copy-extension",
                    "summary": "Support for copying managed vm images between regions",
                    "version": "0.2.5"
                },
                "sha256Digest": "14216b9664365a03ccd6d2cb469a32ab1e38f1d1e9b2735d27725cdc5300b148"
            }
        ],
        "import-export": [
            {
                "downloadUrl": "https://azurecliprod.blob.core.windows.net/cli-extensions/import_export-0.1.0-py3-none-any.whl",
                "filename": "import_export-0.1.0-py3-none-any.whl",
                "metadata": {
                    "azext.isExperimental": true,
                    "azext.minCliCoreVersion": "2.3.1",
                    "classifiers": [
                        "Development Status :: 4 - Beta",
                        "Intended Audience :: Developers",
                        "Intended Audience :: System Administrators",
                        "Programming Language :: Python",
                        "Programming Language :: Python :: 3",
                        "Programming Language :: Python :: 3.6",
                        "Programming Language :: Python :: 3.7",
                        "Programming Language :: Python :: 3.8",
                        "License :: OSI Approved :: MIT License"
                    ],
                    "extensions": {
                        "python.details": {
                            "contacts": [
                                {
                                    "email": "azpycli@microsoft.com",
                                    "name": "Microsoft Corporation",
                                    "role": "author"
                                }
                            ],
                            "document_names": {
                                "description": "DESCRIPTION.rst"
                            },
                            "project_urls": {
                                "Home": "https://github.com/Azure/azure-cli-extensions"
                            }
                        }
                    },
                    "generator": "bdist_wheel (0.30.0)",
                    "license": "MIT",
                    "metadata_version": "2.0",
                    "name": "import-export",
                    "summary": "Microsoft Azure Command-Line Tools StorageImportExport Extension",
                    "version": "0.1.0"
                },
                "sha256Digest": "6a5a1a1a23c7ff90e01b1f0a33d04874d750845e6cda56badce4ce99a518ef55"
            },
            {
                "downloadUrl": "https://azurecliprod.blob.core.windows.net/cli-extensions/import_export-0.1.1-py3-none-any.whl",
                "filename": "import_export-0.1.1-py3-none-any.whl",
                "metadata": {
                    "azext.isExperimental": true,
                    "azext.minCliCoreVersion": "2.3.1",
                    "classifiers": [
                        "Development Status :: 4 - Beta",
                        "Intended Audience :: Developers",
                        "Intended Audience :: System Administrators",
                        "Programming Language :: Python",
                        "Programming Language :: Python :: 3",
                        "Programming Language :: Python :: 3.6",
                        "Programming Language :: Python :: 3.7",
                        "Programming Language :: Python :: 3.8",
                        "License :: OSI Approved :: MIT License"
                    ],
                    "extensions": {
                        "python.details": {
                            "contacts": [
                                {
                                    "email": "azpycli@microsoft.com",
                                    "name": "Microsoft Corporation",
                                    "role": "author"
                                }
                            ],
                            "document_names": {
                                "description": "DESCRIPTION.rst"
                            },
                            "project_urls": {
                                "Home": "https://github.com/Azure/azure-cli-extensions"
                            }
                        }
                    },
                    "generator": "bdist_wheel (0.30.0)",
                    "license": "MIT",
                    "metadata_version": "2.0",
                    "name": "import-export",
                    "summary": "Microsoft Azure Command-Line Tools StorageImportExport Extension",
                    "version": "0.1.1"
                },
                "sha256Digest": "0680948362e12138c9582e68e471533482749bd660bfe3c8c2a4d856e90927b0"
            }
        ],
        "interactive": [
            {
                "downloadUrl": "https://azurecliprod.blob.core.windows.net/cli-extensions/interactive-0.4.1-py2.py3-none-any.whl",
                "filename": "interactive-0.4.1-py2.py3-none-any.whl",
                "metadata": {
                    "azext.isPreview": true,
                    "azext.maxCliCoreVersion": "2.0.61",
                    "azext.minCliCoreVersion": "2.0.50.dev0",
                    "extensions": {
                        "python.details": {
                            "contacts": [
                                {
                                    "email": "azpycli@microsoft.com",
                                    "name": "Microsoft Corporation",
                                    "role": "author"
                                }
                            ],
                            "document_names": {
                                "description": "DESCRIPTION.rst"
                            },
                            "project_urls": {
                                "Home": "https://github.com/Azure/azure-cli"
                            }
                        }
                    },
                    "extras": [],
                    "generator": "bdist_wheel (0.30.0)",
                    "license": "MIT",
                    "metadata_version": "2.0",
                    "name": "interactive",
                    "run_requires": [
                        {
                            "requires": [
                                "prompt-toolkit (~=1.0.15)"
                            ]
                        }
                    ],
                    "summary": "Microsoft Azure Command-Line Interactive Shell",
                    "version": "0.4.1"
                },
                "sha256Digest": "22b940493972b77c62606b0ae3c834283209d8619bb740e69dd115530a328e3b"
            },
            {
                "downloadUrl": "https://azurecliprod.blob.core.windows.net/cli-extensions/interactive-0.4.3-py2.py3-none-any.whl",
                "filename": "interactive-0.4.3-py2.py3-none-any.whl",
                "metadata": {
                    "azext.isPreview": true,
                    "azext.minCliCoreVersion": "2.0.62",
                    "extensions": {
                        "python.details": {
                            "contacts": [
                                {
                                    "email": "azpycli@microsoft.com",
                                    "name": "Microsoft Corporation",
                                    "role": "author"
                                }
                            ],
                            "document_names": {
                                "description": "DESCRIPTION.rst"
                            },
                            "project_urls": {
                                "Home": "https://github.com/Azure/azure-cli"
                            }
                        }
                    },
                    "extras": [],
                    "generator": "bdist_wheel (0.30.0)",
                    "license": "MIT",
                    "metadata_version": "2.0",
                    "name": "interactive",
                    "run_requires": [
                        {
                            "requires": [
                                "prompt-toolkit (~=1.0.15)"
                            ]
                        }
                    ],
                    "summary": "Microsoft Azure Command-Line Interactive Shell",
                    "version": "0.4.3"
                },
                "sha256Digest": "ba78a45ec9753a42e1e805dc9cf3b309df264c6201dfd1dabcc6c00b22599fe8"
            },
            {
                "downloadUrl": "https://azurecliprod.blob.core.windows.net/cli-extensions/interactive-0.4.4-py2.py3-none-any.whl",
                "filename": "interactive-0.4.4-py2.py3-none-any.whl",
                "metadata": {
                    "azext.isPreview": true,
                    "azext.minCliCoreVersion": "2.0.62",
                    "classifiers": [
                        "Development Status :: 4 - Beta",
                        "Intended Audience :: Developers",
                        "Intended Audience :: System Administrators",
                        "Programming Language :: Python",
                        "Programming Language :: Python :: 2",
                        "Programming Language :: Python :: 2.7",
                        "Programming Language :: Python :: 3",
                        "Programming Language :: Python :: 3.4",
                        "Programming Language :: Python :: 3.5",
                        "Programming Language :: Python :: 3.6"
                    ],
                    "extensions": {
                        "python.details": {
                            "contacts": [
                                {
                                    "email": "azpycli@microsoft.com",
                                    "name": "Microsoft Corporation",
                                    "role": "author"
                                }
                            ],
                            "document_names": {
                                "description": "DESCRIPTION.rst"
                            },
                            "project_urls": {
                                "Home": "https://github.com/Azure/azure-cli"
                            }
                        }
                    },
                    "extras": [],
                    "generator": "bdist_wheel (0.30.0)",
                    "license": "MIT",
                    "metadata_version": "2.0",
                    "name": "interactive",
                    "run_requires": [
                        {
                            "requires": [
                                "prompt-toolkit (~=1.0.15)"
                            ]
                        }
                    ],
                    "summary": "Microsoft Azure Command-Line Interactive Shell",
                    "version": "0.4.4"
                },
                "sha256Digest": "1e66bc1f117fac90f320c072a08f527b8570f5a6725670a1fb4d05f2c7eb7a31"
            }
        ],
        "internet-analyzer": [
            {
                "downloadUrl": "https://azurecliprod.blob.core.windows.net/cli-extensions/internet_analyzer-0.1.0rc5-py2.py3-none-any.whl",
                "filename": "internet_analyzer-0.1.0rc5-py2.py3-none-any.whl",
                "metadata": {
                    "azext.isPreview": true,
                    "azext.minCliCoreVersion": "2.0.67",
                    "extensions": {
                        "python.details": {
                            "contacts": [
                                {
                                    "email": "azpycli@microsoft.com",
                                    "name": "Microsoft Corporation",
                                    "role": "author"
                                }
                            ],
                            "document_names": {
                                "description": "DESCRIPTION.rst"
                            },
                            "project_urls": {
                                "Home": "https://github.com/Azure/azure-cli-extensions"
                            }
                        }
                    },
                    "generator": "bdist_wheel (0.30.0)",
                    "license": "MIT",
                    "metadata_version": "2.0",
                    "name": "internet-analyzer",
                    "summary": "Microsoft Azure Command-Line Tools Internet Analyzer Extension",
                    "version": "0.1.0rc5"
                },
                "sha256Digest": "7e5ee753abece69fb917f3a96be4a3d8117ffbbbd75d18c2e54c74c0fe2b952e"
            }
        ],
        "ip-group": [
            {
                "downloadUrl": "https://azurecliprod.blob.core.windows.net/cli-extensions/ip_group-0.1.1-py2.py3-none-any.whl",
                "filename": "ip_group-0.1.1-py2.py3-none-any.whl",
                "metadata": {
                    "extensions": {
                        "python.details": {
                            "contacts": [
                                {
                                    "email": "azpycli@microsoft.com",
                                    "name": "Microsoft Corporation",
                                    "role": "author"
                                }
                            ],
                            "document_names": {
                                "description": "DESCRIPTION.rst"
                            },
                            "project_urls": {
                                "Home": "https://github.com/Azure/azure-cli-extensions"
                            }
                        }
                    },
                    "generator": "bdist_wheel (0.30.0)",
                    "license": "MIT",
                    "metadata_version": "2.0",
                    "name": "ip-group",
                    "summary": "Microsoft Azure Command-Line Tools IpGroup Extension",
                    "version": "0.1.1"
                },
                "sha256Digest": "477d7f58fe44a4ecb0ced3497262d7ccd8bb7677d70582b6fccf645e91d25ad4"
            },
            {
                "downloadUrl": "https://azurecliprod.blob.core.windows.net/cli-extensions/ip_group-0.1.2-py2.py3-none-any.whl",
                "filename": "ip_group-0.1.2-py2.py3-none-any.whl",
                "metadata": {
                    "azext.isPreview": true,
                    "azext.minCliCoreVersion": "2.0.67",
                    "classifiers": [
                        "Development Status :: 4 - Beta",
                        "Intended Audience :: Developers",
                        "Intended Audience :: System Administrators",
                        "Programming Language :: Python",
                        "Programming Language :: Python :: 2",
                        "Programming Language :: Python :: 2.7",
                        "Programming Language :: Python :: 3",
                        "Programming Language :: Python :: 3.4",
                        "Programming Language :: Python :: 3.5",
                        "Programming Language :: Python :: 3.6",
                        "Programming Language :: Python :: 3.7License :: OSI Approved :: MIT License"
                    ],
                    "extensions": {
                        "python.details": {
                            "contacts": [
                                {
                                    "email": "azpycli@microsoft.com",
                                    "name": "Microsoft Corporation",
                                    "role": "author"
                                }
                            ],
                            "document_names": {
                                "description": "DESCRIPTION.rst"
                            },
                            "project_urls": {
                                "Home": "https://github.com/Azure/azure-cli-extensions"
                            }
                        }
                    },
                    "generator": "bdist_wheel (0.30.0)",
                    "license": "MIT",
                    "metadata_version": "2.0",
                    "name": "ip-group",
                    "summary": "Microsoft Azure Command-Line Tools IpGroup Extension",
                    "version": "0.1.2"
                },
                "sha256Digest": "afba2d8a8a612863b63f504d6cff6d559610b961e4c77dc2fd49b9fe03ec67a2"
            }
        ],
        "k8sconfiguration": [
            {
                "downloadUrl": "https://azurecliprod.blob.core.windows.net/cli-extensions/k8sconfiguration-0.1.7-py2.py3-none-any.whl",
                "filename": "k8sconfiguration-0.1.7-py2.py3-none-any.whl",
                "metadata": {
                    "azext.isPreview": true,
                    "azext.minCliCoreVersion": "2.0.67",
                    "classifiers": [
                        "Development Status :: 4 - Beta",
                        "Intended Audience :: Developers",
                        "Intended Audience :: System Administrators",
                        "Programming Language :: Python",
                        "Programming Language :: Python :: 3",
                        "Programming Language :: Python :: 3.6",
                        "Programming Language :: Python :: 3.7",
                        "Programming Language :: Python :: 3.8",
                        "License :: OSI Approved :: MIT License"
                    ],
                    "extensions": {
                        "python.details": {
                            "contacts": [
                                {
                                    "email": "azpycli@microsoft.com",
                                    "name": "Microsoft Corporation",
                                    "role": "author"
                                }
                            ],
                            "document_names": {
                                "description": "DESCRIPTION.rst"
                            },
                            "project_urls": {
                                "Home": "https://github.com/Azure/azure-cli-extensions"
                            }
                        }
                    },
                    "generator": "bdist_wheel (0.30.0)",
                    "license": "MIT",
                    "metadata_version": "2.0",
                    "name": "k8sconfiguration",
                    "summary": "Microsoft Azure Command-Line Tools K8sconfiguration Extension",
                    "version": "0.1.7"
                },
                "sha256Digest": "6440f1f1bebda0b3288ab95654a107e3f803d1ad2a23276cd5e27abe6a71dd60"
            },
            {
                "downloadUrl": "https://azurecliprod.blob.core.windows.net/cli-extensions/k8sconfiguration-0.1.8-py2.py3-none-any.whl",
                "filename": "k8sconfiguration-0.1.8-py2.py3-none-any.whl",
                "metadata": {
                    "azext.isPreview": true,
                    "azext.minCliCoreVersion": "2.3.1",
                    "classifiers": [
                        "Development Status :: 4 - Beta",
                        "Intended Audience :: Developers",
                        "Intended Audience :: System Administrators",
                        "Programming Language :: Python",
                        "Programming Language :: Python :: 3",
                        "Programming Language :: Python :: 3.6",
                        "Programming Language :: Python :: 3.7",
                        "Programming Language :: Python :: 3.8",
                        "License :: OSI Approved :: MIT License"
                    ],
                    "extensions": {
                        "python.details": {
                            "contacts": [
                                {
                                    "email": "azpycli@microsoft.com",
                                    "name": "Microsoft Corporation",
                                    "role": "author"
                                }
                            ],
                            "document_names": {
                                "description": "DESCRIPTION.rst"
                            },
                            "project_urls": {
                                "Home": "https://github.com/Azure/azure-cli-extensions"
                            }
                        }
                    },
                    "generator": "bdist_wheel (0.30.0)",
                    "license": "MIT",
                    "metadata_version": "2.0",
                    "name": "k8sconfiguration",
                    "summary": "Microsoft Azure Command-Line Tools K8sconfiguration Extension",
                    "version": "0.1.8"
                },
                "sha256Digest": "9d4b9d9dfcd8793297af670de10254804f5ce6d1bac6b0ad8e872cc5fdc5f761"
            }
        ],
        "keyvault-preview": [
            {
                "downloadUrl": "https://github.com/Azure/azure-keyvault-cli-extension/releases/download/keyvault-preview_0.1.3/keyvault_preview-0.1.3-py2.py3-none-any.whl",
                "filename": "keyvault_preview-0.1.3-py2.py3-none-any.whl",
                "metadata": {
                    "azext.isPreview": true,
                    "classifiers": [
                        "Development Status :: 4 - Beta",
                        "Intended Audience :: Developers",
                        "Intended Audience :: System Administrators",
                        "Programming Language :: Python",
                        "Programming Language :: Python :: 2",
                        "Programming Language :: Python :: 2.7",
                        "Programming Language :: Python :: 3",
                        "Programming Language :: Python :: 3.4",
                        "Programming Language :: Python :: 3.5",
                        "Programming Language :: Python :: 3.6",
                        "License :: OSI Approved :: MIT License"
                    ],
                    "extensions": {
                        "python.details": {
                            "contacts": [
                                {
                                    "email": "azurekeyvault@microsoft.com",
                                    "name": "Azure Key Vault",
                                    "role": "author"
                                }
                            ],
                            "document_names": {
                                "description": "DESCRIPTION.rst"
                            },
                            "project_urls": {
                                "Home": "https://github.com/Azure/azure-keyvault-cli-extension"
                            }
                        }
                    },
                    "generator": "bdist_wheel (0.30.0)",
                    "license": "MIT",
                    "metadata_version": "2.0",
                    "name": "keyvault-preview",
                    "summary": "Preview Azure Key Vault commands.",
                    "version": "0.1.3"
                },
                "sha256Digest": "5d80ceaac45576bfd9cb7f2bd5714183d9f88711b4aa415940b4b393a7591069"
            }
        ],
        "kusto": [
            {
                "downloadUrl": "https://azurecliprod.blob.core.windows.net/cli-extensions/kusto-0.1.0-py3-none-any.whl",
                "filename": "kusto-0.1.0-py3-none-any.whl",
                "metadata": {
                    "azext.isExperimental": true,
                    "azext.minCliCoreVersion": "2.3.1",
                    "classifiers": [
                        "Development Status :: 4 - Beta",
                        "Intended Audience :: Developers",
                        "Intended Audience :: System Administrators",
                        "Programming Language :: Python",
                        "Programming Language :: Python :: 3",
                        "Programming Language :: Python :: 3.6",
                        "Programming Language :: Python :: 3.7",
                        "Programming Language :: Python :: 3.8",
                        "License :: OSI Approved :: MIT License"
                    ],
                    "extensions": {
                        "python.details": {
                            "contacts": [
                                {
                                    "email": "azpycli@microsoft.com",
                                    "name": "Microsoft Corporation",
                                    "role": "author"
                                }
                            ],
                            "document_names": {
                                "description": "DESCRIPTION.rst"
                            },
                            "project_urls": {
                                "Home": "https://github.com/Azure/azure-cli-extensions"
                            }
                        }
                    },
                    "generator": "bdist_wheel (0.30.0)",
                    "license": "MIT",
                    "metadata_version": "2.0",
                    "name": "kusto",
                    "summary": "Microsoft Azure Command-Line Tools KustoManagementClient Extension",
                    "version": "0.1.0"
                },
                "sha256Digest": "ffa47cb6f8f850e75412dffa6a5e52f857d5e7ca217322ce176eea81d24768e8"
            }
        ],
        "log-analytics": [
            {
                "downloadUrl": "https://azurecliprod.blob.core.windows.net/cli-extensions/log_analytics-0.1.4-py2.py3-none-any.whl",
                "filename": "log_analytics-0.1.4-py2.py3-none-any.whl",
                "metadata": {
                    "azext.isPreview": true,
                    "extensions": {
                        "python.details": {
                            "contacts": [
                                {
                                    "email": "aleldeib@microsoft.com",
                                    "name": "Ace Eldeib",
                                    "role": "author"
                                }
                            ],
                            "document_names": {
                                "description": "DESCRIPTION.rst"
                            },
                            "project_urls": {
                                "Home": "https://github.com/Azure/azure-cli-extensions/tree/master/src/log-analytics"
                            }
                        }
                    },
                    "generator": "bdist_wheel (0.30.0)",
                    "license": "MIT",
                    "metadata_version": "2.0",
                    "name": "log-analytics",
                    "summary": "Support for Azure Log Analytics query capabilities.",
                    "version": "0.1.4"
                },
                "sha256Digest": "6f4789fff8581a52e13bcf8f13fdc16b47662fac69e1fc3ea49280de1a8e65bc"
            },
            {
                "downloadUrl": "https://azurecliprod.blob.core.windows.net/cli-extensions/log_analytics-0.2.0-py2.py3-none-any.whl",
                "filename": "log_analytics-0.2.0-py2.py3-none-any.whl",
                "metadata": {
                    "azext.isPreview": true,
                    "classifiers": [
                        "Development Status :: 4 - Beta",
                        "Intended Audience :: Developers",
                        "Intended Audience :: System Administrators",
                        "Programming Language :: Python",
                        "Programming Language :: Python :: 2",
                        "Programming Language :: Python :: 2.7",
                        "Programming Language :: Python :: 3",
                        "Programming Language :: Python :: 3.4",
                        "Programming Language :: Python :: 3.5",
                        "Programming Language :: Python :: 3.6",
                        "License :: OSI Approved :: MIT License"
                    ],
                    "extensions": {
                        "python.details": {
                            "contacts": [
                                {
                                    "email": "aleldeib@microsoft.com",
                                    "name": "Ace Eldeib",
                                    "role": "author"
                                }
                            ],
                            "document_names": {
                                "description": "DESCRIPTION.rst"
                            },
                            "project_urls": {
                                "Home": "https://github.com/Azure/azure-cli-extensions/tree/master/src/log-analytics"
                            }
                        }
                    },
                    "generator": "bdist_wheel (0.30.0)",
                    "license": "MIT",
                    "metadata_version": "2.0",
                    "name": "log-analytics",
                    "summary": "Support for Azure Log Analytics query capabilities.",
                    "version": "0.2.0"
                },
                "sha256Digest": "28a24f605e80c6fc56408add14981e5b4572077f2b5f0c55208f4105624cc91b"
            },
            {
                "downloadUrl": "https://azurecliprod.blob.core.windows.net/cli-extensions/log_analytics-0.2.1-py2.py3-none-any.whl",
                "filename": "log_analytics-0.2.1-py2.py3-none-any.whl",
                "metadata": {
                    "azext.isPreview": true,
                    "azext.minCliCoreVersion": "2.0.0",
                    "classifiers": [
                        "Development Status :: 4 - Beta",
                        "Intended Audience :: Developers",
                        "Intended Audience :: System Administrators",
                        "Programming Language :: Python",
                        "Programming Language :: Python :: 2",
                        "Programming Language :: Python :: 2.7",
                        "Programming Language :: Python :: 3",
                        "Programming Language :: Python :: 3.4",
                        "Programming Language :: Python :: 3.5",
                        "Programming Language :: Python :: 3.6",
                        "License :: OSI Approved :: MIT License"
                    ],
                    "extensions": {
                        "python.details": {
                            "contacts": [
                                {
                                    "email": "aleldeib@microsoft.com",
                                    "name": "Ace Eldeib",
                                    "role": "author"
                                }
                            ],
                            "document_names": {
                                "description": "DESCRIPTION.rst"
                            },
                            "project_urls": {
                                "Home": "https://github.com/Azure/azure-cli-extensions/tree/master/src/log-analytics"
                            }
                        }
                    },
                    "generator": "bdist_wheel (0.30.0)",
                    "license": "MIT",
                    "metadata_version": "2.0",
                    "name": "log-analytics",
                    "summary": "Support for Azure Log Analytics query capabilities.",
                    "version": "0.2.1"
                },
                "sha256Digest": "23751654f76334e97c3ae3b10dd4e6896785cbf5c7c9442d3f979ebd6b9c6c21"
            }
        ],
        "log-analytics-solution": [
            {
                "downloadUrl": "https://azurecliprod.blob.core.windows.net/cli-extensions/log_analytics_solution-0.1.0-py2.py3-none-any.whl",
                "filename": "log_analytics_solution-0.1.0-py2.py3-none-any.whl",
                "metadata": {
                    "azext.isExperimental": true,
                    "azext.minCliCoreVersion": "2.3.0",
                    "classifiers": [
                        "Development Status :: 4 - Beta",
                        "Intended Audience :: Developers",
                        "Intended Audience :: System Administrators",
                        "Programming Language :: Python",
                        "Programming Language :: Python :: 3",
                        "Programming Language :: Python :: 3.4",
                        "Programming Language :: Python :: 3.5",
                        "Programming Language :: Python :: 3.6",
                        "License :: OSI Approved :: MIT License"
                    ],
                    "extensions": {
                        "python.details": {
                            "contacts": [
                                {
                                    "email": "azpycli@microsoft.com",
                                    "name": "Microsoft Corporation",
                                    "role": "author"
                                }
                            ],
                            "document_names": {
                                "description": "DESCRIPTION.rst"
                            },
                            "project_urls": {
                                "Home": "https://github.com/Azure/azure-cli-extensions"
                            }
                        }
                    },
                    "generator": "bdist_wheel (0.30.0)",
                    "license": "MIT",
                    "metadata_version": "2.0",
                    "name": "log-analytics-solution",
                    "summary": "Microsoft Azure Command-Line Tools Operations Extension",
                    "version": "0.1.0"
                },
                "sha256Digest": "844bf0a063b4e244bfe14e215c82d7d70327540b7bf446b7cb1d97ebb8a98119"
            }
        ],
        "logic": [
            {
                "downloadUrl": "https://azurecliprod.blob.core.windows.net/cli-extensions/logic-0.1.0-py3-none-any.whl",
                "filename": "logic-0.1.0-py3-none-any.whl",
                "metadata": {
                    "azext.isExperimental": true,
                    "azext.minCliCoreVersion": "2.3.1",
                    "classifiers": [
                        "Development Status :: 4 - Beta",
                        "Intended Audience :: Developers",
                        "Intended Audience :: System Administrators",
                        "Programming Language :: Python",
                        "Programming Language :: Python :: 3",
                        "Programming Language :: Python :: 3.6",
                        "Programming Language :: Python :: 3.7",
                        "Programming Language :: Python :: 3.8",
                        "License :: OSI Approved :: MIT License"
                    ],
                    "extensions": {
                        "python.details": {
                            "contacts": [
                                {
                                    "email": "azpycli@microsoft.com",
                                    "name": "Microsoft Corporation",
                                    "role": "author"
                                }
                            ],
                            "document_names": {
                                "description": "DESCRIPTION.rst"
                            },
                            "project_urls": {
                                "Home": "https://github.com/Azure/azure-cli-extensions"
                            }
                        }
                    },
                    "generator": "bdist_wheel (0.30.0)",
                    "license": "MIT",
                    "metadata_version": "2.0",
                    "name": "logic",
                    "summary": "Microsoft Azure Command-Line Tools LogicManagementClient Extension",
                    "version": "0.1.0"
                },
                "sha256Digest": "b02dea64e03adb7cf17a7afafc28844949c0f3a030f4eb005059452f0ac68040"
            }
        ],
        "maintenance": [
            {
                "downloadUrl": "https://mrpcliextensionrelease.blob.core.windows.net/cliextension/maintenance-1.0.1-py2.py3-none-any.whl",
                "filename": "maintenance-1.0.1-py2.py3-none-any.whl",
                "metadata": {
                    "azext.minCliCoreVersion": "2.0.47",
                    "classifiers": [
                        "Development Status :: 4 - Beta",
                        "Intended Audience :: Developers",
                        "Intended Audience :: System Administrators",
                        "Programming Language :: Python",
                        "Programming Language :: Python :: 2",
                        "Programming Language :: Python :: 2.7",
                        "Programming Language :: Python :: 3",
                        "Programming Language :: Python :: 3.4",
                        "Programming Language :: Python :: 3.5",
                        "Programming Language :: Python :: 3.6",
                        "License :: OSI Approved :: MIT License"
                    ],
                    "extensions": {
                        "python.details": {
                            "contacts": [
                                {
                                    "email": "abkmr@microsoft.com",
                                    "name": "Abhishek Kumar",
                                    "role": "author"
                                }
                            ],
                            "document_names": {
                                "description": "DESCRIPTION.rst"
                            },
                            "project_urls": {
                                "Home": "https://github.com/Azure/azure-cli-extensions"
                            }
                        }
                    },
                    "generator": "bdist_wheel (0.30.0)",
                    "license": "MIT",
                    "metadata_version": "2.0",
                    "name": "maintenance",
                    "summary": "Support for Azure maintenance management.",
                    "version": "1.0.1"
                },
                "sha256Digest": "3e0fb5392bd29e53e7afde543d1a0ef5d33a6032f01322fd75b7afe7016c34fc"
            }
        ],
        "managementpartner": [
            {
                "downloadUrl": "https://files.pythonhosted.org/packages/28/08/0fde582cf50eaf1ef304b35674b9b22f6731d95b2e41339eba4d35583b18/managementpartner-0.1.2-py2.py3-none-any.whl",
                "filename": "managementpartner-0.1.2-py2.py3-none-any.whl",
                "metadata": {
                    "classifiers": [
                        "Development Status :: 4 - Beta",
                        "Intended Audience :: Developers",
                        "Intended Audience :: System Administrators",
                        "Programming Language :: Python",
                        "Programming Language :: Python :: 2",
                        "Programming Language :: Python :: 2.7",
                        "Programming Language :: Python :: 3",
                        "Programming Language :: Python :: 3.4",
                        "Programming Language :: Python :: 3.5",
                        "Programming Language :: Python :: 3.6",
                        "License :: OSI Approved :: MIT License"
                    ],
                    "extensions": {
                        "python.details": {
                            "contacts": [
                                {
                                    "email": "jefl@microsoft.com",
                                    "name": "Jeffrey Li",
                                    "role": "author"
                                }
                            ],
                            "document_names": {
                                "description": "DESCRIPTION.rst"
                            },
                            "project_urls": {
                                "Home": "https://github.com/Azure/azure-cli-extensions"
                            }
                        }
                    },
                    "generator": "bdist_wheel (0.29.0)",
                    "license": "MIT",
                    "metadata_version": "2.0",
                    "name": "managementpartner",
                    "summary": "Support for Management Partner preview",
                    "version": "0.1.2"
                },
                "sha256Digest": "f7ec0984b4d5a4c9192aa3ab6b78c867fc38cf620effef1804d89c9d1d9f204f"
            },
            {
                "downloadUrl": "https://azurecliprod.blob.core.windows.net/cli-extensions/managementpartner-0.1.3-py2.py3-none-any.whl",
                "filename": "managementpartner-0.1.3-py2.py3-none-any.whl",
                "metadata": {
                    "azext.isPreview": false,
                    "azext.minCliCoreVersion": "2.0.67",
                    "classifiers": [
                        "Development Status :: 4 - Beta",
                        "Intended Audience :: Developers",
                        "Intended Audience :: System Administrators",
                        "Programming Language :: Python",
                        "Programming Language :: Python :: 2",
                        "Programming Language :: Python :: 2.7",
                        "Programming Language :: Python :: 3",
                        "Programming Language :: Python :: 3.4",
                        "Programming Language :: Python :: 3.5",
                        "Programming Language :: Python :: 3.6",
                        "License :: OSI Approved :: MIT License"
                    ],
                    "extensions": {
                        "python.details": {
                            "contacts": [
                                {
                                    "email": "jefl@microsoft.com",
                                    "name": "Jeffrey Li",
                                    "role": "author"
                                }
                            ],
                            "document_names": {
                                "description": "DESCRIPTION.rst"
                            },
                            "project_urls": {
                                "Home": "https://github.com/Azure/azure-cli-extensions"
                            }
                        }
                    },
                    "generator": "bdist_wheel (0.30.0)",
                    "license": "MIT",
                    "metadata_version": "2.0",
                    "name": "managementpartner",
                    "summary": "Support for Management Partner preview",
                    "version": "0.1.3"
                },
                "sha256Digest": "22ddf4b1cdc77e99262cb6089c4d96040065828a1d38a2709fdb945d3c851839"
            }
        ],
        "mesh": [
            {
                "downloadUrl": "https://meshcli.blob.core.windows.net/cli/mesh-0.10.6-py2.py3-none-any.whl",
                "filename": "mesh-0.10.6-py2.py3-none-any.whl",
                "metadata": {
                    "azext.isPreview": true,
                    "azext.minCliCoreVersion": "2.0.67",
                    "extensions": {
                        "python.details": {
                            "contacts": [
                                {
                                    "email": "azpycli@microsoft.com",
                                    "name": "Microsoft Corporation",
                                    "role": "author"
                                }
                            ],
                            "document_names": {
                                "description": "DESCRIPTION.rst"
                            },
                            "project_urls": {
                                "Home": "https://github.com/Azure/azure-cli-extensions"
                            }
                        }
                    },
                    "extras": [],
                    "generator": "bdist_wheel (0.30.0)",
                    "license": "MIT",
                    "metadata_version": "2.0",
                    "name": "mesh",
                    "run_requires": [
                        {
                            "requires": [
                                "sfmergeutility (==0.1.6)"
                            ]
                        }
                    ],
                    "summary": "Support for Microsoft Azure Service Fabric Mesh - Public Preview",
                    "version": "0.10.6"
                },
                "sha256Digest": "07b6356cd15294c0bc0b31cfde1cdb2b92516b00728980d7a53557bb49273842"
            }
        ],
        "mixed-reality": [
            {
                "downloadUrl": "https://test-files.pythonhosted.org/packages/e4/fa/14628eb512ef4f0c38e4e6c8ee2d0624e03d352ca0ec1b1167a32f9de9a3/mixed_reality-0.0.1-py2.py3-none-any.whl",
                "filename": "mixed_reality-0.0.1-py2.py3-none-any.whl",
                "metadata": {
                    "classifiers": [
                        "Development Status :: 4 - Beta",
                        "Intended Audience :: Developers",
                        "Intended Audience :: System Administrators",
                        "Programming Language :: Python",
                        "Programming Language :: Python :: 2",
                        "Programming Language :: Python :: 2.7",
                        "Programming Language :: Python :: 3",
                        "Programming Language :: Python :: 3.4",
                        "Programming Language :: Python :: 3.5",
                        "Programming Language :: Python :: 3.6",
                        "License :: OSI Approved :: MIT License"
                    ],
                    "extensions": {
                        "python.details": {
                            "contacts": [
                                {
                                    "email": "xiangyul@microsoft.com",
                                    "name": "Xiangyu Luo",
                                    "role": "author"
                                }
                            ],
                            "document_names": {
                                "description": "DESCRIPTION.rst"
                            },
                            "project_urls": {
                                "Home": "https://github.com/Azure/azure-cli-extensions"
                            }
                        }
                    },
                    "generator": "bdist_wheel (0.30.0)",
                    "license": "MIT",
                    "metadata_version": "2.0",
                    "name": "mixed-reality",
                    "summary": "Mixed Reality Azure CLI Extension.",
                    "version": "0.0.1"
                },
                "sha256Digest": "c5b7ef47d8db578920bcbda371a47edd19f8f681088823c2622dcb9332417587"
            },
            {
                "downloadUrl": "https://azurecliprod.blob.core.windows.net/cli-extensions/mixed_reality-0.0.2-py2.py3-none-any.whl",
                "filename": "mixed_reality-0.0.2-py2.py3-none-any.whl",
                "metadata": {
                    "azext.isPreview": true,
                    "azext.minCliCoreVersion": "2.0.30",
                    "classifiers": [
                        "Development Status :: 4 - Beta",
                        "Intended Audience :: Developers",
                        "Intended Audience :: System Administrators",
                        "Programming Language :: Python",
                        "Programming Language :: Python :: 2",
                        "Programming Language :: Python :: 2.7",
                        "Programming Language :: Python :: 3",
                        "Programming Language :: Python :: 3.4",
                        "Programming Language :: Python :: 3.5",
                        "Programming Language :: Python :: 3.6",
                        "License :: OSI Approved :: MIT License"
                    ],
                    "extensions": {
                        "python.details": {
                            "contacts": [
                                {
                                    "email": "xiangyul@microsoft.com",
                                    "name": "Xiangyu Luo",
                                    "role": "author"
                                }
                            ],
                            "document_names": {
                                "description": "DESCRIPTION.rst"
                            },
                            "project_urls": {
                                "Home": "https://github.com/Azure/azure-cli-extensions"
                            }
                        }
                    },
                    "generator": "bdist_wheel (0.30.0)",
                    "license": "MIT",
                    "metadata_version": "2.0",
                    "name": "mixed-reality",
                    "summary": "Mixed Reality Azure CLI Extension.",
                    "version": "0.0.2"
                },
                "sha256Digest": "30449391c1d1e9d67210d0ef81109a11a0f74a24a6f07644c17aed58cf056173"
            }
        ],
        "netappfiles-preview": [
            {
                "downloadUrl": "https://azurecliprod.blob.core.windows.net/cli-extensions/netappfiles_preview-0.3.2-py2.py3-none-any.whl",
                "filename": "netappfiles_preview-0.3.2-py2.py3-none-any.whl",
                "metadata": {
                    "azext.isPreview": true,
                    "azext.minCliCoreVersion": "2.0.56",
                    "classifiers": [
                        "Development Status :: 4 - Beta",
                        "Intended Audience :: Developers",
                        "Intended Audience :: System Administrators",
                        "Programming Language :: Python",
                        "Programming Language :: Python :: 2",
                        "Programming Language :: Python :: 2.7",
                        "Programming Language :: Python :: 3",
                        "Programming Language :: Python :: 3.4",
                        "Programming Language :: Python :: 3.5",
                        "Programming Language :: Python :: 3.6",
                        "License :: OSI Approved :: MIT License"
                    ],
                    "extensions": {
                        "python.details": {
                            "contacts": [
                                {
                                    "email": "azpycli@microsoft.com",
                                    "name": "Microsoft Corporation",
                                    "role": "author"
                                }
                            ],
                            "document_names": {
                                "description": "DESCRIPTION.rst"
                            },
                            "project_urls": {
                                "Home": "https://github.com/Azure/azure-cli-extensions/tree/master/src/netappfiles-preview"
                            }
                        }
                    },
                    "extras": [],
                    "generator": "bdist_wheel (0.30.0)",
                    "license": "MIT",
                    "metadata_version": "2.0",
                    "name": "netappfiles-preview",
                    "run_requires": [
                        {
                            "requires": [
                                "msrest"
                            ]
                        }
                    ],
                    "summary": "Provides a preview for upcoming Azure NetApp Files (ANF) features.",
                    "version": "0.3.2"
                },
                "sha256Digest": "d581bfefe3eb7fbceeed12c192ebdf5993fcf04ede7267d053aa416596bd0b53"
            }
        ],
        "notification-hub": [
            {
                "downloadUrl": "https://azurecliprod.blob.core.windows.net/cli-extensions/notification_hub-0.1.0-py2.py3-none-any.whl",
                "filename": "notification_hub-0.1.0-py2.py3-none-any.whl",
                "metadata": {
                    "azext.isPreview": true,
                    "azext.minCliCoreVersion": "2.0.67",
                    "extensions": {
                        "python.details": {
                            "contacts": [
                                {
                                    "email": "azpycli@microsoft.com",
                                    "name": "Microsoft Corporation",
                                    "role": "author"
                                }
                            ],
                            "document_names": {
                                "description": "DESCRIPTION.rst"
                            },
                            "project_urls": {
                                "Home": "https://github.com/Azure/azure-cli-extensions"
                            }
                        }
                    },
                    "generator": "bdist_wheel (0.30.0)",
                    "license": "MIT",
                    "metadata_version": "2.0",
                    "name": "notification-hub",
                    "summary": "Microsoft Azure Command-Line Tools Notification Hub Extension",
                    "version": "0.1.0"
                },
                "sha256Digest": "6f8ae57c43f53380db7944d5244121b3b757f996f6ecca394696106fd2c1d875"
            },
            {
                "downloadUrl": "https://azurecliprod.blob.core.windows.net/cli-extensions/notification_hub-0.2.0-py3-none-any.whl",
                "filename": "notification_hub-0.2.0-py3-none-any.whl",
                "metadata": {
                    "azext.isExperimental": true,
                    "azext.minCliCoreVersion": "2.3.1",
                    "classifiers": [
                        "Development Status :: 4 - Beta",
                        "Intended Audience :: Developers",
                        "Intended Audience :: System Administrators",
                        "Programming Language :: Python",
                        "Programming Language :: Python :: 3",
                        "Programming Language :: Python :: 3.6",
                        "Programming Language :: Python :: 3.7",
                        "Programming Language :: Python :: 3.8",
                        "License :: OSI Approved :: MIT License"
                    ],
                    "extensions": {
                        "python.details": {
                            "contacts": [
                                {
                                    "email": "azpycli@microsoft.com",
                                    "name": "Microsoft Corporation",
                                    "role": "author"
                                }
                            ],
                            "document_names": {
                                "description": "DESCRIPTION.rst"
                            },
                            "project_urls": {
                                "Home": "https://github.com/Azure/azure-cli-extensions"
                            }
                        }
                    },
                    "generator": "bdist_wheel (0.30.0)",
                    "license": "MIT",
                    "metadata_version": "2.0",
                    "name": "notification-hub",
                    "summary": "Microsoft Azure Command-Line Tools Notification Hub Extension",
                    "version": "0.2.0"
                },
                "sha256Digest": "a8d0333e6c8ecc8846dcf162f01ce3d1f7a84cc4a431ec44cb5f48bd498b6d1b"
            }
        ],
        "peering": [
            {
                "downloadUrl": "https://azurecliprod.blob.core.windows.net/cli-extensions/peering-0.1.0rc2-py2.py3-none-any.whl",
                "filename": "peering-0.1.0rc2-py2.py3-none-any.whl",
                "metadata": {
                    "azext.isPreview": true,
                    "azext.minCliCoreVersion": "2.0.67",
                    "extensions": {
                        "python.details": {
                            "contacts": [
                                {
                                    "email": "azpycli@microsoft.com",
                                    "name": "Microsoft Corporation",
                                    "role": "author"
                                }
                            ],
                            "document_names": {
                                "description": "DESCRIPTION.rst"
                            },
                            "project_urls": {
                                "Home": "https://github.com/Azure/azure-cli-extensions"
                            }
                        }
                    },
                    "generator": "bdist_wheel (0.30.0)",
                    "license": "MIT",
                    "metadata_version": "2.0",
                    "name": "peering",
                    "summary": "Microsoft Azure Command-Line Tools Peering Extension",
                    "version": "0.1.0rc2"
                },
                "sha256Digest": "1b73d60427e5e84971e244a5884b7f14e0e05e65792e9ecc7483695d1b596992"
            },
            {
                "downloadUrl": "https://azurecliprod.blob.core.windows.net/cli-extensions/peering-0.2.0-py3-none-any.whl",
                "filename": "peering-0.2.0-py3-none-any.whl",
                "metadata": {
                    "azext.isExperimental": true,
                    "azext.minCliCoreVersion": "2.3.1",
                    "classifiers": [
                        "Development Status :: 4 - Beta",
                        "Intended Audience :: Developers",
                        "Intended Audience :: System Administrators",
                        "Programming Language :: Python",
                        "Programming Language :: Python :: 3",
                        "Programming Language :: Python :: 3.6",
                        "Programming Language :: Python :: 3.7",
                        "Programming Language :: Python :: 3.8",
                        "License :: OSI Approved :: MIT License"
                    ],
                    "extensions": {
                        "python.details": {
                            "contacts": [
                                {
                                    "email": "azpycli@microsoft.com",
                                    "name": "Microsoft Corporation",
                                    "role": "author"
                                }
                            ],
                            "document_names": {
                                "description": "DESCRIPTION.rst"
                            },
                            "project_urls": {
                                "Home": "https://github.com/Azure/azure-cli-extensions"
                            }
                        }
                    },
                    "generator": "bdist_wheel (0.30.0)",
                    "license": "MIT",
                    "metadata_version": "2.0",
                    "name": "peering",
                    "summary": "Microsoft Azure Command-Line Tools PeeringManagementClient Extension",
                    "version": "0.2.0"
                },
                "sha256Digest": "dd301c22107f961692a4acdbb5a98d28a7e86e7fb8619f2322884a2bc5507241"
            }
        ],
        "portal": [
            {
                "downloadUrl": "https://azurecliprod.blob.core.windows.net/cli-extensions/portal-0.1.0-py3-none-any.whl",
                "filename": "portal-0.1.0-py3-none-any.whl",
                "metadata": {
                    "azext.isExperimental": true,
                    "azext.minCliCoreVersion": "2.3.1",
                    "classifiers": [
                        "Development Status :: 4 - Beta",
                        "Intended Audience :: Developers",
                        "Intended Audience :: System Administrators",
                        "Programming Language :: Python",
                        "Programming Language :: Python :: 3",
                        "Programming Language :: Python :: 3.6",
                        "Programming Language :: Python :: 3.7",
                        "Programming Language :: Python :: 3.8",
                        "License :: OSI Approved :: MIT License"
                    ],
                    "extensions": {
                        "python.details": {
                            "contacts": [
                                {
                                    "email": "azpycli@microsoft.com",
                                    "name": "Microsoft Corporation",
                                    "role": "author"
                                }
                            ],
                            "document_names": {
                                "description": "DESCRIPTION.rst"
                            },
                            "project_urls": {
                                "Home": "https://github.com/Azure/azure-cli-extensions"
                            }
                        }
                    },
                    "generator": "bdist_wheel (0.30.0)",
                    "license": "MIT",
                    "metadata_version": "2.0",
                    "name": "portal",
                    "summary": "Microsoft Azure Command-Line Tools Portal Extension",
                    "version": "0.1.0"
                },
                "sha256Digest": "89fdc138db22055fc09cf30a46050205a9e842d8fe386a3d8773ea563b074083"
            },
            {
                "downloadUrl": "https://azurecliprod.blob.core.windows.net/cli-extensions/portal-0.1.1-py3-none-any.whl",
                "filename": "portal-0.1.1-py3-none-any.whl",
                "metadata": {
                    "azext.isExperimental": true,
                    "azext.minCliCoreVersion": "2.3.1",
                    "classifiers": [
                        "Development Status :: 4 - Beta",
                        "Intended Audience :: Developers",
                        "Intended Audience :: System Administrators",
                        "Programming Language :: Python",
                        "Programming Language :: Python :: 3",
                        "Programming Language :: Python :: 3.6",
                        "Programming Language :: Python :: 3.7",
                        "Programming Language :: Python :: 3.8",
                        "License :: OSI Approved :: MIT License"
                    ],
                    "extensions": {
                        "python.details": {
                            "contacts": [
                                {
                                    "email": "azpycli@microsoft.com",
                                    "name": "Microsoft Corporation",
                                    "role": "author"
                                }
                            ],
                            "document_names": {
                                "description": "DESCRIPTION.rst"
                            },
                            "project_urls": {
                                "Home": "https://github.com/Azure/azure-cli-extensions"
                            }
                        }
                    },
                    "generator": "bdist_wheel (0.30.0)",
                    "license": "MIT",
                    "metadata_version": "2.0",
                    "name": "portal",
                    "summary": "Microsoft Azure Command-Line Tools Portal Extension",
                    "version": "0.1.1"
                },
                "sha256Digest": "a3fc71fd6f0390850a60947cc1bff31d6346fc3f79e3ac8947add577c10c31a3"
            }
        ],
        "powerbidedicated": [
            {
                "downloadUrl": "https://azurecliprod.blob.core.windows.net/cli-extensions/powerbidedicated-0.1.1-py2.py3-none-any.whl",
                "filename": "powerbidedicated-0.1.1-py2.py3-none-any.whl",
                "metadata": {
                    "azext.isPreview": true,
                    "azext.maxCliCoreVersion": "3.0.0",
                    "azext.minCliCoreVersion": "2.0.67",
                    "classifiers": [
                        "Development Status :: 4 - Beta",
                        "Intended Audience :: Developers",
                        "Intended Audience :: System Administrators",
                        "Programming Language :: Python",
                        "Programming Language :: Python :: 2",
                        "Programming Language :: Python :: 2.7",
                        "Programming Language :: Python :: 3",
                        "Programming Language :: Python :: 3.4",
                        "Programming Language :: Python :: 3.5",
                        "Programming Language :: Python :: 3.6",
                        "License :: OSI Approved :: MIT License"
                    ],
                    "extensions": {
                        "python.details": {
                            "contacts": [
                                {
                                    "email": "azpycli@microsoft.com",
                                    "name": "Microsoft Corporation",
                                    "role": "author"
                                }
                            ],
                            "document_names": {
                                "description": "DESCRIPTION.rst"
                            },
                            "project_urls": {
                                "Home": "https://github.com/Azure/azure-cli-extensions"
                            }
                        }
                    },
                    "generator": "bdist_wheel (0.30.0)",
                    "license": "MIT",
                    "metadata_version": "2.0",
                    "name": "powerbidedicated",
                    "summary": "Microsoft Azure Command-Line Tools PowerBIDedicated Extension",
                    "version": "0.1.1"
                },
                "sha256Digest": "a7373b5005814f9d6d0151622c8356b37758a7548aa2fb8cad3ddc4368c5e05f"
            }
        ],
        "privatedns": [
            {
                "downloadUrl": "https://privatednscliextension.blob.core.windows.net/privatednscliextension/privatedns-0.1.1-py2.py3-none-any.whl",
                "filename": "privatedns-0.1.1-py2.py3-none-any.whl",
                "metadata": {
                    "azext.isPreview": true,
                    "azext.minCliCoreVersion": "2.0.58",
                    "classifiers": [
                        "Development Status :: 4 - Beta",
                        "Intended Audience :: Developers",
                        "Intended Audience :: System Administrators",
                        "Programming Language :: Python",
                        "Programming Language :: Python :: 2",
                        "Programming Language :: Python :: 2.7",
                        "Programming Language :: Python :: 3",
                        "Programming Language :: Python :: 3.4",
                        "Programming Language :: Python :: 3.5",
                        "Programming Language :: Python :: 3.6",
                        "License :: OSI Approved :: MIT License"
                    ],
                    "extensions": {
                        "python.details": {
                            "contacts": [
                                {
                                    "email": "dijyotir@microsoft.com",
                                    "name": "Dibya Jyoti Roy",
                                    "role": "author"
                                }
                            ],
                            "document_names": {
                                "description": "DESCRIPTION.rst"
                            },
                            "project_urls": {
                                "Home": "https://github.com/Azure/azure-cli-extensions"
                            }
                        }
                    },
                    "generator": "bdist_wheel (0.30.0)",
                    "license": "MIT",
                    "metadata_version": "2.0",
                    "name": "privatedns",
                    "summary": "Commands to manage Private DNS Zones",
                    "version": "0.1.1"
                },
                "sha256Digest": "d140331c6b19bf0e4558a9b041c4c77c8a02fd36353d5d3a9527c6a4771af011"
            }
        ],
        "resource-graph": [
            {
                "downloadUrl": "https://files.pythonhosted.org/packages/bd/c1/3df175a9a6a0c6aeae1ca1a7499955d75dd03452b5ba75f6df01a02b7c7f/resource_graph-1.0.0-py2.py3-none-any.whl",
                "filename": "resource_graph-1.0.0-py2.py3-none-any.whl",
                "metadata": {
                    "azext.isPreview": false,
                    "azext.minCliCoreVersion": "2.0.45",
                    "extensions": {
                        "python.details": {
                            "contacts": [
                                {
                                    "email": "ilidemi@microsoft.com",
                                    "name": "Ilia Demianenko",
                                    "role": "author"
                                },
                                {
                                    "email": "earc@microsoft.com",
                                    "name": "Azure Resource Graph",
                                    "role": "maintainer"
                                }
                            ],
                            "document_names": {
                                "description": "DESCRIPTION.rst"
                            },
                            "project_urls": {
                                "Home": "https://github.com/Azure/azure-cli-extensions/tree/master/src/resource-graph"
                            }
                        }
                    },
                    "generator": "bdist_wheel (0.30.0)",
                    "license": "MIT",
                    "metadata_version": "2.0",
                    "name": "resource-graph",
                    "summary": "Support for querying Azure resources with Resource Graph.",
                    "version": "1.0.0"
                },
                "sha256Digest": "76f10264a7c6d78664c34e73d390565ce66e639fd39ffdfad149da8fc499112d"
            },
            {
                "downloadUrl": "https://azurecliprod.blob.core.windows.net/cli-extensions/resource_graph-1.1.0-py2.py3-none-any.whl",
                "filename": "resource_graph-1.1.0-py2.py3-none-any.whl",
                "metadata": {
                    "azext.isPreview": true,
                    "azext.minCliCoreVersion": "2.3.1",
                    "classifiers": [
                        "Development Status :: 4 - Beta",
                        "Intended Audience :: Developers",
                        "Intended Audience :: System Administrators",
                        "Programming Language :: Python",
                        "Programming Language :: Python :: 3",
                        "Programming Language :: Python :: 3.4",
                        "Programming Language :: Python :: 3.5",
                        "Programming Language :: Python :: 3.6",
                        "License :: OSI Approved :: MIT License"
                    ],
                    "description_content_type": "text/markdown",
                    "extensions": {
                        "python.details": {
                            "contacts": [
                                {
                                    "email": "ilidemi@microsoft.com",
                                    "name": "Ilia Demianenko",
                                    "role": "author"
                                },
                                {
                                    "email": "earc@microsoft.com",
                                    "name": "Azure Resource Graph",
                                    "role": "maintainer"
                                }
                            ],
                            "document_names": {
                                "description": "DESCRIPTION.rst"
                            },
                            "project_urls": {
                                "Home": "https://github.com/Azure/azure-cli-extensions/tree/master/src/resource-graph"
                            }
                        }
                    },
                    "generator": "bdist_wheel (0.30.0)",
                    "license": "MIT",
                    "metadata_version": "2.0",
                    "name": "resource-graph",
                    "summary": "Support for querying Azure resources with Resource Graph.",
                    "version": "1.1.0"
                },
                "sha256Digest": "1eaef63df8a22666f88f322829f3470efb790e36d35376c1705b40fb03464549"
            }
        ],
        "sap-hana": [
            {
                "downloadUrl": "https://github.com/Azure/azure-hanaonazure-cli-extension/releases/download/0.6.4/sap_hana-0.6.4-py2.py3-none-any.whl",
                "filename": "sap_hana-0.6.4-py2.py3-none-any.whl",
                "metadata": {
                    "azext.minCliCoreVersion": "2.0.46",
                    "classifiers": [
                        "Development Status :: 4 - Beta",
                        "Intended Audience :: Developers",
                        "Intended Audience :: System Administrators",
                        "Programming Language :: Python",
                        "Programming Language :: Python :: 2",
                        "Programming Language :: Python :: 2.7",
                        "Programming Language :: Python :: 3",
                        "Programming Language :: Python :: 3.4",
                        "Programming Language :: Python :: 3.5",
                        "Programming Language :: Python :: 3.6",
                        "License :: OSI Approved :: MIT License"
                    ],
                    "extensions": {
                        "python.details": {
                            "contacts": [
                                {
                                    "email": "azpycli@microsoft.com",
                                    "name": "Microsoft Corporation",
                                    "role": "author"
                                }
                            ],
                            "document_names": {
                                "description": "DESCRIPTION.rst"
                            },
                            "project_urls": {
                                "Home": "https://github.com/Azure/azure-hanaonazure-cli-extension"
                            }
                        }
                    },
                    "generator": "bdist_wheel (0.30.0)",
                    "license": "MIT",
                    "metadata_version": "2.0",
                    "name": "sap-hana",
                    "summary": "Additional commands for working with SAP HanaOnAzure instances.",
                    "version": "0.6.4"
                },
                "sha256Digest": "352266a3e0857574c25f0d1930bfb2c0d79329bee2400f6431a37c6162337b12"
            }
        ],
        "spring-cloud": [
            {
                "downloadUrl": "https://azurecliprod.blob.core.windows.net/cli-extensions/spring_cloud-0.1.0-py2.py3-none-any.whl",
                "filename": "spring_cloud-0.1.0-py2.py3-none-any.whl",
                "metadata": {
                    "azext.isPreview": true,
                    "azext.maxCliCoreVersion": "2.1.0",
                    "azext.minCliCoreVersion": "2.0.67",
                    "classifiers": [
                        "Development Status :: 4 - Beta",
                        "Intended Audience :: Developers",
                        "Intended Audience :: System Administrators",
                        "Programming Language :: Python",
                        "Programming Language :: Python :: 2",
                        "Programming Language :: Python :: 2.7",
                        "Programming Language :: Python :: 3",
                        "Programming Language :: Python :: 3.4",
                        "Programming Language :: Python :: 3.5",
                        "Programming Language :: Python :: 3.6",
                        "License :: OSI Approved :: MIT License"
                    ],
                    "extensions": {
                        "python.details": {
                            "contacts": [
                                {
                                    "email": "azpycli@microsoft.com",
                                    "name": "Microsoft Corporation",
                                    "role": "author"
                                }
                            ],
                            "document_names": {
                                "description": "DESCRIPTION.rst"
                            },
                            "project_urls": {
                                "Home": "https://github.com/Azure/azure-cli-extensions"
                            }
                        }
                    },
                    "generator": "bdist_wheel (0.30.0)",
                    "license": "MIT",
                    "metadata_version": "2.0",
                    "name": "spring-cloud",
                    "summary": "Microsoft Azure Command-Line Tools spring-cloud Extension",
                    "version": "0.1.0"
                },
                "sha256Digest": "1042caa1c3b6c85c2e5360bf57de4d26f71afd80ecae6b14cf45fbfe73b5cf0e"
            },
            {
                "downloadUrl": "https://azurecliprod.blob.core.windows.net/cli-extensions/spring_cloud-0.1.1-py2.py3-none-any.whl",
                "filename": "spring_cloud-0.1.1-py2.py3-none-any.whl",
                "metadata": {
                    "azext.isPreview": true,
                    "azext.maxCliCoreVersion": "2.1.0",
                    "azext.minCliCoreVersion": "2.0.67",
                    "extensions": {
                        "python.details": {
                            "contacts": [
                                {
                                    "email": "azpycli@microsoft.com",
                                    "name": "Microsoft Corporation",
                                    "role": "author"
                                }
                            ],
                            "document_names": {
                                "description": "DESCRIPTION.rst"
                            },
                            "project_urls": {
                                "Home": "https://github.com/Azure/azure-cli-extensions"
                            }
                        }
                    },
                    "generator": "bdist_wheel (0.30.0)",
                    "license": "MIT",
                    "metadata_version": "2.0",
                    "name": "spring-cloud",
                    "summary": "Microsoft Azure Command-Line Tools spring-cloud Extension",
                    "version": "0.1.1"
                },
                "sha256Digest": "f42d8c99ace9b4df29eea79ac7a588b1fcaecd381b1a80c7dbdd920756f8d209"
            },
            {
                "downloadUrl": "https://azurecliprod.blob.core.windows.net/cli-extensions/spring_cloud-0.2.0-py2.py3-none-any.whl",
                "filename": "spring_cloud-0.2.0-py2.py3-none-any.whl",
                "metadata": {
                    "azext.isPreview": true,
                    "azext.maxCliCoreVersion": "2.1.0",
                    "azext.minCliCoreVersion": "2.0.67",
                    "extensions": {
                        "python.details": {
                            "contacts": [
                                {
                                    "email": "azpycli@microsoft.com",
                                    "name": "Microsoft Corporation",
                                    "role": "author"
                                }
                            ],
                            "document_names": {
                                "description": "DESCRIPTION.rst"
                            },
                            "project_urls": {
                                "Home": "https://github.com/Azure/azure-cli-extensions"
                            }
                        }
                    },
                    "generator": "bdist_wheel (0.30.0)",
                    "license": "MIT",
                    "metadata_version": "2.0",
                    "name": "spring-cloud",
                    "summary": "Microsoft Azure Command-Line Tools spring-cloud Extension",
                    "version": "0.2.0"
                },
                "sha256Digest": "b39aa8c49b316b1870e79db0526be2db772b179f9f517f72af898d9c3cc3310d"
            },
            {
                "downloadUrl": "https://azurecliprod.blob.core.windows.net/cli-extensions/spring_cloud-0.2.1-py2.py3-none-any.whl",
                "filename": "spring_cloud-0.2.1-py2.py3-none-any.whl",
                "metadata": {
                    "azext.isPreview": true,
                    "azext.maxCliCoreVersion": "2.1.0",
                    "azext.minCliCoreVersion": "2.0.67",
                    "extensions": {
                        "python.details": {
                            "contacts": [
                                {
                                    "email": "azpycli@microsoft.com",
                                    "name": "Microsoft Corporation",
                                    "role": "author"
                                }
                            ],
                            "document_names": {
                                "description": "DESCRIPTION.rst"
                            },
                            "project_urls": {
                                "Home": "https://github.com/Azure/azure-cli-extensions"
                            }
                        }
                    },
                    "generator": "bdist_wheel (0.30.0)",
                    "license": "MIT",
                    "metadata_version": "2.0",
                    "name": "spring-cloud",
                    "summary": "Microsoft Azure Command-Line Tools spring-cloud Extension",
                    "version": "0.2.1"
                },
                "sha256Digest": "dfb974346cf9f62d8f9564756d6661cd758904d1e7035ca61c7227d6b0fc6cf1"
            },
            {
                "downloadUrl": "https://azurecliprod.blob.core.windows.net/cli-extensions/spring_cloud-0.2.2-py2.py3-none-any.whl",
                "filename": "spring_cloud-0.2.2-py2.py3-none-any.whl",
                "metadata": {
                    "azext.isPreview": true,
                    "azext.minCliCoreVersion": "2.0.67",
                    "extensions": {
                        "python.details": {
                            "contacts": [
                                {
                                    "email": "azpycli@microsoft.com",
                                    "name": "Microsoft Corporation",
                                    "role": "author"
                                }
                            ],
                            "document_names": {
                                "description": "DESCRIPTION.rst"
                            },
                            "project_urls": {
                                "Home": "https://github.com/Azure/azure-cli-extensions"
                            }
                        }
                    },
                    "generator": "bdist_wheel (0.30.0)",
                    "license": "MIT",
                    "metadata_version": "2.0",
                    "name": "spring-cloud",
                    "summary": "Microsoft Azure Command-Line Tools spring-cloud Extension",
                    "version": "0.2.2"
                },
                "sha256Digest": "ab81ea74ecb86edaa1b4e5938e1136dbf6788b237b141c5905b121646edd9f5b"
            },
            {
                "downloadUrl": "https://azurecliprod.blob.core.windows.net/cli-extensions/spring_cloud-0.2.3-py2.py3-none-any.whl",
                "filename": "spring_cloud-0.2.3-py2.py3-none-any.whl",
                "metadata": {
                    "azext.isPreview": true,
                    "azext.minCliCoreVersion": "2.0.67",
                    "classifiers": [
                        "Development Status :: 4 - Beta",
                        "Intended Audience :: Developers",
                        "Intended Audience :: System Administrators",
                        "Programming Language :: Python",
                        "Programming Language :: Python :: 2",
                        "Programming Language :: Python :: 2.7",
                        "Programming Language :: Python :: 3",
                        "Programming Language :: Python :: 3.4",
                        "Programming Language :: Python :: 3.5",
                        "Programming Language :: Python :: 3.6",
                        "License :: OSI Approved :: MIT License"
                    ],
                    "extensions": {
                        "python.details": {
                            "contacts": [
                                {
                                    "email": "azpycli@microsoft.com",
                                    "name": "Microsoft Corporation",
                                    "role": "author"
                                }
                            ],
                            "document_names": {
                                "description": "DESCRIPTION.rst"
                            },
                            "project_urls": {
                                "Home": "https://github.com/Azure/azure-cli-extensions"
                            }
                        }
                    },
                    "generator": "bdist_wheel (0.30.0)",
                    "license": "MIT",
                    "metadata_version": "2.0",
                    "name": "spring-cloud",
                    "summary": "Microsoft Azure Command-Line Tools spring-cloud Extension",
                    "version": "0.2.3"
                },
                "sha256Digest": "c4af1e193256ae2b04fc9c46a414c3203944b458b2a8959654c55450ec9ea76d"
            },
            {
                "downloadUrl": "https://azurecliprod.blob.core.windows.net/cli-extensions/spring_cloud-0.2.4-py2.py3-none-any.whl",
                "filename": "spring_cloud-0.2.4-py2.py3-none-any.whl",
                "metadata": {
                    "azext.isPreview": true,
                    "azext.minCliCoreVersion": "2.0.67",
                    "classifiers": [
                        "Development Status :: 4 - Beta",
                        "Intended Audience :: Developers",
                        "Intended Audience :: System Administrators",
                        "Programming Language :: Python",
                        "Programming Language :: Python :: 2",
                        "Programming Language :: Python :: 2.7",
                        "Programming Language :: Python :: 3",
                        "Programming Language :: Python :: 3.4",
                        "Programming Language :: Python :: 3.5",
                        "Programming Language :: Python :: 3.6",
                        "License :: OSI Approved :: MIT License"
                    ],
                    "extensions": {
                        "python.details": {
                            "contacts": [
                                {
                                    "email": "azpycli@microsoft.com",
                                    "name": "Microsoft Corporation",
                                    "role": "author"
                                }
                            ],
                            "document_names": {
                                "description": "DESCRIPTION.rst"
                            },
                            "project_urls": {
                                "Home": "https://github.com/Azure/azure-cli-extensions"
                            }
                        }
                    },
                    "generator": "bdist_wheel (0.30.0)",
                    "license": "MIT",
                    "metadata_version": "2.0",
                    "name": "spring-cloud",
                    "summary": "Microsoft Azure Command-Line Tools spring-cloud Extension",
                    "version": "0.2.4"
                },
                "sha256Digest": "9e18d1d44c7f63c970bbc70d29f6c5719c4062c5defa5a63165db13d8623fc70"
            },
            {
                "downloadUrl": "https://azurecliprod.blob.core.windows.net/cli-extensions/spring_cloud-0.2.5-py2.py3-none-any.whl",
                "filename": "spring_cloud-0.2.5-py2.py3-none-any.whl",
                "metadata": {
                    "azext.isPreview": true,
                    "azext.minCliCoreVersion": "2.0.67",
                    "classifiers": [
                        "Development Status :: 4 - Beta",
                        "Intended Audience :: Developers",
                        "Intended Audience :: System Administrators",
                        "Programming Language :: Python",
                        "Programming Language :: Python :: 2",
                        "Programming Language :: Python :: 2.7",
                        "Programming Language :: Python :: 3",
                        "Programming Language :: Python :: 3.4",
                        "Programming Language :: Python :: 3.5",
                        "Programming Language :: Python :: 3.6",
                        "License :: OSI Approved :: MIT License"
                    ],
                    "extensions": {
                        "python.details": {
                            "contacts": [
                                {
                                    "email": "azpycli@microsoft.com",
                                    "name": "Microsoft Corporation",
                                    "role": "author"
                                }
                            ],
                            "document_names": {
                                "description": "DESCRIPTION.rst"
                            },
                            "project_urls": {
                                "Home": "https://github.com/Azure/azure-cli-extensions"
                            }
                        }
                    },
                    "generator": "bdist_wheel (0.30.0)",
                    "license": "MIT",
                    "metadata_version": "2.0",
                    "name": "spring-cloud",
                    "summary": "Microsoft Azure Command-Line Tools spring-cloud Extension",
                    "version": "0.2.5"
                },
                "sha256Digest": "281fc1babe47793e0bcccbe004ea4771802038eead1e8c3b553461b8062be912"
            },
            {
                "downloadUrl": "https://azurecliprod.blob.core.windows.net/cli-extensions/spring_cloud-0.2.6-py2.py3-none-any.whl",
                "filename": "spring_cloud-0.2.6-py2.py3-none-any.whl",
                "metadata": {
                    "azext.isPreview": true,
                    "azext.minCliCoreVersion": "2.0.67",
                    "classifiers": [
                        "Development Status :: 4 - Beta",
                        "Intended Audience :: Developers",
                        "Intended Audience :: System Administrators",
                        "Programming Language :: Python",
                        "Programming Language :: Python :: 2",
                        "Programming Language :: Python :: 2.7",
                        "Programming Language :: Python :: 3",
                        "Programming Language :: Python :: 3.4",
                        "Programming Language :: Python :: 3.5",
                        "Programming Language :: Python :: 3.6",
                        "License :: OSI Approved :: MIT License"
                    ],
                    "extensions": {
                        "python.details": {
                            "contacts": [
                                {
                                    "email": "azpycli@microsoft.com",
                                    "name": "Microsoft Corporation",
                                    "role": "author"
                                }
                            ],
                            "document_names": {
                                "description": "DESCRIPTION.rst"
                            },
                            "project_urls": {
                                "Home": "https://github.com/Azure/azure-cli-extensions"
                            }
                        }
                    },
                    "generator": "bdist_wheel (0.30.0)",
                    "license": "MIT",
                    "metadata_version": "2.0",
                    "name": "spring-cloud",
                    "summary": "Microsoft Azure Command-Line Tools spring-cloud Extension",
                    "version": "0.2.6"
                },
                "sha256Digest": "f3fdb9cd98dcd887a7f84dcc5eff38c8b6384b464fa0734965df9f379acaacd8"
            },
            {
                "downloadUrl": "https://azurecliprod.blob.core.windows.net/cli-extensions/spring_cloud-0.3.0-py2.py3-none-any.whl",
                "filename": "spring_cloud-0.3.0-py2.py3-none-any.whl",
                "metadata": {
                    "azext.isPreview": true,
                    "azext.minCliCoreVersion": "2.0.67",
                    "classifiers": [
                        "Development Status :: 4 - Beta",
                        "Intended Audience :: Developers",
                        "Intended Audience :: System Administrators",
                        "Programming Language :: Python",
                        "Programming Language :: Python :: 2",
                        "Programming Language :: Python :: 2.7",
                        "Programming Language :: Python :: 3",
                        "Programming Language :: Python :: 3.4",
                        "Programming Language :: Python :: 3.5",
                        "Programming Language :: Python :: 3.6",
                        "License :: OSI Approved :: MIT License"
                    ],
                    "extensions": {
                        "python.details": {
                            "contacts": [
                                {
                                    "email": "azpycli@microsoft.com",
                                    "name": "Microsoft Corporation",
                                    "role": "author"
                                }
                            ],
                            "document_names": {
                                "description": "DESCRIPTION.rst"
                            },
                            "project_urls": {
                                "Home": "https://github.com/Azure/azure-cli-extensions"
                            }
                        }
                    },
                    "generator": "bdist_wheel (0.30.0)",
                    "license": "MIT",
                    "metadata_version": "2.0",
                    "name": "spring-cloud",
                    "summary": "Microsoft Azure Command-Line Tools spring-cloud Extension",
                    "version": "0.3.0"
                },
                "sha256Digest": "9c719fe1c6f539ba663283bd2eb8464aa9bcbf2d35617ac58408c6133f824f38"
            }
        ],
        "storage-or-preview": [
            {
                "downloadUrl": "https://azurecliprod.blob.core.windows.net/cli-extensions/storage_or_preview-0.4.0-py2.py3-none-any.whl",
                "filename": "storage_or_preview-0.4.0-py2.py3-none-any.whl",
                "metadata": {
                    "azext.isPreview": true,
                    "azext.minCliCoreVersion": "2.0.67",
                    "classifiers": [
                        "Development Status :: 4 - Beta",
                        "Intended Audience :: Developers",
                        "Intended Audience :: System Administrators",
                        "Programming Language :: Python",
                        "Programming Language :: Python :: 2",
                        "Programming Language :: Python :: 2.7",
                        "Programming Language :: Python :: 3",
                        "Programming Language :: Python :: 3.4",
                        "Programming Language :: Python :: 3.5",
                        "Programming Language :: Python :: 3.6",
                        "License :: OSI Approved :: MIT License"
                    ],
                    "extensions": {
                        "python.details": {
                            "contacts": [
                                {
                                    "email": "azpycli@microsoft.com",
                                    "name": "Microsoft Corporation",
                                    "role": "author"
                                }
                            ],
                            "document_names": {
                                "description": "DESCRIPTION.rst"
                            },
                            "project_urls": {
                                "Home": "https://github.com/Azure/azure-cli-extensions"
                            }
                        }
                    },
                    "generator": "bdist_wheel (0.30.0)",
                    "license": "MIT",
                    "metadata_version": "2.0",
                    "name": "storage-or-preview",
                    "summary": "Microsoft Azure Command-Line Tools Storage-ors-preview Extension",
                    "version": "0.4.0"
                },
                "sha256Digest": "29abde58f44f084cd9e8491c3124392bf4436895f428246e3f42c7cd76691b7e"
            }
        ],
        "storage-preview": [
            {
                "downloadUrl": "https://azurecliprod.blob.core.windows.net/cli-extensions/storage_preview-0.2.8-py2.py3-none-any.whl",
                "filename": "storage_preview-0.2.8-py2.py3-none-any.whl",
                "metadata": {
                    "azext.isPreview": true,
                    "azext.minCliCoreVersion": "2.0.52",
                    "classifiers": [
                        "Development Status :: 4 - Beta",
                        "Intended Audience :: Developers",
                        "Intended Audience :: System Administrators",
                        "Programming Language :: Python",
                        "Programming Language :: Python :: 2",
                        "Programming Language :: Python :: 2.7",
                        "Programming Language :: Python :: 3",
                        "Programming Language :: Python :: 3.4",
                        "Programming Language :: Python :: 3.5",
                        "Programming Language :: Python :: 3.6",
                        "License :: OSI Approved :: MIT License"
                    ],
                    "extensions": {
                        "python.details": {
                            "contacts": [
                                {
                                    "email": "azpycli@microsoft.com",
                                    "name": "Microsoft Corporation",
                                    "role": "author"
                                }
                            ],
                            "document_names": {
                                "description": "DESCRIPTION.rst"
                            },
                            "project_urls": {
                                "Home": "https://github.com/Azure/azure-cli-extensions/tree/master/src/storage-preview"
                            }
                        }
                    },
                    "generator": "bdist_wheel (0.30.0)",
                    "license": "MIT",
                    "metadata_version": "2.0",
                    "name": "storage-preview",
                    "summary": "Provides a preview for upcoming storage features.",
                    "version": "0.2.8"
                },
                "sha256Digest": "a3d48247051e95847ded28217433c4b98fc02d6ee21eedfcb24dd43f7360569d"
            },
            {
                "downloadUrl": "https://azurecliprod.blob.core.windows.net/cli-extensions/storage_preview-0.2.9-py2.py3-none-any.whl",
                "filename": "storage_preview-0.2.9-py2.py3-none-any.whl",
                "metadata": {
                    "azext.isPreview": true,
                    "azext.minCliCoreVersion": "2.0.67",
                    "classifiers": [
                        "Development Status :: 4 - Beta",
                        "Intended Audience :: Developers",
                        "Intended Audience :: System Administrators",
                        "Programming Language :: Python",
                        "Programming Language :: Python :: 2",
                        "Programming Language :: Python :: 2.7",
                        "Programming Language :: Python :: 3",
                        "Programming Language :: Python :: 3.4",
                        "Programming Language :: Python :: 3.5",
                        "Programming Language :: Python :: 3.6",
                        "License :: OSI Approved :: MIT License"
                    ],
                    "extensions": {
                        "python.details": {
                            "contacts": [
                                {
                                    "email": "azpycli@microsoft.com",
                                    "name": "Microsoft Corporation",
                                    "role": "author"
                                }
                            ],
                            "document_names": {
                                "description": "DESCRIPTION.rst"
                            },
                            "project_urls": {
                                "Home": "https://github.com/Azure/azure-cli-extensions/tree/master/src/storage-preview"
                            }
                        }
                    },
                    "generator": "bdist_wheel (0.30.0)",
                    "license": "MIT",
                    "metadata_version": "2.0",
                    "name": "storage-preview",
                    "summary": "Provides a preview for upcoming storage features.",
                    "version": "0.2.9"
                },
                "sha256Digest": "880e01de0fab8893770497ef9410559ae223a1f09dbd6a23712226ab4e2d5ecb"
            },
            {
                "downloadUrl": "https://azurecliprod.blob.core.windows.net/cli-extensions/storage_preview-0.2.10-py2.py3-none-any.whl",
                "filename": "storage_preview-0.2.10-py2.py3-none-any.whl",
                "metadata": {
                    "azext.isPreview": true,
                    "azext.minCliCoreVersion": "2.0.67",
                    "classifiers": [
                        "Development Status :: 4 - Beta",
                        "Intended Audience :: Developers",
                        "Intended Audience :: System Administrators",
                        "Programming Language :: Python",
                        "Programming Language :: Python :: 2",
                        "Programming Language :: Python :: 2.7",
                        "Programming Language :: Python :: 3",
                        "Programming Language :: Python :: 3.4",
                        "Programming Language :: Python :: 3.5",
                        "Programming Language :: Python :: 3.6",
                        "License :: OSI Approved :: MIT License"
                    ],
                    "extensions": {
                        "python.details": {
                            "contacts": [
                                {
                                    "email": "azpycli@microsoft.com",
                                    "name": "Microsoft Corporation",
                                    "role": "author"
                                }
                            ],
                            "document_names": {
                                "description": "DESCRIPTION.rst"
                            },
                            "project_urls": {
                                "Home": "https://github.com/Azure/azure-cli-extensions/tree/master/src/storage-preview"
                            }
                        }
                    },
                    "generator": "bdist_wheel (0.30.0)",
                    "license": "MIT",
                    "metadata_version": "2.0",
                    "name": "storage-preview",
                    "summary": "Provides a preview for upcoming storage features.",
                    "version": "0.2.10"
                },
                "sha256Digest": "8c87013be456849f27ea7f76df284e998e6f3911d3de478ec19abe84bb30fbe9"
            }
        ],
        "storagesync": [
            {
                "downloadUrl": "https://azurecliprod.blob.core.windows.net/cli-extensions/storagesync-0.1.0-py2.py3-none-any.whl",
                "filename": "storagesync-0.1.0-py2.py3-none-any.whl",
                "metadata": {
                    "azext.isExperimental": true,
                    "azext.minCliCoreVersion": "2.3.1",
                    "classifiers": [
                        "Development Status :: 4 - Beta",
                        "Intended Audience :: Developers",
                        "Intended Audience :: System Administrators",
                        "Programming Language :: Python",
                        "Programming Language :: Python :: 2",
                        "Programming Language :: Python :: 2.7",
                        "Programming Language :: Python :: 3",
                        "Programming Language :: Python :: 3.4",
                        "Programming Language :: Python :: 3.5",
                        "Programming Language :: Python :: 3.6",
                        "License :: OSI Approved :: MIT License"
                    ],
                    "extensions": {
                        "python.details": {
                            "contacts": [
                                {
                                    "email": "azpycli@microsoft.com",
                                    "name": "Microsoft Corporation",
                                    "role": "author"
                                }
                            ],
                            "document_names": {
                                "description": "DESCRIPTION.rst"
                            },
                            "project_urls": {
                                "Home": "https://github.com/Azure/azure-cli-extensions"
                            }
                        }
                    },
                    "generator": "bdist_wheel (0.30.0)",
                    "license": "MIT",
                    "metadata_version": "2.0",
                    "name": "storagesync",
                    "summary": "Microsoft Azure Command-Line Tools MicrosoftStorageSync Extension",
                    "version": "0.1.0"
                },
                "sha256Digest": "a1d15edfcc18d9d301dea843cd7dce9845b8da6f6b1beb47a1bba35ff46eadde"
            }
        ],
        "stream-analytics": [
            {
                "downloadUrl": "https://azurecliprod.blob.core.windows.net/cli-extensions/stream_analytics-0.1.0-py2.py3-none-any.whl",
                "filename": "stream_analytics-0.1.0-py2.py3-none-any.whl",
                "metadata": {
                    "azext.isExperimental": true,
                    "azext.minCliCoreVersion": "2.3.1",
                    "classifiers": [
                        "Development Status :: 4 - Beta",
                        "Intended Audience :: Developers",
                        "Intended Audience :: System Administrators",
                        "Programming Language :: Python",
                        "Programming Language :: Python :: 3",
                        "Programming Language :: Python :: 3.5",
                        "Programming Language :: Python :: 3.6",
                        "Programming Language :: Python :: 3.7",
                        "Programming Language :: Python :: 3.8",
                        "License :: OSI Approved :: MIT License"
                    ],
                    "extensions": {
                        "python.details": {
                            "contacts": [
                                {
                                    "email": "azpycli@microsoft.com",
                                    "name": "Microsoft Corporation",
                                    "role": "author"
                                }
                            ],
                            "document_names": {
                                "description": "DESCRIPTION.rst"
                            },
                            "project_urls": {
                                "Home": "https://github.com/Azure/azure-cli-extensions"
                            }
                        }
                    },
                    "generator": "bdist_wheel (0.30.0)",
                    "license": "MIT",
                    "metadata_version": "2.0",
                    "name": "stream-analytics",
                    "summary": "Microsoft Azure Command-Line Tools stream-analytics Extension",
                    "version": "0.1.0"
                },
                "sha256Digest": "e3a9048f289d1b870637e4b13c0ee1e877827834e1f71d31cb8161bacc441388"
            }
        ],
        "subscription": [
            {
                "downloadUrl": "https://azurecliprod.blob.core.windows.net/cli-extensions/subscription-0.1.3-py2.py3-none-any.whl",
                "filename": "subscription-0.1.3-py2.py3-none-any.whl",
                "metadata": {
                    "classifiers": [
                        "Development Status :: 4 - Beta",
                        "Intended Audience :: Developers",
                        "Intended Audience :: System Administrators",
                        "Programming Language :: Python",
                        "Programming Language :: Python :: 2",
                        "Programming Language :: Python :: 2.7",
                        "Programming Language :: Python :: 3",
                        "Programming Language :: Python :: 3.4",
                        "Programming Language :: Python :: 3.5",
                        "Programming Language :: Python :: 3.6",
                        "License :: OSI Approved :: MIT License"
                    ],
                    "extensions": {
                        "python.details": {
                            "contacts": [
                                {
                                    "email": "wilcob@microsoft.com",
                                    "name": "Wilco Bauwer",
                                    "role": "author"
                                }
                            ],
                            "document_names": {
                                "description": "DESCRIPTION.rst"
                            },
                            "project_urls": {
                                "Home": "https://github.com/Azure/azure-cli-extensions"
                            }
                        }
                    },
                    "generator": "bdist_wheel (0.30.0)",
                    "license": "MIT",
                    "metadata_version": "2.0",
                    "name": "subscription",
                    "summary": "Support for subscription management preview.",
                    "version": "0.1.3"
                },
                "sha256Digest": "74388eb7d4976c620bd41ef577cdb9284cd9a3e38dc4756796d091a7c8193267"
            },
            {
                "downloadUrl": "https://azurecliprod.blob.core.windows.net/cli-extensions/subscription-0.1.4-py2.py3-none-any.whl",
                "filename": "subscription-0.1.4-py2.py3-none-any.whl",
                "metadata": {
                    "azext.isPreview": true,
                    "azext.minCliCoreVersion": "2.0.30",
                    "classifiers": [
                        "Development Status :: 4 - Beta",
                        "Intended Audience :: Developers",
                        "Intended Audience :: System Administrators",
                        "Programming Language :: Python",
                        "Programming Language :: Python :: 2",
                        "Programming Language :: Python :: 2.7",
                        "Programming Language :: Python :: 3",
                        "Programming Language :: Python :: 3.4",
                        "Programming Language :: Python :: 3.5",
                        "Programming Language :: Python :: 3.6",
                        "License :: OSI Approved :: MIT License"
                    ],
                    "extensions": {
                        "python.details": {
                            "contacts": [
                                {
                                    "email": "wilcob@microsoft.com",
                                    "name": "Wilco Bauwer",
                                    "role": "author"
                                }
                            ],
                            "document_names": {
                                "description": "DESCRIPTION.rst"
                            },
                            "project_urls": {
                                "Home": "https://github.com/Azure/azure-cli-extensions"
                            }
                        }
                    },
                    "generator": "bdist_wheel (0.30.0)",
                    "license": "MIT",
                    "metadata_version": "2.0",
                    "name": "subscription",
                    "summary": "Support for subscription management preview.",
                    "version": "0.1.4"
                },
                "sha256Digest": "0f28407be656e9930d06240b95bf1ccc8ebbbc9fc961cbd9e4b0575e1867b03d"
            }
        ],
        "support": [
            {
                "downloadUrl": "https://azurecliprod.blob.core.windows.net/cli-extensions/support-0.1.1-py2.py3-none-any.whl",
                "filename": "support-0.1.1-py2.py3-none-any.whl",
                "metadata": {
                    "azext.isPreview": true,
                    "azext.minCliCoreVersion": "2.0.81",
                    "extensions": {
                        "python.details": {
                            "contacts": [
                                {
                                    "email": "azpycli@microsoft.com",
                                    "name": "Microsoft Corporation",
                                    "role": "author"
                                }
                            ],
                            "document_names": {
                                "description": "DESCRIPTION.rst"
                            },
                            "project_urls": {
                                "Home": "https://github.com/azure/azure-cli-extensions/tree/master/src/support"
                            }
                        }
                    },
                    "generator": "bdist_wheel (0.30.0)",
                    "license": "MIT",
                    "metadata_version": "2.0",
                    "name": "support",
                    "summary": "Microsoft Azure Command-Line Tools Support Extension",
                    "version": "0.1.1"
                },
                "sha256Digest": "e74e1b769155a08226d103781dbec7a20b517c37f4b75871172b2769e37676fa"
            },
            {
                "downloadUrl": "https://azurecliprod.blob.core.windows.net/cli-extensions/support-1.0.0-py2.py3-none-any.whl",
                "filename": "support-1.0.0-py2.py3-none-any.whl",
                "metadata": {
                    "azext.isPreview": false,
                    "azext.minCliCoreVersion": "2.0.81",
                    "classifiers": [
                        "Development Status :: 4 - Beta",
                        "Intended Audience :: Developers",
                        "Intended Audience :: System Administrators",
                        "Programming Language :: Python",
                        "Programming Language :: Python :: 2",
                        "Programming Language :: Python :: 2.7",
                        "Programming Language :: Python :: 3",
                        "Programming Language :: Python :: 3.4",
                        "Programming Language :: Python :: 3.5",
                        "Programming Language :: Python :: 3.6",
                        "License :: OSI Approved :: MIT License"
                    ],
                    "extensions": {
                        "python.details": {
                            "contacts": [
                                {
                                    "email": "azpycli@microsoft.com",
                                    "name": "Microsoft Corporation",
                                    "role": "author"
                                }
                            ],
                            "document_names": {
                                "description": "DESCRIPTION.rst"
                            },
                            "project_urls": {
                                "Home": "https://github.com/azure/azure-cli-extensions/tree/master/src/support"
                            }
                        }
                    },
                    "generator": "bdist_wheel (0.30.0)",
                    "license": "MIT",
                    "metadata_version": "2.0",
                    "name": "support",
                    "summary": "Microsoft Azure Command-Line Tools Support Extension",
                    "version": "1.0.0"
                },
                "sha256Digest": "3646b584af5fb68e57a153991cdbf049cd6f8e471c36b28c7f3bb642ecc341d8"
            },
            {
                "downloadUrl": "https://azurecliprod.blob.core.windows.net/cli-extensions/support-1.0.1-py2.py3-none-any.whl",
                "filename": "support-1.0.1-py2.py3-none-any.whl",
                "metadata": {
                    "azext.isPreview": false,
                    "azext.minCliCoreVersion": "2.0.81",
                    "classifiers": [
                        "Development Status :: 4 - Beta",
                        "Intended Audience :: Developers",
                        "Intended Audience :: System Administrators",
                        "Programming Language :: Python",
                        "Programming Language :: Python :: 2",
                        "Programming Language :: Python :: 2.7",
                        "Programming Language :: Python :: 3",
                        "Programming Language :: Python :: 3.4",
                        "Programming Language :: Python :: 3.5",
                        "Programming Language :: Python :: 3.6",
                        "License :: OSI Approved :: MIT License"
                    ],
                    "extensions": {
                        "python.details": {
                            "contacts": [
                                {
                                    "email": "azpycli@microsoft.com",
                                    "name": "Microsoft Corporation",
                                    "role": "author"
                                }
                            ],
                            "document_names": {
                                "description": "DESCRIPTION.rst"
                            },
                            "project_urls": {
                                "Home": "https://github.com/azure/azure-cli-extensions/tree/master/src/support"
                            }
                        }
                    },
                    "generator": "bdist_wheel (0.30.0)",
                    "license": "MIT",
                    "metadata_version": "2.0",
                    "name": "support",
                    "summary": "Microsoft Azure Command-Line Tools Support Extension",
                    "version": "1.0.1"
                },
                "sha256Digest": "5490c5dbe52b0457b51a327426cad741005f8afc24c13cefefb9fe8694a558f7"
            },
            {
                "downloadUrl": "https://azurecliprod.blob.core.windows.net/cli-extensions/support-1.0.2-py2.py3-none-any.whl",
                "filename": "support-1.0.2-py2.py3-none-any.whl",
                "metadata": {
                    "azext.isPreview": false,
                    "azext.minCliCoreVersion": "2.0.81",
                    "classifiers": [
                        "Development Status :: 4 - Beta",
                        "Intended Audience :: Developers",
                        "Intended Audience :: System Administrators",
                        "Programming Language :: Python",
                        "Programming Language :: Python :: 2",
                        "Programming Language :: Python :: 2.7",
                        "Programming Language :: Python :: 3",
                        "Programming Language :: Python :: 3.4",
                        "Programming Language :: Python :: 3.5",
                        "Programming Language :: Python :: 3.6",
                        "License :: OSI Approved :: MIT License"
                    ],
                    "extensions": {
                        "python.details": {
                            "contacts": [
                                {
                                    "email": "azpycli@microsoft.com",
                                    "name": "Microsoft Corporation",
                                    "role": "author"
                                }
                            ],
                            "document_names": {
                                "description": "DESCRIPTION.rst"
                            },
                            "project_urls": {
                                "Home": "https://github.com/azure/azure-cli-extensions/tree/master/src/support"
                            }
                        }
                    },
                    "generator": "bdist_wheel (0.30.0)",
                    "license": "MIT",
                    "metadata_version": "2.0",
                    "name": "support",
                    "summary": "Microsoft Azure Command-Line Tools Support Extension",
                    "version": "1.0.2"
                },
                "sha256Digest": "815e9ed05789f4cd00eb00cbae0e6339e7519c0c6d816bf3aa302af534acef5b"
            }
        ],
        "synapse": [
            {
                "downloadUrl": "https://azurecliprod.blob.core.windows.net/cli-extensions/synapse-0.1.0-py2.py3-none-any.whl",
                "filename": "synapse-0.1.0-py2.py3-none-any.whl",
                "metadata": {
                    "azext.isPreview": true,
                    "azext.minCliCoreVersion": "2.0.67",
                    "classifiers": [
                        "Development Status :: 4 - Beta",
                        "Intended Audience :: Developers",
                        "Intended Audience :: System Administrators",
                        "Programming Language :: Python",
                        "Programming Language :: Python :: 2",
                        "Programming Language :: Python :: 2.7",
                        "Programming Language :: Python :: 3",
                        "Programming Language :: Python :: 3.4",
                        "Programming Language :: Python :: 3.5",
                        "Programming Language :: Python :: 3.6",
                        "License :: OSI Approved :: MIT License"
                    ],
                    "extensions": {
                        "python.details": {
                            "contacts": [
                                {
                                    "email": "azpycli@microsoft.com",
                                    "name": "Microsoft Corporation",
                                    "role": "author"
                                }
                            ],
                            "document_names": {
                                "description": "DESCRIPTION.rst"
                            },
                            "project_urls": {
                                "Home": "https://github.com/Azure/azure-cli-extensions"
                            }
                        }
                    },
                    "generator": "bdist_wheel (0.30.0)",
                    "license": "MIT",
                    "metadata_version": "2.0",
                    "name": "synapse",
                    "summary": "Microsoft Azure Command-Line Tools Synapse Extension",
                    "version": "0.1.0"
                },
                "sha256Digest": "bdeb2f4830fc35ff15b4ec473927619ed6a5ab46e4c797f2cb7605e59a32aa36"
            },
            {
                "downloadUrl": "https://azurecliprod.blob.core.windows.net/cli-extensions/synapse-0.2.0-py2.py3-none-any.whl",
                "filename": "synapse-0.2.0-py2.py3-none-any.whl",
                "metadata": {
                    "azext.isPreview": true,
                    "azext.minCliCoreVersion": "2.0.67",
                    "classifiers": [
                        "Development Status :: 4 - Beta",
                        "Intended Audience :: Developers",
                        "Intended Audience :: System Administrators",
                        "Programming Language :: Python",
                        "Programming Language :: Python :: 2",
                        "Programming Language :: Python :: 2.7",
                        "Programming Language :: Python :: 3",
                        "Programming Language :: Python :: 3.4",
                        "Programming Language :: Python :: 3.5",
                        "Programming Language :: Python :: 3.6",
                        "License :: OSI Approved :: MIT License"
                    ],
                    "extensions": {
                        "python.details": {
                            "contacts": [
                                {
                                    "email": "azpycli@microsoft.com",
                                    "name": "Microsoft Corporation",
                                    "role": "author"
                                }
                            ],
                            "document_names": {
                                "description": "DESCRIPTION.rst"
                            },
                            "project_urls": {
                                "Home": "https://github.com/Azure/azure-cli-extensions"
                            }
                        }
                    },
                    "generator": "bdist_wheel (0.30.0)",
                    "license": "MIT",
                    "metadata_version": "2.0",
                    "name": "synapse",
                    "summary": "Microsoft Azure Command-Line Tools Synapse Extension",
                    "version": "0.2.0"
                },
                "sha256Digest": "4731f2418d29ba818dd971acc71d695ff1641208e6441c719b38c4c21577c2e3"
            }
        ],
        "timeseriesinsights": [
            {
                "downloadUrl": "https://azurecliprod.blob.core.windows.net/cli-extensions/timeseriesinsights-0.1.0-py3-none-any.whl",
                "filename": "timeseriesinsights-0.1.0-py3-none-any.whl",
                "metadata": {
                    "azext.isExperimental": true,
                    "azext.minCliCoreVersion": "2.3.1",
                    "classifiers": [
                        "Development Status :: 4 - Beta",
                        "Intended Audience :: Developers",
                        "Intended Audience :: System Administrators",
                        "Programming Language :: Python",
                        "Programming Language :: Python :: 3.6",
                        "Programming Language :: Python :: 3.7",
                        "Programming Language :: Python :: 3.8",
                        "License :: OSI Approved :: MIT License"
                    ],
                    "extensions": {
                        "python.details": {
                            "contacts": [
                                {
                                    "email": "azpycli@microsoft.com",
                                    "name": "Microsoft Corporation",
                                    "role": "author"
                                }
                            ],
                            "document_names": {
                                "description": "DESCRIPTION.rst"
                            },
                            "project_urls": {
                                "Home": "https://github.com/Azure/azure-cli-extensions/src/timeseriesinsights"
                            }
                        }
                    },
                    "generator": "bdist_wheel (0.30.0)",
                    "license": "MIT",
                    "metadata_version": "2.0",
                    "name": "timeseriesinsights",
                    "summary": "Microsoft Azure Command-Line Tools TimeSeriesInsightsClient Extension",
                    "version": "0.1.0"
                },
                "sha256Digest": "a1cd9f9177ff31010638048d3737dc39fac144d9ca107fe4eafc4339386d71cd"
            },
            {
                "downloadUrl": "https://azurecliprod.blob.core.windows.net/cli-extensions/timeseriesinsights-0.1.1-py3-none-any.whl",
                "filename": "timeseriesinsights-0.1.1-py3-none-any.whl",
                "metadata": {
                    "azext.isExperimental": true,
                    "azext.minCliCoreVersion": "2.3.1",
                    "classifiers": [
                        "Development Status :: 4 - Beta",
                        "Intended Audience :: Developers",
                        "Intended Audience :: System Administrators",
                        "Programming Language :: Python",
                        "Programming Language :: Python :: 3.6",
                        "Programming Language :: Python :: 3.7",
                        "Programming Language :: Python :: 3.8",
                        "License :: OSI Approved :: MIT License"
                    ],
                    "extensions": {
                        "python.details": {
                            "contacts": [
                                {
                                    "email": "azpycli@microsoft.com",
                                    "name": "Microsoft Corporation",
                                    "role": "author"
                                }
                            ],
                            "document_names": {
                                "description": "DESCRIPTION.rst"
                            },
                            "project_urls": {
                                "Home": "https://github.com/Azure/azure-cli-extensions/src/timeseriesinsights"
                            }
                        }
                    },
                    "generator": "bdist_wheel (0.30.0)",
                    "license": "MIT",
                    "metadata_version": "2.0",
                    "name": "timeseriesinsights",
                    "summary": "Microsoft Azure Command-Line Tools TimeSeriesInsightsClient Extension",
                    "version": "0.1.1"
                },
                "sha256Digest": "3276b876cad87ef8b29e6af58294fc7ff20b9d2d0187ce84e2b15ba8917b00d9"
            },
            {
                "downloadUrl": "https://azurecliprod.blob.core.windows.net/cli-extensions/timeseriesinsights-0.1.2-py3-none-any.whl",
                "filename": "timeseriesinsights-0.1.2-py3-none-any.whl",
                "metadata": {
                    "azext.isExperimental": true,
                    "azext.minCliCoreVersion": "2.3.1",
                    "classifiers": [
                        "Development Status :: 4 - Beta",
                        "Intended Audience :: Developers",
                        "Intended Audience :: System Administrators",
                        "Programming Language :: Python",
                        "Programming Language :: Python :: 3.6",
                        "Programming Language :: Python :: 3.7",
                        "Programming Language :: Python :: 3.8",
                        "License :: OSI Approved :: MIT License"
                    ],
                    "extensions": {
                        "python.details": {
                            "contacts": [
                                {
                                    "email": "azpycli@microsoft.com",
                                    "name": "Microsoft Corporation",
                                    "role": "author"
                                }
                            ],
                            "document_names": {
                                "description": "DESCRIPTION.rst"
                            },
                            "project_urls": {
                                "Home": "https://github.com/Azure/azure-cli-extensions/src/timeseriesinsights"
                            }
                        }
                    },
                    "generator": "bdist_wheel (0.30.0)",
                    "license": "MIT",
                    "metadata_version": "2.0",
                    "name": "timeseriesinsights",
                    "summary": "Microsoft Azure Command-Line Tools TimeSeriesInsightsClient Extension",
                    "version": "0.1.2"
                },
                "sha256Digest": "3caba62be85114e44cd61c8541df49c7ff67b76b8c26e53e198b00a98a907417"
            }
        ],
        "virtual-network-tap": [
            {
                "downloadUrl": "https://azurecliprod.blob.core.windows.net/cli-extensions/virtual_network_tap-0.1.0-py2.py3-none-any.whl",
                "filename": "virtual_network_tap-0.1.0-py2.py3-none-any.whl",
                "metadata": {
                    "azext.isPreview": true,
                    "azext.minCliCoreVersion": "2.0.46",
                    "classifiers": [
                        "Development Status :: 4 - Beta",
                        "Intended Audience :: Developers",
                        "Intended Audience :: System Administrators",
                        "Programming Language :: Python",
                        "Programming Language :: Python :: 2",
                        "Programming Language :: Python :: 2.7",
                        "Programming Language :: Python :: 3",
                        "Programming Language :: Python :: 3.4",
                        "Programming Language :: Python :: 3.5",
                        "Programming Language :: Python :: 3.6",
                        "License :: OSI Approved :: MIT License"
                    ],
                    "extensions": {
                        "python.details": {
                            "contacts": [
                                {
                                    "email": "azpycli@microsoft.com",
                                    "name": "Microsoft Corporation",
                                    "role": "author"
                                }
                            ],
                            "document_names": {
                                "description": "DESCRIPTION.rst"
                            },
                            "project_urls": {
                                "Home": "https://github.com/Azure/azure-cli-extensions/tree/master/src/virtual-network-tap"
                            }
                        }
                    },
                    "generator": "bdist_wheel (0.30.0)",
                    "license": "MIT",
                    "metadata_version": "2.0",
                    "name": "virtual-network-tap",
                    "summary": "Manage virtual network taps (VTAP).",
                    "version": "0.1.0"
                },
                "sha256Digest": "7e3f634f8eb701cf6fef504159785bc90e6f5bd2482e459469dd9ab30601aa35"
            }
        ],
        "virtual-wan": [
            {
                "downloadUrl": "https://azurecliprod.blob.core.windows.net/cli-extensions/virtual_wan-0.1.2-py2.py3-none-any.whl",
                "filename": "virtual_wan-0.1.2-py2.py3-none-any.whl",
                "metadata": {
                    "azext.isPreview": true,
                    "azext.minCliCoreVersion": "2.0.67",
                    "classifiers": [
                        "Development Status :: 4 - Beta",
                        "Intended Audience :: Developers",
                        "Intended Audience :: System Administrators",
                        "Programming Language :: Python",
                        "Programming Language :: Python :: 2",
                        "Programming Language :: Python :: 2.7",
                        "Programming Language :: Python :: 3",
                        "Programming Language :: Python :: 3.4",
                        "Programming Language :: Python :: 3.5",
                        "Programming Language :: Python :: 3.6",
                        "License :: OSI Approved :: MIT License"
                    ],
                    "extensions": {
                        "python.details": {
                            "contacts": [
                                {
                                    "email": "azpycli@microsoft.com",
                                    "name": "Microsoft Corporation",
                                    "role": "author"
                                }
                            ],
                            "document_names": {
                                "description": "DESCRIPTION.rst"
                            },
                            "project_urls": {
                                "Home": "https://github.com/Azure/azure-cli-extensions/tree/master/src/virtual-wan"
                            }
                        }
                    },
                    "generator": "bdist_wheel (0.30.0)",
                    "license": "MIT",
                    "metadata_version": "2.0",
                    "name": "virtual-wan",
                    "summary": "Manage virtual WAN, hubs, VPN gateways and VPN sites.",
                    "version": "0.1.2"
                },
                "sha256Digest": "35d7b9f8b62167957708902b19a6c2f97ceaafa28abcba815b39a2d9040066f8"
            },
            {
                "downloadUrl": "https://azurecliprod.blob.core.windows.net/cli-extensions/virtual_wan-0.1.3-py2.py3-none-any.whl",
                "filename": "virtual_wan-0.1.3-py2.py3-none-any.whl",
                "metadata": {
                    "azext.isPreview": true,
                    "azext.minCliCoreVersion": "2.0.67",
                    "classifiers": [
                        "Development Status :: 4 - Beta",
                        "Intended Audience :: Developers",
                        "Intended Audience :: System Administrators",
                        "Programming Language :: Python",
                        "Programming Language :: Python :: 2",
                        "Programming Language :: Python :: 2.7",
                        "Programming Language :: Python :: 3",
                        "Programming Language :: Python :: 3.4",
                        "Programming Language :: Python :: 3.5",
                        "Programming Language :: Python :: 3.6",
                        "License :: OSI Approved :: MIT License"
                    ],
                    "extensions": {
                        "python.details": {
                            "contacts": [
                                {
                                    "email": "azpycli@microsoft.com",
                                    "name": "Microsoft Corporation",
                                    "role": "author"
                                }
                            ],
                            "document_names": {
                                "description": "DESCRIPTION.rst"
                            },
                            "project_urls": {
                                "Home": "https://github.com/Azure/azure-cli-extensions/tree/master/src/virtual-wan"
                            }
                        }
                    },
                    "generator": "bdist_wheel (0.30.0)",
                    "license": "MIT",
                    "metadata_version": "2.0",
                    "name": "virtual-wan",
                    "summary": "Manage virtual WAN, hubs, VPN gateways and VPN sites.",
                    "version": "0.1.3"
                },
                "sha256Digest": "10bc530d54677c0f24363326f28b0476a3324198417117e3effa031c20d6c2cb"
            }
        ],
        "vm-repair": [
            {
                "downloadUrl": "https://azurecomputeaidrepair.blob.core.windows.net/prod/vm_repair-0.2.6-py2.py3-none-any.whl",
                "filename": "vm_repair-0.2.6-py2.py3-none-any.whl",
                "metadata": {
                    "classifiers": [
                        "Development Status :: 4 - Beta",
                        "Intended Audience :: Developers",
                        "Intended Audience :: System Administrators",
                        "Programming Language :: Python",
                        "Programming Language :: Python :: 2",
                        "Programming Language :: Python :: 2.7",
                        "Programming Language :: Python :: 3",
                        "Programming Language :: Python :: 3.4",
                        "Programming Language :: Python :: 3.5",
                        "Programming Language :: Python :: 3.6",
                        "License :: OSI Approved :: MIT License"
                    ],
                    "extensions": {
                        "python.details": {
                            "contacts": [
                                {
                                    "email": "caiddev@microsoft.com",
                                    "name": "Microsoft Corporation",
                                    "role": "author"
                                }
                            ],
                            "document_names": {
                                "description": "DESCRIPTION.rst"
                            },
                            "project_urls": {
                                "Home": "https://github.com/Azure/azure-cli-extensions/tree/master/src/vm-repair"
                            }
                        }
                    },
                    "generator": "bdist_wheel (0.30.0)",
                    "license": "MIT",
                    "metadata_version": "2.0",
                    "name": "vm-repair",
                    "summary": "Auto repair commands to fix VMs.",
                    "version": "0.2.6"
                },
                "sha256Digest": "3556adeb1053262aa1aa0203b53423252afbd89b3e455255c2a2964a3be9a78e"
            },
            {
                "downloadUrl": "https://azurecliprod.blob.core.windows.net/cli-extensions/vm_repair-0.2.7-py2.py3-none-any.whl",
                "filename": "vm_repair-0.2.7-py2.py3-none-any.whl",
                "metadata": {
                    "classifiers": [
                        "Development Status :: 4 - Beta",
                        "Intended Audience :: Developers",
                        "Intended Audience :: System Administrators",
                        "Programming Language :: Python",
                        "Programming Language :: Python :: 2",
                        "Programming Language :: Python :: 2.7",
                        "Programming Language :: Python :: 3",
                        "Programming Language :: Python :: 3.4",
                        "Programming Language :: Python :: 3.5",
                        "Programming Language :: Python :: 3.6",
                        "License :: OSI Approved :: MIT License"
                    ],
                    "extensions": {
                        "python.details": {
                            "contacts": [
                                {
                                    "email": "caiddev@microsoft.com",
                                    "name": "Microsoft Corporation",
                                    "role": "author"
                                }
                            ],
                            "document_names": {
                                "description": "DESCRIPTION.rst"
                            },
                            "project_urls": {
                                "Home": "https://github.com/Azure/azure-cli-extensions/tree/master/src/vm-repair"
                            }
                        }
                    },
                    "generator": "bdist_wheel (0.30.0)",
                    "license": "MIT",
                    "metadata_version": "2.0",
                    "name": "vm-repair",
                    "summary": "Auto repair commands to fix VMs.",
                    "version": "0.2.7"
                },
                "sha256Digest": "4949871a99d5ef62ffdad72d35bfa75a483f1a714bf8d7ca84f134f86a5e9578"
            },
            {
                "downloadUrl": "https://azurecliprod.blob.core.windows.net/cli-extensions/vm_repair-0.3.1-py2.py3-none-any.whl",
                "filename": "vm_repair-0.3.1-py2.py3-none-any.whl",
                "metadata": {
                    "azext.isPreview": false,
                    "azext.minCliCoreVersion": "2.0.67",
                    "classifiers": [
                        "Development Status :: 4 - Beta",
                        "Intended Audience :: Developers",
                        "Intended Audience :: System Administrators",
                        "Programming Language :: Python",
                        "Programming Language :: Python :: 2",
                        "Programming Language :: Python :: 2.7",
                        "Programming Language :: Python :: 3",
                        "Programming Language :: Python :: 3.4",
                        "Programming Language :: Python :: 3.5",
                        "Programming Language :: Python :: 3.6",
                        "License :: OSI Approved :: MIT License"
                    ],
                    "extensions": {
                        "python.details": {
                            "contacts": [
                                {
                                    "email": "caiddev@microsoft.com",
                                    "name": "Microsoft Corporation",
                                    "role": "author"
                                }
                            ],
                            "document_names": {
                                "description": "DESCRIPTION.rst"
                            },
                            "project_urls": {
                                "Home": "https://github.com/Azure/azure-cli-extensions/tree/master/src/vm-repair"
                            }
                        }
                    },
                    "generator": "bdist_wheel (0.30.0)",
                    "license": "MIT",
                    "metadata_version": "2.0",
                    "name": "vm-repair",
                    "summary": "Auto repair commands to fix VMs.",
                    "version": "0.3.1"
                },
                "sha256Digest": "4c893d48469b70772318c989ecac03e1ac494dc0c97652d1827a8ad55d8e8b51"
            }
        ],
        "vmware": [
            {
                "downloadUrl": "https://github.com/virtustream/az-vmware-cli/releases/download/0.6.0/vmware-0.6.0-py2.py3-none-any.whl",
                "filename": "vmware-0.6.0-py2.py3-none-any.whl",
                "metadata": {
                    "azext.isPreview": true,
                    "azext.minCliCoreVersion": "2.0.66",
                    "extensions": {
                        "python.details": {
                            "contacts": [
                                {
                                    "email": "azpycli@microsoft.com",
                                    "name": "Microsoft",
                                    "role": "author"
                                }
                            ],
                            "document_names": {
                                "description": "DESCRIPTION.rst"
                            },
                            "project_urls": {
                                "Home": "https://github.com/virtustream/azure-vmware-virtustream-cli-extension"
                            }
                        }
                    },
                    "generator": "bdist_wheel (0.30.0)",
                    "license": "MIT",
                    "metadata_version": "2.0",
                    "name": "vmware",
                    "summary": "Preview Azure VMware Solution commands.",
                    "version": "0.6.0"
                },
                "sha256Digest": "517b737a0f812ae8520297836c16318d7d04357002e578e49befb7e5974d0d79"
            }
        ],
        "webapp": [
            {
                "downloadUrl": "https://github.com/Nking92/azure-cli-extensions/raw/whl-files/dist/webapp-0.2.24-py2.py3-none-any.whl",
                "filename": "webapp-0.2.24-py2.py3-none-any.whl",
                "metadata": {
                    "azext.isPreview": true,
                    "azext.minCliCoreVersion": "2.0.46",
                    "classifiers": [
                        "Development Status :: 4 - Beta",
                        "Intended Audience :: Developers",
                        "Intended Audience :: System Administrators",
                        "Programming Language :: Python",
                        "Programming Language :: Python :: 2",
                        "Programming Language :: Python :: 2.7",
                        "Programming Language :: Python :: 3",
                        "Programming Language :: Python :: 3.4",
                        "Programming Language :: Python :: 3.5",
                        "Programming Language :: Python :: 3.6",
                        "License :: OSI Approved :: MIT License"
                    ],
                    "extensions": {
                        "python.details": {
                            "contacts": [
                                {
                                    "email": "sisirap@microsoft.com",
                                    "name": "Sisira Panchagnula",
                                    "role": "author"
                                }
                            ],
                            "document_names": {
                                "description": "DESCRIPTION.rst"
                            },
                            "project_urls": {
                                "Home": "https://github.com/Azure/azure-cli-extensions/tree/master/src/webapp"
                            }
                        }
                    },
                    "generator": "bdist_wheel (0.30.0)",
                    "license": "MIT",
                    "metadata_version": "2.0",
                    "name": "webapp",
                    "summary": "Additional commands for Azure AppService.",
                    "version": "0.2.24"
                },
                "sha256Digest": "797abb3d8b41547ed3c2bcc8e01e30cbb5d487262cd2f285e755419bd1c03bed"
            }
        ]
    },
    "formatVersion": "1"
}<|MERGE_RESOLUTION|>--- conflicted
+++ resolved
@@ -1058,13 +1058,51 @@
                 "sha256Digest": "8a71bf3f14338831750c4d086be49b09dbc65e40aedbbc9bc8c558ca8dcb1b21"
             },
             {
-<<<<<<< HEAD
+                "downloadUrl": "https://azurecliprod.blob.core.windows.net/cli-extensions/aks_preview-0.4.54-py2.py3-none-any.whl",
+                "filename": "aks_preview-0.4.54-py2.py3-none-any.whl",
+                "metadata": {
+                    "azext.isPreview": true,
+                    "azext.minCliCoreVersion": "2.0.49",
+                    "classifiers": [
+                        "Development Status :: 4 - Beta",
+                        "Intended Audience :: Developers",
+                        "Intended Audience :: System Administrators",
+                        "Programming Language :: Python",
+                        "Programming Language :: Python :: 3",
+                        "Programming Language :: Python :: 3.6",
+                        "Programming Language :: Python :: 3.7",
+                        "Programming Language :: Python :: 3.8",
+                        "License :: OSI Approved :: MIT License"
+                    ],
+                    "extensions": {
+                        "python.details": {
+                            "contacts": [
+                                {
+                                    "email": "azpycli@microsoft.com",
+                                    "name": "Microsoft Corporation",
+                                    "role": "author"
+                                }
+                            ],
+                            "document_names": {
+                                "description": "DESCRIPTION.rst"
+                            },
+                            "project_urls": {
+                                "Home": "https://github.com/Azure/azure-cli-extensions/tree/master/src/aks-preview"
+                            }
+                        }
+                    },
+                    "generator": "bdist_wheel (0.30.0)",
+                    "license": "MIT",
+                    "metadata_version": "2.0",
+                    "name": "aks-preview",
+                    "summary": "Provides a preview for upcoming AKS features",
+                    "version": "0.4.54"
+                },
+                "sha256Digest": "a12d1907641e8212e0fb4e5f2a6eb85154252a2cd92a1539bf7b809c3b3aa840"
+            },
+            {
                 "downloadUrl": "https://azurecliprod.blob.core.windows.net/cli-extensions/aks_preview-0.4.55-py2.py3-none-any.whl",
                 "filename": "aks_preview-0.4.55-py2.py3-none-any.whl",
-=======
-                "downloadUrl": "https://azurecliprod.blob.core.windows.net/cli-extensions/aks_preview-0.4.54-py2.py3-none-any.whl",
-                "filename": "aks_preview-0.4.54-py2.py3-none-any.whl",
->>>>>>> 751b4182
                 "metadata": {
                     "azext.isPreview": true,
                     "azext.minCliCoreVersion": "2.0.49",
@@ -1101,15 +1139,9 @@
                     "metadata_version": "2.0",
                     "name": "aks-preview",
                     "summary": "Provides a preview for upcoming AKS features",
-<<<<<<< HEAD
                     "version": "0.4.55"
                 },
                 "sha256Digest": "d6fa0ec6dfffa82941d9b93415b317f5aee42191c3f6193fbc5842f36822cc48"
-=======
-                    "version": "0.4.54"
-                },
-                "sha256Digest": "a12d1907641e8212e0fb4e5f2a6eb85154252a2cd92a1539bf7b809c3b3aa840"
->>>>>>> 751b4182
             }
         ],
         "alertsmanagement": [
