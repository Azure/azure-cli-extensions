--- conflicted
+++ resolved
@@ -41,18 +41,10 @@
 setup(
     name='alertsmanagement',
     version=VERSION,
-<<<<<<< HEAD
-    description='Microsoft Azure Command-Line Tools Alerts Extension',
-    # TODO: Update author and email, if applicable
-    author='Github:qwordy',
-    author_email='fey@microsoft.com',
-    url='https://github.com/Azure/azure-cli-extensions/tree/main/src/alertsmanagement',
-=======
     description='Microsoft Azure Command-Line Tools AlertsManagementClient Extension',
     author='Microsoft Corporation',
     author_email='azpycli@microsoft.com',
-    url='https://github.com/Azure/azure-cli-extensions/tree/master/src/alertsmanagement',
->>>>>>> ae0d83f2
+    url='https://github.com/Azure/azure-cli-extensions/tree/main/src/alertsmanagement',
     long_description=README + '\n\n' + HISTORY,
     license='MIT',
     classifiers=CLASSIFIERS,
