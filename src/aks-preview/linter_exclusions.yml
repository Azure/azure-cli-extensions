aks create:
  parameters:
    enable_sgxquotehelper:
      rule_exclusions:
        - option_length_too_long
    enable_pod_identity_with_kubenet:
      rule_exclusions:
        - option_length_too_long
    enable_azure_keyvault_kms:
      rule_exclusions:
        - option_length_too_long
    azure_keyvault_kms_key_id:
      rule_exclusions:
        - option_length_too_long
    enable_workload_identity:
      rule_exclusions:
        - option_length_too_long
<<<<<<< HEAD
    enable_namespace_resources:
=======
    disable_snapshot_controller:
>>>>>>> c16aef1c
      rule_exclusions:
        - option_length_too_long
aks delete:
  parameters:
    ignore_pod_disruption_budget:
      rule_exclusions:
        - option_length_too_long
aks enable-addons:
  parameters:
    enable_sgxquotehelper:
      rule_exclusions:
        - option_length_too_long
aks update:
  parameters:
    enable_pod_identity_with_kubenet:
      rule_exclusions:
        - option_length_too_long
    disable_secret_rotation:
      rule_exclusions:
        - option_length_too_long
    enable_azure_keyvault_kms:
      rule_exclusions:
        - option_length_too_long
    azure_keyvault_kms_key_id:
      rule_exclusions:
        - option_length_too_long
    enable_workload_identity:
      rule_exclusions:
        - option_length_too_long
    disable_workload_identity:
      rule_exclusions:
        - option_length_too_long
<<<<<<< HEAD
    enable_namespace_resources:
=======
    enable_snapshot_controller:
      rule_exclusions:
        - option_length_too_long
    disable_snapshot_controller:
>>>>>>> c16aef1c
      rule_exclusions:
        - option_length_too_long
aks nodepool delete:
  parameters:
    ignore_pod_disruption_budget:
      rule_exclusions:
        - option_length_too_long<|MERGE_RESOLUTION|>--- conflicted
+++ resolved
@@ -15,11 +15,10 @@
     enable_workload_identity:
       rule_exclusions:
         - option_length_too_long
-<<<<<<< HEAD
     enable_namespace_resources:
-=======
+      rule_exclusions:
+        - option_length_too_long
     disable_snapshot_controller:
->>>>>>> c16aef1c
       rule_exclusions:
         - option_length_too_long
 aks delete:
@@ -52,14 +51,13 @@
     disable_workload_identity:
       rule_exclusions:
         - option_length_too_long
-<<<<<<< HEAD
     enable_namespace_resources:
-=======
+      rule_exclusions:
+        - option_length_too_long
     enable_snapshot_controller:
       rule_exclusions:
         - option_length_too_long
     disable_snapshot_controller:
->>>>>>> c16aef1c
       rule_exclusions:
         - option_length_too_long
 aks nodepool delete:
