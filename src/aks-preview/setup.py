#!/usr/bin/env python

# --------------------------------------------------------------------------------------------
# Copyright (c) Microsoft Corporation. All rights reserved.
# Licensed under the MIT License. See License.txt in the project root for license information.
# --------------------------------------------------------------------------------------------

from codecs import open as open1

from setuptools import setup, find_packages

<<<<<<< HEAD
VERSION = "2.0.0b1"
=======
VERSION = "1.0.0b6"
>>>>>>> 51aae1ee

CLASSIFIERS = [
    "Development Status :: 4 - Beta",
    "Intended Audience :: Developvalidate_nodepool_taintsers",
    "Intended Audience :: System Administrators",
    "Programming Language :: Python",
    "Programming Language :: Python :: 3",
    "Programming Language :: Python :: 3.6",
    "Programming Language :: Python :: 3.7",
    "Programming Language :: Python :: 3.8",
    "License :: OSI Approved :: MIT License",
]

DEPENDENCIES = []

with open1("README.rst", "r", encoding="utf-8") as f:
    README = f.read()
with open1("HISTORY.rst", "r", encoding="utf-8") as f:
    HISTORY = f.read()

setup(
    name="aks-preview",
    version=VERSION,
    description='Provides a preview for upcoming AKS features',
    long_description=README + '\n\n' + HISTORY,
    license='MIT',
    author='Microsoft Corporation',
    author_email='azpycli@microsoft.com',
    url='https://github.com/Azure/azure-cli-extensions/tree/main/src/aks-preview',
    classifiers=CLASSIFIERS,
    packages=find_packages(exclude=["tests"]),
    package_data={
        "azext_aks_preview": ["azext_metadata.json"]
    },
    install_requires=DEPENDENCIES,
)<|MERGE_RESOLUTION|>--- conflicted
+++ resolved
@@ -9,11 +9,7 @@
 
 from setuptools import setup, find_packages
 
-<<<<<<< HEAD
-VERSION = "2.0.0b1"
-=======
-VERSION = "1.0.0b6"
->>>>>>> 51aae1ee
+VERSION = "2.0.0b2"
 
 CLASSIFIERS = [
     "Development Status :: 4 - Beta",
@@ -37,16 +33,14 @@
 setup(
     name="aks-preview",
     version=VERSION,
-    description='Provides a preview for upcoming AKS features',
-    long_description=README + '\n\n' + HISTORY,
-    license='MIT',
-    author='Microsoft Corporation',
-    author_email='azpycli@microsoft.com',
-    url='https://github.com/Azure/azure-cli-extensions/tree/main/src/aks-preview',
+    description="Provides a preview for upcoming AKS features",
+    long_description=README + "\n\n" + HISTORY,
+    license="MIT",
+    author="Microsoft Corporation",
+    author_email="azpycli@microsoft.com",
+    url="https://github.com/Azure/azure-cli-extensions/tree/main/src/aks-preview",
     classifiers=CLASSIFIERS,
     packages=find_packages(exclude=["tests"]),
-    package_data={
-        "azext_aks_preview": ["azext_metadata.json"]
-    },
+    package_data={"azext_aks_preview": ["azext_metadata.json"]},
     install_requires=DEPENDENCIES,
 )