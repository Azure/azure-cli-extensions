#!/usr/bin/env python

# --------------------------------------------------------------------------------------------
# Copyright (c) Microsoft Corporation. All rights reserved.
# Licensed under the MIT License. See License.txt in the project root for license information.
# --------------------------------------------------------------------------------------------

from codecs import open as open1

from setuptools import setup, find_packages

<<<<<<< HEAD
VERSION = "0.5.52"
=======
VERSION = "0.5.53"
>>>>>>> b0149499
CLASSIFIERS = [
    "Development Status :: 4 - Beta",
    "Intended Audience :: Developers",
    "Intended Audience :: System Administrators",
    "Programming Language :: Python",
    "Programming Language :: Python :: 3",
    "Programming Language :: Python :: 3.6",
    "Programming Language :: Python :: 3.7",
    "Programming Language :: Python :: 3.8",
    "License :: OSI Approved :: MIT License",
]

DEPENDENCIES = []

with open1("README.md", "r", encoding="utf-8") as f:
    README = f.read()
with open1("HISTORY.md", "r", encoding="utf-8") as f:
    HISTORY = f.read()

setup(
    name="aks-preview",
    version=VERSION,
    description='Provides a preview for upcoming AKS features',
    long_description=README + '\n\n' + HISTORY,
    license='MIT',
    author='Microsoft Corporation',
    author_email='azpycli@microsoft.com',
    url='https://github.com/Azure/azure-cli-extensions/tree/main/src/aks-preview',
    classifiers=CLASSIFIERS,
    packages=find_packages(exclude=["tests"]),
    package_data={
        "azext_aks_preview": ["azext_metadata.json", "deploymentyaml/*.yaml"]
    },
    install_requires=DEPENDENCIES,
)<|MERGE_RESOLUTION|>--- conflicted
+++ resolved
@@ -9,11 +9,9 @@
 
 from setuptools import setup, find_packages
 
-<<<<<<< HEAD
-VERSION = "0.5.52"
-=======
-VERSION = "0.5.53"
->>>>>>> b0149499
+
+VERSION = "0.5.54"
+
 CLASSIFIERS = [
     "Development Status :: 4 - Beta",
     "Intended Audience :: Developers",
