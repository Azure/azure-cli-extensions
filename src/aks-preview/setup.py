#!/usr/bin/env python

# --------------------------------------------------------------------------------------------
# Copyright (c) Microsoft Corporation. All rights reserved.
# Licensed under the MIT License. See License.txt in the project root for license information.
# --------------------------------------------------------------------------------------------

from codecs import open as open1

from setuptools import find_packages, setup

<<<<<<< HEAD
VERSION = "18.0.0b25"
=======
VERSION = "18.0.0b26"
>>>>>>> 2ce3925c

CLASSIFIERS = [
    "Development Status :: 4 - Beta",
    "Intended Audience :: Developers",
    "Intended Audience :: System Administrators",
    "Programming Language :: Python",
    "Programming Language :: Python :: 3",
    "Programming Language :: Python :: 3.6",
    "Programming Language :: Python :: 3.7",
    "Programming Language :: Python :: 3.8",
    "License :: OSI Approved :: MIT License",
]

DEPENDENCIES = [
    "holmesgpt==0.12.4; python_version >= '3.10'",
]

with open1("README.rst", "r", encoding="utf-8") as f:
    README = f.read()
with open1("HISTORY.rst", "r", encoding="utf-8") as f:
    HISTORY = f.read()

setup(
    name="aks-preview",
    version=VERSION,
    description="Provides a preview for upcoming AKS features",
    long_description=README + "\n\n" + HISTORY,
    license="MIT",
    author="Microsoft Corporation",
    author_email="azpycli@microsoft.com",
    url="https://github.com/Azure/azure-cli-extensions/tree/main/src/aks-preview",
    classifiers=CLASSIFIERS,
    packages=find_packages(exclude=["tests"]),
    package_data={"azext_aks_preview": ["azext_metadata.json"]},
    install_requires=DEPENDENCIES,
)<|MERGE_RESOLUTION|>--- conflicted
+++ resolved
@@ -9,11 +9,7 @@
 
 from setuptools import find_packages, setup
 
-<<<<<<< HEAD
-VERSION = "18.0.0b25"
-=======
 VERSION = "18.0.0b26"
->>>>>>> 2ce3925c
 
 CLASSIFIERS = [
     "Development Status :: 4 - Beta",
