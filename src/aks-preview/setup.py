#!/usr/bin/env python

# --------------------------------------------------------------------------------------------
# Copyright (c) Microsoft Corporation. All rights reserved.
# Licensed under the MIT License. See License.txt in the project root for license information.
# --------------------------------------------------------------------------------------------

from codecs import open as open1
from setuptools import setup, find_packages

<<<<<<< HEAD
VERSION = "0.5.35"
=======
VERSION = "0.5.37"
>>>>>>> 3d585dd4
CLASSIFIERS = [
    'Development Status :: 4 - Beta',
    'Intended Audience :: Developers',
    'Intended Audience :: System Administrators',
    'Programming Language :: Python',
    'Programming Language :: Python :: 3',
    'Programming Language :: Python :: 3.6',
    'Programming Language :: Python :: 3.7',
    'Programming Language :: Python :: 3.8',
    'License :: OSI Approved :: MIT License',
]

DEPENDENCIES = []

with open1('README.md', 'r', encoding='utf-8') as f:
    README = f.read()
with open1('HISTORY.md', 'r', encoding='utf-8') as f:
    HISTORY = f.read()

setup(
    name='aks-preview',
    version=VERSION,
    description='Provides a preview for upcoming AKS features',
    long_description=README + '\n\n' + HISTORY,
    license='MIT',
    author='Microsoft Corporation',
    author_email='azpycli@microsoft.com',
    url='https://github.com/Azure/azure-cli-extensions/tree/master/src/aks-preview',
    classifiers=CLASSIFIERS,
    packages=find_packages(exclude=["tests"]),
    package_data={'azext_aks_preview': ['azext_metadata.json']},
    install_requires=DEPENDENCIES
)<|MERGE_RESOLUTION|>--- conflicted
+++ resolved
@@ -8,11 +8,7 @@
 from codecs import open as open1
 from setuptools import setup, find_packages
 
-<<<<<<< HEAD
-VERSION = "0.5.35"
-=======
-VERSION = "0.5.37"
->>>>>>> 3d585dd4
+VERSION = "0.5.38"
 CLASSIFIERS = [
     'Development Status :: 4 - Beta',
     'Intended Audience :: Developers',
