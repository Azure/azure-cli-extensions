--- conflicted
+++ resolved
@@ -9,11 +9,7 @@
 
 from setuptools import setup, find_packages
 
-<<<<<<< HEAD
-VERSION = "18.0.0b15+ibpreview0623"
-=======
-VERSION = "18.0.0b22"
->>>>>>> e9d45515
+VERSION = "18.0.0b23"
 
 CLASSIFIERS = [
     "Development Status :: 4 - Beta",
