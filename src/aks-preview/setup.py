--- conflicted
+++ resolved
@@ -9,13 +9,7 @@
 
 from setuptools import setup, find_packages
 
-<<<<<<< HEAD
-
-VERSION = "0.5.54"
-
-=======
-VERSION = "0.5.54"
->>>>>>> 16bd206a
+VERSION = "0.5.55"
 CLASSIFIERS = [
     "Development Status :: 4 - Beta",
     "Intended Audience :: Developers",
