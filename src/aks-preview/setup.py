#!/usr/bin/env python

# --------------------------------------------------------------------------------------------
# Copyright (c) Microsoft Corporation. All rights reserved.
# Licensed under the MIT License. See License.txt in the project root for license information.
# --------------------------------------------------------------------------------------------

from codecs import open as open1

from setuptools import setup, find_packages

<<<<<<< HEAD
VERSION = "8.0.0b2"
=======
VERSION = "9.0.0b1"
>>>>>>> 150a3580

CLASSIFIERS = [
    "Development Status :: 4 - Beta",
    "Intended Audience :: Developers",
    "Intended Audience :: System Administrators",
    "Programming Language :: Python",
    "Programming Language :: Python :: 3",
    "Programming Language :: Python :: 3.6",
    "Programming Language :: Python :: 3.7",
    "Programming Language :: Python :: 3.8",
    "License :: OSI Approved :: MIT License",
]

DEPENDENCIES = []

with open1("README.rst", "r", encoding="utf-8") as f:
    README = f.read()
with open1("HISTORY.rst", "r", encoding="utf-8") as f:
    HISTORY = f.read()

setup(
    name="aks-preview",
    version=VERSION,
    description="Provides a preview for upcoming AKS features",
    long_description=README + "\n\n" + HISTORY,
    license="MIT",
    author="Microsoft Corporation",
    author_email="azpycli@microsoft.com",
    url="https://github.com/Azure/azure-cli-extensions/tree/main/src/aks-preview",
    classifiers=CLASSIFIERS,
    packages=find_packages(exclude=["tests"]),
    package_data={"azext_aks_preview": ["azext_metadata.json"]},
    install_requires=DEPENDENCIES,
)<|MERGE_RESOLUTION|>--- conflicted
+++ resolved
@@ -9,11 +9,7 @@
 
 from setuptools import setup, find_packages
 
-<<<<<<< HEAD
-VERSION = "8.0.0b2"
-=======
-VERSION = "9.0.0b1"
->>>>>>> 150a3580
+VERSION = "9.0.0b2"
 
 CLASSIFIERS = [
     "Development Status :: 4 - Beta",
