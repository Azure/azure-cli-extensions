#!/usr/bin/env python

# --------------------------------------------------------------------------------------------
# Copyright (c) Microsoft Corporation. All rights reserved.
# Licensed under the MIT License. See License.txt in the project root for license information.
# --------------------------------------------------------------------------------------------

from codecs import open as open1

from setuptools import setup, find_packages

<<<<<<< HEAD
VERSION = "0.5.155"
=======
VERSION = "0.5.160"
>>>>>>> 7e2490e7

CLASSIFIERS = [
    "Development Status :: 4 - Beta",
    "Intended Audience :: Developvalidate_nodepool_taintsers",
    "Intended Audience :: System Administrators",
    "Programming Language :: Python",
    "Programming Language :: Python :: 3",
    "Programming Language :: Python :: 3.6",
    "Programming Language :: Python :: 3.7",
    "Programming Language :: Python :: 3.8",
    "License :: OSI Approved :: MIT License",
]

DEPENDENCIES = []

with open1("README.rst", "r", encoding="utf-8") as f:
    README = f.read()
with open1("HISTORY.rst", "r", encoding="utf-8") as f:
    HISTORY = f.read()

setup(
    name="aks-preview",
    version=VERSION,
    description='Provides a preview for upcoming AKS features',
    long_description=README + '\n\n' + HISTORY,
    license='MIT',
    author='Microsoft Corporation',
    author_email='azpycli@microsoft.com',
    url='https://github.com/Azure/azure-cli-extensions/tree/main/src/aks-preview',
    classifiers=CLASSIFIERS,
    packages=find_packages(exclude=["tests"]),
    package_data={
        "azext_aks_preview": ["azext_metadata.json"]
    },
    install_requires=DEPENDENCIES,
)<|MERGE_RESOLUTION|>--- conflicted
+++ resolved
@@ -9,11 +9,7 @@
 
 from setuptools import setup, find_packages
 
-<<<<<<< HEAD
-VERSION = "0.5.155"
-=======
 VERSION = "0.5.160"
->>>>>>> 7e2490e7
 
 CLASSIFIERS = [
     "Development Status :: 4 - Beta",
