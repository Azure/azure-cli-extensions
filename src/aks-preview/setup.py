#!/usr/bin/env python

# --------------------------------------------------------------------------------------------
# Copyright (c) Microsoft Corporation. All rights reserved.
# Licensed under the MIT License. See License.txt in the project root for license information.
# --------------------------------------------------------------------------------------------

from codecs import open as open1

from setuptools import setup, find_packages

<<<<<<< HEAD
VERSION = "18.0.0b3"
=======
VERSION = "18.0.0b6"
>>>>>>> 2f99090f

CLASSIFIERS = [
    "Development Status :: 4 - Beta",
    "Intended Audience :: Developers",
    "Intended Audience :: System Administrators",
    "Programming Language :: Python",
    "Programming Language :: Python :: 3",
    "Programming Language :: Python :: 3.6",
    "Programming Language :: Python :: 3.7",
    "Programming Language :: Python :: 3.8",
    "License :: OSI Approved :: MIT License",
]

DEPENDENCIES = []

with open1("README.rst", "r", encoding="utf-8") as f:
    README = f.read()
with open1("HISTORY.rst", "r", encoding="utf-8") as f:
    HISTORY = f.read()

setup(
    name="aks-preview",
    version=VERSION,
    description="Provides a preview for upcoming AKS features",
    long_description=README + "\n\n" + HISTORY,
    license="MIT",
    author="Microsoft Corporation",
    author_email="azpycli@microsoft.com",
    url="https://github.com/Azure/azure-cli-extensions/tree/main/src/aks-preview",
    classifiers=CLASSIFIERS,
    packages=find_packages(exclude=["tests"]),
    package_data={"azext_aks_preview": ["azext_metadata.json"]},
    install_requires=DEPENDENCIES,
)<|MERGE_RESOLUTION|>--- conflicted
+++ resolved
@@ -9,11 +9,7 @@
 
 from setuptools import setup, find_packages
 
-<<<<<<< HEAD
-VERSION = "18.0.0b3"
-=======
-VERSION = "18.0.0b6"
->>>>>>> 2f99090f
+VERSION = "18.0.0b7"
 
 CLASSIFIERS = [
     "Development Status :: 4 - Beta",
