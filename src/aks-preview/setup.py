--- conflicted
+++ resolved
@@ -8,11 +8,7 @@
 from codecs import open as open1
 from setuptools import setup, find_packages
 
-<<<<<<< HEAD
-VERSION = "0.5.3"
-=======
 VERSION = "0.5.4"
->>>>>>> 359f8859
 CLASSIFIERS = [
     'Development Status :: 4 - Beta',
     'Intended Audience :: Developers',
