#!/usr/bin/env python

# --------------------------------------------------------------------------------------------
# Copyright (c) Microsoft Corporation. All rights reserved.
# Licensed under the MIT License. See License.txt in the project root for license information.
# --------------------------------------------------------------------------------------------

from codecs import open as open1

from setuptools import setup, find_packages

<<<<<<< HEAD
VERSION = "14.0.0b8"
=======
VERSION = "15.0.0b1"
>>>>>>> 68bb7f26

CLASSIFIERS = [
    "Development Status :: 4 - Beta",
    "Intended Audience :: Developers",
    "Intended Audience :: System Administrators",
    "Programming Language :: Python",
    "Programming Language :: Python :: 3",
    "Programming Language :: Python :: 3.6",
    "Programming Language :: Python :: 3.7",
    "Programming Language :: Python :: 3.8",
    "License :: OSI Approved :: MIT License",
]

DEPENDENCIES = []

with open1("README.rst", "r", encoding="utf-8") as f:
    README = f.read()
with open1("HISTORY.rst", "r", encoding="utf-8") as f:
    HISTORY = f.read()

setup(
    name="aks-preview",
    version=VERSION,
    description="Provides a preview for upcoming AKS features",
    long_description=README + "\n\n" + HISTORY,
    license="MIT",
    author="Microsoft Corporation",
    author_email="azpycli@microsoft.com",
    url="https://github.com/Azure/azure-cli-extensions/tree/main/src/aks-preview",
    classifiers=CLASSIFIERS,
    packages=find_packages(exclude=["tests"]),
    package_data={"azext_aks_preview": ["azext_metadata.json"]},
    install_requires=DEPENDENCIES,
)<|MERGE_RESOLUTION|>--- conflicted
+++ resolved
@@ -9,11 +9,7 @@
 
 from setuptools import setup, find_packages
 
-<<<<<<< HEAD
-VERSION = "14.0.0b8"
-=======
 VERSION = "15.0.0b1"
->>>>>>> 68bb7f26
 
 CLASSIFIERS = [
     "Development Status :: 4 - Beta",
