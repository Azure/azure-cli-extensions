#!/usr/bin/env python

# --------------------------------------------------------------------------------------------
# Copyright (c) Microsoft Corporation. All rights reserved.
# Licensed under the MIT License. See License.txt in the project root for license information.
# --------------------------------------------------------------------------------------------

from codecs import open as open1

from setuptools import setup, find_packages

<<<<<<< HEAD
VERSION = "0.5.175"
=======
VERSION = "1.0.0b1"
>>>>>>> 33f0cbce

CLASSIFIERS = [
    "Development Status :: 4 - Beta",
    "Intended Audience :: Developvalidate_nodepool_taintsers",
    "Intended Audience :: System Administrators",
    "Programming Language :: Python",
    "Programming Language :: Python :: 3",
    "Programming Language :: Python :: 3.6",
    "Programming Language :: Python :: 3.7",
    "Programming Language :: Python :: 3.8",
    "License :: OSI Approved :: MIT License",
]

DEPENDENCIES = []

with open1("README.rst", "r", encoding="utf-8") as f:
    README = f.read()
with open1("HISTORY.rst", "r", encoding="utf-8") as f:
    HISTORY = f.read()

setup(
    name="aks-preview",
    version=VERSION,
    description='Provides a preview for upcoming AKS features',
    long_description=README + '\n\n' + HISTORY,
    license='MIT',
    author='Microsoft Corporation',
    author_email='azpycli@microsoft.com',
    url='https://github.com/Azure/azure-cli-extensions/tree/main/src/aks-preview',
    classifiers=CLASSIFIERS,
    packages=find_packages(exclude=["tests"]),
    package_data={
        "azext_aks_preview": ["azext_metadata.json"]
    },
    install_requires=DEPENDENCIES,
)<|MERGE_RESOLUTION|>--- conflicted
+++ resolved
@@ -9,11 +9,7 @@
 
 from setuptools import setup, find_packages
 
-<<<<<<< HEAD
-VERSION = "0.5.175"
-=======
-VERSION = "1.0.0b1"
->>>>>>> 33f0cbce
+VERSION = "1.0.0b2"
 
 CLASSIFIERS = [
     "Development Status :: 4 - Beta",
