#!/usr/bin/env python

# --------------------------------------------------------------------------------------------
# Copyright (c) Microsoft Corporation. All rights reserved.
# Licensed under the MIT License. See License.txt in the project root for license information.
# --------------------------------------------------------------------------------------------

from codecs import open as open1

from setuptools import find_packages, setup

<<<<<<< HEAD
VERSION = "18.0.0b34"
=======
VERSION = "18.0.0b35"
>>>>>>> 977f14e3

CLASSIFIERS = [
    "Development Status :: 4 - Beta",
    "Intended Audience :: Developers",
    "Intended Audience :: System Administrators",
    "Programming Language :: Python",
    "Programming Language :: Python :: 3",
    "Programming Language :: Python :: 3.6",
    "Programming Language :: Python :: 3.7",
    "Programming Language :: Python :: 3.8",
    "License :: OSI Approved :: MIT License",
]

DEPENDENCIES = []

with open1("README.rst", "r", encoding="utf-8") as f:
    README = f.read()
with open1("HISTORY.rst", "r", encoding="utf-8") as f:
    HISTORY = f.read()

setup(
    name="aks-preview",
    version=VERSION,
    description="Provides a preview for upcoming AKS features",
    long_description=README + "\n\n" + HISTORY,
    license="MIT",
    author="Microsoft Corporation",
    author_email="azpycli@microsoft.com",
    url="https://github.com/Azure/azure-cli-extensions/tree/main/src/aks-preview",
    classifiers=CLASSIFIERS,
    packages=find_packages(exclude=["tests"]),
    package_data={"azext_aks_preview": ["azext_metadata.json"]},
    install_requires=DEPENDENCIES,
)<|MERGE_RESOLUTION|>--- conflicted
+++ resolved
@@ -9,11 +9,7 @@
 
 from setuptools import find_packages, setup
 
-<<<<<<< HEAD
-VERSION = "18.0.0b34"
-=======
-VERSION = "18.0.0b35"
->>>>>>> 977f14e3
+VERSION = "18.0.0b36"
 
 CLASSIFIERS = [
     "Development Status :: 4 - Beta",
