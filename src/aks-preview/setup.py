--- conflicted
+++ resolved
@@ -8,11 +8,7 @@
 from codecs import open as open1
 from setuptools import setup, find_packages
 
-<<<<<<< HEAD
-VERSION = "0.5.1"
-=======
-VERSION = "0.5.2"
->>>>>>> 36f19596
+VERSION = "0.5.3"
 CLASSIFIERS = [
     'Development Status :: 4 - Beta',
     'Intended Audience :: Developers',
