--- conflicted
+++ resolved
@@ -9,11 +9,7 @@
 
 from setuptools import find_packages, setup
 
-<<<<<<< HEAD
-VERSION = "18.0.0b30"
-=======
-VERSION = "18.0.0b31"
->>>>>>> 21199ad6
+VERSION = "18.0.0b32"
 
 CLASSIFIERS = [
     "Development Status :: 4 - Beta",
