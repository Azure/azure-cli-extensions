--- conflicted
+++ resolved
@@ -9,11 +9,8 @@
 
 from setuptools import setup, find_packages
 
-VERSION = "0.5.104"
-<<<<<<< HEAD
-=======
+VERSION = "0.5.105"
 
->>>>>>> e30aa5ef
 CLASSIFIERS = [
     "Development Status :: 4 - Beta",
     "Intended Audience :: Developers",
