--- conflicted
+++ resolved
@@ -9,11 +9,7 @@
 
 from setuptools import setup, find_packages
 
-<<<<<<< HEAD
-VERSION = "3.0.0b6"
-=======
 VERSION = "5.0.0b4"
->>>>>>> b47fdd5b
 
 CLASSIFIERS = [
     "Development Status :: 4 - Beta",
