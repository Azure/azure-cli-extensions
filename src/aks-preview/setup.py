#!/usr/bin/env python

# --------------------------------------------------------------------------------------------
# Copyright (c) Microsoft Corporation. All rights reserved.
# Licensed under the MIT License. See License.txt in the project root for license information.
# --------------------------------------------------------------------------------------------

from codecs import open as open1
from setuptools import setup, find_packages

<<<<<<< HEAD
VERSION = "0.5.20"
=======
VERSION = "0.5.22"
>>>>>>> 68d7feb8
CLASSIFIERS = [
    'Development Status :: 4 - Beta',
    'Intended Audience :: Developers',
    'Intended Audience :: System Administrators',
    'Programming Language :: Python',
    'Programming Language :: Python :: 3',
    'Programming Language :: Python :: 3.6',
    'Programming Language :: Python :: 3.7',
    'Programming Language :: Python :: 3.8',
    'License :: OSI Approved :: MIT License',
]

DEPENDENCIES = []

with open1('README.md', 'r', encoding='utf-8') as f:
    README = f.read()
with open1('HISTORY.md', 'r', encoding='utf-8') as f:
    HISTORY = f.read()

setup(
    name='aks-preview',
    version=VERSION,
    description='Provides a preview for upcoming AKS features',
    long_description=README + '\n\n' + HISTORY,
    license='MIT',
    author='Microsoft Corporation',
    author_email='azpycli@microsoft.com',
    url='https://github.com/Azure/azure-cli-extensions/tree/master/src/aks-preview',
    classifiers=CLASSIFIERS,
    packages=find_packages(exclude=["tests"]),
    package_data={'azext_aks_preview': ['azext_metadata.json']},
    install_requires=DEPENDENCIES
)<|MERGE_RESOLUTION|>--- conflicted
+++ resolved
@@ -8,11 +8,8 @@
 from codecs import open as open1
 from setuptools import setup, find_packages
 
-<<<<<<< HEAD
-VERSION = "0.5.20"
-=======
+
 VERSION = "0.5.22"
->>>>>>> 68d7feb8
 CLASSIFIERS = [
     'Development Status :: 4 - Beta',
     'Intended Audience :: Developers',
