--- conflicted
+++ resolved
@@ -9,11 +9,7 @@
 
 from setuptools import setup, find_packages
 
-<<<<<<< HEAD
-VERSION = "0.5.123"
-=======
-VERSION = "0.5.125"
->>>>>>> dcc50702
+VERSION = "0.5.126"
 
 CLASSIFIERS = [
     "Development Status :: 4 - Beta",
