--- conflicted
+++ resolved
@@ -9,11 +9,8 @@
 
 from setuptools import setup, find_packages
 
-<<<<<<< HEAD
 VERSION = "0.5.104"
-=======
-VERSION = "0.5.103"
->>>>>>> 6f45ef48
+
 CLASSIFIERS = [
     "Development Status :: 4 - Beta",
     "Intended Audience :: Developers",
