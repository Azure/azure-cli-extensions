--- conflicted
+++ resolved
@@ -9,11 +9,7 @@
 
 from setuptools import setup, find_packages
 
-<<<<<<< HEAD
-VERSION = "3.0.0b14"
-=======
-VERSION = "4.0.0b3"
->>>>>>> 49f58de4
+VERSION = "4.0.0b4"
 
 CLASSIFIERS = [
     "Development Status :: 4 - Beta",
