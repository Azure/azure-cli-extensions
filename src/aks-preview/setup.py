#!/usr/bin/env python

# --------------------------------------------------------------------------------------------
# Copyright (c) Microsoft Corporation. All rights reserved.
# Licensed under the MIT License. See License.txt in the project root for license information.
# --------------------------------------------------------------------------------------------

from codecs import open as open1

from setuptools import find_packages, setup

<<<<<<< HEAD
VERSION = "18.0.0b32"
=======
VERSION = "18.0.0b33"
>>>>>>> 39197b00

CLASSIFIERS = [
    "Development Status :: 4 - Beta",
    "Intended Audience :: Developers",
    "Intended Audience :: System Administrators",
    "Programming Language :: Python",
    "Programming Language :: Python :: 3",
    "Programming Language :: Python :: 3.6",
    "Programming Language :: Python :: 3.7",
    "Programming Language :: Python :: 3.8",
    "License :: OSI Approved :: MIT License",
]

DEPENDENCIES = []

with open1("README.rst", "r", encoding="utf-8") as f:
    README = f.read()
with open1("HISTORY.rst", "r", encoding="utf-8") as f:
    HISTORY = f.read()

setup(
    name="aks-preview",
    version=VERSION,
    description="Provides a preview for upcoming AKS features",
    long_description=README + "\n\n" + HISTORY,
    license="MIT",
    author="Microsoft Corporation",
    author_email="azpycli@microsoft.com",
    url="https://github.com/Azure/azure-cli-extensions/tree/main/src/aks-preview",
    classifiers=CLASSIFIERS,
    packages=find_packages(exclude=["tests"]),
    package_data={"azext_aks_preview": ["azext_metadata.json"]},
    install_requires=DEPENDENCIES,
)<|MERGE_RESOLUTION|>--- conflicted
+++ resolved
@@ -9,11 +9,7 @@
 
 from setuptools import find_packages, setup
 
-<<<<<<< HEAD
-VERSION = "18.0.0b32"
-=======
-VERSION = "18.0.0b33"
->>>>>>> 39197b00
+VERSION = "18.0.0b34"
 
 CLASSIFIERS = [
     "Development Status :: 4 - Beta",
