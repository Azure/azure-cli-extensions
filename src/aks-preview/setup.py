--- conflicted
+++ resolved
@@ -9,11 +9,7 @@
 
 from setuptools import setup, find_packages
 
-<<<<<<< HEAD
-VERSION = "4.0.0b2"
-=======
 VERSION = "4.0.0b3"
->>>>>>> ffc75309
 
 CLASSIFIERS = [
     "Development Status :: 4 - Beta",
