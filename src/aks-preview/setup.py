--- conflicted
+++ resolved
@@ -8,11 +8,7 @@
 from codecs import open as open1
 from setuptools import setup, find_packages
 
-<<<<<<< HEAD
-VERSION = "0.4.7"
-=======
 VERSION = "0.4.15"
->>>>>>> fca60c57
 CLASSIFIERS = [
     'Development Status :: 4 - Beta',
     'Intended Audience :: Developers',
