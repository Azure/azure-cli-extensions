--- conflicted
+++ resolved
@@ -9,11 +9,7 @@
 
 from setuptools import setup, find_packages
 
-<<<<<<< HEAD
-VERSION = "0.5.161"
-=======
-VERSION = "0.5.165"
->>>>>>> 3fea98ee
+VERSION = "0.5.166"
 
 CLASSIFIERS = [
     "Development Status :: 4 - Beta",
