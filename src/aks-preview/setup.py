#!/usr/bin/env python

# --------------------------------------------------------------------------------------------
# Copyright (c) Microsoft Corporation. All rights reserved.
# Licensed under the MIT License. See License.txt in the project root for license information.
# --------------------------------------------------------------------------------------------

from codecs import open as open1

from setuptools import setup, find_packages

<<<<<<< HEAD
VERSION = "9.0.0b4"
=======
VERSION = "13.0.0b2"
>>>>>>> 53966604

CLASSIFIERS = [
    "Development Status :: 4 - Beta",
    "Intended Audience :: Developers",
    "Intended Audience :: System Administrators",
    "Programming Language :: Python",
    "Programming Language :: Python :: 3",
    "Programming Language :: Python :: 3.6",
    "Programming Language :: Python :: 3.7",
    "Programming Language :: Python :: 3.8",
    "License :: OSI Approved :: MIT License",
]

DEPENDENCIES = []

with open1("README.rst", "r", encoding="utf-8") as f:
    README = f.read()
with open1("HISTORY.rst", "r", encoding="utf-8") as f:
    HISTORY = f.read()

setup(
    name="aks-preview",
    version=VERSION,
    description="Provides a preview for upcoming AKS features",
    long_description=README + "\n\n" + HISTORY,
    license="MIT",
    author="Microsoft Corporation",
    author_email="azpycli@microsoft.com",
    url="https://github.com/Azure/azure-cli-extensions/tree/main/src/aks-preview",
    classifiers=CLASSIFIERS,
    packages=find_packages(exclude=["tests"]),
    package_data={"azext_aks_preview": ["azext_metadata.json"]},
    install_requires=DEPENDENCIES,
)<|MERGE_RESOLUTION|>--- conflicted
+++ resolved
@@ -9,11 +9,7 @@
 
 from setuptools import setup, find_packages
 
-<<<<<<< HEAD
-VERSION = "9.0.0b4"
-=======
 VERSION = "13.0.0b2"
->>>>>>> 53966604
 
 CLASSIFIERS = [
     "Development Status :: 4 - Beta",
