--- conflicted
+++ resolved
@@ -8,12 +8,7 @@
 from codecs import open as open1
 from setuptools import setup, find_packages
 
-<<<<<<< HEAD
-
-VERSION = "0.5.22"
-=======
-VERSION = "0.5.25"
->>>>>>> f2ad7279
+VERSION = "0.5.26"
 CLASSIFIERS = [
     'Development Status :: 4 - Beta',
     'Intended Audience :: Developers',
