#!/usr/bin/env python

# --------------------------------------------------------------------------------------------
# Copyright (c) Microsoft Corporation. All rights reserved.
# Licensed under the MIT License. See License.txt in the project root for license information.
# --------------------------------------------------------------------------------------------

from codecs import open as open1
from setuptools import setup, find_packages

<<<<<<< HEAD
VERSION = "0.5.38"
=======
VERSION = "0.5.39"
>>>>>>> 6822c820
CLASSIFIERS = [
    'Development Status :: 4 - Beta',
    'Intended Audience :: Developers',
    'Intended Audience :: System Administrators',
    'Programming Language :: Python',
    'Programming Language :: Python :: 3',
    'Programming Language :: Python :: 3.6',
    'Programming Language :: Python :: 3.7',
    'Programming Language :: Python :: 3.8',
    'License :: OSI Approved :: MIT License',
]

DEPENDENCIES = []

with open1('README.md', 'r', encoding='utf-8') as f:
    README = f.read()
with open1('HISTORY.md', 'r', encoding='utf-8') as f:
    HISTORY = f.read()

setup(
    name='aks-preview',
    version=VERSION,
    description='Provides a preview for upcoming AKS features',
    long_description=README + '\n\n' + HISTORY,
    license='MIT',
    author='Microsoft Corporation',
    author_email='azpycli@microsoft.com',
    url='https://github.com/Azure/azure-cli-extensions/tree/master/src/aks-preview',
    classifiers=CLASSIFIERS,
    packages=find_packages(exclude=["tests"]),
    package_data={'azext_aks_preview': ['azext_metadata.json']},
    install_requires=DEPENDENCIES
)<|MERGE_RESOLUTION|>--- conflicted
+++ resolved
@@ -8,11 +8,7 @@
 from codecs import open as open1
 from setuptools import setup, find_packages
 
-<<<<<<< HEAD
-VERSION = "0.5.38"
-=======
-VERSION = "0.5.39"
->>>>>>> 6822c820
+VERSION = "0.5.40"
 CLASSIFIERS = [
     'Development Status :: 4 - Beta',
     'Intended Audience :: Developers',
