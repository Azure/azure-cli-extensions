#!/usr/bin/env python

# --------------------------------------------------------------------------------------------
# Copyright (c) Microsoft Corporation. All rights reserved.
# Licensed under the MIT License. See License.txt in the project root for license information.
# --------------------------------------------------------------------------------------------

from codecs import open as open1

from setuptools import setup, find_packages

<<<<<<< HEAD
VERSION = "0.5.132"
=======
VERSION = "0.5.137"
>>>>>>> 016880d0

CLASSIFIERS = [
    "Development Status :: 4 - Beta",
    "Intended Audience :: Developers",
    "Intended Audience :: System Administrators",
    "Programming Language :: Python",
    "Programming Language :: Python :: 3",
    "Programming Language :: Python :: 3.6",
    "Programming Language :: Python :: 3.7",
    "Programming Language :: Python :: 3.8",
    "License :: OSI Approved :: MIT License",
]

DEPENDENCIES = []

with open1("README.rst", "r", encoding="utf-8") as f:
    README = f.read()
with open1("HISTORY.rst", "r", encoding="utf-8") as f:
    HISTORY = f.read()

setup(
    name="aks-preview",
    version=VERSION,
    description='Provides a preview for upcoming AKS features',
    long_description=README + '\n\n' + HISTORY,
    license='MIT',
    author='Microsoft Corporation',
    author_email='azpycli@microsoft.com',
    url='https://github.com/Azure/azure-cli-extensions/tree/main/src/aks-preview',
    classifiers=CLASSIFIERS,
    packages=find_packages(exclude=["tests"]),
    package_data={
        "azext_aks_preview": ["azext_metadata.json"]
    },
    install_requires=DEPENDENCIES,
)<|MERGE_RESOLUTION|>--- conflicted
+++ resolved
@@ -9,11 +9,7 @@
 
 from setuptools import setup, find_packages
 
-<<<<<<< HEAD
-VERSION = "0.5.132"
-=======
-VERSION = "0.5.137"
->>>>>>> 016880d0
+VERSION = "0.5.138"
 
 CLASSIFIERS = [
     "Development Status :: 4 - Beta",
