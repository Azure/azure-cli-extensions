#!/usr/bin/env python

# --------------------------------------------------------------------------------------------
# Copyright (c) Microsoft Corporation. All rights reserved.
# Licensed under the MIT License. See License.txt in the project root for license information.
# --------------------------------------------------------------------------------------------

from codecs import open as open1

from setuptools import setup, find_packages

<<<<<<< HEAD
VERSION = "2.0.0b9"
=======
VERSION = "3.0.0b3"
>>>>>>> 480501fc

CLASSIFIERS = [
    "Development Status :: 4 - Beta",
    "Intended Audience :: Developvalidate_nodepool_taintsers",
    "Intended Audience :: System Administrators",
    "Programming Language :: Python",
    "Programming Language :: Python :: 3",
    "Programming Language :: Python :: 3.6",
    "Programming Language :: Python :: 3.7",
    "Programming Language :: Python :: 3.8",
    "License :: OSI Approved :: MIT License",
]

DEPENDENCIES = []

with open1("README.rst", "r", encoding="utf-8") as f:
    README = f.read()
with open1("HISTORY.rst", "r", encoding="utf-8") as f:
    HISTORY = f.read()

setup(
    name="aks-preview",
    version=VERSION,
    description="Provides a preview for upcoming AKS features",
    long_description=README + "\n\n" + HISTORY,
    license="MIT",
    author="Microsoft Corporation",
    author_email="azpycli@microsoft.com",
    url="https://github.com/Azure/azure-cli-extensions/tree/main/src/aks-preview",
    classifiers=CLASSIFIERS,
    packages=find_packages(exclude=["tests"]),
    package_data={"azext_aks_preview": ["azext_metadata.json"]},
    install_requires=DEPENDENCIES,
)<|MERGE_RESOLUTION|>--- conflicted
+++ resolved
@@ -9,11 +9,7 @@
 
 from setuptools import setup, find_packages
 
-<<<<<<< HEAD
-VERSION = "2.0.0b9"
-=======
-VERSION = "3.0.0b3"
->>>>>>> 480501fc
+VERSION = "3.0.0b4"
 
 CLASSIFIERS = [
     "Development Status :: 4 - Beta",
