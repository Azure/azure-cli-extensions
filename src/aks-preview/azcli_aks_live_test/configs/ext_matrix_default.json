{
    "coverage": {
        "test_aks_commands": [
            "AzureKubernetesServiceScenarioTest"
        ]
    },
    "exclude": {
        "compatibility issue": [
            "test_aks_nodepool_add_with_ossku",
            "test_aks_create_with_ossku"
        ],
        "need feature registration": [
            "test_aks_create_with_gitops_addon",
            "test_aks_enable_addon_with_gitops",
            "test_aks_disable_addon_gitops",
            "test_aks_create_with_pod_identity_enabled",
            "test_aks_create_using_azurecni_with_pod_identity_enabled",
            "test_aks_pod_identity_usage",
            "test_aks_create_with_monitoring_aad_auth_msi",
            "test_aks_create_with_monitoring_aad_auth_uai",
            "test_aks_enable_monitoring_with_aad_auth_msi",
            "test_aks_enable_monitoring_with_aad_auth_uai",
            "test_aks_nodepool_add_with_workload_runtime",
            "test_aks_nodepool_add_with_gpu_instance_profile",
            "test_aks_create_with_crg_id",
            "test_aks_create_and_update_with_http_proxy_config",
            "test_aks_snapshot",
<<<<<<< HEAD
            "test_aks_custom_kubelet_identity",
            "test_aks_nodepool_add_with_ossku_windows2022",
            "test_aks_create_with_namespace_enabled",
            "test_aks_update_enable_namespace",
            "test_aks_get_credentials_at_namespace_scope"
=======
            "test_aks_nodepool_add_with_ossku_windows2022",
            "test_list_trustedaccess_roles",
            "test_aks_custom_ca_trust_flow",
            "test_aks_create_with_csi_driver_v2",
            "test_aks_create_and_update_csi_driver_to_v2"
        ],
        "fixed, waiting for rp rollout": [
            "test_aks_create_with_azurekeyvaultkms",
            "test_aks_update_with_azurekeyvaultkms"
>>>>>>> 17e65196
        ]
    }
}<|MERGE_RESOLUTION|>--- conflicted
+++ resolved
@@ -25,23 +25,18 @@
             "test_aks_create_with_crg_id",
             "test_aks_create_and_update_with_http_proxy_config",
             "test_aks_snapshot",
-<<<<<<< HEAD
-            "test_aks_custom_kubelet_identity",
-            "test_aks_nodepool_add_with_ossku_windows2022",
-            "test_aks_create_with_namespace_enabled",
-            "test_aks_update_enable_namespace",
-            "test_aks_get_credentials_at_namespace_scope"
-=======
             "test_aks_nodepool_add_with_ossku_windows2022",
             "test_list_trustedaccess_roles",
             "test_aks_custom_ca_trust_flow",
             "test_aks_create_with_csi_driver_v2",
-            "test_aks_create_and_update_csi_driver_to_v2"
+            "test_aks_create_and_update_csi_driver_to_v2",
+            "test_aks_create_with_namespace_enabled",
+            "test_aks_update_enable_namespace",
+            "test_aks_get_credentials_at_namespace_scope"
         ],
         "fixed, waiting for rp rollout": [
             "test_aks_create_with_azurekeyvaultkms",
             "test_aks_update_with_azurekeyvaultkms"
->>>>>>> 17e65196
         ]
     }
 }