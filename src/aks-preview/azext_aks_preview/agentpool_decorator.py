# --------------------------------------------------------------------------------------------
# Copyright (c) Microsoft Corporation. All rights reserved.
# Licensed under the MIT License. See License.txt in the project root for license information.
# --------------------------------------------------------------------------------------------

import base64
import os
from types import SimpleNamespace
from typing import Dict, TypeVar, Union, List

from azure.cli.command_modules.acs._consts import AgentPoolDecoratorMode, DecoratorMode

from azure.cli.command_modules.acs.agentpool_decorator import (
    AKSAgentPoolAddDecorator,
    AKSAgentPoolContext,
    AKSAgentPoolModels,
    AKSAgentPoolParamDict,
    AKSAgentPoolUpdateDecorator,
)
from azure.cli.core.azclierror import (
    InvalidArgumentValueError,
    MutuallyExclusiveArgumentError,
)
from azure.cli.core.commands import AzCliCommand
from azure.cli.core.profiles import ResourceType
from azure.cli.core.util import read_file_content
from knack.log import get_logger

from azext_aks_preview._client_factory import cf_agent_pools
from azext_aks_preview._consts import (
    CONST_WORKLOAD_RUNTIME_OCI_CONTAINER,
    CONST_VIRTUAL_MACHINE_SCALE_SETS,
    CONST_AVAILABILITY_SET,
    CONST_VIRTUAL_MACHINES
)
from azext_aks_preview._helpers import get_nodepool_snapshot_by_snapshot_id

logger = get_logger(__name__)

# type variables
AgentPool = TypeVar("AgentPool")
AgentPoolsOperations = TypeVar("AgentPoolsOperations")
PortRange = TypeVar("PortRange")
IPTag = TypeVar("IPTag")


# pylint: disable=too-few-public-methods
class AKSPreviewAgentPoolModels(AKSAgentPoolModels):
    """Store the models used in aks agentpool series of commands.

    The api version of the class corresponding to a model is determined by resource_type.
    """


class AKSPreviewAgentPoolContext(AKSAgentPoolContext):
    def __init__(
        self,
        cmd: AzCliCommand,
        raw_parameters: AKSAgentPoolParamDict,
        models: AKSAgentPoolModels,
        decorator_mode: DecoratorMode,
        agentpool_decorator_mode: AgentPoolDecoratorMode,
    ):
        super().__init__(cmd, raw_parameters, models, decorator_mode, agentpool_decorator_mode)
        # used to store external functions
        self.__external_functions = None

    @property
    def external_functions(self) -> SimpleNamespace:
        if self.__external_functions is None:
            external_functions = vars(super().external_functions)
            external_functions["cf_agent_pools"] = cf_agent_pools
            external_functions["get_snapshot_by_snapshot_id"] = get_nodepool_snapshot_by_snapshot_id
            self.__external_functions = SimpleNamespace(**external_functions)
        return self.__external_functions

    def get_vm_set_type(self) -> str:
        """Obtain the value of vm_set_type, default value is CONST_VIRTUAL_MACHINE_SCALE_SETS.
        :return: string
        """
        # read the original value passed by the command
        vm_set_type = self.raw_param.get("vm_set_type", CONST_VIRTUAL_MACHINE_SCALE_SETS)
        # try to read the property value corresponding to the parameter from the `agentpool` object
        if self.agentpool_decorator_mode == AgentPoolDecoratorMode.MANAGED_CLUSTER:
            if self.agentpool and self.agentpool.type is not None:
                vm_set_type = self.agentpool.type
        else:
            if self.agentpool and self.agentpool.type_properties_type is not None:
                vm_set_type = self.agentpool.type_properties_type

        # normalize
        if vm_set_type.lower() == CONST_VIRTUAL_MACHINE_SCALE_SETS.lower():
            vm_set_type = CONST_VIRTUAL_MACHINE_SCALE_SETS
        elif vm_set_type.lower() == CONST_AVAILABILITY_SET.lower():
            vm_set_type = CONST_AVAILABILITY_SET
        elif vm_set_type.lower() == CONST_VIRTUAL_MACHINES.lower():
            vm_set_type = CONST_VIRTUAL_MACHINES
        else:
            raise InvalidArgumentValueError("--vm-set-type can only be VirtualMachineScaleSets, AvailabilitySet or VirtualMachines(Preview)")
        # this parameter does not need validation
        return vm_set_type

    def get_crg_id(self) -> Union[str, None]:
        """Obtain the value of crg_id.

        :return: string or None
        """
        # read the original value passed by the command
        crg_id = self.raw_param.get("crg_id")
        # try to read the property value corresponding to the parameter from the `agentpool` object
        if (
            self.agentpool and
            self.agentpool.capacity_reservation_group_id is not None
        ):
            crg_id = self.agentpool.capacity_reservation_group_id

        # this parameter does not need dynamic completion
        # this parameter does not need validation
        return crg_id

    def get_message_of_the_day(self) -> Union[str, None]:
        """Obtain the value of message_of_the_day.

        :return: string or None
        """
        # read the original value passed by the command
        message_of_the_day = None
        message_of_the_day_file_path = self.raw_param.get("message_of_the_day")

        if message_of_the_day_file_path:
            if not os.path.isfile(message_of_the_day_file_path):
                raise InvalidArgumentValueError(
                    "{} is not valid file, or not accessable.".format(
                        message_of_the_day_file_path
                    )
                )
            message_of_the_day = read_file_content(
                message_of_the_day_file_path)
            message_of_the_day = base64.b64encode(
                bytes(message_of_the_day, 'ascii')).decode('ascii')

        # try to read the property value corresponding to the parameter from the `mc` object
        if self.agentpool and self.agentpool.message_of_the_day is not None:
            message_of_the_day = self.agentpool.message_of_the_day

        # this parameter does not need dynamic completion
        # this parameter does not need validation
        return message_of_the_day

    def get_workload_runtime(self) -> Union[str, None]:
        """Obtain the value of workload_runtime, default value is CONST_WORKLOAD_RUNTIME_OCI_CONTAINER.

        :return: string or None
        """
        # read the original value passed by the command
        workload_runtime = self.raw_param.get("workload_runtime", CONST_WORKLOAD_RUNTIME_OCI_CONTAINER)
        # try to read the property value corresponding to the parameter from the `mc` object
        if self.agentpool and self.agentpool.workload_runtime is not None:
            workload_runtime = self.agentpool.workload_runtime

        # this parameter does not need dynamic completion
        # this parameter does not need validation
        return workload_runtime

    def _get_enable_custom_ca_trust(self, enable_validation: bool = False) -> bool:
        """Internal function to obtain the value of enable_custom_ca_trust.

        This function supports the option of enable_validation. When enabled, if both enable_custom_ca_trust and
        disable_custom_ca_trust are specified, raise a MutuallyExclusiveArgumentError.

        :return: bool
        """
        # read the original value passed by the command
        enable_custom_ca_trust = self.raw_param.get("enable_custom_ca_trust")
        # In create mode, try to read the property value corresponding to the parameter from the `agentpool` object
        if self.decorator_mode == DecoratorMode.CREATE:
            if self.agentpool and self.agentpool.enable_custom_ca_trust is not None:
                enable_custom_ca_trust = self.agentpool.enable_custom_ca_trust

        # this parameter does not need dynamic completion
        # validation
        if enable_validation:
            if enable_custom_ca_trust and self._get_disable_custom_ca_trust(enable_validation=False):
                raise MutuallyExclusiveArgumentError(
                    'Cannot specify "--enable-custom-ca-trust" and "--disable-custom-ca-trust" at the same time'
                )
        return enable_custom_ca_trust

    def get_enable_custom_ca_trust(self) -> bool:
        """Obtain the value of enable_custom_ca_trust.

        :return: bool
        """
        return self._get_enable_custom_ca_trust(enable_validation=True)

    def _get_disable_custom_ca_trust(self, enable_validation: bool = False) -> bool:
        """Internal function to obtain the value of disable_custom_ca_trust.

        This function supports the option of enable_validation. When enabled, if both enable_custom_ca_trust and
        disable_custom_ca_trust are specified, raise a MutuallyExclusiveArgumentError.

        :return: bool
        """
        # read the original value passed by the command
        disable_custom_ca_trust = self.raw_param.get("disable_custom_ca_trust")
        # This option is not supported in create mode, so its value is not read from `agentpool`.

        # this parameter does not need dynamic completion
        # validation
        if enable_validation:
            if disable_custom_ca_trust and self._get_enable_custom_ca_trust(enable_validation=False):
                raise MutuallyExclusiveArgumentError(
                    'Cannot specify "--enable-custom-ca-trust" and "--disable-custom-ca-trust" at the same time'
                )
        return disable_custom_ca_trust

    def get_disable_custom_ca_trust(self) -> bool:
        """Obtain the value of disable_custom_ca_trust.

        :return: bool
        """
        return self._get_disable_custom_ca_trust(enable_validation=True)

    def _get_disable_windows_outbound_nat(self) -> bool:
        """Internal function to obtain the value of disable_windows_outbound_nat.

        :return: bool
        """
        # read the original value passed by the command
        disable_windows_outbound_nat = self.raw_param.get("disable_windows_outbound_nat")
        # In create mode, try to read the property value corresponding to the parameter from the `agentpool` object
        if self.decorator_mode == DecoratorMode.CREATE:
            if (
                self.agentpool and
                self.agentpool.windows_profile and
                self.agentpool.windows_profile.disable_windows_outbound_nat is not None
            ):
                disable_windows_outbound_nat = self.agentpool.windows_profile.disable_windows_outbound_nat

        # this parameter does not need dynamic completion
        # this parameter does not need validation
        return disable_windows_outbound_nat

    def get_disable_windows_outbound_nat(self) -> bool:
        """Obtain the value of disable_windows_outbound_nat.

        :return: bool
        """
        return self._get_disable_windows_outbound_nat()

    def get_asg_ids(self) -> Union[List[str], None]:
        if self.agentpool_decorator_mode == AgentPoolDecoratorMode.MANAGED_CLUSTER:
            asg_ids = self.raw_param.get('nodepool_asg_ids')
        else:
            asg_ids = self.raw_param.get('asg_ids')

        if asg_ids is None:
            return None
        if asg_ids == '':
            return []

        return asg_ids.split(',')

    def get_allowed_host_ports(self) -> Union[List[PortRange], None]:
        if self.agentpool_decorator_mode == AgentPoolDecoratorMode.MANAGED_CLUSTER:
            ports = self.raw_param.get('nodepool_allowed_host_ports')
        else:
            ports = self.raw_param.get('allowed_host_ports')

        if ports is None:
            return None
        if ports == '':
            return []

        ports = ports.split(',')
        port_ranges = []
        import re
        regex = re.compile(r'^((\d+)|((\d+)-(\d+)))/(tcp|udp)$')
        for port in ports:
            r = regex.findall(port)
            if r[0][1] != '':
                # single port
                port_start, port_end = int(r[0][1]), int(r[0][1])
            else:
                # port range
                port_start, port_end = int(r[0][3]), int(r[0][4])
            port_ranges.append(self.models.PortRange(
                port_start=port_start,
                port_end=port_end,
                protocol=r[0][5].upper(),
            ))
        return port_ranges

    def get_ip_tags(self) -> Union[List[IPTag], None]:
        ip_tags = self.raw_param.get("node_public_ip_tags")
        res = []
        if ip_tags:
            for k, v in ip_tags.items():
                res.append(self.models.IPTag(
                    ip_tag_type=k,
                    tag=v,
                ))
        return res

    def get_node_taints(self) -> Union[List[str], None]:
        """Obtain the value of node_taints.

        :return: empty list, list of strings or None
        """
        # read the original value passed by the command
        if self.agentpool_decorator_mode == AgentPoolDecoratorMode.MANAGED_CLUSTER:
            node_taints = self.raw_param.get("nodepool_taints")
        else:
            node_taints = self.raw_param.get("node_taints")
        # normalize, default is an empty list
        if node_taints is not None:
            node_taints = [x.strip() for x in (node_taints.split(",") if node_taints else [])]
        # keep None as None for update mode
        if node_taints is None and self.decorator_mode == DecoratorMode.CREATE:
            node_taints = []

        # In create mode, try to read the property value corresponding to the parameter from the `agentpool` object
        if self.decorator_mode == DecoratorMode.CREATE:
            if self.agentpool and self.agentpool.node_taints is not None:
                node_taints = self.agentpool.node_taints

        # this parameter does not need validation
        return node_taints

<<<<<<< HEAD
    def get_enable_artifact_streaming(self) -> bool:
        """Obtain the value of enable_artifact_streaming.

        :return: bool
        """

        # read the original value passed by the command
        enable_artifact_streaming = self.raw_param.get("enable_artifact_streaming")
        # In create mode, try to read the property value corresponding to the parameter from the `agentpool` object
        if self.decorator_mode == DecoratorMode.CREATE:
            if self.agentpool and self.agentpool.artifact_streaming_profile.enabled is not None:
                enable_artifact_streaming = self.agentpool.artifact_streaming_profile.enabled
        return enable_artifact_streaming
=======
    def get_drain_timeout(self):
        """Obtain the value of drain_timeout.

        :return: int
        """
        # read the original value passed by the command
        drain_timeout = self.raw_param.get("drain_timeout")
        # In create mode, try to read the property value corresponding to the parameter from the `agentpool` object
        if self.decorator_mode == DecoratorMode.CREATE:
            if (
                self.agentpool and
                self.agentpool.upgrade_settings and
                self.agentpool.upgrade_settings.drain_timeout_in_minutes is not None
            ):
                drain_timeout = self.agentpool.upgrade_settings.drain_timeout_in_minutes

        # this parameter does not need dynamic completion
        # this parameter does not need validation
        return drain_timeout

    def get_node_soak_duration(self):
        """Obtain the value of node_soak_duration.

        :return: int
        """
        # read the original value passed by the command
        node_soak_duration = self.raw_param.get("node_soak_duration")
        # In create mode, try to read the property value corresponding to the parameter from the `agentpool` object
        if self.decorator_mode == DecoratorMode.CREATE:
            if (
                self.agentpool and
                self.agentpool.upgrade_settings and
                self.agentpool.upgrade_settings.node_soak_duration_in_minutes is not None
            ):
                node_soak_duration = self.agentpool.upgrade_settings.node_soak_duration_in_minutes

        # this parameter does not need dynamic completion
        # this parameter does not need validation
        return node_soak_duration

>>>>>>> b46a12dd

class AKSPreviewAgentPoolAddDecorator(AKSAgentPoolAddDecorator):
    def __init__(
        self,
        cmd: AzCliCommand,
        client: AgentPoolsOperations,
        raw_parameters: Dict,
        resource_type: ResourceType,
        agentpool_decorator_mode: AgentPoolDecoratorMode,
    ):
        self.__raw_parameters = raw_parameters
        super().__init__(cmd, client, raw_parameters, resource_type, agentpool_decorator_mode)

    def init_models(self) -> None:
        """Initialize an AKSPreviewAgentPoolModels object to store the models.

        :return: None
        """
        self.models = AKSPreviewAgentPoolModels(self.cmd, self.resource_type, self.agentpool_decorator_mode)

    def init_context(self) -> None:
        """Initialize an AKSPreviewAgentPoolContext object to store the context in the process of assemble the
        AgentPool object.

        :return: None
        """
        self.context = AKSPreviewAgentPoolContext(
            self.cmd,
            AKSAgentPoolParamDict(self.__raw_parameters),
            self.models,
            DecoratorMode.CREATE,
            self.agentpool_decorator_mode,
        )

    def set_up_preview_vm_properties(self, agentpool: AgentPool) -> AgentPool:
        """Set up preview vm related properties for the AgentPool object.

        :return: the AgentPool object
        """
        self._ensure_agentpool(agentpool)

        agentpool.capacity_reservation_group_id = self.context.get_crg_id()
        return agentpool

    def set_up_motd(self, agentpool: AgentPool) -> AgentPool:
        """Set up message of the day for the AgentPool object.

        :return: the AgentPool object
        """
        self._ensure_agentpool(agentpool)

        agentpool.message_of_the_day = self.context.get_message_of_the_day()
        return agentpool

    def set_up_gpu_properties(self, agentpool: AgentPool) -> AgentPool:
        """Set up gpu related properties for the AgentPool object.

        Note: Inherited and extended in aks-preview to set workload runtime.

        :return: the AgentPool object
        """
        agentpool = super().set_up_gpu_properties(agentpool)

        agentpool.workload_runtime = self.context.get_workload_runtime()
        return agentpool

    def set_up_custom_ca_trust(self, agentpool: AgentPool) -> AgentPool:
        """Set up custom ca trust property for the AgentPool object.

        :return: the AgentPool object
        """
        self._ensure_agentpool(agentpool)

        agentpool.enable_custom_ca_trust = self.context.get_enable_custom_ca_trust()
        return agentpool

    def set_up_agentpool_windows_profile(self, agentpool: AgentPool) -> AgentPool:
        """Set up windows profile for the AgentPool object.

        :return: the AgentPool object
        """
        self._ensure_agentpool(agentpool)

        disable_windows_outbound_nat = self.context.get_disable_windows_outbound_nat()

        # Construct AgentPoolWindowsProfile if one of the fields has been set
        if disable_windows_outbound_nat:
            agentpool.windows_profile = self.models.AgentPoolWindowsProfile(
                disable_outbound_nat=disable_windows_outbound_nat
            )

        return agentpool

    def set_up_agentpool_network_profile(self, agentpool: AgentPool) -> AgentPool:
        self._ensure_agentpool(agentpool)

        asg_ids = self.context.get_asg_ids()
        allowed_host_ports = self.context.get_allowed_host_ports()
        agentpool.network_profile = self.models.AgentPoolNetworkProfile()
        if allowed_host_ports is not None:
            agentpool.network_profile.allowed_host_ports = allowed_host_ports
            agentpool.network_profile.application_security_groups = asg_ids

        ip_tags = self.context.get_ip_tags()
        if ip_tags:
            agentpool.network_profile.node_public_ip_tags = ip_tags

        return agentpool

    def set_up_taints(self, agentpool: AgentPool) -> AgentPool:
        """Set up label, tag, taint for the AgentPool object.

        :return: the AgentPool object
        """
        self._ensure_agentpool(agentpool)
        agentpool.node_taints = self.context.get_node_taints()
        return agentpool

    def construct_agentpool_profile_preview(self) -> AgentPool:
        """The overall controller used to construct the preview AgentPool profile.

        The completely constructed AgentPool object will later be passed as a parameter to the underlying SDK
        (mgmt-containerservice) to send the actual request.

        :return: the AgentPool object
        """
        # DO NOT MOVE: keep this on top, construct the default AgentPool profile
        agentpool = self.construct_agentpool_profile_default(bypass_restore_defaults=True)

        # set up preview vm properties
        agentpool = self.set_up_preview_vm_properties(agentpool)
        # set up message of the day
        agentpool = self.set_up_motd(agentpool)
        # set up custom ca trust
        agentpool = self.set_up_custom_ca_trust(agentpool)
        # set up agentpool windows profile
        agentpool = self.set_up_agentpool_windows_profile(agentpool)
        # set up agentpool network profile
        agentpool = self.set_up_agentpool_network_profile(agentpool)
        # set up taints
        agentpool = self.set_up_taints(agentpool)
        # DO NOT MOVE: keep this at the bottom, restore defaults
        agentpool = self._restore_defaults_in_agentpool(agentpool)
        return agentpool

<<<<<<< HEAD
    def set_up_artifact_streaming(self, agentpool: AgentPool) -> AgentPool:
        """Set up artifact streaming property for the AgentPool object.
=======
    def set_up_upgrade_settings(self, agentpool: AgentPool) -> AgentPool:
        """Set up upgrade settings for the AgentPool object.
>>>>>>> b46a12dd

        :return: the AgentPool object
        """
        self._ensure_agentpool(agentpool)

<<<<<<< HEAD
        agentpool.enable_artifact_streaming = self.context.get_enable_artifact_streaming()
        return agentpool
=======
        upgrade_settings = self.models.AgentPoolUpgradeSettings()
        max_surge = self.context.get_max_surge()
        if max_surge:
            upgrade_settings.max_surge = max_surge

        drain_timeout = self.context.get_drain_timeout()
        if drain_timeout:
            upgrade_settings.drain_timeout_in_minutes = drain_timeout

        node_soak_duration = self.context.get_node_soak_duration()
        if node_soak_duration:
            upgrade_settings.node_soak_duration_in_minutes = node_soak_duration

        agentpool.upgrade_settings = upgrade_settings
        return agentpool

>>>>>>> b46a12dd

class AKSPreviewAgentPoolUpdateDecorator(AKSAgentPoolUpdateDecorator):
    def __init__(
        self,
        cmd: AzCliCommand,
        client: AgentPoolsOperations,
        raw_parameters: Dict,
        resource_type: ResourceType,
        agentpool_decorator_mode: AgentPoolDecoratorMode,
    ):
        self.__raw_parameters = raw_parameters
        super().__init__(cmd, client, raw_parameters, resource_type, agentpool_decorator_mode)

    def init_models(self) -> None:
        """Initialize an AKSPreviewAgentPoolModels object to store the models.

        :return: None
        """
        self.models = AKSPreviewAgentPoolModels(self.cmd, self.resource_type, self.agentpool_decorator_mode)

    def init_context(self) -> None:
        """Initialize an AKSPreviewAgentPoolContext object to store the context in the process of assemble the
        AgentPool object.

        :return: None
        """
        self.context = AKSPreviewAgentPoolContext(
            self.cmd,
            AKSAgentPoolParamDict(self.__raw_parameters),
            self.models,
            DecoratorMode.UPDATE,
            self.agentpool_decorator_mode,
        )

    def update_custom_ca_trust(self, agentpool: AgentPool) -> AgentPool:
        """Update custom ca trust property for the AgentPool object.

        :return: the AgentPool object
        """
        self._ensure_agentpool(agentpool)

        if self.context.get_enable_custom_ca_trust():
            agentpool.enable_custom_ca_trust = True

        if self.context.get_disable_custom_ca_trust():
            agentpool.enable_custom_ca_trust = False
        return agentpool

    def update_network_profile(self, agentpool: AgentPool) -> AgentPool:
        self._ensure_agentpool(agentpool)

        asg_ids = self.context.get_asg_ids()
        allowed_host_ports = self.context.get_allowed_host_ports()
        if not agentpool.network_profile and (asg_ids or allowed_host_ports):
            agentpool.network_profile = self.models.AgentPoolNetworkProfile()
        if asg_ids is not None:
            agentpool.network_profile.application_security_groups = asg_ids
        if allowed_host_ports is not None:
            agentpool.network_profile.allowed_host_ports = allowed_host_ports
        return agentpool

    def update_agentpool_profile_preview(self, agentpools: List[AgentPool] = None) -> AgentPool:
        """The overall controller used to update the preview AgentPool profile.

        The completely constructed AgentPool object will later be passed as a parameter to the underlying SDK
        (mgmt-containerservice) to send the actual request.

        :return: the AgentPool object
        """
        # DO NOT MOVE: keep this on top, fetch and update the default AgentPool profile
        agentpool = self.update_agentpool_profile_default(agentpools)

        # update custom ca trust
        agentpool = self.update_custom_ca_trust(agentpool)

        # update network profile
        agentpool = self.update_network_profile(agentpool)

        return agentpool

<<<<<<< HEAD
    def update_artifact_streaming(self, agentpool: AgentPool) -> AgentPool:
        """Update artifact streaming property for the AgentPool object.

        :return: the AgentPool object
        """
        self._ensure_agentpool(agentpool)

        if self.context.get_enable_artifact_streaming():
            agentpool.artifact_streaming_profile.enabled = True
=======
    def update_upgrade_settings(self, agentpool: AgentPool) -> AgentPool:
        """Update upgrade settings for the Agentpool object.

        :return: the Agentpool object
        """
        self._ensure_agentpool(agentpool)

        upgrade_settings = agentpool.upgrade_settings
        if upgrade_settings is None:
            upgrade_settings = self.models.AgentPoolUpgradeSettings()

        max_surge = self.context.get_max_surge()
        if max_surge:
            upgrade_settings.max_surge = max_surge
            # why not always set this? so we don't wipe out a preview feaure in upgrade settigns like NodeSoakDuration?
            agentpool.upgrade_settings = upgrade_settings

        drain_timeout = self.context.get_drain_timeout()
        if drain_timeout:
            upgrade_settings.drain_timeout_in_minutes = drain_timeout
            agentpool.upgrade_settings = upgrade_settings

        node_soak_duration = self.context.get_node_soak_duration()
        if node_soak_duration:
            upgrade_settings.node_soak_duration_in_minutes = node_soak_duration
            agentpool.upgrade_settings = upgrade_settings

>>>>>>> b46a12dd
        return agentpool<|MERGE_RESOLUTION|>--- conflicted
+++ resolved
@@ -327,7 +327,6 @@
         # this parameter does not need validation
         return node_taints
 
-<<<<<<< HEAD
     def get_enable_artifact_streaming(self) -> bool:
         """Obtain the value of enable_artifact_streaming.
 
@@ -341,7 +340,7 @@
             if self.agentpool and self.agentpool.artifact_streaming_profile.enabled is not None:
                 enable_artifact_streaming = self.agentpool.artifact_streaming_profile.enabled
         return enable_artifact_streaming
-=======
+
     def get_drain_timeout(self):
         """Obtain the value of drain_timeout.
 
@@ -381,8 +380,6 @@
         # this parameter does not need dynamic completion
         # this parameter does not need validation
         return node_soak_duration
-
->>>>>>> b46a12dd
 
 class AKSPreviewAgentPoolAddDecorator(AKSAgentPoolAddDecorator):
     def __init__(
@@ -528,22 +525,17 @@
         agentpool = self._restore_defaults_in_agentpool(agentpool)
         return agentpool
 
-<<<<<<< HEAD
     def set_up_artifact_streaming(self, agentpool: AgentPool) -> AgentPool:
-        """Set up artifact streaming property for the AgentPool object.
-=======
+        """Set up artifact streaming property for the AgentPool object."""
+        agentpool.artifact_streaming_profile.enabled = self.context.get_enable_artifact_streaming()
+        return agentpool
+
     def set_up_upgrade_settings(self, agentpool: AgentPool) -> AgentPool:
         """Set up upgrade settings for the AgentPool object.
->>>>>>> b46a12dd
-
-        :return: the AgentPool object
-        """
-        self._ensure_agentpool(agentpool)
-
-<<<<<<< HEAD
-        agentpool.enable_artifact_streaming = self.context.get_enable_artifact_streaming()
-        return agentpool
-=======
+        :return: the AgentPool object
+        """
+        self._ensure_agentpool(agentpool)
+
         upgrade_settings = self.models.AgentPoolUpgradeSettings()
         max_surge = self.context.get_max_surge()
         if max_surge:
@@ -559,8 +551,6 @@
 
         agentpool.upgrade_settings = upgrade_settings
         return agentpool
-
->>>>>>> b46a12dd
 
 class AKSPreviewAgentPoolUpdateDecorator(AKSAgentPoolUpdateDecorator):
     def __init__(
@@ -641,7 +631,6 @@
 
         return agentpool
 
-<<<<<<< HEAD
     def update_artifact_streaming(self, agentpool: AgentPool) -> AgentPool:
         """Update artifact streaming property for the AgentPool object.
 
@@ -651,7 +640,8 @@
 
         if self.context.get_enable_artifact_streaming():
             agentpool.artifact_streaming_profile.enabled = True
-=======
+        return agentpool
+
     def update_upgrade_settings(self, agentpool: AgentPool) -> AgentPool:
         """Update upgrade settings for the Agentpool object.
 
@@ -679,5 +669,4 @@
             upgrade_settings.node_soak_duration_in_minutes = node_soak_duration
             agentpool.upgrade_settings = upgrade_settings
 
->>>>>>> b46a12dd
         return agentpool