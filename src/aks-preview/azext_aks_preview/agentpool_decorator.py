--- conflicted
+++ resolved
@@ -1098,7 +1098,33 @@
 
         return agentpool
 
-<<<<<<< HEAD
+    def set_up_managed_system_mode(self, agentpool: AgentPool) -> AgentPool:
+        """Handle the special ManagedSystem mode by resetting all properties except name and mode.
+
+        :param agentpool: the AgentPool object
+        :return: the AgentPool object
+        """
+        if self.context.raw_param.get("enable_managed_system_pool") is True:
+            mode = CONST_NODEPOOL_MODE_MANAGEDSYSTEM
+        else:
+            mode = self.context.raw_param.get("mode")
+
+        if mode == CONST_NODEPOOL_MODE_MANAGEDSYSTEM:
+            # Raise error if agentpool is None
+            if agentpool is None:
+                raise CLIInternalError("agentpool cannot be None for ManagedSystem mode")
+
+            # Instead of creating a new instance, modify the existing one
+            # Keep name and set mode to ManagedSystem
+            agentpool.mode = CONST_NODEPOOL_MODE_MANAGEDSYSTEM
+            # Make sure all other attributes are None
+            for attr in vars(agentpool):
+                if attr != 'name' and attr != 'mode' and not attr.startswith('_'):
+                    if hasattr(agentpool, attr):
+                        setattr(agentpool, attr, None)
+
+        return agentpool
+
     def set_up_localdns_profile(self, agentpool: AgentPool) -> AgentPool:
         """Set up local DNS profile for the AgentPool object if provided via --localdns-config."""
         self._ensure_agentpool(agentpool)
@@ -1142,33 +1168,6 @@
                 kube_dns_overrides=kube_dns_overrides,
                 vnet_dns_overrides=vnet_dns_overrides,
             )
-=======
-    def set_up_managed_system_mode(self, agentpool: AgentPool) -> AgentPool:
-        """Handle the special ManagedSystem mode by resetting all properties except name and mode.
-
-        :param agentpool: the AgentPool object
-        :return: the AgentPool object
-        """
-        if self.context.raw_param.get("enable_managed_system_pool") is True:
-            mode = CONST_NODEPOOL_MODE_MANAGEDSYSTEM
-        else:
-            mode = self.context.raw_param.get("mode")
-
-        if mode == CONST_NODEPOOL_MODE_MANAGEDSYSTEM:
-            # Raise error if agentpool is None
-            if agentpool is None:
-                raise CLIInternalError("agentpool cannot be None for ManagedSystem mode")
-
-            # Instead of creating a new instance, modify the existing one
-            # Keep name and set mode to ManagedSystem
-            agentpool.mode = CONST_NODEPOOL_MODE_MANAGEDSYSTEM
-            # Make sure all other attributes are None
-            for attr in vars(agentpool):
-                if attr != 'name' and attr != 'mode' and not attr.startswith('_'):
-                    if hasattr(agentpool, attr):
-                        setattr(agentpool, attr, None)
-
->>>>>>> 2f956793
         return agentpool
 
     def construct_agentpool_profile_preview(self) -> AgentPool:
