--- conflicted
+++ resolved
@@ -685,7 +685,15 @@
             agentpool.gpu_profile.install_gpu_driver = False
         return agentpool
 
-<<<<<<< HEAD
+    def set_up_pod_ip_allocation_mode(self, agentpool: AgentPool) -> AgentPool:
+        """Set up pod ip allocation mode for the AgentPool object."""
+        self._ensure_agentpool(agentpool)
+
+        pod_ip_allocation_mode = self.context.get_pod_ip_allocation_mode()
+        if pod_ip_allocation_mode is not None:
+            agentpool.pod_ip_allocation_mode = pod_ip_allocation_mode
+        return agentpool
+
     def set_up_secure_boot(self, agentpool: AgentPool) -> AgentPool:
         """Set up secure boot property for the AgentPool object."""
         self._ensure_agentpool(agentpool)
@@ -710,15 +718,6 @@
             agentpool.security_profile.enable_vtpm = True
 
         # Default is disabled so no need to worry about that here
-=======
-    def set_up_pod_ip_allocation_mode(self, agentpool: AgentPool) -> AgentPool:
-        """Set up pod ip allocation mode for the AgentPool object."""
-        self._ensure_agentpool(agentpool)
-
-        pod_ip_allocation_mode = self.context.get_pod_ip_allocation_mode()
-        if pod_ip_allocation_mode is not None:
-            agentpool.pod_ip_allocation_mode = pod_ip_allocation_mode
->>>>>>> ccf5e920
         return agentpool
 
     def construct_agentpool_profile_preview(self) -> AgentPool:
@@ -748,17 +747,14 @@
         agentpool = self.set_up_artifact_streaming(agentpool)
         # set up skip_gpu_driver_install
         agentpool = self.set_up_skip_gpu_driver_install(agentpool)
-<<<<<<< HEAD
+        # set up agentpool ssh access
+        agentpool = self.set_up_ssh_access(agentpool)
+        # set up agentpool pod ip allocation mode
+        agentpool = self.set_up_pod_ip_allocation_mode(agentpool)
         # set up secure boot
         agentpool = self.set_up_secure_boot(agentpool)
         # set up vtpm
         agentpool = self.set_up_vtpm(agentpool)
-=======
-        # set up agentpool ssh access
-        agentpool = self.set_up_ssh_access(agentpool)
-        # set up agentpool pod ip allocation mode
-        agentpool = self.set_up_pod_ip_allocation_mode(agentpool)
->>>>>>> ccf5e920
         # DO NOT MOVE: keep this at the bottom, restore defaults
         agentpool = self._restore_defaults_in_agentpool(agentpool)
         return agentpool
@@ -867,42 +863,6 @@
             agentpool.os_sku = os_sku
         return agentpool
 
-<<<<<<< HEAD
-    def update_secure_boot(self, agentpool: AgentPool) -> AgentPool:
-        """Update secure boot property for the AgentPool object.
-        :return: the AgentPool object
-        """
-        self._ensure_agentpool(agentpool)
-
-        if self.context.get_enable_secure_boot():
-            if agentpool.security_profile is None:
-                agentpool.secure_boot = self.models.AgentPoolSecurityProfile()  # pylint: disable=no-member
-            agentpool.security_profile.enable_secure_boot = True
-
-        if self.context.get_disable_secure_boot():
-            if agentpool.security_profile is None:
-                agentpool.security_profile = self.models.AgentPoolSecurityProfile()  # pylint: disable=no-member
-            agentpool.security_profile.enable_secure_boot = False
-
-        return agentpool
-
-    def update_vtpm(self, agentpool: AgentPool) -> AgentPool:
-        """Update vtpm property for the AgentPool object.
-        :return: the AgentPool object
-        """
-        self._ensure_agentpool(agentpool)
-
-        if self.context.get_enable_vtpm():
-            if agentpool.security_profile is None:
-                agentpool.security_profile = self.models.AgentPoolSecurityProfile()  # pylint: disable=no-member
-            agentpool.security_profile.enable_vtpm = True
-
-        if self.context.get_disable_vtpm():
-            if agentpool.security_profile is None:
-                agentpool.security_profile = self.models.AgentPoolSecurityProfile()  # pylint: disable=no-member
-            agentpool.security_profile.enable_vtpm = False
-
-=======
     def update_ssh_access(self, agentpool: AgentPool) -> AgentPool:
         self._ensure_agentpool(agentpool)
 
@@ -922,7 +882,42 @@
             if not self.context.get_yes() and not prompt_y_n(msg, default="n"):
                 raise DecoratorEarlyExitException()
             agentpool.security_profile.ssh_access = ssh_access
->>>>>>> ccf5e920
+        return agentpool
+
+    def update_secure_boot(self, agentpool: AgentPool) -> AgentPool:
+        """Update secure boot property for the AgentPool object.
+        :return: the AgentPool object
+        """
+        self._ensure_agentpool(agentpool)
+
+        if self.context.get_enable_secure_boot():
+            if agentpool.security_profile is None:
+                agentpool.secure_boot = self.models.AgentPoolSecurityProfile()  # pylint: disable=no-member
+            agentpool.security_profile.enable_secure_boot = True
+
+        if self.context.get_disable_secure_boot():
+            if agentpool.security_profile is None:
+                agentpool.security_profile = self.models.AgentPoolSecurityProfile()  # pylint: disable=no-member
+            agentpool.security_profile.enable_secure_boot = False
+
+        return agentpool
+
+    def update_vtpm(self, agentpool: AgentPool) -> AgentPool:
+        """Update vtpm property for the AgentPool object.
+        :return: the AgentPool object
+        """
+        self._ensure_agentpool(agentpool)
+
+        if self.context.get_enable_vtpm():
+            if agentpool.security_profile is None:
+                agentpool.security_profile = self.models.AgentPoolSecurityProfile()  # pylint: disable=no-member
+            agentpool.security_profile.enable_vtpm = True
+
+        if self.context.get_disable_vtpm():
+            if agentpool.security_profile is None:
+                agentpool.security_profile = self.models.AgentPoolSecurityProfile()  # pylint: disable=no-member
+            agentpool.security_profile.enable_vtpm = False
+
         return agentpool
 
     def update_agentpool_profile_preview(self, agentpools: List[AgentPool] = None) -> AgentPool:
