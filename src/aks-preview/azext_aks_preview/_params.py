# --------------------------------------------------------------------------------------------
# Copyright (c) Microsoft Corporation. All rights reserved.
# Licensed under the MIT License. See License.txt in the project root for license information.
# --------------------------------------------------------------------------------------------

# pylint: disable=line-too-long,too-many-statements

import os.path
import platform

from argcomplete.completers import FilesCompleter
from azure.cli.core.commands.parameters import (
    edge_zone_type,
    file_type,
    get_enum_type,
    get_resource_name_completion_list,
    get_three_state_flag,
    name_type,
    tags_type,
    zones_type,
)
from knack.arguments import CLIArgumentType

from ._completers import (
    get_k8s_upgrades_completion_list,
    get_k8s_versions_completion_list,
    get_ossku_completion_list,
    get_vm_size_completion_list,
)
from ._consts import (
    CONST_CREDENTIAL_FORMAT_AZURE,
    CONST_CREDENTIAL_FORMAT_EXEC,
    CONST_GPU_INSTANCE_PROFILE_MIG1_G,
    CONST_GPU_INSTANCE_PROFILE_MIG2_G,
    CONST_GPU_INSTANCE_PROFILE_MIG3_G,
    CONST_GPU_INSTANCE_PROFILE_MIG4_G,
    CONST_GPU_INSTANCE_PROFILE_MIG7_G,
    CONST_LOAD_BALANCER_SKU_BASIC,
    CONST_LOAD_BALANCER_SKU_STANDARD,
    CONST_NETWORK_PLUGIN_AZURE,
    CONST_NETWORK_PLUGIN_KUBENET,
    CONST_NETWORK_PLUGIN_NONE,
    CONST_NODE_IMAGE_UPGRADE_CHANNEL,
    CONST_NODEPOOL_MODE_SYSTEM,
    CONST_NODEPOOL_MODE_USER,
    CONST_NONE_UPGRADE_CHANNEL,
    CONST_OS_DISK_TYPE_EPHEMERAL,
    CONST_OS_DISK_TYPE_MANAGED,
    CONST_OS_SKU_CBLMARINER,
    CONST_OS_SKU_UBUNTU,
    CONST_OUTBOUND_TYPE_LOAD_BALANCER,
    CONST_OUTBOUND_TYPE_MANAGED_NAT_GATEWAY,
    CONST_OUTBOUND_TYPE_USER_ASSIGNED_NAT_GATEWAY,
    CONST_OUTBOUND_TYPE_USER_DEFINED_ROUTING,
    CONST_PATCH_UPGRADE_CHANNEL,
    CONST_RAPID_UPGRADE_CHANNEL,
    CONST_SCALE_DOWN_MODE_DEALLOCATE,
    CONST_SCALE_DOWN_MODE_DELETE,
    CONST_SCALE_SET_PRIORITY_REGULAR,
    CONST_SCALE_SET_PRIORITY_SPOT,
    CONST_SPOT_EVICTION_POLICY_DEALLOCATE,
    CONST_SPOT_EVICTION_POLICY_DELETE,
    CONST_STABLE_UPGRADE_CHANNEL,
    CONST_WORKLOAD_RUNTIME_OCI_CONTAINER,
    CONST_WORKLOAD_RUNTIME_WASM_WASI,
)
from ._validators import (
    validate_acr,
    validate_addon,
    validate_addons,
    validate_assign_identity,
    validate_assign_kubelet_identity,
    validate_azure_keyvault_kms_key_id,
    validate_cluster_id,
    validate_cluster_snapshot_id,
    validate_create_parameters,
    validate_crg_id,
    validate_eviction_policy,
    validate_host_group_id,
    validate_ip_ranges,
    validate_k8s_version,
    validate_linux_host_name,
    validate_load_balancer_idle_timeout,
    validate_load_balancer_outbound_ip_prefixes,
    validate_load_balancer_outbound_ips,
    validate_load_balancer_outbound_ports,
    validate_load_balancer_sku,
    validate_max_surge,
    validate_message_of_the_day,
    validate_nat_gateway_idle_timeout,
    validate_nat_gateway_managed_outbound_ip_count,
    validate_nodepool_id,
    validate_nodepool_labels,
    validate_nodepool_name,
    validate_nodepool_tags,
    validate_nodes_count,
    validate_pod_identity_pod_labels,
    validate_pod_identity_resource_name,
    validate_pod_identity_resource_namespace,
    validate_pod_subnet_id,
    validate_priority,
    validate_snapshot_id,
    validate_snapshot_name,
    validate_spot_max_price,
    validate_ssh_key,
    validate_taints,
    validate_user,
    validate_vm_set_type,
    validate_vnet_subnet_id,
)

# candidates for enumeration
# consts for AgentPool
node_priorities = [CONST_SCALE_SET_PRIORITY_REGULAR, CONST_SCALE_SET_PRIORITY_SPOT]
node_eviction_policies = [CONST_SPOT_EVICTION_POLICY_DELETE, CONST_SPOT_EVICTION_POLICY_DEALLOCATE]
node_os_disk_types = [CONST_OS_DISK_TYPE_MANAGED, CONST_OS_DISK_TYPE_EPHEMERAL]
node_mode_types = [CONST_NODEPOOL_MODE_SYSTEM, CONST_NODEPOOL_MODE_USER]
node_os_skus = [CONST_OS_SKU_UBUNTU, CONST_OS_SKU_CBLMARINER]
scale_down_modes = [CONST_SCALE_DOWN_MODE_DELETE, CONST_SCALE_DOWN_MODE_DEALLOCATE]
workload_runtimes = [CONST_WORKLOAD_RUNTIME_OCI_CONTAINER, CONST_WORKLOAD_RUNTIME_WASM_WASI]
gpu_instance_profiles = [
    CONST_GPU_INSTANCE_PROFILE_MIG1_G,
    CONST_GPU_INSTANCE_PROFILE_MIG2_G,
    CONST_GPU_INSTANCE_PROFILE_MIG3_G,
    CONST_GPU_INSTANCE_PROFILE_MIG4_G,
    CONST_GPU_INSTANCE_PROFILE_MIG7_G,
]

# consts for ManagedCluster
load_balancer_skus = [CONST_LOAD_BALANCER_SKU_BASIC, CONST_LOAD_BALANCER_SKU_STANDARD]
network_plugins = [CONST_NETWORK_PLUGIN_KUBENET, CONST_NETWORK_PLUGIN_AZURE, CONST_NETWORK_PLUGIN_NONE]
outbound_types = [
    CONST_OUTBOUND_TYPE_LOAD_BALANCER,
    CONST_OUTBOUND_TYPE_USER_DEFINED_ROUTING,
    CONST_OUTBOUND_TYPE_MANAGED_NAT_GATEWAY,
    CONST_OUTBOUND_TYPE_USER_ASSIGNED_NAT_GATEWAY,
]
auto_upgrade_channels = [
    CONST_RAPID_UPGRADE_CHANNEL,
    CONST_STABLE_UPGRADE_CHANNEL,
    CONST_PATCH_UPGRADE_CHANNEL,
    CONST_NODE_IMAGE_UPGRADE_CHANNEL,
    CONST_NONE_UPGRADE_CHANNEL,
]

# consts for credential
credential_formats = [CONST_CREDENTIAL_FORMAT_AZURE, CONST_CREDENTIAL_FORMAT_EXEC]


def load_arguments(self, _):

    acr_arg_type = CLIArgumentType(metavar='ACR_NAME_OR_RESOURCE_ID')

    # AKS command argument configuration
    with self.argument_context('aks') as c:
        c.argument('resource_name', name_type, help='Name of the managed cluster.',
                   completer=get_resource_name_completion_list('Microsoft.ContainerService/ManagedClusters'))
        c.argument('name', name_type, help='Name of the managed cluster.',
                   completer=get_resource_name_completion_list('Microsoft.ContainerService/ManagedClusters'))
        c.argument('kubernetes_version', options_list=[
                   '--kubernetes-version', '-k'], validator=validate_k8s_version)
        c.argument('node_count', options_list=['--node-count', '-c'], type=int)
        c.argument('tags', tags_type)

    with self.argument_context('aks create') as c:
        # managed cluster paramerters
        c.argument('name', validator=validate_linux_host_name)
        c.argument('kubernetes_version',
                   completer=get_k8s_versions_completion_list)
        c.argument('dns_name_prefix', options_list=['--dns-name-prefix', '-p'])
        c.argument('node_osdisk_diskencryptionset_id', options_list=['--node-osdisk-diskencryptionset-id', '-d'])
        c.argument('disable_local_accounts', action='store_true')
        c.argument('disable_rbac', action='store_true')
        c.argument('enable_rbac', action='store_true', options_list=['--enable-rbac', '-r'],
                   deprecate_info=c.deprecate(redirect="--disable-rbac", hide="2.0.45"))
        c.argument('edge_zone', edge_zone_type)
        c.argument('admin_username', options_list=[
                   '--admin-username', '-u'], default='azureuser')
        c.argument('generate_ssh_keys', action='store_true',
                   validator=validate_create_parameters)
        c.argument('ssh_key_value', required=False, type=file_type, default=os.path.join('~', '.ssh', 'id_rsa.pub'),
                   completer=FilesCompleter(), validator=validate_ssh_key)
        c.argument('no_ssh_key', options_list=['--no-ssh-key', '-x'])
        c.argument('dns_service_ip')
        c.argument('docker_bridge_address')
        c.argument('pod_cidrs')
        c.argument('service_cidrs')
        c.argument('load_balancer_sku', arg_type=get_enum_type(load_balancer_skus),
                   validator=validate_load_balancer_sku)
        c.argument('load_balancer_managed_outbound_ip_count', type=int)
        c.argument('load_balancer_managed_outbound_ipv6_count', type=int)
        c.argument('load_balancer_outbound_ips', type=str,
                   validator=validate_load_balancer_outbound_ips)
        c.argument('load_balancer_outbound_ip_prefixes', type=str,
                   validator=validate_load_balancer_outbound_ip_prefixes)
        c.argument('load_balancer_outbound_ports', type=int,
                   validator=validate_load_balancer_outbound_ports)
        c.argument('load_balancer_idle_timeout', type=int,
                   validator=validate_load_balancer_idle_timeout)
        c.argument('nat_gateway_managed_outbound_ip_count', type=int,
                   validator=validate_nat_gateway_managed_outbound_ip_count)
        c.argument('nat_gateway_idle_timeout', type=int,
                   validator=validate_nat_gateway_idle_timeout)
        c.argument('outbound_type', arg_type=get_enum_type(outbound_types))
        c.argument('network_plugin', arg_type=get_enum_type(network_plugins))
        c.argument('network_policy')
        c.argument('auto_upgrade_channel', arg_type=get_enum_type(auto_upgrade_channels))
        c.argument('cluster_autoscaler_profile', nargs='+')
        c.argument('uptime_sla', action='store_true')
        c.argument('fqdn_subdomain')
        c.argument('api_server_authorized_ip_ranges',
                   type=str, validator=validate_ip_ranges)
        c.argument('enable_private_cluster', action='store_true')
        c.argument('private_dns_zone')
        c.argument('disable_public_fqdn', action='store_true')
        c.argument('service_principal')
        c.argument('client_secret')
        c.argument('enable_managed_identity', action='store_true')
        c.argument('assign_identity', type=str,
                   validator=validate_assign_identity)
        c.argument('assign_kubelet_identity', type=str,
                   validator=validate_assign_kubelet_identity)
        c.argument('enable_aad', action='store_true')
        c.argument('enable_azure_rbac', action='store_true')
        c.argument('aad_client_app_id')
        c.argument('aad_server_app_id')
        c.argument('aad_server_app_secret')
        c.argument('aad_tenant_id')
        c.argument('aad_admin_group_object_ids')
        c.argument('windows_admin_username', options_list=[
                   '--windows-admin-username'])
        c.argument('windows_admin_password', options_list=[
                   '--windows-admin-password'])
        c.argument('enable_ahub', options_list=['--enable-ahub'])
        c.argument('disable_ahub', options_list=['--disable-ahub'])
        c.argument('gmsa_dns_server', options_list=['--gmsa-dns-server'])
        c.argument('gmsa_root_domain_name', options_list=[
                   '--gmsa-root-domain-name'])
        c.argument('attach_acr', acr_arg_type)
        c.argument('skip_subnet_role_assignment', action='store_true')
        # addons
        c.argument('enable_addons', options_list=[
                   '--enable-addons', '-a'], validator=validate_addons)
        c.argument('workspace_resource_id')
        c.argument('enable_msi_auth_for_monitoring',
                   arg_type=get_three_state_flag(), is_preview=True)
        c.argument('aci_subnet_name', type=str)
        c.argument('appgw_name', options_list=[
                   '--appgw-name'], arg_group='Application Gateway')
        c.argument('appgw_subnet_prefix', options_list=[
                   '--appgw-subnet-prefix'], arg_group='Application Gateway', deprecate_info=c.deprecate(redirect='--appgw-subnet-cidr', hide=True))
        c.argument('appgw_subnet_cidr', options_list=[
                   '--appgw-subnet-cidr'], arg_group='Application Gateway')
        c.argument('appgw_id', options_list=[
                   '--appgw-id'], arg_group='Application Gateway')
        c.argument('appgw_subnet_id', options_list=[
                   '--appgw-subnet-id'], arg_group='Application Gateway')
        c.argument('appgw_watch_namespace', options_list=[
                   '--appgw-watch-namespace'], arg_group='Application Gateway')
        c.argument('enable_secret_rotation', action='store_true')
        c.argument('rotation_poll_interval', type=str)
        c.argument('enable_sgxquotehelper', action='store_true')
        # nodepool paramerters
        c.argument('nodepool_name', type=str, default='nodepool1',
                   help='Node pool name, upto 12 alphanumeric characters', validator=validate_nodepool_name)
        c.argument('node_vm_size', options_list=[
                   '--node-vm-size', '-s'], completer=get_vm_size_completion_list)
        c.argument('os_sku', type=str, options_list=[
                   '--os-sku'], completer=get_ossku_completion_list)
        c.argument('vnet_subnet_id', type=str,
                   validator=validate_vnet_subnet_id)
        c.argument('pod_subnet_id', type=str, validator=validate_pod_subnet_id)
        c.argument('enable_node_public_ip', action='store_true')
        c.argument('node_public_ip_prefix_id', type=str)
        c.argument('enable_cluster_autoscaler', action='store_true')
        c.argument('min_count', type=int, validator=validate_nodes_count)
        c.argument('max_count', type=int, validator=validate_nodes_count)

        c.argument('nodepool_tags', nargs='*', validator=validate_nodepool_tags,
                   help='space-separated tags: key[=value] [key[=value] ...]. Use "" to clear existing tags.')
        c.argument('nodepool_labels', nargs='*', validator=validate_nodepool_labels,
                   help='space-separated labels: key[=value] [key[=value] ...]. See https://aka.ms/node-labels for syntax of labels.')
        c.argument('node_osdisk_type', arg_type=get_enum_type(node_os_disk_types))
        c.argument('node_osdisk_size', type=int)
        c.argument('max_pods', type=int, options_list=['--max-pods', '-m'])
        c.argument('vm_set_type', type=str, validator=validate_vm_set_type)
        c.argument('enable_vmss', action='store_true',
                   help='To be deprecated. Use vm_set_type instead.')
        c.argument('node_zones', zones_type, options_list=[
                   '--node-zones', '--zones', '-z'], help='(--node-zones will be deprecated, use --zones) Space-separated list of availability zones where agent nodes will be placed.')
        c.argument('ppg')
        c.argument('enable_encryption_at_host', arg_type=get_three_state_flag(
        ), help='Enable EncryptionAtHost.')
        c.argument('enable_ultra_ssd', action='store_true')
        c.argument('enable_fips_image', action='store_true')
        c.argument('snapshot_id', validator=validate_snapshot_id)
        c.argument('kubelet_config', type=str)
        c.argument('linux_os_config', type=str)
        c.argument('yes', options_list=[
                   '--yes', '-y'], help='Do not prompt for confirmation.', action='store_true')
        c.argument('aks_custom_headers')
        # extensions
        # managed cluster
        c.argument('node_resource_group')
        c.argument('ip_families')
        c.argument('http_proxy_config', options_list=[
                   '--http-proxy-config'], type=str)
        c.argument('enable_pod_security_policy', action='store_true')
        c.argument('enable_pod_identity', action='store_true')
        c.argument('enable_workload_identity', arg_type=get_three_state_flag(), is_preview=True)
        c.argument('enable_oidc_issuer', action='store_true', is_preview=True)
        c.argument('enable_azure_keyvault_kms',
                   action='store_true', is_preview=True)
        c.argument('azure_keyvault_kms_key_id',
                   validator=validate_azure_keyvault_kms_key_id, is_preview=True)
        c.argument('cluster_snapshot_id',
                   validator=validate_cluster_snapshot_id, is_preview=True)
        # nodepool
        c.argument('host_group_id',
                   validator=validate_host_group_id, is_preview=True)
        c.argument('crg_id', validator=validate_crg_id, is_preview=True)
        # no validation for aks create because it already only supports Linux.
        c.argument('message_of_the_day', type=str)
        c.argument('gpu_instance_profile',
                   arg_type=get_enum_type(gpu_instance_profiles))
        c.argument('workload_runtime', arg_type=get_enum_type(workload_runtimes), default=CONST_WORKLOAD_RUNTIME_OCI_CONTAINER)

    with self.argument_context('aks reconcile') as c:
        c.argument('aks_custom_headers')

    with self.argument_context('aks update') as c:
        # managed cluster paramerters
        c.argument('disable_local_accounts', action='store_true')
        c.argument('enable_local_accounts', action='store_true')
        c.argument('load_balancer_managed_outbound_ip_count', type=int)
        c.argument('load_balancer_managed_outbound_ipv6_count', type=int)
        c.argument('load_balancer_outbound_ips', type=str,
                   validator=validate_load_balancer_outbound_ips)
        c.argument('load_balancer_outbound_ip_prefixes', type=str,
                   validator=validate_load_balancer_outbound_ip_prefixes)
        c.argument('load_balancer_outbound_ports', type=int,
                   validator=validate_load_balancer_outbound_ports)
        c.argument('load_balancer_idle_timeout', type=int,
                   validator=validate_load_balancer_idle_timeout)
        c.argument('nat_gateway_managed_outbound_ip_count', type=int,
                   validator=validate_nat_gateway_managed_outbound_ip_count)
        c.argument('nat_gateway_idle_timeout', type=int,
                   validator=validate_nat_gateway_idle_timeout)
        c.argument('auto_upgrade_channel', arg_type=get_enum_type(auto_upgrade_channels))
        c.argument('cluster_autoscaler_profile', nargs='+')
        c.argument('uptime_sla', action='store_true')
        c.argument('no_uptime_sla', action='store_true')
        c.argument('api_server_authorized_ip_ranges',
                   type=str, validator=validate_ip_ranges)
        c.argument('enable_public_fqdn', action='store_true')
        c.argument('disable_public_fqdn', action='store_true')
        c.argument('enable_managed_identity', action='store_true')
        c.argument('assign_identity', type=str,
                   validator=validate_assign_identity)
        c.argument('assign_kubelet_identity',
                   validator=validate_assign_kubelet_identity)
        c.argument('enable_aad', action='store_true')
        c.argument('enable_azure_rbac', action='store_true')
        c.argument('disable_azure_rbac', action='store_true')
        c.argument('aad_tenant_id')
        c.argument('aad_admin_group_object_ids')
        c.argument('windows_admin_password', options_list=[
                   '--windows-admin-password'])
        c.argument('enable_ahub', options_list=['--enable-ahub'])
        c.argument('disable_ahub', options_list=['--disable-ahub'])
        c.argument('enable_windows_gmsa', action='store_true',
                   options_list=['--enable-windows-gmsa'])
        c.argument('gmsa_dns_server', options_list=['--gmsa-dns-server'])
        c.argument('gmsa_root_domain_name', options_list=[
                   '--gmsa-root-domain-name'])
        c.argument('attach_acr', acr_arg_type, validator=validate_acr)
        c.argument('detach_acr', acr_arg_type, validator=validate_acr)
        # addons
        c.argument('enable_secret_rotation', action='store_true')
        c.argument('disable_secret_rotation', action='store_true')
        c.argument('rotation_poll_interval', type=str)
        # nodepool paramerters
        c.argument('enable_cluster_autoscaler', options_list=[
                   "--enable-cluster-autoscaler", "-e"], action='store_true')
        c.argument('disable_cluster_autoscaler', options_list=[
                   "--disable-cluster-autoscaler", "-d"], action='store_true')
        c.argument('update_cluster_autoscaler', options_list=[
                   "--update-cluster-autoscaler", "-u"], action='store_true')
        c.argument('min_count', type=int, validator=validate_nodes_count)
        c.argument('max_count', type=int, validator=validate_nodes_count)
        c.argument('nodepool_labels', nargs='*', validator=validate_nodepool_labels,
                   help='space-separated labels: key[=value] [key[=value] ...]. See https://aka.ms/node-labels for syntax of labels.')
        c.argument('yes', options_list=[
                   '--yes', '-y'], help='Do not prompt for confirmation.', action='store_true')
        c.argument('aks_custom_headers')
        # extensions
        # managed cluster
        c.argument('http_proxy_config', type=str)
        c.argument('enable_pod_security_policy', action='store_true')
        c.argument('disable_pod_security_policy', action='store_true')
        c.argument('enable_pod_identity', action='store_true')
        c.argument('disable_pod_identity', action='store_true')
        c.argument('enable_workload_identity', arg_type=get_three_state_flag(), is_preview=True)
        c.argument('disable_workload_identity', arg_type=get_three_state_flag(), is_preview=True)
        c.argument('enable_oidc_issuer', action='store_true', is_preview=True)
        c.argument('enable_azure_keyvault_kms',
                   action='store_true', is_preview=True)
        c.argument('azure_keyvault_kms_key_id',
                   validator=validate_azure_keyvault_kms_key_id, is_preview=True)

    with self.argument_context('aks scale') as c:
        c.argument('nodepool_name', type=str,
                   help='Node pool name, upto 12 alphanumeric characters', validator=validate_nodepool_name)

    with self.argument_context('aks upgrade') as c:
        c.argument('kubernetes_version',
                   completer=get_k8s_upgrades_completion_list)
        c.argument('yes', options_list=[
                   '--yes', '-y'], help='Do not prompt for confirmation.', action='store_true')

    with self.argument_context('aks maintenanceconfiguration') as c:
        c.argument('cluster_name', type=str, help='The cluster name.')

    for scope in ['aks maintenanceconfiguration add', 'aks maintenanceconfiguration update']:
        with self.argument_context(scope) as c:
            c.argument('config_name', type=str, options_list=[
                       '--name', '-n'], help='The config name.')
            c.argument('config_file', type=str, options_list=[
                       '--config-file'], help='The config json file.', required=False)
            c.argument('weekday', type=str, options_list=[
                       '--weekday'], help='weekday on which maintenance can happen. e.g. Monday', required=False)
            c.argument('start_hour', type=int, options_list=[
                       '--start-hour'], help='maintenance start hour of 1 hour window on the weekday. e.g. 1 means 1:00am - 2:00am', required=False)

    for scope in ['aks maintenanceconfiguration show', 'aks maintenanceconfiguration delete']:
        with self.argument_context(scope) as c:
            c.argument('config_name', type=str, options_list=[
                       '--name', '-n'], help='The config name.')

    with self.argument_context('aks nodepool') as c:
        c.argument('cluster_name', type=str, help='The cluster name.')

    for scope in ['aks nodepool add']:
        with self.argument_context(scope) as c:
            c.argument('nodepool_name', type=str, options_list=[
                       '--name', '-n'], validator=validate_nodepool_name, help='The node pool name.')
            c.argument('node_vm_size', options_list=[
                       '--node-vm-size', '-s'], completer=get_vm_size_completion_list)
            c.argument('os_type', type=str)
            c.argument('os_sku', type=str, options_list=[
                       '--os-sku'], completer=get_ossku_completion_list)
            c.argument('vnet_subnet_id', type=str,
                       validator=validate_vnet_subnet_id)
            c.argument('pod_subnet_id', type=str,
                       validator=validate_pod_subnet_id)
            c.argument('enable_node_public_ip', action='store_true')
            c.argument('node_public_ip_prefix_id', type=str)
            c.argument('enable_cluster_autoscaler', options_list=[
                       "--enable-cluster-autoscaler", "-e"], action='store_true')
            c.argument('min_count', type=int, validator=validate_nodes_count)
            c.argument('max_count', type=int, validator=validate_nodes_count)
            c.argument('priority', arg_type=get_enum_type(node_priorities), validator=validate_priority)
            c.argument('eviction_policy', arg_type=get_enum_type(node_eviction_policies), validator=validate_eviction_policy)
            c.argument('spot_max_price', type=float,
                       validator=validate_spot_max_price)
            c.argument('labels', nargs='*', validator=validate_nodepool_labels)
            c.argument('tags', tags_type)
            c.argument('node_taints', validator=validate_taints)
            c.argument('node_osdisk_type', arg_type=get_enum_type(node_os_disk_types))
            c.argument('node_osdisk_size', type=int)
            c.argument('mode', arg_type=get_enum_type(node_mode_types))
            c.argument('scale_down_mode', arg_type=get_enum_type(scale_down_modes))
            c.argument('max_surge', type=str, validator=validate_max_surge)
            c.argument('max_pods', type=int, options_list=['--max-pods', '-m'])
            c.argument('node_zones', zones_type, options_list=[
                       '--node-zones', '--zones', '-z'], help='(--node-zones will be deprecated) Space-separated list of availability zones where agent nodes will be placed.')
            c.argument('ppg')
            c.argument('enable_encryption_at_host', options_list=[
                       '--enable-encryption-at-host'], action='store_true')
            c.argument('enable_ultra_ssd', action='store_true')
            c.argument('enable_fips_image', action='store_true')
            c.argument('snapshot_id', type=str, validator=validate_snapshot_id)
            c.argument('kubelet_config', type=str)
            c.argument('linux_os_config', type=str)
            c.argument('aks_custom_headers')
            # extensions
            c.argument('host_group_id',
                       validator=validate_host_group_id, is_preview=True)
            c.argument('crg_id', validator=validate_crg_id, is_preview=True)
            c.argument('message_of_the_day', type=str,
                       validator=validate_message_of_the_day)
            c.argument('workload_runtime', arg_type=get_enum_type(workload_runtimes), default=CONST_WORKLOAD_RUNTIME_OCI_CONTAINER)
            c.argument('gpu_instance_profile', arg_type=get_enum_type(gpu_instance_profiles))

<<<<<<< HEAD
    for scope in ['aks nodepool show', 'aks nodepool delete', 'aks nodepool scale', 'aks nodepool upgrade', 'aks nodepool update', 'aks nodepool reconcile']:
=======
    for scope in ['aks nodepool show', 'aks nodepool scale', 'aks nodepool upgrade', 'aks nodepool update']:
>>>>>>> 9f97f7d4
        with self.argument_context(scope) as c:
            c.argument('nodepool_name', type=str, options_list=[
                       '--name', '-n'], validator=validate_nodepool_name, help='The node pool name.')

<<<<<<< HEAD
    with self.argument_context('aks nodepool reconcile') as c:
        c.argument('aks_custom_headers')
=======
    with self.argument_context('aks nodepool delete') as c:
        c.argument('nodepool_name', options_list=[
            '--name', '-n'], validator=validate_nodepool_name, help='The node pool name.')
        c.argument('ignore_pod_disruption_budget', options_list=[
                   "--ignore-pod-disruption-budget", "-i"], action=get_three_state_flag(), is_preview=True,
                   help='delete an AKS nodepool by ignoring PodDisruptionBudget setting')
>>>>>>> 9f97f7d4

    with self.argument_context('aks nodepool upgrade') as c:
        c.argument('max_surge', type=str, validator=validate_max_surge)
        c.argument('aks_custom_headers')
        c.argument('snapshot_id', type=str, validator=validate_snapshot_id)

    with self.argument_context('aks nodepool update') as c:
        c.argument('enable_cluster_autoscaler', options_list=[
                   "--enable-cluster-autoscaler", "-e"], action='store_true')
        c.argument('disable_cluster_autoscaler', options_list=[
                   "--disable-cluster-autoscaler", "-d"], action='store_true')
        c.argument('update_cluster_autoscaler', options_list=[
                   "--update-cluster-autoscaler", "-u"], action='store_true')
        c.argument('min_count', type=int, validator=validate_nodes_count)
        c.argument('max_count', type=int, validator=validate_nodes_count)
        c.argument('labels', nargs='*', validator=validate_nodepool_labels)
        c.argument('tags', tags_type)
        c.argument('node_taints', validator=validate_taints)
        c.argument('mode', arg_type=get_enum_type(node_mode_types))
        c.argument('scale_down_mode', arg_type=get_enum_type(scale_down_modes))
        c.argument('max_surge', type=str, validator=validate_max_surge)

    with self.argument_context('aks addon show') as c:
        c.argument('addon', options_list=[
                   '--addon', '-a'], validator=validate_addon)

    with self.argument_context('aks addon enable') as c:
        c.argument('addon', options_list=[
                   '--addon', '-a'], validator=validate_addon)
        c.argument('subnet_name', options_list=['--subnet-name', '-s'])
        c.argument('enable_sgxquotehelper', action='store_true')
        c.argument('osm_mesh_name', options_list=['--osm-mesh-name'])
        c.argument('appgw_name', options_list=[
                   '--appgw-name'], arg_group='Application Gateway')
        c.argument('appgw_subnet_prefix', options_list=[
                   '--appgw-subnet-prefix'], arg_group='Application Gateway', deprecate_info=c.deprecate(redirect='--appgw-subnet-cidr', hide=True))
        c.argument('appgw_subnet_cidr', options_list=[
                   '--appgw-subnet-cidr'], arg_group='Application Gateway')
        c.argument('appgw_id', options_list=[
                   '--appgw-id'], arg_group='Application Gateway')
        c.argument('appgw_subnet_id', options_list=[
                   '--appgw-subnet-id'], arg_group='Application Gateway')
        c.argument('appgw_watch_namespace', options_list=[
                   '--appgw-watch-namespace'], arg_group='Application Gateway')
        c.argument('enable_secret_rotation', action='store_true')
        c.argument('rotation_poll_interval', type=str)
        c.argument('workspace_resource_id')
        c.argument('enable_msi_auth_for_monitoring',
                   arg_type=get_three_state_flag(), is_preview=True)

    with self.argument_context('aks addon disable') as c:
        c.argument('addon', options_list=[
                   '--addon', '-a'], validator=validate_addon)

    with self.argument_context('aks addon update') as c:
        c.argument('addon', options_list=[
                   '--addon', '-a'], validator=validate_addon)
        c.argument('subnet_name', options_list=['--subnet-name', '-s'])
        c.argument('enable_sgxquotehelper', action='store_true')
        c.argument('osm_mesh_name', options_list=['--osm-mesh-name'])
        c.argument('appgw_name', options_list=[
                   '--appgw-name'], arg_group='Application Gateway')
        c.argument('appgw_subnet_prefix', options_list=[
                   '--appgw-subnet-prefix'], arg_group='Application Gateway', deprecate_info=c.deprecate(redirect='--appgw-subnet-cidr', hide=True))
        c.argument('appgw_subnet_cidr', options_list=[
                   '--appgw-subnet-cidr'], arg_group='Application Gateway')
        c.argument('appgw_id', options_list=[
                   '--appgw-id'], arg_group='Application Gateway')
        c.argument('appgw_subnet_id', options_list=[
                   '--appgw-subnet-id'], arg_group='Application Gateway')
        c.argument('appgw_watch_namespace', options_list=[
                   '--appgw-watch-namespace'], arg_group='Application Gateway')
        c.argument('enable_secret_rotation', action='store_true')
        c.argument('rotation_poll_interval', type=str)
        c.argument('workspace_resource_id')
        c.argument('enable_msi_auth_for_monitoring',
                   arg_type=get_three_state_flag(), is_preview=True)

    with self.argument_context('aks disable-addons') as c:
        c.argument('addons', options_list=[
                   '--addons', '-a'], validator=validate_addons)

    with self.argument_context('aks enable-addons') as c:
        c.argument('addons', options_list=[
                   '--addons', '-a'], validator=validate_addons)
        c.argument('subnet_name', options_list=['--subnet-name', '-s'])
        c.argument('enable_sgxquotehelper', action='store_true')
        c.argument('osm_mesh_name', options_list=['--osm-mesh-name'])
        c.argument('appgw_name', options_list=[
                   '--appgw-name'], arg_group='Application Gateway')
        c.argument('appgw_subnet_prefix', options_list=[
                   '--appgw-subnet-prefix'], arg_group='Application Gateway', deprecate_info=c.deprecate(redirect='--appgw-subnet-cidr', hide=True))
        c.argument('appgw_subnet_cidr', options_list=[
                   '--appgw-subnet-cidr'], arg_group='Application Gateway')
        c.argument('appgw_id', options_list=[
                   '--appgw-id'], arg_group='Application Gateway')
        c.argument('appgw_subnet_id', options_list=[
                   '--appgw-subnet-id'], arg_group='Application Gateway')
        c.argument('appgw_watch_namespace', options_list=[
                   '--appgw-watch-namespace'], arg_group='Application Gateway')
        c.argument('enable_secret_rotation', action='store_true')
        c.argument('rotation_poll_interval', type=str)
        c.argument('workspace_resource_id')
        c.argument('enable_msi_auth_for_monitoring',
                   arg_type=get_three_state_flag(), is_preview=True)

    with self.argument_context('aks get-credentials') as c:
        c.argument('admin', options_list=['--admin', '-a'], default=False)
        c.argument('context_name', options_list=['--context'],
                   help='If specified, overwrite the default context name.')
        c.argument('user', options_list=[
                   '--user', '-u'], default='clusterUser', validator=validate_user)
        c.argument('path', options_list=['--file', '-f'], type=file_type, completer=FilesCompleter(),
                   default=os.path.join(os.path.expanduser('~'), '.kube', 'config'))
        c.argument('public_fqdn', default=False, action='store_true')
        c.argument('credential_format', options_list=['--format'], arg_type=get_enum_type(credential_formats))

    with self.argument_context('aks pod-identity') as c:
        c.argument('cluster_name', type=str, help='The cluster name.')

    with self.argument_context('aks pod-identity add') as c:
        c.argument('identity_name', type=str, options_list=['--name', '-n'], default=None, required=False,
                   help='The pod identity name. Generate if not specified.',
                   validator=validate_pod_identity_resource_name('identity_name', required=False))
        c.argument('identity_namespace', type=str, options_list=[
                   '--namespace'], help='The pod identity namespace.')
        c.argument('identity_resource_id', type=str, options_list=[
                   '--identity-resource-id'], help='Resource id of the identity to use.')
        c.argument('binding_selector', type=str, options_list=[
                   '--binding-selector'], help='Optional binding selector to use.')

    with self.argument_context('aks pod-identity delete') as c:
        c.argument('identity_name', type=str, options_list=['--name', '-n'], default=None, required=True,
                   help='The pod identity name.',
                   validator=validate_pod_identity_resource_name('identity_name', required=True))
        c.argument('identity_namespace', type=str, options_list=[
                   '--namespace'], help='The pod identity namespace.')

    with self.argument_context('aks pod-identity exception add') as c:
        c.argument('exc_name', type=str, options_list=['--name', '-n'], default=None, required=False,
                   help='The pod identity exception name. Generate if not specified.',
                   validator=validate_pod_identity_resource_name('exc_name', required=False))
        c.argument('exc_namespace', type=str, options_list=['--namespace'], required=True,
                   help='The pod identity exception namespace.',
                   validator=validate_pod_identity_resource_namespace)
        c.argument('pod_labels', nargs='*', required=True,
                   help='space-separated labels: key=value [key=value ...].',
                   validator=validate_pod_identity_pod_labels)

    with self.argument_context('aks pod-identity exception delete') as c:
        c.argument('exc_name', type=str, options_list=['--name', '-n'], required=True,
                   help='The pod identity exception name to remove.',
                   validator=validate_pod_identity_resource_name('exc_name', required=True))
        c.argument('exc_namespace', type=str, options_list=['--namespace'], required=True,
                   help='The pod identity exception namespace to remove.',
                   validator=validate_pod_identity_resource_namespace)

    with self.argument_context('aks pod-identity exception update') as c:
        c.argument('exc_name', type=str, options_list=['--name', '-n'], required=True,
                   help='The pod identity exception name to remove.',
                   validator=validate_pod_identity_resource_name('exc_name', required=True))
        c.argument('exc_namespace', type=str, options_list=['--namespace'], required=True,
                   help='The pod identity exception namespace to remove.',
                   validator=validate_pod_identity_resource_namespace)
        c.argument('pod_labels', nargs='*', required=True,
                   help='pod labels in key=value [key=value ...].',
                   validator=validate_pod_identity_pod_labels)

    for scope in ['aks nodepool snapshot create']:
        with self.argument_context(scope) as c:
            c.argument('snapshot_name', type=str, options_list=[
                       '--name', '-n'], required=True, help='The nodepool snapshot name.', validator=validate_snapshot_name)
            c.argument('tags', tags_type)
            c.argument('nodepool_id', type=str, required=True,
                       help='The nodepool id.', validator=validate_nodepool_id)
            c.argument('aks_custom_headers')

    for scope in ['aks nodepool snapshot show', 'aks nodepool snapshot delete']:
        with self.argument_context(scope) as c:
            c.argument('snapshot_name', type=str, options_list=[
                       '--name', '-n'], required=True, help='The nodepool snapshot name.', validator=validate_snapshot_name)
            c.argument('yes', options_list=[
                       '--yes', '-y'], help='Do not prompt for confirmation.', action='store_true')

    for scope in ['aks snapshot create']:
        with self.argument_context(scope) as c:
            c.argument('snapshot_name', type=str, options_list=[
                       '--name', '-n'], required=True, help='The cluster snapshot name.', validator=validate_snapshot_name)
            c.argument('tags', tags_type)
            c.argument('cluster_id', type=str, required=True,
                       validator=validate_cluster_id, help='The cluster id.')
            c.argument('aks_custom_headers')

    for scope in ['aks snapshot show', 'aks snapshot delete']:
        with self.argument_context(scope) as c:
            c.argument('snapshot_name', type=str, options_list=[
                       '--name', '-n'], required=True, help='The cluster snapshot name.', validator=validate_snapshot_name)
            c.argument('yes', options_list=[
                       '--yes', '-y'], help='Do not prompt for confirmation.', action='store_true')


def _get_default_install_location(exe_name):
    system = platform.system()
    if system == 'Windows':
        home_dir = os.environ.get('USERPROFILE')
        if not home_dir:
            return None
        install_location = os.path.join(
            home_dir, r'.azure-{0}\{0}.exe'.format(exe_name))
    elif system in ('Linux', 'Darwin'):
        install_location = '/usr/local/bin/{}'.format(exe_name)
    else:
        install_location = None
    return install_location<|MERGE_RESOLUTION|>--- conflicted
+++ resolved
@@ -492,26 +492,20 @@
             c.argument('workload_runtime', arg_type=get_enum_type(workload_runtimes), default=CONST_WORKLOAD_RUNTIME_OCI_CONTAINER)
             c.argument('gpu_instance_profile', arg_type=get_enum_type(gpu_instance_profiles))
 
-<<<<<<< HEAD
-    for scope in ['aks nodepool show', 'aks nodepool delete', 'aks nodepool scale', 'aks nodepool upgrade', 'aks nodepool update', 'aks nodepool reconcile']:
-=======
-    for scope in ['aks nodepool show', 'aks nodepool scale', 'aks nodepool upgrade', 'aks nodepool update']:
->>>>>>> 9f97f7d4
+    for scope in ['aks nodepool show', 'aks nodepool scale', 'aks nodepool upgrade', 'aks nodepool update', 'aks nodepool reconcile']:
         with self.argument_context(scope) as c:
             c.argument('nodepool_name', type=str, options_list=[
                        '--name', '-n'], validator=validate_nodepool_name, help='The node pool name.')
 
-<<<<<<< HEAD
     with self.argument_context('aks nodepool reconcile') as c:
         c.argument('aks_custom_headers')
-=======
+        
     with self.argument_context('aks nodepool delete') as c:
         c.argument('nodepool_name', options_list=[
             '--name', '-n'], validator=validate_nodepool_name, help='The node pool name.')
         c.argument('ignore_pod_disruption_budget', options_list=[
                    "--ignore-pod-disruption-budget", "-i"], action=get_three_state_flag(), is_preview=True,
                    help='delete an AKS nodepool by ignoring PodDisruptionBudget setting')
->>>>>>> 9f97f7d4
 
     with self.argument_context('aks nodepool upgrade') as c:
         c.argument('max_surge', type=str, validator=validate_max_surge)
