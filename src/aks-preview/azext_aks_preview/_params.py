# --------------------------------------------------------------------------------------------
# Copyright (c) Microsoft Corporation. All rights reserved.
# Licensed under the MIT License. See License.txt in the project root for license information.
# --------------------------------------------------------------------------------------------

# pylint: disable=too-many-statements,too-many-lines
import os.path
import platform

from argcomplete.completers import FilesCompleter
from azure.cli.command_modules.acs._consts import (
    CONST_OUTBOUND_TYPE_LOAD_BALANCER,
    CONST_OUTBOUND_TYPE_MANAGED_NAT_GATEWAY,
    CONST_OUTBOUND_TYPE_USER_ASSIGNED_NAT_GATEWAY,
    CONST_OUTBOUND_TYPE_USER_DEFINED_ROUTING,
)
from azure.cli.command_modules.acs._validators import (
    validate_image_cleaner_enable_disable_mutually_exclusive,
    validate_load_balancer_idle_timeout,
    validate_load_balancer_outbound_ip_prefixes,
    validate_load_balancer_outbound_ips,
    validate_load_balancer_outbound_ports,
    validate_nat_gateway_idle_timeout,
    validate_nat_gateway_managed_outbound_ip_count,
)
from azure.cli.core.commands.parameters import (
    edge_zone_type,
    file_type,
    get_enum_type,
    get_resource_name_completion_list,
    get_three_state_flag,
    name_type,
    tags_type,
    zones_type,
)
from azure.cli.core.commands.validators import get_default_location_from_resource_group
from azext_aks_preview._client_factory import CUSTOM_MGMT_AKS_PREVIEW
from azext_aks_preview._completers import (
    get_k8s_upgrades_completion_list,
    get_k8s_versions_completion_list,
    get_vm_size_completion_list,
)
from azext_aks_preview._consts import (
    CONST_ABSOLUTEMONTHLY_MAINTENANCE_SCHEDULE,
    CONST_AZURE_KEYVAULT_NETWORK_ACCESS_PRIVATE,
    CONST_AZURE_KEYVAULT_NETWORK_ACCESS_PUBLIC,
    CONST_CREDENTIAL_FORMAT_AZURE,
    CONST_CREDENTIAL_FORMAT_EXEC,
    CONST_DAILY_MAINTENANCE_SCHEDULE,
    CONST_DISK_DRIVER_V1,
    CONST_DISK_DRIVER_V2,
    CONST_GPU_INSTANCE_PROFILE_MIG1_G,
    CONST_GPU_INSTANCE_PROFILE_MIG2_G,
    CONST_GPU_INSTANCE_PROFILE_MIG3_G,
    CONST_GPU_INSTANCE_PROFILE_MIG4_G,
    CONST_GPU_INSTANCE_PROFILE_MIG7_G,
    CONST_LOAD_BALANCER_SKU_BASIC,
    CONST_LOAD_BALANCER_SKU_STANDARD,
    CONST_MANAGED_CLUSTER_SKU_TIER_FREE,
    CONST_MANAGED_CLUSTER_SKU_TIER_STANDARD,
    CONST_MANAGED_CLUSTER_SKU_TIER_PREMIUM,
    CONST_NETWORK_DATAPLANE_AZURE,
    CONST_NETWORK_DATAPLANE_CILIUM,
    CONST_NETWORK_PLUGIN_AZURE,
    CONST_NETWORK_PLUGIN_KUBENET,
    CONST_NETWORK_PLUGIN_MODE_OVERLAY,
    CONST_NETWORK_PLUGIN_NONE,
    CONST_NETWORK_POD_IP_ALLOCATION_MODE_DYNAMIC_INDIVIDUAL,
    CONST_NETWORK_POD_IP_ALLOCATION_MODE_STATIC_BLOCK,
    CONST_NODE_IMAGE_UPGRADE_CHANNEL,
    CONST_NODE_OS_CHANNEL_NODE_IMAGE,
    CONST_NODE_OS_CHANNEL_NONE,
    CONST_NODE_OS_CHANNEL_SECURITY_PATCH,
    CONST_NODE_OS_CHANNEL_UNMANAGED,
    CONST_NODEPOOL_MODE_SYSTEM,
    CONST_NODEPOOL_MODE_USER,
    CONST_NODEPOOL_MODE_GATEWAY,
    CONST_NONE_UPGRADE_CHANNEL,
    CONST_NRG_LOCKDOWN_RESTRICTION_LEVEL_READONLY,
    CONST_NRG_LOCKDOWN_RESTRICTION_LEVEL_UNRESTRICTED,
    CONST_OS_DISK_TYPE_EPHEMERAL,
    CONST_OS_DISK_TYPE_MANAGED,
    CONST_OS_SKU_AZURELINUX,
    CONST_OS_SKU_CBLMARINER,
    CONST_OS_SKU_MARINER,
    CONST_OS_SKU_UBUNTU,
    CONST_OS_SKU_WINDOWS2019,
    CONST_OS_SKU_WINDOWS2022,
    CONST_OS_SKU_WINDOWSANNUAL,
    CONST_PATCH_UPGRADE_CHANNEL,
    CONST_RAPID_UPGRADE_CHANNEL,
    CONST_RELATIVEMONTHLY_MAINTENANCE_SCHEDULE,
    CONST_SCALE_DOWN_MODE_DEALLOCATE,
    CONST_SCALE_DOWN_MODE_DELETE,
    CONST_SCALE_SET_PRIORITY_REGULAR,
    CONST_SCALE_SET_PRIORITY_SPOT,
    CONST_SPOT_EVICTION_POLICY_DEALLOCATE,
    CONST_SPOT_EVICTION_POLICY_DELETE,
    CONST_STABLE_UPGRADE_CHANNEL,
    CONST_WEEKINDEX_FIRST,
    CONST_WEEKINDEX_FOURTH,
    CONST_WEEKINDEX_LAST,
    CONST_SAFEGUARDSLEVEL_OFF,
    CONST_SAFEGUARDSLEVEL_WARNING,
    CONST_SAFEGUARDSLEVEL_ENFORCEMENT,
    CONST_AZURE_SERVICE_MESH_INGRESS_MODE_EXTERNAL,
    CONST_AZURE_SERVICE_MESH_INGRESS_MODE_INTERNAL,
    CONST_AZURE_SERVICE_MESH_DEFAULT_EGRESS_NAMESPACE,
    CONST_WEEKINDEX_SECOND,
    CONST_WEEKINDEX_THIRD,
    CONST_WEEKLY_MAINTENANCE_SCHEDULE,
    CONST_WORKLOAD_RUNTIME_KATA_MSHV_VM_ISOLATION,
    CONST_WORKLOAD_RUNTIME_KATA_CC_ISOLATION,
    CONST_WORKLOAD_RUNTIME_OCI_CONTAINER,
    CONST_WORKLOAD_RUNTIME_WASM_WASI,
    CONST_NODE_PROVISIONING_MODE_MANUAL,
    CONST_NODE_PROVISIONING_MODE_AUTO,
    CONST_MANAGED_CLUSTER_SKU_NAME_BASE,
    CONST_MANAGED_CLUSTER_SKU_NAME_AUTOMATIC,
    CONST_SSH_ACCESS_LOCALUSER,
    CONST_SSH_ACCESS_DISABLED,
    CONST_CLUSTER_SERVICE_HEALTH_PROBE_MODE_SERVICE_NODE_PORT,
    CONST_CLUSTER_SERVICE_HEALTH_PROBE_MODE_SHARED,
    CONST_ARTIFACT_SOURCE_DIRECT,
    CONST_ARTIFACT_SOURCE_CACHE,
    CONST_OUTBOUND_TYPE_NONE,
    CONST_OUTBOUND_TYPE_BLOCK,
    CONST_APP_ROUTING_ANNOTATION_CONTROLLED_NGINX,
    CONST_APP_ROUTING_EXTERNAL_NGINX,
    CONST_APP_ROUTING_INTERNAL_NGINX,
    CONST_APP_ROUTING_NONE_NGINX,
    CONST_GPU_DRIVER_TYPE_CUDA,
    CONST_GPU_DRIVER_TYPE_GRID,
)

from azext_aks_preview._validators import (
    validate_acr,
    validate_addon,
    validate_addons,
    validate_agent_pool_name,
    validate_allowed_host_ports,
    validate_apiserver_subnet_id,
    validate_application_security_groups,
    validate_assign_identity,
    validate_assign_kubelet_identity,
    validate_azure_keyvault_kms_key_id,
    validate_azure_keyvault_kms_key_vault_resource_id,
    validate_azuremonitorworkspaceresourceid,
    validate_cluster_id,
    validate_cluster_snapshot_id,
    validate_create_parameters,
    validate_crg_id,
    validate_custom_ca_trust_certificates,
    validate_defender_config_parameter,
    validate_defender_disable_and_enable_parameters,
    validate_disable_windows_outbound_nat,
    validate_asm_egress_name,
    validate_enable_custom_ca_trust,
    validate_eviction_policy,
    validate_grafanaresourceid,
    validate_host_group_id,
    validate_ip_ranges,
    validate_k8s_version,
    validate_linux_host_name,
    validate_load_balancer_backend_pool_type,
    validate_load_balancer_sku,
    validate_max_surge,
    validate_message_of_the_day,
    validate_node_public_ip_tags,
    validate_nodepool_id,
    validate_nodepool_labels,
    validate_nodepool_taints,
    validate_nodepool_name,
    validate_nodepool_tags,
    validate_nodes_count,
    validate_os_sku,
    validate_pod_identity_pod_labels,
    validate_pod_identity_resource_name,
    validate_pod_identity_resource_namespace,
    validate_pod_subnet_id,
    validate_pod_ip_allocation_mode,
    validate_priority,
    validate_sku_tier,
    validate_snapshot_id,
    validate_snapshot_name,
    validate_spot_max_price,
    validate_ssh_key,
    validate_ssh_key_for_update,
    validate_start_date,
    validate_start_time,
    validate_user,
    validate_utc_offset,
    validate_vm_set_type,
    validate_vnet_subnet_id,
    validate_force_upgrade_disable_and_enable_parameters,
    validate_azure_service_mesh_revision,
    validate_artifact_streaming,
    validate_custom_endpoints,
    validate_bootstrap_container_registry_resource_id,
    validate_gateway_prefix_size,
    validate_max_unavailable,
)
from azext_aks_preview.azurecontainerstorage._consts import (
    CONST_ACSTOR_ALL,
    CONST_DISK_TYPE_EPHEMERAL_VOLUME_ONLY,
    CONST_DISK_TYPE_PV_WITH_ANNOTATION,
    CONST_EPHEMERAL_NVME_PERF_TIER_BASIC,
    CONST_EPHEMERAL_NVME_PERF_TIER_PREMIUM,
    CONST_EPHEMERAL_NVME_PERF_TIER_STANDARD,
    CONST_STORAGE_POOL_TYPE_AZURE_DISK,
    CONST_STORAGE_POOL_TYPE_EPHEMERAL_DISK,
    CONST_STORAGE_POOL_TYPE_ELASTIC_SAN,
    CONST_STORAGE_POOL_SKU_PREMIUM_LRS,
    CONST_STORAGE_POOL_SKU_STANDARD_LRS,
    CONST_STORAGE_POOL_SKU_STANDARDSSD_LRS,
    CONST_STORAGE_POOL_SKU_ULTRASSD_LRS,
    CONST_STORAGE_POOL_SKU_PREMIUM_ZRS,
    CONST_STORAGE_POOL_SKU_PREMIUMV2_LRS,
    CONST_STORAGE_POOL_SKU_STANDARDSSD_ZRS,
    CONST_STORAGE_POOL_OPTION_NVME,
    CONST_STORAGE_POOL_OPTION_SSD,
)

from .action import (
    AddConfigurationSettings,
    AddConfigurationProtectedSettings,
)

from knack.arguments import CLIArgumentType

# candidates for enumeration
# consts for AgentPool
node_priorities = [CONST_SCALE_SET_PRIORITY_REGULAR, CONST_SCALE_SET_PRIORITY_SPOT]
node_eviction_policies = [
    CONST_SPOT_EVICTION_POLICY_DELETE,
    CONST_SPOT_EVICTION_POLICY_DEALLOCATE,
]
node_os_disk_types = [CONST_OS_DISK_TYPE_MANAGED, CONST_OS_DISK_TYPE_EPHEMERAL]
node_mode_types = [CONST_NODEPOOL_MODE_SYSTEM, CONST_NODEPOOL_MODE_USER, CONST_NODEPOOL_MODE_GATEWAY]
node_os_skus_create = [
    CONST_OS_SKU_AZURELINUX,
    CONST_OS_SKU_UBUNTU,
    CONST_OS_SKU_CBLMARINER,
    CONST_OS_SKU_MARINER,
]
node_os_skus = node_os_skus_create + [
    CONST_OS_SKU_WINDOWS2019,
    CONST_OS_SKU_WINDOWS2022,
    CONST_OS_SKU_WINDOWSANNUAL,
]
node_os_skus_update = [CONST_OS_SKU_AZURELINUX, CONST_OS_SKU_UBUNTU]
scale_down_modes = [CONST_SCALE_DOWN_MODE_DELETE, CONST_SCALE_DOWN_MODE_DEALLOCATE]
workload_runtimes = [
    CONST_WORKLOAD_RUNTIME_OCI_CONTAINER,
    CONST_WORKLOAD_RUNTIME_WASM_WASI,
    CONST_WORKLOAD_RUNTIME_KATA_MSHV_VM_ISOLATION,
    CONST_WORKLOAD_RUNTIME_KATA_CC_ISOLATION,
]
gpu_instance_profiles = [
    CONST_GPU_INSTANCE_PROFILE_MIG1_G,
    CONST_GPU_INSTANCE_PROFILE_MIG2_G,
    CONST_GPU_INSTANCE_PROFILE_MIG3_G,
    CONST_GPU_INSTANCE_PROFILE_MIG4_G,
    CONST_GPU_INSTANCE_PROFILE_MIG7_G,
]
pod_ip_allocation_modes = [
    CONST_NETWORK_POD_IP_ALLOCATION_MODE_DYNAMIC_INDIVIDUAL,
    CONST_NETWORK_POD_IP_ALLOCATION_MODE_STATIC_BLOCK,
]

# consts for ManagedCluster
load_balancer_skus = [CONST_LOAD_BALANCER_SKU_BASIC, CONST_LOAD_BALANCER_SKU_STANDARD]
sku_names = [
    CONST_MANAGED_CLUSTER_SKU_NAME_BASE,
    CONST_MANAGED_CLUSTER_SKU_NAME_AUTOMATIC,
]
sku_tiers = [
    CONST_MANAGED_CLUSTER_SKU_TIER_FREE,
    CONST_MANAGED_CLUSTER_SKU_TIER_STANDARD,
    CONST_MANAGED_CLUSTER_SKU_TIER_PREMIUM,
]
network_plugins = [
    CONST_NETWORK_PLUGIN_KUBENET,
    CONST_NETWORK_PLUGIN_AZURE,
    CONST_NETWORK_PLUGIN_NONE,
]
network_plugin_modes = [CONST_NETWORK_PLUGIN_MODE_OVERLAY]
network_dataplanes = [CONST_NETWORK_DATAPLANE_AZURE, CONST_NETWORK_DATAPLANE_CILIUM]
disk_driver_versions = [CONST_DISK_DRIVER_V1, CONST_DISK_DRIVER_V2]
outbound_types = [
    CONST_OUTBOUND_TYPE_LOAD_BALANCER,
    CONST_OUTBOUND_TYPE_USER_DEFINED_ROUTING,
    CONST_OUTBOUND_TYPE_MANAGED_NAT_GATEWAY,
    CONST_OUTBOUND_TYPE_USER_ASSIGNED_NAT_GATEWAY,
    CONST_OUTBOUND_TYPE_NONE,
    CONST_OUTBOUND_TYPE_BLOCK,
]
auto_upgrade_channels = [
    CONST_RAPID_UPGRADE_CHANNEL,
    CONST_STABLE_UPGRADE_CHANNEL,
    CONST_PATCH_UPGRADE_CHANNEL,
    CONST_NODE_IMAGE_UPGRADE_CHANNEL,
    CONST_NONE_UPGRADE_CHANNEL,
]
node_os_upgrade_channels = [
    CONST_NODE_OS_CHANNEL_NODE_IMAGE,
    CONST_NODE_OS_CHANNEL_NONE,
    CONST_NODE_OS_CHANNEL_SECURITY_PATCH,
    CONST_NODE_OS_CHANNEL_UNMANAGED,
]

nrg_lockdown_restriction_levels = [
    CONST_NRG_LOCKDOWN_RESTRICTION_LEVEL_READONLY,
    CONST_NRG_LOCKDOWN_RESTRICTION_LEVEL_UNRESTRICTED,
]

# consts for maintenance configuration
schedule_types = [
    CONST_DAILY_MAINTENANCE_SCHEDULE,
    CONST_WEEKLY_MAINTENANCE_SCHEDULE,
    CONST_ABSOLUTEMONTHLY_MAINTENANCE_SCHEDULE,
    CONST_RELATIVEMONTHLY_MAINTENANCE_SCHEDULE,
]

week_indexes = [
    CONST_WEEKINDEX_FIRST,
    CONST_WEEKINDEX_SECOND,
    CONST_WEEKINDEX_THIRD,
    CONST_WEEKINDEX_FOURTH,
    CONST_WEEKINDEX_LAST,
]

# consts for credential
credential_formats = [CONST_CREDENTIAL_FORMAT_AZURE, CONST_CREDENTIAL_FORMAT_EXEC]

keyvault_network_access_types = [
    CONST_AZURE_KEYVAULT_NETWORK_ACCESS_PUBLIC,
    CONST_AZURE_KEYVAULT_NETWORK_ACCESS_PRIVATE,
]

# consts for Safeguards level
safeguards_levels = [
    CONST_SAFEGUARDSLEVEL_OFF,
    CONST_SAFEGUARDSLEVEL_WARNING,
    CONST_SAFEGUARDSLEVEL_ENFORCEMENT,
]

# azure service mesh
ingress_gateway_types = [
    CONST_AZURE_SERVICE_MESH_INGRESS_MODE_EXTERNAL,
    CONST_AZURE_SERVICE_MESH_INGRESS_MODE_INTERNAL,
]

# azure container storage
storage_pool_types = [
    CONST_STORAGE_POOL_TYPE_AZURE_DISK,
    CONST_STORAGE_POOL_TYPE_EPHEMERAL_DISK,
    CONST_STORAGE_POOL_TYPE_ELASTIC_SAN,
]

disable_storage_pool_types = [
    CONST_STORAGE_POOL_TYPE_AZURE_DISK,
    CONST_STORAGE_POOL_TYPE_EPHEMERAL_DISK,
    CONST_STORAGE_POOL_TYPE_ELASTIC_SAN,
    CONST_ACSTOR_ALL,
]

storage_pool_skus = [
    CONST_STORAGE_POOL_SKU_PREMIUM_LRS,
    CONST_STORAGE_POOL_SKU_STANDARD_LRS,
    CONST_STORAGE_POOL_SKU_STANDARDSSD_LRS,
    CONST_STORAGE_POOL_SKU_ULTRASSD_LRS,
    CONST_STORAGE_POOL_SKU_PREMIUM_ZRS,
    CONST_STORAGE_POOL_SKU_PREMIUMV2_LRS,
    CONST_STORAGE_POOL_SKU_STANDARDSSD_ZRS,
]

storage_pool_options = [
    CONST_STORAGE_POOL_OPTION_NVME,
    CONST_STORAGE_POOL_OPTION_SSD,
]

disable_storage_pool_options = [
    CONST_STORAGE_POOL_OPTION_NVME,
    CONST_STORAGE_POOL_OPTION_SSD,
    CONST_ACSTOR_ALL,
]

ephemeral_disk_volume_types = [
    CONST_DISK_TYPE_EPHEMERAL_VOLUME_ONLY,
    CONST_DISK_TYPE_PV_WITH_ANNOTATION,
]

ephemeral_disk_nvme_perf_tiers = [
    CONST_EPHEMERAL_NVME_PERF_TIER_BASIC,
    CONST_EPHEMERAL_NVME_PERF_TIER_PREMIUM,
    CONST_EPHEMERAL_NVME_PERF_TIER_STANDARD,
]

# consts for guardrails level
node_provisioning_modes = [
    CONST_NODE_PROVISIONING_MODE_MANUAL,
    CONST_NODE_PROVISIONING_MODE_AUTO,
]

ssh_accesses = [
    CONST_SSH_ACCESS_LOCALUSER,
    CONST_SSH_ACCESS_DISABLED,
]

health_probe_modes = [
    CONST_CLUSTER_SERVICE_HEALTH_PROBE_MODE_SERVICE_NODE_PORT,
    CONST_CLUSTER_SERVICE_HEALTH_PROBE_MODE_SHARED,
]

bootstrap_artifact_source_types = [
    CONST_ARTIFACT_SOURCE_DIRECT,
    CONST_ARTIFACT_SOURCE_CACHE,
]

# consts for app routing add-on
app_routing_nginx_configs = [
    CONST_APP_ROUTING_ANNOTATION_CONTROLLED_NGINX,
    CONST_APP_ROUTING_EXTERNAL_NGINX,
    CONST_APP_ROUTING_INTERNAL_NGINX,
    CONST_APP_ROUTING_NONE_NGINX
]

gpu_driver_types = [
    CONST_GPU_DRIVER_TYPE_CUDA,
    CONST_GPU_DRIVER_TYPE_GRID,
]


def load_arguments(self, _):
    acr_arg_type = CLIArgumentType(metavar="ACR_NAME_OR_RESOURCE_ID")
    k8s_support_plans = self.get_models(
        "KubernetesSupportPlan",
        resource_type=CUSTOM_MGMT_AKS_PREVIEW,
        operation_group="managed_clusters",
    )

    # AKS command argument configuration
    with self.argument_context("aks") as c:
        c.argument(
            "resource_name",
            name_type,
            help="Name of the managed cluster.",
            completer=get_resource_name_completion_list(
                "Microsoft.ContainerService/ManagedClusters"
            ),
        )
        c.argument(
            "name",
            name_type,
            help="Name of the managed cluster.",
            completer=get_resource_name_completion_list(
                "Microsoft.ContainerService/ManagedClusters"
            ),
        )
        c.argument(
            "kubernetes_version",
            options_list=["--kubernetes-version", "-k"],
            validator=validate_k8s_version,
        )
        c.argument("node_count", options_list=["--node-count", "-c"], type=int)
        c.argument("tags", tags_type)

    with self.argument_context("aks create") as c:
        # managed cluster paramerters
        c.argument("name", validator=validate_linux_host_name)
        c.argument("kubernetes_version", completer=get_k8s_versions_completion_list)
        c.argument("dns_name_prefix", options_list=["--dns-name-prefix", "-p"])
        c.argument(
            "node_osdisk_diskencryptionset_id",
            options_list=["--node-osdisk-diskencryptionset-id", "-d"],
        )
        c.argument("disable_local_accounts", action="store_true")
        c.argument("disable_rbac", action="store_true")
        c.argument("edge_zone", edge_zone_type)
        c.argument(
            "admin_username",
            options_list=["--admin-username", "-u"],
            default="azureuser",
        )
        c.argument(
            "generate_ssh_keys",
            action="store_true",
            validator=validate_create_parameters,
        )
        c.argument(
            "ssh_key_value",
            required=False,
            type=file_type,
            default=os.path.join("~", ".ssh", "id_rsa.pub"),
            completer=FilesCompleter(),
            validator=validate_ssh_key,
        )
        c.argument("no_ssh_key", options_list=["--no-ssh-key", "-x"])
        c.argument("dns_service_ip")
        c.argument(
            "docker_bridge_address",
            deprecate_info=c.deprecate(target="--docker-bridge-address", hide=True),
        )
        c.argument("pod_cidrs")
        c.argument("service_cidrs")
        c.argument(
            "load_balancer_sku",
            arg_type=get_enum_type(load_balancer_skus),
            validator=validate_load_balancer_sku,
        )
        c.argument("load_balancer_managed_outbound_ip_count", type=int)
        c.argument(
            "load_balancer_outbound_ips", validator=validate_load_balancer_outbound_ips
        )
        c.argument(
            "load_balancer_outbound_ip_prefixes",
            validator=validate_load_balancer_outbound_ip_prefixes,
        )
        c.argument(
            "load_balancer_outbound_ports",
            type=int,
            validator=validate_load_balancer_outbound_ports,
        )
        c.argument(
            "load_balancer_idle_timeout",
            type=int,
            validator=validate_load_balancer_idle_timeout,
        )
        c.argument(
            "load_balancer_backend_pool_type",
            validator=validate_load_balancer_backend_pool_type,
        )
        c.argument(
            "nrg_lockdown_restriction_level",
            arg_type=get_enum_type(nrg_lockdown_restriction_levels),
        )
        c.argument(
            "nat_gateway_managed_outbound_ip_count",
            type=int,
            validator=validate_nat_gateway_managed_outbound_ip_count,
        )
        c.argument(
            "nat_gateway_idle_timeout",
            type=int,
            validator=validate_nat_gateway_idle_timeout,
        )
        c.argument("outbound_type", arg_type=get_enum_type(outbound_types))
        c.argument("network_plugin", arg_type=get_enum_type(network_plugins))
        c.argument("network_plugin_mode", arg_type=get_enum_type(network_plugin_modes))
        c.argument("network_policy")
        c.argument("network_dataplane", arg_type=get_enum_type(network_dataplanes))
        c.argument("kube_proxy_config")
        c.argument(
            "auto_upgrade_channel", arg_type=get_enum_type(auto_upgrade_channels)
        )
        c.argument(
            "node_os_upgrade_channel", arg_type=get_enum_type(node_os_upgrade_channels)
        )
        c.argument(
            "cluster_autoscaler_profile",
            nargs="+",
            options_list=["--cluster-autoscaler-profile", "--ca-profile"],
            help=(
                "Space-separated list of key=value pairs for configuring cluster autoscaler. "
                "Pass an empty string to clear the profile."
            ),
        )
        c.argument(
            "sku", is_preview=True, arg_type=get_enum_type(sku_names)
        )
        c.argument(
            "tier", arg_type=get_enum_type(sku_tiers), validator=validate_sku_tier
        )
        c.argument("fqdn_subdomain")
        c.argument("api_server_authorized_ip_ranges", validator=validate_ip_ranges)
        c.argument("enable_private_cluster", action="store_true")
        c.argument("private_dns_zone")
        c.argument("disable_public_fqdn", action="store_true")
        c.argument("service_principal")
        c.argument("client_secret")
        c.argument("enable_managed_identity", action="store_true")
        c.argument("assign_identity", validator=validate_assign_identity)
        c.argument(
            "assign_kubelet_identity", validator=validate_assign_kubelet_identity
        )
        c.argument("enable_aad", action="store_true")
        c.argument("enable_azure_rbac", action="store_true")
        c.argument("aad_tenant_id")
        c.argument("aad_admin_group_object_ids")
        c.argument("enable_oidc_issuer", action="store_true")
        c.argument("windows_admin_username")
        c.argument("windows_admin_password")
        c.argument("enable_ahub")
        c.argument("enable_windows_gmsa", action="store_true")
        c.argument("gmsa_dns_server")
        c.argument("gmsa_root_domain_name")
        c.argument("attach_acr", acr_arg_type)
        c.argument("skip_subnet_role_assignment", action="store_true")
        c.argument("node_resource_group")
        c.argument("k8s_support_plan", arg_type=get_enum_type(k8s_support_plans))
        c.argument("enable_defender", action="store_true")
        c.argument("defender_config", validator=validate_defender_config_parameter)
        c.argument("disk_driver_version", arg_type=get_enum_type(disk_driver_versions))
        c.argument("disable_disk_driver", action="store_true")
        c.argument("disable_file_driver", action="store_true")
        c.argument("enable_blob_driver", action="store_true")
        c.argument("disable_snapshot_controller", action="store_true")
        c.argument("enable_azure_keyvault_kms", action="store_true")
        c.argument(
            "azure_keyvault_kms_key_id", validator=validate_azure_keyvault_kms_key_id
        )
        c.argument(
            "azure_keyvault_kms_key_vault_network_access",
            arg_type=get_enum_type(keyvault_network_access_types),
            default=CONST_AZURE_KEYVAULT_NETWORK_ACCESS_PUBLIC,
        )
        c.argument(
            "azure_keyvault_kms_key_vault_resource_id",
            validator=validate_azure_keyvault_kms_key_vault_resource_id,
        )
        c.argument("http_proxy_config")
        c.argument(
            "bootstrap_artifact_source",
            arg_type=get_enum_type(bootstrap_artifact_source_types),
            default=CONST_ARTIFACT_SOURCE_DIRECT,
            is_preview=True,
        )
        c.argument(
            "bootstrap_container_registry_resource_id",
            validator=validate_bootstrap_container_registry_resource_id,
            is_preview=True,
        )
        # addons
        c.argument(
            "enable_addons",
            options_list=["--enable-addons", "-a"],
            validator=validate_addons,
        )
        c.argument("workspace_resource_id")
        c.argument(
            "enable_msi_auth_for_monitoring",
            arg_type=get_three_state_flag(),
            is_preview=True,
        )
        c.argument("enable_syslog", arg_type=get_three_state_flag(), is_preview=True)
        c.argument("data_collection_settings", is_preview=True)
        c.argument("enable_high_log_scale_mode", arg_type=get_three_state_flag(), is_preview=True)
        c.argument("ampls_resource_id", is_preview=True)
        c.argument("aci_subnet_name")
        c.argument("appgw_name", arg_group="Application Gateway")
        c.argument("appgw_subnet_cidr", arg_group="Application Gateway")
        c.argument("appgw_id", arg_group="Application Gateway")
        c.argument("appgw_subnet_id", arg_group="Application Gateway")
        c.argument("appgw_watch_namespace", arg_group="Application Gateway")
        c.argument("enable_secret_rotation", action="store_true")
        c.argument("rotation_poll_interval")
        c.argument("enable_sgxquotehelper", action="store_true")
        c.argument("enable_app_routing", action="store_true", is_preview=True)
        c.argument(
            "app_routing_default_nginx_controller",
            arg_type=get_enum_type(app_routing_nginx_configs),
            options_list=["--app-routing-default-nginx-controller", "--ardnc"]
        )
        # nodepool paramerters
        c.argument(
            "nodepool_name",
            default="nodepool1",
            help="Node pool name, upto 12 alphanumeric characters",
            validator=validate_nodepool_name,
        )
        c.argument(
            "node_vm_size",
            options_list=["--node-vm-size", "-s"],
            completer=get_vm_size_completion_list,
        )
        c.argument(
            "os_sku",
            arg_type=get_enum_type(node_os_skus_create),
            validator=validate_os_sku,
        )
        c.argument("snapshot_id", validator=validate_snapshot_id)
        c.argument("vnet_subnet_id", validator=validate_vnet_subnet_id)
        c.argument("pod_subnet_id", validator=validate_pod_subnet_id)
        c.argument(
            "pod_ip_allocation_mode",
            arg_type=get_enum_type(pod_ip_allocation_modes),
            validator=validate_pod_ip_allocation_mode,
        )
        c.argument("enable_node_public_ip", action="store_true")
        c.argument("node_public_ip_prefix_id")
        c.argument("enable_cluster_autoscaler", action="store_true")
        c.argument("min_count", type=int, validator=validate_nodes_count)
        c.argument("max_count", type=int, validator=validate_nodes_count)
        c.argument(
            "nodepool_tags",
            nargs="*",
            validator=validate_nodepool_tags,
            help='space-separated tags: key[=value] [key[=value] ...]. Use "" to clear existing tags.',
        )
        c.argument(
            "nodepool_labels",
            nargs="*",
            validator=validate_nodepool_labels,
            help=(
                "space-separated labels: key[=value] [key[=value] ...]. "
                "See https://aka.ms/node-labels for syntax of labels."
            ),
        )
        c.argument("nodepool_taints", validator=validate_nodepool_taints)
        c.argument(
            "nodepool_initialization_taints",
            options_list=["--nodepool-initialization-taints", "--node-init-taints"],
            is_preview=True,
            validator=validate_nodepool_taints,
            help=(
                "Comma-separated taints: <key1>=<value1>:<effect1>,<key2>=<value2>:<effect2>. "
                "Pass \"\" to clear existing taints."
            ),
        )
        c.argument("node_osdisk_type", arg_type=get_enum_type(node_os_disk_types))
        c.argument("node_osdisk_size", type=int)
        c.argument("max_pods", type=int, options_list=["--max-pods", "-m"])
        c.argument("vm_set_type", validator=validate_vm_set_type)
        c.argument(
            "enable_vmss",
            action="store_true",
            help="To be deprecated. Use vm_set_type instead.",
            deprecate_info=c.deprecate(redirect="--vm-set-type", hide=True),
        )
        c.argument(
            "zones",
            zones_type,
            options_list=["--zones", "-z"],
            help="Space-separated list of availability zones where agent nodes will be placed.",
        )
        c.argument("ppg")
        c.argument("enable_encryption_at_host", action="store_true")
        c.argument("enable_ultra_ssd", action="store_true")
        c.argument("enable_fips_image", action="store_true")
        c.argument("kubelet_config")
        c.argument("linux_os_config")
        c.argument("host_group_id", validator=validate_host_group_id)
        c.argument(
            "gpu_instance_profile", arg_type=get_enum_type(gpu_instance_profiles)
        )
        # misc
        c.argument(
            "yes",
            options_list=["--yes", "-y"],
            help="Do not prompt for confirmation.",
            action="store_true",
        )
        c.argument("aks_custom_headers")
        # extensions
        # managed cluster
        c.argument("ip_families")
        c.argument("pod_cidrs")
        c.argument("service_cidrs")
        c.argument("load_balancer_managed_outbound_ipv6_count", type=int)
        c.argument(
            "enable_pod_security_policy",
            action="store_true",
            deprecate_info=c.deprecate(
                target="--enable-pod-security-policy", hide=True
            ),
        )
        c.argument("enable_pod_identity", action="store_true")
        c.argument("enable_pod_identity_with_kubenet", action="store_true")
        c.argument("enable_workload_identity", action="store_true")
        c.argument("enable_image_cleaner", action="store_true")
        c.argument(
            "enable_azure_service_mesh",
            options_list=["--enable-azure-service-mesh", "--enable-asm"],
            action="store_true",
        )
        c.argument("revision", validator=validate_azure_service_mesh_revision)
        c.argument("image_cleaner_interval_hours", type=int)
        c.argument(
            "cluster_snapshot_id",
            validator=validate_cluster_snapshot_id,
            is_preview=True,
        )
        c.argument(
            "enable_apiserver_vnet_integration", action="store_true", is_preview=True
        )
        c.argument(
            "apiserver_subnet_id",
            validator=validate_apiserver_subnet_id,
            is_preview=True,
        )
        c.argument(
            "dns_zone_resource_id",
            deprecate_info=c.deprecate(
                target="--dns-zone-resource-id",
                redirect="--dns-zone-resource-ids",
                hide=True,
            ),
        )
        c.argument("dns_zone_resource_ids", is_preview=True)
        c.argument("enable_keda", action="store_true", is_preview=True)
        c.argument(
            "enable_vpa",
            action="store_true",
            is_preview=True,
            help="enable vertical pod autoscaler for cluster",
        )
        c.argument(
            "enable_optimized_addon_scaling",
            action="store_true",
            is_preview=True,
            help="enable optimized addon scaling for cluster",
        )
        c.argument(
            "enable_cilium_dataplane",
            action="store_true",
            is_preview=True,
            deprecate_info=c.deprecate(
                target="--enable-cilium-dataplane",
                redirect="--network-dataplane",
                hide=True,
            ),
        )
        c.argument(
            "enable_acns",
            action="store_true",
        )
        c.argument(
            "disable_acns_observability",
            action="store_true",
        )
        c.argument(
            "disable_acns_security",
            action="store_true",
        )
        c.argument(
            "custom_ca_trust_certificates",
            options_list=["--custom-ca-trust-certificates", "--ca-certs"],
            is_preview=True,
            help="path to file containing list of new line separated CAs",
        )
        # nodepool
        c.argument("crg_id", validator=validate_crg_id, is_preview=True)
        # no validation for aks create because it already only supports Linux.
        c.argument("message_of_the_day")
        c.argument(
            "workload_runtime",
            arg_type=get_enum_type(workload_runtimes),
            default=CONST_WORKLOAD_RUNTIME_OCI_CONTAINER,
        )
        # no validation for aks create because it already only supports Linux.
        c.argument("enable_custom_ca_trust", action="store_true")
        c.argument(
            "nodepool_allowed_host_ports",
            validator=validate_allowed_host_ports,
            is_preview=True,
            help="allowed host ports for agentpool",
        )
        c.argument(
            "nodepool_asg_ids",
            validator=validate_application_security_groups,
            is_preview=True,
            help="application security groups for agentpool",
        )
        c.argument(
            "node_public_ip_tags",
            arg_type=tags_type,
            validator=validate_node_public_ip_tags,
            help="space-separated tags: key[=value] [key[=value] ...].",
        )
        c.argument(
            "safeguards_level",
            arg_type=get_enum_type(safeguards_levels),
            is_preview=True,
        )
        c.argument(
            "safeguards_version",
            type=str,
            help="The deployment safeguards version",
            is_preview=True,
        )
        c.argument("safeguards_excluded_ns", type=str, is_preview=True)
        # azure monitor profile
        c.argument(
            "enable_azuremonitormetrics",
            action="store_true",
            deprecate_info=c.deprecate(
                target="--enable-azuremonitormetrics",
                redirect="--enable-azure-monitor-metrics",
                hide=True,
            ),
        )
        c.argument("enable_azure_monitor_metrics", action="store_true")
        c.argument(
            "azure_monitor_workspace_resource_id",
            validator=validate_azuremonitorworkspaceresourceid,
        )
        c.argument("ksm_metric_labels_allow_list")
        c.argument("ksm_metric_annotations_allow_list")
        c.argument("grafana_resource_id", validator=validate_grafanaresourceid)
        c.argument("enable_windows_recording_rules", action="store_true")
        c.argument("enable_azure_monitor_app_monitoring", is_preview=True, action="store_true")
        c.argument("enable_cost_analysis", action="store_true")
        c.argument('enable_ai_toolchain_operator', is_preview=True, action='store_true')
        # azure container storage
        c.argument(
            "enable_azure_container_storage",
            arg_type=get_enum_type(storage_pool_types),
            help="enable azure container storage and define storage pool type",
        )
        c.argument(
            "storage_pool_name",
            help="set storage pool name for azure container storage",
        )
        c.argument(
            "storage_pool_size",
            help="set storage pool size for azure container storage",
        )
        c.argument(
            "storage_pool_sku",
            arg_type=get_enum_type(storage_pool_skus),
            help="set azure disk type storage pool sku for azure container storage",
        )
        c.argument(
            "storage_pool_option",
            arg_type=get_enum_type(storage_pool_options),
            help="set ephemeral disk storage pool option for azure container storage",
        )
        c.argument(
            "ephemeral_disk_volume_type",
            arg_type=get_enum_type(ephemeral_disk_volume_types),
            help="set ephemeral disk volume type for azure container storage",
        )
        c.argument(
            "ephemeral_disk_nvme_perf_tier",
            arg_type=get_enum_type(ephemeral_disk_nvme_perf_tiers),
            help="set ephemeral disk volume type for azure container storage",
        )
        c.argument(
            "node_provisioning_mode",
            is_preview=True,
            arg_type=get_enum_type(node_provisioning_modes),
            help=(
                'Set the node provisioning mode of the cluster. Valid values are "Auto" and "Manual". '
                'For more information on "Auto" mode see aka.ms/aks/nap.'
            )
        )
        # in creation scenario, use "localuser" as default
        c.argument(
            'ssh_access',
            arg_type=get_enum_type(ssh_accesses),
            default=CONST_SSH_ACCESS_LOCALUSER,
            is_preview=True,
        )
        # trusted launch
        c.argument(
            "enable_secure_boot",
            is_preview=True,
            action="store_true"
        )
        c.argument(
            "enable_vtpm",
            is_preview=True,
            action="store_true"
        )
        c.argument("enable_static_egress_gateway", is_preview=True, action="store_true")

        c.argument(
            "cluster_service_load_balancer_health_probe_mode",
            is_preview=True,
            arg_type=get_enum_type(health_probe_modes),
        )
        c.argument("if_match")
        c.argument("if_none_match")
        # virtual machines
        c.argument("vm_sizes", is_preview=True)
        c.argument("enable_imds_restriction", action="store_true", is_preview=True)

    with self.argument_context("aks update") as c:
        # managed cluster paramerters
        c.argument("disable_local_accounts", action="store_true")
        c.argument("enable_local_accounts", action="store_true")
        c.argument("load_balancer_managed_outbound_ip_count", type=int)
        c.argument(
            "load_balancer_outbound_ips", validator=validate_load_balancer_outbound_ips
        )
        c.argument(
            "load_balancer_outbound_ip_prefixes",
            validator=validate_load_balancer_outbound_ip_prefixes,
        )
        c.argument(
            "load_balancer_outbound_ports",
            type=int,
            validator=validate_load_balancer_outbound_ports,
        )
        c.argument(
            "load_balancer_idle_timeout",
            type=int,
            validator=validate_load_balancer_idle_timeout,
        )
        c.argument(
            "load_balancer_backend_pool_type",
            validator=validate_load_balancer_backend_pool_type,
        )
        c.argument(
            "nrg_lockdown_restriction_level",
            arg_type=get_enum_type(nrg_lockdown_restriction_levels),
        )
        c.argument(
            "nat_gateway_managed_outbound_ip_count",
            type=int,
            validator=validate_nat_gateway_managed_outbound_ip_count,
        )
        c.argument(
            "nat_gateway_idle_timeout",
            type=int,
            validator=validate_nat_gateway_idle_timeout,
        )
        c.argument("network_dataplane", arg_type=get_enum_type(network_dataplanes))
        c.argument("network_policy")
        c.argument("network_plugin", arg_type=get_enum_type(network_plugins))
        c.argument("ip_families")
        c.argument("kube_proxy_config")
        c.argument(
            "auto_upgrade_channel", arg_type=get_enum_type(auto_upgrade_channels)
        )
        c.argument(
            "node_os_upgrade_channel", arg_type=get_enum_type(node_os_upgrade_channels)
        )
        c.argument(
            "disable_force_upgrade",
            action="store_true",
            validator=validate_force_upgrade_disable_and_enable_parameters,
        )
        c.argument(
            "enable_force_upgrade",
            action="store_true",
            validator=validate_force_upgrade_disable_and_enable_parameters,
        )
        c.argument("upgrade_override_until", is_preview=True)
        c.argument(
            "cluster_autoscaler_profile",
            nargs="+",
            options_list=["--cluster-autoscaler-profile", "--ca-profile"],
            help=(
                "Space-separated list of key=value pairs for configuring cluster autoscaler. "
                "Pass an empty string to clear the profile."
            ),
        )
        c.argument(
            "sku", is_preview=True, arg_type=get_enum_type(sku_names)
        )
        c.argument(
            "tier", arg_type=get_enum_type(sku_tiers), validator=validate_sku_tier
        )
        c.argument("api_server_authorized_ip_ranges", validator=validate_ip_ranges)
        c.argument("enable_public_fqdn", action="store_true")
        c.argument("disable_public_fqdn", action="store_true")
        c.argument("enable_managed_identity", action="store_true")
        c.argument("assign_identity", validator=validate_assign_identity)
        c.argument(
            "assign_kubelet_identity", validator=validate_assign_kubelet_identity
        )
        c.argument("enable_aad", action="store_true")
        c.argument("enable_azure_rbac", action="store_true")
        c.argument("disable_azure_rbac", action="store_true")
        c.argument("aad_tenant_id")
        c.argument("aad_admin_group_object_ids")
        c.argument("enable_oidc_issuer", action="store_true")
        c.argument("k8s_support_plan", arg_type=get_enum_type(k8s_support_plans))
        c.argument("windows_admin_password")
        c.argument("enable_ahub")
        c.argument("disable_ahub")
        c.argument("enable_windows_gmsa", action="store_true")
        c.argument("gmsa_dns_server")
        c.argument("gmsa_root_domain_name")
        c.argument("attach_acr", acr_arg_type, validator=validate_acr)
        c.argument("detach_acr", acr_arg_type, validator=validate_acr)
        c.argument(
            "disable_defender",
            action="store_true",
            validator=validate_defender_disable_and_enable_parameters,
        )
        c.argument("enable_defender", action="store_true")
        c.argument("defender_config", validator=validate_defender_config_parameter)
        c.argument("enable_disk_driver", action="store_true")
        c.argument("disk_driver_version", arg_type=get_enum_type(disk_driver_versions))
        c.argument("disable_disk_driver", action="store_true")
        c.argument("enable_file_driver", action="store_true")
        c.argument("disable_file_driver", action="store_true")
        c.argument("enable_blob_driver", action="store_true")
        c.argument("disable_blob_driver", action="store_true")
        c.argument("enable_snapshot_controller", action="store_true")
        c.argument("disable_snapshot_controller", action="store_true")
        c.argument("enable_azure_keyvault_kms", action="store_true")
        c.argument("disable_azure_keyvault_kms", action="store_true")
        c.argument(
            "azure_keyvault_kms_key_id", validator=validate_azure_keyvault_kms_key_id
        )
        c.argument(
            "azure_keyvault_kms_key_vault_network_access",
            arg_type=get_enum_type(keyvault_network_access_types),
        )
        c.argument(
            "azure_keyvault_kms_key_vault_resource_id",
            validator=validate_azure_keyvault_kms_key_vault_resource_id,
        )
        c.argument("http_proxy_config")
        c.argument(
            "bootstrap_artifact_source",
            arg_type=get_enum_type(bootstrap_artifact_source_types),
            is_preview=True,
        )
        c.argument(
            "bootstrap_container_registry_resource_id",
            validator=validate_bootstrap_container_registry_resource_id,
            is_preview=True,
        )
        # addons
        c.argument("enable_secret_rotation", action="store_true")
        c.argument("disable_secret_rotation", action="store_true")
        c.argument("rotation_poll_interval")
        # nodepool paramerters
        c.argument(
            "enable_cluster_autoscaler",
            options_list=["--enable-cluster-autoscaler", "-e"],
            action="store_true",
        )
        c.argument(
            "disable_cluster_autoscaler",
            options_list=["--disable-cluster-autoscaler", "-d"],
            action="store_true",
        )
        c.argument(
            "update_cluster_autoscaler",
            options_list=["--update-cluster-autoscaler", "-u"],
            action="store_true",
        )
        c.argument("min_count", type=int, validator=validate_nodes_count)
        c.argument("max_count", type=int, validator=validate_nodes_count)
        c.argument(
            "nodepool_labels",
            nargs="*",
            validator=validate_nodepool_labels,
            help=(
                "space-separated labels: key[=value] [key[=value] ...]. "
                "See https://aka.ms/node-labels for syntax of labels."
            )
        )
        c.argument("nodepool_taints", validator=validate_nodepool_taints)
        c.argument(
            "nodepool_initialization_taints",
            options_list=["--nodepool-initialization-taints", "--node-init-taints"],
            is_preview=True,
            validator=validate_nodepool_taints,
            help=(
                "Comma-separated taints: <key1>=<value1>:<effect1>,<key2>=<value2>:<effect2>. "
                "Pass \"\" to clear existing taints."
            ),
        )
        # misc
        c.argument(
            "yes",
            options_list=["--yes", "-y"],
            help="Do not prompt for confirmation.",
            action="store_true",
        )
        c.argument("aks_custom_headers")
        c.argument("if_match")
        c.argument("if_none_match")
        # extensions
        # managed cluster
        c.argument(
            "ssh_key_value",
            type=file_type,
            completer=FilesCompleter(),
            validator=validate_ssh_key_for_update,
        )
        c.argument("load_balancer_managed_outbound_ipv6_count", type=int)
        c.argument("outbound_type", arg_type=get_enum_type(outbound_types))
        c.argument(
            "enable_pod_security_policy",
            action="store_true",
            deprecate_info=c.deprecate(
                target="--enable-pod-security-policy", hide=True
            ),
        )
        c.argument("disable_pod_security_policy", action="store_true", is_preview=True)
        c.argument("enable_pod_identity", action="store_true")
        c.argument("enable_pod_identity_with_kubenet", action="store_true")
        c.argument("disable_pod_identity", action="store_true")
        c.argument("enable_workload_identity", action="store_true")
        c.argument("disable_workload_identity", action="store_true")
        c.argument("enable_image_cleaner", action="store_true")
        c.argument(
            "disable_image_cleaner",
            action="store_true",
            validator=validate_image_cleaner_enable_disable_mutually_exclusive,
        )
        c.argument("image_cleaner_interval_hours", type=int)
        c.argument("disable_image_integrity", action="store_true", is_preview=True)
        c.argument(
            "enable_apiserver_vnet_integration", action="store_true", is_preview=True
        )
        c.argument(
            "apiserver_subnet_id",
            validator=validate_apiserver_subnet_id,
            is_preview=True,
        )
        c.argument("enable_keda", action="store_true", is_preview=True)
        c.argument("disable_keda", action="store_true", is_preview=True)
        c.argument(
            "enable_private_cluster",
            action="store_true",
            is_preview=True,
            help="enable private cluster for apiserver vnet integration",
        )
        c.argument(
            "disable_private_cluster",
            action="store_true",
            is_preview=True,
            help="disable private cluster for apiserver vnet integration",
        )
        c.argument("private_dns_zone", is_preview=True)
        c.argument(
            "enable_azuremonitormetrics",
            action="store_true",
            deprecate_info=c.deprecate(
                target="--enable-azuremonitormetrics",
                redirect="--enable-azure-monitor-metrics",
                hide=True,
            ),
        )
        c.argument("enable_azure_monitor_metrics", action="store_true")
        c.argument(
            "azure_monitor_workspace_resource_id",
            validator=validate_azuremonitorworkspaceresourceid,
        )
        c.argument("ksm_metric_labels_allow_list")
        c.argument("ksm_metric_annotations_allow_list")
        c.argument("grafana_resource_id", validator=validate_grafanaresourceid)
        c.argument("enable_windows_recording_rules", action="store_true")
        c.argument(
            "disable_azuremonitormetrics",
            action="store_true",
            deprecate_info=c.deprecate(
                target="--disable-azuremonitormetrics",
                redirect="--disable-azure-monitor-metrics",
                hide=True,
            ),
        )
        c.argument("disable_azure_monitor_metrics", action="store_true")
        c.argument("enable_azure_monitor_app_monitoring", action="store_true", is_preview=True)
        c.argument("disable_azure_monitor_app_monitoring", action="store_true", is_preview=True)
        c.argument(
            "enable_vpa",
            action="store_true",
            is_preview=True,
            help="enable vertical pod autoscaler for cluster",
        )
        c.argument(
            "disable_vpa",
            action="store_true",
            is_preview=True,
            help="disable vertical pod autoscaler for cluster",
        )
        c.argument(
            "enable_optimized_addon_scaling",
            action="store_true",
            is_preview=True,
            help="enable optimized addon scaling for cluster",
        )
        c.argument(
            "disable_optimized_addon_scaling",
            action="store_true",
            is_preview=True,
            help="disable optimized addon scaling for cluster",
        )
        c.argument(
            "cluster_snapshot_id",
            validator=validate_cluster_snapshot_id,
            is_preview=True,
        )
        c.argument(
            "custom_ca_trust_certificates",
            options_list=["--custom-ca-trust-certificates", "--ca-certs"],
            validator=validate_custom_ca_trust_certificates,
            is_preview=True,
            help="path to file containing list of new line separated CAs",
        )
        c.argument(
            "safeguards_level",
            arg_type=get_enum_type(safeguards_levels),
            is_preview=True,
        )
        c.argument("safeguards_version", help="The deployment safeguards version", is_preview=True)
        c.argument("safeguards_excluded_ns", is_preview=True)
        c.argument(
            "enable_acns",
            action="store_true",
        )
        c.argument(
            "disable_acns",
            action="store_true",
        )
        c.argument(
            "disable_acns_observability",
            action="store_true",
        )
        c.argument(
            "disable_acns_security",
            action="store_true",
        )
        c.argument("enable_cost_analysis", action="store_true")
        c.argument("disable_cost_analysis", action="store_true")
        c.argument('enable_ai_toolchain_operator', is_preview=True, action='store_true')
        c.argument('disable_ai_toolchain_operator', is_preview=True, action='store_true')
        # azure container storage
        c.argument(
            "enable_azure_container_storage",
            arg_type=get_enum_type(storage_pool_types),
            help="enable azure container storage and define storage pool type",
        )
        c.argument(
            "disable_azure_container_storage",
            arg_type=get_enum_type(disable_storage_pool_types),
            help="disable azure container storage or any one of the storage pool types",
        )
        c.argument(
            "storage_pool_name",
            help="set storage pool name for azure container storage",
        )
        c.argument(
            "storage_pool_size",
            help="set storage pool size for azure container storage",
        )
        c.argument(
            "storage_pool_sku",
            arg_type=get_enum_type(storage_pool_skus),
            help="set azure disk type storage pool sku for azure container storage",
        )
        c.argument(
            "storage_pool_option",
            arg_type=get_enum_type(disable_storage_pool_options),
            help="set ephemeral disk storage pool option for azure container storage",
        )
        c.argument(
            "azure_container_storage_nodepools",
            help="define the comma separated nodepool list to install azure container storage",
        )
        c.argument(
            "ephemeral_disk_volume_type",
            arg_type=get_enum_type(ephemeral_disk_volume_types),
            help="set ephemeral disk volume type for azure container storage",
        )
        c.argument(
            "ephemeral_disk_nvme_perf_tier",
            arg_type=get_enum_type(ephemeral_disk_nvme_perf_tiers),
            help="set ephemeral disk volume type for azure container storage",
        )
        c.argument(
            "node_provisioning_mode",
            is_preview=True,
            arg_type=get_enum_type(node_provisioning_modes),
            help=(
                'Set the node provisioning mode of the cluster. Valid values are "Auto" and "Manual". '
                'For more information on "Auto" mode see aka.ms/aks/nap.'
            )
        )
        c.argument('enable_static_egress_gateway', is_preview=True, action='store_true')
        c.argument('disable_static_egress_gateway', is_preview=True, action='store_true')
        c.argument("enable_imds_restriction", action="store_true", is_preview=True)
        c.argument("disable_imds_restriction", action="store_true", is_preview=True)

        c.argument(
            "cluster_service_load_balancer_health_probe_mode",
            is_preview=True,
            arg_type=get_enum_type(health_probe_modes),
        )

    with self.argument_context("aks upgrade") as c:
        c.argument("kubernetes_version", completer=get_k8s_upgrades_completion_list)
        c.argument(
            "cluster_snapshot_id",
            validator=validate_cluster_snapshot_id,
            is_preview=True,
        )
        c.argument(
            "yes",
            options_list=["--yes", "-y"],
            help="Do not prompt for confirmation.",
            action="store_true",
        )
        c.argument('enable_force_upgrade', action='store_true')
        c.argument(
            'disable_force_upgrade', action='store_true',
            validator=validate_force_upgrade_disable_and_enable_parameters
        )
        c.argument('upgrade_override_until')

    with self.argument_context("aks scale") as c:
        c.argument(
            "nodepool_name",
            help="Node pool name, upto 12 alphanumeric characters",
            validator=validate_nodepool_name,
        )

    with self.argument_context("aks nodepool") as c:
        c.argument("cluster_name", help="The cluster name.")
        c.argument(
            "nodepool_name",
            options_list=["--nodepool-name", "--name", "-n"],
            validator=validate_nodepool_name,
            help="The node pool name.",
        )

    with self.argument_context("aks nodepool wait") as c:
        c.argument(
            "resource_name", options_list=["--cluster-name"], help="The cluster name."
        )
        # the option name '--agent-pool-name' is depracated, left for compatibility only
        c.argument(
            "agent_pool_name",
            options_list=[
                "--nodepool-name",
                "--name",
                "-n",
                c.deprecate(
                    target="--agent-pool-name", redirect="--nodepool-name", hide=True
                ),
            ],
            validator=validate_agent_pool_name,
            help="The node pool name.",
        )

    with self.argument_context("aks nodepool add") as c:
        c.argument(
            "node_vm_size",
            options_list=["--node-vm-size", "-s"],
            completer=get_vm_size_completion_list,
        )
        c.argument("os_type")
        c.argument(
            "os_sku", arg_type=get_enum_type(node_os_skus), validator=validate_os_sku
        )
        c.argument("snapshot_id", validator=validate_snapshot_id)
        c.argument("vnet_subnet_id", validator=validate_vnet_subnet_id)
        c.argument("pod_subnet_id", validator=validate_pod_subnet_id)
        c.argument(
            "pod_ip_allocation_mode",
            arg_type=get_enum_type(pod_ip_allocation_modes),
            validator=validate_pod_ip_allocation_mode,
        )
        c.argument("enable_node_public_ip", action="store_true")
        c.argument("node_public_ip_prefix_id")
        c.argument(
            "enable_cluster_autoscaler",
            options_list=["--enable-cluster-autoscaler", "-e"],
            action="store_true",
        )
        c.argument("min_count", type=int, validator=validate_nodes_count)
        c.argument("max_count", type=int, validator=validate_nodes_count)
        c.argument(
            "priority",
            arg_type=get_enum_type(node_priorities),
            validator=validate_priority,
        )
        c.argument(
            "eviction_policy",
            arg_type=get_enum_type(node_eviction_policies),
            validator=validate_eviction_policy,
        )
        c.argument("spot_max_price", type=float, validator=validate_spot_max_price)
        c.argument("labels", nargs="*", validator=validate_nodepool_labels)
        c.argument("tags", tags_type)
        c.argument("node_taints", validator=validate_nodepool_taints)
        c.argument("node_osdisk_type", arg_type=get_enum_type(node_os_disk_types))
        c.argument("node_osdisk_size", type=int)
        c.argument("max_surge", validator=validate_max_surge)
        c.argument("drain_timeout", type=int)
        c.argument("node_soak_duration", type=int)
        c.argument("undrainable_node_behavior")
        c.argument("max_unavailable", validator=validate_max_unavailable)
        c.argument("mode", arg_type=get_enum_type(node_mode_types))
        c.argument("scale_down_mode", arg_type=get_enum_type(scale_down_modes))
        c.argument("max_pods", type=int, options_list=["--max-pods", "-m"])
        c.argument(
            "zones",
            zones_type,
            options_list=["--zones", "-z"],
            help="Space-separated list of availability zones where agent nodes will be placed.",
        )
        c.argument("ppg")
        c.argument("vm_set_type", validator=validate_vm_set_type)
        c.argument("enable_encryption_at_host", action="store_true")
        c.argument("enable_ultra_ssd", action="store_true")
        c.argument("enable_fips_image", action="store_true")
        c.argument("kubelet_config")
        c.argument("linux_os_config")
        c.argument("host_group_id", validator=validate_host_group_id)
        c.argument(
            "gpu_instance_profile", arg_type=get_enum_type(gpu_instance_profiles)
        )
        # misc
        c.argument("aks_custom_headers")
        # extensions
        c.argument("crg_id", validator=validate_crg_id, is_preview=True)
        c.argument("message_of_the_day", validator=validate_message_of_the_day)
        c.argument(
            "workload_runtime",
            arg_type=get_enum_type(workload_runtimes),
            default=CONST_WORKLOAD_RUNTIME_OCI_CONTAINER,
        )
        c.argument(
            "enable_custom_ca_trust",
            action="store_true",
            validator=validate_enable_custom_ca_trust,
        )
        c.argument(
            "disable_windows_outbound_nat",
            action="store_true",
            validator=validate_disable_windows_outbound_nat,
        )
        c.argument(
            "allowed_host_ports", validator=validate_allowed_host_ports, is_preview=True
        )
        c.argument(
            "asg_ids", validator=validate_application_security_groups, is_preview=True
        )
        c.argument(
            "enable_artifact_streaming",
            action="store_true",
            validator=validate_artifact_streaming,
            is_preview=True,
        )
        c.argument(
            "node_public_ip_tags",
            arg_type=tags_type,
            validator=validate_node_public_ip_tags,
            help="space-separated tags: key[=value] [key[=value] ...].",
        )
        c.argument('skip_gpu_driver_install', action='store_true', is_preview=True)
        c.argument(
            "driver_type",
            arg_type=get_enum_type(gpu_driver_types),
            is_preview=True,
        )
        # in creation scenario, use "localuser" as default
        c.argument(
            'ssh_access',
            arg_type=get_enum_type(ssh_accesses),
            default=CONST_SSH_ACCESS_LOCALUSER,
            is_preview=True,
        )
        # trusted launch
        c.argument(
            "enable_secure_boot",
            is_preview=True,
            action="store_true"
        )
        c.argument(
            "enable_vtpm",
            is_preview=True,
            action="store_true"
        )
        c.argument("if_match")
        c.argument("if_none_match")
        c.argument(
            "gateway_prefix_size",
            type=int,
            validator=validate_gateway_prefix_size,
            is_preview=True,
        )
        # virtual machines
        c.argument("vm_sizes", is_preview=True)

    with self.argument_context("aks nodepool update") as c:
        c.argument(
            "enable_cluster_autoscaler",
            options_list=["--enable-cluster-autoscaler", "-e"],
            action="store_true",
        )
        c.argument(
            "disable_cluster_autoscaler",
            options_list=["--disable-cluster-autoscaler", "-d"],
            action="store_true",
        )
        c.argument(
            "update_cluster_autoscaler",
            options_list=["--update-cluster-autoscaler", "-u"],
            action="store_true",
        )
        c.argument("min_count", type=int, validator=validate_nodes_count)
        c.argument("max_count", type=int, validator=validate_nodes_count)
        c.argument("labels", nargs="*", validator=validate_nodepool_labels)
        c.argument("tags", tags_type)
        c.argument("node_taints", validator=validate_nodepool_taints)
        c.argument("max_surge", validator=validate_max_surge)
        c.argument("drain_timeout", type=int)
        c.argument("node_soak_duration", type=int)
        c.argument("undrainable_node_behavior")
        c.argument("max_unavailable", validator=validate_max_unavailable)
        c.argument("mode", arg_type=get_enum_type(node_mode_types))
        c.argument("scale_down_mode", arg_type=get_enum_type(scale_down_modes))
        # extensions
        c.argument(
            "enable_custom_ca_trust",
            action="store_true",
            validator=validate_enable_custom_ca_trust,
        )
        c.argument(
            "disable_custom_ca_trust",
            options_list=["--disable-custom-ca-trust", "--dcat"],
            action="store_true",
        )
        c.argument(
            "allowed_host_ports", validator=validate_allowed_host_ports, is_preview=True
        )
        c.argument(
            "asg_ids", validator=validate_application_security_groups, is_preview=True
        )
        c.argument(
            "enable_artifact_streaming",
            action="store_true",
            validator=validate_artifact_streaming,
            is_preview=True,
        )
        c.argument(
            "os_sku",
            arg_type=get_enum_type(node_os_skus_update),
            validator=validate_os_sku,
        )
        # In update scenario, use emtpy str as default.
        c.argument('ssh_access', arg_type=get_enum_type(ssh_accesses), is_preview=True)
        c.argument('yes', options_list=['--yes', '-y'], help='Do not prompt for confirmation.', action='store_true')
        # trusted launch
        c.argument(
            "enable_secure_boot",
            is_preview=True,
            action="store_true"
        )
        c.argument(
            "disable_secure_boot",
            is_preview=True,
            action="store_true"
        )
        c.argument(
            "enable_vtpm",
            is_preview=True,
            action="store_true"
        )
        c.argument(
            "disable_vtpm",
            is_preview=True,
            action="store_true"
        )
        c.argument("if_match")
        c.argument("if_none_match")
        c.argument(
            "enable_fips_image",
            action="store_true"
        )
        c.argument(
            "disable_fips_image",
            action="store_true"
        )

    with self.argument_context("aks nodepool upgrade") as c:
        c.argument("max_surge", validator=validate_max_surge)
        c.argument("drain_timeout", type=int)
        c.argument("node_soak_duration", type=int)
        c.argument("undrainable_node_behavior")
        c.argument("max_unavailable", validator=validate_max_unavailable)
        c.argument("snapshot_id", validator=validate_snapshot_id)
        c.argument(
            "yes",
            options_list=["--yes", "-y"],
            help="Do not prompt for confirmation.",
            action="store_true",
        )
        c.argument("aks_custom_headers")

    with self.argument_context("aks nodepool delete") as c:
        c.argument(
            "ignore_pod_disruption_budget",
            options_list=["--ignore-pod-disruption-budget", "-i"],
            action=get_three_state_flag(),
            is_preview=True,
            help="delete an AKS nodepool by ignoring PodDisruptionBudget setting",
        )
        c.argument("if_match")

    with self.argument_context("aks nodepool delete-machines") as c:
        c.argument(
            "machine_names",
            nargs="+",
            required=True,
            help="Space-separated machine names to delete.",
        )

    with self.argument_context("aks nodepool manual-scale add") as c:
        c.argument("vm_sizes", is_preview=True)

    with self.argument_context("aks nodepool manual-scale update") as c:
        c.argument("current_vm_sizes", is_preview=True)
        c.argument("vm_sizes", is_preview=True)

    with self.argument_context("aks nodepool manual-scale delete") as c:
        c.argument("current_vm_sizes", is_preview=True)

    with self.argument_context("aks machine") as c:
        c.argument("cluster_name", help="The cluster name.")
        c.argument(
            "nodepool_name",
            validator=validate_nodepool_name,
            help="The node pool name.",
        )

    with self.argument_context("aks machine show") as c:
        c.argument(
            "machine_name", help="to display specific information for all machines."
        )

    with self.argument_context("aks operation") as c:
        c.argument(
            "nodepool_name",
            required=False,
            validator=validate_nodepool_name,
            default="",
        )

    with self.argument_context("aks maintenanceconfiguration") as c:
        c.argument("cluster_name", help="The cluster name.")

    for scope in [
        "aks maintenanceconfiguration add",
        "aks maintenanceconfiguration update",
    ]:
        with self.argument_context(scope) as c:
            c.argument(
                "config_name", options_list=["--name", "-n"], help="The config name."
            )
            c.argument("config_file", help="The config json file.")
            c.argument(
                "weekday", help="Weekday on which maintenance can happen. e.g. Monday"
            )
            c.argument(
                "start_hour",
                type=int,
                help="Maintenance start hour of 1 hour window on the weekday. e.g. 1 means 1:00am - 2:00am",
            )
            c.argument(
                "schedule_type",
                arg_type=get_enum_type(schedule_types),
                help="Schedule type for non-default maintenance configuration.",
            )
            c.argument(
                "interval_days",
                type=int,
                help="The number of days between each set of occurrences for Daily schedule.",
            )
            c.argument(
                "interval_weeks",
                type=int,
                help="The number of weeks between each set of occurrences for Weekly schedule.",
            )
            c.argument(
                "interval_months",
                type=int,
                help=(
                    "The number of months between each set of occurrences for AbsoluteMonthly or "
                    "RelativeMonthly schedule."
                )
            )
            c.argument(
                "day_of_week",
                help="Specify on which day of the week the maintenance occurs for Weekly or RelativeMonthly schedule.",
            )
            c.argument(
                "day_of_month",
                help="Specify on which date of the month the maintenance occurs for AbsoluteMonthly schedule.",
            )
            c.argument(
                "week_index",
                arg_type=get_enum_type(week_indexes),
                help=(
                    "Specify on which instance of the weekday specified in --day-of-week "
                    "the maintenance occurs for RelativeMonthly schedule."
                )
            )
            c.argument(
                "duration_hours",
                options_list=["--duration"],
                type=int,
                help="The length of maintenance window. The value ranges from 4 to 24 hours.",
            )
            c.argument(
                "utc_offset",
                validator=validate_utc_offset,
                help="The UTC offset in format +/-HH:mm. e.g. -08:00 or +05:30.",
            )
            c.argument(
                "start_date",
                validator=validate_start_date,
                help="The date the maintenance window activates. e.g. 2023-01-01.",
            )
            c.argument(
                "start_time",
                validator=validate_start_time,
                help="The start time of the maintenance window. e.g. 09:30.",
            )

    for scope in [
        "aks maintenanceconfiguration show",
        "aks maintenanceconfiguration delete",
    ]:
        with self.argument_context(scope) as c:
            c.argument(
                "config_name", options_list=["--name", "-n"], help="The config name."
            )

    with self.argument_context("aks addon show") as c:
        c.argument("addon", options_list=["--addon", "-a"], validator=validate_addon)

    with self.argument_context("aks addon enable") as c:
        c.argument("addon", options_list=["--addon", "-a"], validator=validate_addon)
        c.argument("subnet_name", options_list=["--subnet-name", "-s"])
        c.argument("enable_sgxquotehelper", action="store_true")
        c.argument("osm_mesh_name", options_list=["--osm-mesh-name"])
        c.argument(
            "appgw_name", options_list=["--appgw-name"], arg_group="Application Gateway"
        )
        c.argument(
            "appgw_subnet_prefix",
            options_list=["--appgw-subnet-prefix"],
            arg_group="Application Gateway",
            deprecate_info=c.deprecate(redirect="--appgw-subnet-cidr", hide=True),
        )
        c.argument(
            "appgw_subnet_cidr",
            options_list=["--appgw-subnet-cidr"],
            arg_group="Application Gateway",
        )
        c.argument(
            "appgw_id", options_list=["--appgw-id"], arg_group="Application Gateway"
        )
        c.argument(
            "appgw_subnet_id",
            options_list=["--appgw-subnet-id"],
            arg_group="Application Gateway",
        )
        c.argument(
            "appgw_watch_namespace",
            options_list=["--appgw-watch-namespace"],
            arg_group="Application Gateway",
        )
        c.argument("enable_secret_rotation", action="store_true")
        c.argument("rotation_poll_interval")
        c.argument("workspace_resource_id")
        c.argument(
            "enable_msi_auth_for_monitoring",
            arg_type=get_three_state_flag(),
            is_preview=True,
        )
        c.argument("enable_syslog", arg_type=get_three_state_flag(), is_preview=True)
        c.argument("data_collection_settings", is_preview=True)
        c.argument("enable_high_log_scale_mode", arg_type=get_three_state_flag(), is_preview=True)
        c.argument("ampls_resource_id", is_preview=True)
        c.argument(
            "dns_zone_resource_id",
            deprecate_info=c.deprecate(
                target="--dns-zone-resource-id",
                redirect="--dns-zone-resource-ids",
                hide=True,
            ),
        )
        c.argument("dns_zone_resource_ids", is_preview=True)

    with self.argument_context("aks addon disable") as c:
        c.argument("addon", options_list=["--addon", "-a"], validator=validate_addon)

    with self.argument_context("aks addon update") as c:
        c.argument("addon", options_list=["--addon", "-a"], validator=validate_addon)
        c.argument("subnet_name", options_list=["--subnet-name", "-s"])
        c.argument("enable_sgxquotehelper", action="store_true")
        c.argument("osm_mesh_name", options_list=["--osm-mesh-name"])
        c.argument(
            "appgw_name", options_list=["--appgw-name"], arg_group="Application Gateway"
        )
        c.argument(
            "appgw_subnet_prefix",
            options_list=["--appgw-subnet-prefix"],
            arg_group="Application Gateway",
            deprecate_info=c.deprecate(redirect="--appgw-subnet-cidr", hide=True),
        )
        c.argument(
            "appgw_subnet_cidr",
            options_list=["--appgw-subnet-cidr"],
            arg_group="Application Gateway",
        )
        c.argument(
            "appgw_id", options_list=["--appgw-id"], arg_group="Application Gateway"
        )
        c.argument(
            "appgw_subnet_id",
            options_list=["--appgw-subnet-id"],
            arg_group="Application Gateway",
        )
        c.argument(
            "appgw_watch_namespace",
            options_list=["--appgw-watch-namespace"],
            arg_group="Application Gateway",
        )
        c.argument("enable_secret_rotation", action="store_true")
        c.argument("rotation_poll_interval")
        c.argument("workspace_resource_id")
        c.argument(
            "enable_msi_auth_for_monitoring",
            arg_type=get_three_state_flag(),
            is_preview=True,
        )
        c.argument("enable_syslog", arg_type=get_three_state_flag(), is_preview=True)
        c.argument("data_collection_settings", is_preview=True)
        c.argument("enable_high_log_scale_mode", arg_type=get_three_state_flag(), is_preview=True)
        c.argument("ampls_resource_id", is_preview=True)
        c.argument(
            "dns_zone_resource_id",
            deprecate_info=c.deprecate(
                target="--dns-zone-resource-id",
                redirect="--dns-zone-resource-ids",
                hide=True,
            ),
        )
        c.argument("dns_zone_resource_ids", is_preview=True)

    with self.argument_context("aks disable-addons") as c:
        c.argument("addons", options_list=["--addons", "-a"], validator=validate_addons)

    with self.argument_context("aks enable-addons") as c:
        c.argument("addons", options_list=["--addons", "-a"], validator=validate_addons)
        c.argument("subnet_name", options_list=["--subnet-name", "-s"])
        c.argument("enable_sgxquotehelper", action="store_true")
        c.argument("osm_mesh_name")
        c.argument("appgw_name", arg_group="Application Gateway")
        c.argument(
            "appgw_subnet_prefix",
            arg_group="Application Gateway",
            deprecate_info=c.deprecate(redirect="--appgw-subnet-cidr", hide=True),
        )
        c.argument("appgw_subnet_cidr", arg_group="Application Gateway")
        c.argument("appgw_id", arg_group="Application Gateway")
        c.argument("appgw_subnet_id", arg_group="Application Gateway")
        c.argument("appgw_watch_namespace", arg_group="Application Gateway")
        c.argument("enable_secret_rotation", action="store_true")
        c.argument("rotation_poll_interval")
        c.argument("workspace_resource_id")
        c.argument(
            "enable_msi_auth_for_monitoring",
            arg_type=get_three_state_flag(),
            is_preview=True,
        )
        c.argument("enable_syslog", arg_type=get_three_state_flag(), is_preview=True)
        c.argument("data_collection_settings", is_preview=True)
        c.argument("enable_high_log_scale_mode", arg_type=get_three_state_flag(), is_preview=True)
        c.argument("ampls_resource_id", is_preview=True)
        c.argument(
            "dns_zone_resource_id",
            deprecate_info=c.deprecate(
                target="--dns-zone-resource-id",
                redirect="--dns-zone-resource-ids",
                hide=True,
            ),
        )
        c.argument("dns_zone_resource_ids", is_preview=True)

    with self.argument_context("aks get-credentials") as c:
        c.argument("admin", options_list=["--admin", "-a"], default=False)
        c.argument(
            "context_name",
            options_list=["--context"],
            help="If specified, overwrite the default context name.",
        )
        c.argument(
            "user",
            options_list=["--user", "-u"],
            default="clusterUser",
            validator=validate_user,
        )
        c.argument(
            "path",
            options_list=["--file", "-f"],
            type=file_type,
            completer=FilesCompleter(),
            default=os.path.join(os.path.expanduser("~"), ".kube", "config"),
        )
        c.argument("public_fqdn", default=False, action="store_true")
        c.argument(
            "credential_format",
            options_list=["--format"],
            arg_type=get_enum_type(credential_formats),
        )

    with self.argument_context("aks pod-identity") as c:
        c.argument("cluster_name", help="The cluster name.")
        c.argument(
            "aks_custom_headers",
            help="Send custom headers. When specified, format should be Key1=Value1,Key2=Value2.",
        )

    with self.argument_context("aks pod-identity add") as c:
        c.argument(
            "identity_name",
            options_list=["--name", "-n"],
            default=None,
            required=False,
            help="The pod identity name. Generate if not specified.",
            validator=validate_pod_identity_resource_name(
                "identity_name", required=False
            ),
        )
        c.argument(
            "identity_namespace",
            options_list=["--namespace"],
            help="The pod identity namespace.",
        )
        c.argument(
            "identity_resource_id",
            options_list=["--identity-resource-id"],
            help="Resource id of the identity to use.",
        )
        c.argument(
            "binding_selector",
            options_list=["--binding-selector"],
            help="Optional binding selector to use.",
        )

    with self.argument_context("aks pod-identity delete") as c:
        c.argument(
            "identity_name",
            options_list=["--name", "-n"],
            default=None,
            required=True,
            help="The pod identity name.",
            validator=validate_pod_identity_resource_name(
                "identity_name", required=True
            ),
        )
        c.argument(
            "identity_namespace",
            options_list=["--namespace"],
            help="The pod identity namespace.",
        )

    with self.argument_context("aks pod-identity exception add") as c:
        c.argument(
            "exc_name",
            options_list=["--name", "-n"],
            default=None,
            required=False,
            help="The pod identity exception name. Generate if not specified.",
            validator=validate_pod_identity_resource_name("exc_name", required=False),
        )
        c.argument(
            "exc_namespace",
            options_list=["--namespace"],
            required=True,
            help="The pod identity exception namespace.",
            validator=validate_pod_identity_resource_namespace,
        )
        c.argument(
            "pod_labels",
            nargs="*",
            required=True,
            help="space-separated labels: key=value [key=value ...].",
            validator=validate_pod_identity_pod_labels,
        )

    with self.argument_context("aks pod-identity exception delete") as c:
        c.argument(
            "exc_name",
            options_list=["--name", "-n"],
            required=True,
            help="The pod identity exception name to remove.",
            validator=validate_pod_identity_resource_name("exc_name", required=True),
        )
        c.argument(
            "exc_namespace",
            options_list=["--namespace"],
            required=True,
            help="The pod identity exception namespace to remove.",
            validator=validate_pod_identity_resource_namespace,
        )

    with self.argument_context("aks pod-identity exception update") as c:
        c.argument(
            "exc_name",
            options_list=["--name", "-n"],
            required=True,
            help="The pod identity exception name to remove.",
            validator=validate_pod_identity_resource_name("exc_name", required=True),
        )
        c.argument(
            "exc_namespace",
            options_list=["--namespace"],
            required=True,
            help="The pod identity exception namespace to remove.",
            validator=validate_pod_identity_resource_namespace,
        )
        c.argument(
            "pod_labels",
            nargs="*",
            required=True,
            help="pod labels in key=value [key=value ...].",
            validator=validate_pod_identity_pod_labels,
        )

    for scope in ["aks nodepool snapshot create"]:
        with self.argument_context(scope) as c:
            c.argument(
                "snapshot_name",
                options_list=["--name", "-n"],
                required=True,
                help="The nodepool snapshot name.",
                validator=validate_snapshot_name,
            )
            c.argument("tags", tags_type)
            c.argument(
                "nodepool_id",
                required=True,
                help="The nodepool id.",
                validator=validate_nodepool_id,
            )
            c.argument("aks_custom_headers")

    with self.argument_context("aks nodepool snapshot update") as c:
        c.argument(
            "snapshot_name",
            options_list=["--name", "-n"],
            help="The nodepool snapshot name.",
            validator=validate_snapshot_name,
        )
        c.argument("tags", tags_type, help="The tags to set to the snapshot.")

    for scope in ["aks nodepool snapshot show", "aks nodepool snapshot delete"]:
        with self.argument_context(scope) as c:
            c.argument(
                "snapshot_name",
                options_list=["--name", "-n"],
                required=True,
                help="The nodepool snapshot name.",
                validator=validate_snapshot_name,
            )
            c.argument(
                "yes",
                options_list=["--yes", "-y"],
                help="Do not prompt for confirmation.",
                action="store_true",
            )

    for scope in ["aks snapshot create"]:
        with self.argument_context(scope) as c:
            c.argument(
                "snapshot_name",
                options_list=["--name", "-n"],
                required=True,
                help="The cluster snapshot name.",
                validator=validate_snapshot_name,
            )
            c.argument("tags", tags_type)
            c.argument(
                "cluster_id",
                required=True,
                validator=validate_cluster_id,
                help="The cluster id.",
            )
            c.argument("aks_custom_headers")

    for scope in ["aks snapshot show", "aks snapshot delete"]:
        with self.argument_context(scope) as c:
            c.argument(
                "snapshot_name",
                options_list=["--name", "-n"],
                required=True,
                help="The cluster snapshot name.",
                validator=validate_snapshot_name,
            )
            c.argument(
                "yes",
                options_list=["--yes", "-y"],
                help="Do not prompt for confirmation.",
                action="store_true",
            )

    with self.argument_context("aks trustedaccess rolebinding") as c:
        c.argument("cluster_name", help="The cluster name.")

    for scope in [
        "aks trustedaccess rolebinding show",
        "aks trustedaccess rolebinding create",
        "aks trustedaccess rolebinding update",
        "aks trustedaccess rolebinding delete",
    ]:
        with self.argument_context(scope) as c:
            c.argument(
                "role_binding_name",
                options_list=["--name", "-n"],
                required=True,
                help="The role binding name.",
            )

    with self.argument_context("aks trustedaccess rolebinding create") as c:
        c.argument(
            "roles",
            help="comma-separated roles: Microsoft.Demo/samples/reader,Microsoft.Demo/samples/writer,...",
        )
        c.argument(
            "source_resource_id",
            help="The source resource id of the binding",
        )

    with self.argument_context("aks trustedaccess rolebinding update") as c:
        c.argument(
            "roles",
            help="comma-separated roles: Microsoft.Demo/samples/reader,Microsoft.Demo/samples/writer,...",
        )

    with self.argument_context("aks mesh enable-ingress-gateway") as c:
        c.argument(
            "ingress_gateway_type", arg_type=get_enum_type(ingress_gateway_types)
        )

    with self.argument_context("aks mesh disable-ingress-gateway") as c:
        c.argument(
            "ingress_gateway_type", arg_type=get_enum_type(ingress_gateway_types)
        )

    with self.argument_context("aks mesh enable-egress-gateway") as c:
        c.argument(
            "istio_egressgateway_name",
            validator=validate_asm_egress_name,
            required=True,
            options_list=["--istio-egressgateway-name", "--istio-eg-gtw-name"]
        )
        c.argument(
            "istio_egressgateway_namespace",
            required=False,
            default=CONST_AZURE_SERVICE_MESH_DEFAULT_EGRESS_NAMESPACE,
            options_list=["--istio-egressgateway-namespace", "--istio-eg-gtw-ns"]
        )
        c.argument(
            "gateway_configuration_name",
            required=True,
            options_list=["--gateway-configuration-name", "--gtw-config-name"]
        )

    with self.argument_context("aks mesh disable-egress-gateway") as c:
        c.argument(
            "istio_egressgateway_name",
            validator=validate_asm_egress_name,
            required=True,
            options_list=["--istio-egressgateway-name", "--istio-eg-gtw-name"]
        )
        c.argument(
            "istio_egressgateway_namespace",
            required=False,
            default=CONST_AZURE_SERVICE_MESH_DEFAULT_EGRESS_NAMESPACE,
            options_list=["--istio-egressgateway-namespace", "--istio-eg-gtw-ns"]
        )

    with self.argument_context("aks mesh enable") as c:
        c.argument("revision", validator=validate_azure_service_mesh_revision)
        c.argument("key_vault_id")
        c.argument("ca_cert_object_name")
        c.argument("ca_key_object_name")
        c.argument("root_cert_object_name")
        c.argument("cert_chain_object_name")

    with self.argument_context("aks mesh get-revisions") as c:
        c.argument(
            "location",
            required=True,
            help="Location in which to discover available Azure Service Mesh revisions.",
        )

    with self.argument_context("aks mesh upgrade start") as c:
        c.argument(
            "revision", validator=validate_azure_service_mesh_revision, required=True
        )

    with self.argument_context("aks mesh upgrade rollback") as c:
        c.argument(
            "yes",
            options_list=["--yes", "-y"],
            help="Do not prompt for confirmation.",
            action="store_true"
        )

    with self.argument_context("aks mesh upgrade complete") as c:
        c.argument(
            "yes",
            options_list=["--yes", "-y"],
            help="Do not prompt for confirmation.",
            action="store_true"
        )

    with self.argument_context("aks approuting enable") as c:
        c.argument("enable_kv", action="store_true")
        c.argument("keyvault_id", options_list=["--attach-kv"])
        c.argument("nginx", arg_type=get_enum_type(app_routing_nginx_configs))

    with self.argument_context("aks approuting update") as c:
        c.argument("keyvault_id", options_list=["--attach-kv"])
        c.argument("enable_kv", action="store_true")
        c.argument("nginx", arg_type=get_enum_type(app_routing_nginx_configs))

    with self.argument_context("aks approuting zone add") as c:
        c.argument("dns_zone_resource_ids", options_list=["--ids"], required=True)
        c.argument("attach_zones")

    with self.argument_context("aks approuting zone delete") as c:
        c.argument("dns_zone_resource_ids", options_list=["--ids"], required=True)

    with self.argument_context("aks approuting zone update") as c:
        c.argument("dns_zone_resource_ids", options_list=["--ids"], required=True)
        c.argument("attach_zones")

    with self.argument_context('aks check-network outbound') as c:
        c.argument('cluster_name', options_list=['--name', '-n'],
                   required=True, help='Name of the managed cluster.')
        c.argument('node_name', help='Name of the node to perform the connectivity check.')
        c.argument('custom_endpoints',
                   nargs="+",
                   help='Space-separated additional endpoint(s) to perform the connectivity check.',
                   validator=validate_custom_endpoints)

<<<<<<< HEAD
    with self.argument_context('aks extension') as c:
        c.argument('location',
                   validator=get_default_location_from_resource_group)
        c.argument('name',
                   options_list=['--name', '-n'],
                   help='Name of the extension instance')
        c.argument('extension_type',
                   options_list=['--extension-type', '-t'],
                   help='Name of the extension type.')
        c.argument('cluster_name',
                   options_list=['--cluster-name', '-c'],
                   help='Name of the Kubernetes cluster')
        c.argument('scope',
                   arg_type=get_enum_type(['cluster', 'namespace']),
                   help='Specify the extension scope.')
        c.argument('auto_upgrade_minor_version',
                   arg_group="Version",
                   options_list=['--auto-upgrade-minor-version', '--auto-upgrade'],
                   arg_type=get_three_state_flag(),
                   help='Automatically upgrade minor version of the extension instance.')
        c.argument('version',
                   arg_group="Version",
                   help='Specify the version to install for the extension instance if'
                   ' --auto-upgrade-minor-version is not enabled.')
        c.argument('release_train',
                   arg_group="Version",
                   help='Specify the release train for the extension type.')
        c.argument('configuration_settings',
                   arg_group="Configuration",
                   options_list=['--configuration-settings', '--config'],
                   action=AddConfigurationSettings,
                   nargs='+',
                   help='Configuration Settings as key=value pair.'
                   + 'Repeat parameter for each setting.'
                   + 'Do not use this for secrets, as this value is returned in response.')
        c.argument('configuration_protected_settings',
                   arg_group="Configuration",
                   options_list=['--config-protected-settings', '--config-protected'],
                   action=AddConfigurationProtectedSettings,
                   nargs='+',
                   help='Configuration Protected Settings as key=value pair.'
                   + 'Repeat parameter for each setting.  Only the key is returned in response, the value is not.')
        c.argument('configuration_settings_file',
                   arg_group="Configuration",
                   options_list=['--config-settings-file', '--config-file'],
                   help='JSON file path for configuration-settings')
        c.argument('configuration_protected_settings_file',
                   arg_group="Configuration",
                   options_list=['--config-protected-settings-file', '--config-protected-file'],
                   help='JSON file path for configuration-protected-settings')
        c.argument('release_namespace',
                   help='Specify the namespace to install the extension release.')
        c.argument('target_namespace',
                   help='Specify the target namespace to install to for the extension instance. This'
                   ' parameter is required if extension scope is set to \'namespace\'')
    with self.argument_context("aks extension update") as c:
        c.argument('yes',
                   options_list=['--yes', '-y'],
                   help='Ignore confirmation prompts')

    with self.argument_context("aks extension delete") as c:
        c.argument('yes',
                   options_list=['--yes', '-y'],
                   help='Ignore confirmation prompts')
        c.argument('force',
                   help='Specify whether to force delete the extension from the cluster.')

    with self.argument_context("aks extension-type") as c:
        c.argument('cluster_name',
                   options_list=['--cluster-name', '-c'],
                   help='Name of the Kubernetes cluster')
        c.argument('extension_type',
                   options_list=['--extension-type', '-t'],
                   help='Name of the extension type.')
        c.argument('location',
                   validator=get_default_location_from_resource_group,
                   help='Name of the location. Values from: `az account list-locations`')
        c.argument('version',
                   help='Version for the extension type.')
        c.argument('major_version',
                   help='Filter results by only the major version of an extension type.'
                   + 'For example if 1 is specified, all versions with major version 1 (1.1, 1.1.2) will be shown.'
                   + 'The default value is None')
        c.argument('release_train',
                   arg_group="Version",
                   help='Specify the release train for the extension type.')
        c.argument('show_latest',
                   arg_type=get_three_state_flag(),
                   help='Filter results by only the latest version.'
                   + 'For example, if this flag is used the latest version of the extensionType will be shown.')
=======
    # AKS loadbalancer command parameter configuration
    with self.argument_context("aks loadbalancer add") as c:
        c.argument(
            "name",
            options_list=["--name", "-n"],
            help="Name of the load balancer configuration. Required.",
        )
        c.argument(
            "primary_agent_pool_name",
            options_list=["--primary-agent-pool-name", "-p"],
            help=(
                "Name of the primary agent pool for this load balancer. "
                "All nodes in this pool will be added to the load balancer. Required."
            ),
        )
        c.argument(
            "allow_service_placement",
            options_list=["--allow-service-placement", "-a"],
            arg_type=get_three_state_flag(),
            help="Whether to automatically place services on the load balancer. Default is true.",
        )
        c.argument(
            "aks_custom_headers",
            help="Send custom headers. When specified, format should be Key1=Value1,Key2=Value2.",
        )
        c.argument(
            "service_label_selector",
            options_list=["--service-label-selector", "-l"],
            help=(
                "Only services that match this selector can be placed on this load balancer. "
                "Format: key1=value1,key2=value2 for simple selectors, "
                "or key1 In val1 val2,key2 Exists for advanced expressions."
            ),
        )
        c.argument(
            "service_namespace_selector",
            options_list=["--service-namespace-selector", "-s"],
            help=(
                "Services created in namespaces that match the selector can be placed on this load balancer. "
                "Format: key1=value1,key2=value2 for simple selectors, "
                "or key1 In val1 val2,key2 Exists for advanced expressions."
            ),
        )
        c.argument(
            "node_selector",
            options_list=["--node-selector", "-d"],
            help=(
                "Nodes that match this selector will be possible members of this load balancer. "
                "Format: key1=value1,key2=value2 for simple selectors, "
                "or key1 In val1 val2,key2 Exists for advanced expressions."
            ),
        )

    with self.argument_context("aks loadbalancer rebalance-nodes") as c:
        c.argument(
            "resource_group_name",
            options_list=["--resource-group", "-g"],
            help="Name of resource group.",
            id_part="resource_group",
            configured_default="aks",
        )
        c.argument(
            "cluster_name",
            options_list=["--name", "-n"],
            help="Name of the managed cluster.",
        )
        c.argument(
            "load_balancer_names",
            options_list=["--load-balancer-names", "--lb-names"],
            nargs="+",
            help=(
                "Space-separated list of load balancer names to rebalance. "
                "If not specified, all load balancers will be rebalanced."
            ),
        )
        c.argument(
            "no_wait", help="Do not wait for the long-running operation to finish."
        )

    with self.argument_context("aks loadbalancer update") as c:
        c.argument(
            "name",
            options_list=["--name", "-n"],
            help="Name of the public load balancer. Required.",
        )
        c.argument(
            "primary_agent_pool_name",
            options_list=["--primary-agent-pool-name", "-p"],
            help=(
                "Name of the primary agent pool for this load balancer. "
                "All nodes in this pool will be added to the load balancer."
            ),
        )
        c.argument(
            "allow_service_placement",
            options_list=["--allow-service-placement", "-a"],
            arg_type=get_three_state_flag(),
            help="Whether to automatically place services on the load balancer. Default is true.",
        )
        c.argument(
            "aks_custom_headers",
            help="Send custom headers. When specified, format should be Key1=Value1,Key2=Value2.",
        )
        c.argument(
            "service_label_selector",
            options_list=["--service-label-selector", "-l"],
            help=(
                "Only services that match this selector can be placed on this load balancer. "
                "Format: key1=value1,key2=value2 for simple selectors, "
                "or key1 In val1 val2,key2 Exists for advanced expressions."
            ),
        )
        c.argument(
            "service_namespace_selector",
            options_list=["--service-namespace-selector", "-s"],
            help=(
                "Services created in namespaces that match the selector can be placed on this load balancer. "
                "Format: key1=value1,key2=value2 for simple selectors, "
                "or key1 In val1 val2,key2 Exists for advanced expressions."
            ),
        )
        c.argument(
            "node_selector",
            options_list=["--node-selector", "-d"],
            help=(
                "Nodes that match this selector will be possible members of this load balancer. "
                "Format: key1=value1,key2=value2 for simple selectors, "
                "or key1 In val1 val2,key2 Exists for advanced expressions."
            ),
        )

    # Define parameters for show and delete commands
    for scope in [
        "aks loadbalancer show",
        "aks loadbalancer delete",
    ]:
        with self.argument_context(scope) as c:
            c.argument(
                "name",
                options_list=["--name", "-n"],
                help="Name of the load balancer configuration. Required.",
            )
>>>>>>> a3cc3097


def _get_default_install_location(exe_name):
    system = platform.system()
    if system == "Windows":
        home_dir = os.environ.get("USERPROFILE")
        if not home_dir:
            return None
        install_location = os.path.join(
            home_dir, f".azure-{exe_name}\\{exe_name}.exe"
        )
    elif system in ("Linux", "Darwin"):
        install_location = f"/usr/local/bin/{exe_name}"
    else:
        install_location = None
    return install_location<|MERGE_RESOLUTION|>--- conflicted
+++ resolved
@@ -2333,7 +2333,6 @@
                    help='Space-separated additional endpoint(s) to perform the connectivity check.',
                    validator=validate_custom_endpoints)
 
-<<<<<<< HEAD
     with self.argument_context('aks extension') as c:
         c.argument('location',
                    validator=get_default_location_from_resource_group)
@@ -2424,7 +2423,6 @@
                    arg_type=get_three_state_flag(),
                    help='Filter results by only the latest version.'
                    + 'For example, if this flag is used the latest version of the extensionType will be shown.')
-=======
     # AKS loadbalancer command parameter configuration
     with self.argument_context("aks loadbalancer add") as c:
         c.argument(
@@ -2567,7 +2565,6 @@
                 options_list=["--name", "-n"],
                 help="Name of the load balancer configuration. Required.",
             )
->>>>>>> a3cc3097
 
 
 def _get_default_install_location(exe_name):
