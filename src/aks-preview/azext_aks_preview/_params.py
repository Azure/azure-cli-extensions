--- conflicted
+++ resolved
@@ -1001,7 +1001,13 @@
         c.argument('root_cert_object_name')
         c.argument('cert_chain_object_name')
 
-<<<<<<< HEAD
+
+    with self.argument_context('aks mesh get-revisions') as c:
+        c.argument('location', required=True, help='Location in which to discover available Azure Service Mesh revisions.')
+
+    with self.argument_context('aks mesh upgrade start') as c:
+        c.argument('revision', validator=validate_azure_service_mesh_revision, required=True)
+
     with self.argument_context('aks approuting enable') as c:
         c.argument('enable_kv', options_list=[
                    '--enable-kv'], required=False, action='store_true')
@@ -1025,14 +1031,6 @@
                    '--ids'], required=True)
         c.argument('attach-zones', options_list=[
             '--attach-zones'], required=False)
-   
-=======
-    with self.argument_context('aks mesh get-revisions') as c:
-        c.argument('location', required=True, help='Location in which to discover available Azure Service Mesh revisions.')
-
-    with self.argument_context('aks mesh upgrade start') as c:
-        c.argument('revision', validator=validate_azure_service_mesh_revision, required=True)
->>>>>>> ea8782a1
 
 
 def _get_default_install_location(exe_name):
