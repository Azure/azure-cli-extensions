# --------------------------------------------------------------------------------------------
# Copyright (c) Microsoft Corporation. All rights reserved.
# Licensed under the MIT License. See License.txt in the project root for license information.
# --------------------------------------------------------------------------------------------

# pylint: disable=too-many-statements,too-many-lines
import os.path
import platform

from argcomplete.completers import FilesCompleter
from azure.cli.command_modules.acs._consts import (
    CONST_OUTBOUND_TYPE_LOAD_BALANCER,
    CONST_OUTBOUND_TYPE_MANAGED_NAT_GATEWAY,
    CONST_OUTBOUND_TYPE_USER_ASSIGNED_NAT_GATEWAY,
    CONST_OUTBOUND_TYPE_USER_DEFINED_ROUTING,
)
from azure.cli.command_modules.acs._validators import (
    validate_image_cleaner_enable_disable_mutually_exclusive,
    validate_load_balancer_idle_timeout,
    validate_load_balancer_outbound_ip_prefixes,
    validate_load_balancer_outbound_ips,
    validate_load_balancer_outbound_ports,
    validate_nat_gateway_idle_timeout,
    validate_nat_gateway_managed_outbound_ip_count,
)
from azure.cli.core.commands.parameters import (
    edge_zone_type,
    file_type,
    get_enum_type,
    get_resource_name_completion_list,
    get_three_state_flag,
    name_type,
    tags_type,
    zones_type,
)
from azext_aks_preview._client_factory import CUSTOM_MGMT_AKS_PREVIEW
from azext_aks_preview._completers import (
    get_k8s_upgrades_completion_list,
    get_k8s_versions_completion_list,
    get_vm_size_completion_list,
)
from azext_aks_preview._consts import (
    CONST_ABSOLUTEMONTHLY_MAINTENANCE_SCHEDULE,
    CONST_AZURE_KEYVAULT_NETWORK_ACCESS_PRIVATE,
    CONST_AZURE_KEYVAULT_NETWORK_ACCESS_PUBLIC,
    CONST_NAMESPACE_ADOPTION_POLICY_NEVER,
    CONST_NAMESPACE_ADOPTION_POLICY_IFIDENTICAL,
    CONST_NAMESPACE_ADOPTION_POLICY_ALWAYS,
    CONST_NAMESPACE_NETWORK_POLICY_RULE_DENYALL,
    CONST_NAMESPACE_NETWORK_POLICY_RULE_ALLOWALL,
    CONST_NAMESPACE_NETWORK_POLICY_RULE_ALLOWSAMENAMESPACE,
    CONST_NAMESPACE_DELETE_POLICY_KEEP,
    CONST_NAMESPACE_DELETE_POLICY_DELETE,
    CONST_CREDENTIAL_FORMAT_AZURE,
    CONST_CREDENTIAL_FORMAT_EXEC,
    CONST_DAILY_MAINTENANCE_SCHEDULE,
    CONST_DISK_DRIVER_V1,
    CONST_DISK_DRIVER_V2,
    CONST_GPU_DRIVER_INSTALL,
    CONST_GPU_DRIVER_NONE,
    CONST_GPU_INSTANCE_PROFILE_MIG1_G,
    CONST_GPU_INSTANCE_PROFILE_MIG2_G,
    CONST_GPU_INSTANCE_PROFILE_MIG3_G,
    CONST_GPU_INSTANCE_PROFILE_MIG4_G,
    CONST_GPU_INSTANCE_PROFILE_MIG7_G,
    CONST_LOAD_BALANCER_SKU_BASIC,
    CONST_LOAD_BALANCER_SKU_STANDARD,
    CONST_MANAGED_CLUSTER_SKU_TIER_FREE,
    CONST_MANAGED_CLUSTER_SKU_TIER_STANDARD,
    CONST_MANAGED_CLUSTER_SKU_TIER_PREMIUM,
    CONST_NETWORK_DATAPLANE_AZURE,
    CONST_NETWORK_DATAPLANE_CILIUM,
    CONST_NETWORK_PLUGIN_AZURE,
    CONST_NETWORK_PLUGIN_KUBENET,
    CONST_NETWORK_PLUGIN_MODE_OVERLAY,
    CONST_NETWORK_PLUGIN_NONE,
    CONST_NETWORK_POD_IP_ALLOCATION_MODE_DYNAMIC_INDIVIDUAL,
    CONST_NETWORK_POD_IP_ALLOCATION_MODE_STATIC_BLOCK,
    CONST_NODE_IMAGE_UPGRADE_CHANNEL,
    CONST_NODE_OS_CHANNEL_NODE_IMAGE,
    CONST_NODE_OS_CHANNEL_NONE,
    CONST_NODE_OS_CHANNEL_SECURITY_PATCH,
    CONST_NODE_OS_CHANNEL_UNMANAGED,
    CONST_NODEPOOL_MODE_SYSTEM,
    CONST_NODEPOOL_MODE_USER,
    CONST_NODEPOOL_MODE_GATEWAY,
    CONST_NONE_UPGRADE_CHANNEL,
    CONST_NRG_LOCKDOWN_RESTRICTION_LEVEL_READONLY,
    CONST_NRG_LOCKDOWN_RESTRICTION_LEVEL_UNRESTRICTED,
    CONST_OS_DISK_TYPE_EPHEMERAL,
    CONST_OS_DISK_TYPE_MANAGED,
    CONST_OS_SKU_AZURELINUX,
    CONST_OS_SKU_CBLMARINER,
    CONST_OS_SKU_MARINER,
    CONST_OS_SKU_UBUNTU,
    CONST_OS_SKU_UBUNTU2204,
    CONST_OS_SKU_UBUNTU2404,
    CONST_OS_SKU_WINDOWS2019,
    CONST_OS_SKU_WINDOWS2022,
    CONST_OS_SKU_WINDOWSANNUAL,
    CONST_PATCH_UPGRADE_CHANNEL,
    CONST_RAPID_UPGRADE_CHANNEL,
    CONST_RELATIVEMONTHLY_MAINTENANCE_SCHEDULE,
    CONST_SCALE_DOWN_MODE_DEALLOCATE,
    CONST_SCALE_DOWN_MODE_DELETE,
    CONST_SCALE_SET_PRIORITY_REGULAR,
    CONST_SCALE_SET_PRIORITY_SPOT,
    CONST_SPOT_EVICTION_POLICY_DEALLOCATE,
    CONST_SPOT_EVICTION_POLICY_DELETE,
    CONST_STABLE_UPGRADE_CHANNEL,
    CONST_WEEKINDEX_FIRST,
    CONST_WEEKINDEX_FOURTH,
    CONST_WEEKINDEX_LAST,
    CONST_SAFEGUARDSLEVEL_OFF,
    CONST_SAFEGUARDSLEVEL_WARNING,
    CONST_SAFEGUARDSLEVEL_ENFORCEMENT,
    CONST_AZURE_SERVICE_MESH_INGRESS_MODE_EXTERNAL,
    CONST_AZURE_SERVICE_MESH_INGRESS_MODE_INTERNAL,
    CONST_AZURE_SERVICE_MESH_DEFAULT_EGRESS_NAMESPACE,
    CONST_WEEKINDEX_SECOND,
    CONST_WEEKINDEX_THIRD,
    CONST_WEEKLY_MAINTENANCE_SCHEDULE,
    CONST_WORKLOAD_RUNTIME_KATA_MSHV_VM_ISOLATION,
    CONST_WORKLOAD_RUNTIME_KATA_CC_ISOLATION,
    CONST_WORKLOAD_RUNTIME_OCI_CONTAINER,
    CONST_WORKLOAD_RUNTIME_WASM_WASI,
    CONST_NODE_PROVISIONING_MODE_MANUAL,
    CONST_NODE_PROVISIONING_MODE_AUTO,
    CONST_MANAGED_CLUSTER_SKU_NAME_BASE,
    CONST_MANAGED_CLUSTER_SKU_NAME_AUTOMATIC,
    CONST_SSH_ACCESS_LOCALUSER,
    CONST_SSH_ACCESS_DISABLED,
    CONST_CLUSTER_SERVICE_HEALTH_PROBE_MODE_SERVICE_NODE_PORT,
    CONST_CLUSTER_SERVICE_HEALTH_PROBE_MODE_SHARED,
    CONST_ARTIFACT_SOURCE_DIRECT,
    CONST_ARTIFACT_SOURCE_CACHE,
    CONST_OUTBOUND_TYPE_NONE,
    CONST_OUTBOUND_TYPE_BLOCK,
    CONST_APP_ROUTING_ANNOTATION_CONTROLLED_NGINX,
    CONST_APP_ROUTING_EXTERNAL_NGINX,
    CONST_APP_ROUTING_INTERNAL_NGINX,
    CONST_APP_ROUTING_NONE_NGINX,
    CONST_GPU_DRIVER_TYPE_CUDA,
    CONST_GPU_DRIVER_TYPE_GRID,
    CONST_ADVANCED_NETWORKPOLICIES_NONE,
    CONST_ADVANCED_NETWORKPOLICIES_FQDN,
    CONST_ADVANCED_NETWORKPOLICIES_L7,
)

from azext_aks_preview._validators import (
    validate_acr,
    validate_namespace_name,
    validate_resource_quota,
    validate_addon,
    validate_addons,
    validate_agent_pool_name,
    validate_allowed_host_ports,
    validate_apiserver_subnet_id,
    validate_application_security_groups,
    validate_assign_identity,
    validate_assign_kubelet_identity,
    validate_azure_keyvault_kms_key_id,
    validate_azure_keyvault_kms_key_vault_resource_id,
    validate_azuremonitorworkspaceresourceid,
    validate_cluster_id,
    validate_cluster_snapshot_id,
    validate_create_parameters,
    validate_crg_id,
    validate_custom_ca_trust_certificates,
    validate_defender_config_parameter,
    validate_defender_disable_and_enable_parameters,
    validate_disable_windows_outbound_nat,
    validate_asm_egress_name,
    validate_enable_custom_ca_trust,
    validate_eviction_policy,
    validate_grafanaresourceid,
    validate_host_group_id,
    validate_ip_ranges,
    validate_k8s_version,
    validate_linux_host_name,
    validate_load_balancer_backend_pool_type,
    validate_load_balancer_sku,
    validate_max_surge,
    validate_message_of_the_day,
    validate_node_public_ip_tags,
    validate_nodepool_id,
    validate_nodepool_labels,
    validate_nodepool_taints,
    validate_nodepool_name,
    validate_nodepool_tags,
    validate_nodes_count,
    validate_os_sku,
    validate_pod_identity_pod_labels,
    validate_pod_identity_resource_name,
    validate_pod_identity_resource_namespace,
    validate_pod_subnet_id,
    validate_pod_ip_allocation_mode,
    validate_priority,
    validate_sku_tier,
    validate_snapshot_id,
    validate_snapshot_name,
    validate_spot_max_price,
    validate_ssh_key,
    validate_ssh_key_for_update,
    validate_start_date,
    validate_start_time,
    validate_user,
    validate_utc_offset,
    validate_vm_set_type,
    validate_vnet_subnet_id,
    validate_force_upgrade_disable_and_enable_parameters,
    validate_azure_service_mesh_revision,
    validate_artifact_streaming,
    validate_custom_endpoints,
    validate_bootstrap_container_registry_resource_id,
    validate_gateway_prefix_size,
    validate_max_unavailable,
<<<<<<< HEAD
    validate_max_blocked_nodes,
    validate_location_cluster_name_resource_group_mutually_exclusive,
=======
>>>>>>> 242db566
    validate_resource_group_parameter,
    validate_location_resource_group_cluster_parameters,
)
from azext_aks_preview.azurecontainerstorage._consts import (
    CONST_ACSTOR_ALL,
    CONST_DISK_TYPE_EPHEMERAL_VOLUME_ONLY,
    CONST_DISK_TYPE_PV_WITH_ANNOTATION,
    CONST_EPHEMERAL_NVME_PERF_TIER_BASIC,
    CONST_EPHEMERAL_NVME_PERF_TIER_PREMIUM,
    CONST_EPHEMERAL_NVME_PERF_TIER_STANDARD,
    CONST_STORAGE_POOL_TYPE_AZURE_DISK,
    CONST_STORAGE_POOL_TYPE_EPHEMERAL_DISK,
    CONST_STORAGE_POOL_TYPE_ELASTIC_SAN,
    CONST_STORAGE_POOL_SKU_PREMIUM_LRS,
    CONST_STORAGE_POOL_SKU_STANDARD_LRS,
    CONST_STORAGE_POOL_SKU_STANDARDSSD_LRS,
    CONST_STORAGE_POOL_SKU_ULTRASSD_LRS,
    CONST_STORAGE_POOL_SKU_PREMIUM_ZRS,
    CONST_STORAGE_POOL_SKU_PREMIUMV2_LRS,
    CONST_STORAGE_POOL_SKU_STANDARDSSD_ZRS,
    CONST_STORAGE_POOL_OPTION_NVME,
    CONST_STORAGE_POOL_OPTION_SSD,
)

from .action import (
    AddConfigurationSettings,
    AddConfigurationProtectedSettings,
)

from knack.arguments import CLIArgumentType

# candidates for enumeration
# consts for AgentPool
node_priorities = [CONST_SCALE_SET_PRIORITY_REGULAR, CONST_SCALE_SET_PRIORITY_SPOT]
node_eviction_policies = [
    CONST_SPOT_EVICTION_POLICY_DELETE,
    CONST_SPOT_EVICTION_POLICY_DEALLOCATE,
]
node_os_disk_types = [CONST_OS_DISK_TYPE_MANAGED, CONST_OS_DISK_TYPE_EPHEMERAL]
node_mode_types = [CONST_NODEPOOL_MODE_SYSTEM, CONST_NODEPOOL_MODE_USER, CONST_NODEPOOL_MODE_GATEWAY]
node_os_skus_create = [
    CONST_OS_SKU_AZURELINUX,
    CONST_OS_SKU_UBUNTU,
    CONST_OS_SKU_CBLMARINER,
    CONST_OS_SKU_MARINER,
    CONST_OS_SKU_UBUNTU2204,
    CONST_OS_SKU_UBUNTU2404,
]
node_os_skus = node_os_skus_create + [
    CONST_OS_SKU_WINDOWS2019,
    CONST_OS_SKU_WINDOWS2022,
    CONST_OS_SKU_WINDOWSANNUAL,
]
node_os_skus_update = [
    CONST_OS_SKU_AZURELINUX,
    CONST_OS_SKU_UBUNTU,
    CONST_OS_SKU_UBUNTU2204,
    CONST_OS_SKU_UBUNTU2404,
]
scale_down_modes = [CONST_SCALE_DOWN_MODE_DELETE, CONST_SCALE_DOWN_MODE_DEALLOCATE]
workload_runtimes = [
    CONST_WORKLOAD_RUNTIME_OCI_CONTAINER,
    CONST_WORKLOAD_RUNTIME_WASM_WASI,
    CONST_WORKLOAD_RUNTIME_KATA_MSHV_VM_ISOLATION,
    CONST_WORKLOAD_RUNTIME_KATA_CC_ISOLATION,
]
gpu_instance_profiles = [
    CONST_GPU_INSTANCE_PROFILE_MIG1_G,
    CONST_GPU_INSTANCE_PROFILE_MIG2_G,
    CONST_GPU_INSTANCE_PROFILE_MIG3_G,
    CONST_GPU_INSTANCE_PROFILE_MIG4_G,
    CONST_GPU_INSTANCE_PROFILE_MIG7_G,
]
gpu_driver_install_modes = [
    CONST_GPU_DRIVER_INSTALL,
    CONST_GPU_DRIVER_NONE
]
pod_ip_allocation_modes = [
    CONST_NETWORK_POD_IP_ALLOCATION_MODE_DYNAMIC_INDIVIDUAL,
    CONST_NETWORK_POD_IP_ALLOCATION_MODE_STATIC_BLOCK,
]

# consts for ManagedCluster
load_balancer_skus = [CONST_LOAD_BALANCER_SKU_BASIC, CONST_LOAD_BALANCER_SKU_STANDARD]
sku_names = [
    CONST_MANAGED_CLUSTER_SKU_NAME_BASE,
    CONST_MANAGED_CLUSTER_SKU_NAME_AUTOMATIC,
]
sku_tiers = [
    CONST_MANAGED_CLUSTER_SKU_TIER_FREE,
    CONST_MANAGED_CLUSTER_SKU_TIER_STANDARD,
    CONST_MANAGED_CLUSTER_SKU_TIER_PREMIUM,
]
network_plugins = [
    CONST_NETWORK_PLUGIN_KUBENET,
    CONST_NETWORK_PLUGIN_AZURE,
    CONST_NETWORK_PLUGIN_NONE,
]
network_plugin_modes = [CONST_NETWORK_PLUGIN_MODE_OVERLAY]
advanced_networkpolicies = [
    CONST_ADVANCED_NETWORKPOLICIES_NONE,
    CONST_ADVANCED_NETWORKPOLICIES_FQDN,
    CONST_ADVANCED_NETWORKPOLICIES_L7,
]
network_dataplanes = [CONST_NETWORK_DATAPLANE_AZURE, CONST_NETWORK_DATAPLANE_CILIUM]
disk_driver_versions = [CONST_DISK_DRIVER_V1, CONST_DISK_DRIVER_V2]
outbound_types = [
    CONST_OUTBOUND_TYPE_LOAD_BALANCER,
    CONST_OUTBOUND_TYPE_USER_DEFINED_ROUTING,
    CONST_OUTBOUND_TYPE_MANAGED_NAT_GATEWAY,
    CONST_OUTBOUND_TYPE_USER_ASSIGNED_NAT_GATEWAY,
    CONST_OUTBOUND_TYPE_NONE,
    CONST_OUTBOUND_TYPE_BLOCK,
]
auto_upgrade_channels = [
    CONST_RAPID_UPGRADE_CHANNEL,
    CONST_STABLE_UPGRADE_CHANNEL,
    CONST_PATCH_UPGRADE_CHANNEL,
    CONST_NODE_IMAGE_UPGRADE_CHANNEL,
    CONST_NONE_UPGRADE_CHANNEL,
]
node_os_upgrade_channels = [
    CONST_NODE_OS_CHANNEL_NODE_IMAGE,
    CONST_NODE_OS_CHANNEL_NONE,
    CONST_NODE_OS_CHANNEL_SECURITY_PATCH,
    CONST_NODE_OS_CHANNEL_UNMANAGED,
]

nrg_lockdown_restriction_levels = [
    CONST_NRG_LOCKDOWN_RESTRICTION_LEVEL_READONLY,
    CONST_NRG_LOCKDOWN_RESTRICTION_LEVEL_UNRESTRICTED,
]

# consts for managed namespace
network_policy_rule = [
    CONST_NAMESPACE_NETWORK_POLICY_RULE_DENYALL,
    CONST_NAMESPACE_NETWORK_POLICY_RULE_ALLOWALL,
    CONST_NAMESPACE_NETWORK_POLICY_RULE_ALLOWSAMENAMESPACE,
]

adoption_policy = [
    CONST_NAMESPACE_ADOPTION_POLICY_NEVER,
    CONST_NAMESPACE_ADOPTION_POLICY_IFIDENTICAL,
    CONST_NAMESPACE_ADOPTION_POLICY_ALWAYS,
]

delete_policy = [
    CONST_NAMESPACE_DELETE_POLICY_KEEP,
    CONST_NAMESPACE_DELETE_POLICY_DELETE,
]

# consts for maintenance configuration
schedule_types = [
    CONST_DAILY_MAINTENANCE_SCHEDULE,
    CONST_WEEKLY_MAINTENANCE_SCHEDULE,
    CONST_ABSOLUTEMONTHLY_MAINTENANCE_SCHEDULE,
    CONST_RELATIVEMONTHLY_MAINTENANCE_SCHEDULE,
]

week_indexes = [
    CONST_WEEKINDEX_FIRST,
    CONST_WEEKINDEX_SECOND,
    CONST_WEEKINDEX_THIRD,
    CONST_WEEKINDEX_FOURTH,
    CONST_WEEKINDEX_LAST,
]

# consts for credential
credential_formats = [CONST_CREDENTIAL_FORMAT_AZURE, CONST_CREDENTIAL_FORMAT_EXEC]

keyvault_network_access_types = [
    CONST_AZURE_KEYVAULT_NETWORK_ACCESS_PUBLIC,
    CONST_AZURE_KEYVAULT_NETWORK_ACCESS_PRIVATE,
]

# consts for Safeguards level
safeguards_levels = [
    CONST_SAFEGUARDSLEVEL_OFF,
    CONST_SAFEGUARDSLEVEL_WARNING,
    CONST_SAFEGUARDSLEVEL_ENFORCEMENT,
]

# azure service mesh
ingress_gateway_types = [
    CONST_AZURE_SERVICE_MESH_INGRESS_MODE_EXTERNAL,
    CONST_AZURE_SERVICE_MESH_INGRESS_MODE_INTERNAL,
]

# azure container storage
storage_pool_types = [
    CONST_STORAGE_POOL_TYPE_AZURE_DISK,
    CONST_STORAGE_POOL_TYPE_EPHEMERAL_DISK,
    CONST_STORAGE_POOL_TYPE_ELASTIC_SAN,
]

disable_storage_pool_types = [
    CONST_STORAGE_POOL_TYPE_AZURE_DISK,
    CONST_STORAGE_POOL_TYPE_EPHEMERAL_DISK,
    CONST_STORAGE_POOL_TYPE_ELASTIC_SAN,
    CONST_ACSTOR_ALL,
]

storage_pool_skus = [
    CONST_STORAGE_POOL_SKU_PREMIUM_LRS,
    CONST_STORAGE_POOL_SKU_STANDARD_LRS,
    CONST_STORAGE_POOL_SKU_STANDARDSSD_LRS,
    CONST_STORAGE_POOL_SKU_ULTRASSD_LRS,
    CONST_STORAGE_POOL_SKU_PREMIUM_ZRS,
    CONST_STORAGE_POOL_SKU_PREMIUMV2_LRS,
    CONST_STORAGE_POOL_SKU_STANDARDSSD_ZRS,
]

storage_pool_options = [
    CONST_STORAGE_POOL_OPTION_NVME,
    CONST_STORAGE_POOL_OPTION_SSD,
]

disable_storage_pool_options = [
    CONST_STORAGE_POOL_OPTION_NVME,
    CONST_STORAGE_POOL_OPTION_SSD,
    CONST_ACSTOR_ALL,
]

ephemeral_disk_volume_types = [
    CONST_DISK_TYPE_EPHEMERAL_VOLUME_ONLY,
    CONST_DISK_TYPE_PV_WITH_ANNOTATION,
]

ephemeral_disk_nvme_perf_tiers = [
    CONST_EPHEMERAL_NVME_PERF_TIER_BASIC,
    CONST_EPHEMERAL_NVME_PERF_TIER_PREMIUM,
    CONST_EPHEMERAL_NVME_PERF_TIER_STANDARD,
]

# consts for guardrails level
node_provisioning_modes = [
    CONST_NODE_PROVISIONING_MODE_MANUAL,
    CONST_NODE_PROVISIONING_MODE_AUTO,
]

ssh_accesses = [
    CONST_SSH_ACCESS_LOCALUSER,
    CONST_SSH_ACCESS_DISABLED,
]

health_probe_modes = [
    CONST_CLUSTER_SERVICE_HEALTH_PROBE_MODE_SERVICE_NODE_PORT,
    CONST_CLUSTER_SERVICE_HEALTH_PROBE_MODE_SHARED,
]

bootstrap_artifact_source_types = [
    CONST_ARTIFACT_SOURCE_DIRECT,
    CONST_ARTIFACT_SOURCE_CACHE,
]

# consts for app routing add-on
app_routing_nginx_configs = [
    CONST_APP_ROUTING_ANNOTATION_CONTROLLED_NGINX,
    CONST_APP_ROUTING_EXTERNAL_NGINX,
    CONST_APP_ROUTING_INTERNAL_NGINX,
    CONST_APP_ROUTING_NONE_NGINX
]

gpu_driver_types = [
    CONST_GPU_DRIVER_TYPE_CUDA,
    CONST_GPU_DRIVER_TYPE_GRID,
]


def load_arguments(self, _):
    acr_arg_type = CLIArgumentType(metavar="ACR_NAME_OR_RESOURCE_ID")
    k8s_support_plans = self.get_models(
        "KubernetesSupportPlan",
        resource_type=CUSTOM_MGMT_AKS_PREVIEW,
        operation_group="managed_clusters",
    )

    # AKS command argument configuration
    with self.argument_context("aks") as c:
        c.argument(
            "resource_name",
            name_type,
            help="Name of the managed cluster.",
            completer=get_resource_name_completion_list(
                "Microsoft.ContainerService/ManagedClusters"
            ),
        )
        c.argument(
            "name",
            name_type,
            help="Name of the managed cluster.",
            completer=get_resource_name_completion_list(
                "Microsoft.ContainerService/ManagedClusters"
            ),
        )
        c.argument(
            "kubernetes_version",
            options_list=["--kubernetes-version", "-k"],
            validator=validate_k8s_version,
        )
        c.argument("node_count", options_list=["--node-count", "-c"], type=int)
        c.argument("tags", tags_type)

    with self.argument_context("aks create") as c:
        # managed cluster paramerters
        c.argument("name", validator=validate_linux_host_name)
        c.argument("kubernetes_version", completer=get_k8s_versions_completion_list)
        c.argument("dns_name_prefix", options_list=["--dns-name-prefix", "-p"])
        c.argument(
            "node_osdisk_diskencryptionset_id",
            options_list=["--node-osdisk-diskencryptionset-id", "-d"],
        )
        c.argument("disable_local_accounts", action="store_true")
        c.argument("disable_rbac", action="store_true")
        c.argument("edge_zone", edge_zone_type)
        c.argument(
            "admin_username",
            options_list=["--admin-username", "-u"],
            default="azureuser",
        )
        c.argument(
            "generate_ssh_keys",
            action="store_true",
            validator=validate_create_parameters,
        )
        c.argument(
            "ssh_key_value",
            required=False,
            type=file_type,
            default=os.path.join("~", ".ssh", "id_rsa.pub"),
            completer=FilesCompleter(),
            validator=validate_ssh_key,
        )
        c.argument("no_ssh_key", options_list=["--no-ssh-key", "-x"])
        c.argument("dns_service_ip")
        c.argument(
            "docker_bridge_address",
            deprecate_info=c.deprecate(target="--docker-bridge-address", hide=True),
        )
        c.argument("pod_cidrs")
        c.argument("service_cidrs")
        c.argument(
            "load_balancer_sku",
            arg_type=get_enum_type(load_balancer_skus),
            validator=validate_load_balancer_sku,
        )
        c.argument("load_balancer_managed_outbound_ip_count", type=int)
        c.argument(
            "load_balancer_outbound_ips", validator=validate_load_balancer_outbound_ips
        )
        c.argument(
            "load_balancer_outbound_ip_prefixes",
            validator=validate_load_balancer_outbound_ip_prefixes,
        )
        c.argument(
            "load_balancer_outbound_ports",
            type=int,
            validator=validate_load_balancer_outbound_ports,
        )
        c.argument(
            "load_balancer_idle_timeout",
            type=int,
            validator=validate_load_balancer_idle_timeout,
        )
        c.argument(
            "load_balancer_backend_pool_type",
            validator=validate_load_balancer_backend_pool_type,
        )
        c.argument(
            "nrg_lockdown_restriction_level",
            arg_type=get_enum_type(nrg_lockdown_restriction_levels),
        )
        c.argument(
            "nat_gateway_managed_outbound_ip_count",
            type=int,
            validator=validate_nat_gateway_managed_outbound_ip_count,
        )
        c.argument(
            "nat_gateway_idle_timeout",
            type=int,
            validator=validate_nat_gateway_idle_timeout,
        )
        c.argument("outbound_type", arg_type=get_enum_type(outbound_types))
        c.argument("network_plugin", arg_type=get_enum_type(network_plugins))
        c.argument("network_plugin_mode", arg_type=get_enum_type(network_plugin_modes))
        c.argument("network_policy")
        c.argument("network_dataplane", arg_type=get_enum_type(network_dataplanes))
        c.argument("kube_proxy_config")
        c.argument(
            "auto_upgrade_channel", arg_type=get_enum_type(auto_upgrade_channels)
        )
        c.argument(
            "node_os_upgrade_channel", arg_type=get_enum_type(node_os_upgrade_channels)
        )
        c.argument(
            "cluster_autoscaler_profile",
            nargs="+",
            options_list=["--cluster-autoscaler-profile", "--ca-profile"],
            help=(
                "Space-separated list of key=value pairs for configuring cluster autoscaler. "
                "Pass an empty string to clear the profile."
            ),
        )
        c.argument(
            "sku", is_preview=True, arg_type=get_enum_type(sku_names)
        )
        c.argument(
            "tier", arg_type=get_enum_type(sku_tiers), validator=validate_sku_tier
        )
        c.argument("fqdn_subdomain")
        c.argument("api_server_authorized_ip_ranges", validator=validate_ip_ranges)
        c.argument("enable_private_cluster", action="store_true")
        c.argument("private_dns_zone")
        c.argument("disable_public_fqdn", action="store_true")
        c.argument("service_principal")
        c.argument("client_secret")
        c.argument("enable_managed_identity", action="store_true")
        c.argument("assign_identity", validator=validate_assign_identity)
        c.argument(
            "assign_kubelet_identity", validator=validate_assign_kubelet_identity
        )
        c.argument("enable_aad", action="store_true")
        c.argument("enable_azure_rbac", action="store_true")
        c.argument("aad_tenant_id")
        c.argument("aad_admin_group_object_ids")
        c.argument("enable_oidc_issuer", action="store_true")
        c.argument("windows_admin_username")
        c.argument("windows_admin_password")
        c.argument("enable_ahub")
        c.argument("enable_windows_gmsa", action="store_true")
        c.argument("gmsa_dns_server")
        c.argument("gmsa_root_domain_name")
        c.argument("attach_acr", acr_arg_type)
        c.argument("skip_subnet_role_assignment", action="store_true")
        c.argument("node_resource_group")
        c.argument("k8s_support_plan", arg_type=get_enum_type(k8s_support_plans))
        c.argument("enable_defender", action="store_true")
        c.argument("defender_config", validator=validate_defender_config_parameter)
        c.argument("disk_driver_version", arg_type=get_enum_type(disk_driver_versions))
        c.argument("disable_disk_driver", action="store_true")
        c.argument("disable_file_driver", action="store_true")
        c.argument("enable_blob_driver", action="store_true")
        c.argument("disable_snapshot_controller", action="store_true")
        c.argument("enable_azure_keyvault_kms", action="store_true")
        c.argument(
            "azure_keyvault_kms_key_id", validator=validate_azure_keyvault_kms_key_id
        )
        c.argument(
            "azure_keyvault_kms_key_vault_network_access",
            arg_type=get_enum_type(keyvault_network_access_types),
            default=CONST_AZURE_KEYVAULT_NETWORK_ACCESS_PUBLIC,
        )
        c.argument(
            "azure_keyvault_kms_key_vault_resource_id",
            validator=validate_azure_keyvault_kms_key_vault_resource_id,
        )
        c.argument("http_proxy_config")
        c.argument(
            "bootstrap_artifact_source",
            arg_type=get_enum_type(bootstrap_artifact_source_types),
            default=CONST_ARTIFACT_SOURCE_DIRECT,
            is_preview=True,
        )
        c.argument(
            "bootstrap_container_registry_resource_id",
            validator=validate_bootstrap_container_registry_resource_id,
            is_preview=True,
        )
        # addons
        c.argument(
            "enable_addons",
            options_list=["--enable-addons", "-a"],
            validator=validate_addons,
        )
        c.argument("workspace_resource_id")
        c.argument(
            "enable_msi_auth_for_monitoring",
            arg_type=get_three_state_flag(),
            is_preview=True,
        )
        c.argument("enable_syslog", arg_type=get_three_state_flag(), is_preview=True)
        c.argument("data_collection_settings", is_preview=True)
        c.argument("enable_high_log_scale_mode", arg_type=get_three_state_flag(), is_preview=True)
        c.argument("ampls_resource_id", is_preview=True)
        c.argument("aci_subnet_name")
        c.argument("appgw_name", arg_group="Application Gateway")
        c.argument("appgw_subnet_cidr", arg_group="Application Gateway")
        c.argument("appgw_id", arg_group="Application Gateway")
        c.argument("appgw_subnet_id", arg_group="Application Gateway")
        c.argument("appgw_watch_namespace", arg_group="Application Gateway")
        c.argument("enable_secret_rotation", action="store_true")
        c.argument("rotation_poll_interval")
        c.argument("enable_sgxquotehelper", action="store_true")
        c.argument("enable_app_routing", action="store_true", is_preview=True)
        c.argument(
            "app_routing_default_nginx_controller",
            arg_type=get_enum_type(app_routing_nginx_configs),
            options_list=["--app-routing-default-nginx-controller", "--ardnc"]
        )
        # nodepool paramerters
        c.argument(
            "nodepool_name",
            default="nodepool1",
            help="Node pool name, upto 12 alphanumeric characters",
            validator=validate_nodepool_name,
        )
        c.argument(
            "node_vm_size",
            options_list=["--node-vm-size", "-s"],
            completer=get_vm_size_completion_list,
        )
        c.argument(
            "os_sku",
            arg_type=get_enum_type(node_os_skus_create),
            validator=validate_os_sku,
        )
        c.argument("snapshot_id", validator=validate_snapshot_id)
        c.argument("vnet_subnet_id", validator=validate_vnet_subnet_id)
        c.argument("pod_subnet_id", validator=validate_pod_subnet_id)
        c.argument(
            "pod_ip_allocation_mode",
            arg_type=get_enum_type(pod_ip_allocation_modes),
            validator=validate_pod_ip_allocation_mode,
        )
        c.argument("enable_node_public_ip", action="store_true")
        c.argument("node_public_ip_prefix_id")
        c.argument("enable_cluster_autoscaler", action="store_true")
        c.argument("min_count", type=int, validator=validate_nodes_count)
        c.argument("max_count", type=int, validator=validate_nodes_count)
        c.argument(
            "nodepool_tags",
            nargs="*",
            validator=validate_nodepool_tags,
            help='space-separated tags: key[=value] [key[=value] ...]. Use "" to clear existing tags.',
        )
        c.argument(
            "nodepool_labels",
            nargs="*",
            validator=validate_nodepool_labels,
            help=(
                "space-separated labels: key[=value] [key[=value] ...]. "
                "See https://aka.ms/node-labels for syntax of labels."
            ),
        )
        c.argument("nodepool_taints", validator=validate_nodepool_taints)
        c.argument(
            "nodepool_initialization_taints",
            options_list=["--nodepool-initialization-taints", "--node-init-taints"],
            is_preview=True,
            validator=validate_nodepool_taints,
            help=(
                "Comma-separated taints: <key1>=<value1>:<effect1>,<key2>=<value2>:<effect2>. "
                "Pass \"\" to clear existing taints."
            ),
        )
        c.argument("node_osdisk_type", arg_type=get_enum_type(node_os_disk_types))
        c.argument("node_osdisk_size", type=int)
        c.argument("max_pods", type=int, options_list=["--max-pods", "-m"])
        c.argument("vm_set_type", validator=validate_vm_set_type)
        c.argument(
            "enable_vmss",
            action="store_true",
            help="To be deprecated. Use vm_set_type instead.",
            deprecate_info=c.deprecate(redirect="--vm-set-type", hide=True),
        )
        c.argument(
            "zones",
            zones_type,
            options_list=["--zones", "-z"],
            help="Space-separated list of availability zones where agent nodes will be placed.",
        )
        c.argument("ppg")
        c.argument("enable_encryption_at_host", action="store_true")
        c.argument("enable_ultra_ssd", action="store_true")
        c.argument("enable_fips_image", action="store_true")
        c.argument("kubelet_config")
        c.argument("linux_os_config")
        c.argument("host_group_id", validator=validate_host_group_id)
        c.argument(
            "gpu_instance_profile", arg_type=get_enum_type(gpu_instance_profiles)
        )
        # misc
        c.argument(
            "yes",
            options_list=["--yes", "-y"],
            help="Do not prompt for confirmation.",
            action="store_true",
        )
        c.argument("aks_custom_headers")
        # extensions
        # managed cluster
        c.argument("ip_families")
        c.argument("pod_cidrs")
        c.argument("service_cidrs")
        c.argument("load_balancer_managed_outbound_ipv6_count", type=int)
        c.argument("enable_pod_identity", action="store_true")
        c.argument("enable_pod_identity_with_kubenet", action="store_true")
        c.argument("enable_workload_identity", action="store_true")
        c.argument("enable_image_cleaner", action="store_true")
        c.argument(
            "enable_azure_service_mesh",
            options_list=["--enable-azure-service-mesh", "--enable-asm"],
            action="store_true",
        )
        c.argument("revision", validator=validate_azure_service_mesh_revision)
        c.argument("image_cleaner_interval_hours", type=int)
        c.argument(
            "cluster_snapshot_id",
            validator=validate_cluster_snapshot_id,
            is_preview=True,
        )
        c.argument(
            "enable_apiserver_vnet_integration", action="store_true", is_preview=True
        )
        c.argument(
            "apiserver_subnet_id",
            validator=validate_apiserver_subnet_id,
            is_preview=True,
        )
        c.argument(
            "dns_zone_resource_id",
            deprecate_info=c.deprecate(
                target="--dns-zone-resource-id",
                redirect="--dns-zone-resource-ids",
                hide=True,
            ),
        )
        c.argument("dns_zone_resource_ids", is_preview=True)
        c.argument("enable_keda", action="store_true", is_preview=True)
        c.argument(
            "enable_vpa",
            action="store_true",
            is_preview=True,
            help="enable vertical pod autoscaler for cluster",
        )
        c.argument(
            "enable_optimized_addon_scaling",
            action="store_true",
            is_preview=True,
            help="enable optimized addon scaling for cluster",
        )
        c.argument(
            "enable_cilium_dataplane",
            action="store_true",
            is_preview=True,
            deprecate_info=c.deprecate(
                target="--enable-cilium-dataplane",
                redirect="--network-dataplane",
                hide=True,
            ),
        )
        c.argument(
            "enable_acns",
            action="store_true",
        )
        c.argument(
            "disable_acns_observability",
            action="store_true",
        )
        c.argument(
            "disable_acns_security",
            action="store_true",
        )
        c.argument(
            "acns_advanced_networkpolicies",
            is_preview=True,
            arg_type=get_enum_type(advanced_networkpolicies),
        )
        c.argument(
            "enable_retina_flow_logs",
            action="store_true",
        )
        c.argument(
            "custom_ca_trust_certificates",
            options_list=["--custom-ca-trust-certificates", "--ca-certs"],
            is_preview=True,
            help="path to file containing list of new line separated CAs",
        )
        # nodepool
        c.argument("crg_id", validator=validate_crg_id, is_preview=True)
        # no validation for aks create because it already only supports Linux.
        c.argument("message_of_the_day")
        c.argument(
            "workload_runtime",
            arg_type=get_enum_type(workload_runtimes),
            default=CONST_WORKLOAD_RUNTIME_OCI_CONTAINER,
        )
        # no validation for aks create because it already only supports Linux.
        c.argument("enable_custom_ca_trust", action="store_true")
        c.argument(
            "nodepool_allowed_host_ports",
            validator=validate_allowed_host_ports,
            is_preview=True,
            help="allowed host ports for agentpool",
        )
        c.argument(
            "nodepool_asg_ids",
            validator=validate_application_security_groups,
            is_preview=True,
            help="application security groups for agentpool",
        )
        c.argument(
            "node_public_ip_tags",
            arg_type=tags_type,
            validator=validate_node_public_ip_tags,
            help="space-separated tags: key[=value] [key[=value] ...].",
        )
        c.argument(
            "safeguards_level",
            arg_type=get_enum_type(safeguards_levels),
            is_preview=True,
        )
        c.argument(
            "safeguards_version",
            type=str,
            help="The deployment safeguards version",
            is_preview=True,
        )
        c.argument("safeguards_excluded_ns", type=str, is_preview=True)
        # azure monitor profile
        c.argument(
            "enable_azuremonitormetrics",
            action="store_true",
            deprecate_info=c.deprecate(
                target="--enable-azuremonitormetrics",
                redirect="--enable-azure-monitor-metrics",
                hide=True,
            ),
        )
        c.argument("enable_azure_monitor_metrics", action="store_true")
        c.argument(
            "azure_monitor_workspace_resource_id",
            validator=validate_azuremonitorworkspaceresourceid,
        )
        c.argument("ksm_metric_labels_allow_list")
        c.argument("ksm_metric_annotations_allow_list")
        c.argument("grafana_resource_id", validator=validate_grafanaresourceid)
        c.argument("enable_windows_recording_rules", action="store_true")
        c.argument("enable_azure_monitor_app_monitoring", is_preview=True, action="store_true")
        c.argument("enable_cost_analysis", action="store_true")
        c.argument('enable_ai_toolchain_operator', is_preview=True, action='store_true')
        # azure container storage
        c.argument(
            "enable_azure_container_storage",
            arg_type=get_enum_type(storage_pool_types),
            help="enable azure container storage and define storage pool type",
        )
        c.argument(
            "storage_pool_name",
            help="set storage pool name for azure container storage",
        )
        c.argument(
            "storage_pool_size",
            help="set storage pool size for azure container storage",
        )
        c.argument(
            "storage_pool_sku",
            arg_type=get_enum_type(storage_pool_skus),
            help="set azure disk type storage pool sku for azure container storage",
        )
        c.argument(
            "storage_pool_option",
            arg_type=get_enum_type(storage_pool_options),
            help="set ephemeral disk storage pool option for azure container storage",
        )
        c.argument(
            "ephemeral_disk_volume_type",
            arg_type=get_enum_type(ephemeral_disk_volume_types),
            help="set ephemeral disk volume type for azure container storage",
        )
        c.argument(
            "ephemeral_disk_nvme_perf_tier",
            arg_type=get_enum_type(ephemeral_disk_nvme_perf_tiers),
            help="set ephemeral disk volume type for azure container storage",
        )
        c.argument(
            "node_provisioning_mode",
            is_preview=True,
            arg_type=get_enum_type(node_provisioning_modes),
            help=(
                'Set the node provisioning mode of the cluster. Valid values are "Auto" and "Manual". '
                'For more information on "Auto" mode see aka.ms/aks/nap.'
            )
        )
        # in creation scenario, use "localuser" as default
        c.argument(
            'ssh_access',
            arg_type=get_enum_type(ssh_accesses),
            default=CONST_SSH_ACCESS_LOCALUSER,
            is_preview=True,
        )
        # trusted launch
        c.argument(
            "enable_secure_boot",
            is_preview=True,
            action="store_true"
        )
        c.argument(
            "enable_vtpm",
            is_preview=True,
            action="store_true"
        )
        c.argument("enable_static_egress_gateway", is_preview=True, action="store_true")

        c.argument(
            "cluster_service_load_balancer_health_probe_mode",
            is_preview=True,
            arg_type=get_enum_type(health_probe_modes),
        )
        c.argument("if_match")
        c.argument("if_none_match")
        # virtual machines
        c.argument("vm_sizes", is_preview=True)
        c.argument("enable_imds_restriction", action="store_true", is_preview=True)

    with self.argument_context("aks update") as c:
        # managed cluster paramerters
        c.argument("disable_local_accounts", action="store_true")
        c.argument("enable_local_accounts", action="store_true")
        c.argument(
            "load_balancer_sku",
            arg_type=get_enum_type([CONST_LOAD_BALANCER_SKU_STANDARD]),
            validator=validate_load_balancer_sku,
        )
        c.argument("load_balancer_managed_outbound_ip_count", type=int)
        c.argument(
            "load_balancer_outbound_ips", validator=validate_load_balancer_outbound_ips
        )
        c.argument(
            "load_balancer_outbound_ip_prefixes",
            validator=validate_load_balancer_outbound_ip_prefixes,
        )
        c.argument(
            "load_balancer_outbound_ports",
            type=int,
            validator=validate_load_balancer_outbound_ports,
        )
        c.argument(
            "load_balancer_idle_timeout",
            type=int,
            validator=validate_load_balancer_idle_timeout,
        )
        c.argument(
            "load_balancer_backend_pool_type",
            validator=validate_load_balancer_backend_pool_type,
        )
        c.argument(
            "nrg_lockdown_restriction_level",
            arg_type=get_enum_type(nrg_lockdown_restriction_levels),
        )
        c.argument(
            "nat_gateway_managed_outbound_ip_count",
            type=int,
            validator=validate_nat_gateway_managed_outbound_ip_count,
        )
        c.argument(
            "nat_gateway_idle_timeout",
            type=int,
            validator=validate_nat_gateway_idle_timeout,
        )
        c.argument("network_dataplane", arg_type=get_enum_type(network_dataplanes))
        c.argument("network_policy")
        c.argument("network_plugin", arg_type=get_enum_type(network_plugins))
        c.argument("ip_families")
        c.argument("kube_proxy_config")
        c.argument(
            "auto_upgrade_channel", arg_type=get_enum_type(auto_upgrade_channels)
        )
        c.argument(
            "node_os_upgrade_channel", arg_type=get_enum_type(node_os_upgrade_channels)
        )
        c.argument(
            "disable_force_upgrade",
            action="store_true",
            validator=validate_force_upgrade_disable_and_enable_parameters,
        )
        c.argument(
            "enable_force_upgrade",
            action="store_true",
            validator=validate_force_upgrade_disable_and_enable_parameters,
        )
        c.argument("upgrade_override_until", is_preview=True)
        c.argument(
            "cluster_autoscaler_profile",
            nargs="+",
            options_list=["--cluster-autoscaler-profile", "--ca-profile"],
            help=(
                "Space-separated list of key=value pairs for configuring cluster autoscaler. "
                "Pass an empty string to clear the profile."
            ),
        )
        c.argument(
            "sku", is_preview=True, arg_type=get_enum_type(sku_names)
        )
        c.argument(
            "tier", arg_type=get_enum_type(sku_tiers), validator=validate_sku_tier
        )
        c.argument("api_server_authorized_ip_ranges", validator=validate_ip_ranges)
        c.argument("enable_public_fqdn", action="store_true")
        c.argument("disable_public_fqdn", action="store_true")
        c.argument("enable_managed_identity", action="store_true")
        c.argument("assign_identity", validator=validate_assign_identity)
        c.argument(
            "assign_kubelet_identity", validator=validate_assign_kubelet_identity
        )
        c.argument("enable_aad", action="store_true")
        c.argument("enable_azure_rbac", action="store_true")
        c.argument("disable_azure_rbac", action="store_true")
        c.argument("aad_tenant_id")
        c.argument("aad_admin_group_object_ids")
        c.argument("enable_oidc_issuer", action="store_true")
        c.argument("k8s_support_plan", arg_type=get_enum_type(k8s_support_plans))
        c.argument("windows_admin_password")
        c.argument("enable_ahub")
        c.argument("disable_ahub")
        c.argument("enable_windows_gmsa", action="store_true")
        c.argument("gmsa_dns_server")
        c.argument("gmsa_root_domain_name")
        c.argument("attach_acr", acr_arg_type, validator=validate_acr)
        c.argument("detach_acr", acr_arg_type, validator=validate_acr)
        c.argument(
            "disable_defender",
            action="store_true",
            validator=validate_defender_disable_and_enable_parameters,
        )
        c.argument("enable_defender", action="store_true")
        c.argument("defender_config", validator=validate_defender_config_parameter)
        c.argument("enable_disk_driver", action="store_true")
        c.argument("disk_driver_version", arg_type=get_enum_type(disk_driver_versions))
        c.argument("disable_disk_driver", action="store_true")
        c.argument("enable_file_driver", action="store_true")
        c.argument("disable_file_driver", action="store_true")
        c.argument("enable_blob_driver", action="store_true")
        c.argument("disable_blob_driver", action="store_true")
        c.argument("enable_snapshot_controller", action="store_true")
        c.argument("disable_snapshot_controller", action="store_true")
        c.argument("enable_azure_keyvault_kms", action="store_true")
        c.argument("disable_azure_keyvault_kms", action="store_true")
        c.argument(
            "azure_keyvault_kms_key_id", validator=validate_azure_keyvault_kms_key_id
        )
        c.argument(
            "azure_keyvault_kms_key_vault_network_access",
            arg_type=get_enum_type(keyvault_network_access_types),
        )
        c.argument(
            "azure_keyvault_kms_key_vault_resource_id",
            validator=validate_azure_keyvault_kms_key_vault_resource_id,
        )
        c.argument("http_proxy_config")
        c.argument(
            "bootstrap_artifact_source",
            arg_type=get_enum_type(bootstrap_artifact_source_types),
            is_preview=True,
        )
        c.argument(
            "bootstrap_container_registry_resource_id",
            validator=validate_bootstrap_container_registry_resource_id,
            is_preview=True,
        )
        # addons
        c.argument("enable_secret_rotation", action="store_true")
        c.argument("disable_secret_rotation", action="store_true")
        c.argument("rotation_poll_interval")
        # nodepool paramerters
        c.argument(
            "enable_cluster_autoscaler",
            options_list=["--enable-cluster-autoscaler", "-e"],
            action="store_true",
        )
        c.argument(
            "disable_cluster_autoscaler",
            options_list=["--disable-cluster-autoscaler", "-d"],
            action="store_true",
        )
        c.argument(
            "update_cluster_autoscaler",
            options_list=["--update-cluster-autoscaler", "-u"],
            action="store_true",
        )
        c.argument("min_count", type=int, validator=validate_nodes_count)
        c.argument("max_count", type=int, validator=validate_nodes_count)
        c.argument(
            "nodepool_labels",
            nargs="*",
            validator=validate_nodepool_labels,
            help=(
                "space-separated labels: key[=value] [key[=value] ...]. "
                "See https://aka.ms/node-labels for syntax of labels."
            )
        )
        c.argument("nodepool_taints", validator=validate_nodepool_taints)
        c.argument(
            "nodepool_initialization_taints",
            options_list=["--nodepool-initialization-taints", "--node-init-taints"],
            is_preview=True,
            validator=validate_nodepool_taints,
            help=(
                "Comma-separated taints: <key1>=<value1>:<effect1>,<key2>=<value2>:<effect2>. "
                "Pass \"\" to clear existing taints."
            ),
        )
        # misc
        c.argument(
            "yes",
            options_list=["--yes", "-y"],
            help="Do not prompt for confirmation.",
            action="store_true",
        )
        c.argument("aks_custom_headers")
        c.argument("if_match")
        c.argument("if_none_match")
        # extensions
        # managed cluster
        c.argument(
            "ssh_key_value",
            type=file_type,
            completer=FilesCompleter(),
            validator=validate_ssh_key_for_update,
        )
        c.argument("load_balancer_managed_outbound_ipv6_count", type=int)
        c.argument("outbound_type", arg_type=get_enum_type(outbound_types))
        c.argument("enable_pod_identity", action="store_true")
        c.argument("enable_pod_identity_with_kubenet", action="store_true")
        c.argument("disable_pod_identity", action="store_true")
        c.argument("enable_workload_identity", action="store_true")
        c.argument("disable_workload_identity", action="store_true")
        c.argument("enable_image_cleaner", action="store_true")
        c.argument(
            "disable_image_cleaner",
            action="store_true",
            validator=validate_image_cleaner_enable_disable_mutually_exclusive,
        )
        c.argument("image_cleaner_interval_hours", type=int)
        c.argument("disable_image_integrity", action="store_true", is_preview=True)
        c.argument(
            "enable_apiserver_vnet_integration", action="store_true", is_preview=True
        )
        c.argument(
            "apiserver_subnet_id",
            validator=validate_apiserver_subnet_id,
            is_preview=True,
        )
        c.argument("enable_keda", action="store_true", is_preview=True)
        c.argument("disable_keda", action="store_true", is_preview=True)
        c.argument(
            "enable_private_cluster",
            action="store_true",
            is_preview=True,
            help="enable private cluster for apiserver vnet integration",
        )
        c.argument(
            "disable_private_cluster",
            action="store_true",
            is_preview=True,
            help="disable private cluster for apiserver vnet integration",
        )
        c.argument("private_dns_zone", is_preview=True)
        c.argument(
            "enable_azuremonitormetrics",
            action="store_true",
            deprecate_info=c.deprecate(
                target="--enable-azuremonitormetrics",
                redirect="--enable-azure-monitor-metrics",
                hide=True,
            ),
        )
        c.argument("enable_azure_monitor_metrics", action="store_true")
        c.argument(
            "azure_monitor_workspace_resource_id",
            validator=validate_azuremonitorworkspaceresourceid,
        )
        c.argument("ksm_metric_labels_allow_list")
        c.argument("ksm_metric_annotations_allow_list")
        c.argument("grafana_resource_id", validator=validate_grafanaresourceid)
        c.argument("enable_windows_recording_rules", action="store_true")
        c.argument(
            "disable_azuremonitormetrics",
            action="store_true",
            deprecate_info=c.deprecate(
                target="--disable-azuremonitormetrics",
                redirect="--disable-azure-monitor-metrics",
                hide=True,
            ),
        )
        c.argument("disable_azure_monitor_metrics", action="store_true")
        c.argument("enable_azure_monitor_app_monitoring", action="store_true", is_preview=True)
        c.argument("disable_azure_monitor_app_monitoring", action="store_true", is_preview=True)
        c.argument(
            "enable_vpa",
            action="store_true",
            is_preview=True,
            help="enable vertical pod autoscaler for cluster",
        )
        c.argument(
            "disable_vpa",
            action="store_true",
            is_preview=True,
            help="disable vertical pod autoscaler for cluster",
        )
        c.argument(
            "enable_optimized_addon_scaling",
            action="store_true",
            is_preview=True,
            help="enable optimized addon scaling for cluster",
        )
        c.argument(
            "disable_optimized_addon_scaling",
            action="store_true",
            is_preview=True,
            help="disable optimized addon scaling for cluster",
        )
        c.argument(
            "cluster_snapshot_id",
            validator=validate_cluster_snapshot_id,
            is_preview=True,
        )
        c.argument(
            "custom_ca_trust_certificates",
            options_list=["--custom-ca-trust-certificates", "--ca-certs"],
            validator=validate_custom_ca_trust_certificates,
            is_preview=True,
            help="path to file containing list of new line separated CAs",
        )
        c.argument(
            "safeguards_level",
            arg_type=get_enum_type(safeguards_levels),
            is_preview=True,
        )
        c.argument("safeguards_version", help="The deployment safeguards version", is_preview=True)
        c.argument("safeguards_excluded_ns", is_preview=True)
        c.argument(
            "enable_acns",
            action="store_true",
        )
        c.argument(
            "disable_acns",
            action="store_true",
        )
        c.argument(
            "disable_acns_observability",
            action="store_true",
        )
        c.argument(
            "disable_acns_security",
            action="store_true",
        )
        c.argument(
            "acns_advanced_networkpolicies",
            is_preview=True,
            arg_type=get_enum_type(advanced_networkpolicies),
        )
        c.argument(
            "enable_retina_flow_logs",
            action="store_true",
        )
        c.argument(
            "disable_retina_flow_logs",
            action="store_true",
        )
        c.argument("enable_cost_analysis", action="store_true")
        c.argument("disable_cost_analysis", action="store_true")
        c.argument('enable_ai_toolchain_operator', is_preview=True, action='store_true')
        c.argument('disable_ai_toolchain_operator', is_preview=True, action='store_true')
        # azure container storage
        c.argument(
            "enable_azure_container_storage",
            arg_type=get_enum_type(storage_pool_types),
            help="enable azure container storage and define storage pool type",
        )
        c.argument(
            "disable_azure_container_storage",
            arg_type=get_enum_type(disable_storage_pool_types),
            help="disable azure container storage or any one of the storage pool types",
        )
        c.argument(
            "storage_pool_name",
            help="set storage pool name for azure container storage",
        )
        c.argument(
            "storage_pool_size",
            help="set storage pool size for azure container storage",
        )
        c.argument(
            "storage_pool_sku",
            arg_type=get_enum_type(storage_pool_skus),
            help="set azure disk type storage pool sku for azure container storage",
        )
        c.argument(
            "storage_pool_option",
            arg_type=get_enum_type(disable_storage_pool_options),
            help="set ephemeral disk storage pool option for azure container storage",
        )
        c.argument(
            "azure_container_storage_nodepools",
            help="define the comma separated nodepool list to install azure container storage",
        )
        c.argument(
            "ephemeral_disk_volume_type",
            arg_type=get_enum_type(ephemeral_disk_volume_types),
            help="set ephemeral disk volume type for azure container storage",
        )
        c.argument(
            "ephemeral_disk_nvme_perf_tier",
            arg_type=get_enum_type(ephemeral_disk_nvme_perf_tiers),
            help="set ephemeral disk volume type for azure container storage",
        )
        c.argument(
            "node_provisioning_mode",
            is_preview=True,
            arg_type=get_enum_type(node_provisioning_modes),
            help=(
                'Set the node provisioning mode of the cluster. Valid values are "Auto" and "Manual". '
                'For more information on "Auto" mode see aka.ms/aks/nap.'
            )
        )
        c.argument('enable_static_egress_gateway', is_preview=True, action='store_true')
        c.argument('disable_static_egress_gateway', is_preview=True, action='store_true')
        c.argument("enable_imds_restriction", action="store_true", is_preview=True)
        c.argument("disable_imds_restriction", action="store_true", is_preview=True)

        c.argument(
            "cluster_service_load_balancer_health_probe_mode",
            is_preview=True,
            arg_type=get_enum_type(health_probe_modes),
        )

        c.argument('migrate_vmas_to_vms', is_preview=True, action='store_true')

    with self.argument_context("aks upgrade") as c:
        c.argument("kubernetes_version", completer=get_k8s_upgrades_completion_list)
        c.argument(
            "cluster_snapshot_id",
            validator=validate_cluster_snapshot_id,
            is_preview=True,
        )
        c.argument(
            "yes",
            options_list=["--yes", "-y"],
            help="Do not prompt for confirmation.",
            action="store_true",
        )
        c.argument('enable_force_upgrade', action='store_true')
        c.argument(
            'disable_force_upgrade', action='store_true',
            validator=validate_force_upgrade_disable_and_enable_parameters
        )
        c.argument('upgrade_override_until')

    with self.argument_context("aks scale") as c:
        c.argument(
            "nodepool_name",
            help="Node pool name, upto 12 alphanumeric characters",
            validator=validate_nodepool_name,
        )

    # managed namespace
    with self.argument_context("aks namespace") as c:
        c.argument("cluster_name", help="The cluster name.")
        c.argument(
            "name",
            validator=validate_namespace_name,
            help="The managed namespace name.",
        )

    for scope in [
        "aks namespace add",
        "aks namespace update",
    ]:
        with self.argument_context(scope) as c:
            c.argument("tags", tags_type, help="The tags to set to the managed namespace")
            c.argument("labels", nargs="*", help="Labels set to the managed namespace")
            c.argument(
                "annotations",
                nargs="*",
                help="Annotations set to the managed namespace",
            )
            c.argument("cpu_request", validator=validate_resource_quota)
            c.argument("cpu_limit", validator=validate_resource_quota)
            c.argument("memory_request", validator=validate_resource_quota)
            c.argument("memory_limit", validator=validate_resource_quota)
            c.argument("ingress_policy", arg_type=get_enum_type(network_policy_rule))
            c.argument("egress_policy", arg_type=get_enum_type(network_policy_rule))
            c.argument("adoption_policy", arg_type=get_enum_type(adoption_policy))
            c.argument("delete_policy", arg_type=get_enum_type(delete_policy))
            c.argument("aks_custom_headers")
            c.argument("no_wait", help="Do not wait for the long-running operation to finish")

    with self.argument_context("aks namespace get-credentials") as c:
        c.argument(
            "context_name",
            options_list=["--context"],
            help="If specified, overwrite the default context name.",
        )
        c.argument(
            "path",
            options_list=["--file", "-f"],
            type=file_type,
            completer=FilesCompleter(),
            default=os.path.join(os.path.expanduser("~"), ".kube", "config"),
        )

    with self.argument_context("aks nodepool") as c:
        c.argument("cluster_name", help="The cluster name.")
        c.argument(
            "nodepool_name",
            options_list=["--nodepool-name", "--name", "-n"],
            validator=validate_nodepool_name,
            help="The node pool name.",
        )

    with self.argument_context("aks nodepool wait") as c:
        c.argument(
            "resource_name", options_list=["--cluster-name"], help="The cluster name."
        )
        # the option name '--agent-pool-name' is depracated, left for compatibility only
        c.argument(
            "agent_pool_name",
            options_list=[
                "--nodepool-name",
                "--name",
                "-n",
                c.deprecate(
                    target="--agent-pool-name", redirect="--nodepool-name", hide=True
                ),
            ],
            validator=validate_agent_pool_name,
            help="The node pool name.",
        )

    with self.argument_context("aks nodepool add") as c:
        c.argument(
            "node_vm_size",
            options_list=["--node-vm-size", "-s"],
            completer=get_vm_size_completion_list,
        )
        c.argument("os_type")
        c.argument(
            "os_sku", arg_type=get_enum_type(node_os_skus), validator=validate_os_sku
        )
        c.argument("snapshot_id", validator=validate_snapshot_id)
        c.argument("vnet_subnet_id", validator=validate_vnet_subnet_id)
        c.argument("pod_subnet_id", validator=validate_pod_subnet_id)
        c.argument(
            "pod_ip_allocation_mode",
            arg_type=get_enum_type(pod_ip_allocation_modes),
            validator=validate_pod_ip_allocation_mode,
        )
        c.argument("enable_node_public_ip", action="store_true")
        c.argument("node_public_ip_prefix_id")
        c.argument(
            "enable_cluster_autoscaler",
            options_list=["--enable-cluster-autoscaler", "-e"],
            action="store_true",
        )
        c.argument("min_count", type=int, validator=validate_nodes_count)
        c.argument("max_count", type=int, validator=validate_nodes_count)
        c.argument(
            "priority",
            arg_type=get_enum_type(node_priorities),
            validator=validate_priority,
        )
        c.argument(
            "eviction_policy",
            arg_type=get_enum_type(node_eviction_policies),
            validator=validate_eviction_policy,
        )
        c.argument("spot_max_price", type=float, validator=validate_spot_max_price)
        c.argument("labels", nargs="*", validator=validate_nodepool_labels)
        c.argument("tags", tags_type)
        c.argument("node_taints", validator=validate_nodepool_taints)
        c.argument("node_osdisk_type", arg_type=get_enum_type(node_os_disk_types))
        c.argument("node_osdisk_size", type=int)
        c.argument("max_surge", validator=validate_max_surge)
        c.argument("drain_timeout", type=int)
        c.argument("node_soak_duration", type=int)
        c.argument("undrainable_node_behavior")
        c.argument("max_unavailable", validator=validate_max_unavailable)
        c.argument("max_blocked_nodes", validator=validate_max_blocked_nodes)
        c.argument("mode", arg_type=get_enum_type(node_mode_types))
        c.argument("scale_down_mode", arg_type=get_enum_type(scale_down_modes))
        c.argument("max_pods", type=int, options_list=["--max-pods", "-m"])
        c.argument(
            "zones",
            zones_type,
            options_list=["--zones", "-z"],
            help="Space-separated list of availability zones where agent nodes will be placed.",
        )
        c.argument("ppg")
        c.argument("vm_set_type", validator=validate_vm_set_type)
        c.argument("enable_encryption_at_host", action="store_true")
        c.argument("enable_ultra_ssd", action="store_true")
        c.argument("enable_fips_image", action="store_true")
        c.argument("kubelet_config")
        c.argument("linux_os_config")
        c.argument("host_group_id", validator=validate_host_group_id)
        c.argument(
            "gpu_instance_profile", arg_type=get_enum_type(gpu_instance_profiles)
        )
        # misc
        c.argument("aks_custom_headers")
        # extensions
        c.argument("crg_id", validator=validate_crg_id, is_preview=True)
        c.argument("message_of_the_day", validator=validate_message_of_the_day)
        c.argument(
            "workload_runtime",
            arg_type=get_enum_type(workload_runtimes),
            default=CONST_WORKLOAD_RUNTIME_OCI_CONTAINER,
        )
        c.argument(
            "enable_custom_ca_trust",
            action="store_true",
            validator=validate_enable_custom_ca_trust,
        )
        c.argument(
            "disable_windows_outbound_nat",
            action="store_true",
            validator=validate_disable_windows_outbound_nat,
        )
        c.argument(
            "allowed_host_ports", validator=validate_allowed_host_ports, is_preview=True
        )
        c.argument(
            "asg_ids", validator=validate_application_security_groups, is_preview=True
        )
        c.argument(
            "enable_artifact_streaming",
            action="store_true",
            validator=validate_artifact_streaming,
            is_preview=True,
        )
        c.argument(
            "node_public_ip_tags",
            arg_type=tags_type,
            validator=validate_node_public_ip_tags,
            help="space-separated tags: key[=value] [key[=value] ...].",
        )
        c.argument(
            "skip_gpu_driver_install",
            action="store_true",
            is_preview=True,
            deprecate_info=c.deprecate(
                target="--skip-gpu-driver-install",
                redirect="--gpu-driver",
                hide=True
            )
        )
        c.argument(
            "gpu_driver",
            arg_type=get_enum_type(gpu_driver_install_modes)
        )
        c.argument(
            "driver_type",
            arg_type=get_enum_type(gpu_driver_types),
            is_preview=True,
        )
        # in creation scenario, use "localuser" as default
        c.argument(
            'ssh_access',
            arg_type=get_enum_type(ssh_accesses),
            default=CONST_SSH_ACCESS_LOCALUSER,
            is_preview=True,
        )
        # trusted launch
        c.argument(
            "enable_secure_boot",
            is_preview=True,
            action="store_true"
        )
        c.argument(
            "enable_vtpm",
            is_preview=True,
            action="store_true"
        )
        c.argument("if_match")
        c.argument("if_none_match")
        c.argument(
            "gateway_prefix_size",
            type=int,
            validator=validate_gateway_prefix_size,
            is_preview=True,
        )
        # virtual machines
        c.argument("vm_sizes", is_preview=True)

    with self.argument_context("aks nodepool update") as c:
        c.argument(
            "enable_cluster_autoscaler",
            options_list=["--enable-cluster-autoscaler", "-e"],
            action="store_true",
        )
        c.argument(
            "disable_cluster_autoscaler",
            options_list=["--disable-cluster-autoscaler", "-d"],
            action="store_true",
        )
        c.argument(
            "update_cluster_autoscaler",
            options_list=["--update-cluster-autoscaler", "-u"],
            action="store_true",
        )
        c.argument("min_count", type=int, validator=validate_nodes_count)
        c.argument("max_count", type=int, validator=validate_nodes_count)
        c.argument("labels", nargs="*", validator=validate_nodepool_labels)
        c.argument("tags", tags_type)
        c.argument("node_taints", validator=validate_nodepool_taints)
        c.argument("max_surge", validator=validate_max_surge)
        c.argument("drain_timeout", type=int)
        c.argument("node_soak_duration", type=int)
        c.argument("undrainable_node_behavior")
        c.argument("max_unavailable", validator=validate_max_unavailable)
        c.argument("max_blocked_nodes", validator=validate_max_blocked_nodes)
        c.argument("mode", arg_type=get_enum_type(node_mode_types))
        c.argument("scale_down_mode", arg_type=get_enum_type(scale_down_modes))
        # extensions
        c.argument(
            "enable_custom_ca_trust",
            action="store_true",
            validator=validate_enable_custom_ca_trust,
        )
        c.argument(
            "disable_custom_ca_trust",
            options_list=["--disable-custom-ca-trust", "--dcat"],
            action="store_true",
        )
        c.argument(
            "allowed_host_ports", validator=validate_allowed_host_ports, is_preview=True
        )
        c.argument(
            "asg_ids", validator=validate_application_security_groups, is_preview=True
        )
        c.argument(
            "enable_artifact_streaming",
            action="store_true",
            validator=validate_artifact_streaming,
            is_preview=True,
        )
        c.argument(
            "os_sku",
            arg_type=get_enum_type(node_os_skus_update),
            validator=validate_os_sku,
        )
        # In update scenario, use emtpy str as default.
        c.argument('ssh_access', arg_type=get_enum_type(ssh_accesses), is_preview=True)
        c.argument('yes', options_list=['--yes', '-y'], help='Do not prompt for confirmation.', action='store_true')
        # trusted launch
        c.argument(
            "enable_secure_boot",
            is_preview=True,
            action="store_true"
        )
        c.argument(
            "disable_secure_boot",
            is_preview=True,
            action="store_true"
        )
        c.argument(
            "enable_vtpm",
            is_preview=True,
            action="store_true"
        )
        c.argument(
            "disable_vtpm",
            is_preview=True,
            action="store_true"
        )
        c.argument("if_match")
        c.argument("if_none_match")
        c.argument(
            "enable_fips_image",
            action="store_true"
        )
        c.argument(
            "disable_fips_image",
            action="store_true"
        )

    with self.argument_context("aks nodepool upgrade") as c:
        c.argument("max_surge", validator=validate_max_surge)
        c.argument("drain_timeout", type=int)
        c.argument("node_soak_duration", type=int)
        c.argument("undrainable_node_behavior")
        c.argument("max_unavailable", validator=validate_max_unavailable)
        c.argument("max_blocked_nodes", validator=validate_max_blocked_nodes)
        c.argument("snapshot_id", validator=validate_snapshot_id)
        c.argument(
            "yes",
            options_list=["--yes", "-y"],
            help="Do not prompt for confirmation.",
            action="store_true",
        )
        c.argument("aks_custom_headers")

    with self.argument_context("aks nodepool delete") as c:
        c.argument(
            "ignore_pod_disruption_budget",
            options_list=["--ignore-pod-disruption-budget", "-i"],
            action=get_three_state_flag(),
            is_preview=True,
            help="delete an AKS nodepool by ignoring PodDisruptionBudget setting",
        )
        c.argument("if_match")

    with self.argument_context("aks nodepool delete-machines") as c:
        c.argument(
            "machine_names",
            nargs="+",
            required=True,
            help="Space-separated machine names to delete.",
        )

    with self.argument_context("aks nodepool manual-scale add") as c:
        c.argument("vm_sizes", is_preview=True)

    with self.argument_context("aks nodepool manual-scale update") as c:
        c.argument("current_vm_sizes", is_preview=True)
        c.argument("vm_sizes", is_preview=True)

    with self.argument_context("aks nodepool manual-scale delete") as c:
        c.argument("current_vm_sizes", is_preview=True)

    with self.argument_context("aks machine") as c:
        c.argument("cluster_name", help="The cluster name.")
        c.argument(
            "nodepool_name",
            validator=validate_nodepool_name,
            help="The node pool name.",
        )

    with self.argument_context("aks machine show") as c:
        c.argument(
            "machine_name", help="to display specific information for all machines."
        )

    with self.argument_context("aks operation") as c:
        c.argument(
            "nodepool_name",
            required=False,
            validator=validate_nodepool_name,
            default="",
        )

    with self.argument_context("aks maintenanceconfiguration") as c:
        c.argument("cluster_name", help="The cluster name.")

    for scope in [
        "aks maintenanceconfiguration add",
        "aks maintenanceconfiguration update",
    ]:
        with self.argument_context(scope) as c:
            c.argument(
                "config_name", options_list=["--name", "-n"], help="The config name."
            )
            c.argument("config_file", help="The config json file.")
            c.argument(
                "weekday", help="Weekday on which maintenance can happen. e.g. Monday"
            )
            c.argument(
                "start_hour",
                type=int,
                help="Maintenance start hour of 1 hour window on the weekday. e.g. 1 means 1:00am - 2:00am",
            )
            c.argument(
                "schedule_type",
                arg_type=get_enum_type(schedule_types),
                help="Schedule type for non-default maintenance configuration.",
            )
            c.argument(
                "interval_days",
                type=int,
                help="The number of days between each set of occurrences for Daily schedule.",
            )
            c.argument(
                "interval_weeks",
                type=int,
                help="The number of weeks between each set of occurrences for Weekly schedule.",
            )
            c.argument(
                "interval_months",
                type=int,
                help=(
                    "The number of months between each set of occurrences for AbsoluteMonthly or "
                    "RelativeMonthly schedule."
                )
            )
            c.argument(
                "day_of_week",
                help="Specify on which day of the week the maintenance occurs for Weekly or RelativeMonthly schedule.",
            )
            c.argument(
                "day_of_month",
                help="Specify on which date of the month the maintenance occurs for AbsoluteMonthly schedule.",
            )
            c.argument(
                "week_index",
                arg_type=get_enum_type(week_indexes),
                help=(
                    "Specify on which instance of the weekday specified in --day-of-week "
                    "the maintenance occurs for RelativeMonthly schedule."
                )
            )
            c.argument(
                "duration_hours",
                options_list=["--duration"],
                type=int,
                help="The length of maintenance window. The value ranges from 4 to 24 hours.",
            )
            c.argument(
                "utc_offset",
                validator=validate_utc_offset,
                help="The UTC offset in format +/-HH:mm. e.g. -08:00 or +05:30.",
            )
            c.argument(
                "start_date",
                validator=validate_start_date,
                help="The date the maintenance window activates. e.g. 2023-01-01.",
            )
            c.argument(
                "start_time",
                validator=validate_start_time,
                help="The start time of the maintenance window. e.g. 09:30.",
            )

    for scope in [
        "aks maintenanceconfiguration show",
        "aks maintenanceconfiguration delete",
    ]:
        with self.argument_context(scope) as c:
            c.argument(
                "config_name", options_list=["--name", "-n"], help="The config name."
            )

    with self.argument_context("aks addon show") as c:
        c.argument("addon", options_list=["--addon", "-a"], validator=validate_addon)

    with self.argument_context("aks addon enable") as c:
        c.argument("addon", options_list=["--addon", "-a"], validator=validate_addon)
        c.argument("subnet_name", options_list=["--subnet-name", "-s"])
        c.argument("enable_sgxquotehelper", action="store_true")
        c.argument("osm_mesh_name", options_list=["--osm-mesh-name"])
        c.argument(
            "appgw_name", options_list=["--appgw-name"], arg_group="Application Gateway"
        )
        c.argument(
            "appgw_subnet_prefix",
            options_list=["--appgw-subnet-prefix"],
            arg_group="Application Gateway",
            deprecate_info=c.deprecate(redirect="--appgw-subnet-cidr", hide=True),
        )
        c.argument(
            "appgw_subnet_cidr",
            options_list=["--appgw-subnet-cidr"],
            arg_group="Application Gateway",
        )
        c.argument(
            "appgw_id", options_list=["--appgw-id"], arg_group="Application Gateway"
        )
        c.argument(
            "appgw_subnet_id",
            options_list=["--appgw-subnet-id"],
            arg_group="Application Gateway",
        )
        c.argument(
            "appgw_watch_namespace",
            options_list=["--appgw-watch-namespace"],
            arg_group="Application Gateway",
        )
        c.argument("enable_secret_rotation", action="store_true")
        c.argument("rotation_poll_interval")
        c.argument("workspace_resource_id")
        c.argument(
            "enable_msi_auth_for_monitoring",
            arg_type=get_three_state_flag(),
            is_preview=True,
        )
        c.argument("enable_syslog", arg_type=get_three_state_flag(), is_preview=True)
        c.argument("data_collection_settings", is_preview=True)
        c.argument("enable_high_log_scale_mode", arg_type=get_three_state_flag(), is_preview=True)
        c.argument("ampls_resource_id", is_preview=True)
        c.argument(
            "dns_zone_resource_id",
            deprecate_info=c.deprecate(
                target="--dns-zone-resource-id",
                redirect="--dns-zone-resource-ids",
                hide=True,
            ),
        )
        c.argument("dns_zone_resource_ids", is_preview=True)

    with self.argument_context("aks addon disable") as c:
        c.argument("addon", options_list=["--addon", "-a"], validator=validate_addon)

    with self.argument_context("aks addon update") as c:
        c.argument("addon", options_list=["--addon", "-a"], validator=validate_addon)
        c.argument("subnet_name", options_list=["--subnet-name", "-s"])
        c.argument("enable_sgxquotehelper", action="store_true")
        c.argument("osm_mesh_name", options_list=["--osm-mesh-name"])
        c.argument(
            "appgw_name", options_list=["--appgw-name"], arg_group="Application Gateway"
        )
        c.argument(
            "appgw_subnet_prefix",
            options_list=["--appgw-subnet-prefix"],
            arg_group="Application Gateway",
            deprecate_info=c.deprecate(redirect="--appgw-subnet-cidr", hide=True),
        )
        c.argument(
            "appgw_subnet_cidr",
            options_list=["--appgw-subnet-cidr"],
            arg_group="Application Gateway",
        )
        c.argument(
            "appgw_id", options_list=["--appgw-id"], arg_group="Application Gateway"
        )
        c.argument(
            "appgw_subnet_id",
            options_list=["--appgw-subnet-id"],
            arg_group="Application Gateway",
        )
        c.argument(
            "appgw_watch_namespace",
            options_list=["--appgw-watch-namespace"],
            arg_group="Application Gateway",
        )
        c.argument("enable_secret_rotation", action="store_true")
        c.argument("rotation_poll_interval")
        c.argument("workspace_resource_id")
        c.argument(
            "enable_msi_auth_for_monitoring",
            arg_type=get_three_state_flag(),
            is_preview=True,
        )
        c.argument("enable_syslog", arg_type=get_three_state_flag(), is_preview=True)
        c.argument("data_collection_settings", is_preview=True)
        c.argument("enable_high_log_scale_mode", arg_type=get_three_state_flag(), is_preview=True)
        c.argument("ampls_resource_id", is_preview=True)
        c.argument(
            "dns_zone_resource_id",
            deprecate_info=c.deprecate(
                target="--dns-zone-resource-id",
                redirect="--dns-zone-resource-ids",
                hide=True,
            ),
        )
        c.argument("dns_zone_resource_ids", is_preview=True)

    with self.argument_context("aks disable-addons") as c:
        c.argument("addons", options_list=["--addons", "-a"], validator=validate_addons)

    with self.argument_context("aks enable-addons") as c:
        c.argument("addons", options_list=["--addons", "-a"], validator=validate_addons)
        c.argument("subnet_name", options_list=["--subnet-name", "-s"])
        c.argument("enable_sgxquotehelper", action="store_true")
        c.argument("osm_mesh_name")
        c.argument("appgw_name", arg_group="Application Gateway")
        c.argument(
            "appgw_subnet_prefix",
            arg_group="Application Gateway",
            deprecate_info=c.deprecate(redirect="--appgw-subnet-cidr", hide=True),
        )
        c.argument("appgw_subnet_cidr", arg_group="Application Gateway")
        c.argument("appgw_id", arg_group="Application Gateway")
        c.argument("appgw_subnet_id", arg_group="Application Gateway")
        c.argument("appgw_watch_namespace", arg_group="Application Gateway")
        c.argument("enable_secret_rotation", action="store_true")
        c.argument("rotation_poll_interval")
        c.argument("workspace_resource_id")
        c.argument(
            "enable_msi_auth_for_monitoring",
            arg_type=get_three_state_flag(),
            is_preview=True,
        )
        c.argument("enable_syslog", arg_type=get_three_state_flag(), is_preview=True)
        c.argument("data_collection_settings", is_preview=True)
        c.argument("enable_high_log_scale_mode", arg_type=get_three_state_flag(), is_preview=True)
        c.argument("ampls_resource_id", is_preview=True)
        c.argument(
            "dns_zone_resource_id",
            deprecate_info=c.deprecate(
                target="--dns-zone-resource-id",
                redirect="--dns-zone-resource-ids",
                hide=True,
            ),
        )
        c.argument("dns_zone_resource_ids", is_preview=True)

    with self.argument_context("aks get-credentials") as c:
        c.argument("admin", options_list=["--admin", "-a"], default=False)
        c.argument(
            "context_name",
            options_list=["--context"],
            help="If specified, overwrite the default context name.",
        )
        c.argument(
            "user",
            options_list=["--user", "-u"],
            default="clusterUser",
            validator=validate_user,
        )
        c.argument(
            "path",
            options_list=["--file", "-f"],
            type=file_type,
            completer=FilesCompleter(),
            default=os.path.join(os.path.expanduser("~"), ".kube", "config"),
        )
        c.argument("public_fqdn", default=False, action="store_true")
        c.argument(
            "credential_format",
            options_list=["--format"],
            arg_type=get_enum_type(credential_formats),
        )

    with self.argument_context("aks pod-identity") as c:
        c.argument("cluster_name", help="The cluster name.")
        c.argument(
            "aks_custom_headers",
            help="Send custom headers. When specified, format should be Key1=Value1,Key2=Value2.",
        )

    with self.argument_context("aks pod-identity add") as c:
        c.argument(
            "identity_name",
            options_list=["--name", "-n"],
            default=None,
            required=False,
            help="The pod identity name. Generate if not specified.",
            validator=validate_pod_identity_resource_name(
                "identity_name", required=False
            ),
        )
        c.argument(
            "identity_namespace",
            options_list=["--namespace"],
            help="The pod identity namespace.",
        )
        c.argument(
            "identity_resource_id",
            options_list=["--identity-resource-id"],
            help="Resource id of the identity to use.",
        )
        c.argument(
            "binding_selector",
            options_list=["--binding-selector"],
            help="Optional binding selector to use.",
        )

    with self.argument_context("aks pod-identity delete") as c:
        c.argument(
            "identity_name",
            options_list=["--name", "-n"],
            default=None,
            required=True,
            help="The pod identity name.",
            validator=validate_pod_identity_resource_name(
                "identity_name", required=True
            ),
        )
        c.argument(
            "identity_namespace",
            options_list=["--namespace"],
            help="The pod identity namespace.",
        )

    with self.argument_context("aks pod-identity exception add") as c:
        c.argument(
            "exc_name",
            options_list=["--name", "-n"],
            default=None,
            required=False,
            help="The pod identity exception name. Generate if not specified.",
            validator=validate_pod_identity_resource_name("exc_name", required=False),
        )
        c.argument(
            "exc_namespace",
            options_list=["--namespace"],
            required=True,
            help="The pod identity exception namespace.",
            validator=validate_pod_identity_resource_namespace,
        )
        c.argument(
            "pod_labels",
            nargs="*",
            required=True,
            help="space-separated labels: key=value [key=value ...].",
            validator=validate_pod_identity_pod_labels,
        )

    with self.argument_context("aks pod-identity exception delete") as c:
        c.argument(
            "exc_name",
            options_list=["--name", "-n"],
            required=True,
            help="The pod identity exception name to remove.",
            validator=validate_pod_identity_resource_name("exc_name", required=True),
        )
        c.argument(
            "exc_namespace",
            options_list=["--namespace"],
            required=True,
            help="The pod identity exception namespace to remove.",
            validator=validate_pod_identity_resource_namespace,
        )

    with self.argument_context("aks pod-identity exception update") as c:
        c.argument(
            "exc_name",
            options_list=["--name", "-n"],
            required=True,
            help="The pod identity exception name to remove.",
            validator=validate_pod_identity_resource_name("exc_name", required=True),
        )
        c.argument(
            "exc_namespace",
            options_list=["--namespace"],
            required=True,
            help="The pod identity exception namespace to remove.",
            validator=validate_pod_identity_resource_namespace,
        )
        c.argument(
            "pod_labels",
            nargs="*",
            required=True,
            help="pod labels in key=value [key=value ...].",
            validator=validate_pod_identity_pod_labels,
        )

    for scope in ["aks nodepool snapshot create"]:
        with self.argument_context(scope) as c:
            c.argument(
                "snapshot_name",
                options_list=["--name", "-n"],
                required=True,
                help="The nodepool snapshot name.",
                validator=validate_snapshot_name,
            )
            c.argument("tags", tags_type)
            c.argument(
                "nodepool_id",
                required=True,
                help="The nodepool id.",
                validator=validate_nodepool_id,
            )
            c.argument("aks_custom_headers")

    with self.argument_context("aks nodepool snapshot update") as c:
        c.argument(
            "snapshot_name",
            options_list=["--name", "-n"],
            help="The nodepool snapshot name.",
            validator=validate_snapshot_name,
        )
        c.argument("tags", tags_type, help="The tags to set to the snapshot.")

    for scope in ["aks nodepool snapshot show", "aks nodepool snapshot delete"]:
        with self.argument_context(scope) as c:
            c.argument(
                "snapshot_name",
                options_list=["--name", "-n"],
                required=True,
                help="The nodepool snapshot name.",
                validator=validate_snapshot_name,
            )
            c.argument(
                "yes",
                options_list=["--yes", "-y"],
                help="Do not prompt for confirmation.",
                action="store_true",
            )

    for scope in ["aks snapshot create"]:
        with self.argument_context(scope) as c:
            c.argument(
                "snapshot_name",
                options_list=["--name", "-n"],
                required=True,
                help="The cluster snapshot name.",
                validator=validate_snapshot_name,
            )
            c.argument("tags", tags_type)
            c.argument(
                "cluster_id",
                required=True,
                validator=validate_cluster_id,
                help="The cluster id.",
            )
            c.argument("aks_custom_headers")

    for scope in ["aks snapshot show", "aks snapshot delete"]:
        with self.argument_context(scope) as c:
            c.argument(
                "snapshot_name",
                options_list=["--name", "-n"],
                required=True,
                help="The cluster snapshot name.",
                validator=validate_snapshot_name,
            )
            c.argument(
                "yes",
                options_list=["--yes", "-y"],
                help="Do not prompt for confirmation.",
                action="store_true",
            )

    with self.argument_context("aks mesh enable-ingress-gateway") as c:
        c.argument(
            "ingress_gateway_type", arg_type=get_enum_type(ingress_gateway_types)
        )

    with self.argument_context("aks mesh disable-ingress-gateway") as c:
        c.argument(
            "ingress_gateway_type", arg_type=get_enum_type(ingress_gateway_types)
        )

    with self.argument_context("aks mesh enable-egress-gateway") as c:
        c.argument(
            "istio_egressgateway_name",
            validator=validate_asm_egress_name,
            required=True,
            options_list=["--istio-egressgateway-name", "--istio-eg-gtw-name"]
        )
        c.argument(
            "istio_egressgateway_namespace",
            required=False,
            default=CONST_AZURE_SERVICE_MESH_DEFAULT_EGRESS_NAMESPACE,
            options_list=["--istio-egressgateway-namespace", "--istio-eg-gtw-ns"]
        )
        c.argument(
            "gateway_configuration_name",
            required=True,
            options_list=["--gateway-configuration-name", "--gtw-config-name"]
        )

    with self.argument_context("aks mesh disable-egress-gateway") as c:
        c.argument(
            "istio_egressgateway_name",
            validator=validate_asm_egress_name,
            required=True,
            options_list=["--istio-egressgateway-name", "--istio-eg-gtw-name"]
        )
        c.argument(
            "istio_egressgateway_namespace",
            required=False,
            default=CONST_AZURE_SERVICE_MESH_DEFAULT_EGRESS_NAMESPACE,
            options_list=["--istio-egressgateway-namespace", "--istio-eg-gtw-ns"]
        )

    with self.argument_context("aks mesh enable") as c:
        c.argument("revision", validator=validate_azure_service_mesh_revision)
        c.argument("key_vault_id")
        c.argument("ca_cert_object_name")
        c.argument("ca_key_object_name")
        c.argument("root_cert_object_name")
        c.argument("cert_chain_object_name")

    with self.argument_context("aks mesh get-revisions") as c:
        c.argument(
            "location",
            required=True,
            help="Location in which to discover available Azure Service Mesh revisions.",
        )

    with self.argument_context("aks mesh upgrade start") as c:
        c.argument(
            "revision", validator=validate_azure_service_mesh_revision, required=True
        )

    with self.argument_context("aks mesh upgrade rollback") as c:
        c.argument(
            "yes",
            options_list=["--yes", "-y"],
            help="Do not prompt for confirmation.",
            action="store_true"
        )

    with self.argument_context("aks mesh upgrade complete") as c:
        c.argument(
            "yes",
            options_list=["--yes", "-y"],
            help="Do not prompt for confirmation.",
            action="store_true"
        )

    with self.argument_context("aks approuting enable") as c:
        c.argument("enable_kv", action="store_true")
        c.argument("keyvault_id", options_list=["--attach-kv"])
        c.argument("nginx", arg_type=get_enum_type(app_routing_nginx_configs))

    with self.argument_context("aks approuting update") as c:
        c.argument("keyvault_id", options_list=["--attach-kv"])
        c.argument("enable_kv", action="store_true")
        c.argument("nginx", arg_type=get_enum_type(app_routing_nginx_configs))

    with self.argument_context("aks approuting zone add") as c:
        c.argument("dns_zone_resource_ids", options_list=["--ids"], required=True)
        c.argument("attach_zones")

    with self.argument_context("aks approuting zone delete") as c:
        c.argument("dns_zone_resource_ids", options_list=["--ids"], required=True)

    with self.argument_context("aks approuting zone update") as c:
        c.argument("dns_zone_resource_ids", options_list=["--ids"], required=True)
        c.argument("attach_zones")

    with self.argument_context('aks check-network outbound') as c:
        c.argument('cluster_name', options_list=['--name', '-n'],
                   required=True, help='Name of the managed cluster.')
        c.argument('node_name', help='Name of the node to perform the connectivity check.')
        c.argument('custom_endpoints',
                   nargs="+",
                   help='Space-separated additional endpoint(s) to perform the connectivity check.',
                   validator=validate_custom_endpoints)

    # Reference: https://learn.microsoft.com/en-us/cli/azure/k8s-extension?view=azure-cli-latest
    with self.argument_context('aks extension') as c:
        c.argument('resource_group_name',
                   options_list=['--resource-group', '-g'],
                   help='Name of resource group.')
        c.argument('name',
                   options_list=['--name', '-n'],
                   help='Name of the extension instance')
        c.argument('extension_type',
                   options_list=['--extension-type', '-t'],
                   help='Name of the extension type.')
        c.argument('cluster_name',
                   options_list=['--cluster-name', '-c'],
                   help='Name of the Kubernetes cluster')
        c.argument('scope',
                   arg_type=get_enum_type(['cluster', 'namespace']),
                   help='Specify the extension scope.')
        c.argument('configuration_settings',
                   arg_group="Configuration",
                   options_list=['--configuration-settings', '--config'],
                   action=AddConfigurationSettings,
                   nargs='+',
                   help='Configuration Settings as key=value pair.'
                   + 'Repeat parameter for each setting.'
                   + 'Do not use this for secrets, as this value is returned in response.')
        c.argument('configuration_protected_settings',
                   arg_group="Configuration",
                   options_list=['--config-protected-settings', '--config-protected'],
                   action=AddConfigurationProtectedSettings,
                   nargs='+',
                   help='Configuration Protected Settings as key=value pair. '
                   + 'Repeat parameter for each setting. Only the key is returned in response, the value is not.')
        c.argument('configuration_settings_file',
                   arg_group="Configuration",
                   options_list=['--config-settings-file', '--config-file'],
                   help='JSON file path for configuration-settings')
        c.argument('configuration_protected_settings_file',
                   arg_group="Configuration",
                   options_list=['--config-protected-settings-file', '--config-protected-file'],
                   help='JSON file path for configuration-protected-settings')
        c.argument('release_namespace',
                   help='Specify the namespace to install the extension release.')
        c.argument('target_namespace',
                   help='Specify the target namespace to install to for the extension instance. This'
                   ' parameter is required if extension scope is set to \'namespace\'')

    with self.argument_context("aks extension update") as c:
        c.argument('yes',
                   options_list=['--yes', '-y'],
                   help='Ignore confirmation prompts')

    with self.argument_context("aks extension delete") as c:
        c.argument('yes',
                   options_list=['--yes', '-y'],
                   help='Ignore confirmation prompts')
        c.argument('force',
                   help='Specify whether to force delete the extension from the cluster.')

    # Reference: https://learn.microsoft.com/en-us/cli/azure/k8s-extension/extension-types?view=azure-cli-latest
    with self.argument_context("aks extension type") as c:
        c.argument('resource_group_name',
                   options_list=['--resource-group', '-g'],
                   validator=validate_resource_group_parameter,
                   help='Name of resource group.')
        c.argument('cluster_name',
                   options_list=['--cluster-name', '-c'],
                   validator=validate_location_resource_group_cluster_parameters,
                   help='Name of the Kubernetes cluster')
        c.argument('extension_type',
                   options_list=['--extension-type', '-t'],
                   help='Name of the extension type.')
        c.argument('location',
                   options_list=['--location', '-l'],
                   validator=validate_location_resource_group_cluster_parameters,
                   help='Name of the location. Values from: `az account list-locations`')

    # Reference: https://learn.microsoft.com/en-us/cli/azure/k8s-extension/extension-types?view=azure-cli-latest
    with self.argument_context("aks extension type version") as c:
        c.argument('resource_group_name',
                   options_list=['--resource-group', '-g'],
                   validator=validate_resource_group_parameter,
                   help='Name of resource group.')
        c.argument('cluster_name',
                   options_list=['--cluster-name', '-c'],
                   validator=validate_location_resource_group_cluster_parameters,
                   help='Name of the Kubernetes cluster')
        c.argument('extension_type',
                   options_list=['--extension-type', '-t'],
                   help='Name of the extension type.')
        c.argument('location',
                   options_list=['--location', '-l'],
                   validator=validate_location_resource_group_cluster_parameters,
                   help='Name of the location. Values from: `az account list-locations`')
        c.argument('version',
                   help='Version for the extension type.')
        c.argument('major_version',
                   help='Filter results by only the major version of an extension type.'
                   + 'For example if 1 is specified, all versions with major version 1 (1.1, 1.1.2) will be shown.'
                   + 'The default value is None')
        c.argument('release_train',
                   arg_group="Version",
                   help='Specify the release train for the extension type.')
        c.argument('show_latest',
                   arg_type=get_three_state_flag(),
                   help='Filter results by only the latest version.'
                   + 'For example, if this flag is used the latest version of the extensionType will be shown.')

    # AKS loadbalancer command parameter configuration
    with self.argument_context("aks loadbalancer add") as c:
        c.argument(
            "name",
            options_list=["--name", "-n"],
            help="Name of the load balancer configuration. Required.",
        )
        c.argument(
            "primary_agent_pool_name",
            options_list=["--primary-agent-pool-name", "-p"],
            help=(
                "Name of the primary agent pool for this load balancer. "
                "All nodes in this pool will be added to the load balancer. Required."
            ),
        )
        c.argument(
            "allow_service_placement",
            options_list=["--allow-service-placement", "-a"],
            arg_type=get_three_state_flag(),
            help="Whether to automatically place services on the load balancer. Default is true.",
        )
        c.argument(
            "aks_custom_headers",
            help="Send custom headers. When specified, format should be Key1=Value1,Key2=Value2.",
        )
        c.argument(
            "service_label_selector",
            options_list=["--service-label-selector", "-l"],
            help=(
                "Only services that match this selector can be placed on this load balancer. "
                "Format: key1=value1,key2=value2 for simple selectors, "
                "or key1 In val1 val2,key2 Exists for advanced expressions."
            ),
        )
        c.argument(
            "service_namespace_selector",
            options_list=["--service-namespace-selector", "-s"],
            help=(
                "Services created in namespaces that match the selector can be placed on this load balancer. "
                "Format: key1=value1,key2=value2 for simple selectors, "
                "or key1 In val1 val2,key2 Exists for advanced expressions."
            ),
        )
        c.argument(
            "node_selector",
            options_list=["--node-selector", "-d"],
            help=(
                "Nodes that match this selector will be possible members of this load balancer. "
                "Format: key1=value1,key2=value2 for simple selectors, "
                "or key1 In val1 val2,key2 Exists for advanced expressions."
            ),
        )

    with self.argument_context("aks loadbalancer rebalance-nodes") as c:
        c.argument(
            "resource_group_name",
            options_list=["--resource-group", "-g"],
            help="Name of resource group.",
            id_part="resource_group",
            configured_default="aks",
        )
        c.argument(
            "cluster_name",
            options_list=["--name", "-n"],
            help="Name of the managed cluster.",
        )
        c.argument(
            "load_balancer_names",
            options_list=["--load-balancer-names", "--lb-names"],
            nargs="+",
            help=(
                "Space-separated list of load balancer names to rebalance. "
                "If not specified, all load balancers will be rebalanced."
            ),
        )
        c.argument(
            "no_wait", help="Do not wait for the long-running operation to finish."
        )

    with self.argument_context("aks loadbalancer update") as c:
        c.argument(
            "name",
            options_list=["--name", "-n"],
            help="Name of the public load balancer. Required.",
        )
        c.argument(
            "primary_agent_pool_name",
            options_list=["--primary-agent-pool-name", "-p"],
            help=(
                "Name of the primary agent pool for this load balancer. "
                "All nodes in this pool will be added to the load balancer."
            ),
        )
        c.argument(
            "allow_service_placement",
            options_list=["--allow-service-placement", "-a"],
            arg_type=get_three_state_flag(),
            help="Whether to automatically place services on the load balancer. Default is true.",
        )
        c.argument(
            "aks_custom_headers",
            help="Send custom headers. When specified, format should be Key1=Value1,Key2=Value2.",
        )
        c.argument(
            "service_label_selector",
            options_list=["--service-label-selector", "-l"],
            help=(
                "Only services that match this selector can be placed on this load balancer. "
                "Format: key1=value1,key2=value2 for simple selectors, "
                "or key1 In val1 val2,key2 Exists for advanced expressions."
            ),
        )
        c.argument(
            "service_namespace_selector",
            options_list=["--service-namespace-selector", "-s"],
            help=(
                "Services created in namespaces that match the selector can be placed on this load balancer. "
                "Format: key1=value1,key2=value2 for simple selectors, "
                "or key1 In val1 val2,key2 Exists for advanced expressions."
            ),
        )
        c.argument(
            "node_selector",
            options_list=["--node-selector", "-d"],
            help=(
                "Nodes that match this selector will be possible members of this load balancer. "
                "Format: key1=value1,key2=value2 for simple selectors, "
                "or key1 In val1 val2,key2 Exists for advanced expressions."
            ),
        )

    # Define parameters for show and delete commands
    for scope in [
        "aks loadbalancer show",
        "aks loadbalancer delete",
    ]:
        with self.argument_context(scope) as c:
            c.argument(
                "name",
                options_list=["--name", "-n"],
                help="Name of the load balancer configuration. Required.",
            )


def _get_default_install_location(exe_name):
    system = platform.system()
    if system == "Windows":
        home_dir = os.environ.get("USERPROFILE")
        if not home_dir:
            return None
        install_location = os.path.join(
            home_dir, f".azure-{exe_name}\\{exe_name}.exe"
        )
    elif system in ("Linux", "Darwin"):
        install_location = f"/usr/local/bin/{exe_name}"
    else:
        install_location = None
    return install_location<|MERGE_RESOLUTION|>--- conflicted
+++ resolved
@@ -215,11 +215,7 @@
     validate_bootstrap_container_registry_resource_id,
     validate_gateway_prefix_size,
     validate_max_unavailable,
-<<<<<<< HEAD
     validate_max_blocked_nodes,
-    validate_location_cluster_name_resource_group_mutually_exclusive,
-=======
->>>>>>> 242db566
     validate_resource_group_parameter,
     validate_location_resource_group_cluster_parameters,
 )
