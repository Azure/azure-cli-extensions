--- conflicted
+++ resolved
@@ -143,13 +143,10 @@
     validate_disable_windows_outbound_nat,
     validate_allowed_host_ports,
     validate_application_security_groups,
-<<<<<<< HEAD
     validate_utc_offset,
     validate_start_date,
     validate_start_time,
-=======
     validate_outbound_type_in_update,
->>>>>>> 73661955
 )
 
 # candidates for enumeration
