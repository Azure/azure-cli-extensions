# --------------------------------------------------------------------------------------------
# Copyright (c) Microsoft Corporation. All rights reserved.
# Licensed under the MIT License. See License.txt in the project root for license information.
# --------------------------------------------------------------------------------------------

# pylint: disable=line-too-long,too-many-statements

import os.path
import platform

from argcomplete.completers import FilesCompleter
from azure.cli.core.commands.parameters import (
    edge_zone_type,
    file_type,
    get_enum_type,
    get_resource_name_completion_list,
    get_three_state_flag,
    name_type,
    tags_type,
    zones_type,
)
from knack.arguments import CLIArgumentType

from ._completers import (
    get_k8s_upgrades_completion_list,
    get_k8s_versions_completion_list,
    get_ossku_completion_list,
    get_vm_size_completion_list,
)
from ._consts import (
    CONST_CREDENTIAL_FORMAT_AZURE,
    CONST_CREDENTIAL_FORMAT_EXEC,
    CONST_GPU_INSTANCE_PROFILE_MIG1_G,
    CONST_GPU_INSTANCE_PROFILE_MIG2_G,
    CONST_GPU_INSTANCE_PROFILE_MIG3_G,
    CONST_GPU_INSTANCE_PROFILE_MIG4_G,
    CONST_GPU_INSTANCE_PROFILE_MIG7_G,
    CONST_LOAD_BALANCER_SKU_BASIC,
    CONST_LOAD_BALANCER_SKU_STANDARD,
    CONST_NETWORK_PLUGIN_AZURE,
    CONST_NETWORK_PLUGIN_KUBENET,
    CONST_NETWORK_PLUGIN_NONE,
    CONST_NODE_IMAGE_UPGRADE_CHANNEL,
    CONST_NODEPOOL_MODE_SYSTEM,
    CONST_NODEPOOL_MODE_USER,
    CONST_NONE_UPGRADE_CHANNEL,
    CONST_OS_DISK_TYPE_EPHEMERAL,
    CONST_OS_DISK_TYPE_MANAGED,
    CONST_OS_SKU_CBLMARINER,
    CONST_OS_SKU_UBUNTU,
    CONST_OUTBOUND_TYPE_LOAD_BALANCER,
    CONST_OUTBOUND_TYPE_MANAGED_NAT_GATEWAY,
    CONST_OUTBOUND_TYPE_USER_ASSIGNED_NAT_GATEWAY,
    CONST_OUTBOUND_TYPE_USER_DEFINED_ROUTING,
    CONST_PATCH_UPGRADE_CHANNEL,
    CONST_RAPID_UPGRADE_CHANNEL,
    CONST_SCALE_DOWN_MODE_DEALLOCATE,
    CONST_SCALE_DOWN_MODE_DELETE,
    CONST_SCALE_SET_PRIORITY_REGULAR,
    CONST_SCALE_SET_PRIORITY_SPOT,
    CONST_SPOT_EVICTION_POLICY_DEALLOCATE,
    CONST_SPOT_EVICTION_POLICY_DELETE,
    CONST_STABLE_UPGRADE_CHANNEL,
    CONST_WORKLOAD_RUNTIME_OCI_CONTAINER,
    CONST_WORKLOAD_RUNTIME_WASM_WASI,
)
from ._validators import (
    validate_acr,
    validate_addon,
    validate_addons,
    validate_assign_identity,
    validate_assign_kubelet_identity,
    validate_azure_keyvault_kms_key_id,
    validate_cluster_id,
    validate_cluster_snapshot_id,
    validate_create_parameters,
    validate_crg_id,
    validate_eviction_policy,
    validate_host_group_id,
    validate_ip_ranges,
    validate_k8s_version,
    validate_linux_host_name,
    validate_load_balancer_idle_timeout,
    validate_load_balancer_outbound_ip_prefixes,
    validate_load_balancer_outbound_ips,
    validate_load_balancer_outbound_ports,
    validate_load_balancer_sku,
    validate_max_surge,
    validate_message_of_the_day,
    validate_nat_gateway_idle_timeout,
    validate_nat_gateway_managed_outbound_ip_count,
    validate_nodepool_id,
    validate_nodepool_labels,
    validate_nodepool_name,
    validate_nodepool_tags,
    validate_nodes_count,
    validate_pod_identity_pod_labels,
    validate_pod_identity_resource_name,
    validate_pod_identity_resource_namespace,
    validate_pod_subnet_id,
    validate_priority,
    validate_snapshot_id,
    validate_snapshot_name,
    validate_spot_max_price,
    validate_ssh_key,
    validate_taints,
    validate_user,
    validate_vm_set_type,
    validate_vnet_subnet_id,
)

# candidates for enumeration
# consts for AgentPool
node_priorities = [CONST_SCALE_SET_PRIORITY_REGULAR, CONST_SCALE_SET_PRIORITY_SPOT]
node_eviction_policies = [CONST_SPOT_EVICTION_POLICY_DELETE, CONST_SPOT_EVICTION_POLICY_DEALLOCATE]
node_os_disk_types = [CONST_OS_DISK_TYPE_MANAGED, CONST_OS_DISK_TYPE_EPHEMERAL]
node_mode_types = [CONST_NODEPOOL_MODE_SYSTEM, CONST_NODEPOOL_MODE_USER]
node_os_skus = [CONST_OS_SKU_UBUNTU, CONST_OS_SKU_CBLMARINER]
scale_down_modes = [CONST_SCALE_DOWN_MODE_DELETE, CONST_SCALE_DOWN_MODE_DEALLOCATE]
workload_runtimes = [CONST_WORKLOAD_RUNTIME_OCI_CONTAINER, CONST_WORKLOAD_RUNTIME_WASM_WASI]
gpu_instance_profiles = [
    CONST_GPU_INSTANCE_PROFILE_MIG1_G,
    CONST_GPU_INSTANCE_PROFILE_MIG2_G,
    CONST_GPU_INSTANCE_PROFILE_MIG3_G,
    CONST_GPU_INSTANCE_PROFILE_MIG4_G,
    CONST_GPU_INSTANCE_PROFILE_MIG7_G,
]

# consts for ManagedCluster
load_balancer_skus = [CONST_LOAD_BALANCER_SKU_BASIC, CONST_LOAD_BALANCER_SKU_STANDARD]
network_plugins = [CONST_NETWORK_PLUGIN_KUBENET, CONST_NETWORK_PLUGIN_AZURE, CONST_NETWORK_PLUGIN_NONE]
outbound_types = [
    CONST_OUTBOUND_TYPE_LOAD_BALANCER,
    CONST_OUTBOUND_TYPE_USER_DEFINED_ROUTING,
    CONST_OUTBOUND_TYPE_MANAGED_NAT_GATEWAY,
    CONST_OUTBOUND_TYPE_USER_ASSIGNED_NAT_GATEWAY,
]
auto_upgrade_channels = [
    CONST_RAPID_UPGRADE_CHANNEL,
    CONST_STABLE_UPGRADE_CHANNEL,
    CONST_PATCH_UPGRADE_CHANNEL,
    CONST_NODE_IMAGE_UPGRADE_CHANNEL,
    CONST_NONE_UPGRADE_CHANNEL,
]

# consts for credential
credential_formats = [CONST_CREDENTIAL_FORMAT_AZURE, CONST_CREDENTIAL_FORMAT_EXEC]


def load_arguments(self, _):

    acr_arg_type = CLIArgumentType(metavar='ACR_NAME_OR_RESOURCE_ID')

    # AKS command argument configuration
    with self.argument_context('aks') as c:
        c.argument('resource_name', name_type, help='Name of the managed cluster.',
                   completer=get_resource_name_completion_list('Microsoft.ContainerService/ManagedClusters'))
        c.argument('name', name_type, help='Name of the managed cluster.',
                   completer=get_resource_name_completion_list('Microsoft.ContainerService/ManagedClusters'))
        c.argument('kubernetes_version', options_list=[
                   '--kubernetes-version', '-k'], validator=validate_k8s_version)
        c.argument('node_count', options_list=['--node-count', '-c'], type=int)
        c.argument('tags', tags_type)

    with self.argument_context('aks create') as c:
        # managed cluster paramerters
        c.argument('name', validator=validate_linux_host_name)
        c.argument('kubernetes_version',
                   completer=get_k8s_versions_completion_list)
        c.argument('dns_name_prefix', options_list=['--dns-name-prefix', '-p'])
        c.argument('node_osdisk_diskencryptionset_id', options_list=['--node-osdisk-diskencryptionset-id', '-d'])
        c.argument('disable_local_accounts', action='store_true')
        c.argument('disable_rbac', action='store_true')
        c.argument('enable_rbac', action='store_true', options_list=['--enable-rbac', '-r'],
                   deprecate_info=c.deprecate(redirect="--disable-rbac", hide="2.0.45"))
        c.argument('edge_zone', edge_zone_type)
        c.argument('admin_username', options_list=[
                   '--admin-username', '-u'], default='azureuser')
        c.argument('generate_ssh_keys', action='store_true',
                   validator=validate_create_parameters)
        c.argument('ssh_key_value', required=False, type=file_type, default=os.path.join('~', '.ssh', 'id_rsa.pub'),
                   completer=FilesCompleter(), validator=validate_ssh_key)
        c.argument('no_ssh_key', options_list=['--no-ssh-key', '-x'])
        c.argument('dns_service_ip')
        c.argument('docker_bridge_address')
        c.argument('pod_cidrs')
        c.argument('service_cidrs')
        c.argument('load_balancer_sku', arg_type=get_enum_type(load_balancer_skus),
                   validator=validate_load_balancer_sku)
        c.argument('load_balancer_managed_outbound_ip_count', type=int)
        c.argument('load_balancer_managed_outbound_ipv6_count', type=int)
        c.argument('load_balancer_outbound_ips', type=str,
                   validator=validate_load_balancer_outbound_ips)
        c.argument('load_balancer_outbound_ip_prefixes', type=str,
                   validator=validate_load_balancer_outbound_ip_prefixes)
        c.argument('load_balancer_outbound_ports', type=int,
                   validator=validate_load_balancer_outbound_ports)
        c.argument('load_balancer_idle_timeout', type=int,
                   validator=validate_load_balancer_idle_timeout)
        c.argument('nat_gateway_managed_outbound_ip_count', type=int,
                   validator=validate_nat_gateway_managed_outbound_ip_count)
        c.argument('nat_gateway_idle_timeout', type=int,
                   validator=validate_nat_gateway_idle_timeout)
        c.argument('outbound_type', arg_type=get_enum_type(outbound_types))
        c.argument('network_plugin', arg_type=get_enum_type(network_plugins))
        c.argument('network_policy')
        c.argument('auto_upgrade_channel', arg_type=get_enum_type(auto_upgrade_channels))
        c.argument('cluster_autoscaler_profile', nargs='+')
        c.argument('uptime_sla', action='store_true')
        c.argument('fqdn_subdomain')
        c.argument('api_server_authorized_ip_ranges',
                   type=str, validator=validate_ip_ranges)
        c.argument('enable_private_cluster', action='store_true')
        c.argument('private_dns_zone')
        c.argument('disable_public_fqdn', action='store_true')
        c.argument('service_principal')
        c.argument('client_secret')
        c.argument('enable_managed_identity', action='store_true')
        c.argument('assign_identity', type=str,
                   validator=validate_assign_identity)
        c.argument('assign_kubelet_identity', type=str,
                   validator=validate_assign_kubelet_identity)
        c.argument('enable_aad', action='store_true')
        c.argument('enable_azure_rbac', action='store_true')
        c.argument('aad_client_app_id')
        c.argument('aad_server_app_id')
        c.argument('aad_server_app_secret')
        c.argument('aad_tenant_id')
        c.argument('aad_admin_group_object_ids')
        c.argument('windows_admin_username', options_list=[
                   '--windows-admin-username'])
        c.argument('windows_admin_password', options_list=[
                   '--windows-admin-password'])
        c.argument('enable_ahub', options_list=['--enable-ahub'])
        c.argument('disable_ahub', options_list=['--disable-ahub'])
        c.argument('gmsa_dns_server', options_list=['--gmsa-dns-server'])
        c.argument('gmsa_root_domain_name', options_list=[
                   '--gmsa-root-domain-name'])
        c.argument('attach_acr', acr_arg_type)
        c.argument('skip_subnet_role_assignment', action='store_true')
        # addons
        c.argument('enable_addons', options_list=[
                   '--enable-addons', '-a'], validator=validate_addons)
        c.argument('workspace_resource_id')
        c.argument('enable_msi_auth_for_monitoring',
                   arg_type=get_three_state_flag(), is_preview=True)
        c.argument('aci_subnet_name', type=str)
        c.argument('appgw_name', options_list=[
                   '--appgw-name'], arg_group='Application Gateway')
        c.argument('appgw_subnet_prefix', options_list=[
                   '--appgw-subnet-prefix'], arg_group='Application Gateway', deprecate_info=c.deprecate(redirect='--appgw-subnet-cidr', hide=True))
        c.argument('appgw_subnet_cidr', options_list=[
                   '--appgw-subnet-cidr'], arg_group='Application Gateway')
        c.argument('appgw_id', options_list=[
                   '--appgw-id'], arg_group='Application Gateway')
        c.argument('appgw_subnet_id', options_list=[
                   '--appgw-subnet-id'], arg_group='Application Gateway')
        c.argument('appgw_watch_namespace', options_list=[
                   '--appgw-watch-namespace'], arg_group='Application Gateway')
        c.argument('enable_secret_rotation', action='store_true')
        c.argument('rotation_poll_interval', type=str)
        c.argument('enable_sgxquotehelper', action='store_true')
        # nodepool paramerters
        c.argument('nodepool_name', type=str, default='nodepool1',
                   help='Node pool name, upto 12 alphanumeric characters', validator=validate_nodepool_name)
        c.argument('node_vm_size', options_list=[
                   '--node-vm-size', '-s'], completer=get_vm_size_completion_list)
        c.argument('os_sku', type=str, options_list=[
                   '--os-sku'], completer=get_ossku_completion_list)
        c.argument('vnet_subnet_id', type=str,
                   validator=validate_vnet_subnet_id)
        c.argument('pod_subnet_id', type=str, validator=validate_pod_subnet_id)
        c.argument('enable_node_public_ip', action='store_true')
        c.argument('node_public_ip_prefix_id', type=str)
        c.argument('enable_cluster_autoscaler', action='store_true')
        c.argument('min_count', type=int, validator=validate_nodes_count)
        c.argument('max_count', type=int, validator=validate_nodes_count)

        c.argument('nodepool_tags', nargs='*', validator=validate_nodepool_tags,
                   help='space-separated tags: key[=value] [key[=value] ...]. Use "" to clear existing tags.')
        c.argument('nodepool_labels', nargs='*', validator=validate_nodepool_labels,
                   help='space-separated labels: key[=value] [key[=value] ...]. See https://aka.ms/node-labels for syntax of labels.')
        c.argument('node_osdisk_type', arg_type=get_enum_type(node_os_disk_types))
        c.argument('node_osdisk_size', type=int)
        c.argument('max_pods', type=int, options_list=['--max-pods', '-m'])
        c.argument('vm_set_type', type=str, validator=validate_vm_set_type)
        c.argument('enable_vmss', action='store_true',
                   help='To be deprecated. Use vm_set_type instead.')
        c.argument('node_zones', zones_type, options_list=[
                   '--node-zones', '--zones', '-z'], help='(--node-zones will be deprecated, use --zones) Space-separated list of availability zones where agent nodes will be placed.')
        c.argument('ppg')
        c.argument('enable_encryption_at_host', arg_type=get_three_state_flag(
        ), help='Enable EncryptionAtHost.')
        c.argument('enable_ultra_ssd', action='store_true')
        c.argument('enable_fips_image', action='store_true')
        c.argument('snapshot_id', validator=validate_snapshot_id)
        c.argument('kubelet_config', type=str)
        c.argument('linux_os_config', type=str)
        c.argument('yes', options_list=[
                   '--yes', '-y'], help='Do not prompt for confirmation.', action='store_true')
        c.argument('aks_custom_headers')
        # extensions
        # managed cluster
        c.argument('node_resource_group')
        c.argument('ip_families')
        c.argument('http_proxy_config', options_list=[
                   '--http-proxy-config'], type=str)
        c.argument('enable_pod_security_policy', action='store_true')
        c.argument('enable_pod_identity', action='store_true')
        c.argument('enable_workload_identity', arg_type=get_three_state_flag(), is_preview=True)
        c.argument('enable_oidc_issuer', action='store_true', is_preview=True)
        c.argument('enable_azure_keyvault_kms',
                   action='store_true', is_preview=True)
        c.argument('azure_keyvault_kms_key_id',
                   validator=validate_azure_keyvault_kms_key_id, is_preview=True)
        c.argument('cluster_snapshot_id',
                   validator=validate_cluster_snapshot_id, is_preview=True)
        # nodepool
        c.argument('host_group_id',
                   validator=validate_host_group_id, is_preview=True)
        c.argument('crg_id', validator=validate_crg_id, is_preview=True)
        # no validation for aks create because it already only supports Linux.
        c.argument('message_of_the_day', type=str)
<<<<<<< HEAD
        c.argument('enable_azure_keyvault_kms',
                   action='store_true', is_preview=True)
        c.argument('azure_keyvault_kms_key_id',
                   validator=validate_azure_keyvault_kms_key_id, is_preview=True)
        c.argument('enable_namespace_resources', options_list=['--enable-namespace-resources'], help='Enables namespace resources.')
=======
        c.argument('gpu_instance_profile',
                   arg_type=get_enum_type(gpu_instance_profiles))
        c.argument('workload_runtime', arg_type=get_enum_type(workload_runtimes), default=CONST_WORKLOAD_RUNTIME_OCI_CONTAINER)
>>>>>>> fe9fe352

    with self.argument_context('aks update') as c:
        # managed cluster paramerters
        c.argument('disable_local_accounts', action='store_true')
        c.argument('enable_local_accounts', action='store_true')
        c.argument('load_balancer_managed_outbound_ip_count', type=int)
        c.argument('load_balancer_managed_outbound_ipv6_count', type=int)
        c.argument('load_balancer_outbound_ips', type=str,
                   validator=validate_load_balancer_outbound_ips)
        c.argument('load_balancer_outbound_ip_prefixes', type=str,
                   validator=validate_load_balancer_outbound_ip_prefixes)
        c.argument('load_balancer_outbound_ports', type=int,
                   validator=validate_load_balancer_outbound_ports)
        c.argument('load_balancer_idle_timeout', type=int,
                   validator=validate_load_balancer_idle_timeout)
        c.argument('nat_gateway_managed_outbound_ip_count', type=int,
                   validator=validate_nat_gateway_managed_outbound_ip_count)
        c.argument('nat_gateway_idle_timeout', type=int,
                   validator=validate_nat_gateway_idle_timeout)
        c.argument('auto_upgrade_channel', arg_type=get_enum_type(auto_upgrade_channels))
        c.argument('cluster_autoscaler_profile', nargs='+')
        c.argument('uptime_sla', action='store_true')
        c.argument('no_uptime_sla', action='store_true')
        c.argument('api_server_authorized_ip_ranges',
                   type=str, validator=validate_ip_ranges)
        c.argument('enable_public_fqdn', action='store_true')
        c.argument('disable_public_fqdn', action='store_true')
        c.argument('enable_managed_identity', action='store_true')
        c.argument('assign_identity', type=str,
                   validator=validate_assign_identity)
        c.argument('assign_kubelet_identity',
                   validator=validate_assign_kubelet_identity)
        c.argument('enable_aad', action='store_true')
        c.argument('enable_azure_rbac', action='store_true')
        c.argument('disable_azure_rbac', action='store_true')
        c.argument('aad_tenant_id')
        c.argument('aad_admin_group_object_ids')
        c.argument('windows_admin_password', options_list=[
                   '--windows-admin-password'])
        c.argument('enable_ahub', options_list=['--enable-ahub'])
        c.argument('disable_ahub', options_list=['--disable-ahub'])
        c.argument('enable_windows_gmsa', action='store_true',
                   options_list=['--enable-windows-gmsa'])
        c.argument('gmsa_dns_server', options_list=['--gmsa-dns-server'])
        c.argument('gmsa_root_domain_name', options_list=[
                   '--gmsa-root-domain-name'])
        c.argument('attach_acr', acr_arg_type, validator=validate_acr)
        c.argument('detach_acr', acr_arg_type, validator=validate_acr)
        # addons
        c.argument('enable_secret_rotation', action='store_true')
        c.argument('disable_secret_rotation', action='store_true')
        c.argument('rotation_poll_interval', type=str)
        # nodepool paramerters
        c.argument('enable_cluster_autoscaler', options_list=[
                   "--enable-cluster-autoscaler", "-e"], action='store_true')
        c.argument('disable_cluster_autoscaler', options_list=[
                   "--disable-cluster-autoscaler", "-d"], action='store_true')
        c.argument('update_cluster_autoscaler', options_list=[
                   "--update-cluster-autoscaler", "-u"], action='store_true')
        c.argument('min_count', type=int, validator=validate_nodes_count)
        c.argument('max_count', type=int, validator=validate_nodes_count)
        c.argument('nodepool_labels', nargs='*', validator=validate_nodepool_labels,
                   help='space-separated labels: key[=value] [key[=value] ...]. See https://aka.ms/node-labels for syntax of labels.')
        c.argument('yes', options_list=[
                   '--yes', '-y'], help='Do not prompt for confirmation.', action='store_true')
        c.argument('aks_custom_headers')
        # extensions
        # managed cluster
        c.argument('http_proxy_config', type=str)
        c.argument('enable_pod_security_policy', action='store_true')
        c.argument('disable_pod_security_policy', action='store_true')
        c.argument('enable_pod_identity', action='store_true')
        c.argument('disable_pod_identity', action='store_true')
        c.argument('enable_workload_identity', arg_type=get_three_state_flag(), is_preview=True)
        c.argument('disable_workload_identity', arg_type=get_three_state_flag(), is_preview=True)
        c.argument('enable_oidc_issuer', action='store_true', is_preview=True)
        c.argument('enable_azure_keyvault_kms',
                   action='store_true', is_preview=True)
        c.argument('azure_keyvault_kms_key_id',
                   validator=validate_azure_keyvault_kms_key_id, is_preview=True)

    with self.argument_context('aks scale') as c:
        c.argument('nodepool_name', type=str,
                   help='Node pool name, upto 12 alphanumeric characters', validator=validate_nodepool_name)

    with self.argument_context('aks upgrade') as c:
        c.argument('kubernetes_version',
                   completer=get_k8s_upgrades_completion_list)
        c.argument('yes', options_list=[
                   '--yes', '-y'], help='Do not prompt for confirmation.', action='store_true')

    with self.argument_context('aks maintenanceconfiguration') as c:
        c.argument('cluster_name', type=str, help='The cluster name.')

    for scope in ['aks maintenanceconfiguration add', 'aks maintenanceconfiguration update']:
        with self.argument_context(scope) as c:
            c.argument('config_name', type=str, options_list=[
                       '--name', '-n'], help='The config name.')
            c.argument('config_file', type=str, options_list=[
                       '--config-file'], help='The config json file.', required=False)
            c.argument('weekday', type=str, options_list=[
                       '--weekday'], help='weekday on which maintenance can happen. e.g. Monday', required=False)
            c.argument('start_hour', type=int, options_list=[
                       '--start-hour'], help='maintenance start hour of 1 hour window on the weekday. e.g. 1 means 1:00am - 2:00am', required=False)

    for scope in ['aks maintenanceconfiguration show', 'aks maintenanceconfiguration delete']:
        with self.argument_context(scope) as c:
            c.argument('config_name', type=str, options_list=[
                       '--name', '-n'], help='The config name.')

    with self.argument_context('aks nodepool') as c:
        c.argument('cluster_name', type=str, help='The cluster name.')

    for scope in ['aks nodepool add']:
        with self.argument_context(scope) as c:
            c.argument('nodepool_name', type=str, options_list=[
                       '--name', '-n'], validator=validate_nodepool_name, help='The node pool name.')
            c.argument('node_vm_size', options_list=[
                       '--node-vm-size', '-s'], completer=get_vm_size_completion_list)
            c.argument('os_type', type=str)
            c.argument('os_sku', type=str, options_list=[
                       '--os-sku'], completer=get_ossku_completion_list)
            c.argument('vnet_subnet_id', type=str,
                       validator=validate_vnet_subnet_id)
            c.argument('pod_subnet_id', type=str,
                       validator=validate_pod_subnet_id)
            c.argument('enable_node_public_ip', action='store_true')
            c.argument('node_public_ip_prefix_id', type=str)
            c.argument('enable_cluster_autoscaler', options_list=[
                       "--enable-cluster-autoscaler", "-e"], action='store_true')
            c.argument('min_count', type=int, validator=validate_nodes_count)
            c.argument('max_count', type=int, validator=validate_nodes_count)
            c.argument('priority', arg_type=get_enum_type(node_priorities), validator=validate_priority)
            c.argument('eviction_policy', arg_type=get_enum_type(node_eviction_policies), validator=validate_eviction_policy)
            c.argument('spot_max_price', type=float,
                       validator=validate_spot_max_price)
            c.argument('labels', nargs='*', validator=validate_nodepool_labels)
            c.argument('tags', tags_type)
            c.argument('node_taints', validator=validate_taints)
            c.argument('node_osdisk_type', arg_type=get_enum_type(node_os_disk_types))
            c.argument('node_osdisk_size', type=int)
            c.argument('mode', arg_type=get_enum_type(node_mode_types))
            c.argument('scale_down_mode', arg_type=get_enum_type(scale_down_modes))
            c.argument('max_surge', type=str, validator=validate_max_surge)
            c.argument('max_pods', type=int, options_list=['--max-pods', '-m'])
            c.argument('node_zones', zones_type, options_list=[
                       '--node-zones', '--zones', '-z'], help='(--node-zones will be deprecated) Space-separated list of availability zones where agent nodes will be placed.')
            c.argument('ppg')
            c.argument('enable_encryption_at_host', options_list=[
                       '--enable-encryption-at-host'], action='store_true')
            c.argument('enable_ultra_ssd', action='store_true')
            c.argument('enable_fips_image', action='store_true')
            c.argument('snapshot_id', type=str, validator=validate_snapshot_id)
            c.argument('kubelet_config', type=str)
            c.argument('linux_os_config', type=str)
            c.argument('aks_custom_headers')
            # extensions
            c.argument('host_group_id',
                       validator=validate_host_group_id, is_preview=True)
            c.argument('crg_id', validator=validate_crg_id, is_preview=True)
            c.argument('message_of_the_day', type=str,
                       validator=validate_message_of_the_day)
            c.argument('workload_runtime', arg_type=get_enum_type(workload_runtimes), default=CONST_WORKLOAD_RUNTIME_OCI_CONTAINER)
            c.argument('gpu_instance_profile', arg_type=get_enum_type(gpu_instance_profiles))

    for scope in ['aks nodepool show', 'aks nodepool scale', 'aks nodepool upgrade', 'aks nodepool update']:
        with self.argument_context(scope) as c:
            c.argument('nodepool_name', type=str, options_list=[
                       '--name', '-n'], validator=validate_nodepool_name, help='The node pool name.')

    with self.argument_context('aks nodepool delete') as c:
        c.argument('nodepool_name', options_list=[
            '--name', '-n'], validator=validate_nodepool_name, help='The node pool name.')
        c.argument('ignore_pod_disruption_budget', options_list=[
                   "--ignore-pod-disruption-budget", "-i"], action=get_three_state_flag(), is_preview=True,
                   help='delete an AKS nodepool by ignoring PodDisruptionBudget setting')

    with self.argument_context('aks nodepool upgrade') as c:
        c.argument('max_surge', type=str, validator=validate_max_surge)
        c.argument('aks_custom_headers')
        c.argument('snapshot_id', type=str, validator=validate_snapshot_id)

    with self.argument_context('aks nodepool update') as c:
        c.argument('enable_cluster_autoscaler', options_list=[
                   "--enable-cluster-autoscaler", "-e"], action='store_true')
        c.argument('disable_cluster_autoscaler', options_list=[
                   "--disable-cluster-autoscaler", "-d"], action='store_true')
        c.argument('update_cluster_autoscaler', options_list=[
                   "--update-cluster-autoscaler", "-u"], action='store_true')
        c.argument('min_count', type=int, validator=validate_nodes_count)
        c.argument('max_count', type=int, validator=validate_nodes_count)
        c.argument('labels', nargs='*', validator=validate_nodepool_labels)
        c.argument('tags', tags_type)
        c.argument('node_taints', validator=validate_taints)
        c.argument('mode', arg_type=get_enum_type(node_mode_types))
        c.argument('scale_down_mode', arg_type=get_enum_type(scale_down_modes))
        c.argument('max_surge', type=str, validator=validate_max_surge)

    with self.argument_context('aks addon show') as c:
        c.argument('addon', options_list=[
                   '--addon', '-a'], validator=validate_addon)

    with self.argument_context('aks addon enable') as c:
        c.argument('addon', options_list=[
                   '--addon', '-a'], validator=validate_addon)
        c.argument('subnet_name', options_list=['--subnet-name', '-s'])
        c.argument('enable_sgxquotehelper', action='store_true')
        c.argument('osm_mesh_name', options_list=['--osm-mesh-name'])
        c.argument('appgw_name', options_list=[
                   '--appgw-name'], arg_group='Application Gateway')
        c.argument('appgw_subnet_prefix', options_list=[
                   '--appgw-subnet-prefix'], arg_group='Application Gateway', deprecate_info=c.deprecate(redirect='--appgw-subnet-cidr', hide=True))
        c.argument('appgw_subnet_cidr', options_list=[
                   '--appgw-subnet-cidr'], arg_group='Application Gateway')
        c.argument('appgw_id', options_list=[
                   '--appgw-id'], arg_group='Application Gateway')
        c.argument('appgw_subnet_id', options_list=[
                   '--appgw-subnet-id'], arg_group='Application Gateway')
        c.argument('appgw_watch_namespace', options_list=[
                   '--appgw-watch-namespace'], arg_group='Application Gateway')
        c.argument('enable_secret_rotation', action='store_true')
        c.argument('rotation_poll_interval', type=str)
        c.argument('workspace_resource_id')
        c.argument('enable_msi_auth_for_monitoring',
                   arg_type=get_three_state_flag(), is_preview=True)

    with self.argument_context('aks addon disable') as c:
        c.argument('addon', options_list=[
                   '--addon', '-a'], validator=validate_addon)

    with self.argument_context('aks addon update') as c:
        c.argument('addon', options_list=[
                   '--addon', '-a'], validator=validate_addon)
        c.argument('subnet_name', options_list=['--subnet-name', '-s'])
        c.argument('enable_sgxquotehelper', action='store_true')
        c.argument('osm_mesh_name', options_list=['--osm-mesh-name'])
        c.argument('appgw_name', options_list=[
                   '--appgw-name'], arg_group='Application Gateway')
        c.argument('appgw_subnet_prefix', options_list=[
                   '--appgw-subnet-prefix'], arg_group='Application Gateway', deprecate_info=c.deprecate(redirect='--appgw-subnet-cidr', hide=True))
        c.argument('appgw_subnet_cidr', options_list=[
                   '--appgw-subnet-cidr'], arg_group='Application Gateway')
        c.argument('appgw_id', options_list=[
                   '--appgw-id'], arg_group='Application Gateway')
        c.argument('appgw_subnet_id', options_list=[
                   '--appgw-subnet-id'], arg_group='Application Gateway')
        c.argument('appgw_watch_namespace', options_list=[
                   '--appgw-watch-namespace'], arg_group='Application Gateway')
        c.argument('enable_secret_rotation', action='store_true')
        c.argument('rotation_poll_interval', type=str)
        c.argument('workspace_resource_id')
        c.argument('enable_msi_auth_for_monitoring',
                   arg_type=get_three_state_flag(), is_preview=True)

    with self.argument_context('aks disable-addons') as c:
        c.argument('addons', options_list=[
                   '--addons', '-a'], validator=validate_addons)

    with self.argument_context('aks enable-addons') as c:
        c.argument('addons', options_list=[
                   '--addons', '-a'], validator=validate_addons)
        c.argument('subnet_name', options_list=['--subnet-name', '-s'])
        c.argument('enable_sgxquotehelper', action='store_true')
        c.argument('osm_mesh_name', options_list=['--osm-mesh-name'])
        c.argument('appgw_name', options_list=[
                   '--appgw-name'], arg_group='Application Gateway')
        c.argument('appgw_subnet_prefix', options_list=[
                   '--appgw-subnet-prefix'], arg_group='Application Gateway', deprecate_info=c.deprecate(redirect='--appgw-subnet-cidr', hide=True))
        c.argument('appgw_subnet_cidr', options_list=[
                   '--appgw-subnet-cidr'], arg_group='Application Gateway')
        c.argument('appgw_id', options_list=[
                   '--appgw-id'], arg_group='Application Gateway')
        c.argument('appgw_subnet_id', options_list=[
                   '--appgw-subnet-id'], arg_group='Application Gateway')
        c.argument('appgw_watch_namespace', options_list=[
                   '--appgw-watch-namespace'], arg_group='Application Gateway')
        c.argument('enable_secret_rotation', action='store_true')
        c.argument('rotation_poll_interval', type=str)
        c.argument('workspace_resource_id')
        c.argument('enable_msi_auth_for_monitoring',
                   arg_type=get_three_state_flag(), is_preview=True)

    with self.argument_context('aks get-credentials') as c:
        c.argument('admin', options_list=['--admin', '-a'], default=False)
        c.argument('context_name', options_list=['--context'],
                   help='If specified, overwrite the default context name.')
        c.argument('user', options_list=[
                   '--user', '-u'], default='clusterUser', validator=validate_user)
        c.argument('path', options_list=['--file', '-f'], type=file_type, completer=FilesCompleter(),
                   default=os.path.join(os.path.expanduser('~'), '.kube', 'config'))
        c.argument('public_fqdn', default=False, action='store_true')
<<<<<<< HEAD
        c.argument('credential_format', options_list=['--format'], arg_type=get_enum_type(
            [CONST_CREDENTIAL_FORMAT_AZURE, CONST_CREDENTIAL_FORMAT_EXEC]))
        c.argument('namespace_name', options_list=['--namespace'], help='If specified, the credentials are returned at the namespace scope, assuming the developer has access on the ARM resource for that namespace.')
=======
        c.argument('credential_format', options_list=['--format'], arg_type=get_enum_type(credential_formats))
>>>>>>> fe9fe352

    with self.argument_context('aks pod-identity') as c:
        c.argument('cluster_name', type=str, help='The cluster name.')

    with self.argument_context('aks pod-identity add') as c:
        c.argument('identity_name', type=str, options_list=['--name', '-n'], default=None, required=False,
                   help='The pod identity name. Generate if not specified.',
                   validator=validate_pod_identity_resource_name('identity_name', required=False))
        c.argument('identity_namespace', type=str, options_list=[
                   '--namespace'], help='The pod identity namespace.')
        c.argument('identity_resource_id', type=str, options_list=[
                   '--identity-resource-id'], help='Resource id of the identity to use.')
        c.argument('binding_selector', type=str, options_list=[
                   '--binding-selector'], help='Optional binding selector to use.')

    with self.argument_context('aks pod-identity delete') as c:
        c.argument('identity_name', type=str, options_list=['--name', '-n'], default=None, required=True,
                   help='The pod identity name.',
                   validator=validate_pod_identity_resource_name('identity_name', required=True))
        c.argument('identity_namespace', type=str, options_list=[
                   '--namespace'], help='The pod identity namespace.')

    with self.argument_context('aks pod-identity exception add') as c:
        c.argument('exc_name', type=str, options_list=['--name', '-n'], default=None, required=False,
                   help='The pod identity exception name. Generate if not specified.',
                   validator=validate_pod_identity_resource_name('exc_name', required=False))
        c.argument('exc_namespace', type=str, options_list=['--namespace'], required=True,
                   help='The pod identity exception namespace.',
                   validator=validate_pod_identity_resource_namespace)
        c.argument('pod_labels', nargs='*', required=True,
                   help='space-separated labels: key=value [key=value ...].',
                   validator=validate_pod_identity_pod_labels)

    with self.argument_context('aks pod-identity exception delete') as c:
        c.argument('exc_name', type=str, options_list=['--name', '-n'], required=True,
                   help='The pod identity exception name to remove.',
                   validator=validate_pod_identity_resource_name('exc_name', required=True))
        c.argument('exc_namespace', type=str, options_list=['--namespace'], required=True,
                   help='The pod identity exception namespace to remove.',
                   validator=validate_pod_identity_resource_namespace)

    with self.argument_context('aks pod-identity exception update') as c:
        c.argument('exc_name', type=str, options_list=['--name', '-n'], required=True,
                   help='The pod identity exception name to remove.',
                   validator=validate_pod_identity_resource_name('exc_name', required=True))
        c.argument('exc_namespace', type=str, options_list=['--namespace'], required=True,
                   help='The pod identity exception namespace to remove.',
                   validator=validate_pod_identity_resource_namespace)
        c.argument('pod_labels', nargs='*', required=True,
                   help='pod labels in key=value [key=value ...].',
                   validator=validate_pod_identity_pod_labels)

    for scope in ['aks nodepool snapshot create']:
        with self.argument_context(scope) as c:
            c.argument('snapshot_name', type=str, options_list=[
                       '--name', '-n'], required=True, help='The nodepool snapshot name.', validator=validate_snapshot_name)
            c.argument('tags', tags_type)
            c.argument('nodepool_id', type=str, required=True,
                       help='The nodepool id.', validator=validate_nodepool_id)
            c.argument('aks_custom_headers')

    for scope in ['aks nodepool snapshot show', 'aks nodepool snapshot delete']:
        with self.argument_context(scope) as c:
            c.argument('snapshot_name', type=str, options_list=[
                       '--name', '-n'], required=True, help='The nodepool snapshot name.', validator=validate_snapshot_name)
            c.argument('yes', options_list=[
                       '--yes', '-y'], help='Do not prompt for confirmation.', action='store_true')

    for scope in ['aks snapshot create']:
        with self.argument_context(scope) as c:
            c.argument('snapshot_name', type=str, options_list=[
                       '--name', '-n'], required=True, help='The cluster snapshot name.', validator=validate_snapshot_name)
            c.argument('tags', tags_type)
            c.argument('cluster_id', type=str, required=True,
                       validator=validate_cluster_id, help='The cluster id.')
            c.argument('aks_custom_headers')

    for scope in ['aks snapshot show', 'aks snapshot delete']:
        with self.argument_context(scope) as c:
            c.argument('snapshot_name', type=str, options_list=[
                       '--name', '-n'], required=True, help='The cluster snapshot name.', validator=validate_snapshot_name)
            c.argument('yes', options_list=[
                       '--yes', '-y'], help='Do not prompt for confirmation.', action='store_true')


def _get_default_install_location(exe_name):
    system = platform.system()
    if system == 'Windows':
        home_dir = os.environ.get('USERPROFILE')
        if not home_dir:
            return None
        install_location = os.path.join(
            home_dir, r'.azure-{0}\{0}.exe'.format(exe_name))
    elif system in ('Linux', 'Darwin'):
        install_location = '/usr/local/bin/{}'.format(exe_name)
    else:
        install_location = None
    return install_location<|MERGE_RESOLUTION|>--- conflicted
+++ resolved
@@ -321,17 +321,14 @@
         c.argument('crg_id', validator=validate_crg_id, is_preview=True)
         # no validation for aks create because it already only supports Linux.
         c.argument('message_of_the_day', type=str)
-<<<<<<< HEAD
         c.argument('enable_azure_keyvault_kms',
                    action='store_true', is_preview=True)
         c.argument('azure_keyvault_kms_key_id',
                    validator=validate_azure_keyvault_kms_key_id, is_preview=True)
         c.argument('enable_namespace_resources', options_list=['--enable-namespace-resources'], help='Enables namespace resources.')
-=======
         c.argument('gpu_instance_profile',
                    arg_type=get_enum_type(gpu_instance_profiles))
         c.argument('workload_runtime', arg_type=get_enum_type(workload_runtimes), default=CONST_WORKLOAD_RUNTIME_OCI_CONTAINER)
->>>>>>> fe9fe352
 
     with self.argument_context('aks update') as c:
         # managed cluster paramerters
@@ -623,13 +620,10 @@
         c.argument('path', options_list=['--file', '-f'], type=file_type, completer=FilesCompleter(),
                    default=os.path.join(os.path.expanduser('~'), '.kube', 'config'))
         c.argument('public_fqdn', default=False, action='store_true')
-<<<<<<< HEAD
         c.argument('credential_format', options_list=['--format'], arg_type=get_enum_type(
             [CONST_CREDENTIAL_FORMAT_AZURE, CONST_CREDENTIAL_FORMAT_EXEC]))
         c.argument('namespace_name', options_list=['--namespace'], help='If specified, the credentials are returned at the namespace scope, assuming the developer has access on the ARM resource for that namespace.')
-=======
         c.argument('credential_format', options_list=['--format'], arg_type=get_enum_type(credential_formats))
->>>>>>> fe9fe352
 
     with self.argument_context('aks pod-identity') as c:
         c.argument('cluster_name', type=str, help='The cluster name.')
