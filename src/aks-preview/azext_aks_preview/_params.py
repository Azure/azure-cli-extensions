# --------------------------------------------------------------------------------------------
# Copyright (c) Microsoft Corporation. All rights reserved.
# Licensed under the MIT License. See License.txt in the project root for license information.
# --------------------------------------------------------------------------------------------

# pylint: disable=line-too-long,too-many-statements

import os.path
import platform

from argcomplete.completers import FilesCompleter
from azure.cli.core.commands import validators
from azure.cli.core.commands.parameters import (
    edge_zone_type,
    file_type,
    get_enum_type,
    get_resource_name_completion_list,
    get_three_state_flag,
    name_type,
    tags_type,
    zones_type,
)
from knack.arguments import CLIArgumentType

from azext_aks_preview._completers import (
    get_k8s_upgrades_completion_list,
    get_k8s_versions_completion_list,
    get_vm_size_completion_list,
)
from azext_aks_preview._consts import (
    CONST_CREDENTIAL_FORMAT_AZURE,
    CONST_CREDENTIAL_FORMAT_EXEC,
    CONST_GPU_INSTANCE_PROFILE_MIG1_G,
    CONST_GPU_INSTANCE_PROFILE_MIG2_G,
    CONST_GPU_INSTANCE_PROFILE_MIG3_G,
    CONST_GPU_INSTANCE_PROFILE_MIG4_G,
    CONST_GPU_INSTANCE_PROFILE_MIG7_G,
    CONST_LOAD_BALANCER_SKU_BASIC,
    CONST_LOAD_BALANCER_SKU_STANDARD,
    CONST_NETWORK_PLUGIN_AZURE,
    CONST_NETWORK_PLUGIN_KUBENET,
    CONST_NETWORK_PLUGIN_NONE,
    CONST_NETWORK_PLUGIN_MODE_OVERLAY,
    CONST_NODE_IMAGE_UPGRADE_CHANNEL,
    CONST_NODEPOOL_MODE_SYSTEM,
    CONST_NODEPOOL_MODE_USER,
    CONST_NODE_OS_CHANNEL_NODE_IMAGE,
    CONST_NODE_OS_CHANNEL_NONE,
    CONST_NODE_OS_CHANNEL_SECURITY_PATCH,
    CONST_NODE_OS_CHANNEL_UNMANAGED,
    CONST_NONE_UPGRADE_CHANNEL,
    CONST_NRG_LOCKDOWN_RESTRICTION_LEVEL_READONLY,
    CONST_NRG_LOCKDOWN_RESTRICTION_LEVEL_UNRESTRICTED,
    CONST_OS_DISK_TYPE_EPHEMERAL,
    CONST_OS_DISK_TYPE_MANAGED,
    CONST_OS_SKU_CBLMARINER,
    CONST_OS_SKU_MARINER,
    CONST_OS_SKU_UBUNTU,
    CONST_OS_SKU_WINDOWS2019,
    CONST_OS_SKU_WINDOWS2022,
    CONST_OUTBOUND_TYPE_LOAD_BALANCER,
    CONST_OUTBOUND_TYPE_MANAGED_NAT_GATEWAY,
    CONST_OUTBOUND_TYPE_USER_ASSIGNED_NAT_GATEWAY,
    CONST_OUTBOUND_TYPE_USER_DEFINED_ROUTING,
    CONST_PATCH_UPGRADE_CHANNEL,
    CONST_RAPID_UPGRADE_CHANNEL,
    CONST_SCALE_DOWN_MODE_DEALLOCATE,
    CONST_SCALE_DOWN_MODE_DELETE,
    CONST_SCALE_SET_PRIORITY_REGULAR,
    CONST_SCALE_SET_PRIORITY_SPOT,
    CONST_SPOT_EVICTION_POLICY_DEALLOCATE,
    CONST_SPOT_EVICTION_POLICY_DELETE,
    CONST_STABLE_UPGRADE_CHANNEL,
    CONST_WORKLOAD_RUNTIME_OCI_CONTAINER,
    CONST_WORKLOAD_RUNTIME_WASM_WASI,
    CONST_WORKLOAD_RUNTIME_KATA_MSHV_VM_ISOLATION,
    CONST_DISK_DRIVER_V1,
    CONST_DISK_DRIVER_V2,
    CONST_AZURE_KEYVAULT_NETWORK_ACCESS_PUBLIC,
    CONST_AZURE_KEYVAULT_NETWORK_ACCESS_PRIVATE,
    CONST_DAILY_MAINTENANCE_SCHEDULE,
    CONST_WEEKLY_MAINTENANCE_SCHEDULE,
    CONST_ABSOLUTEMONTHLY_MAINTENANCE_SCHEDULE,
    CONST_RELATIVEMONTHLY_MAINTENANCE_SCHEDULE,
    CONST_WEEKINDEX_FIRST,
    CONST_WEEKINDEX_SECOND,
    CONST_WEEKINDEX_THIRD,
    CONST_WEEKINDEX_FOURTH,
    CONST_WEEKINDEX_LAST,
)
from azext_aks_preview._validators import (
    validate_acr,
    validate_addon,
    validate_addons,
    validate_agent_pool_name,
    validate_apiserver_subnet_id,
    validate_assign_identity,
    validate_assign_kubelet_identity,
    validate_azure_keyvault_kms_key_id,
    validate_azure_keyvault_kms_key_vault_resource_id,
    validate_image_cleaner_enable_disable_mutually_exclusive,
    validate_cluster_id,
    validate_cluster_snapshot_id,
    validate_create_parameters,
    validate_crg_id,
    validate_eviction_policy,
    validate_host_group_id,
    validate_ip_ranges,
    validate_k8s_version,
    validate_linux_host_name,
    validate_load_balancer_idle_timeout,
    validate_load_balancer_backend_pool_type,
    validate_load_balancer_outbound_ip_prefixes,
    validate_load_balancer_outbound_ips,
    validate_load_balancer_outbound_ports,
    validate_load_balancer_sku,
    validate_max_surge,
    validate_message_of_the_day,
    validate_nat_gateway_idle_timeout,
    validate_nat_gateway_managed_outbound_ip_count,
    validate_nodepool_id,
    validate_nodepool_labels,
    validate_nodepool_name,
    validate_nodepool_tags,
    validate_node_public_ip_tags,
    validate_nodes_count,
    validate_pod_identity_pod_labels,
    validate_pod_identity_resource_name,
    validate_pod_identity_resource_namespace,
    validate_pod_subnet_id,
    validate_priority,
    validate_snapshot_id,
    validate_snapshot_name,
    validate_spot_max_price,
    validate_ssh_key,
    validate_ssh_key_for_update,
    validate_taints,
    validate_user,
    validate_vm_set_type,
    validate_vnet_subnet_id,
    validate_enable_custom_ca_trust,
    validate_custom_ca_trust_certificates,
    validate_defender_config_parameter,
    validate_defender_disable_and_enable_parameters,
    validate_azuremonitorworkspaceresourceid,
    validate_grafanaresourceid,
    validate_ksm_labels,
    validate_ksm_annotations,
    validate_disable_windows_outbound_nat,
    validate_allowed_host_ports,
    validate_application_security_groups,
<<<<<<< HEAD
    validate_enable_disable_namespace_resources,
=======
    validate_utc_offset,
    validate_start_date,
    validate_start_time,
>>>>>>> fed27863
)

# candidates for enumeration
# consts for AgentPool
node_priorities = [CONST_SCALE_SET_PRIORITY_REGULAR, CONST_SCALE_SET_PRIORITY_SPOT]
node_eviction_policies = [CONST_SPOT_EVICTION_POLICY_DELETE, CONST_SPOT_EVICTION_POLICY_DEALLOCATE]
node_os_disk_types = [CONST_OS_DISK_TYPE_MANAGED, CONST_OS_DISK_TYPE_EPHEMERAL]
node_mode_types = [CONST_NODEPOOL_MODE_SYSTEM, CONST_NODEPOOL_MODE_USER]
node_os_skus = [
    CONST_OS_SKU_UBUNTU,
    CONST_OS_SKU_CBLMARINER,
    CONST_OS_SKU_MARINER,
    CONST_OS_SKU_WINDOWS2019,
    CONST_OS_SKU_WINDOWS2022,
]
scale_down_modes = [CONST_SCALE_DOWN_MODE_DELETE, CONST_SCALE_DOWN_MODE_DEALLOCATE]
workload_runtimes = [CONST_WORKLOAD_RUNTIME_OCI_CONTAINER, CONST_WORKLOAD_RUNTIME_WASM_WASI, CONST_WORKLOAD_RUNTIME_KATA_MSHV_VM_ISOLATION]
gpu_instance_profiles = [
    CONST_GPU_INSTANCE_PROFILE_MIG1_G,
    CONST_GPU_INSTANCE_PROFILE_MIG2_G,
    CONST_GPU_INSTANCE_PROFILE_MIG3_G,
    CONST_GPU_INSTANCE_PROFILE_MIG4_G,
    CONST_GPU_INSTANCE_PROFILE_MIG7_G,
]

# consts for ManagedCluster
load_balancer_skus = [CONST_LOAD_BALANCER_SKU_BASIC, CONST_LOAD_BALANCER_SKU_STANDARD]
network_plugins = [CONST_NETWORK_PLUGIN_KUBENET, CONST_NETWORK_PLUGIN_AZURE, CONST_NETWORK_PLUGIN_NONE]
network_plugin_modes = [CONST_NETWORK_PLUGIN_MODE_OVERLAY]
disk_driver_versions = [CONST_DISK_DRIVER_V1, CONST_DISK_DRIVER_V2]
outbound_types = [
    CONST_OUTBOUND_TYPE_LOAD_BALANCER,
    CONST_OUTBOUND_TYPE_USER_DEFINED_ROUTING,
    CONST_OUTBOUND_TYPE_MANAGED_NAT_GATEWAY,
    CONST_OUTBOUND_TYPE_USER_ASSIGNED_NAT_GATEWAY,
]
auto_upgrade_channels = [
    CONST_RAPID_UPGRADE_CHANNEL,
    CONST_STABLE_UPGRADE_CHANNEL,
    CONST_PATCH_UPGRADE_CHANNEL,
    CONST_NODE_IMAGE_UPGRADE_CHANNEL,
    CONST_NONE_UPGRADE_CHANNEL,
]
node_os_upgrade_channels = [
    CONST_NODE_OS_CHANNEL_NODE_IMAGE,
    CONST_NODE_OS_CHANNEL_NONE,
    CONST_NODE_OS_CHANNEL_SECURITY_PATCH,
    CONST_NODE_OS_CHANNEL_UNMANAGED,
]
nrg_lockdown_restriction_levels = [
    CONST_NRG_LOCKDOWN_RESTRICTION_LEVEL_READONLY,
    CONST_NRG_LOCKDOWN_RESTRICTION_LEVEL_UNRESTRICTED,
]

# consts for maintenance configuration
schedule_types = [
    CONST_DAILY_MAINTENANCE_SCHEDULE,
    CONST_WEEKLY_MAINTENANCE_SCHEDULE,
    CONST_ABSOLUTEMONTHLY_MAINTENANCE_SCHEDULE,
    CONST_RELATIVEMONTHLY_MAINTENANCE_SCHEDULE,
]

week_indexes = [
    CONST_WEEKINDEX_FIRST,
    CONST_WEEKINDEX_SECOND,
    CONST_WEEKINDEX_THIRD,
    CONST_WEEKINDEX_FOURTH,
    CONST_WEEKINDEX_LAST,
]

# consts for credential
credential_formats = [CONST_CREDENTIAL_FORMAT_AZURE, CONST_CREDENTIAL_FORMAT_EXEC]

keyvault_network_access_types = [CONST_AZURE_KEYVAULT_NETWORK_ACCESS_PUBLIC, CONST_AZURE_KEYVAULT_NETWORK_ACCESS_PRIVATE]


def load_arguments(self, _):

    acr_arg_type = CLIArgumentType(metavar='ACR_NAME_OR_RESOURCE_ID')

    # AKS command argument configuration
    with self.argument_context('aks') as c:
        c.argument('resource_name', name_type, help='Name of the managed cluster.',
                   completer=get_resource_name_completion_list('Microsoft.ContainerService/ManagedClusters'))
        c.argument('name', name_type, help='Name of the managed cluster.',
                   completer=get_resource_name_completion_list('Microsoft.ContainerService/ManagedClusters'))
        c.argument('kubernetes_version', options_list=[
                   '--kubernetes-version', '-k'], validator=validate_k8s_version)
        c.argument('node_count', options_list=['--node-count', '-c'], type=int)
        c.argument('tags', tags_type)

    with self.argument_context('aks create') as c:
        # managed cluster paramerters
        c.argument('name', validator=validate_linux_host_name)
        c.argument('kubernetes_version',
                   completer=get_k8s_versions_completion_list)
        c.argument('dns_name_prefix', options_list=['--dns-name-prefix', '-p'])
        c.argument('node_osdisk_diskencryptionset_id', options_list=['--node-osdisk-diskencryptionset-id', '-d'])
        c.argument('disable_local_accounts', action='store_true')
        c.argument('disable_rbac', action='store_true')
        c.argument('edge_zone', edge_zone_type)
        c.argument('admin_username', options_list=['--admin-username', '-u'], default='azureuser')
        c.argument('generate_ssh_keys', action='store_true', validator=validate_create_parameters)
        c.argument('ssh_key_value', required=False, type=file_type, default=os.path.join('~', '.ssh', 'id_rsa.pub'),
                   completer=FilesCompleter(), validator=validate_ssh_key)
        c.argument('no_ssh_key', options_list=['--no-ssh-key', '-x'])
        c.argument('dns_service_ip')
        c.argument('docker_bridge_address')
        c.argument('pod_cidrs')
        c.argument('service_cidrs')
        c.argument('load_balancer_sku', arg_type=get_enum_type(load_balancer_skus), validator=validate_load_balancer_sku)
        c.argument('load_balancer_managed_outbound_ip_count', type=int)
        c.argument('load_balancer_outbound_ips', validator=validate_load_balancer_outbound_ips)
        c.argument('load_balancer_outbound_ip_prefixes', validator=validate_load_balancer_outbound_ip_prefixes)
        c.argument('load_balancer_outbound_ports', type=int, validator=validate_load_balancer_outbound_ports)
        c.argument('load_balancer_idle_timeout', type=int, validator=validate_load_balancer_idle_timeout)
        c.argument('load_balancer_backend_pool_type', validator=validate_load_balancer_backend_pool_type)
        c.argument('nrg_lockdown_restriction_level', arg_type=get_enum_type(nrg_lockdown_restriction_levels))
        c.argument('nat_gateway_managed_outbound_ip_count', type=int, validator=validate_nat_gateway_managed_outbound_ip_count)
        c.argument('nat_gateway_idle_timeout', type=int, validator=validate_nat_gateway_idle_timeout)
        c.argument('outbound_type', arg_type=get_enum_type(outbound_types))
        c.argument('network_plugin', arg_type=get_enum_type(network_plugins))
        c.argument('network_plugin_mode', arg_type=get_enum_type(network_plugin_modes))
        c.argument('network_policy')
        c.argument('kube_proxy_config')
        c.argument('auto_upgrade_channel', arg_type=get_enum_type(auto_upgrade_channels))
        c.argument('node_os_upgrade_channel', arg_type=get_enum_type(node_os_upgrade_channels))
        c.argument('cluster_autoscaler_profile', nargs='+', options_list=["--cluster-autoscaler-profile", "--ca-profile"],
                   help="Space-separated list of key=value pairs for configuring cluster autoscaler. Pass an empty string to clear the profile.")
        c.argument('uptime_sla', action='store_true')
        c.argument('fqdn_subdomain')
        c.argument('api_server_authorized_ip_ranges', validator=validate_ip_ranges)
        c.argument('enable_private_cluster', action='store_true')
        c.argument('private_dns_zone')
        c.argument('disable_public_fqdn', action='store_true')
        c.argument('service_principal')
        c.argument('client_secret')
        c.argument('enable_managed_identity', action='store_true')
        c.argument('assign_identity', validator=validate_assign_identity)
        c.argument('assign_kubelet_identity', validator=validate_assign_kubelet_identity)
        c.argument('enable_aad', action='store_true')
        c.argument('enable_azure_rbac', action='store_true')
        c.argument('aad_client_app_id')
        c.argument('aad_server_app_id')
        c.argument('aad_server_app_secret')
        c.argument('aad_tenant_id')
        c.argument('aad_admin_group_object_ids')
        c.argument('enable_oidc_issuer', action='store_true')
        c.argument('windows_admin_username')
        c.argument('windows_admin_password')
        c.argument('enable_ahub')
        c.argument('enable_windows_gmsa', action='store_true')
        c.argument('gmsa_dns_server')
        c.argument('gmsa_root_domain_name')
        c.argument('attach_acr', acr_arg_type)
        c.argument('skip_subnet_role_assignment', action='store_true')
        c.argument('node_resource_group')
        c.argument('enable_defender', action='store_true')
        c.argument('defender_config', validator=validate_defender_config_parameter)
        c.argument('disk_driver_version', arg_type=get_enum_type(disk_driver_versions))
        c.argument('disable_disk_driver', action='store_true')
        c.argument('disable_file_driver', action='store_true')
        c.argument('enable_blob_driver', action='store_true')
        c.argument('disable_snapshot_controller', action='store_true')
        c.argument('enable_azure_keyvault_kms', action='store_true')
        c.argument('azure_keyvault_kms_key_id', validator=validate_azure_keyvault_kms_key_id)
        c.argument('azure_keyvault_kms_key_vault_network_access', arg_type=get_enum_type(keyvault_network_access_types), default=CONST_AZURE_KEYVAULT_NETWORK_ACCESS_PUBLIC)
        c.argument('azure_keyvault_kms_key_vault_resource_id', validator=validate_azure_keyvault_kms_key_vault_resource_id)
        c.argument('http_proxy_config')
        # addons
        c.argument('enable_addons', options_list=['--enable-addons', '-a'], validator=validate_addons)
        c.argument('workspace_resource_id')
        c.argument('enable_msi_auth_for_monitoring', arg_type=get_three_state_flag(), is_preview=True)
        c.argument('enable_syslog', arg_type=get_three_state_flag(), is_preview=True)
        c.argument('data_collection_settings', is_preview=True)
        c.argument('aci_subnet_name')
        c.argument('appgw_name', arg_group='Application Gateway')
        c.argument('appgw_subnet_cidr', arg_group='Application Gateway')
        c.argument('appgw_id', arg_group='Application Gateway')
        c.argument('appgw_subnet_id', arg_group='Application Gateway')
        c.argument('appgw_watch_namespace', arg_group='Application Gateway')
        c.argument('enable_secret_rotation', action='store_true')
        c.argument('rotation_poll_interval')
        c.argument('enable_sgxquotehelper', action='store_true')
        # nodepool paramerters
        c.argument('nodepool_name', default='nodepool1',
                   help='Node pool name, upto 12 alphanumeric characters', validator=validate_nodepool_name)
        c.argument('node_vm_size', options_list=['--node-vm-size', '-s'], completer=get_vm_size_completion_list)
        c.argument('os_sku', arg_type=get_enum_type(node_os_skus))
        c.argument('snapshot_id', validator=validate_snapshot_id)
        c.argument('vnet_subnet_id', validator=validate_vnet_subnet_id)
        c.argument('pod_subnet_id', validator=validate_pod_subnet_id)
        c.argument('enable_node_public_ip', action='store_true')
        c.argument('node_public_ip_prefix_id')
        c.argument('enable_cluster_autoscaler', action='store_true')
        c.argument('min_count', type=int, validator=validate_nodes_count)
        c.argument('max_count', type=int, validator=validate_nodes_count)
        c.argument('nodepool_tags', nargs='*', validator=validate_nodepool_tags,
                   help='space-separated tags: key[=value] [key[=value] ...]. Use "" to clear existing tags.')
        c.argument('nodepool_labels', nargs='*', validator=validate_nodepool_labels,
                   help='space-separated labels: key[=value] [key[=value] ...]. See https://aka.ms/node-labels for syntax of labels.')
        c.argument('node_osdisk_type', arg_type=get_enum_type(node_os_disk_types))
        c.argument('node_osdisk_size', type=int)
        c.argument('max_pods', type=int, options_list=['--max-pods', '-m'])
        c.argument('vm_set_type', validator=validate_vm_set_type)
        c.argument('enable_vmss', action='store_true', help='To be deprecated. Use vm_set_type instead.', deprecate_info=c.deprecate(redirect='--vm-set-type', hide=True))
        c.argument('zones', zones_type, options_list=['--zones', '-z'], help='Space-separated list of availability zones where agent nodes will be placed.')
        c.argument('ppg')
        c.argument('enable_encryption_at_host', action='store_true')
        c.argument('enable_ultra_ssd', action='store_true')
        c.argument('enable_fips_image', action='store_true')
        c.argument('kubelet_config')
        c.argument('linux_os_config')
        c.argument('host_group_id', validator=validate_host_group_id)
        c.argument('gpu_instance_profile', arg_type=get_enum_type(gpu_instance_profiles))
        # misc
        c.argument('yes', options_list=['--yes', '-y'], help='Do not prompt for confirmation.', action='store_true')
        c.argument('aks_custom_headers')
        # extensions
        # managed cluster
        c.argument('ip_families')
        c.argument('pod_cidrs')
        c.argument('service_cidrs')
        c.argument('load_balancer_managed_outbound_ipv6_count', type=int)
        c.argument('enable_pod_security_policy', action='store_true', deprecate_info=c.deprecate(target='--enable-pod-security-policy', hide=True))
        c.argument('enable_pod_identity', action='store_true')
        c.argument('enable_pod_identity_with_kubenet', action='store_true')
        c.argument('enable_workload_identity', arg_type=get_three_state_flag(), is_preview=True)
        c.argument('enable_image_cleaner', action='store_true', is_preview=True)
        c.argument('image_cleaner_interval_hours', type=int, is_preview=True)
        c.argument('cluster_snapshot_id', validator=validate_cluster_snapshot_id, is_preview=True)
        c.argument('enable_apiserver_vnet_integration', action='store_true', is_preview=True)
        c.argument('apiserver_subnet_id', validator=validate_apiserver_subnet_id, is_preview=True)
        c.argument('dns_zone_resource_id')
        c.argument('enable_keda', action='store_true', is_preview=True)
        c.argument('enable_vpa', action='store_true', is_preview=True, help="enable vertical pod autoscaler for cluster")
        c.argument('enable_node_restriction', action='store_true', is_preview=True, help="enable node restriction for cluster")
        c.argument('enable_cilium_dataplane', action='store_true', is_preview=True)
        c.argument('custom_ca_trust_certificates', options_list=["--custom-ca-trust-certificates", "--ca-certs"], is_preview=True, help="path to file containing list of new line separated CAs")
        # nodepool
        c.argument('crg_id', validator=validate_crg_id, is_preview=True)
        # no validation for aks create because it already only supports Linux.
        c.argument('message_of_the_day')
        c.argument('workload_runtime', arg_type=get_enum_type(workload_runtimes), default=CONST_WORKLOAD_RUNTIME_OCI_CONTAINER)
        c.argument('enable_namespace_resources', action="store_true", help='Enable sync of namespaces as Azure Resource Manager resources')
        # no validation for aks create because it already only supports Linux.
        c.argument('enable_custom_ca_trust', action='store_true')
        c.argument('nodepool_allowed_host_ports', validator=validate_allowed_host_ports, is_preview=True, help="allowed host ports for agentpool")
        c.argument('nodepool_asg_ids', validator=validate_application_security_groups, is_preview=True, help="application security groups for agentpool")
        c.argument('node_public_ip_tags', arg_type=tags_type, validator=validate_node_public_ip_tags,
                   help='space-separated tags: key[=value] [key[=value] ...].')

    with self.argument_context('aks update') as c:
        # managed cluster paramerters
        c.argument('disable_local_accounts', action='store_true')
        c.argument('enable_local_accounts', action='store_true')
        c.argument('load_balancer_managed_outbound_ip_count', type=int)
        c.argument('load_balancer_outbound_ips', validator=validate_load_balancer_outbound_ips)
        c.argument('load_balancer_outbound_ip_prefixes', validator=validate_load_balancer_outbound_ip_prefixes)
        c.argument('load_balancer_outbound_ports', type=int, validator=validate_load_balancer_outbound_ports)
        c.argument('load_balancer_idle_timeout', type=int, validator=validate_load_balancer_idle_timeout)
        c.argument('load_balancer_backend_pool_type', validator=validate_load_balancer_backend_pool_type)
        c.argument('nrg_lockdown_restriction_level', arg_type=get_enum_type(nrg_lockdown_restriction_levels))
        c.argument('nat_gateway_managed_outbound_ip_count', type=int, validator=validate_nat_gateway_managed_outbound_ip_count)
        c.argument('nat_gateway_idle_timeout', type=int, validator=validate_nat_gateway_idle_timeout)
        c.argument('kube_proxy_config')
        c.argument('auto_upgrade_channel', arg_type=get_enum_type(auto_upgrade_channels))
        c.argument('node_os_upgrade_channel', arg_type=get_enum_type(node_os_upgrade_channels))
        c.argument('cluster_autoscaler_profile', nargs='+', options_list=["--cluster-autoscaler-profile", "--ca-profile"],
                   help="Space-separated list of key=value pairs for configuring cluster autoscaler. Pass an empty string to clear the profile.")
        c.argument('uptime_sla', action='store_true')
        c.argument('no_uptime_sla', action='store_true')
        c.argument('api_server_authorized_ip_ranges', validator=validate_ip_ranges)
        c.argument('enable_public_fqdn', action='store_true')
        c.argument('disable_public_fqdn', action='store_true')
        c.argument('enable_managed_identity', action='store_true')
        c.argument('assign_identity', validator=validate_assign_identity)
        c.argument('assign_kubelet_identity', validator=validate_assign_kubelet_identity)
        c.argument('enable_aad', action='store_true')
        c.argument('enable_azure_rbac', action='store_true')
        c.argument('disable_azure_rbac', action='store_true')
        c.argument('aad_tenant_id')
        c.argument('aad_admin_group_object_ids')
        c.argument('enable_oidc_issuer', action='store_true')
        c.argument('windows_admin_password')
        c.argument('enable_ahub')
        c.argument('disable_ahub')
        c.argument('enable_windows_gmsa', action='store_true')
        c.argument('gmsa_dns_server')
        c.argument('gmsa_root_domain_name')
        c.argument('attach_acr', acr_arg_type, validator=validate_acr)
        c.argument('detach_acr', acr_arg_type, validator=validate_acr)
        c.argument('disable_defender', action='store_true', validator=validate_defender_disable_and_enable_parameters)
        c.argument('enable_defender', action='store_true')
        c.argument('defender_config', validator=validate_defender_config_parameter)
        c.argument('enable_disk_driver', action='store_true')
        c.argument('disk_driver_version', arg_type=get_enum_type(disk_driver_versions))
        c.argument('disable_disk_driver', action='store_true')
        c.argument('enable_file_driver', action='store_true')
        c.argument('disable_file_driver', action='store_true')
        c.argument('enable_blob_driver', action='store_true')
        c.argument('disable_blob_driver', action='store_true')
        c.argument('enable_snapshot_controller', action='store_true')
        c.argument('disable_snapshot_controller', action='store_true')
        c.argument('enable_azure_keyvault_kms', action='store_true')
        c.argument('disable_azure_keyvault_kms', action='store_true')
        c.argument('azure_keyvault_kms_key_id', validator=validate_azure_keyvault_kms_key_id)
        c.argument('azure_keyvault_kms_key_vault_network_access', arg_type=get_enum_type(keyvault_network_access_types))
        c.argument('azure_keyvault_kms_key_vault_resource_id', validator=validate_azure_keyvault_kms_key_vault_resource_id)
        c.argument('http_proxy_config')
        # addons
        c.argument('enable_secret_rotation', action='store_true')
        c.argument('disable_secret_rotation', action='store_true')
        c.argument('rotation_poll_interval')
        # nodepool paramerters
        c.argument('enable_cluster_autoscaler', options_list=[
                   "--enable-cluster-autoscaler", "-e"], action='store_true')
        c.argument('disable_cluster_autoscaler', options_list=[
                   "--disable-cluster-autoscaler", "-d"], action='store_true')
        c.argument('update_cluster_autoscaler', options_list=[
                   "--update-cluster-autoscaler", "-u"], action='store_true')
        c.argument('min_count', type=int, validator=validate_nodes_count)
        c.argument('max_count', type=int, validator=validate_nodes_count)
        c.argument('nodepool_labels', nargs='*', validator=validate_nodepool_labels,
                   help='space-separated labels: key[=value] [key[=value] ...]. See https://aka.ms/node-labels for syntax of labels.')
        # misc
        c.argument('yes', options_list=['--yes', '-y'], help='Do not prompt for confirmation.', action='store_true')
        c.argument('aks_custom_headers')
        # extensions
        # managed cluster
        c.argument('ssh_key_value', type=file_type, completer=FilesCompleter(), validator=validate_ssh_key_for_update)
        c.argument('load_balancer_managed_outbound_ipv6_count', type=int)
        c.argument('outbound_type', arg_type=get_enum_type(outbound_types))
        c.argument('enable_pod_security_policy', action='store_true', deprecate_info=c.deprecate(target='--enable-pod-security-policy', hide=True))
        c.argument('disable_pod_security_policy', action='store_true', is_preview=True)
        c.argument('enable_pod_identity', action='store_true')
        c.argument('enable_pod_identity_with_kubenet', action='store_true')
        c.argument('disable_pod_identity', action='store_true')
        c.argument('enable_workload_identity', arg_type=get_three_state_flag(), is_preview=True)
        c.argument('enable_image_cleaner', action='store_true', is_preview=True)
        c.argument('disable_image_cleaner', action='store_true', validator=validate_image_cleaner_enable_disable_mutually_exclusive, is_preview=True)
        c.argument('image_cleaner_interval_hours', type=int, is_preview=True)
<<<<<<< HEAD
        c.argument('enable_disk_driver', action='store_true')
        c.argument('disk_driver_version', arg_type=get_enum_type(disk_driver_versions))
        c.argument('disable_disk_driver', action='store_true')
        c.argument('enable_file_driver', action='store_true')
        c.argument('enable_namespace_resources', action='store_true', help='Enable sync of namespaces as Azure Resource Manager resources', validator=validate_enable_disable_namespace_resources)
        c.argument('disable_namespace_resources', action='store_true', help='Disable sync of namespaces as Azure Resource Manager resources')
        c.argument('disable_file_driver', action='store_true')
        c.argument('enable_blob_driver', action='store_true')
        c.argument('disable_blob_driver', action='store_true')
        c.argument('enable_snapshot_controller', action='store_true')
        c.argument('disable_snapshot_controller', action='store_true')
=======
>>>>>>> fed27863
        c.argument('enable_apiserver_vnet_integration', action='store_true', is_preview=True)
        c.argument('apiserver_subnet_id', validator=validate_apiserver_subnet_id, is_preview=True)
        c.argument('enable_keda', action='store_true', is_preview=True)
        c.argument('disable_keda', action='store_true', is_preview=True)
        c.argument('enable_node_restriction', action='store_true', is_preview=True, help="enable node restriction for cluster")
        c.argument('disable_node_restriction', action='store_true', is_preview=True, help="disable node restriction for cluster")
        c.argument('enable_private_cluster', action='store_true', is_preview=True, help='enable private cluster for apiserver vnet integration')
        c.argument('disable_private_cluster', action='store_true', is_preview=True, help='disable private cluster for apiserver vnet integration')
        c.argument('private_dns_zone', is_preview=True)
        c.argument('enable_azuremonitormetrics', action='store_true', is_preview=True)
        c.argument('azure_monitor_workspace_resource_id', validator=validate_azuremonitorworkspaceresourceid, is_preview=True)
        c.argument('ksm_metric_labels_allow_list', validator=validate_ksm_labels, is_preview=True)
        c.argument('ksm_metric_annotations_allow_list', validator=validate_ksm_annotations, is_preview=True)
        c.argument('grafana_resource_id', validator=validate_grafanaresourceid, is_preview=True)
        c.argument('disable_azuremonitormetrics', action='store_true', is_preview=True)
        c.argument('enable_vpa', action='store_true', is_preview=True, help="enable vertical pod autoscaler for cluster")
        c.argument('disable_vpa', action='store_true', is_preview=True, help="disable vertical pod autoscaler for cluster")
        c.argument('cluster_snapshot_id', validator=validate_cluster_snapshot_id, is_preview=True)
        c.argument('custom_ca_trust_certificates', options_list=["--custom-ca-trust-certificates", "--ca-certs"], validator=validate_custom_ca_trust_certificates, is_preview=True, help="path to file containing list of new line separated CAs")

    with self.argument_context('aks upgrade') as c:
        c.argument('kubernetes_version', completer=get_k8s_upgrades_completion_list)
        c.argument('cluster_snapshot_id', validator=validate_cluster_snapshot_id, is_preview=True)
        c.argument('yes', options_list=['--yes', '-y'], help='Do not prompt for confirmation.', action='store_true')

    with self.argument_context('aks scale') as c:
        c.argument('nodepool_name', help='Node pool name, upto 12 alphanumeric characters', validator=validate_nodepool_name)

    with self.argument_context('aks nodepool') as c:
        c.argument('cluster_name', help='The cluster name.')
        c.argument('nodepool_name', options_list=['--nodepool-name', '--name', '-n'], validator=validate_nodepool_name, help='The node pool name.')

    with self.argument_context('aks nodepool wait') as c:
        c.argument('resource_name', options_list=['--cluster-name'], help='The cluster name.')
        # the option name '--agent-pool-name' is depracated, left for compatibility only
        c.argument('agent_pool_name', options_list=['--nodepool-name', '--name', '-n', c.deprecate(target='--agent-pool-name', redirect='--nodepool-name', hide=True)], validator=validate_agent_pool_name, help='The node pool name.')

    with self.argument_context('aks nodepool add') as c:
        c.argument('node_vm_size', options_list=['--node-vm-size', '-s'], completer=get_vm_size_completion_list)
        c.argument('os_type')
        c.argument('os_sku', arg_type=get_enum_type(node_os_skus))
        c.argument('snapshot_id', validator=validate_snapshot_id)
        c.argument('vnet_subnet_id', validator=validate_vnet_subnet_id)
        c.argument('pod_subnet_id', validator=validate_pod_subnet_id)
        c.argument('enable_node_public_ip', action='store_true')
        c.argument('node_public_ip_prefix_id')
        c.argument('enable_cluster_autoscaler', options_list=["--enable-cluster-autoscaler", "-e"], action='store_true')
        c.argument('min_count', type=int, validator=validate_nodes_count)
        c.argument('max_count', type=int, validator=validate_nodes_count)
        c.argument('priority', arg_type=get_enum_type(node_priorities), validator=validate_priority)
        c.argument('eviction_policy', arg_type=get_enum_type(node_eviction_policies), validator=validate_eviction_policy)
        c.argument('spot_max_price', type=float, validator=validate_spot_max_price)
        c.argument('labels', nargs='*', validator=validate_nodepool_labels)
        c.argument('tags', tags_type)
        c.argument('node_taints', validator=validate_taints)
        c.argument('node_osdisk_type', arg_type=get_enum_type(node_os_disk_types))
        c.argument('node_osdisk_size', type=int)
        c.argument('max_surge', validator=validate_max_surge)
        c.argument('mode', arg_type=get_enum_type(node_mode_types))
        c.argument('scale_down_mode', arg_type=get_enum_type(scale_down_modes))
        c.argument('max_pods', type=int, options_list=['--max-pods', '-m'])
        c.argument('zones', zones_type, options_list=['--zones', '-z'], help='Space-separated list of availability zones where agent nodes will be placed.')
        c.argument('ppg')
        c.argument('enable_encryption_at_host', action='store_true')
        c.argument('enable_ultra_ssd', action='store_true')
        c.argument('enable_fips_image', action='store_true')
        c.argument('kubelet_config')
        c.argument('linux_os_config')
        c.argument('host_group_id', validator=validate_host_group_id)
        c.argument('gpu_instance_profile', arg_type=get_enum_type(gpu_instance_profiles))
        # misc
        c.argument('aks_custom_headers')
        # extensions
        c.argument('crg_id', validator=validate_crg_id, is_preview=True)
        c.argument('message_of_the_day', validator=validate_message_of_the_day)
        c.argument('workload_runtime', arg_type=get_enum_type(workload_runtimes), default=CONST_WORKLOAD_RUNTIME_OCI_CONTAINER)
        c.argument('enable_custom_ca_trust', action='store_true', validator=validate_enable_custom_ca_trust)
        c.argument('disable_windows_outbound_nat', action='store_true', validator=validate_disable_windows_outbound_nat)
        c.argument('allowed_host_ports', validator=validate_allowed_host_ports, is_preview=True)
        c.argument('asg_ids', validator=validate_application_security_groups, is_preview=True)
        c.argument('node_public_ip_tags', arg_type=tags_type, validator=validate_node_public_ip_tags,
                   help='space-separated tags: key[=value] [key[=value] ...].')

    with self.argument_context('aks nodepool update') as c:
        c.argument('enable_cluster_autoscaler', options_list=[
                   "--enable-cluster-autoscaler", "-e"], action='store_true')
        c.argument('disable_cluster_autoscaler', options_list=[
                   "--disable-cluster-autoscaler", "-d"], action='store_true')
        c.argument('update_cluster_autoscaler', options_list=[
                   "--update-cluster-autoscaler", "-u"], action='store_true')
        c.argument('min_count', type=int, validator=validate_nodes_count)
        c.argument('max_count', type=int, validator=validate_nodes_count)
        c.argument('labels', nargs='*', validator=validate_nodepool_labels)
        c.argument('tags', tags_type)
        c.argument('node_taints', validator=validate_taints)
        c.argument('max_surge', validator=validate_max_surge)
        c.argument('mode', arg_type=get_enum_type(node_mode_types))
        c.argument('scale_down_mode', arg_type=get_enum_type(scale_down_modes))
        # extensions
        c.argument('enable_custom_ca_trust', action='store_true', validator=validate_enable_custom_ca_trust)
        c.argument('disable_custom_ca_trust', options_list=['--disable-custom-ca-trust', '--dcat'], action='store_true')
        c.argument('allowed_host_ports', validator=validate_allowed_host_ports, is_preview=True)
        c.argument('asg_ids', validator=validate_application_security_groups, is_preview=True)

    with self.argument_context('aks nodepool upgrade') as c:
        c.argument('max_surge', validator=validate_max_surge)
        c.argument('aks_custom_headers')
        c.argument('snapshot_id', validator=validate_snapshot_id)

    with self.argument_context('aks nodepool delete') as c:
        c.argument('ignore_pod_disruption_budget', options_list=[
                   "--ignore-pod-disruption-budget", "-i"], action=get_three_state_flag(), is_preview=True,
                   help='delete an AKS nodepool by ignoring PodDisruptionBudget setting')

    with self.argument_context('aks maintenanceconfiguration') as c:
        c.argument('cluster_name', help='The cluster name.')

    for scope in ['aks maintenanceconfiguration add', 'aks maintenanceconfiguration update']:
        with self.argument_context(scope) as c:
            c.argument('config_name', options_list=[
                       '--name', '-n'], help='The config name.')
            c.argument('config_file', help='The config json file.')
            c.argument('weekday', help='Weekday on which maintenance can happen. e.g. Monday')
            c.argument('start_hour', type=int, help='Maintenance start hour of 1 hour window on the weekday. e.g. 1 means 1:00am - 2:00am')
            c.argument('schedule_type', arg_type=get_enum_type(schedule_types),
                       help='Schedule type for non-default maintenance configuration.')
            c.argument('interval_days', type=int, help='The number of days between each set of occurrences for Daily schedule.')
            c.argument('interval_weeks', type=int, help='The number of weeks between each set of occurrences for Weekly schedule.')
            c.argument('interval_months', type=int, help='The number of months between each set of occurrences for AbsoluteMonthly or RelativeMonthly schedule.')
            c.argument('day_of_week', help='Specify on which day of the week the maintenance occurs for Weekly or RelativeMonthly schedule.')
            c.argument('day_of_month', help='Specify on which date of the month the maintenance occurs for AbsoluteMonthly schedule.')
            c.argument('week_index', arg_type=get_enum_type(week_indexes),
                       help='Specify on which instance of the weekday specified in --day-of-week the maintenance occurs for RelativeMonthly schedule.')
            c.argument('duration_hours', options_list=['--duration'], type=int,
                       help='The length of maintenance window. The value ranges from 4 to 24 hours.')
            c.argument('utc_offset', validator=validate_utc_offset,
                       help='The UTC offset in format +/-HH:mm. e.g. -08:00 or +05:30.')
            c.argument('start_date', validator=validate_start_date,
                       help='The date the maintenance window activates. e.g. 2023-01-01.')
            c.argument('start_time', validator=validate_start_time,
                       help='The start time of the maintenance window. e.g. 09:30.')

    for scope in ['aks maintenanceconfiguration show', 'aks maintenanceconfiguration delete']:
        with self.argument_context(scope) as c:
            c.argument('config_name', options_list=[
                       '--name', '-n'], help='The config name.')

    with self.argument_context('aks addon show') as c:
        c.argument('addon', options_list=[
                   '--addon', '-a'], validator=validate_addon)

    with self.argument_context('aks addon enable') as c:
        c.argument('addon', options_list=[
                   '--addon', '-a'], validator=validate_addon)
        c.argument('subnet_name', options_list=['--subnet-name', '-s'])
        c.argument('enable_sgxquotehelper', action='store_true')
        c.argument('osm_mesh_name', options_list=['--osm-mesh-name'])
        c.argument('appgw_name', options_list=[
                   '--appgw-name'], arg_group='Application Gateway')
        c.argument('appgw_subnet_prefix', options_list=[
                   '--appgw-subnet-prefix'], arg_group='Application Gateway', deprecate_info=c.deprecate(redirect='--appgw-subnet-cidr', hide=True))
        c.argument('appgw_subnet_cidr', options_list=[
                   '--appgw-subnet-cidr'], arg_group='Application Gateway')
        c.argument('appgw_id', options_list=[
                   '--appgw-id'], arg_group='Application Gateway')
        c.argument('appgw_subnet_id', options_list=[
                   '--appgw-subnet-id'], arg_group='Application Gateway')
        c.argument('appgw_watch_namespace', options_list=[
                   '--appgw-watch-namespace'], arg_group='Application Gateway')
        c.argument('enable_secret_rotation', action='store_true')
        c.argument('rotation_poll_interval')
        c.argument('workspace_resource_id')
        c.argument('enable_msi_auth_for_monitoring',
                   arg_type=get_three_state_flag(), is_preview=True)
        c.argument('enable_syslog', arg_type=get_three_state_flag(), is_preview=True)
        c.argument('data_collection_settings', is_preview=True)
        c.argument('dns-zone-resource-id')

    with self.argument_context('aks addon disable') as c:
        c.argument('addon', options_list=[
                   '--addon', '-a'], validator=validate_addon)

    with self.argument_context('aks addon update') as c:
        c.argument('addon', options_list=[
                   '--addon', '-a'], validator=validate_addon)
        c.argument('subnet_name', options_list=['--subnet-name', '-s'])
        c.argument('enable_sgxquotehelper', action='store_true')
        c.argument('osm_mesh_name', options_list=['--osm-mesh-name'])
        c.argument('appgw_name', options_list=[
                   '--appgw-name'], arg_group='Application Gateway')
        c.argument('appgw_subnet_prefix', options_list=[
                   '--appgw-subnet-prefix'], arg_group='Application Gateway', deprecate_info=c.deprecate(redirect='--appgw-subnet-cidr', hide=True))
        c.argument('appgw_subnet_cidr', options_list=[
                   '--appgw-subnet-cidr'], arg_group='Application Gateway')
        c.argument('appgw_id', options_list=[
                   '--appgw-id'], arg_group='Application Gateway')
        c.argument('appgw_subnet_id', options_list=[
                   '--appgw-subnet-id'], arg_group='Application Gateway')
        c.argument('appgw_watch_namespace', options_list=[
                   '--appgw-watch-namespace'], arg_group='Application Gateway')
        c.argument('enable_secret_rotation', action='store_true')
        c.argument('rotation_poll_interval')
        c.argument('workspace_resource_id')
        c.argument('enable_msi_auth_for_monitoring',
                   arg_type=get_three_state_flag(), is_preview=True)
        c.argument('enable_syslog', arg_type=get_three_state_flag(), is_preview=True)
        c.argument('data_collection_settings', is_preview=True)
        c.argument('dns-zone-resource-id')

    with self.argument_context('aks disable-addons') as c:
        c.argument('addons', options_list=['--addons', '-a'], validator=validate_addons)

    with self.argument_context('aks enable-addons') as c:
        c.argument('addons', options_list=['--addons', '-a'], validator=validate_addons)
        c.argument('subnet_name', options_list=['--subnet-name', '-s'])
        c.argument('enable_sgxquotehelper', action='store_true')
        c.argument('osm_mesh_name')
        c.argument('appgw_name', arg_group='Application Gateway')
        c.argument('appgw_subnet_prefix', arg_group='Application Gateway', deprecate_info=c.deprecate(redirect='--appgw-subnet-cidr', hide=True))
        c.argument('appgw_subnet_cidr', arg_group='Application Gateway')
        c.argument('appgw_id', arg_group='Application Gateway')
        c.argument('appgw_subnet_id', arg_group='Application Gateway')
        c.argument('appgw_watch_namespace', arg_group='Application Gateway')
        c.argument('enable_secret_rotation', action='store_true')
        c.argument('rotation_poll_interval')
        c.argument('workspace_resource_id')
        c.argument('enable_msi_auth_for_monitoring', arg_type=get_three_state_flag(), is_preview=True)
        c.argument('enable_syslog', arg_type=get_three_state_flag(), is_preview=True)
        c.argument('data_collection_settings', is_preview=True)
        c.argument('dns-zone-resource-id')

    with self.argument_context('aks get-credentials') as c:
        c.argument('admin', options_list=['--admin', '-a'], default=False)
        c.argument('context_name', options_list=['--context'],
                   help='If specified, overwrite the default context name.')
        c.argument('user', options_list=[
                   '--user', '-u'], default='clusterUser', validator=validate_user)
        c.argument('path', options_list=['--file', '-f'], type=file_type, completer=FilesCompleter(),
                   default=os.path.join(os.path.expanduser('~'), '.kube', 'config'))
        c.argument('public_fqdn', default=False, action='store_true')
        c.argument('credential_format', options_list=['--format'], arg_type=get_enum_type(credential_formats))
        c.argument('namespace_name', options_list=['--namespace'], help='User only having access to namespace resource can use this parameter to specify the namespace name.')

    with self.argument_context('aks pod-identity') as c:
        c.argument('cluster_name', help='The cluster name.')

    with self.argument_context('aks pod-identity add') as c:
        c.argument('identity_name', options_list=['--name', '-n'], default=None, required=False,
                   help='The pod identity name. Generate if not specified.',
                   validator=validate_pod_identity_resource_name('identity_name', required=False))
        c.argument('identity_namespace', options_list=[
                   '--namespace'], help='The pod identity namespace.')
        c.argument('identity_resource_id', options_list=[
                   '--identity-resource-id'], help='Resource id of the identity to use.')
        c.argument('binding_selector', options_list=[
                   '--binding-selector'], help='Optional binding selector to use.')

    with self.argument_context('aks pod-identity delete') as c:
        c.argument('identity_name', options_list=['--name', '-n'], default=None, required=True,
                   help='The pod identity name.',
                   validator=validate_pod_identity_resource_name('identity_name', required=True))
        c.argument('identity_namespace', options_list=[
                   '--namespace'], help='The pod identity namespace.')

    with self.argument_context('aks pod-identity exception add') as c:
        c.argument('exc_name', options_list=['--name', '-n'], default=None, required=False,
                   help='The pod identity exception name. Generate if not specified.',
                   validator=validate_pod_identity_resource_name('exc_name', required=False))
        c.argument('exc_namespace', options_list=['--namespace'], required=True,
                   help='The pod identity exception namespace.',
                   validator=validate_pod_identity_resource_namespace)
        c.argument('pod_labels', nargs='*', required=True,
                   help='space-separated labels: key=value [key=value ...].',
                   validator=validate_pod_identity_pod_labels)

    with self.argument_context('aks pod-identity exception delete') as c:
        c.argument('exc_name', options_list=['--name', '-n'], required=True,
                   help='The pod identity exception name to remove.',
                   validator=validate_pod_identity_resource_name('exc_name', required=True))
        c.argument('exc_namespace', options_list=['--namespace'], required=True,
                   help='The pod identity exception namespace to remove.',
                   validator=validate_pod_identity_resource_namespace)

    with self.argument_context('aks pod-identity exception update') as c:
        c.argument('exc_name', options_list=['--name', '-n'], required=True,
                   help='The pod identity exception name to remove.',
                   validator=validate_pod_identity_resource_name('exc_name', required=True))
        c.argument('exc_namespace', options_list=['--namespace'], required=True,
                   help='The pod identity exception namespace to remove.',
                   validator=validate_pod_identity_resource_namespace)
        c.argument('pod_labels', nargs='*', required=True,
                   help='pod labels in key=value [key=value ...].',
                   validator=validate_pod_identity_pod_labels)

    for scope in ['aks nodepool snapshot create']:
        with self.argument_context(scope) as c:
            c.argument('snapshot_name', options_list=[
                       '--name', '-n'], required=True, help='The nodepool snapshot name.', validator=validate_snapshot_name)
            c.argument('tags', tags_type)
            c.argument('nodepool_id', required=True,
                       help='The nodepool id.', validator=validate_nodepool_id)
            c.argument('aks_custom_headers')

    for scope in ['aks nodepool snapshot show', 'aks nodepool snapshot delete']:
        with self.argument_context(scope) as c:
            c.argument('snapshot_name', options_list=[
                       '--name', '-n'], required=True, help='The nodepool snapshot name.', validator=validate_snapshot_name)
            c.argument('yes', options_list=[
                       '--yes', '-y'], help='Do not prompt for confirmation.', action='store_true')

    for scope in ['aks snapshot create']:
        with self.argument_context(scope) as c:
            c.argument('snapshot_name', options_list=[
                       '--name', '-n'], required=True, help='The cluster snapshot name.', validator=validate_snapshot_name)
            c.argument('tags', tags_type)
            c.argument('cluster_id', required=True,
                       validator=validate_cluster_id, help='The cluster id.')
            c.argument('aks_custom_headers')

    for scope in ['aks snapshot show', 'aks snapshot delete']:
        with self.argument_context(scope) as c:
            c.argument('snapshot_name', options_list=[
                       '--name', '-n'], required=True, help='The cluster snapshot name.', validator=validate_snapshot_name)
            c.argument('yes', options_list=[
                       '--yes', '-y'], help='Do not prompt for confirmation.', action='store_true')

    with self.argument_context('aks trustedaccess rolebinding') as c:
        c.argument('cluster_name', help='The cluster name.')

    for scope in ['aks trustedaccess rolebinding show', 'aks trustedaccess rolebinding create',
                  'aks trustedaccess rolebinding update', 'aks trustedaccess rolebinding delete']:
        with self.argument_context(scope) as c:
            c.argument('role_binding_name', options_list=[
                       '--name', '-n'], required=True, help='The role binding name.')

    with self.argument_context('aks trustedaccess rolebinding create') as c:
        c.argument('roles', help='comma-separated roles: Microsoft.Demo/samples/reader,Microsoft.Demo/samples/writer,...')
        c.argument('source_resource_id', options_list=['--source-resource-id', '-s'], help='The source resource id of the binding')

    with self.argument_context('aks trustedaccess rolebinding update') as c:
        c.argument('roles', help='comma-separated roles: Microsoft.Demo/samples/reader,Microsoft.Demo/samples/writer,...')


def _get_default_install_location(exe_name):
    system = platform.system()
    if system == 'Windows':
        home_dir = os.environ.get('USERPROFILE')
        if not home_dir:
            return None
        install_location = os.path.join(
            home_dir, r'.azure-{0}\{0}.exe'.format(exe_name))
    elif system in ('Linux', 'Darwin'):
        install_location = '/usr/local/bin/{}'.format(exe_name)
    else:
        install_location = None
    return install_location<|MERGE_RESOLUTION|>--- conflicted
+++ resolved
@@ -149,13 +149,10 @@
     validate_disable_windows_outbound_nat,
     validate_allowed_host_ports,
     validate_application_security_groups,
-<<<<<<< HEAD
     validate_enable_disable_namespace_resources,
-=======
     validate_utc_offset,
     validate_start_date,
     validate_start_time,
->>>>>>> fed27863
 )
 
 # candidates for enumeration
@@ -498,20 +495,6 @@
         c.argument('enable_image_cleaner', action='store_true', is_preview=True)
         c.argument('disable_image_cleaner', action='store_true', validator=validate_image_cleaner_enable_disable_mutually_exclusive, is_preview=True)
         c.argument('image_cleaner_interval_hours', type=int, is_preview=True)
-<<<<<<< HEAD
-        c.argument('enable_disk_driver', action='store_true')
-        c.argument('disk_driver_version', arg_type=get_enum_type(disk_driver_versions))
-        c.argument('disable_disk_driver', action='store_true')
-        c.argument('enable_file_driver', action='store_true')
-        c.argument('enable_namespace_resources', action='store_true', help='Enable sync of namespaces as Azure Resource Manager resources', validator=validate_enable_disable_namespace_resources)
-        c.argument('disable_namespace_resources', action='store_true', help='Disable sync of namespaces as Azure Resource Manager resources')
-        c.argument('disable_file_driver', action='store_true')
-        c.argument('enable_blob_driver', action='store_true')
-        c.argument('disable_blob_driver', action='store_true')
-        c.argument('enable_snapshot_controller', action='store_true')
-        c.argument('disable_snapshot_controller', action='store_true')
-=======
->>>>>>> fed27863
         c.argument('enable_apiserver_vnet_integration', action='store_true', is_preview=True)
         c.argument('apiserver_subnet_id', validator=validate_apiserver_subnet_id, is_preview=True)
         c.argument('enable_keda', action='store_true', is_preview=True)
@@ -531,6 +514,8 @@
         c.argument('disable_vpa', action='store_true', is_preview=True, help="disable vertical pod autoscaler for cluster")
         c.argument('cluster_snapshot_id', validator=validate_cluster_snapshot_id, is_preview=True)
         c.argument('custom_ca_trust_certificates', options_list=["--custom-ca-trust-certificates", "--ca-certs"], validator=validate_custom_ca_trust_certificates, is_preview=True, help="path to file containing list of new line separated CAs")
+        c.argument('enable_namespace_resources', action='store_true', help='Enable sync of namespaces as Azure Resource Manager resources', validator=validate_enable_disable_namespace_resources)
+        c.argument('disable_namespace_resources', action='store_true', help='Disable sync of namespaces as Azure Resource Manager resources')
 
     with self.argument_context('aks upgrade') as c:
         c.argument('kubernetes_version', completer=get_k8s_upgrades_completion_list)
