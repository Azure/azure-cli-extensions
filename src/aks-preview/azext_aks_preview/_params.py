--- conflicted
+++ resolved
@@ -160,11 +160,8 @@
         c.argument('workload_runtime', arg_type=get_enum_type(workload_runtimes), default=CONST_WORKLOAD_RUNTIME_OCI_CONTAINER)
         c.argument('snapshot_id', type=str, validator=validate_snapshot_id)
         c.argument('enable_oidc_issuer', action='store_true', is_preview=True)
-<<<<<<< HEAD
-        c.argument('host_group_id', type=str, validator=validate_host_group_id, is_preview=True)
-=======
+        c.argument('host_group_id', validator=validate_host_group_id, is_preview=True)
         c.argument('crg_id', validator=validate_crg_id, is_preview=True)
->>>>>>> 17dd6373
 
     with self.argument_context('aks update') as c:
         c.argument('enable_cluster_autoscaler', options_list=["--enable-cluster-autoscaler", "-e"], action='store_true')
@@ -267,11 +264,8 @@
             c.argument('workload_runtime', arg_type=get_enum_type(workload_runtimes), default=CONST_WORKLOAD_RUNTIME_OCI_CONTAINER)
             c.argument('gpu_instance_profile', arg_type=get_enum_type(gpu_instance_profiles))
             c.argument('snapshot_id', type=str, validator=validate_snapshot_id)
-<<<<<<< HEAD
-            c.argument('host_group_id', type=str, validator=validate_host_group_id, is_preview=True)
-=======
+            c.argument('host_group_id', validator=validate_host_group_id, is_preview=True)
             c.argument('crg_id', validator=validate_crg_id, is_preview=True)
->>>>>>> 17dd6373
 
     for scope in ['aks nodepool show', 'aks nodepool delete', 'aks nodepool scale', 'aks nodepool upgrade', 'aks nodepool update']:
         with self.argument_context(scope) as c:
