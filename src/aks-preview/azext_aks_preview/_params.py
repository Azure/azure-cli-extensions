--- conflicted
+++ resolved
@@ -195,17 +195,15 @@
     CONST_NODE_IMAGE_UPGRADE_CHANNEL,
     CONST_NONE_UPGRADE_CHANNEL,
 ]
-<<<<<<< HEAD
 nodeos_upgrade_channels = [
     CONST_NODE_OS_CHANNEL_NODE_IMAGE,
     CONST_NODE_OS_CHANNEL_NONE,
     CONST_NODE_OS_CHANNEL_SECURITY_PATCH,
     CONST_NODE_OS_CHANNEL_UNMANAGED,
-=======
+]
 nrg_lockdown_restriction_levels = [
     CONST_NRG_LOCKDOWN_RESTRICTION_LEVEL_READONLY,
     CONST_NRG_LOCKDOWN_RESTRICTION_LEVEL_UNRESTRICTED,
->>>>>>> c6049142
 ]
 
 # consts for maintenance configuration
