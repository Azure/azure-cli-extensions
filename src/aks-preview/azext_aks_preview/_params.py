# --------------------------------------------------------------------------------------------
# Copyright (c) Microsoft Corporation. All rights reserved.
# Licensed under the MIT License. See License.txt in the project root for license information.
# --------------------------------------------------------------------------------------------

# pylint: disable=line-too-long,too-many-statements

import os.path
import platform

from argcomplete.completers import FilesCompleter
from azure.cli.core.commands.parameters import (
    file_type, get_resource_name_completion_list, name_type, tags_type, zones_type, get_enum_type)
from knack.arguments import CLIArgumentType

from ._completers import (
    get_vm_size_completion_list, get_k8s_versions_completion_list, get_k8s_upgrades_completion_list)
from ._validators import (
    validate_cluster_autoscaler_profile, validate_create_parameters, validate_k8s_version, validate_linux_host_name,
    validate_ssh_key, validate_nodes_count, validate_ip_ranges,
    validate_nodepool_name, validate_vm_set_type, validate_load_balancer_sku,
    validate_load_balancer_outbound_ips, validate_load_balancer_outbound_ip_prefixes,
    validate_taints, validate_priority, validate_eviction_policy, validate_spot_max_price, validate_acr, validate_user,
    validate_load_balancer_outbound_ports, validate_load_balancer_idle_timeout, validate_nodepool_tags,
    validate_nodepool_labels, validate_vnet_subnet_id, validate_max_surge, validate_assign_identity, validate_addons)
from ._consts import CONST_OUTBOUND_TYPE_LOAD_BALANCER, \
    CONST_OUTBOUND_TYPE_USER_DEFINED_ROUTING, CONST_SCALE_SET_PRIORITY_REGULAR, CONST_SCALE_SET_PRIORITY_SPOT, \
    CONST_SPOT_EVICTION_POLICY_DELETE, CONST_SPOT_EVICTION_POLICY_DEALLOCATE, \
    CONST_NODEPOOL_MODE_SYSTEM, CONST_NODEPOOL_MODE_USER, \
    CONST_OS_DISK_TYPE_MANAGED, CONST_OS_DISK_TYPE_EPHEMERAL, \
    CONST_RAPID_UPGRADE_CHANNEL, CONST_STABLE_UPGRADE_CHANNEL, CONST_PATCH_UPGRADE_CHANNEL, CONST_NONE_UPGRADE_CHANNEL


def load_arguments(self, _):

    acr_arg_type = CLIArgumentType(metavar='ACR_NAME_OR_RESOURCE_ID')

    # AKS command argument configuration
    with self.argument_context('aks') as c:
        c.argument('resource_name', name_type, help='Name of the managed cluster.',
                   completer=get_resource_name_completion_list('Microsoft.ContainerService/ManagedClusters'))
        c.argument('name', name_type, help='Name of the managed cluster.',
                   completer=get_resource_name_completion_list('Microsoft.ContainerService/ManagedClusters'))
        c.argument('kubernetes_version', options_list=['--kubernetes-version', '-k'], validator=validate_k8s_version)
        c.argument('node_count', options_list=['--node-count', '-c'], type=int)
        c.argument('tags', tags_type)

    with self.argument_context('aks create') as c:
        c.argument('name', validator=validate_linux_host_name)
        c.argument('kubernetes_version', completer=get_k8s_versions_completion_list)
        c.argument('admin_username', options_list=['--admin-username', '-u'], default='azureuser')
        c.argument('windows_admin_username', options_list=['--windows-admin-username'])
        c.argument('windows_admin_password', options_list=['--windows-admin-password'])
        c.argument('enable_ahub', options_list=['--enable-ahub'])
        c.argument('dns_name_prefix', options_list=['--dns-name-prefix', '-p'])
        c.argument('generate_ssh_keys', action='store_true', validator=validate_create_parameters)
        c.argument('node_vm_size', options_list=['--node-vm-size', '-s'], completer=get_vm_size_completion_list)
        c.argument('nodepool_name', type=str, default='nodepool1',
                   help='Node pool name, upto 12 alphanumeric characters', validator=validate_nodepool_name)
        c.argument('nodepool_tags', nargs='*', validator=validate_nodepool_tags, help='space-separated tags: key[=value] [key[=value] ...]. Use "" to clear existing tags.')
        c.argument('nodepool_labels', nargs='*', validator=validate_nodepool_labels, help='space-separated labels: key[=value] [key[=value] ...]. You can not change the node labels through CLI after creation. See https://aka.ms/node-labels for syntax of labels.')
        c.argument('ssh_key_value', required=False, type=file_type, default=os.path.join('~', '.ssh', 'id_rsa.pub'),
                   completer=FilesCompleter(), validator=validate_ssh_key)
        c.argument('aad_client_app_id')
        c.argument('aad_server_app_id')
        c.argument('aad_server_app_secret')
        c.argument('aad_tenant_id')
        c.argument('dns_service_ip')
        c.argument('docker_bridge_address')
        c.argument('load_balancer_sku', type=str, validator=validate_load_balancer_sku)
        c.argument('load_balancer_managed_outbound_ip_count', type=int)
        c.argument('load_balancer_outbound_ips', type=str, validator=validate_load_balancer_outbound_ips)
        c.argument('load_balancer_outbound_ip_prefixes', type=str, validator=validate_load_balancer_outbound_ip_prefixes)
        c.argument('load_balancer_outbound_ports', type=int, validator=validate_load_balancer_outbound_ports)
        c.argument('load_balancer_idle_timeout', type=int, validator=validate_load_balancer_idle_timeout)
        c.argument('outbound_type', arg_type=get_enum_type([CONST_OUTBOUND_TYPE_LOAD_BALANCER,
                                                            CONST_OUTBOUND_TYPE_USER_DEFINED_ROUTING]))
        c.argument('enable_addons', options_list=['--enable-addons', '-a'], validator=validate_addons)
        c.argument('disable_rbac', action='store_true')
        c.argument('enable_rbac', action='store_true', options_list=['--enable-rbac', '-r'],
                   deprecate_info=c.deprecate(redirect="--disable-rbac", hide="2.0.45"))
        c.argument('max_pods', type=int, options_list=['--max-pods', '-m'])
        c.argument('network_plugin', arg_type=get_enum_type(['azure', 'kubenet']))
        c.argument('network_policy')
        c.argument('no_ssh_key', options_list=['--no-ssh-key', '-x'])
        c.argument('pod_cidr')
        c.argument('service_cidr')
        c.argument('vnet_subnet_id', type=str, validator=validate_vnet_subnet_id)
        c.argument('ppg')
        c.argument('workspace_resource_id')
        c.argument('skip_subnet_role_assignment', action='store_true')
        c.argument('enable_cluster_autoscaler', action='store_true')
        c.argument('uptime_sla', action='store_true')
        c.argument('cluster_autoscaler_profile', nargs='+', validator=validate_cluster_autoscaler_profile)
        c.argument('min_count', type=int, validator=validate_nodes_count)
        c.argument('max_count', type=int, validator=validate_nodes_count)
        c.argument('enable_vmss', action='store_true', help='To be deprecated. Use vm_set_type instead.')
        c.argument('vm_set_type', type=str, validator=validate_vm_set_type)
        c.argument('node_zones', zones_type, options_list=['--node-zones', '--zones', '-z'], help='(--node-zones will be deprecated, use --zones) Space-separated list of availability zones where agent nodes will be placed.')
        c.argument('enable_node_public_ip', action='store_true', is_preview=True)
        c.argument('enable_pod_security_policy', action='store_true')
        c.argument('node_resource_group')
        c.argument('attach_acr', acr_arg_type)
        c.argument('api_server_authorized_ip_ranges', type=str, validator=validate_ip_ranges)
        c.argument('enable_ahub', options_list=['--enable-ahub'])
        c.argument('disable_ahub', options_list=['--disable-ahub'])
        c.argument('aks_custom_headers')
        c.argument('enable_private_cluster', action='store_true')
        c.argument('enable_managed_identity', action='store_true')
        c.argument('assign_identity', type=str, validator=validate_assign_identity)
        c.argument('disable_sgxquotehelper', action='store_true')
        c.argument('auto_upgrade_channel', arg_type=get_enum_type([CONST_RAPID_UPGRADE_CHANNEL, CONST_STABLE_UPGRADE_CHANNEL, CONST_PATCH_UPGRADE_CHANNEL, CONST_NONE_UPGRADE_CHANNEL]))

    with self.argument_context('aks update') as c:
        c.argument('enable_cluster_autoscaler', options_list=["--enable-cluster-autoscaler", "-e"], action='store_true')
        c.argument('disable_cluster_autoscaler', options_list=["--disable-cluster-autoscaler", "-d"], action='store_true')
        c.argument('update_cluster_autoscaler', options_list=["--update-cluster-autoscaler", "-u"], action='store_true')
        c.argument('cluster_autoscaler_profile', nargs='+', validator=validate_cluster_autoscaler_profile)
        c.argument('min_count', type=int, validator=validate_nodes_count)
        c.argument('max_count', type=int, validator=validate_nodes_count)
        c.argument('uptime_sla', action='store_true')
        c.argument('load_balancer_managed_outbound_ip_count', type=int)
        c.argument('load_balancer_outbound_ips', type=str, validator=validate_load_balancer_outbound_ips)
        c.argument('load_balancer_outbound_ip_prefixes', type=str, validator=validate_load_balancer_outbound_ip_prefixes)
        c.argument('load_balancer_outbound_ports', type=int, validator=validate_load_balancer_outbound_ports)
        c.argument('load_balancer_idle_timeout', type=int, validator=validate_load_balancer_idle_timeout)
        c.argument('api_server_authorized_ip_ranges', type=str, validator=validate_ip_ranges)
        c.argument('enable_pod_security_policy', action='store_true')
        c.argument('disable_pod_security_policy', action='store_true')
        c.argument('attach_acr', acr_arg_type, validator=validate_acr)
        c.argument('detach_acr', acr_arg_type, validator=validate_acr)
        c.argument('aks_custom_headers')
<<<<<<< HEAD
        c.argument('auto_upgrade_channel', arg_type=get_enum_type([CONST_RAPID_UPGRADE_CHANNEL, CONST_STABLE_UPGRADE_CHANNEL, CONST_PATCH_UPGRADE_CHANNEL, CONST_NONE_UPGRADE_CHANNEL]))
=======
        c.argument('enable_managed_identity', action='store_true')
        c.argument('assign_identity', type=str, validator=validate_assign_identity)
        c.argument('yes', options_list=['--yes', '-y'], help='Do not prompt for confirmation.', action='store_true')
>>>>>>> 384c1491

    with self.argument_context('aks scale') as c:
        c.argument('nodepool_name', type=str,
                   help='Node pool name, upto 12 alphanumeric characters', validator=validate_nodepool_name)

    with self.argument_context('aks upgrade') as c:
        c.argument('kubernetes_version', completer=get_k8s_upgrades_completion_list)
        c.argument('yes', options_list=['--yes', '-y'], help='Do not prompt for confirmation.', action='store_true')

    with self.argument_context('aks nodepool') as c:
        c.argument('cluster_name', type=str, help='The cluster name.')

    for scope in ['aks nodepool add']:
        with self.argument_context(scope) as c:
            c.argument('nodepool_name', type=str, options_list=['--name', '-n'], validator=validate_nodepool_name, help='The node pool name.')
            c.argument('tags', tags_type)
            c.argument('node_zones', zones_type, options_list=['--node-zones', '--zones', '-z'], help='(--node-zones will be deprecated) Space-separated list of availability zones where agent nodes will be placed.')
            c.argument('enable_node_public_ip', action='store_true', is_preview=True)
            c.argument('node_vm_size', options_list=['--node-vm-size', '-s'], completer=get_vm_size_completion_list)
            c.argument('max_pods', type=int, options_list=['--max-pods', '-m'])
            c.argument('os_type', type=str)
            c.argument('enable_cluster_autoscaler', options_list=["--enable-cluster-autoscaler", "-e"], action='store_true')
            c.argument('node_taints', type=str, validator=validate_taints)
            c.argument('priority', arg_type=get_enum_type([CONST_SCALE_SET_PRIORITY_REGULAR, CONST_SCALE_SET_PRIORITY_SPOT]), validator=validate_priority)
            c.argument('eviction_policy', arg_type=get_enum_type([CONST_SPOT_EVICTION_POLICY_DELETE, CONST_SPOT_EVICTION_POLICY_DEALLOCATE]), validator=validate_eviction_policy)
            c.argument('spot_max_price', type=float, validator=validate_spot_max_price)
            c.argument('labels', nargs='*', validator=validate_nodepool_labels)
            c.argument('mode', arg_type=get_enum_type([CONST_NODEPOOL_MODE_SYSTEM, CONST_NODEPOOL_MODE_USER]))
            c.argument('aks_custom_headers')
            c.argument('ppg')
            c.argument('max_surge', type=str, validator=validate_max_surge)
            c.argument('node_os_disk_type', arg_type=get_enum_type([CONST_OS_DISK_TYPE_MANAGED, CONST_OS_DISK_TYPE_EPHEMERAL]))

    for scope in ['aks nodepool show', 'aks nodepool delete', 'aks nodepool scale', 'aks nodepool upgrade', 'aks nodepool update']:
        with self.argument_context(scope) as c:
            c.argument('nodepool_name', type=str, options_list=['--name', '-n'], validator=validate_nodepool_name, help='The node pool name.')

    with self.argument_context('aks nodepool upgrade') as c:
        c.argument('max_surge', type=str, validator=validate_max_surge)

    with self.argument_context('aks nodepool update') as c:
        c.argument('enable_cluster_autoscaler', options_list=["--enable-cluster-autoscaler", "-e"], action='store_true')
        c.argument('disable_cluster_autoscaler', options_list=["--disable-cluster-autoscaler", "-d"], action='store_true')
        c.argument('update_cluster_autoscaler', options_list=["--update-cluster-autoscaler", "-u"], action='store_true')
        c.argument('tags', tags_type)
        c.argument('mode', arg_type=get_enum_type([CONST_NODEPOOL_MODE_SYSTEM, CONST_NODEPOOL_MODE_USER]))
        c.argument('max_surge', type=str, validator=validate_max_surge)

    with self.argument_context('aks disable-addons') as c:
        c.argument('addons', options_list=['--addons', '-a'], validator=validate_addons)

    with self.argument_context('aks enable-addons') as c:
        c.argument('addons', options_list=['--addons', '-a'], validator=validate_addons)
        c.argument('subnet_name', options_list=['--subnet-name', '-s'])
        c.argument('disable_sgxquotehelper', action='store_true')
        c.argument('osm_mesh_name', options_list=['--osm-mesh-name'])

    with self.argument_context('aks get-credentials') as c:
        c.argument('admin', options_list=['--admin', '-a'], default=False)
        c.argument('context_name', options_list=['--context'],
                   help='If specified, overwrite the default context name.')
        c.argument('user', options_list=['--user', '-u'], default='clusterUser', validator=validate_user)
        c.argument('path', options_list=['--file', '-f'], type=file_type, completer=FilesCompleter(),
                   default=os.path.join(os.path.expanduser('~'), '.kube', 'config'))


def _get_default_install_location(exe_name):
    system = platform.system()
    if system == 'Windows':
        home_dir = os.environ.get('USERPROFILE')
        if not home_dir:
            return None
        install_location = os.path.join(home_dir, r'.azure-{0}\{0}.exe'.format(exe_name))
    elif system in ('Linux', 'Darwin'):
        install_location = '/usr/local/bin/{}'.format(exe_name)
    else:
        install_location = None
    return install_location<|MERGE_RESOLUTION|>--- conflicted
+++ resolved
@@ -130,13 +130,10 @@
         c.argument('attach_acr', acr_arg_type, validator=validate_acr)
         c.argument('detach_acr', acr_arg_type, validator=validate_acr)
         c.argument('aks_custom_headers')
-<<<<<<< HEAD
         c.argument('auto_upgrade_channel', arg_type=get_enum_type([CONST_RAPID_UPGRADE_CHANNEL, CONST_STABLE_UPGRADE_CHANNEL, CONST_PATCH_UPGRADE_CHANNEL, CONST_NONE_UPGRADE_CHANNEL]))
-=======
         c.argument('enable_managed_identity', action='store_true')
         c.argument('assign_identity', type=str, validator=validate_assign_identity)
         c.argument('yes', options_list=['--yes', '-y'], help='Do not prompt for confirmation.', action='store_true')
->>>>>>> 384c1491
 
     with self.argument_context('aks scale') as c:
         c.argument('nodepool_name', type=str,
