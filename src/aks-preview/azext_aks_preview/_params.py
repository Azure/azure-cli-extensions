--- conflicted
+++ resolved
@@ -428,17 +428,14 @@
         c.argument('enable_private_cluster', action='store_true', is_preview=True, help='enable private cluster for apiserver vnet integration')
         c.argument('disable_private_cluster', action='store_true', is_preview=True, help='disable private cluster for apiserver vnet integration')
         c.argument('private_dns_zone', is_preview=True)
-<<<<<<< HEAD
         c.argument('enable_azuremonitormetrics', action='store_true', is_preview=True)
         c.argument('azure_monitor_workspace_resource_id', is_preview=True)
         c.argument('ksm_metric_labels_allow_list', is_preview=True)
         c.argument('ksm_metric_annotations_allow_list', is_preview=True)
         c.argument('grafana_resource_id', is_preview=True)
         c.argument('disable_azuremonitormetrics', action='store_true', is_preview=True)
-=======
         c.argument('enable_vpa', action='store_true', is_preview=True, help="enable vertical pod autoscaler for cluster")
         c.argument('disable_vpa', action='store_true', is_preview=True, help="disable vertical pod autoscaler for cluster")
->>>>>>> 91ceeff2
 
     with self.argument_context('aks upgrade') as c:
         c.argument('kubernetes_version', completer=get_k8s_upgrades_completion_list)
