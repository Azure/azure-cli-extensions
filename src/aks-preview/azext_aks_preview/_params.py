--- conflicted
+++ resolved
@@ -834,14 +834,13 @@
             action="store_true",
         )
         c.argument(
-<<<<<<< HEAD
+            "acns_advanced_networkpolicies",
+            is_preview=True,
+            arg_type=get_enum_type(advanced_networkpolicies),
+        )
+        c.argument(
             "enable_retina_flow_logs",
             action="store_true",
-=======
-            "acns_advanced_networkpolicies",
-            is_preview=True,
-            arg_type=get_enum_type(advanced_networkpolicies),
->>>>>>> 84dbe1f3
         )
         c.argument(
             "custom_ca_trust_certificates",
@@ -1322,18 +1321,17 @@
             action="store_true",
         )
         c.argument(
-<<<<<<< HEAD
+            "acns_advanced_networkpolicies",
+            is_preview=True,
+            arg_type=get_enum_type(advanced_networkpolicies),
+        )
+        c.argument(
             "enable_retina_flow_logs",
             action="store_true",
         )
         c.argument(
             "disable_retina_flow_logs",
             action="store_true",
-=======
-            "acns_advanced_networkpolicies",
-            is_preview=True,
-            arg_type=get_enum_type(advanced_networkpolicies),
->>>>>>> 84dbe1f3
         )
         c.argument("enable_cost_analysis", action="store_true")
         c.argument("disable_cost_analysis", action="store_true")
