# --------------------------------------------------------------------------------------------
# Copyright (c) Microsoft Corporation. All rights reserved.
# Licensed under the MIT License. See License.txt in the project root for license information.
# --------------------------------------------------------------------------------------------

# pylint: disable=line-too-long,too-many-statements

import os.path
import platform

from argcomplete.completers import FilesCompleter
from azure.cli.core.commands import validators
from azure.cli.core.commands.parameters import (
    edge_zone_type,
    file_type,
    get_enum_type,
    get_resource_name_completion_list,
    get_three_state_flag,
    name_type,
    tags_type,
    zones_type,
)
from knack.arguments import CLIArgumentType

from azext_aks_preview._completers import (
    get_k8s_upgrades_completion_list,
    get_k8s_versions_completion_list,
    get_vm_size_completion_list,
)
from azext_aks_preview._consts import (
    CONST_CREDENTIAL_FORMAT_AZURE,
    CONST_CREDENTIAL_FORMAT_EXEC,
    CONST_GPU_INSTANCE_PROFILE_MIG1_G,
    CONST_GPU_INSTANCE_PROFILE_MIG2_G,
    CONST_GPU_INSTANCE_PROFILE_MIG3_G,
    CONST_GPU_INSTANCE_PROFILE_MIG4_G,
    CONST_GPU_INSTANCE_PROFILE_MIG7_G,
    CONST_LOAD_BALANCER_SKU_BASIC,
    CONST_LOAD_BALANCER_SKU_STANDARD,
    CONST_MANAGED_CLUSTER_SKU_TIER_FREE,
    CONST_MANAGED_CLUSTER_SKU_TIER_STANDARD,
    CONST_NETWORK_PLUGIN_AZURE,
    CONST_NETWORK_PLUGIN_KUBENET,
    CONST_NETWORK_PLUGIN_NONE,
    CONST_NETWORK_PLUGIN_MODE_OVERLAY,
    CONST_NETWORK_DATAPLANE_AZURE,
    CONST_NETWORK_DATAPLANE_CILIUM,
    CONST_NODE_IMAGE_UPGRADE_CHANNEL,
    CONST_NODEPOOL_MODE_SYSTEM,
    CONST_NODEPOOL_MODE_USER,
    CONST_NODE_OS_CHANNEL_NODE_IMAGE,
    CONST_NODE_OS_CHANNEL_NONE,
    CONST_NODE_OS_CHANNEL_SECURITY_PATCH,
    CONST_NODE_OS_CHANNEL_UNMANAGED,
    CONST_NONE_UPGRADE_CHANNEL,
    CONST_NRG_LOCKDOWN_RESTRICTION_LEVEL_READONLY,
    CONST_NRG_LOCKDOWN_RESTRICTION_LEVEL_UNRESTRICTED,
    CONST_OS_DISK_TYPE_EPHEMERAL,
    CONST_OS_DISK_TYPE_MANAGED,
    CONST_OS_SKU_CBLMARINER,
    CONST_OS_SKU_MARINER,
    CONST_OS_SKU_UBUNTU,
    CONST_OS_SKU_WINDOWS2019,
    CONST_OS_SKU_WINDOWS2022,
    CONST_OUTBOUND_TYPE_LOAD_BALANCER,
    CONST_OUTBOUND_TYPE_MANAGED_NAT_GATEWAY,
    CONST_OUTBOUND_TYPE_USER_ASSIGNED_NAT_GATEWAY,
    CONST_OUTBOUND_TYPE_USER_DEFINED_ROUTING,
    CONST_PATCH_UPGRADE_CHANNEL,
    CONST_RAPID_UPGRADE_CHANNEL,
    CONST_SCALE_DOWN_MODE_DEALLOCATE,
    CONST_SCALE_DOWN_MODE_DELETE,
    CONST_SCALE_SET_PRIORITY_REGULAR,
    CONST_SCALE_SET_PRIORITY_SPOT,
    CONST_SPOT_EVICTION_POLICY_DEALLOCATE,
    CONST_SPOT_EVICTION_POLICY_DELETE,
    CONST_STABLE_UPGRADE_CHANNEL,
    CONST_WORKLOAD_RUNTIME_OCI_CONTAINER,
    CONST_WORKLOAD_RUNTIME_WASM_WASI,
    CONST_WORKLOAD_RUNTIME_KATA_MSHV_VM_ISOLATION,
    CONST_DISK_DRIVER_V1,
    CONST_DISK_DRIVER_V2,
    CONST_AZURE_KEYVAULT_NETWORK_ACCESS_PUBLIC,
    CONST_AZURE_KEYVAULT_NETWORK_ACCESS_PRIVATE,
    CONST_DAILY_MAINTENANCE_SCHEDULE,
    CONST_WEEKLY_MAINTENANCE_SCHEDULE,
    CONST_ABSOLUTEMONTHLY_MAINTENANCE_SCHEDULE,
    CONST_RELATIVEMONTHLY_MAINTENANCE_SCHEDULE,
    CONST_WEEKINDEX_FIRST,
    CONST_WEEKINDEX_SECOND,
    CONST_WEEKINDEX_THIRD,
    CONST_WEEKINDEX_FOURTH,
    CONST_WEEKINDEX_LAST,
<<<<<<< HEAD
    CONST_GUARDRAILSLEVEL_OFF,
    CONST_GUARDRAILSLEVEL_WARNING,
    CONST_GUARDRAILSLEVEL_ENFORCEMENT
=======
    CONST_AZURE_SERVICE_MESH_INGRESS_MODE_EXTERNAL,
    CONST_AZURE_SERVICE_MESH_INGRESS_MODE_INTERNAL,
>>>>>>> 016880d0
)
from azext_aks_preview._validators import (
    validate_acr,
    validate_addon,
    validate_addons,
    validate_agent_pool_name,
    validate_apiserver_subnet_id,
    validate_assign_identity,
    validate_assign_kubelet_identity,
    validate_azure_keyvault_kms_key_id,
    validate_azure_keyvault_kms_key_vault_resource_id,
    validate_image_cleaner_enable_disable_mutually_exclusive,
    validate_cluster_id,
    validate_cluster_snapshot_id,
    validate_create_parameters,
    validate_crg_id,
    validate_eviction_policy,
    validate_host_group_id,
    validate_ip_ranges,
    validate_k8s_version,
    validate_linux_host_name,
    validate_load_balancer_idle_timeout,
    validate_load_balancer_backend_pool_type,
    validate_load_balancer_outbound_ip_prefixes,
    validate_load_balancer_outbound_ips,
    validate_load_balancer_outbound_ports,
    validate_load_balancer_sku,
    validate_sku_tier,
    validate_max_surge,
    validate_message_of_the_day,
    validate_nat_gateway_idle_timeout,
    validate_nat_gateway_managed_outbound_ip_count,
    validate_nodepool_id,
    validate_nodepool_labels,
    validate_nodepool_name,
    validate_nodepool_tags,
    validate_node_public_ip_tags,
    validate_nodes_count,
    validate_pod_identity_pod_labels,
    validate_pod_identity_resource_name,
    validate_pod_identity_resource_namespace,
    validate_pod_subnet_id,
    validate_priority,
    validate_snapshot_id,
    validate_snapshot_name,
    validate_spot_max_price,
    validate_ssh_key,
    validate_ssh_key_for_update,
    validate_taints,
    validate_user,
    validate_vm_set_type,
    validate_vnet_subnet_id,
    validate_enable_custom_ca_trust,
    validate_custom_ca_trust_certificates,
    validate_defender_config_parameter,
    validate_defender_disable_and_enable_parameters,
    validate_azuremonitorworkspaceresourceid,
    validate_grafanaresourceid,
    validate_ksm_labels,
    validate_ksm_annotations,
    validate_disable_windows_outbound_nat,
    validate_allowed_host_ports,
    validate_application_security_groups,
    validate_utc_offset,
    validate_start_date,
    validate_start_time,
    validate_guardrails_level
)

# candidates for enumeration
# consts for AgentPool
node_priorities = [CONST_SCALE_SET_PRIORITY_REGULAR,
                   CONST_SCALE_SET_PRIORITY_SPOT]
node_eviction_policies = [
    CONST_SPOT_EVICTION_POLICY_DELETE, CONST_SPOT_EVICTION_POLICY_DEALLOCATE]
node_os_disk_types = [CONST_OS_DISK_TYPE_MANAGED, CONST_OS_DISK_TYPE_EPHEMERAL]
node_mode_types = [CONST_NODEPOOL_MODE_SYSTEM, CONST_NODEPOOL_MODE_USER]
<<<<<<< HEAD
node_os_skus = [
    CONST_OS_SKU_UBUNTU,
    CONST_OS_SKU_CBLMARINER,
    CONST_OS_SKU_MARINER,
    CONST_OS_SKU_WINDOWS2019,
    CONST_OS_SKU_WINDOWS2022,
]
scale_down_modes = [CONST_SCALE_DOWN_MODE_DELETE,
                    CONST_SCALE_DOWN_MODE_DEALLOCATE]
workload_runtimes = [CONST_WORKLOAD_RUNTIME_OCI_CONTAINER,
                     CONST_WORKLOAD_RUNTIME_WASM_WASI, CONST_WORKLOAD_RUNTIME_KATA_MSHV_VM_ISOLATION]
=======
node_os_skus_create = [CONST_OS_SKU_UBUNTU, CONST_OS_SKU_CBLMARINER, CONST_OS_SKU_MARINER]
node_os_skus = node_os_skus_create + [CONST_OS_SKU_WINDOWS2019, CONST_OS_SKU_WINDOWS2022]
scale_down_modes = [CONST_SCALE_DOWN_MODE_DELETE, CONST_SCALE_DOWN_MODE_DEALLOCATE]
workload_runtimes = [CONST_WORKLOAD_RUNTIME_OCI_CONTAINER, CONST_WORKLOAD_RUNTIME_WASM_WASI, CONST_WORKLOAD_RUNTIME_KATA_MSHV_VM_ISOLATION]
>>>>>>> 016880d0
gpu_instance_profiles = [
    CONST_GPU_INSTANCE_PROFILE_MIG1_G,
    CONST_GPU_INSTANCE_PROFILE_MIG2_G,
    CONST_GPU_INSTANCE_PROFILE_MIG3_G,
    CONST_GPU_INSTANCE_PROFILE_MIG4_G,
    CONST_GPU_INSTANCE_PROFILE_MIG7_G,
]

# consts for ManagedCluster
<<<<<<< HEAD
load_balancer_skus = [CONST_LOAD_BALANCER_SKU_BASIC,
                      CONST_LOAD_BALANCER_SKU_STANDARD]
network_plugins = [CONST_NETWORK_PLUGIN_KUBENET,
                   CONST_NETWORK_PLUGIN_AZURE, CONST_NETWORK_PLUGIN_NONE]
=======
load_balancer_skus = [CONST_LOAD_BALANCER_SKU_BASIC, CONST_LOAD_BALANCER_SKU_STANDARD]
sku_tiers = [CONST_MANAGED_CLUSTER_SKU_TIER_FREE, CONST_MANAGED_CLUSTER_SKU_TIER_STANDARD]
network_plugins = [CONST_NETWORK_PLUGIN_KUBENET, CONST_NETWORK_PLUGIN_AZURE, CONST_NETWORK_PLUGIN_NONE]
>>>>>>> 016880d0
network_plugin_modes = [CONST_NETWORK_PLUGIN_MODE_OVERLAY]
network_dataplanes = [CONST_NETWORK_DATAPLANE_AZURE, CONST_NETWORK_DATAPLANE_CILIUM]
disk_driver_versions = [CONST_DISK_DRIVER_V1, CONST_DISK_DRIVER_V2]
outbound_types = [
    CONST_OUTBOUND_TYPE_LOAD_BALANCER,
    CONST_OUTBOUND_TYPE_USER_DEFINED_ROUTING,
    CONST_OUTBOUND_TYPE_MANAGED_NAT_GATEWAY,
    CONST_OUTBOUND_TYPE_USER_ASSIGNED_NAT_GATEWAY,
]
auto_upgrade_channels = [
    CONST_RAPID_UPGRADE_CHANNEL,
    CONST_STABLE_UPGRADE_CHANNEL,
    CONST_PATCH_UPGRADE_CHANNEL,
    CONST_NODE_IMAGE_UPGRADE_CHANNEL,
    CONST_NONE_UPGRADE_CHANNEL,
]
node_os_upgrade_channels = [
    CONST_NODE_OS_CHANNEL_NODE_IMAGE,
    CONST_NODE_OS_CHANNEL_NONE,
    CONST_NODE_OS_CHANNEL_SECURITY_PATCH,
    CONST_NODE_OS_CHANNEL_UNMANAGED,
]

nrg_lockdown_restriction_levels = [
    CONST_NRG_LOCKDOWN_RESTRICTION_LEVEL_READONLY,
    CONST_NRG_LOCKDOWN_RESTRICTION_LEVEL_UNRESTRICTED,
]

# consts for maintenance configuration
schedule_types = [
    CONST_DAILY_MAINTENANCE_SCHEDULE,
    CONST_WEEKLY_MAINTENANCE_SCHEDULE,
    CONST_ABSOLUTEMONTHLY_MAINTENANCE_SCHEDULE,
    CONST_RELATIVEMONTHLY_MAINTENANCE_SCHEDULE,
]

week_indexes = [
    CONST_WEEKINDEX_FIRST,
    CONST_WEEKINDEX_SECOND,
    CONST_WEEKINDEX_THIRD,
    CONST_WEEKINDEX_FOURTH,
    CONST_WEEKINDEX_LAST,
]

# consts for credential
credential_formats = [CONST_CREDENTIAL_FORMAT_AZURE,
                      CONST_CREDENTIAL_FORMAT_EXEC]

keyvault_network_access_types = [
    CONST_AZURE_KEYVAULT_NETWORK_ACCESS_PUBLIC, CONST_AZURE_KEYVAULT_NETWORK_ACCESS_PRIVATE]

# consts for guardrails level
guardrails_levels = [
    CONST_GUARDRAILSLEVEL_OFF,
    CONST_GUARDRAILSLEVEL_WARNING,
    CONST_GUARDRAILSLEVEL_ENFORCEMENT
]

# azure service mesh
ingress_gateway_types = [
    CONST_AZURE_SERVICE_MESH_INGRESS_MODE_EXTERNAL,
    CONST_AZURE_SERVICE_MESH_INGRESS_MODE_INTERNAL,
]


def load_arguments(self, _):

    acr_arg_type = CLIArgumentType(metavar='ACR_NAME_OR_RESOURCE_ID')

    # AKS command argument configuration
    with self.argument_context('aks') as c:
        c.argument('resource_name', name_type, help='Name of the managed cluster.',
                   completer=get_resource_name_completion_list('Microsoft.ContainerService/ManagedClusters'))
        c.argument('name', name_type, help='Name of the managed cluster.',
                   completer=get_resource_name_completion_list('Microsoft.ContainerService/ManagedClusters'))
        c.argument('kubernetes_version', options_list=[
                   '--kubernetes-version', '-k'], validator=validate_k8s_version)
        c.argument('node_count', options_list=['--node-count', '-c'], type=int)
        c.argument('tags', tags_type)

    with self.argument_context('aks create') as c:
        # managed cluster paramerters
        c.argument('name', validator=validate_linux_host_name)
        c.argument('kubernetes_version',
                   completer=get_k8s_versions_completion_list)
        c.argument('dns_name_prefix', options_list=['--dns-name-prefix', '-p'])
        c.argument('node_osdisk_diskencryptionset_id', options_list=[
                   '--node-osdisk-diskencryptionset-id', '-d'])
        c.argument('disable_local_accounts', action='store_true')
        c.argument('disable_rbac', action='store_true')
        c.argument('edge_zone', edge_zone_type)
        c.argument('admin_username', options_list=[
                   '--admin-username', '-u'], default='azureuser')
        c.argument('generate_ssh_keys', action='store_true',
                   validator=validate_create_parameters)
        c.argument('ssh_key_value', required=False, type=file_type, default=os.path.join('~', '.ssh', 'id_rsa.pub'),
                   completer=FilesCompleter(), validator=validate_ssh_key)
        c.argument('no_ssh_key', options_list=['--no-ssh-key', '-x'])
        c.argument('dns_service_ip')
        c.argument('docker_bridge_address')
        c.argument('pod_cidrs')
        c.argument('service_cidrs')
        c.argument('load_balancer_sku', arg_type=get_enum_type(
            load_balancer_skus), validator=validate_load_balancer_sku)
        c.argument('load_balancer_managed_outbound_ip_count', type=int)
        c.argument('load_balancer_outbound_ips',
                   validator=validate_load_balancer_outbound_ips)
        c.argument('load_balancer_outbound_ip_prefixes',
                   validator=validate_load_balancer_outbound_ip_prefixes)
        c.argument('load_balancer_outbound_ports', type=int,
                   validator=validate_load_balancer_outbound_ports)
        c.argument('load_balancer_idle_timeout', type=int,
                   validator=validate_load_balancer_idle_timeout)
        c.argument('load_balancer_backend_pool_type',
                   validator=validate_load_balancer_backend_pool_type)
        c.argument('nrg_lockdown_restriction_level',
                   arg_type=get_enum_type(nrg_lockdown_restriction_levels))
        c.argument('nat_gateway_managed_outbound_ip_count', type=int,
                   validator=validate_nat_gateway_managed_outbound_ip_count)
        c.argument('nat_gateway_idle_timeout', type=int,
                   validator=validate_nat_gateway_idle_timeout)
        c.argument('outbound_type', arg_type=get_enum_type(outbound_types))
        c.argument('network_plugin', arg_type=get_enum_type(network_plugins))
        c.argument('network_plugin_mode',
                   arg_type=get_enum_type(network_plugin_modes))
        c.argument('network_policy')
        c.argument('network_dataplane', arg_type=get_enum_type(network_dataplanes))
        c.argument('kube_proxy_config')
        c.argument('auto_upgrade_channel',
                   arg_type=get_enum_type(auto_upgrade_channels))
        c.argument('node_os_upgrade_channel',
                   arg_type=get_enum_type(node_os_upgrade_channels))
        c.argument('cluster_autoscaler_profile', nargs='+', options_list=["--cluster-autoscaler-profile", "--ca-profile"],
                   help="Space-separated list of key=value pairs for configuring cluster autoscaler. Pass an empty string to clear the profile.")
        c.argument('uptime_sla', action='store_true', deprecate_info=c.deprecate(target='--uptime-sla', redirect='--tier', hide=True))
        c.argument('tier', arg_type=get_enum_type(sku_tiers), validator=validate_sku_tier)
        c.argument('fqdn_subdomain')
        c.argument('api_server_authorized_ip_ranges',
                   validator=validate_ip_ranges)
        c.argument('enable_private_cluster', action='store_true')
        c.argument('private_dns_zone')
        c.argument('disable_public_fqdn', action='store_true')
        c.argument('service_principal')
        c.argument('client_secret')
        c.argument('enable_managed_identity', action='store_true')
        c.argument('assign_identity', validator=validate_assign_identity)
        c.argument('assign_kubelet_identity',
                   validator=validate_assign_kubelet_identity)
        c.argument('enable_aad', action='store_true')
        c.argument('enable_azure_rbac', action='store_true')
        c.argument('aad_client_app_id', deprecate_info=c.deprecate(
            target='--aad-client-app-id', hide=True))
        c.argument('aad_server_app_id', deprecate_info=c.deprecate(
            target='--aad-server-app-id', hide=True))
        c.argument('aad_server_app_secret', deprecate_info=c.deprecate(
            target='--aad-server-app-secret', hide=True))
        c.argument('aad_tenant_id')
        c.argument('aad_admin_group_object_ids')
        c.argument('enable_oidc_issuer', action='store_true')
        c.argument('windows_admin_username')
        c.argument('windows_admin_password')
        c.argument('enable_ahub')
        c.argument('enable_windows_gmsa', action='store_true')
        c.argument('gmsa_dns_server')
        c.argument('gmsa_root_domain_name')
        c.argument('attach_acr', acr_arg_type)
        c.argument('skip_subnet_role_assignment', action='store_true')
        c.argument('node_resource_group')
        c.argument('enable_defender', action='store_true')
        c.argument('defender_config',
                   validator=validate_defender_config_parameter)
        c.argument('disk_driver_version',
                   arg_type=get_enum_type(disk_driver_versions))
        c.argument('disable_disk_driver', action='store_true')
        c.argument('disable_file_driver', action='store_true')
        c.argument('enable_blob_driver', action='store_true')
        c.argument('disable_snapshot_controller', action='store_true')
        c.argument('enable_azure_keyvault_kms', action='store_true')
        c.argument('azure_keyvault_kms_key_id',
                   validator=validate_azure_keyvault_kms_key_id)
        c.argument('azure_keyvault_kms_key_vault_network_access', arg_type=get_enum_type(
            keyvault_network_access_types), default=CONST_AZURE_KEYVAULT_NETWORK_ACCESS_PUBLIC)
        c.argument('azure_keyvault_kms_key_vault_resource_id',
                   validator=validate_azure_keyvault_kms_key_vault_resource_id)
        c.argument('http_proxy_config')
        # addons
        c.argument('enable_addons', options_list=[
                   '--enable-addons', '-a'], validator=validate_addons)
        c.argument('workspace_resource_id')
        c.argument('enable_msi_auth_for_monitoring',
                   arg_type=get_three_state_flag(), is_preview=True)
        c.argument('enable_syslog',
                   arg_type=get_three_state_flag(), is_preview=True)
        c.argument('data_collection_settings', is_preview=True)
        c.argument('aci_subnet_name')
        c.argument('appgw_name', arg_group='Application Gateway')
        c.argument('appgw_subnet_cidr', arg_group='Application Gateway')
        c.argument('appgw_id', arg_group='Application Gateway')
        c.argument('appgw_subnet_id', arg_group='Application Gateway')
        c.argument('appgw_watch_namespace', arg_group='Application Gateway')
        c.argument('enable_secret_rotation', action='store_true')
        c.argument('rotation_poll_interval')
        c.argument('enable_sgxquotehelper', action='store_true')
        # nodepool paramerters
        c.argument('nodepool_name', default='nodepool1',
                   help='Node pool name, upto 12 alphanumeric characters', validator=validate_nodepool_name)
<<<<<<< HEAD
        c.argument('node_vm_size', options_list=[
                   '--node-vm-size', '-s'], completer=get_vm_size_completion_list)
        c.argument('os_sku', arg_type=get_enum_type(node_os_skus))
=======
        c.argument('node_vm_size', options_list=['--node-vm-size', '-s'], completer=get_vm_size_completion_list)
        c.argument('os_sku', arg_type=get_enum_type(node_os_skus_create))
>>>>>>> 016880d0
        c.argument('snapshot_id', validator=validate_snapshot_id)
        c.argument('vnet_subnet_id', validator=validate_vnet_subnet_id)
        c.argument('pod_subnet_id', validator=validate_pod_subnet_id)
        c.argument('enable_node_public_ip', action='store_true')
        c.argument('node_public_ip_prefix_id')
        c.argument('enable_cluster_autoscaler', action='store_true')
        c.argument('min_count', type=int, validator=validate_nodes_count)
        c.argument('max_count', type=int, validator=validate_nodes_count)
        c.argument('nodepool_tags', nargs='*', validator=validate_nodepool_tags,
                   help='space-separated tags: key[=value] [key[=value] ...]. Use "" to clear existing tags.')
        c.argument('nodepool_labels', nargs='*', validator=validate_nodepool_labels,
                   help='space-separated labels: key[=value] [key[=value] ...]. See https://aka.ms/node-labels for syntax of labels.')
        c.argument('node_osdisk_type',
                   arg_type=get_enum_type(node_os_disk_types))
        c.argument('node_osdisk_size', type=int)
        c.argument('max_pods', type=int, options_list=['--max-pods', '-m'])
        c.argument('vm_set_type', validator=validate_vm_set_type)
        c.argument('enable_vmss', action='store_true', help='To be deprecated. Use vm_set_type instead.',
                   deprecate_info=c.deprecate(redirect='--vm-set-type', hide=True))
        c.argument('zones', zones_type, options_list=[
                   '--zones', '-z'], help='Space-separated list of availability zones where agent nodes will be placed.')
        c.argument('ppg')
        c.argument('enable_encryption_at_host', action='store_true')
        c.argument('enable_ultra_ssd', action='store_true')
        c.argument('enable_fips_image', action='store_true')
        c.argument('kubelet_config')
        c.argument('linux_os_config')
        c.argument('host_group_id', validator=validate_host_group_id)
        c.argument('gpu_instance_profile',
                   arg_type=get_enum_type(gpu_instance_profiles))
        # misc
        c.argument('yes', options_list=[
                   '--yes', '-y'], help='Do not prompt for confirmation.', action='store_true')
        c.argument('aks_custom_headers')
        # extensions
        # managed cluster
        c.argument('ip_families')
        c.argument('pod_cidrs')
        c.argument('service_cidrs')
        c.argument('load_balancer_managed_outbound_ipv6_count', type=int)
        c.argument('enable_pod_security_policy', action='store_true', deprecate_info=c.deprecate(
            target='--enable-pod-security-policy', hide=True))
        c.argument('enable_pod_identity', action='store_true')
        c.argument('enable_pod_identity_with_kubenet', action='store_true')
<<<<<<< HEAD
        c.argument('enable_workload_identity',
                   arg_type=get_three_state_flag(), is_preview=True)
        c.argument('enable_image_cleaner',
                   action='store_true', is_preview=True)
=======
        c.argument('enable_workload_identity', arg_type=get_three_state_flag(), is_preview=True)
        c.argument('enable_image_cleaner', action='store_true', is_preview=True)
        c.argument('enable_azure_service_mesh',
                   options_list=["--enable-azure-service-mesh", "--enable-asm"],
                   action='store_true',
                   is_preview=True)
>>>>>>> 016880d0
        c.argument('image_cleaner_interval_hours', type=int, is_preview=True)
        c.argument('cluster_snapshot_id',
                   validator=validate_cluster_snapshot_id, is_preview=True)
        c.argument('enable_apiserver_vnet_integration',
                   action='store_true', is_preview=True)
        c.argument('apiserver_subnet_id',
                   validator=validate_apiserver_subnet_id, is_preview=True)
        c.argument('dns_zone_resource_id')
        c.argument('enable_keda', action='store_true', is_preview=True)
<<<<<<< HEAD
        c.argument('enable_vpa', action='store_true', is_preview=True,
                   help="enable vertical pod autoscaler for cluster")
        c.argument('enable_node_restriction', action='store_true',
                   is_preview=True, help="enable node restriction for cluster")
        c.argument('enable_cilium_dataplane',
                   action='store_true', is_preview=True)
        c.argument('custom_ca_trust_certificates', options_list=[
                   "--custom-ca-trust-certificates", "--ca-certs"], is_preview=True, help="path to file containing list of new line separated CAs")
=======
        c.argument('enable_vpa', action='store_true', is_preview=True, help="enable vertical pod autoscaler for cluster")
        c.argument('enable_node_restriction', action='store_true', is_preview=True, help="enable node restriction for cluster")
        c.argument('enable_cilium_dataplane', action='store_true', is_preview=True, deprecate_info=c.deprecate(target='--enable-cilium-dataplane', redirect='--network-dataplane', hide=True))
        c.argument('custom_ca_trust_certificates', options_list=["--custom-ca-trust-certificates", "--ca-certs"], is_preview=True, help="path to file containing list of new line separated CAs")
>>>>>>> 016880d0
        # nodepool
        c.argument('crg_id', validator=validate_crg_id, is_preview=True)
        # no validation for aks create because it already only supports Linux.
        c.argument('message_of_the_day')
        c.argument('workload_runtime', arg_type=get_enum_type(
            workload_runtimes), default=CONST_WORKLOAD_RUNTIME_OCI_CONTAINER)
        # no validation for aks create because it already only supports Linux.
        c.argument('enable_custom_ca_trust', action='store_true')
        c.argument('nodepool_allowed_host_ports', validator=validate_allowed_host_ports,
                   is_preview=True, help="allowed host ports for agentpool")
        c.argument('nodepool_asg_ids', validator=validate_application_security_groups,
                   is_preview=True, help="application security groups for agentpool")
        c.argument('node_public_ip_tags', arg_type=tags_type, validator=validate_node_public_ip_tags,
                   help='space-separated tags: key[=value] [key[=value] ...].')
        c.argument('guardrails_level', validator=validate_guardrails_level, arg_type=get_enum_type(guardrails_levels),
                   help='The guardrails level, one of ["Off", "Warning", "Enforcement"]')
        c.argument('guardrails_version', type=str,
                   help='The guardrails version')
        c.argument('guardrails_excluded_namespaces', type=str,
                   help='The list of namespaces to exclude in guardrails. Must be in the format "ns1,ns2". Use "[]" to clear the list')

    with self.argument_context('aks update') as c:
        # managed cluster paramerters
        c.argument('disable_local_accounts', action='store_true')
        c.argument('enable_local_accounts', action='store_true')
        c.argument('load_balancer_managed_outbound_ip_count', type=int)
        c.argument('load_balancer_outbound_ips',
                   validator=validate_load_balancer_outbound_ips)
        c.argument('load_balancer_outbound_ip_prefixes',
                   validator=validate_load_balancer_outbound_ip_prefixes)
        c.argument('load_balancer_outbound_ports', type=int,
                   validator=validate_load_balancer_outbound_ports)
        c.argument('load_balancer_idle_timeout', type=int,
                   validator=validate_load_balancer_idle_timeout)
        c.argument('load_balancer_backend_pool_type',
                   validator=validate_load_balancer_backend_pool_type)
        c.argument('nrg_lockdown_restriction_level',
                   arg_type=get_enum_type(nrg_lockdown_restriction_levels))
        c.argument('nat_gateway_managed_outbound_ip_count', type=int,
                   validator=validate_nat_gateway_managed_outbound_ip_count)
        c.argument('nat_gateway_idle_timeout', type=int,
                   validator=validate_nat_gateway_idle_timeout)
        c.argument('kube_proxy_config')
<<<<<<< HEAD
        c.argument('auto_upgrade_channel',
                   arg_type=get_enum_type(auto_upgrade_channels))
        c.argument('node_os_upgrade_channel',
                   arg_type=get_enum_type(node_os_upgrade_channels))
        c.argument('cluster_autoscaler_profile', nargs='+', options_list=["--cluster-autoscaler-profile", "--ca-profile"],
                   help="Space-separated list of key=value pairs for configuring cluster autoscaler. Pass an empty string to clear the profile.")
        c.argument('uptime_sla', action='store_true')
        c.argument('no_uptime_sla', action='store_true')
        c.argument('api_server_authorized_ip_ranges',
                   validator=validate_ip_ranges)
=======
        c.argument('auto_upgrade_channel', arg_type=get_enum_type(auto_upgrade_channels))
        c.argument('node_os_upgrade_channel', arg_type=get_enum_type(node_os_upgrade_channels))
        c.argument('upgrade_settings', is_preview=True)
        c.argument('upgrade_override_until', is_preview=True)
        c.argument('cluster_autoscaler_profile', nargs='+', options_list=["--cluster-autoscaler-profile", "--ca-profile"],
                   help="Space-separated list of key=value pairs for configuring cluster autoscaler. Pass an empty string to clear the profile.")
        c.argument('uptime_sla', action='store_true', deprecate_info=c.deprecate(target='--uptime-sla', redirect='--tier', hide=True))
        c.argument('no_uptime_sla', action='store_true', deprecate_info=c.deprecate(target='--no-uptime-sla', redirect='--tier', hide=True))
        c.argument('tier', arg_type=get_enum_type(sku_tiers), validator=validate_sku_tier)
        c.argument('api_server_authorized_ip_ranges', validator=validate_ip_ranges)
>>>>>>> 016880d0
        c.argument('enable_public_fqdn', action='store_true')
        c.argument('disable_public_fqdn', action='store_true')
        c.argument('enable_managed_identity', action='store_true')
        c.argument('assign_identity', validator=validate_assign_identity)
        c.argument('assign_kubelet_identity',
                   validator=validate_assign_kubelet_identity)
        c.argument('enable_aad', action='store_true')
        c.argument('enable_azure_rbac', action='store_true')
        c.argument('disable_azure_rbac', action='store_true')
        c.argument('aad_tenant_id')
        c.argument('aad_admin_group_object_ids')
        c.argument('enable_oidc_issuer', action='store_true')
        c.argument('windows_admin_password')
        c.argument('enable_ahub')
        c.argument('disable_ahub')
        c.argument('enable_windows_gmsa', action='store_true')
        c.argument('gmsa_dns_server')
        c.argument('gmsa_root_domain_name')
        c.argument('attach_acr', acr_arg_type, validator=validate_acr)
        c.argument('detach_acr', acr_arg_type, validator=validate_acr)
        c.argument('disable_defender', action='store_true',
                   validator=validate_defender_disable_and_enable_parameters)
        c.argument('enable_defender', action='store_true')
        c.argument('defender_config',
                   validator=validate_defender_config_parameter)
        c.argument('enable_disk_driver', action='store_true')
        c.argument('disk_driver_version',
                   arg_type=get_enum_type(disk_driver_versions))
        c.argument('disable_disk_driver', action='store_true')
        c.argument('enable_file_driver', action='store_true')
        c.argument('disable_file_driver', action='store_true')
        c.argument('enable_blob_driver', action='store_true')
        c.argument('disable_blob_driver', action='store_true')
        c.argument('enable_snapshot_controller', action='store_true')
        c.argument('disable_snapshot_controller', action='store_true')
        c.argument('enable_azure_keyvault_kms', action='store_true')
        c.argument('disable_azure_keyvault_kms', action='store_true')
        c.argument('azure_keyvault_kms_key_id',
                   validator=validate_azure_keyvault_kms_key_id)
        c.argument('azure_keyvault_kms_key_vault_network_access',
                   arg_type=get_enum_type(keyvault_network_access_types))
        c.argument('azure_keyvault_kms_key_vault_resource_id',
                   validator=validate_azure_keyvault_kms_key_vault_resource_id)
        c.argument('http_proxy_config')
        # addons
        c.argument('enable_secret_rotation', action='store_true')
        c.argument('disable_secret_rotation', action='store_true')
        c.argument('rotation_poll_interval')
        # nodepool paramerters
        c.argument('enable_cluster_autoscaler', options_list=[
                   "--enable-cluster-autoscaler", "-e"], action='store_true')
        c.argument('disable_cluster_autoscaler', options_list=[
                   "--disable-cluster-autoscaler", "-d"], action='store_true')
        c.argument('update_cluster_autoscaler', options_list=[
                   "--update-cluster-autoscaler", "-u"], action='store_true')
        c.argument('min_count', type=int, validator=validate_nodes_count)
        c.argument('max_count', type=int, validator=validate_nodes_count)
        c.argument('nodepool_labels', nargs='*', validator=validate_nodepool_labels,
                   help='space-separated labels: key[=value] [key[=value] ...]. See https://aka.ms/node-labels for syntax of labels.')
        # misc
        c.argument('yes', options_list=[
                   '--yes', '-y'], help='Do not prompt for confirmation.', action='store_true')
        c.argument('aks_custom_headers')
        # extensions
        # managed cluster
        c.argument('ssh_key_value', type=file_type, completer=FilesCompleter(
        ), validator=validate_ssh_key_for_update)
        c.argument('load_balancer_managed_outbound_ipv6_count', type=int)
        c.argument('outbound_type', arg_type=get_enum_type(outbound_types))
        c.argument('enable_pod_security_policy', action='store_true', deprecate_info=c.deprecate(
            target='--enable-pod-security-policy', hide=True))
        c.argument('disable_pod_security_policy',
                   action='store_true', is_preview=True)
        c.argument('enable_pod_identity', action='store_true')
        c.argument('enable_pod_identity_with_kubenet', action='store_true')
        c.argument('disable_pod_identity', action='store_true')
        c.argument('enable_workload_identity',
                   arg_type=get_three_state_flag(), is_preview=True)
        c.argument('enable_image_cleaner',
                   action='store_true', is_preview=True)
        c.argument('disable_image_cleaner', action='store_true',
                   validator=validate_image_cleaner_enable_disable_mutually_exclusive, is_preview=True)
        c.argument('image_cleaner_interval_hours', type=int, is_preview=True)
        c.argument('enable_apiserver_vnet_integration',
                   action='store_true', is_preview=True)
        c.argument('apiserver_subnet_id',
                   validator=validate_apiserver_subnet_id, is_preview=True)
        c.argument('enable_keda', action='store_true', is_preview=True)
        c.argument('disable_keda', action='store_true', is_preview=True)
        c.argument('enable_node_restriction', action='store_true',
                   is_preview=True, help="enable node restriction for cluster")
        c.argument('disable_node_restriction', action='store_true',
                   is_preview=True, help="disable node restriction for cluster")
        c.argument('enable_private_cluster', action='store_true', is_preview=True,
                   help='enable private cluster for apiserver vnet integration')
        c.argument('disable_private_cluster', action='store_true', is_preview=True,
                   help='disable private cluster for apiserver vnet integration')
        c.argument('private_dns_zone', is_preview=True)
<<<<<<< HEAD
        c.argument('enable_azuremonitormetrics',
                   action='store_true', is_preview=True)
        c.argument('azure_monitor_workspace_resource_id',
                   validator=validate_azuremonitorworkspaceresourceid, is_preview=True)
        c.argument('ksm_metric_labels_allow_list',
                   validator=validate_ksm_labels, is_preview=True)
        c.argument('ksm_metric_annotations_allow_list',
                   validator=validate_ksm_annotations, is_preview=True)
        c.argument('grafana_resource_id',
                   validator=validate_grafanaresourceid, is_preview=True)
        c.argument('disable_azuremonitormetrics',
                   action='store_true', is_preview=True)
        c.argument('enable_vpa', action='store_true', is_preview=True,
                   help="enable vertical pod autoscaler for cluster")
        c.argument('disable_vpa', action='store_true', is_preview=True,
                   help="disable vertical pod autoscaler for cluster")
        c.argument('cluster_snapshot_id',
                   validator=validate_cluster_snapshot_id, is_preview=True)
        c.argument('custom_ca_trust_certificates', options_list=["--custom-ca-trust-certificates", "--ca-certs"],
                   validator=validate_custom_ca_trust_certificates, is_preview=True, help="path to file containing list of new line separated CAs")
        c.argument('guardrails_level', validator=validate_guardrails_level, arg_type=get_enum_type(guardrails_levels),
                   help='The guardrails level, one of ["Off", "Warning", "Enforcement"]')
        c.argument('guardrails_version', type=str,
                   help='The guardrails version')
        c.argument('guardrails_excluded_namespaces', type=str,
                   help='The list of namespaces to exclude in guardrails. Must be in the format "ns1,ns2". Use "[]" to clear the list')
=======
        c.argument('enable_azuremonitormetrics', action='store_true', is_preview=True)
        c.argument('azure_monitor_workspace_resource_id', validator=validate_azuremonitorworkspaceresourceid, is_preview=True)
        c.argument('ksm_metric_labels_allow_list', validator=validate_ksm_labels, is_preview=True)
        c.argument('ksm_metric_annotations_allow_list', validator=validate_ksm_annotations, is_preview=True)
        c.argument('grafana_resource_id', validator=validate_grafanaresourceid, is_preview=True)
        c.argument('enable_windows_recording_rules', action='store_true', is_preview=True)
        c.argument('disable_azuremonitormetrics', action='store_true', is_preview=True)
        c.argument('enable_vpa', action='store_true', is_preview=True, help="enable vertical pod autoscaler for cluster")
        c.argument('disable_vpa', action='store_true', is_preview=True, help="disable vertical pod autoscaler for cluster")
        c.argument('cluster_snapshot_id', validator=validate_cluster_snapshot_id, is_preview=True)
        c.argument('custom_ca_trust_certificates', options_list=["--custom-ca-trust-certificates", "--ca-certs"], validator=validate_custom_ca_trust_certificates, is_preview=True, help="path to file containing list of new line separated CAs")
>>>>>>> 016880d0

    with self.argument_context('aks upgrade') as c:
        c.argument('kubernetes_version',
                   completer=get_k8s_upgrades_completion_list)
        c.argument('cluster_snapshot_id',
                   validator=validate_cluster_snapshot_id, is_preview=True)
        c.argument('yes', options_list=[
                   '--yes', '-y'], help='Do not prompt for confirmation.', action='store_true')

    with self.argument_context('aks scale') as c:
        c.argument('nodepool_name', help='Node pool name, upto 12 alphanumeric characters',
                   validator=validate_nodepool_name)

    with self.argument_context('aks nodepool') as c:
        c.argument('cluster_name', help='The cluster name.')
        c.argument('nodepool_name', options_list=[
                   '--nodepool-name', '--name', '-n'], validator=validate_nodepool_name, help='The node pool name.')

    with self.argument_context('aks nodepool wait') as c:
        c.argument('resource_name', options_list=[
                   '--cluster-name'], help='The cluster name.')
        # the option name '--agent-pool-name' is depracated, left for compatibility only
        c.argument('agent_pool_name', options_list=['--nodepool-name', '--name', '-n', c.deprecate(
            target='--agent-pool-name', redirect='--nodepool-name', hide=True)], validator=validate_agent_pool_name, help='The node pool name.')

    with self.argument_context('aks nodepool add') as c:
        c.argument('node_vm_size', options_list=[
                   '--node-vm-size', '-s'], completer=get_vm_size_completion_list)
        c.argument('os_type')
        c.argument('os_sku', arg_type=get_enum_type(node_os_skus))
        c.argument('snapshot_id', validator=validate_snapshot_id)
        c.argument('vnet_subnet_id', validator=validate_vnet_subnet_id)
        c.argument('pod_subnet_id', validator=validate_pod_subnet_id)
        c.argument('enable_node_public_ip', action='store_true')
        c.argument('node_public_ip_prefix_id')
        c.argument('enable_cluster_autoscaler', options_list=[
                   "--enable-cluster-autoscaler", "-e"], action='store_true')
        c.argument('min_count', type=int, validator=validate_nodes_count)
        c.argument('max_count', type=int, validator=validate_nodes_count)
        c.argument('priority', arg_type=get_enum_type(
            node_priorities), validator=validate_priority)
        c.argument('eviction_policy', arg_type=get_enum_type(
            node_eviction_policies), validator=validate_eviction_policy)
        c.argument('spot_max_price', type=float,
                   validator=validate_spot_max_price)
        c.argument('labels', nargs='*', validator=validate_nodepool_labels)
        c.argument('tags', tags_type)
        c.argument('node_taints', validator=validate_taints)
        c.argument('node_osdisk_type',
                   arg_type=get_enum_type(node_os_disk_types))
        c.argument('node_osdisk_size', type=int)
        c.argument('max_surge', validator=validate_max_surge)
        c.argument('mode', arg_type=get_enum_type(node_mode_types))
        c.argument('scale_down_mode', arg_type=get_enum_type(scale_down_modes))
        c.argument('max_pods', type=int, options_list=['--max-pods', '-m'])
        c.argument('zones', zones_type, options_list=[
                   '--zones', '-z'], help='Space-separated list of availability zones where agent nodes will be placed.')
        c.argument('ppg')
        c.argument('enable_encryption_at_host', action='store_true')
        c.argument('enable_ultra_ssd', action='store_true')
        c.argument('enable_fips_image', action='store_true')
        c.argument('kubelet_config')
        c.argument('linux_os_config')
        c.argument('host_group_id', validator=validate_host_group_id)
        c.argument('gpu_instance_profile',
                   arg_type=get_enum_type(gpu_instance_profiles))
        # misc
        c.argument('aks_custom_headers')
        # extensions
        c.argument('crg_id', validator=validate_crg_id, is_preview=True)
        c.argument('message_of_the_day', validator=validate_message_of_the_day)
        c.argument('workload_runtime', arg_type=get_enum_type(
            workload_runtimes), default=CONST_WORKLOAD_RUNTIME_OCI_CONTAINER)
        c.argument('enable_custom_ca_trust', action='store_true',
                   validator=validate_enable_custom_ca_trust)
        c.argument('disable_windows_outbound_nat', action='store_true',
                   validator=validate_disable_windows_outbound_nat)
        c.argument('allowed_host_ports',
                   validator=validate_allowed_host_ports, is_preview=True)
        c.argument(
            'asg_ids', validator=validate_application_security_groups, is_preview=True)
        c.argument('node_public_ip_tags', arg_type=tags_type, validator=validate_node_public_ip_tags,
                   help='space-separated tags: key[=value] [key[=value] ...].')

    with self.argument_context('aks nodepool update') as c:
        c.argument('enable_cluster_autoscaler', options_list=[
                   "--enable-cluster-autoscaler", "-e"], action='store_true')
        c.argument('disable_cluster_autoscaler', options_list=[
                   "--disable-cluster-autoscaler", "-d"], action='store_true')
        c.argument('update_cluster_autoscaler', options_list=[
                   "--update-cluster-autoscaler", "-u"], action='store_true')
        c.argument('min_count', type=int, validator=validate_nodes_count)
        c.argument('max_count', type=int, validator=validate_nodes_count)
        c.argument('labels', nargs='*', validator=validate_nodepool_labels)
        c.argument('tags', tags_type)
        c.argument('node_taints', validator=validate_taints)
        c.argument('max_surge', validator=validate_max_surge)
        c.argument('mode', arg_type=get_enum_type(node_mode_types))
        c.argument('scale_down_mode', arg_type=get_enum_type(scale_down_modes))
        # extensions
        c.argument('enable_custom_ca_trust', action='store_true',
                   validator=validate_enable_custom_ca_trust)
        c.argument('disable_custom_ca_trust', options_list=[
                   '--disable-custom-ca-trust', '--dcat'], action='store_true')
        c.argument('allowed_host_ports',
                   validator=validate_allowed_host_ports, is_preview=True)
        c.argument(
            'asg_ids', validator=validate_application_security_groups, is_preview=True)

    with self.argument_context('aks nodepool upgrade') as c:
        c.argument('max_surge', validator=validate_max_surge)
        c.argument('snapshot_id', validator=validate_snapshot_id)
        c.argument('yes', options_list=[
                   '--yes', '-y'], help='Do not prompt for confirmation.', action='store_true')
        c.argument('aks_custom_headers')

    with self.argument_context('aks nodepool delete') as c:
        c.argument('ignore_pod_disruption_budget', options_list=[
                   "--ignore-pod-disruption-budget", "-i"], action=get_three_state_flag(), is_preview=True,
                   help='delete an AKS nodepool by ignoring PodDisruptionBudget setting')

    with self.argument_context('aks maintenanceconfiguration') as c:
        c.argument('cluster_name', help='The cluster name.')

    for scope in ['aks maintenanceconfiguration add', 'aks maintenanceconfiguration update']:
        with self.argument_context(scope) as c:
            c.argument('config_name', options_list=[
                       '--name', '-n'], help='The config name.')
            c.argument('config_file', help='The config json file.')
            c.argument(
                'weekday', help='Weekday on which maintenance can happen. e.g. Monday')
            c.argument('start_hour', type=int,
                       help='Maintenance start hour of 1 hour window on the weekday. e.g. 1 means 1:00am - 2:00am')
            c.argument('schedule_type', arg_type=get_enum_type(schedule_types),
                       help='Schedule type for non-default maintenance configuration.')
            c.argument('interval_days', type=int,
                       help='The number of days between each set of occurrences for Daily schedule.')
            c.argument('interval_weeks', type=int,
                       help='The number of weeks between each set of occurrences for Weekly schedule.')
            c.argument('interval_months', type=int,
                       help='The number of months between each set of occurrences for AbsoluteMonthly or RelativeMonthly schedule.')
            c.argument(
                'day_of_week', help='Specify on which day of the week the maintenance occurs for Weekly or RelativeMonthly schedule.')
            c.argument(
                'day_of_month', help='Specify on which date of the month the maintenance occurs for AbsoluteMonthly schedule.')
            c.argument('week_index', arg_type=get_enum_type(week_indexes),
                       help='Specify on which instance of the weekday specified in --day-of-week the maintenance occurs for RelativeMonthly schedule.')
            c.argument('duration_hours', options_list=['--duration'], type=int,
                       help='The length of maintenance window. The value ranges from 4 to 24 hours.')
            c.argument('utc_offset', validator=validate_utc_offset,
                       help='The UTC offset in format +/-HH:mm. e.g. -08:00 or +05:30.')
            c.argument('start_date', validator=validate_start_date,
                       help='The date the maintenance window activates. e.g. 2023-01-01.')
            c.argument('start_time', validator=validate_start_time,
                       help='The start time of the maintenance window. e.g. 09:30.')

    for scope in ['aks maintenanceconfiguration show', 'aks maintenanceconfiguration delete']:
        with self.argument_context(scope) as c:
            c.argument('config_name', options_list=[
                       '--name', '-n'], help='The config name.')

    with self.argument_context('aks addon show') as c:
        c.argument('addon', options_list=[
                   '--addon', '-a'], validator=validate_addon)

    with self.argument_context('aks addon enable') as c:
        c.argument('addon', options_list=[
                   '--addon', '-a'], validator=validate_addon)
        c.argument('subnet_name', options_list=['--subnet-name', '-s'])
        c.argument('enable_sgxquotehelper', action='store_true')
        c.argument('osm_mesh_name', options_list=['--osm-mesh-name'])
        c.argument('appgw_name', options_list=[
                   '--appgw-name'], arg_group='Application Gateway')
        c.argument('appgw_subnet_prefix', options_list=[
                   '--appgw-subnet-prefix'], arg_group='Application Gateway', deprecate_info=c.deprecate(redirect='--appgw-subnet-cidr', hide=True))
        c.argument('appgw_subnet_cidr', options_list=[
                   '--appgw-subnet-cidr'], arg_group='Application Gateway')
        c.argument('appgw_id', options_list=[
                   '--appgw-id'], arg_group='Application Gateway')
        c.argument('appgw_subnet_id', options_list=[
                   '--appgw-subnet-id'], arg_group='Application Gateway')
        c.argument('appgw_watch_namespace', options_list=[
                   '--appgw-watch-namespace'], arg_group='Application Gateway')
        c.argument('enable_secret_rotation', action='store_true')
        c.argument('rotation_poll_interval')
        c.argument('workspace_resource_id')
        c.argument('enable_msi_auth_for_monitoring',
                   arg_type=get_three_state_flag(), is_preview=True)
        c.argument('enable_syslog',
                   arg_type=get_three_state_flag(), is_preview=True)
        c.argument('data_collection_settings', is_preview=True)
        c.argument('dns-zone-resource-id')

    with self.argument_context('aks addon disable') as c:
        c.argument('addon', options_list=[
                   '--addon', '-a'], validator=validate_addon)

    with self.argument_context('aks addon update') as c:
        c.argument('addon', options_list=[
                   '--addon', '-a'], validator=validate_addon)
        c.argument('subnet_name', options_list=['--subnet-name', '-s'])
        c.argument('enable_sgxquotehelper', action='store_true')
        c.argument('osm_mesh_name', options_list=['--osm-mesh-name'])
        c.argument('appgw_name', options_list=[
                   '--appgw-name'], arg_group='Application Gateway')
        c.argument('appgw_subnet_prefix', options_list=[
                   '--appgw-subnet-prefix'], arg_group='Application Gateway', deprecate_info=c.deprecate(redirect='--appgw-subnet-cidr', hide=True))
        c.argument('appgw_subnet_cidr', options_list=[
                   '--appgw-subnet-cidr'], arg_group='Application Gateway')
        c.argument('appgw_id', options_list=[
                   '--appgw-id'], arg_group='Application Gateway')
        c.argument('appgw_subnet_id', options_list=[
                   '--appgw-subnet-id'], arg_group='Application Gateway')
        c.argument('appgw_watch_namespace', options_list=[
                   '--appgw-watch-namespace'], arg_group='Application Gateway')
        c.argument('enable_secret_rotation', action='store_true')
        c.argument('rotation_poll_interval')
        c.argument('workspace_resource_id')
        c.argument('enable_msi_auth_for_monitoring',
                   arg_type=get_three_state_flag(), is_preview=True)
        c.argument('enable_syslog',
                   arg_type=get_three_state_flag(), is_preview=True)
        c.argument('data_collection_settings', is_preview=True)
        c.argument('dns-zone-resource-id')

    with self.argument_context('aks disable-addons') as c:
        c.argument('addons', options_list=[
                   '--addons', '-a'], validator=validate_addons)

    with self.argument_context('aks enable-addons') as c:
        c.argument('addons', options_list=[
                   '--addons', '-a'], validator=validate_addons)
        c.argument('subnet_name', options_list=['--subnet-name', '-s'])
        c.argument('enable_sgxquotehelper', action='store_true')
        c.argument('osm_mesh_name')
        c.argument('appgw_name', arg_group='Application Gateway')
        c.argument('appgw_subnet_prefix', arg_group='Application Gateway',
                   deprecate_info=c.deprecate(redirect='--appgw-subnet-cidr', hide=True))
        c.argument('appgw_subnet_cidr', arg_group='Application Gateway')
        c.argument('appgw_id', arg_group='Application Gateway')
        c.argument('appgw_subnet_id', arg_group='Application Gateway')
        c.argument('appgw_watch_namespace', arg_group='Application Gateway')
        c.argument('enable_secret_rotation', action='store_true')
        c.argument('rotation_poll_interval')
        c.argument('workspace_resource_id')
        c.argument('enable_msi_auth_for_monitoring',
                   arg_type=get_three_state_flag(), is_preview=True)
        c.argument('enable_syslog',
                   arg_type=get_three_state_flag(), is_preview=True)
        c.argument('data_collection_settings', is_preview=True)
        c.argument('dns-zone-resource-id')

    with self.argument_context('aks get-credentials') as c:
        c.argument('admin', options_list=['--admin', '-a'], default=False)
        c.argument('context_name', options_list=['--context'],
                   help='If specified, overwrite the default context name.')
        c.argument('user', options_list=[
                   '--user', '-u'], default='clusterUser', validator=validate_user)
        c.argument('path', options_list=['--file', '-f'], type=file_type, completer=FilesCompleter(),
                   default=os.path.join(os.path.expanduser('~'), '.kube', 'config'))
        c.argument('public_fqdn', default=False, action='store_true')
        c.argument('credential_format', options_list=[
                   '--format'], arg_type=get_enum_type(credential_formats))

    with self.argument_context('aks pod-identity') as c:
        c.argument('cluster_name', help='The cluster name.')
        c.argument('aks_custom_headers', help='Send custom headers. When specified, format should be Key1=Value1,Key2=Value2.')

    with self.argument_context('aks pod-identity add') as c:
        c.argument('identity_name', options_list=['--name', '-n'], default=None, required=False,
                   help='The pod identity name. Generate if not specified.',
                   validator=validate_pod_identity_resource_name('identity_name', required=False))
        c.argument('identity_namespace', options_list=[
                   '--namespace'], help='The pod identity namespace.')
        c.argument('identity_resource_id', options_list=[
                   '--identity-resource-id'], help='Resource id of the identity to use.')
        c.argument('binding_selector', options_list=[
                   '--binding-selector'], help='Optional binding selector to use.')

    with self.argument_context('aks pod-identity delete') as c:
        c.argument('identity_name', options_list=['--name', '-n'], default=None, required=True,
                   help='The pod identity name.',
                   validator=validate_pod_identity_resource_name('identity_name', required=True))
        c.argument('identity_namespace', options_list=[
                   '--namespace'], help='The pod identity namespace.')

    with self.argument_context('aks pod-identity exception add') as c:
        c.argument('exc_name', options_list=['--name', '-n'], default=None, required=False,
                   help='The pod identity exception name. Generate if not specified.',
                   validator=validate_pod_identity_resource_name('exc_name', required=False))
        c.argument('exc_namespace', options_list=['--namespace'], required=True,
                   help='The pod identity exception namespace.',
                   validator=validate_pod_identity_resource_namespace)
        c.argument('pod_labels', nargs='*', required=True,
                   help='space-separated labels: key=value [key=value ...].',
                   validator=validate_pod_identity_pod_labels)

    with self.argument_context('aks pod-identity exception delete') as c:
        c.argument('exc_name', options_list=['--name', '-n'], required=True,
                   help='The pod identity exception name to remove.',
                   validator=validate_pod_identity_resource_name('exc_name', required=True))
        c.argument('exc_namespace', options_list=['--namespace'], required=True,
                   help='The pod identity exception namespace to remove.',
                   validator=validate_pod_identity_resource_namespace)

    with self.argument_context('aks pod-identity exception update') as c:
        c.argument('exc_name', options_list=['--name', '-n'], required=True,
                   help='The pod identity exception name to remove.',
                   validator=validate_pod_identity_resource_name('exc_name', required=True))
        c.argument('exc_namespace', options_list=['--namespace'], required=True,
                   help='The pod identity exception namespace to remove.',
                   validator=validate_pod_identity_resource_namespace)
        c.argument('pod_labels', nargs='*', required=True,
                   help='pod labels in key=value [key=value ...].',
                   validator=validate_pod_identity_pod_labels)

    for scope in ['aks nodepool snapshot create']:
        with self.argument_context(scope) as c:
            c.argument('snapshot_name', options_list=[
                       '--name', '-n'], required=True, help='The nodepool snapshot name.', validator=validate_snapshot_name)
            c.argument('tags', tags_type)
            c.argument('nodepool_id', required=True,
                       help='The nodepool id.', validator=validate_nodepool_id)
            c.argument('aks_custom_headers')

    for scope in ['aks nodepool snapshot show', 'aks nodepool snapshot delete']:
        with self.argument_context(scope) as c:
            c.argument('snapshot_name', options_list=[
                       '--name', '-n'], required=True, help='The nodepool snapshot name.', validator=validate_snapshot_name)
            c.argument('yes', options_list=[
                       '--yes', '-y'], help='Do not prompt for confirmation.', action='store_true')

    for scope in ['aks snapshot create']:
        with self.argument_context(scope) as c:
            c.argument('snapshot_name', options_list=[
                       '--name', '-n'], required=True, help='The cluster snapshot name.', validator=validate_snapshot_name)
            c.argument('tags', tags_type)
            c.argument('cluster_id', required=True,
                       validator=validate_cluster_id, help='The cluster id.')
            c.argument('aks_custom_headers')

    for scope in ['aks snapshot show', 'aks snapshot delete']:
        with self.argument_context(scope) as c:
            c.argument('snapshot_name', options_list=[
                       '--name', '-n'], required=True, help='The cluster snapshot name.', validator=validate_snapshot_name)
            c.argument('yes', options_list=[
                       '--yes', '-y'], help='Do not prompt for confirmation.', action='store_true')

    with self.argument_context('aks trustedaccess rolebinding') as c:
        c.argument('cluster_name', help='The cluster name.')

    for scope in ['aks trustedaccess rolebinding show', 'aks trustedaccess rolebinding create',
                  'aks trustedaccess rolebinding update', 'aks trustedaccess rolebinding delete']:
        with self.argument_context(scope) as c:
            c.argument('role_binding_name', options_list=[
                       '--name', '-n'], required=True, help='The role binding name.')

    with self.argument_context('aks trustedaccess rolebinding create') as c:
<<<<<<< HEAD
        c.argument(
            'roles', help='comma-separated roles: Microsoft.Demo/samples/reader,Microsoft.Demo/samples/writer,...')
        c.argument('source_resource_id', options_list=[
                   '--source-resource-id', '-s'], help='The source resource id of the binding')
=======
        c.argument('roles', help='comma-separated roles: Microsoft.Demo/samples/reader,Microsoft.Demo/samples/writer,...')
        c.argument('source_resource_id', options_list=['--source-resource-id', '-r', c.deprecate(target='-s', redirect='--source-resource-id', hide=True)], help='The source resource id of the binding')
>>>>>>> 016880d0

    with self.argument_context('aks trustedaccess rolebinding update') as c:
        c.argument(
            'roles', help='comma-separated roles: Microsoft.Demo/samples/reader,Microsoft.Demo/samples/writer,...')

    with self.argument_context('aks mesh enable-ingress-gateway') as c:
        c.argument('ingress_gateway_type',
                   arg_type=get_enum_type(ingress_gateway_types))

    with self.argument_context('aks mesh disable-ingress-gateway') as c:
        c.argument('ingress_gateway_type',
                   arg_type=get_enum_type(ingress_gateway_types))


def _get_default_install_location(exe_name):
    system = platform.system()
    if system == 'Windows':
        home_dir = os.environ.get('USERPROFILE')
        if not home_dir:
            return None
        install_location = os.path.join(
            home_dir, r'.azure-{0}\{0}.exe'.format(exe_name))
    elif system in ('Linux', 'Darwin'):
        install_location = '/usr/local/bin/{}'.format(exe_name)
    else:
        install_location = None
    return install_location<|MERGE_RESOLUTION|>--- conflicted
+++ resolved
@@ -91,14 +91,11 @@
     CONST_WEEKINDEX_THIRD,
     CONST_WEEKINDEX_FOURTH,
     CONST_WEEKINDEX_LAST,
-<<<<<<< HEAD
     CONST_GUARDRAILSLEVEL_OFF,
     CONST_GUARDRAILSLEVEL_WARNING,
     CONST_GUARDRAILSLEVEL_ENFORCEMENT
-=======
     CONST_AZURE_SERVICE_MESH_INGRESS_MODE_EXTERNAL,
     CONST_AZURE_SERVICE_MESH_INGRESS_MODE_INTERNAL,
->>>>>>> 016880d0
 )
 from azext_aks_preview._validators import (
     validate_acr,
@@ -176,24 +173,10 @@
     CONST_SPOT_EVICTION_POLICY_DELETE, CONST_SPOT_EVICTION_POLICY_DEALLOCATE]
 node_os_disk_types = [CONST_OS_DISK_TYPE_MANAGED, CONST_OS_DISK_TYPE_EPHEMERAL]
 node_mode_types = [CONST_NODEPOOL_MODE_SYSTEM, CONST_NODEPOOL_MODE_USER]
-<<<<<<< HEAD
-node_os_skus = [
-    CONST_OS_SKU_UBUNTU,
-    CONST_OS_SKU_CBLMARINER,
-    CONST_OS_SKU_MARINER,
-    CONST_OS_SKU_WINDOWS2019,
-    CONST_OS_SKU_WINDOWS2022,
-]
-scale_down_modes = [CONST_SCALE_DOWN_MODE_DELETE,
-                    CONST_SCALE_DOWN_MODE_DEALLOCATE]
-workload_runtimes = [CONST_WORKLOAD_RUNTIME_OCI_CONTAINER,
-                     CONST_WORKLOAD_RUNTIME_WASM_WASI, CONST_WORKLOAD_RUNTIME_KATA_MSHV_VM_ISOLATION]
-=======
 node_os_skus_create = [CONST_OS_SKU_UBUNTU, CONST_OS_SKU_CBLMARINER, CONST_OS_SKU_MARINER]
 node_os_skus = node_os_skus_create + [CONST_OS_SKU_WINDOWS2019, CONST_OS_SKU_WINDOWS2022]
 scale_down_modes = [CONST_SCALE_DOWN_MODE_DELETE, CONST_SCALE_DOWN_MODE_DEALLOCATE]
 workload_runtimes = [CONST_WORKLOAD_RUNTIME_OCI_CONTAINER, CONST_WORKLOAD_RUNTIME_WASM_WASI, CONST_WORKLOAD_RUNTIME_KATA_MSHV_VM_ISOLATION]
->>>>>>> 016880d0
 gpu_instance_profiles = [
     CONST_GPU_INSTANCE_PROFILE_MIG1_G,
     CONST_GPU_INSTANCE_PROFILE_MIG2_G,
@@ -203,16 +186,9 @@
 ]
 
 # consts for ManagedCluster
-<<<<<<< HEAD
-load_balancer_skus = [CONST_LOAD_BALANCER_SKU_BASIC,
-                      CONST_LOAD_BALANCER_SKU_STANDARD]
-network_plugins = [CONST_NETWORK_PLUGIN_KUBENET,
-                   CONST_NETWORK_PLUGIN_AZURE, CONST_NETWORK_PLUGIN_NONE]
-=======
 load_balancer_skus = [CONST_LOAD_BALANCER_SKU_BASIC, CONST_LOAD_BALANCER_SKU_STANDARD]
 sku_tiers = [CONST_MANAGED_CLUSTER_SKU_TIER_FREE, CONST_MANAGED_CLUSTER_SKU_TIER_STANDARD]
 network_plugins = [CONST_NETWORK_PLUGIN_KUBENET, CONST_NETWORK_PLUGIN_AZURE, CONST_NETWORK_PLUGIN_NONE]
->>>>>>> 016880d0
 network_plugin_modes = [CONST_NETWORK_PLUGIN_MODE_OVERLAY]
 network_dataplanes = [CONST_NETWORK_DATAPLANE_AZURE, CONST_NETWORK_DATAPLANE_CILIUM]
 disk_driver_versions = [CONST_DISK_DRIVER_V1, CONST_DISK_DRIVER_V2]
@@ -419,14 +395,8 @@
         # nodepool paramerters
         c.argument('nodepool_name', default='nodepool1',
                    help='Node pool name, upto 12 alphanumeric characters', validator=validate_nodepool_name)
-<<<<<<< HEAD
-        c.argument('node_vm_size', options_list=[
-                   '--node-vm-size', '-s'], completer=get_vm_size_completion_list)
-        c.argument('os_sku', arg_type=get_enum_type(node_os_skus))
-=======
         c.argument('node_vm_size', options_list=['--node-vm-size', '-s'], completer=get_vm_size_completion_list)
         c.argument('os_sku', arg_type=get_enum_type(node_os_skus_create))
->>>>>>> 016880d0
         c.argument('snapshot_id', validator=validate_snapshot_id)
         c.argument('vnet_subnet_id', validator=validate_vnet_subnet_id)
         c.argument('pod_subnet_id', validator=validate_pod_subnet_id)
@@ -471,19 +441,12 @@
             target='--enable-pod-security-policy', hide=True))
         c.argument('enable_pod_identity', action='store_true')
         c.argument('enable_pod_identity_with_kubenet', action='store_true')
-<<<<<<< HEAD
-        c.argument('enable_workload_identity',
-                   arg_type=get_three_state_flag(), is_preview=True)
-        c.argument('enable_image_cleaner',
-                   action='store_true', is_preview=True)
-=======
         c.argument('enable_workload_identity', arg_type=get_three_state_flag(), is_preview=True)
         c.argument('enable_image_cleaner', action='store_true', is_preview=True)
         c.argument('enable_azure_service_mesh',
                    options_list=["--enable-azure-service-mesh", "--enable-asm"],
                    action='store_true',
                    is_preview=True)
->>>>>>> 016880d0
         c.argument('image_cleaner_interval_hours', type=int, is_preview=True)
         c.argument('cluster_snapshot_id',
                    validator=validate_cluster_snapshot_id, is_preview=True)
@@ -493,21 +456,10 @@
                    validator=validate_apiserver_subnet_id, is_preview=True)
         c.argument('dns_zone_resource_id')
         c.argument('enable_keda', action='store_true', is_preview=True)
-<<<<<<< HEAD
-        c.argument('enable_vpa', action='store_true', is_preview=True,
-                   help="enable vertical pod autoscaler for cluster")
-        c.argument('enable_node_restriction', action='store_true',
-                   is_preview=True, help="enable node restriction for cluster")
-        c.argument('enable_cilium_dataplane',
-                   action='store_true', is_preview=True)
-        c.argument('custom_ca_trust_certificates', options_list=[
-                   "--custom-ca-trust-certificates", "--ca-certs"], is_preview=True, help="path to file containing list of new line separated CAs")
-=======
         c.argument('enable_vpa', action='store_true', is_preview=True, help="enable vertical pod autoscaler for cluster")
         c.argument('enable_node_restriction', action='store_true', is_preview=True, help="enable node restriction for cluster")
         c.argument('enable_cilium_dataplane', action='store_true', is_preview=True, deprecate_info=c.deprecate(target='--enable-cilium-dataplane', redirect='--network-dataplane', hide=True))
         c.argument('custom_ca_trust_certificates', options_list=["--custom-ca-trust-certificates", "--ca-certs"], is_preview=True, help="path to file containing list of new line separated CAs")
->>>>>>> 016880d0
         # nodepool
         c.argument('crg_id', validator=validate_crg_id, is_preview=True)
         # no validation for aks create because it already only supports Linux.
@@ -551,18 +503,6 @@
         c.argument('nat_gateway_idle_timeout', type=int,
                    validator=validate_nat_gateway_idle_timeout)
         c.argument('kube_proxy_config')
-<<<<<<< HEAD
-        c.argument('auto_upgrade_channel',
-                   arg_type=get_enum_type(auto_upgrade_channels))
-        c.argument('node_os_upgrade_channel',
-                   arg_type=get_enum_type(node_os_upgrade_channels))
-        c.argument('cluster_autoscaler_profile', nargs='+', options_list=["--cluster-autoscaler-profile", "--ca-profile"],
-                   help="Space-separated list of key=value pairs for configuring cluster autoscaler. Pass an empty string to clear the profile.")
-        c.argument('uptime_sla', action='store_true')
-        c.argument('no_uptime_sla', action='store_true')
-        c.argument('api_server_authorized_ip_ranges',
-                   validator=validate_ip_ranges)
-=======
         c.argument('auto_upgrade_channel', arg_type=get_enum_type(auto_upgrade_channels))
         c.argument('node_os_upgrade_channel', arg_type=get_enum_type(node_os_upgrade_channels))
         c.argument('upgrade_settings', is_preview=True)
@@ -573,7 +513,6 @@
         c.argument('no_uptime_sla', action='store_true', deprecate_info=c.deprecate(target='--no-uptime-sla', redirect='--tier', hide=True))
         c.argument('tier', arg_type=get_enum_type(sku_tiers), validator=validate_sku_tier)
         c.argument('api_server_authorized_ip_ranges', validator=validate_ip_ranges)
->>>>>>> 016880d0
         c.argument('enable_public_fqdn', action='store_true')
         c.argument('disable_public_fqdn', action='store_true')
         c.argument('enable_managed_identity', action='store_true')
@@ -672,34 +611,6 @@
         c.argument('disable_private_cluster', action='store_true', is_preview=True,
                    help='disable private cluster for apiserver vnet integration')
         c.argument('private_dns_zone', is_preview=True)
-<<<<<<< HEAD
-        c.argument('enable_azuremonitormetrics',
-                   action='store_true', is_preview=True)
-        c.argument('azure_monitor_workspace_resource_id',
-                   validator=validate_azuremonitorworkspaceresourceid, is_preview=True)
-        c.argument('ksm_metric_labels_allow_list',
-                   validator=validate_ksm_labels, is_preview=True)
-        c.argument('ksm_metric_annotations_allow_list',
-                   validator=validate_ksm_annotations, is_preview=True)
-        c.argument('grafana_resource_id',
-                   validator=validate_grafanaresourceid, is_preview=True)
-        c.argument('disable_azuremonitormetrics',
-                   action='store_true', is_preview=True)
-        c.argument('enable_vpa', action='store_true', is_preview=True,
-                   help="enable vertical pod autoscaler for cluster")
-        c.argument('disable_vpa', action='store_true', is_preview=True,
-                   help="disable vertical pod autoscaler for cluster")
-        c.argument('cluster_snapshot_id',
-                   validator=validate_cluster_snapshot_id, is_preview=True)
-        c.argument('custom_ca_trust_certificates', options_list=["--custom-ca-trust-certificates", "--ca-certs"],
-                   validator=validate_custom_ca_trust_certificates, is_preview=True, help="path to file containing list of new line separated CAs")
-        c.argument('guardrails_level', validator=validate_guardrails_level, arg_type=get_enum_type(guardrails_levels),
-                   help='The guardrails level, one of ["Off", "Warning", "Enforcement"]')
-        c.argument('guardrails_version', type=str,
-                   help='The guardrails version')
-        c.argument('guardrails_excluded_namespaces', type=str,
-                   help='The list of namespaces to exclude in guardrails. Must be in the format "ns1,ns2". Use "[]" to clear the list')
-=======
         c.argument('enable_azuremonitormetrics', action='store_true', is_preview=True)
         c.argument('azure_monitor_workspace_resource_id', validator=validate_azuremonitorworkspaceresourceid, is_preview=True)
         c.argument('ksm_metric_labels_allow_list', validator=validate_ksm_labels, is_preview=True)
@@ -711,7 +622,6 @@
         c.argument('disable_vpa', action='store_true', is_preview=True, help="disable vertical pod autoscaler for cluster")
         c.argument('cluster_snapshot_id', validator=validate_cluster_snapshot_id, is_preview=True)
         c.argument('custom_ca_trust_certificates', options_list=["--custom-ca-trust-certificates", "--ca-certs"], validator=validate_custom_ca_trust_certificates, is_preview=True, help="path to file containing list of new line separated CAs")
->>>>>>> 016880d0
 
     with self.argument_context('aks upgrade') as c:
         c.argument('kubernetes_version',
@@ -1070,15 +980,8 @@
                        '--name', '-n'], required=True, help='The role binding name.')
 
     with self.argument_context('aks trustedaccess rolebinding create') as c:
-<<<<<<< HEAD
-        c.argument(
-            'roles', help='comma-separated roles: Microsoft.Demo/samples/reader,Microsoft.Demo/samples/writer,...')
-        c.argument('source_resource_id', options_list=[
-                   '--source-resource-id', '-s'], help='The source resource id of the binding')
-=======
         c.argument('roles', help='comma-separated roles: Microsoft.Demo/samples/reader,Microsoft.Demo/samples/writer,...')
         c.argument('source_resource_id', options_list=['--source-resource-id', '-r', c.deprecate(target='-s', redirect='--source-resource-id', hide=True)], help='The source resource id of the binding')
->>>>>>> 016880d0
 
     with self.argument_context('aks trustedaccess rolebinding update') as c:
         c.argument(
