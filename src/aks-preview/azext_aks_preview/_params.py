# --------------------------------------------------------------------------------------------
# Copyright (c) Microsoft Corporation. All rights reserved.
# Licensed under the MIT License. See License.txt in the project root for license information.
# --------------------------------------------------------------------------------------------

# pylint: disable=line-too-long,too-many-statements

import os.path
import platform

from argcomplete.completers import FilesCompleter
from azure.cli.core.commands.parameters import (
    edge_zone_type,
    file_type,
    get_enum_type,
    get_resource_name_completion_list,
    get_three_state_flag,
    name_type,
    tags_type,
    zones_type,
)
from knack.arguments import CLIArgumentType

from ._completers import (
    get_k8s_upgrades_completion_list,
    get_k8s_versions_completion_list,
    get_vm_size_completion_list,
)
from ._consts import (
    CONST_CREDENTIAL_FORMAT_AZURE,
    CONST_CREDENTIAL_FORMAT_EXEC,
    CONST_GPU_INSTANCE_PROFILE_MIG1_G,
    CONST_GPU_INSTANCE_PROFILE_MIG2_G,
    CONST_GPU_INSTANCE_PROFILE_MIG3_G,
    CONST_GPU_INSTANCE_PROFILE_MIG4_G,
    CONST_GPU_INSTANCE_PROFILE_MIG7_G,
    CONST_LOAD_BALANCER_SKU_BASIC,
    CONST_LOAD_BALANCER_SKU_STANDARD,
    CONST_NETWORK_PLUGIN_AZURE,
    CONST_NETWORK_PLUGIN_KUBENET,
    CONST_NETWORK_PLUGIN_NONE,
    CONST_NODE_IMAGE_UPGRADE_CHANNEL,
    CONST_NODEPOOL_MODE_SYSTEM,
    CONST_NODEPOOL_MODE_USER,
    CONST_NONE_UPGRADE_CHANNEL,
    CONST_OS_DISK_TYPE_EPHEMERAL,
    CONST_OS_DISK_TYPE_MANAGED,
    CONST_OS_SKU_CBLMARINER,
    CONST_OS_SKU_UBUNTU,
    CONST_OS_SKU_WINDOWS2019,
    CONST_OS_SKU_WINDOWS2022,
    CONST_OUTBOUND_TYPE_LOAD_BALANCER,
    CONST_OUTBOUND_TYPE_MANAGED_NAT_GATEWAY,
    CONST_OUTBOUND_TYPE_USER_ASSIGNED_NAT_GATEWAY,
    CONST_OUTBOUND_TYPE_USER_DEFINED_ROUTING,
    CONST_PATCH_UPGRADE_CHANNEL,
    CONST_RAPID_UPGRADE_CHANNEL,
    CONST_SCALE_DOWN_MODE_DEALLOCATE,
    CONST_SCALE_DOWN_MODE_DELETE,
    CONST_SCALE_SET_PRIORITY_REGULAR,
    CONST_SCALE_SET_PRIORITY_SPOT,
    CONST_SPOT_EVICTION_POLICY_DEALLOCATE,
    CONST_SPOT_EVICTION_POLICY_DELETE,
    CONST_STABLE_UPGRADE_CHANNEL,
    CONST_WORKLOAD_RUNTIME_OCI_CONTAINER,
    CONST_WORKLOAD_RUNTIME_WASM_WASI,
)
from ._validators import (
    validate_acr,
    validate_addon,
    validate_addons,
    validate_apiserver_subnet_id,
    validate_assign_identity,
    validate_assign_kubelet_identity,
    validate_azure_keyvault_kms_key_id,
    validate_cluster_id,
    validate_cluster_snapshot_id,
    validate_create_parameters,
    validate_crg_id,
    validate_eviction_policy,
    validate_host_group_id,
    validate_ip_ranges,
    validate_k8s_version,
    validate_linux_host_name,
    validate_load_balancer_idle_timeout,
    validate_load_balancer_outbound_ip_prefixes,
    validate_load_balancer_outbound_ips,
    validate_load_balancer_outbound_ports,
    validate_load_balancer_sku,
    validate_max_surge,
    validate_message_of_the_day,
    validate_nat_gateway_idle_timeout,
    validate_nat_gateway_managed_outbound_ip_count,
    validate_nodepool_id,
    validate_nodepool_labels,
    validate_nodepool_name,
    validate_nodepool_tags,
    validate_nodes_count,
    validate_pod_identity_pod_labels,
    validate_pod_identity_resource_name,
    validate_pod_identity_resource_namespace,
    validate_pod_subnet_id,
    validate_priority,
    validate_snapshot_id,
    validate_snapshot_name,
    validate_spot_max_price,
    validate_ssh_key,
    validate_taints,
    validate_user,
    validate_vm_set_type,
    validate_vnet_subnet_id,
    validate_enable_custom_ca_trust,
)

# candidates for enumeration
# consts for AgentPool
node_priorities = [CONST_SCALE_SET_PRIORITY_REGULAR, CONST_SCALE_SET_PRIORITY_SPOT]
node_eviction_policies = [CONST_SPOT_EVICTION_POLICY_DELETE, CONST_SPOT_EVICTION_POLICY_DEALLOCATE]
node_os_disk_types = [CONST_OS_DISK_TYPE_MANAGED, CONST_OS_DISK_TYPE_EPHEMERAL]
node_mode_types = [CONST_NODEPOOL_MODE_SYSTEM, CONST_NODEPOOL_MODE_USER]
node_os_skus = [CONST_OS_SKU_UBUNTU, CONST_OS_SKU_CBLMARINER, CONST_OS_SKU_WINDOWS2019, CONST_OS_SKU_WINDOWS2022]
scale_down_modes = [CONST_SCALE_DOWN_MODE_DELETE, CONST_SCALE_DOWN_MODE_DEALLOCATE]
workload_runtimes = [CONST_WORKLOAD_RUNTIME_OCI_CONTAINER, CONST_WORKLOAD_RUNTIME_WASM_WASI]
gpu_instance_profiles = [
    CONST_GPU_INSTANCE_PROFILE_MIG1_G,
    CONST_GPU_INSTANCE_PROFILE_MIG2_G,
    CONST_GPU_INSTANCE_PROFILE_MIG3_G,
    CONST_GPU_INSTANCE_PROFILE_MIG4_G,
    CONST_GPU_INSTANCE_PROFILE_MIG7_G,
]

# consts for ManagedCluster
load_balancer_skus = [CONST_LOAD_BALANCER_SKU_BASIC, CONST_LOAD_BALANCER_SKU_STANDARD]
network_plugins = [CONST_NETWORK_PLUGIN_KUBENET, CONST_NETWORK_PLUGIN_AZURE, CONST_NETWORK_PLUGIN_NONE]
outbound_types = [
    CONST_OUTBOUND_TYPE_LOAD_BALANCER,
    CONST_OUTBOUND_TYPE_USER_DEFINED_ROUTING,
    CONST_OUTBOUND_TYPE_MANAGED_NAT_GATEWAY,
    CONST_OUTBOUND_TYPE_USER_ASSIGNED_NAT_GATEWAY,
]
auto_upgrade_channels = [
    CONST_RAPID_UPGRADE_CHANNEL,
    CONST_STABLE_UPGRADE_CHANNEL,
    CONST_PATCH_UPGRADE_CHANNEL,
    CONST_NODE_IMAGE_UPGRADE_CHANNEL,
    CONST_NONE_UPGRADE_CHANNEL,
]

# consts for credential
credential_formats = [CONST_CREDENTIAL_FORMAT_AZURE, CONST_CREDENTIAL_FORMAT_EXEC]


def load_arguments(self, _):

    acr_arg_type = CLIArgumentType(metavar='ACR_NAME_OR_RESOURCE_ID')

    # AKS command argument configuration
    with self.argument_context('aks') as c:
        c.argument('resource_name', name_type, help='Name of the managed cluster.',
                   completer=get_resource_name_completion_list('Microsoft.ContainerService/ManagedClusters'))
        c.argument('name', name_type, help='Name of the managed cluster.',
                   completer=get_resource_name_completion_list('Microsoft.ContainerService/ManagedClusters'))
        c.argument('kubernetes_version', options_list=[
                   '--kubernetes-version', '-k'], validator=validate_k8s_version)
        c.argument('node_count', options_list=['--node-count', '-c'], type=int)
        c.argument('tags', tags_type)

    with self.argument_context('aks create') as c:
        # managed cluster paramerters
        c.argument('name', validator=validate_linux_host_name)
        c.argument('kubernetes_version',
                   completer=get_k8s_versions_completion_list)
        c.argument('dns_name_prefix', options_list=['--dns-name-prefix', '-p'])
        c.argument('node_osdisk_diskencryptionset_id', options_list=['--node-osdisk-diskencryptionset-id', '-d'])
        c.argument('disable_local_accounts', action='store_true')
        c.argument('disable_rbac', action='store_true')
        c.argument('enable_rbac', action='store_true', options_list=['--enable-rbac', '-r'],
                   deprecate_info=c.deprecate(redirect="--disable-rbac", hide="2.0.45"))
        c.argument('edge_zone', edge_zone_type)
        c.argument('admin_username', options_list=['--admin-username', '-u'], default='azureuser')
        c.argument('generate_ssh_keys', action='store_true', validator=validate_create_parameters)
        c.argument('ssh_key_value', required=False, type=file_type, default=os.path.join('~', '.ssh', 'id_rsa.pub'),
                   completer=FilesCompleter(), validator=validate_ssh_key)
        c.argument('no_ssh_key', options_list=['--no-ssh-key', '-x'])
        c.argument('dns_service_ip')
        c.argument('docker_bridge_address')
        c.argument('pod_cidrs')
        c.argument('service_cidrs')
        c.argument('load_balancer_sku', arg_type=get_enum_type(load_balancer_skus), validator=validate_load_balancer_sku)
        c.argument('load_balancer_managed_outbound_ip_count', type=int)
        c.argument('load_balancer_managed_outbound_ipv6_count', type=int)
        c.argument('load_balancer_outbound_ips', validator=validate_load_balancer_outbound_ips)
        c.argument('load_balancer_outbound_ip_prefixes', validator=validate_load_balancer_outbound_ip_prefixes)
        c.argument('load_balancer_outbound_ports', type=int, validator=validate_load_balancer_outbound_ports)
        c.argument('load_balancer_idle_timeout', type=int, validator=validate_load_balancer_idle_timeout)
        c.argument('nat_gateway_managed_outbound_ip_count', type=int, validator=validate_nat_gateway_managed_outbound_ip_count)
        c.argument('nat_gateway_idle_timeout', type=int, validator=validate_nat_gateway_idle_timeout)
        c.argument('outbound_type', arg_type=get_enum_type(outbound_types))
        c.argument('network_plugin', arg_type=get_enum_type(network_plugins))
        c.argument('network_policy')
        c.argument('auto_upgrade_channel', arg_type=get_enum_type(auto_upgrade_channels))
        c.argument('cluster_autoscaler_profile', nargs='+')
        c.argument('uptime_sla', action='store_true')
        c.argument('fqdn_subdomain')
        c.argument('api_server_authorized_ip_ranges', validator=validate_ip_ranges)
        c.argument('enable_private_cluster', action='store_true')
        c.argument('private_dns_zone')
        c.argument('disable_public_fqdn', action='store_true')
        c.argument('service_principal')
        c.argument('client_secret')
        c.argument('enable_managed_identity', action='store_true')
        c.argument('assign_identity', validator=validate_assign_identity)
        c.argument('assign_kubelet_identity', validator=validate_assign_kubelet_identity)
        c.argument('enable_aad', action='store_true')
        c.argument('enable_azure_rbac', action='store_true')
        c.argument('aad_client_app_id')
        c.argument('aad_server_app_id')
        c.argument('aad_server_app_secret')
        c.argument('aad_tenant_id')
        c.argument('aad_admin_group_object_ids')
        c.argument('windows_admin_username')
        c.argument('windows_admin_password')
        c.argument('enable_ahub')
        c.argument('disable_ahub')
        c.argument('gmsa_dns_server')
        c.argument('gmsa_root_domain_name')
        c.argument('attach_acr', acr_arg_type)
        c.argument('skip_subnet_role_assignment', action='store_true')
        # addons
        c.argument('enable_addons', options_list=['--enable-addons', '-a'], validator=validate_addons)
        c.argument('workspace_resource_id')
        c.argument('enable_msi_auth_for_monitoring', arg_type=get_three_state_flag(), is_preview=True)
        c.argument('aci_subnet_name')
        c.argument('appgw_name', arg_group='Application Gateway')
        c.argument('appgw_subnet_prefix', arg_group='Application Gateway', deprecate_info=c.deprecate(redirect='--appgw-subnet-cidr', hide=True))
        c.argument('appgw_subnet_cidr', arg_group='Application Gateway')
        c.argument('appgw_id', arg_group='Application Gateway')
        c.argument('appgw_subnet_id', arg_group='Application Gateway')
        c.argument('appgw_watch_namespace', arg_group='Application Gateway')
        c.argument('enable_secret_rotation', action='store_true')
        c.argument('rotation_poll_interval')
        c.argument('enable_sgxquotehelper', action='store_true')
        # nodepool paramerters
        c.argument('nodepool_name', default='nodepool1',
                   help='Node pool name, upto 12 alphanumeric characters', validator=validate_nodepool_name)
        c.argument('node_vm_size', options_list=[
                   '--node-vm-size', '-s'], completer=get_vm_size_completion_list)
        c.argument('os_sku', arg_type=get_enum_type(node_os_skus))
        c.argument('vnet_subnet_id', validator=validate_vnet_subnet_id)
        c.argument('pod_subnet_id', validator=validate_pod_subnet_id)
        c.argument('enable_node_public_ip', action='store_true')
        c.argument('node_public_ip_prefix_id')
        c.argument('enable_cluster_autoscaler', action='store_true')
        c.argument('min_count', type=int, validator=validate_nodes_count)
        c.argument('max_count', type=int, validator=validate_nodes_count)
        c.argument('nodepool_tags', nargs='*', validator=validate_nodepool_tags,
                   help='space-separated tags: key[=value] [key[=value] ...]. Use "" to clear existing tags.')
        c.argument('nodepool_labels', nargs='*', validator=validate_nodepool_labels,
                   help='space-separated labels: key[=value] [key[=value] ...]. See https://aka.ms/node-labels for syntax of labels.')
        c.argument('node_osdisk_type', arg_type=get_enum_type(node_os_disk_types))
        c.argument('node_osdisk_size', type=int)
        c.argument('max_pods', type=int, options_list=['--max-pods', '-m'])
        c.argument('vm_set_type', validator=validate_vm_set_type)
        c.argument('enable_vmss', action='store_true', help='To be deprecated. Use vm_set_type instead.', deprecate_info=c.deprecate(redirect='--vm-set-type', hide=True))
        c.argument('node_zones', zones_type, options_list=['--node-zones'], help='(--node-zones will be deprecated) Space-separated list of availability zones where agent nodes will be placed.', deprecate_info=c.deprecate(redirect='--zones', hide='2.37.0'))
        c.argument('zones', zones_type, options_list=['--zones', '-z'], help='Space-separated list of availability zones where agent nodes will be placed.')
        c.argument('ppg')
        c.argument('enable_encryption_at_host', arg_type=get_three_state_flag(), help='Enable EncryptionAtHost.')
        c.argument('enable_ultra_ssd', action='store_true')
        c.argument('enable_fips_image', action='store_true')
        c.argument('snapshot_id', validator=validate_snapshot_id)
        c.argument('kubelet_config')
        c.argument('linux_os_config')
        c.argument('disable_disk_driver', arg_type=get_three_state_flag())
        c.argument('disable_file_driver', arg_type=get_three_state_flag())
        c.argument('disable_snapshot_controller', arg_type=get_three_state_flag())
        c.argument('yes', options_list=[
                   '--yes', '-y'], help='Do not prompt for confirmation.', action='store_true')
        c.argument('aks_custom_headers')
        # extensions
        # managed cluster
        c.argument('node_resource_group')
        c.argument('ip_families')
        c.argument('http_proxy_config')
        c.argument('enable_pod_security_policy', action='store_true')
        c.argument('enable_pod_identity', action='store_true')
        c.argument('enable_workload_identity', arg_type=get_three_state_flag())
        c.argument('enable_oidc_issuer', action='store_true', is_preview=True)
        c.argument('enable_azure_keyvault_kms', action='store_true', is_preview=True)
        c.argument('azure_keyvault_kms_key_id', validator=validate_azure_keyvault_kms_key_id, is_preview=True)
        c.argument('cluster_snapshot_id', validator=validate_cluster_snapshot_id, is_preview=True)
        # nodepool
        c.argument('host_group_id', validator=validate_host_group_id, is_preview=True)
        c.argument('crg_id', validator=validate_crg_id, is_preview=True)
        # no validation for aks create because it already only supports Linux.
        c.argument('message_of_the_day')
        c.argument('gpu_instance_profile', arg_type=get_enum_type(gpu_instance_profiles))
        c.argument('workload_runtime', arg_type=get_enum_type(workload_runtimes), default=CONST_WORKLOAD_RUNTIME_OCI_CONTAINER)
        c.argument('enable_apiserver_vnet_integration', action='store_true', is_preview=True)
        c.argument('apiserver_subnet_id', validator=validate_apiserver_subnet_id, is_preview=True)
<<<<<<< HEAD
        # no validation for aks create because it already only supports Linux.
        c.argument('enable_custom_ca_trust', action='store_true')
=======
        c.argument('dns-zone-resource-id')
>>>>>>> 3e75c2dc

    with self.argument_context('aks update') as c:
        # managed cluster paramerters
        c.argument('disable_local_accounts', action='store_true')
        c.argument('enable_local_accounts', action='store_true')
        c.argument('load_balancer_managed_outbound_ip_count', type=int)
        c.argument('load_balancer_managed_outbound_ipv6_count', type=int)
        c.argument('load_balancer_outbound_ips', validator=validate_load_balancer_outbound_ips)
        c.argument('load_balancer_outbound_ip_prefixes', validator=validate_load_balancer_outbound_ip_prefixes)
        c.argument('load_balancer_outbound_ports', type=int, validator=validate_load_balancer_outbound_ports)
        c.argument('load_balancer_idle_timeout', type=int, validator=validate_load_balancer_idle_timeout)
        c.argument('nat_gateway_managed_outbound_ip_count', type=int, validator=validate_nat_gateway_managed_outbound_ip_count)
        c.argument('nat_gateway_idle_timeout', type=int, validator=validate_nat_gateway_idle_timeout)
        c.argument('auto_upgrade_channel', arg_type=get_enum_type(auto_upgrade_channels))
        c.argument('cluster_autoscaler_profile', nargs='+')
        c.argument('uptime_sla', action='store_true')
        c.argument('no_uptime_sla', action='store_true')
        c.argument('api_server_authorized_ip_ranges', validator=validate_ip_ranges)
        c.argument('enable_public_fqdn', action='store_true')
        c.argument('disable_public_fqdn', action='store_true')
        c.argument('enable_managed_identity', action='store_true')
        c.argument('assign_identity', validator=validate_assign_identity)
        c.argument('assign_kubelet_identity', validator=validate_assign_kubelet_identity)
        c.argument('enable_aad', action='store_true')
        c.argument('enable_azure_rbac', action='store_true')
        c.argument('disable_azure_rbac', action='store_true')
        c.argument('aad_tenant_id')
        c.argument('aad_admin_group_object_ids')
        c.argument('windows_admin_password')
        c.argument('enable_ahub')
        c.argument('disable_ahub')
        c.argument('enable_windows_gmsa', action='store_true')
        c.argument('gmsa_dns_server')
        c.argument('gmsa_root_domain_name')
        c.argument('enable_disk_driver', arg_type=get_three_state_flag())
        c.argument('disable_disk_driver', arg_type=get_three_state_flag())
        c.argument('enable_file_driver', arg_type=get_three_state_flag())
        c.argument('disable_file_driver', arg_type=get_three_state_flag())
        c.argument('enable_snapshot_controller', arg_type=get_three_state_flag())
        c.argument('disable_snapshot_controller', arg_type=get_three_state_flag())
        c.argument('attach_acr', acr_arg_type, validator=validate_acr)
        c.argument('detach_acr', acr_arg_type, validator=validate_acr)
        # addons
        c.argument('enable_secret_rotation', action='store_true')
        c.argument('disable_secret_rotation', action='store_true')
        c.argument('rotation_poll_interval')
        # nodepool paramerters
        c.argument('enable_cluster_autoscaler', options_list=[
                   "--enable-cluster-autoscaler", "-e"], action='store_true')
        c.argument('disable_cluster_autoscaler', options_list=[
                   "--disable-cluster-autoscaler", "-d"], action='store_true')
        c.argument('update_cluster_autoscaler', options_list=[
                   "--update-cluster-autoscaler", "-u"], action='store_true')
        c.argument('min_count', type=int, validator=validate_nodes_count)
        c.argument('max_count', type=int, validator=validate_nodes_count)
        c.argument('nodepool_labels', nargs='*', validator=validate_nodepool_labels,
                   help='space-separated labels: key[=value] [key[=value] ...]. See https://aka.ms/node-labels for syntax of labels.')
        c.argument('yes', options_list=[
                   '--yes', '-y'], help='Do not prompt for confirmation.', action='store_true')
        c.argument('aks_custom_headers')
        # extensions
        # managed cluster
        c.argument('http_proxy_config')
        c.argument('enable_pod_security_policy', action='store_true')
        c.argument('disable_pod_security_policy', action='store_true')
        c.argument('enable_pod_identity', action='store_true')
        c.argument('disable_pod_identity', action='store_true')
        c.argument('enable_workload_identity', arg_type=get_three_state_flag())
        c.argument('enable_oidc_issuer', action='store_true', is_preview=True)
        c.argument('enable_azure_keyvault_kms', action='store_true', is_preview=True)
        c.argument('azure_keyvault_kms_key_id', validator=validate_azure_keyvault_kms_key_id, is_preview=True)
        c.argument('enable_apiserver_vnet_integration', action='store_true', is_preview=True)
        c.argument('apiserver_subnet_id', validator=validate_apiserver_subnet_id, is_preview=True)

    with self.argument_context('aks scale') as c:
        c.argument('nodepool_name',
                   help='Node pool name, upto 12 alphanumeric characters', validator=validate_nodepool_name)

    with self.argument_context('aks upgrade') as c:
        c.argument('kubernetes_version',
                   completer=get_k8s_upgrades_completion_list)
        c.argument('yes', options_list=[
                   '--yes', '-y'], help='Do not prompt for confirmation.', action='store_true')

    with self.argument_context('aks maintenanceconfiguration') as c:
        c.argument('cluster_name', help='The cluster name.')

    for scope in ['aks maintenanceconfiguration add', 'aks maintenanceconfiguration update']:
        with self.argument_context(scope) as c:
            c.argument('config_name', options_list=[
                       '--name', '-n'], help='The config name.')
            c.argument('config_file', options_list=[
                       '--config-file'], help='The config json file.', required=False)
            c.argument('weekday', options_list=[
                       '--weekday'], help='weekday on which maintenance can happen. e.g. Monday', required=False)
            c.argument('start_hour', type=int, options_list=[
                       '--start-hour'], help='maintenance start hour of 1 hour window on the weekday. e.g. 1 means 1:00am - 2:00am', required=False)

    for scope in ['aks maintenanceconfiguration show', 'aks maintenanceconfiguration delete']:
        with self.argument_context(scope) as c:
            c.argument('config_name', options_list=[
                       '--name', '-n'], help='The config name.')

    with self.argument_context('aks nodepool') as c:
        c.argument('cluster_name', help='The cluster name.')

    for scope in ['aks nodepool add']:
        with self.argument_context(scope) as c:
            c.argument('nodepool_name', options_list=[
                       '--name', '-n'], validator=validate_nodepool_name, help='The node pool name.')
            c.argument('node_vm_size', options_list=[
                       '--node-vm-size', '-s'], completer=get_vm_size_completion_list)
            c.argument('os_type')
            c.argument('os_sku', arg_type=get_enum_type(node_os_skus))
            c.argument('vnet_subnet_id',
                       validator=validate_vnet_subnet_id)
            c.argument('pod_subnet_id',
                       validator=validate_pod_subnet_id)
            c.argument('enable_node_public_ip', action='store_true')
            c.argument('node_public_ip_prefix_id')
            c.argument('enable_cluster_autoscaler', options_list=[
                       "--enable-cluster-autoscaler", "-e"], action='store_true')
            c.argument('min_count', type=int, validator=validate_nodes_count)
            c.argument('max_count', type=int, validator=validate_nodes_count)
            c.argument('priority', arg_type=get_enum_type(node_priorities), validator=validate_priority)
            c.argument('eviction_policy', arg_type=get_enum_type(node_eviction_policies), validator=validate_eviction_policy)
            c.argument('spot_max_price', type=float,
                       validator=validate_spot_max_price)
            c.argument('labels', nargs='*', validator=validate_nodepool_labels)
            c.argument('tags', tags_type)
            c.argument('node_taints', validator=validate_taints)
            c.argument('node_osdisk_type', arg_type=get_enum_type(node_os_disk_types))
            c.argument('node_osdisk_size', type=int)
            c.argument('mode', arg_type=get_enum_type(node_mode_types))
            c.argument('scale_down_mode', arg_type=get_enum_type(scale_down_modes))
            c.argument('max_surge', validator=validate_max_surge)
            c.argument('max_pods', type=int, options_list=['--max-pods', '-m'])
            c.argument('node_zones', zones_type, options_list=['--node-zones'], help='(--node-zones will be deprecated) Space-separated list of availability zones where agent nodes will be placed.', deprecate_info=c.deprecate(redirect='--zones', hide='2.37.0'))
            c.argument('zones', zones_type, options_list=['--zones', '-z'], help='Space-separated list of availability zones where agent nodes will be placed.')
            c.argument('ppg')
            c.argument('enable_encryption_at_host', options_list=[
                       '--enable-encryption-at-host'], action='store_true')
            c.argument('enable_ultra_ssd', action='store_true')
            c.argument('enable_fips_image', action='store_true')
            c.argument('snapshot_id', validator=validate_snapshot_id)
            c.argument('kubelet_config')
            c.argument('linux_os_config')
            c.argument('aks_custom_headers')
            c.argument('enable_custom_ca_trust', action='store_true', validator=validate_enable_custom_ca_trust)
            # extensions
            c.argument('host_group_id', validator=validate_host_group_id, is_preview=True)
            c.argument('crg_id', validator=validate_crg_id, is_preview=True)
            c.argument('message_of_the_day', validator=validate_message_of_the_day)
            c.argument('workload_runtime', arg_type=get_enum_type(workload_runtimes), default=CONST_WORKLOAD_RUNTIME_OCI_CONTAINER)
            c.argument('gpu_instance_profile', arg_type=get_enum_type(gpu_instance_profiles))

    for scope in ['aks nodepool show', 'aks nodepool scale', 'aks nodepool upgrade', 'aks nodepool update']:
        with self.argument_context(scope) as c:
            c.argument('nodepool_name', options_list=[
                       '--name', '-n'], validator=validate_nodepool_name, help='The node pool name.')

    with self.argument_context('aks nodepool delete') as c:
        c.argument('nodepool_name', options_list=[
            '--name', '-n'], validator=validate_nodepool_name, help='The node pool name.')
        c.argument('ignore_pod_disruption_budget', options_list=[
                   "--ignore-pod-disruption-budget", "-i"], action=get_three_state_flag(), is_preview=True,
                   help='delete an AKS nodepool by ignoring PodDisruptionBudget setting')

    with self.argument_context('aks nodepool upgrade') as c:
        c.argument('max_surge', validator=validate_max_surge)
        c.argument('aks_custom_headers')
        c.argument('snapshot_id', validator=validate_snapshot_id)

    with self.argument_context('aks nodepool update') as c:
        c.argument('enable_cluster_autoscaler', options_list=[
                   "--enable-cluster-autoscaler", "-e"], action='store_true')
        c.argument('disable_cluster_autoscaler', options_list=[
                   "--disable-cluster-autoscaler", "-d"], action='store_true')
        c.argument('update_cluster_autoscaler', options_list=[
                   "--update-cluster-autoscaler", "-u"], action='store_true')
        c.argument('min_count', type=int, validator=validate_nodes_count)
        c.argument('max_count', type=int, validator=validate_nodes_count)
        c.argument('labels', nargs='*', validator=validate_nodepool_labels)
        c.argument('tags', tags_type)
        c.argument('node_taints', validator=validate_taints)
        c.argument('mode', arg_type=get_enum_type(node_mode_types))
        c.argument('scale_down_mode', arg_type=get_enum_type(scale_down_modes))
        c.argument('max_surge', validator=validate_max_surge)
        c.argument('enable_custom_ca_trust', action='store_true', validator=validate_enable_custom_ca_trust)
        c.argument('disable_custom_ca_trust', options_list=['--disable-custom-ca-trust', '--dcat'], action='store_true')

    with self.argument_context('aks addon show') as c:
        c.argument('addon', options_list=[
                   '--addon', '-a'], validator=validate_addon)

    with self.argument_context('aks addon enable') as c:
        c.argument('addon', options_list=[
                   '--addon', '-a'], validator=validate_addon)
        c.argument('subnet_name', options_list=['--subnet-name', '-s'])
        c.argument('enable_sgxquotehelper', action='store_true')
        c.argument('osm_mesh_name', options_list=['--osm-mesh-name'])
        c.argument('appgw_name', options_list=[
                   '--appgw-name'], arg_group='Application Gateway')
        c.argument('appgw_subnet_prefix', options_list=[
                   '--appgw-subnet-prefix'], arg_group='Application Gateway', deprecate_info=c.deprecate(redirect='--appgw-subnet-cidr', hide=True))
        c.argument('appgw_subnet_cidr', options_list=[
                   '--appgw-subnet-cidr'], arg_group='Application Gateway')
        c.argument('appgw_id', options_list=[
                   '--appgw-id'], arg_group='Application Gateway')
        c.argument('appgw_subnet_id', options_list=[
                   '--appgw-subnet-id'], arg_group='Application Gateway')
        c.argument('appgw_watch_namespace', options_list=[
                   '--appgw-watch-namespace'], arg_group='Application Gateway')
        c.argument('enable_secret_rotation', action='store_true')
        c.argument('rotation_poll_interval')
        c.argument('workspace_resource_id')
        c.argument('enable_msi_auth_for_monitoring',
                   arg_type=get_three_state_flag(), is_preview=True)
        c.argument('dns-zone-resource-id')

    with self.argument_context('aks addon disable') as c:
        c.argument('addon', options_list=[
                   '--addon', '-a'], validator=validate_addon)

    with self.argument_context('aks addon update') as c:
        c.argument('addon', options_list=[
                   '--addon', '-a'], validator=validate_addon)
        c.argument('subnet_name', options_list=['--subnet-name', '-s'])
        c.argument('enable_sgxquotehelper', action='store_true')
        c.argument('osm_mesh_name', options_list=['--osm-mesh-name'])
        c.argument('appgw_name', options_list=[
                   '--appgw-name'], arg_group='Application Gateway')
        c.argument('appgw_subnet_prefix', options_list=[
                   '--appgw-subnet-prefix'], arg_group='Application Gateway', deprecate_info=c.deprecate(redirect='--appgw-subnet-cidr', hide=True))
        c.argument('appgw_subnet_cidr', options_list=[
                   '--appgw-subnet-cidr'], arg_group='Application Gateway')
        c.argument('appgw_id', options_list=[
                   '--appgw-id'], arg_group='Application Gateway')
        c.argument('appgw_subnet_id', options_list=[
                   '--appgw-subnet-id'], arg_group='Application Gateway')
        c.argument('appgw_watch_namespace', options_list=[
                   '--appgw-watch-namespace'], arg_group='Application Gateway')
        c.argument('enable_secret_rotation', action='store_true')
        c.argument('rotation_poll_interval')
        c.argument('workspace_resource_id')
        c.argument('enable_msi_auth_for_monitoring',
                   arg_type=get_three_state_flag(), is_preview=True)
        c.argument('dns-zone-resource-id')

    with self.argument_context('aks disable-addons') as c:
        c.argument('addons', options_list=[
                   '--addons', '-a'], validator=validate_addons)

    with self.argument_context('aks enable-addons') as c:
        c.argument('addons', options_list=[
                   '--addons', '-a'], validator=validate_addons)
        c.argument('subnet_name', options_list=['--subnet-name', '-s'])
        c.argument('enable_sgxquotehelper', action='store_true')
        c.argument('osm_mesh_name', options_list=['--osm-mesh-name'])
        c.argument('appgw_name', options_list=[
                   '--appgw-name'], arg_group='Application Gateway')
        c.argument('appgw_subnet_prefix', options_list=[
                   '--appgw-subnet-prefix'], arg_group='Application Gateway', deprecate_info=c.deprecate(redirect='--appgw-subnet-cidr', hide=True))
        c.argument('appgw_subnet_cidr', options_list=[
                   '--appgw-subnet-cidr'], arg_group='Application Gateway')
        c.argument('appgw_id', options_list=[
                   '--appgw-id'], arg_group='Application Gateway')
        c.argument('appgw_subnet_id', options_list=[
                   '--appgw-subnet-id'], arg_group='Application Gateway')
        c.argument('appgw_watch_namespace', options_list=[
                   '--appgw-watch-namespace'], arg_group='Application Gateway')
        c.argument('enable_secret_rotation', action='store_true')
        c.argument('rotation_poll_interval')
        c.argument('workspace_resource_id')
        c.argument('enable_msi_auth_for_monitoring',
                   arg_type=get_three_state_flag(), is_preview=True)
        c.argument('dns-zone-resource-id')

    with self.argument_context('aks get-credentials') as c:
        c.argument('admin', options_list=['--admin', '-a'], default=False)
        c.argument('context_name', options_list=['--context'],
                   help='If specified, overwrite the default context name.')
        c.argument('user', options_list=[
                   '--user', '-u'], default='clusterUser', validator=validate_user)
        c.argument('path', options_list=['--file', '-f'], type=file_type, completer=FilesCompleter(),
                   default=os.path.join(os.path.expanduser('~'), '.kube', 'config'))
        c.argument('public_fqdn', default=False, action='store_true')
        c.argument('credential_format', options_list=['--format'], arg_type=get_enum_type(credential_formats))

    with self.argument_context('aks pod-identity') as c:
        c.argument('cluster_name', help='The cluster name.')

    with self.argument_context('aks pod-identity add') as c:
        c.argument('identity_name', options_list=['--name', '-n'], default=None, required=False,
                   help='The pod identity name. Generate if not specified.',
                   validator=validate_pod_identity_resource_name('identity_name', required=False))
        c.argument('identity_namespace', options_list=[
                   '--namespace'], help='The pod identity namespace.')
        c.argument('identity_resource_id', options_list=[
                   '--identity-resource-id'], help='Resource id of the identity to use.')
        c.argument('binding_selector', options_list=[
                   '--binding-selector'], help='Optional binding selector to use.')

    with self.argument_context('aks pod-identity delete') as c:
        c.argument('identity_name', options_list=['--name', '-n'], default=None, required=True,
                   help='The pod identity name.',
                   validator=validate_pod_identity_resource_name('identity_name', required=True))
        c.argument('identity_namespace', options_list=[
                   '--namespace'], help='The pod identity namespace.')

    with self.argument_context('aks pod-identity exception add') as c:
        c.argument('exc_name', options_list=['--name', '-n'], default=None, required=False,
                   help='The pod identity exception name. Generate if not specified.',
                   validator=validate_pod_identity_resource_name('exc_name', required=False))
        c.argument('exc_namespace', options_list=['--namespace'], required=True,
                   help='The pod identity exception namespace.',
                   validator=validate_pod_identity_resource_namespace)
        c.argument('pod_labels', nargs='*', required=True,
                   help='space-separated labels: key=value [key=value ...].',
                   validator=validate_pod_identity_pod_labels)

    with self.argument_context('aks pod-identity exception delete') as c:
        c.argument('exc_name', options_list=['--name', '-n'], required=True,
                   help='The pod identity exception name to remove.',
                   validator=validate_pod_identity_resource_name('exc_name', required=True))
        c.argument('exc_namespace', options_list=['--namespace'], required=True,
                   help='The pod identity exception namespace to remove.',
                   validator=validate_pod_identity_resource_namespace)

    with self.argument_context('aks pod-identity exception update') as c:
        c.argument('exc_name', options_list=['--name', '-n'], required=True,
                   help='The pod identity exception name to remove.',
                   validator=validate_pod_identity_resource_name('exc_name', required=True))
        c.argument('exc_namespace', options_list=['--namespace'], required=True,
                   help='The pod identity exception namespace to remove.',
                   validator=validate_pod_identity_resource_namespace)
        c.argument('pod_labels', nargs='*', required=True,
                   help='pod labels in key=value [key=value ...].',
                   validator=validate_pod_identity_pod_labels)

    for scope in ['aks nodepool snapshot create']:
        with self.argument_context(scope) as c:
            c.argument('snapshot_name', options_list=[
                       '--name', '-n'], required=True, help='The nodepool snapshot name.', validator=validate_snapshot_name)
            c.argument('tags', tags_type)
            c.argument('nodepool_id', required=True,
                       help='The nodepool id.', validator=validate_nodepool_id)
            c.argument('aks_custom_headers')

    for scope in ['aks nodepool snapshot show', 'aks nodepool snapshot delete']:
        with self.argument_context(scope) as c:
            c.argument('snapshot_name', options_list=[
                       '--name', '-n'], required=True, help='The nodepool snapshot name.', validator=validate_snapshot_name)
            c.argument('yes', options_list=[
                       '--yes', '-y'], help='Do not prompt for confirmation.', action='store_true')

    for scope in ['aks snapshot create']:
        with self.argument_context(scope) as c:
            c.argument('snapshot_name', options_list=[
                       '--name', '-n'], required=True, help='The cluster snapshot name.', validator=validate_snapshot_name)
            c.argument('tags', tags_type)
            c.argument('cluster_id', required=True,
                       validator=validate_cluster_id, help='The cluster id.')
            c.argument('aks_custom_headers')

    for scope in ['aks snapshot show', 'aks snapshot delete']:
        with self.argument_context(scope) as c:
            c.argument('snapshot_name', options_list=[
                       '--name', '-n'], required=True, help='The cluster snapshot name.', validator=validate_snapshot_name)
            c.argument('yes', options_list=[
                       '--yes', '-y'], help='Do not prompt for confirmation.', action='store_true')


def _get_default_install_location(exe_name):
    system = platform.system()
    if system == 'Windows':
        home_dir = os.environ.get('USERPROFILE')
        if not home_dir:
            return None
        install_location = os.path.join(
            home_dir, r'.azure-{0}\{0}.exe'.format(exe_name))
    elif system in ('Linux', 'Darwin'):
        install_location = '/usr/local/bin/{}'.format(exe_name)
    else:
        install_location = None
    return install_location<|MERGE_RESOLUTION|>--- conflicted
+++ resolved
@@ -298,12 +298,9 @@
         c.argument('workload_runtime', arg_type=get_enum_type(workload_runtimes), default=CONST_WORKLOAD_RUNTIME_OCI_CONTAINER)
         c.argument('enable_apiserver_vnet_integration', action='store_true', is_preview=True)
         c.argument('apiserver_subnet_id', validator=validate_apiserver_subnet_id, is_preview=True)
-<<<<<<< HEAD
+        c.argument('dns-zone-resource-id')
         # no validation for aks create because it already only supports Linux.
         c.argument('enable_custom_ca_trust', action='store_true')
-=======
-        c.argument('dns-zone-resource-id')
->>>>>>> 3e75c2dc
 
     with self.argument_context('aks update') as c:
         # managed cluster paramerters
