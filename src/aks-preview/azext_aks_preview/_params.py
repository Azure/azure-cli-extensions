--- conflicted
+++ resolved
@@ -109,12 +109,9 @@
         c.argument('enable_managed_identity', action='store_true')
         c.argument('assign_identity', type=str, validator=validate_assign_identity)
         c.argument('disable_sgxquotehelper', action='store_true')
-<<<<<<< HEAD
-        c.argument('enable_pod_identity', action='store_true')
-=======
         c.argument('kubelet_config', type=str)
         c.argument('linux_os_config', type=str)
->>>>>>> 2d8da3b4
+        c.argument('enable_pod_identity', action='store_true')
 
     with self.argument_context('aks update') as c:
         c.argument('enable_cluster_autoscaler', options_list=["--enable-cluster-autoscaler", "-e"], action='store_true')
