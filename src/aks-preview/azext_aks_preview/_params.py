--- conflicted
+++ resolved
@@ -152,13 +152,10 @@
     CONST_ADVANCED_NETWORKPOLICIES_L7,
     CONST_TRANSIT_ENCRYPTION_TYPE_NONE,
     CONST_TRANSIT_ENCRYPTION_TYPE_WIREGUARD,
-<<<<<<< HEAD
     CONST_ACNS_DATAPATH_ACCELERATION_MODE_BPFVETH,
     CONST_ACNS_DATAPATH_ACCELERATION_MODE_NONE
-=======
     CONST_UPGRADE_STRATEGY_ROLLING,
     CONST_UPGRADE_STRATEGY_BLUE_GREEN,
->>>>>>> d1694839
 )
 
 from azext_aks_preview._validators import (
