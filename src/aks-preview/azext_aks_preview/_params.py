--- conflicted
+++ resolved
@@ -907,20 +907,18 @@
         c.argument('ingress_gateway_type',
                    arg_type=get_enum_type(ingress_gateway_types))
 
-<<<<<<< HEAD
-    with self.argument_context('aks check-network') as c:
-        c.argument('cluster_name', options_list=['--name', '-n'], required=True, help='Name of the managed cluster.')
-        c.argument('resource_group', options_list=['--resource-group', '-g'], required=True, help='Name of the resource group.')
-        c.argument('node_name', options_list=['--node-name'], required=False, help='Name of the node to perform the connectivity check.')
-        c.argument('custom_endpoints', options_list=['--custom-endpoints'], required=False, help='Additional endpoint(s) to perform the connectivity check, separated by comma.')
-=======
     with self.argument_context('aks mesh enable') as c:
         c.argument('key_vault_id')
         c.argument('ca_cert_object_name')
         c.argument('ca_key_object_name')
         c.argument('root_cert_object_name')
         c.argument('cert_chain_object_name')
->>>>>>> 0bd4831f
+
+    with self.argument_context('aks check-network') as c:
+        c.argument('cluster_name', options_list=['--name', '-n'], required=True, help='Name of the managed cluster.')
+        c.argument('resource_group', options_list=['--resource-group', '-g'], required=True, help='Name of the resource group.')
+        c.argument('node_name', options_list=['--node-name'], required=False, help='Name of the node to perform the connectivity check.')
+        c.argument('custom_endpoints', options_list=['--custom-endpoints'], required=False, help='Additional endpoint(s) to perform the connectivity check, separated by comma.')
 
 
 def _get_default_install_location(exe_name):
