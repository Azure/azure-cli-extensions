# --------------------------------------------------------------------------------------------
# Copyright (c) Microsoft Corporation. All rights reserved.
# Licensed under the MIT License. See License.txt in the project root for license information.
# --------------------------------------------------------------------------------------------

# pylint: disable=line-too-long,too-many-statements

import os.path
import platform

from argcomplete.completers import FilesCompleter
from azure.cli.core.commands.parameters import (
    file_type, get_resource_name_completion_list, name_type, tags_type, zones_type)
from knack.arguments import CLIArgumentType

from ._completers import (
    get_vm_size_completion_list, get_k8s_versions_completion_list, get_k8s_upgrades_completion_list)
from ._validators import (
    validate_create_parameters, validate_k8s_version, validate_linux_host_name,
    validate_ssh_key, validate_max_pods, validate_nodes_count, validate_ip_ranges,
    validate_nodepool_name, validate_vm_set_type, validate_load_balancer_sku,
    validate_load_balancer_outbound_ips, validate_load_balancer_outbound_ip_prefixes)


def load_arguments(self, _):

    acr_arg_type = CLIArgumentType(metavar='ACR_NAME_OR_RESOURCE_ID')

    # AKS command argument configuration
    with self.argument_context('aks') as c:
        c.argument('resource_name', name_type, help='Name of the managed cluster.',
                   completer=get_resource_name_completion_list('Microsoft.ContainerService/ManagedClusters'))
        c.argument('name', name_type, help='Name of the managed cluster.',
                   completer=get_resource_name_completion_list('Microsoft.ContainerService/ManagedClusters'))
        c.argument('kubernetes_version', options_list=['--kubernetes-version', '-k'], validator=validate_k8s_version)
        c.argument('node_count', options_list=['--node-count', '-c'], type=int)
        c.argument('tags', tags_type)

    with self.argument_context('aks create') as c:
        c.argument('name', validator=validate_linux_host_name)
        c.argument('kubernetes_version', completer=get_k8s_versions_completion_list)
        c.argument('admin_username', options_list=['--admin-username', '-u'], default='azureuser')
        c.argument('windows_admin_username', options_list=['--windows-admin-username'])
        c.argument('windows_admin_password', options_list=['--windows-admin-password'])
        c.argument('dns_name_prefix', options_list=['--dns-name-prefix', '-p'])
        c.argument('generate_ssh_keys', action='store_true', validator=validate_create_parameters)
        c.argument('node_vm_size', options_list=['--node-vm-size', '-s'], completer=get_vm_size_completion_list)
        c.argument('nodepool_name', type=str, default='nodepool1',
                   help='Node pool name, upto 12 alphanumeric characters', validator=validate_nodepool_name)
        c.argument('ssh_key_value', required=False, type=file_type, default=os.path.join('~', '.ssh', 'id_rsa.pub'),
                   completer=FilesCompleter(), validator=validate_ssh_key)
        c.argument('aad_client_app_id')
        c.argument('aad_server_app_id')
        c.argument('aad_server_app_secret')
        c.argument('aad_tenant_id')
        c.argument('dns_service_ip')
        c.argument('docker_bridge_address')
        c.argument('load_balancer_sku', type=str, validator=validate_load_balancer_sku)
        c.argument('load_balancer_managed_outbound_ip_count', type=int)
        c.argument('load_balancer_outbound_ips', type=str, validator=validate_load_balancer_outbound_ips)
        c.argument('load_balancer_outbound_ip_prefixes', type=str, validator=validate_load_balancer_outbound_ip_prefixes)
        c.argument('enable_addons', options_list=['--enable-addons', '-a'])
        c.argument('disable_rbac', action='store_true')
        c.argument('enable_rbac', action='store_true', options_list=['--enable-rbac', '-r'],
                   deprecate_info=c.deprecate(redirect="--disable-rbac", hide="2.0.45"))
        c.argument('max_pods', type=int, options_list=['--max-pods', '-m'], validator=validate_max_pods)
        c.argument('network_plugin')
        c.argument('network_policy')
        c.argument('no_ssh_key', options_list=['--no-ssh-key', '-x'])
        c.argument('pod_cidr')
        c.argument('service_cidr')
        c.argument('vnet_subnet_id')
        c.argument('workspace_resource_id')
        c.argument('skip_subnet_role_assignment', action='store_true')
        c.argument('enable_cluster_autoscaler', action='store_true')
        c.argument('min_count', type=int, validator=validate_nodes_count)
        c.argument('max_count', type=int, validator=validate_nodes_count)
        c.argument('enable_vmss', action='store_true', help='To be deprecated. Use vm_set_type instead.')
        c.argument('vm_set_type', type=str, validator=validate_vm_set_type)
        c.argument('node_zones', zones_type, options_list='--node-zones', help='(PREVIEW) Space-separated list of availability zones where agent nodes will be placed.')
        c.argument('enable_pod_security_policy', action='store_true')
        c.argument('node_resource_group')
<<<<<<< HEAD
        c.argument('enable_acr')
        c.argument('acr')
        c.argument('enable_managed_identity', action='store_true')
=======
        c.argument('attach_acr', acr_arg_type)
        c.argument('enable_private_cluster', action='store_true')
>>>>>>> d314a892

    with self.argument_context('aks update') as c:
        c.argument('enable_cluster_autoscaler', options_list=["--enable-cluster-autoscaler", "-e"], action='store_true')
        c.argument('disable_cluster_autoscaler', options_list=["--disable-cluster-autoscaler", "-d"], action='store_true')
        c.argument('update_cluster_autoscaler', options_list=["--update-cluster-autoscaler", "-u"], action='store_true')
        c.argument('min_count', type=int, validator=validate_nodes_count)
        c.argument('max_count', type=int, validator=validate_nodes_count)
        c.argument('load_balancer_managed_outbound_ip_count', type=int)
        c.argument('load_balancer_outbound_ips', type=str, validator=validate_load_balancer_outbound_ips)
        c.argument('load_balancer_outbound_ip_prefixes', type=str, validator=validate_load_balancer_outbound_ip_prefixes)
        c.argument('api_server_authorized_ip_ranges', type=str, validator=validate_ip_ranges)
        c.argument('enable_pod_security_policy', action='store_true')
        c.argument('disable_pod_security_policy', action='store_true')
        c.argument('attach_acr', acr_arg_type)
        c.argument('detach_acr', acr_arg_type)

    with self.argument_context('aks scale') as c:
        c.argument('nodepool_name', type=str,
                   help='Node pool name, upto 12 alphanumeric characters', validator=validate_nodepool_name)

    with self.argument_context('aks upgrade') as c:
        c.argument('kubernetes_version', completer=get_k8s_upgrades_completion_list)

    with self.argument_context('aks nodepool') as c:
        c.argument('cluster_name', type=str, help='The cluster name.')

    for scope in ['aks nodepool add']:
        with self.argument_context(scope) as c:
            c.argument('nodepool_name', type=str, options_list=['--name', '-n'], validator=validate_nodepool_name, help='The node pool name.')
            c.argument('node_zones', zones_type, options_list='--node-zones', help='(PREVIEW) Space-separated list of availability zones where agent nodes will be placed.')
            c.argument('node_vm_size', options_list=['--node-vm-size', '-s'], completer=get_vm_size_completion_list)
            c.argument('max_pods', type=int, options_list=['--max-pods', '-m'], validator=validate_max_pods)
            c.argument('os_type', type=str)
            c.argument('enable_cluster_autoscaler', options_list=["--enable-cluster-autoscaler", "-e"], action='store_true')

    for scope in ['aks nodepool show', 'aks nodepool delete', 'aks nodepool scale', 'aks nodepool upgrade', 'aks nodepool update']:
        with self.argument_context(scope) as c:
            c.argument('nodepool_name', type=str, options_list=['--name', '-n'], validator=validate_nodepool_name, help='The node pool name.')

    with self.argument_context('aks nodepool update') as c:
        c.argument('enable_cluster_autoscaler', options_list=["--enable-cluster-autoscaler", "-e"], action='store_true')
        c.argument('disable_cluster_autoscaler', options_list=["--disable-cluster-autoscaler", "-d"], action='store_true')
        c.argument('update_cluster_autoscaler', options_list=["--update-cluster-autoscaler", "-u"], action='store_true')

    with self.argument_context('aks disable-addons') as c:
        c.argument('addons', options_list=['--addons', '-a'])

    with self.argument_context('aks enable-addons') as c:
        c.argument('addons', options_list=['--addons', '-a'])
        c.argument('subnet_name', options_list=['--subnet-name', '-s'])

    with self.argument_context('aks get-credentials') as c:
        c.argument('admin', options_list=['--admin', '-a'], default=False)
        c.argument('path', options_list=['--file', '-f'], type=file_type, completer=FilesCompleter(),
                   default=os.path.join(os.path.expanduser('~'), '.kube', 'config'))


def _get_default_install_location(exe_name):
    system = platform.system()
    if system == 'Windows':
        home_dir = os.environ.get('USERPROFILE')
        if not home_dir:
            return None
        install_location = os.path.join(home_dir, r'.azure-{0}\{0}.exe'.format(exe_name))
    elif system in ('Linux', 'Darwin'):
        install_location = '/usr/local/bin/{}'.format(exe_name)
    else:
        install_location = None
    return install_location<|MERGE_RESOLUTION|>--- conflicted
+++ resolved
@@ -80,14 +80,11 @@
         c.argument('node_zones', zones_type, options_list='--node-zones', help='(PREVIEW) Space-separated list of availability zones where agent nodes will be placed.')
         c.argument('enable_pod_security_policy', action='store_true')
         c.argument('node_resource_group')
-<<<<<<< HEAD
         c.argument('enable_acr')
         c.argument('acr')
-        c.argument('enable_managed_identity', action='store_true')
-=======
         c.argument('attach_acr', acr_arg_type)
         c.argument('enable_private_cluster', action='store_true')
->>>>>>> d314a892
+        c.argument('enable_managed_identity', action='store_true')
 
     with self.argument_context('aks update') as c:
         c.argument('enable_cluster_autoscaler', options_list=["--enable-cluster-autoscaler", "-e"], action='store_true')
