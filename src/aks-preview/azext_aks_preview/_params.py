# --------------------------------------------------------------------------------------------
# Copyright (c) Microsoft Corporation. All rights reserved.
# Licensed under the MIT License. See License.txt in the project root for license information.
# --------------------------------------------------------------------------------------------

# pylint: disable=too-many-statements,too-many-lines
import os.path
import platform

from argcomplete.completers import FilesCompleter
from azure.cli.command_modules.acs._consts import (
    CONST_OUTBOUND_TYPE_LOAD_BALANCER,
    CONST_OUTBOUND_TYPE_MANAGED_NAT_GATEWAY,
    CONST_OUTBOUND_TYPE_USER_ASSIGNED_NAT_GATEWAY,
    CONST_OUTBOUND_TYPE_USER_DEFINED_ROUTING,
)
from azure.cli.command_modules.acs._validators import (
    validate_image_cleaner_enable_disable_mutually_exclusive,
    validate_load_balancer_idle_timeout,
    validate_load_balancer_outbound_ip_prefixes,
    validate_load_balancer_outbound_ips,
    validate_load_balancer_outbound_ports,
    validate_nat_gateway_idle_timeout,
    validate_nat_gateway_managed_outbound_ip_count,
)
from azure.cli.core.commands.parameters import (
    edge_zone_type,
    file_type,
    get_enum_type,
    get_resource_name_completion_list,
    get_three_state_flag,
    name_type,
    tags_type,
    zones_type,
)
from azext_aks_preview._client_factory import CUSTOM_MGMT_AKS_PREVIEW
from azext_aks_preview._completers import (
    get_k8s_upgrades_completion_list,
    get_k8s_versions_completion_list,
    get_vm_size_completion_list,
)
from azext_aks_preview._consts import (
    CONST_ABSOLUTEMONTHLY_MAINTENANCE_SCHEDULE,
    CONST_AZURE_KEYVAULT_NETWORK_ACCESS_PRIVATE,
    CONST_AZURE_KEYVAULT_NETWORK_ACCESS_PUBLIC,
    CONST_NAMESPACE_ADOPTION_POLICY_NEVER,
    CONST_NAMESPACE_ADOPTION_POLICY_IFIDENTICAL,
    CONST_NAMESPACE_ADOPTION_POLICY_ALWAYS,
    CONST_NAMESPACE_NETWORK_POLICY_RULE_DENYALL,
    CONST_NAMESPACE_NETWORK_POLICY_RULE_ALLOWALL,
    CONST_NAMESPACE_NETWORK_POLICY_RULE_ALLOWSAMENAMESPACE,
    CONST_NAMESPACE_DELETE_POLICY_KEEP,
    CONST_NAMESPACE_DELETE_POLICY_DELETE,
    CONST_CREDENTIAL_FORMAT_AZURE,
    CONST_CREDENTIAL_FORMAT_EXEC,
    CONST_DAILY_MAINTENANCE_SCHEDULE,
    CONST_DISK_DRIVER_V1,
    CONST_DISK_DRIVER_V2,
    CONST_GPU_DRIVER_INSTALL,
    CONST_GPU_DRIVER_NONE,
    CONST_GPU_INSTANCE_PROFILE_MIG1_G,
    CONST_GPU_INSTANCE_PROFILE_MIG2_G,
    CONST_GPU_INSTANCE_PROFILE_MIG3_G,
    CONST_GPU_INSTANCE_PROFILE_MIG4_G,
    CONST_GPU_INSTANCE_PROFILE_MIG7_G,
    CONST_LOAD_BALANCER_SKU_BASIC,
    CONST_LOAD_BALANCER_SKU_STANDARD,
    CONST_MANAGED_CLUSTER_SKU_TIER_FREE,
    CONST_MANAGED_CLUSTER_SKU_TIER_STANDARD,
    CONST_MANAGED_CLUSTER_SKU_TIER_PREMIUM,
    CONST_NETWORK_DATAPLANE_AZURE,
    CONST_NETWORK_DATAPLANE_CILIUM,
    CONST_NETWORK_PLUGIN_AZURE,
    CONST_NETWORK_PLUGIN_KUBENET,
    CONST_NETWORK_PLUGIN_MODE_OVERLAY,
    CONST_NETWORK_PLUGIN_NONE,
    CONST_NETWORK_POD_IP_ALLOCATION_MODE_DYNAMIC_INDIVIDUAL,
    CONST_NETWORK_POD_IP_ALLOCATION_MODE_STATIC_BLOCK,
    CONST_NODE_IMAGE_UPGRADE_CHANNEL,
    CONST_NODE_OS_CHANNEL_NODE_IMAGE,
    CONST_NODE_OS_CHANNEL_NONE,
    CONST_NODE_OS_CHANNEL_SECURITY_PATCH,
    CONST_NODE_OS_CHANNEL_UNMANAGED,
    CONST_NODEPOOL_MODE_SYSTEM,
    CONST_NODEPOOL_MODE_USER,
    CONST_NODEPOOL_MODE_GATEWAY,
    CONST_NODEPOOL_MODE_MANAGEDSYSTEM,
    CONST_NODEPOOL_MODE_MACHINES,
    CONST_NONE_UPGRADE_CHANNEL,
    CONST_NRG_LOCKDOWN_RESTRICTION_LEVEL_READONLY,
    CONST_NRG_LOCKDOWN_RESTRICTION_LEVEL_UNRESTRICTED,
    CONST_OS_DISK_TYPE_EPHEMERAL,
    CONST_OS_DISK_TYPE_MANAGED,
    CONST_OS_SKU_AZURELINUX,
    CONST_OS_SKU_AZURELINUX3,
    CONST_OS_SKU_FLATCAR,
    CONST_OS_SKU_CBLMARINER,
    CONST_OS_SKU_MARINER,
    CONST_OS_SKU_AZURELINUXOSGUARD,
    CONST_OS_SKU_AZURELINUX3OSGUARD,
    CONST_OS_SKU_UBUNTU,
    CONST_OS_SKU_UBUNTU2204,
    CONST_OS_SKU_UBUNTU2404,
    CONST_OS_SKU_WINDOWS2019,
    CONST_OS_SKU_WINDOWS2022,
    CONST_OS_SKU_WINDOWS2025,
    CONST_OS_SKU_WINDOWSANNUAL,
    CONST_PATCH_UPGRADE_CHANNEL,
    CONST_RAPID_UPGRADE_CHANNEL,
    CONST_RELATIVEMONTHLY_MAINTENANCE_SCHEDULE,
    CONST_SCALE_DOWN_MODE_DEALLOCATE,
    CONST_SCALE_DOWN_MODE_DELETE,
    CONST_SCALE_SET_PRIORITY_REGULAR,
    CONST_SCALE_SET_PRIORITY_SPOT,
    CONST_SPOT_EVICTION_POLICY_DEALLOCATE,
    CONST_SPOT_EVICTION_POLICY_DELETE,
    CONST_STABLE_UPGRADE_CHANNEL,
    CONST_WEEKINDEX_FIRST,
    CONST_WEEKINDEX_FOURTH,
    CONST_WEEKINDEX_LAST,
    CONST_SAFEGUARDSLEVEL_OFF,
    CONST_SAFEGUARDSLEVEL_WARNING,
    CONST_SAFEGUARDSLEVEL_ENFORCEMENT,
    CONST_AZURE_SERVICE_MESH_INGRESS_MODE_EXTERNAL,
    CONST_AZURE_SERVICE_MESH_INGRESS_MODE_INTERNAL,
    CONST_AZURE_SERVICE_MESH_DEFAULT_EGRESS_NAMESPACE,
    CONST_WEEKINDEX_SECOND,
    CONST_WEEKINDEX_THIRD,
    CONST_WEEKLY_MAINTENANCE_SCHEDULE,
    CONST_WORKLOAD_RUNTIME_KATA_MSHV_VM_ISOLATION,
    CONST_WORKLOAD_RUNTIME_KATA_CC_ISOLATION,
    CONST_WORKLOAD_RUNTIME_OCI_CONTAINER,
    CONST_WORKLOAD_RUNTIME_WASM_WASI,
    CONST_NODE_PROVISIONING_MODE_MANUAL,
    CONST_NODE_PROVISIONING_MODE_AUTO,
    CONST_NODE_PROVISIONING_DEFAULT_POOLS_AUTO,
    CONST_NODE_PROVISIONING_DEFAULT_POOLS_NONE,
    CONST_MANAGED_CLUSTER_SKU_NAME_BASE,
    CONST_MANAGED_CLUSTER_SKU_NAME_AUTOMATIC,
    CONST_SSH_ACCESS_LOCALUSER,
    CONST_SSH_ACCESS_DISABLED,
    CONST_CLUSTER_SERVICE_HEALTH_PROBE_MODE_SERVICE_NODE_PORT,
    CONST_CLUSTER_SERVICE_HEALTH_PROBE_MODE_SHARED,
    CONST_ARTIFACT_SOURCE_DIRECT,
    CONST_ARTIFACT_SOURCE_CACHE,
    CONST_OUTBOUND_TYPE_NONE,
    CONST_OUTBOUND_TYPE_BLOCK,
    CONST_APP_ROUTING_ANNOTATION_CONTROLLED_NGINX,
    CONST_APP_ROUTING_EXTERNAL_NGINX,
    CONST_APP_ROUTING_INTERNAL_NGINX,
    CONST_APP_ROUTING_NONE_NGINX,
    CONST_GPU_DRIVER_TYPE_CUDA,
    CONST_GPU_DRIVER_TYPE_GRID,
    CONST_ADVANCED_NETWORKPOLICIES_NONE,
    CONST_ADVANCED_NETWORKPOLICIES_FQDN,
    CONST_ADVANCED_NETWORKPOLICIES_L7,
    CONST_TRANSIT_ENCRYPTION_TYPE_NONE,
    CONST_TRANSIT_ENCRYPTION_TYPE_WIREGUARD,
    CONST_ACNS_DATAPATH_ACCELERATION_MODE_BPFVETH,
    CONST_ACNS_DATAPATH_ACCELERATION_MODE_NONE,
    CONST_UPGRADE_STRATEGY_ROLLING,
    CONST_UPGRADE_STRATEGY_BLUE_GREEN
)

from azext_aks_preview._validators import (
    validate_acr,
    validate_namespace_name,
    validate_resource_quota,
    validate_addon,
    validate_addons,
    validate_agent_pool_name,
    validate_allowed_host_ports,
    validate_apiserver_subnet_id,
    validate_application_security_groups,
    validate_assign_identity,
    validate_assign_kubelet_identity,
    validate_azure_keyvault_kms_key_id,
    validate_azure_keyvault_kms_key_vault_resource_id,
    validate_azure_monitor_and_opentelemetry_for_create,
    validate_azure_monitor_and_opentelemetry_for_update,
    validate_azure_monitor_logs_and_enable_addons,
    validate_azure_monitor_logs_enable_disable,
    validate_azuremonitorworkspaceresourceid,
    validate_cluster_id,
    validate_cluster_snapshot_id,
    validate_create_parameters,
    validate_crg_id,
    validate_custom_ca_trust_certificates,
    validate_defender_config_parameter,
    validate_defender_disable_and_enable_parameters,
    validate_disable_windows_outbound_nat,
    validate_asm_egress_name,
    validate_eviction_policy,
    validate_grafanaresourceid,
    validate_host_group_id,
    validate_ip_ranges,
    validate_k8s_version,
    validate_linux_host_name,
    validate_load_balancer_backend_pool_type,
    validate_load_balancer_sku,
    validate_max_surge,
    validate_message_of_the_day,
    validate_node_public_ip_tags,
    validate_nodepool_id,
    validate_nodepool_labels,
    validate_nodepool_taints,
    validate_nodepool_name,
    validate_nodepool_tags,
    validate_nodes_count,
    validate_os_sku,
    validate_pod_identity_pod_labels,
    validate_pod_identity_resource_name,
    validate_pod_identity_resource_namespace,
    validate_pod_subnet_id,
    validate_pod_ip_allocation_mode,
    validate_priority,
    validate_sku_tier,
    validate_snapshot_id,
    validate_snapshot_name,
    validate_spot_max_price,
    validate_ssh_key,
    validate_ssh_key_for_update,
    validate_start_date,
    validate_start_time,
    validate_user,
    validate_utc_offset,
    validate_vm_set_type,
    validate_vnet_subnet_id,
    validate_force_upgrade_disable_and_enable_parameters,
    validate_azure_service_mesh_revision,
    validate_artifact_streaming,
    validate_custom_endpoints,
    validate_bootstrap_container_registry_resource_id,
    validate_gateway_prefix_size,
    validate_max_unavailable,
    validate_max_blocked_nodes,
    validate_drain_batch_size,
    validate_resource_group_parameter,
    validate_location_resource_group_cluster_parameters,
)
from azext_aks_preview.azurecontainerstorage._consts import (
    CONST_ACSTOR_ALL,
    CONST_DISK_TYPE_EPHEMERAL_VOLUME_ONLY,
    CONST_DISK_TYPE_PV_WITH_ANNOTATION,
    CONST_EPHEMERAL_NVME_PERF_TIER_BASIC,
    CONST_EPHEMERAL_NVME_PERF_TIER_PREMIUM,
    CONST_EPHEMERAL_NVME_PERF_TIER_STANDARD,
    CONST_STORAGE_POOL_TYPE_AZURE_DISK,
    CONST_STORAGE_POOL_TYPE_EPHEMERAL_DISK,
    CONST_STORAGE_POOL_TYPE_ELASTIC_SAN,
    CONST_STORAGE_POOL_SKU_PREMIUM_LRS,
    CONST_STORAGE_POOL_SKU_STANDARD_LRS,
    CONST_STORAGE_POOL_SKU_STANDARDSSD_LRS,
    CONST_STORAGE_POOL_SKU_ULTRASSD_LRS,
    CONST_STORAGE_POOL_SKU_PREMIUM_ZRS,
    CONST_STORAGE_POOL_SKU_PREMIUMV2_LRS,
    CONST_STORAGE_POOL_SKU_STANDARDSSD_ZRS,
    CONST_STORAGE_POOL_OPTION_NVME,
    CONST_STORAGE_POOL_OPTION_SSD,
)

from .action import (
    AddConfigurationSettings,
    AddConfigurationProtectedSettings,
)

from knack.arguments import CLIArgumentType

# candidates for enumeration
# consts for AgentPool
node_priorities = [CONST_SCALE_SET_PRIORITY_REGULAR, CONST_SCALE_SET_PRIORITY_SPOT]
node_eviction_policies = [
    CONST_SPOT_EVICTION_POLICY_DELETE,
    CONST_SPOT_EVICTION_POLICY_DEALLOCATE,
]
node_os_disk_types = [CONST_OS_DISK_TYPE_MANAGED, CONST_OS_DISK_TYPE_EPHEMERAL]
node_mode_types = [
    CONST_NODEPOOL_MODE_SYSTEM,
    CONST_NODEPOOL_MODE_USER,
    CONST_NODEPOOL_MODE_GATEWAY,
    CONST_NODEPOOL_MODE_MANAGEDSYSTEM,
    CONST_NODEPOOL_MODE_MACHINES,
]
node_os_skus_create = [
    CONST_OS_SKU_AZURELINUX,
    CONST_OS_SKU_AZURELINUX3,
    CONST_OS_SKU_FLATCAR,
    CONST_OS_SKU_UBUNTU,
    CONST_OS_SKU_CBLMARINER,
    CONST_OS_SKU_MARINER,
    CONST_OS_SKU_UBUNTU2204,
    CONST_OS_SKU_UBUNTU2404,
    CONST_OS_SKU_AZURELINUXOSGUARD,
    CONST_OS_SKU_AZURELINUX3OSGUARD,
]
node_os_skus_add = node_os_skus_create + [
    CONST_OS_SKU_WINDOWS2019,
    CONST_OS_SKU_WINDOWS2022,
    CONST_OS_SKU_WINDOWS2025,
    CONST_OS_SKU_WINDOWSANNUAL,
]
node_os_skus_update = [
    CONST_OS_SKU_AZURELINUX,
    CONST_OS_SKU_AZURELINUX3,
    CONST_OS_SKU_FLATCAR,
    CONST_OS_SKU_UBUNTU,
    CONST_OS_SKU_UBUNTU2204,
    CONST_OS_SKU_UBUNTU2404,
    CONST_OS_SKU_AZURELINUXOSGUARD,
    CONST_OS_SKU_AZURELINUX3OSGUARD,
]
scale_down_modes = [CONST_SCALE_DOWN_MODE_DELETE, CONST_SCALE_DOWN_MODE_DEALLOCATE]
workload_runtimes = [
    CONST_WORKLOAD_RUNTIME_OCI_CONTAINER,
    CONST_WORKLOAD_RUNTIME_WASM_WASI,
    CONST_WORKLOAD_RUNTIME_KATA_MSHV_VM_ISOLATION,
    CONST_WORKLOAD_RUNTIME_KATA_CC_ISOLATION,
]
gpu_instance_profiles = [
    CONST_GPU_INSTANCE_PROFILE_MIG1_G,
    CONST_GPU_INSTANCE_PROFILE_MIG2_G,
    CONST_GPU_INSTANCE_PROFILE_MIG3_G,
    CONST_GPU_INSTANCE_PROFILE_MIG4_G,
    CONST_GPU_INSTANCE_PROFILE_MIG7_G,
]
gpu_driver_install_modes = [
    CONST_GPU_DRIVER_INSTALL,
    CONST_GPU_DRIVER_NONE
]
pod_ip_allocation_modes = [
    CONST_NETWORK_POD_IP_ALLOCATION_MODE_DYNAMIC_INDIVIDUAL,
    CONST_NETWORK_POD_IP_ALLOCATION_MODE_STATIC_BLOCK,
]

# consts for ManagedCluster
load_balancer_skus = [CONST_LOAD_BALANCER_SKU_BASIC, CONST_LOAD_BALANCER_SKU_STANDARD]
sku_names = [
    CONST_MANAGED_CLUSTER_SKU_NAME_BASE,
    CONST_MANAGED_CLUSTER_SKU_NAME_AUTOMATIC,
]
sku_tiers = [
    CONST_MANAGED_CLUSTER_SKU_TIER_FREE,
    CONST_MANAGED_CLUSTER_SKU_TIER_STANDARD,
    CONST_MANAGED_CLUSTER_SKU_TIER_PREMIUM,
]
network_plugins = [
    CONST_NETWORK_PLUGIN_KUBENET,
    CONST_NETWORK_PLUGIN_AZURE,
    CONST_NETWORK_PLUGIN_NONE,
]
network_plugin_modes = [CONST_NETWORK_PLUGIN_MODE_OVERLAY]
advanced_networkpolicies = [
    CONST_ADVANCED_NETWORKPOLICIES_NONE,
    CONST_ADVANCED_NETWORKPOLICIES_FQDN,
    CONST_ADVANCED_NETWORKPOLICIES_L7,
]
transit_encryption_types = [
    CONST_TRANSIT_ENCRYPTION_TYPE_NONE,
    CONST_TRANSIT_ENCRYPTION_TYPE_WIREGUARD,
]
acns_datapath_acceleration_modes = [
    CONST_ACNS_DATAPATH_ACCELERATION_MODE_NONE,
    CONST_ACNS_DATAPATH_ACCELERATION_MODE_BPFVETH,
]
network_dataplanes = [CONST_NETWORK_DATAPLANE_AZURE, CONST_NETWORK_DATAPLANE_CILIUM]
disk_driver_versions = [CONST_DISK_DRIVER_V1, CONST_DISK_DRIVER_V2]
outbound_types = [
    CONST_OUTBOUND_TYPE_LOAD_BALANCER,
    CONST_OUTBOUND_TYPE_USER_DEFINED_ROUTING,
    CONST_OUTBOUND_TYPE_MANAGED_NAT_GATEWAY,
    CONST_OUTBOUND_TYPE_USER_ASSIGNED_NAT_GATEWAY,
    CONST_OUTBOUND_TYPE_NONE,
    CONST_OUTBOUND_TYPE_BLOCK,
]
auto_upgrade_channels = [
    CONST_RAPID_UPGRADE_CHANNEL,
    CONST_STABLE_UPGRADE_CHANNEL,
    CONST_PATCH_UPGRADE_CHANNEL,
    CONST_NODE_IMAGE_UPGRADE_CHANNEL,
    CONST_NONE_UPGRADE_CHANNEL,
]
node_os_upgrade_channels = [
    CONST_NODE_OS_CHANNEL_NODE_IMAGE,
    CONST_NODE_OS_CHANNEL_NONE,
    CONST_NODE_OS_CHANNEL_SECURITY_PATCH,
    CONST_NODE_OS_CHANNEL_UNMANAGED,
]

nrg_lockdown_restriction_levels = [
    CONST_NRG_LOCKDOWN_RESTRICTION_LEVEL_READONLY,
    CONST_NRG_LOCKDOWN_RESTRICTION_LEVEL_UNRESTRICTED,
]

# consts for managed namespace
network_policy_rule = [
    CONST_NAMESPACE_NETWORK_POLICY_RULE_DENYALL,
    CONST_NAMESPACE_NETWORK_POLICY_RULE_ALLOWALL,
    CONST_NAMESPACE_NETWORK_POLICY_RULE_ALLOWSAMENAMESPACE,
]

adoption_policy = [
    CONST_NAMESPACE_ADOPTION_POLICY_NEVER,
    CONST_NAMESPACE_ADOPTION_POLICY_IFIDENTICAL,
    CONST_NAMESPACE_ADOPTION_POLICY_ALWAYS,
]

delete_policy = [
    CONST_NAMESPACE_DELETE_POLICY_KEEP,
    CONST_NAMESPACE_DELETE_POLICY_DELETE,
]

# consts for maintenance configuration
schedule_types = [
    CONST_DAILY_MAINTENANCE_SCHEDULE,
    CONST_WEEKLY_MAINTENANCE_SCHEDULE,
    CONST_ABSOLUTEMONTHLY_MAINTENANCE_SCHEDULE,
    CONST_RELATIVEMONTHLY_MAINTENANCE_SCHEDULE,
]

week_indexes = [
    CONST_WEEKINDEX_FIRST,
    CONST_WEEKINDEX_SECOND,
    CONST_WEEKINDEX_THIRD,
    CONST_WEEKINDEX_FOURTH,
    CONST_WEEKINDEX_LAST,
]

# consts for credential
credential_formats = [CONST_CREDENTIAL_FORMAT_AZURE, CONST_CREDENTIAL_FORMAT_EXEC]

keyvault_network_access_types = [
    CONST_AZURE_KEYVAULT_NETWORK_ACCESS_PUBLIC,
    CONST_AZURE_KEYVAULT_NETWORK_ACCESS_PRIVATE,
]

# consts for Safeguards level
safeguards_levels = [
    CONST_SAFEGUARDSLEVEL_OFF,
    CONST_SAFEGUARDSLEVEL_WARNING,
    CONST_SAFEGUARDSLEVEL_ENFORCEMENT,
]

# azure service mesh
ingress_gateway_types = [
    CONST_AZURE_SERVICE_MESH_INGRESS_MODE_EXTERNAL,
    CONST_AZURE_SERVICE_MESH_INGRESS_MODE_INTERNAL,
]

# azure container storage
# azure container storage
container_storage_versions = [
    "1",
    "2"
]

storage_pool_types = [
    CONST_STORAGE_POOL_TYPE_AZURE_DISK,
    CONST_STORAGE_POOL_TYPE_EPHEMERAL_DISK,
    CONST_STORAGE_POOL_TYPE_ELASTIC_SAN,
]

disable_storage_pool_types = [
    CONST_STORAGE_POOL_TYPE_AZURE_DISK,
    CONST_STORAGE_POOL_TYPE_EPHEMERAL_DISK,
    CONST_STORAGE_POOL_TYPE_ELASTIC_SAN,
    CONST_ACSTOR_ALL,
]

storage_pool_skus = [
    CONST_STORAGE_POOL_SKU_PREMIUM_LRS,
    CONST_STORAGE_POOL_SKU_STANDARD_LRS,
    CONST_STORAGE_POOL_SKU_STANDARDSSD_LRS,
    CONST_STORAGE_POOL_SKU_ULTRASSD_LRS,
    CONST_STORAGE_POOL_SKU_PREMIUM_ZRS,
    CONST_STORAGE_POOL_SKU_PREMIUMV2_LRS,
    CONST_STORAGE_POOL_SKU_STANDARDSSD_ZRS,
]

storage_pool_options = [
    CONST_STORAGE_POOL_OPTION_NVME,
    CONST_STORAGE_POOL_OPTION_SSD,
]

disable_storage_pool_options = [
    CONST_STORAGE_POOL_OPTION_NVME,
    CONST_STORAGE_POOL_OPTION_SSD,
    CONST_ACSTOR_ALL,
]

ephemeral_disk_volume_types = [
    CONST_DISK_TYPE_EPHEMERAL_VOLUME_ONLY,
    CONST_DISK_TYPE_PV_WITH_ANNOTATION,
]

ephemeral_disk_nvme_perf_tiers = [
    CONST_EPHEMERAL_NVME_PERF_TIER_BASIC,
    CONST_EPHEMERAL_NVME_PERF_TIER_PREMIUM,
    CONST_EPHEMERAL_NVME_PERF_TIER_STANDARD,
]

node_provisioning_modes = [
    CONST_NODE_PROVISIONING_MODE_MANUAL,
    CONST_NODE_PROVISIONING_MODE_AUTO,
]

node_provisioning_default_pools = [
    CONST_NODE_PROVISIONING_DEFAULT_POOLS_AUTO,
    CONST_NODE_PROVISIONING_DEFAULT_POOLS_NONE,
]

ssh_accesses = [
    CONST_SSH_ACCESS_LOCALUSER,
    CONST_SSH_ACCESS_DISABLED,
]

health_probe_modes = [
    CONST_CLUSTER_SERVICE_HEALTH_PROBE_MODE_SERVICE_NODE_PORT,
    CONST_CLUSTER_SERVICE_HEALTH_PROBE_MODE_SHARED,
]

bootstrap_artifact_source_types = [
    CONST_ARTIFACT_SOURCE_DIRECT,
    CONST_ARTIFACT_SOURCE_CACHE,
]

# consts for app routing add-on
app_routing_nginx_configs = [
    CONST_APP_ROUTING_ANNOTATION_CONTROLLED_NGINX,
    CONST_APP_ROUTING_EXTERNAL_NGINX,
    CONST_APP_ROUTING_INTERNAL_NGINX,
    CONST_APP_ROUTING_NONE_NGINX
]

gpu_driver_types = [
    CONST_GPU_DRIVER_TYPE_CUDA,
    CONST_GPU_DRIVER_TYPE_GRID,
]

upgrade_strategies = [
    CONST_UPGRADE_STRATEGY_ROLLING,
    CONST_UPGRADE_STRATEGY_BLUE_GREEN,
]


def load_arguments(self, _):
    acr_arg_type = CLIArgumentType(metavar="ACR_NAME_OR_RESOURCE_ID")
    k8s_support_plans = self.get_models(
        "KubernetesSupportPlan",
        resource_type=CUSTOM_MGMT_AKS_PREVIEW,
        operation_group="managed_clusters",
    )

    # AKS command argument configuration
    with self.argument_context("aks") as c:
        c.argument(
            "resource_name",
            name_type,
            help="Name of the managed cluster.",
            completer=get_resource_name_completion_list(
                "Microsoft.ContainerService/ManagedClusters"
            ),
        )
        c.argument(
            "name",
            name_type,
            help="Name of the managed cluster.",
            completer=get_resource_name_completion_list(
                "Microsoft.ContainerService/ManagedClusters"
            ),
        )
        c.argument(
            "kubernetes_version",
            options_list=["--kubernetes-version", "-k"],
            validator=validate_k8s_version,
        )
        c.argument("node_count", options_list=["--node-count", "-c"], type=int)
        c.argument("tags", tags_type)

    with self.argument_context("aks create") as c:
        # managed cluster paramerters
        c.argument("name", validator=validate_linux_host_name)
        c.argument("kubernetes_version", completer=get_k8s_versions_completion_list)
        c.argument("dns_name_prefix", options_list=["--dns-name-prefix", "-p"])
        c.argument(
            "node_osdisk_diskencryptionset_id",
            options_list=["--node-osdisk-diskencryptionset-id", "-d"],
        )
        c.argument("disable_local_accounts", action="store_true")
        c.argument("disable_rbac", action="store_true")
        c.argument("edge_zone", edge_zone_type)
        c.argument(
            "admin_username",
            options_list=["--admin-username", "-u"],
            default="azureuser",
        )
        c.argument(
            "generate_ssh_keys",
            action="store_true",
            validator=validate_create_parameters,
        )
        c.argument(
            "ssh_key_value",
            required=False,
            type=file_type,
            default=os.path.join("~", ".ssh", "id_rsa.pub"),
            completer=FilesCompleter(),
            validator=validate_ssh_key,
        )
        c.argument("no_ssh_key", options_list=["--no-ssh-key", "-x"])
        c.argument("dns_service_ip")
        c.argument(
            "docker_bridge_address",
            deprecate_info=c.deprecate(target="--docker-bridge-address", hide=True),
        )
        c.argument("pod_cidrs")
        c.argument("service_cidrs")
        c.argument(
            "load_balancer_sku",
            arg_type=get_enum_type(load_balancer_skus),
            validator=validate_load_balancer_sku,
        )
        c.argument("load_balancer_managed_outbound_ip_count", type=int)
        c.argument(
            "load_balancer_outbound_ips", validator=validate_load_balancer_outbound_ips
        )
        c.argument(
            "load_balancer_outbound_ip_prefixes",
            validator=validate_load_balancer_outbound_ip_prefixes,
        )
        c.argument(
            "load_balancer_outbound_ports",
            type=int,
            validator=validate_load_balancer_outbound_ports,
        )
        c.argument(
            "load_balancer_idle_timeout",
            type=int,
            validator=validate_load_balancer_idle_timeout,
        )
        c.argument(
            "load_balancer_backend_pool_type",
            validator=validate_load_balancer_backend_pool_type,
        )
        c.argument(
            "nrg_lockdown_restriction_level",
            arg_type=get_enum_type(nrg_lockdown_restriction_levels),
        )
        c.argument(
            "nat_gateway_managed_outbound_ip_count",
            type=int,
            validator=validate_nat_gateway_managed_outbound_ip_count,
        )
        c.argument(
            "nat_gateway_idle_timeout",
            type=int,
            validator=validate_nat_gateway_idle_timeout,
        )
        c.argument("outbound_type", arg_type=get_enum_type(outbound_types))
        c.argument("network_plugin", arg_type=get_enum_type(network_plugins))
        c.argument("network_plugin_mode", arg_type=get_enum_type(network_plugin_modes))
        c.argument("network_policy")
        c.argument("network_dataplane", arg_type=get_enum_type(network_dataplanes))
        c.argument("kube_proxy_config")
        c.argument(
            "auto_upgrade_channel", arg_type=get_enum_type(auto_upgrade_channels)
        )
        c.argument(
            "node_os_upgrade_channel", arg_type=get_enum_type(node_os_upgrade_channels)
        )
        c.argument(
            "cluster_autoscaler_profile",
            nargs="+",
            options_list=["--cluster-autoscaler-profile", "--ca-profile"],
            help=(
                "Space-separated list of key=value pairs for configuring cluster autoscaler. "
                "Pass an empty string to clear the profile."
            ),
        )
        c.argument(
            "sku", arg_type=get_enum_type(sku_names)
        )
        c.argument(
            "tier", arg_type=get_enum_type(sku_tiers), validator=validate_sku_tier
        )
        c.argument("fqdn_subdomain")
        c.argument("api_server_authorized_ip_ranges", validator=validate_ip_ranges)
        c.argument("enable_private_cluster", action="store_true")
        c.argument("private_dns_zone")
        c.argument("disable_public_fqdn", action="store_true")
        c.argument("service_principal")
        c.argument("client_secret")
        c.argument("enable_managed_identity", action="store_true")
        c.argument("assign_identity", validator=validate_assign_identity)
        c.argument(
            "assign_kubelet_identity", validator=validate_assign_kubelet_identity
        )
        c.argument("enable_aad", action="store_true")
        c.argument("enable_azure_rbac", action="store_true")
        c.argument("aad_tenant_id")
        c.argument("aad_admin_group_object_ids")
        c.argument("enable_oidc_issuer", action="store_true")
        c.argument("windows_admin_username")
        c.argument("windows_admin_password")
        c.argument("enable_ahub")
        c.argument("enable_windows_gmsa", action="store_true")
        c.argument("gmsa_dns_server")
        c.argument("gmsa_root_domain_name")
        c.argument("attach_acr", acr_arg_type)
        c.argument("skip_subnet_role_assignment", action="store_true")
        c.argument("node_resource_group")
        c.argument("k8s_support_plan", arg_type=get_enum_type(k8s_support_plans))
        c.argument("enable_defender", action="store_true")
        c.argument("defender_config", validator=validate_defender_config_parameter)
        c.argument("disk_driver_version", arg_type=get_enum_type(disk_driver_versions))
        c.argument("disable_disk_driver", action="store_true")
        c.argument("disable_file_driver", action="store_true")
        c.argument("enable_blob_driver", action="store_true")
        c.argument("disable_snapshot_controller", action="store_true")
        c.argument("enable_azure_keyvault_kms", action="store_true")
        c.argument(
            "azure_keyvault_kms_key_id", validator=validate_azure_keyvault_kms_key_id
        )
        c.argument(
            "azure_keyvault_kms_key_vault_network_access",
            arg_type=get_enum_type(keyvault_network_access_types),
            default=CONST_AZURE_KEYVAULT_NETWORK_ACCESS_PUBLIC,
        )
        c.argument(
            "azure_keyvault_kms_key_vault_resource_id",
            validator=validate_azure_keyvault_kms_key_vault_resource_id,
        )
        c.argument(
            "kms_infrastructure_encryption",
            arg_type=get_enum_type(["Enabled", "Disabled"]),
            default="Disabled",
            is_preview=True,
        )
        c.argument("http_proxy_config")
        c.argument(
            "bootstrap_artifact_source",
            arg_type=get_enum_type(bootstrap_artifact_source_types),
            default=CONST_ARTIFACT_SOURCE_DIRECT,
            is_preview=True,
        )
        c.argument(
            "bootstrap_container_registry_resource_id",
            validator=validate_bootstrap_container_registry_resource_id,
            is_preview=True,
        )
        # addons
        c.argument(
            "enable_addons",
            options_list=["--enable-addons", "-a"],
            validator=validate_addons,
        )
        c.argument(
            "enable_azure_monitor_logs",
            action="store_true",
            validator=validate_azure_monitor_logs_and_enable_addons,
            help="Enable Azure Monitor logs for the cluster. Equivalent to '--enable-addons monitoring'."
        )
        c.argument("workspace_resource_id")
        c.argument(
            "enable_msi_auth_for_monitoring",
            arg_type=get_three_state_flag(),
            is_preview=True,
        )
        c.argument("enable_syslog", arg_type=get_three_state_flag(), is_preview=True)
        c.argument("data_collection_settings", is_preview=True)
        c.argument("enable_high_log_scale_mode", arg_type=get_three_state_flag(), is_preview=True)
        c.argument("ampls_resource_id", is_preview=True)
        c.argument("aci_subnet_name")
        c.argument("appgw_name", arg_group="Application Gateway")
        c.argument("appgw_subnet_cidr", arg_group="Application Gateway")
        c.argument("appgw_id", arg_group="Application Gateway")
        c.argument("appgw_subnet_id", arg_group="Application Gateway")
        c.argument("appgw_watch_namespace", arg_group="Application Gateway")
        c.argument("enable_secret_rotation", action="store_true")
        c.argument("rotation_poll_interval")
        c.argument("enable_sgxquotehelper", action="store_true")
        c.argument("enable_app_routing", action="store_true", is_preview=True)
        c.argument(
            "app_routing_default_nginx_controller",
            arg_type=get_enum_type(app_routing_nginx_configs),
            options_list=["--app-routing-default-nginx-controller", "--ardnc"]
        )
        # nodepool paramerters
        c.argument(
            "nodepool_name",
            default="nodepool1",
            help="Node pool name, upto 12 alphanumeric characters",
            validator=validate_nodepool_name,
        )
        c.argument(
            "node_vm_size",
            options_list=["--node-vm-size", "-s"],
            completer=get_vm_size_completion_list,
        )
        c.argument(
            "os_sku",
            arg_type=get_enum_type(node_os_skus_create),
            validator=validate_os_sku,
        )
        c.argument("snapshot_id", validator=validate_snapshot_id)
        c.argument("vnet_subnet_id", validator=validate_vnet_subnet_id)
        c.argument("pod_subnet_id", validator=validate_pod_subnet_id)
        c.argument(
            "pod_ip_allocation_mode",
            arg_type=get_enum_type(pod_ip_allocation_modes),
            validator=validate_pod_ip_allocation_mode,
        )
        c.argument("enable_node_public_ip", action="store_true")
        c.argument("node_public_ip_prefix_id")
        c.argument("enable_cluster_autoscaler", action="store_true")
        c.argument("min_count", type=int, validator=validate_nodes_count)
        c.argument("max_count", type=int, validator=validate_nodes_count)
        c.argument(
            "nodepool_tags",
            nargs="*",
            validator=validate_nodepool_tags,
            help='space-separated tags: key[=value] [key[=value] ...]. Use "" to clear existing tags.',
        )
        c.argument(
            "nodepool_labels",
            nargs="*",
            validator=validate_nodepool_labels,
            help=(
                "space-separated labels: key[=value] [key[=value] ...]. "
                "See https://aka.ms/node-labels for syntax of labels."
            ),
        )
        c.argument("nodepool_taints", validator=validate_nodepool_taints)
        c.argument(
            "nodepool_initialization_taints",
            options_list=["--nodepool-initialization-taints", "--node-init-taints"],
            is_preview=True,
            validator=validate_nodepool_taints,
            help=(
                "Comma-separated taints: <key1>=<value1>:<effect1>,<key2>=<value2>:<effect2>. "
                "Pass \"\" to clear existing taints."
            ),
        )
        c.argument("node_osdisk_type", arg_type=get_enum_type(node_os_disk_types))
        c.argument("node_osdisk_size", type=int)
        c.argument("max_pods", type=int, options_list=["--max-pods", "-m"])
        c.argument("vm_set_type", validator=validate_vm_set_type)
        c.argument(
            "enable_vmss",
            action="store_true",
            help="To be deprecated. Use vm_set_type instead.",
            deprecate_info=c.deprecate(redirect="--vm-set-type", hide=True),
        )
        c.argument(
            "zones",
            zones_type,
            options_list=["--zones", "-z"],
            help="Space-separated list of availability zones where agent nodes will be placed.",
        )
        c.argument("ppg")
        c.argument("enable_encryption_at_host", action="store_true")
        c.argument("enable_ultra_ssd", action="store_true")
        c.argument("enable_fips_image", action="store_true")
        c.argument("kubelet_config")
        c.argument("linux_os_config")
        c.argument("host_group_id", validator=validate_host_group_id)
        c.argument(
            "gpu_instance_profile", arg_type=get_enum_type(gpu_instance_profiles)
        )
        # misc
        c.argument(
            "yes",
            options_list=["--yes", "-y"],
            help="Do not prompt for confirmation.",
            action="store_true",
        )
        c.argument("aks_custom_headers")
        # extensions
        # managed cluster
        c.argument("ip_families")
        c.argument("pod_cidrs")
        c.argument("service_cidrs")
        c.argument("load_balancer_managed_outbound_ipv6_count", type=int)
        c.argument("enable_pod_identity", action="store_true")
        c.argument("enable_pod_identity_with_kubenet", action="store_true")
        c.argument("enable_workload_identity", action="store_true")
        c.argument("enable_image_cleaner", action="store_true")
        c.argument(
            "enable_azure_service_mesh",
            options_list=["--enable-azure-service-mesh", "--enable-asm"],
            action="store_true",
        )
        c.argument("revision", validator=validate_azure_service_mesh_revision)
        c.argument("image_cleaner_interval_hours", type=int)
        c.argument(
            "cluster_snapshot_id",
            validator=validate_cluster_snapshot_id,
            is_preview=True,
        )
        c.argument(
            "enable_apiserver_vnet_integration", action="store_true", is_preview=True
        )
        c.argument(
            "apiserver_subnet_id",
            validator=validate_apiserver_subnet_id,
            is_preview=True,
        )
        c.argument(
            "dns_zone_resource_id",
            deprecate_info=c.deprecate(
                target="--dns-zone-resource-id",
                redirect="--dns-zone-resource-ids",
                hide=True,
            ),
        )
        c.argument("dns_zone_resource_ids", is_preview=True)
        c.argument('disable_run_command', action='store_true')
        c.argument("enable_keda", action="store_true", is_preview=True)
        c.argument(
            "enable_vpa",
            action="store_true",
            is_preview=True,
            help="enable vertical pod autoscaler for cluster",
        )
        c.argument(
            "enable_optimized_addon_scaling",
            action="store_true",
            is_preview=True,
            help="enable optimized addon scaling for cluster",
        )
        c.argument(
            "enable_cilium_dataplane",
            action="store_true",
            is_preview=True,
            deprecate_info=c.deprecate(
                target="--enable-cilium-dataplane",
                redirect="--network-dataplane",
                hide=True,
            ),
        )
        c.argument(
            "enable_acns",
            action="store_true",
        )
        c.argument(
            "disable_acns_observability",
            action="store_true",
        )
        c.argument(
            "disable_acns_security",
            action="store_true",
        )
        c.argument(
            "acns_advanced_networkpolicies",
            is_preview=True,
            arg_type=get_enum_type(advanced_networkpolicies),
        )
        c.argument(
            "acns_datapath_acceleration_mode",
            is_preview=True,
            arg_type=get_enum_type(acns_datapath_acceleration_modes),
            help="Specify the performance acceleration mode for ACNS. Available values are 'None' and 'BpfVeth'.",
        )
        c.argument(
            "acns_transit_encryption_type",
            is_preview=True,
            arg_type=get_enum_type(transit_encryption_types),
            help="Specify the transit encryption type for ACNS. Available values are 'None' and 'WireGuard'.",
        )
        c.argument(
            "enable_retina_flow_logs",
            action="store_true",
        )
        c.argument(
            "custom_ca_trust_certificates",
            options_list=["--custom-ca-trust-certificates", "--ca-certs"],
            is_preview=True,
            help="path to file containing list of new line separated CAs",
        )
        # nodepool
        c.argument("crg_id", validator=validate_crg_id, is_preview=True)
        # no validation for aks create because it already only supports Linux.
        c.argument("message_of_the_day")
        c.argument(
            "workload_runtime",
            arg_type=get_enum_type(workload_runtimes),
            default=CONST_WORKLOAD_RUNTIME_OCI_CONTAINER,
        )
        c.argument(
            "nodepool_allowed_host_ports",
            validator=validate_allowed_host_ports,
            is_preview=True,
            help="allowed host ports for agentpool",
        )
        c.argument(
            "nodepool_asg_ids",
            validator=validate_application_security_groups,
            is_preview=True,
            help="application security groups for agentpool",
        )
        c.argument(
            "node_public_ip_tags",
            arg_type=tags_type,
            validator=validate_node_public_ip_tags,
            help="space-separated tags: key[=value] [key[=value] ...].",
        )
        c.argument(
            "safeguards_level",
            arg_type=get_enum_type(safeguards_levels),
            is_preview=True,
        )
        c.argument(
            "safeguards_version",
            type=str,
            help="The deployment safeguards version",
            is_preview=True,
        )
        c.argument(
            "safeguards_excluded_ns",
            type=str,
            is_preview=True
        )
        # azure monitor profile
        c.argument(
            "enable_azuremonitormetrics",
            action="store_true",
            deprecate_info=c.deprecate(
                target="--enable-azuremonitormetrics",
                redirect="--enable-azure-monitor-metrics",
                hide=True,
            ),
        )
        c.argument("enable_azure_monitor_metrics", action="store_true")
        c.argument(
            "azure_monitor_workspace_resource_id",
            validator=validate_azuremonitorworkspaceresourceid,
        )
        c.argument("ksm_metric_labels_allow_list")
        c.argument("ksm_metric_annotations_allow_list")
        c.argument("grafana_resource_id", validator=validate_grafanaresourceid)
        c.argument("enable_windows_recording_rules", action="store_true")
        c.argument("enable_azure_monitor_app_monitoring",
                   is_preview=True,
                   action="store_true"
                   )
        # OpenTelemetry parameters
        c.argument("enable_opentelemetry_metrics",
                   is_preview=True,
                   action="store_true",
                   help="Enable OpenTelemetry metrics collection",
                   validator=validate_azure_monitor_and_opentelemetry_for_create
                   )
        c.argument("opentelemetry_metrics_port",
                   is_preview=True,
                   type=int,
                   help="Port for OpenTelemetry metrics collection"
                   )
        c.argument("disable_opentelemetry_metrics",
                   is_preview=True,
                   action="store_true",
                   help="Disable OpenTelemetry metrics collection"
                   )
        c.argument("enable_opentelemetry_logs",
                   options_list=["--enable-opentelemetry-logs"],
                   is_preview=True,
                   action="store_true",
                   help="Enable OpenTelemetry logs collection"
                   )
        c.argument("opentelemetry_logs_port",
                   is_preview=True,
                   type=int,
                   help="Port for OpenTelemetry logs collection"
                   )
        c.argument("disable_opentelemetry_logs",
                   is_preview=True,
                   action="store_true",
                   help="Disable OpenTelemetry logs collection"
                   )
        c.argument("enable_cost_analysis",
                   action="store_true"
                   )
        c.argument("enable_ai_toolchain_operator",
                   is_preview=True,
                   action="store_true"
                   )
        # azure container storage
        c.argument(
            "enable_azure_container_storage",
            arg_type=_get_enable_azure_container_storage_type(),
            help="enable azure container storage. Can be used as a flag (defaults to True) or with a"
            " storage pool type value: (azureDisk, ephemeralDisk, elasticSan)",
        )
        c.argument(
            "container_storage_version",
            arg_type=get_enum_type(container_storage_versions),
            help="set azure container storage version, the latest version will be installed by default",
        )
        c.argument(
            "storage_pool_name",
            help="set storage pool name for azure container storage",
        )
        c.argument(
            "storage_pool_size",
            help="set storage pool size for azure container storage",
        )
        c.argument(
            "storage_pool_sku",
            arg_type=get_enum_type(storage_pool_skus),
            help="set azure disk type storage pool sku for azure container storage",
        )
        c.argument(
            "storage_pool_option",
            arg_type=get_enum_type(storage_pool_options),
            help="set ephemeral disk storage pool option for azure container storage",
        )
        c.argument(
            "ephemeral_disk_volume_type",
            arg_type=get_enum_type(ephemeral_disk_volume_types),
            help="set ephemeral disk volume type for azure container storage",
        )
        c.argument(
            "ephemeral_disk_nvme_perf_tier",
            arg_type=get_enum_type(ephemeral_disk_nvme_perf_tiers),
            help="set ephemeral disk volume type for azure container storage",
        )
        c.argument(
            "node_provisioning_mode",
            is_preview=True,
            arg_type=get_enum_type(node_provisioning_modes),
            help=(
                'Set the node provisioning mode of the cluster. Valid values are "Auto" and "Manual". '
                'For more information on "Auto" mode see aka.ms/aks/nap.'
            )
        )
        c.argument(
            "node_provisioning_default_pools",
            is_preview=True,
            arg_type=get_enum_type(node_provisioning_default_pools),
            help=(
                'The set of default Karpenter NodePools configured for node provisioning. '
                'Valid values are "Auto" and "None". Auto: A standard set of Karpenter NodePools are provisioned. '
                'None: No Karpenter NodePools are provisioned. '
                'WARNING: Changing this from Auto to None on an existing cluster will cause the default Karpenter '
                'NodePools to be deleted, which will in turn drain and delete the nodes associated with those pools. '
                'It is strongly recommended to not do this unless there are idle nodes ready to take the pods evicted '
                'by that action.'
            )
        )
        # in creation scenario, use "localuser" as default
        c.argument(
            'ssh_access',
            arg_type=get_enum_type(ssh_accesses),
            default=CONST_SSH_ACCESS_LOCALUSER,
            is_preview=True,
        )
        # trusted launch
        c.argument(
            "enable_secure_boot",
            is_preview=True,
            action="store_true"
        )
        c.argument(
            "enable_vtpm",
            is_preview=True,
            action="store_true"
        )
        c.argument("enable_static_egress_gateway", is_preview=True, action="store_true")

        c.argument(
            "cluster_service_load_balancer_health_probe_mode",
            is_preview=True,
            arg_type=get_enum_type(health_probe_modes),
        )
        c.argument("if_match")
        c.argument("if_none_match")
        # virtual machines
        c.argument("vm_sizes", is_preview=True)
        c.argument("enable_imds_restriction", action="store_true", is_preview=True)
        c.argument("enable_managed_system_pool",
                   action="store_true",
                   is_preview=True,
                   deprecate_info=c.deprecate(target="--enable-managed-system-pool", hide=True))
        c.argument("enable_upstream_kubescheduler_user_configuration", action="store_true", is_preview=True)
<<<<<<< HEAD
        c.argument("enable_hosted_system", action="store_true", is_preview=True)
=======
        c.argument(
            "enable_gateway_api",
            action="store_true",
            help="Enable managed installation of Gateway API CRDs from the standard release channel."
        )
>>>>>>> e572f0a8

    with self.argument_context("aks update") as c:
        # managed cluster paramerters
        c.argument("disable_local_accounts", action="store_true")
        c.argument("enable_local_accounts", action="store_true")
        c.argument(
            "load_balancer_sku",
            arg_type=get_enum_type([CONST_LOAD_BALANCER_SKU_STANDARD]),
            validator=validate_load_balancer_sku,
        )
        c.argument("load_balancer_managed_outbound_ip_count", type=int)
        c.argument(
            "load_balancer_outbound_ips", validator=validate_load_balancer_outbound_ips
        )
        c.argument(
            "load_balancer_outbound_ip_prefixes",
            validator=validate_load_balancer_outbound_ip_prefixes,
        )
        c.argument(
            "load_balancer_outbound_ports",
            type=int,
            validator=validate_load_balancer_outbound_ports,
        )
        c.argument(
            "load_balancer_idle_timeout",
            type=int,
            validator=validate_load_balancer_idle_timeout,
        )
        c.argument(
            "load_balancer_backend_pool_type",
            validator=validate_load_balancer_backend_pool_type,
        )
        c.argument(
            "nrg_lockdown_restriction_level",
            arg_type=get_enum_type(nrg_lockdown_restriction_levels),
        )
        c.argument(
            "nat_gateway_managed_outbound_ip_count",
            type=int,
            validator=validate_nat_gateway_managed_outbound_ip_count,
        )
        c.argument(
            "nat_gateway_idle_timeout",
            type=int,
            validator=validate_nat_gateway_idle_timeout,
        )
        c.argument("network_dataplane", arg_type=get_enum_type(network_dataplanes))
        c.argument("network_policy")
        c.argument("network_plugin", arg_type=get_enum_type(network_plugins))
        c.argument("ip_families")
        c.argument("kube_proxy_config")
        c.argument(
            "auto_upgrade_channel", arg_type=get_enum_type(auto_upgrade_channels)
        )
        c.argument(
            "node_os_upgrade_channel", arg_type=get_enum_type(node_os_upgrade_channels)
        )
        c.argument(
            "disable_force_upgrade",
            action="store_true",
            validator=validate_force_upgrade_disable_and_enable_parameters,
        )
        c.argument(
            "enable_force_upgrade",
            action="store_true",
            validator=validate_force_upgrade_disable_and_enable_parameters,
        )
        c.argument("upgrade_override_until", is_preview=True)
        c.argument(
            "cluster_autoscaler_profile",
            nargs="+",
            options_list=["--cluster-autoscaler-profile", "--ca-profile"],
            help=(
                "Space-separated list of key=value pairs for configuring cluster autoscaler. "
                "Pass an empty string to clear the profile."
            ),
        )
        c.argument(
            "sku", arg_type=get_enum_type(sku_names)
        )
        c.argument(
            "tier", arg_type=get_enum_type(sku_tiers), validator=validate_sku_tier
        )
        c.argument("api_server_authorized_ip_ranges", validator=validate_ip_ranges)
        c.argument("enable_public_fqdn", action="store_true")
        c.argument("disable_public_fqdn", action="store_true")
        c.argument("enable_managed_identity", action="store_true")
        c.argument("assign_identity", validator=validate_assign_identity)
        c.argument(
            "assign_kubelet_identity", validator=validate_assign_kubelet_identity
        )
        c.argument("enable_aad", action="store_true")
        c.argument("enable_azure_rbac", action="store_true")
        c.argument("disable_azure_rbac", action="store_true")
        c.argument("aad_tenant_id")
        c.argument("aad_admin_group_object_ids")
        c.argument("enable_oidc_issuer", action="store_true")
        c.argument("k8s_support_plan", arg_type=get_enum_type(k8s_support_plans))
        c.argument("windows_admin_password")
        c.argument("enable_ahub")
        c.argument("disable_ahub")
        c.argument("enable_windows_gmsa", action="store_true")
        c.argument("gmsa_dns_server")
        c.argument("gmsa_root_domain_name")
        c.argument("attach_acr", acr_arg_type, validator=validate_acr)
        c.argument("detach_acr", acr_arg_type, validator=validate_acr)
        c.argument(
            "disable_defender",
            action="store_true",
            validator=validate_defender_disable_and_enable_parameters,
        )
        c.argument("enable_defender", action="store_true")
        c.argument("defender_config", validator=validate_defender_config_parameter)
        c.argument("enable_disk_driver", action="store_true")
        c.argument("disk_driver_version", arg_type=get_enum_type(disk_driver_versions))
        c.argument("disable_disk_driver", action="store_true")
        c.argument("enable_file_driver", action="store_true")
        c.argument("disable_file_driver", action="store_true")
        c.argument("enable_blob_driver", action="store_true")
        c.argument("disable_blob_driver", action="store_true")
        c.argument("enable_snapshot_controller", action="store_true")
        c.argument("disable_snapshot_controller", action="store_true")
        c.argument("enable_azure_keyvault_kms", action="store_true")
        c.argument("disable_azure_keyvault_kms", action="store_true")
        c.argument(
            "azure_keyvault_kms_key_id", validator=validate_azure_keyvault_kms_key_id
        )
        c.argument(
            "azure_keyvault_kms_key_vault_network_access",
            arg_type=get_enum_type(keyvault_network_access_types),
        )
        c.argument(
            "azure_keyvault_kms_key_vault_resource_id",
            validator=validate_azure_keyvault_kms_key_vault_resource_id,
        )
        c.argument(
            "kms_infrastructure_encryption",
            arg_type=get_enum_type(["Enabled", "Disabled"]),
            is_preview=True,
        )
        c.argument("http_proxy_config")
        c.argument(
            "bootstrap_artifact_source",
            arg_type=get_enum_type(bootstrap_artifact_source_types),
            is_preview=True,
        )
        c.argument(
            "bootstrap_container_registry_resource_id",
            validator=validate_bootstrap_container_registry_resource_id,
            is_preview=True,
        )
        # addons
        c.argument(
            "enable_azure_monitor_logs",
            action="store_true",
            validator=validate_azure_monitor_logs_enable_disable,
            help="Enable Azure Monitor logs for the cluster. Equivalent to 'az aks enable-addons -a monitoring'."
        )
# Monitoring parameters are inherited from base CLI
        c.argument(
            "disable_azure_monitor_logs",
            action="store_true",
            help="Disable Azure Monitor logs for the cluster. Equivalent to 'az aks disable-addons -a monitoring'."
        )
        c.argument("enable_secret_rotation", action="store_true")
        c.argument("disable_secret_rotation", action="store_true")
        c.argument("rotation_poll_interval")
        # nodepool paramerters
        c.argument(
            "enable_cluster_autoscaler",
            options_list=["--enable-cluster-autoscaler", "-e"],
            action="store_true",
        )
        c.argument(
            "disable_cluster_autoscaler",
            options_list=["--disable-cluster-autoscaler", "-d"],
            action="store_true",
        )
        c.argument(
            "update_cluster_autoscaler",
            options_list=["--update-cluster-autoscaler", "-u"],
            action="store_true",
        )
        c.argument("min_count", type=int, validator=validate_nodes_count)
        c.argument("max_count", type=int, validator=validate_nodes_count)
        c.argument(
            "nodepool_labels",
            nargs="*",
            validator=validate_nodepool_labels,
            help=(
                "space-separated labels: key[=value] [key[=value] ...]. "
                "See https://aka.ms/node-labels for syntax of labels."
            )
        )
        c.argument("nodepool_taints", validator=validate_nodepool_taints)
        c.argument(
            "nodepool_initialization_taints",
            options_list=["--nodepool-initialization-taints", "--node-init-taints"],
            is_preview=True,
            validator=validate_nodepool_taints,
            help=(
                "Comma-separated taints: <key1>=<value1>:<effect1>,<key2>=<value2>:<effect2>. "
                "Pass \"\" to clear existing taints."
            ),
        )
        # misc
        c.argument(
            "yes",
            options_list=["--yes", "-y"],
            help="Do not prompt for confirmation.",
            action="store_true",
        )
        c.argument("aks_custom_headers")
        c.argument("if_match")
        c.argument("if_none_match")
        # extensions
        # managed cluster
        c.argument(
            "ssh_key_value",
            type=file_type,
            completer=FilesCompleter(),
            validator=validate_ssh_key_for_update,
        )
        c.argument("load_balancer_managed_outbound_ipv6_count", type=int)
        c.argument("outbound_type", arg_type=get_enum_type(outbound_types))
        c.argument("enable_pod_identity", action="store_true")
        c.argument("enable_pod_identity_with_kubenet", action="store_true")
        c.argument("disable_pod_identity", action="store_true")
        c.argument("enable_workload_identity", action="store_true")
        c.argument("disable_workload_identity", action="store_true")
        c.argument("enable_image_cleaner", action="store_true")
        c.argument(
            "disable_image_cleaner",
            action="store_true",
            validator=validate_image_cleaner_enable_disable_mutually_exclusive,
        )
        c.argument("image_cleaner_interval_hours", type=int)
        c.argument("disable_image_integrity", action="store_true", is_preview=True)
        c.argument(
            "enable_apiserver_vnet_integration", action="store_true", is_preview=True
        )
        c.argument(
            "apiserver_subnet_id",
            validator=validate_apiserver_subnet_id,
            is_preview=True,
        )
        c.argument('enable_run_command', action='store_true')
        c.argument('disable_run_command', action='store_true')
        c.argument("enable_keda", action="store_true", is_preview=True)
        c.argument("disable_keda", action="store_true", is_preview=True)
        c.argument(
            "enable_private_cluster",
            action="store_true",
            is_preview=True,
            help="enable private cluster for apiserver vnet integration",
        )
        c.argument(
            "disable_private_cluster",
            action="store_true",
            is_preview=True,
            help="disable private cluster for apiserver vnet integration",
        )
        c.argument("private_dns_zone", is_preview=True)
        c.argument(
            "enable_azuremonitormetrics",
            action="store_true",
            deprecate_info=c.deprecate(
                target="--enable-azuremonitormetrics",
                redirect="--enable-azure-monitor-metrics",
                hide=True,
            ),
        )
        c.argument("enable_azure_monitor_metrics", action="store_true")
        c.argument(
            "azure_monitor_workspace_resource_id",
            validator=validate_azuremonitorworkspaceresourceid,
        )
        c.argument("ksm_metric_labels_allow_list")
        c.argument("ksm_metric_annotations_allow_list")
        c.argument("grafana_resource_id", validator=validate_grafanaresourceid)
        c.argument("enable_windows_recording_rules", action="store_true")
        c.argument(
            "disable_azuremonitormetrics",
            action="store_true",
            deprecate_info=c.deprecate(
                target="--disable-azuremonitormetrics",
                redirect="--disable-azure-monitor-metrics",
                hide=True,
            ),
        )
        c.argument("enable_azure_monitor_app_monitoring",
                   action="store_true",
                   is_preview=True
                   )
        c.argument("disable_azure_monitor_app_monitoring",
                   action="store_true",
                   is_preview=True
                   )
        # Azure Monitor logs additional parameters
        c.argument("workspace_resource_id",
                   help="Resource ID of the Azure Log Analytics workspace to use for monitoring")
        c.argument(
            "enable_msi_auth_for_monitoring",
            arg_type=get_three_state_flag(),
            is_preview=True,
            help="Enable managed identity authentication for Azure Monitor logs"
        )
        c.argument("enable_syslog",
                   arg_type=get_three_state_flag(),
                   is_preview=True,
                   help="Enable syslog collection for Azure Monitor logs")
        c.argument("data_collection_settings",
                   is_preview=True,
                   help="Data collection settings for Azure Monitor logs")
        c.argument("enable_high_log_scale_mode",
                   arg_type=get_three_state_flag(),
                   is_preview=True,
                   help="Enable high log scale mode for Azure Monitor logs")
        c.argument("ampls_resource_id",
                   is_preview=True,
                   help="Resource ID of the Azure Monitor Private Link Scope to associate with the cluster")
        # OpenTelemetry parameters
        c.argument("enable_opentelemetry_metrics",
                   is_preview=True,
                   action="store_true",
                   help="Enable OpenTelemetry metrics collection",
                   validator=validate_azure_monitor_and_opentelemetry_for_update
                   )
        c.argument("opentelemetry_metrics_port",
                   is_preview=True,
                   type=int,
                   help="Port for OpenTelemetry metrics collection"
                   )
        c.argument("disable_opentelemetry_metrics",
                   is_preview=True,
                   action="store_true",
                   help="Disable OpenTelemetry metrics collection"
                   )
        c.argument("enable_opentelemetry_logs",
                   is_preview=True,
                   action="store_true",
                   help="Enable OpenTelemetry logs collection"
                   )
        c.argument("opentelemetry_logs_port",
                   is_preview=True,
                   type=int,
                   help="Port for OpenTelemetry logs collection"
                   )
        c.argument("disable_opentelemetry_logs",
                   is_preview=True,
                   action="store_true",
                   help="Disable OpenTelemetry logs collection"
                   )
        c.argument(
            "enable_vpa",
            action="store_true",
            is_preview=True,
            help="enable vertical pod autoscaler for cluster",
        )
        c.argument(
            "disable_vpa",
            action="store_true",
            is_preview=True,
            help="disable vertical pod autoscaler for cluster",
        )
        c.argument(
            "enable_optimized_addon_scaling",
            action="store_true",
            is_preview=True,
            help="enable optimized addon scaling for cluster",
        )
        c.argument(
            "disable_optimized_addon_scaling",
            action="store_true",
            is_preview=True,
            help="disable optimized addon scaling for cluster",
        )
        c.argument(
            "cluster_snapshot_id",
            validator=validate_cluster_snapshot_id,
            is_preview=True,
        )
        c.argument(
            "custom_ca_trust_certificates",
            options_list=["--custom-ca-trust-certificates", "--ca-certs"],
            validator=validate_custom_ca_trust_certificates,
            is_preview=True,
            help="path to file containing list of new line separated CAs",
        )
        c.argument(
            "safeguards_level",
            arg_type=get_enum_type(safeguards_levels),
            is_preview=True,
        )
        c.argument(
            "safeguards_version",
            help="The deployment safeguards version",
            is_preview=True
        )
        c.argument(
            "safeguards_excluded_ns",
            is_preview=True
        )
        c.argument(
            "enable_acns",
            action="store_true",
        )
        c.argument(
            "disable_acns",
            action="store_true",
        )
        c.argument(
            "disable_acns_observability",
            action="store_true",
        )
        c.argument(
            "disable_acns_security",
            action="store_true",
        )
        c.argument(
            "acns_advanced_networkpolicies",
            is_preview=True,
            arg_type=get_enum_type(advanced_networkpolicies),
        )
        c.argument(
            "acns_datapath_acceleration_mode",
            is_preview=True,
            arg_type=get_enum_type(acns_datapath_acceleration_modes),
            help="Specify the performance acceleration mode for ACNS. Available values are 'None' and 'BpfVeth'.",
        )
        c.argument(
            "acns_transit_encryption_type",
            is_preview=True,
            arg_type=get_enum_type(transit_encryption_types),
            help="Specify the transit encryption type for ACNS. Available values are 'None' and 'WireGuard'.",
        )
        c.argument(
            "enable_retina_flow_logs",
            action="store_true",
        )
        c.argument(
            "disable_retina_flow_logs",
            action="store_true",
        )
        c.argument("enable_cost_analysis", action="store_true")
        c.argument("disable_cost_analysis", action="store_true")
        c.argument('enable_ai_toolchain_operator', is_preview=True, action='store_true')
        c.argument('disable_ai_toolchain_operator', is_preview=True, action='store_true')
        # azure container storage
        c.argument(
            "enable_azure_container_storage",
            arg_type=_get_enable_azure_container_storage_type(),
            help="enable azure container storage. Can be used as a flag (defaults to True) or with a"
            " storage pool type value: (azureDisk, ephemeralDisk, elasticSan)",
        )
        c.argument(
            "disable_azure_container_storage",
            arg_type=_get_disable_azure_container_storage_type(),
            help="disable azure container storage or any one of the storage pool types."
            " Can be used as a flag (defaults to True) or with a storagepool type value:"
            " azureDisk, ephemeralDisk, elasticSan, all (to disable all storage pools).",
        )
        c.argument(
            "container_storage_version",
            arg_type=get_enum_type(container_storage_versions),
            help="set azure container storage version, the latest version will be installed by default",
        )
        c.argument(
            "storage_pool_name",
            help="set storage pool name for azure container storage",
        )
        c.argument(
            "storage_pool_size",
            help="set storage pool size for azure container storage",
        )
        c.argument(
            "storage_pool_sku",
            arg_type=get_enum_type(storage_pool_skus),
            help="set azure disk type storage pool sku for azure container storage",
        )
        c.argument(
            "storage_pool_option",
            arg_type=get_enum_type(disable_storage_pool_options),
            help="set ephemeral disk storage pool option for azure container storage",
        )
        c.argument(
            "azure_container_storage_nodepools",
            help="define the comma separated nodepool list to install azure container storage",
        )
        c.argument(
            "ephemeral_disk_volume_type",
            arg_type=get_enum_type(ephemeral_disk_volume_types),
            help="set ephemeral disk volume type for azure container storage",
        )
        c.argument(
            "ephemeral_disk_nvme_perf_tier",
            arg_type=get_enum_type(ephemeral_disk_nvme_perf_tiers),
            help="set ephemeral disk volume type for azure container storage",
        )
        c.argument(
            "node_provisioning_mode",
            is_preview=True,
            arg_type=get_enum_type(node_provisioning_modes),
            help=(
                'Set the node provisioning mode of the cluster. Valid values are "Auto" and "Manual". '
                'For more information on "Auto" mode see aka.ms/aks/nap.'
            )
        )
        c.argument(
            "node_provisioning_default_pools",
            is_preview=True,
            arg_type=get_enum_type(node_provisioning_default_pools),
            help=(
                'The set of default Karpenter NodePools configured for node provisioning. '
                'Valid values are "Auto" and "None". Auto: A standard set of Karpenter NodePools are provisioned. '
                'None: No Karpenter NodePools are provisioned. '
                'WARNING: Changing this from Auto to None on an existing cluster will cause the default Karpenter '
                'NodePools to be deleted, which will in turn drain and delete the nodes associated with those pools. '
                'It is strongly recommended to not do this unless there are idle nodes ready to take the pods evicted '
                'by that action.'
            )
        )
        c.argument('enable_static_egress_gateway', is_preview=True, action='store_true')
        c.argument('disable_static_egress_gateway', is_preview=True, action='store_true')
        c.argument("enable_imds_restriction", action="store_true", is_preview=True)
        c.argument("disable_imds_restriction", action="store_true", is_preview=True)

        c.argument(
            "cluster_service_load_balancer_health_probe_mode",
            is_preview=True,
            arg_type=get_enum_type(health_probe_modes),
        )

        c.argument('migrate_vmas_to_vms', is_preview=True, action='store_true')
        c.argument("disable_http_proxy", action="store_true", is_preview=True)
        c.argument("enable_http_proxy", action="store_true", is_preview=True)
        c.argument("enable_upstream_kubescheduler_user_configuration", action="store_true", is_preview=True)
        c.argument("disable_upstream_kubescheduler_user_configuration", action="store_true", is_preview=True)
        c.argument(
            "enable_gateway_api",
            action="store_true",
            help="Enable managed installation of Gateway API CRDs from the standard release channel."
        )
        c.argument(
            "disable_gateway_api",
            action="store_true",
            help="Disable managed installation of Gateway API CRDs."
        )

    with self.argument_context("aks upgrade") as c:
        c.argument("kubernetes_version", completer=get_k8s_upgrades_completion_list)
        c.argument(
            "cluster_snapshot_id",
            validator=validate_cluster_snapshot_id,
            is_preview=True,
        )
        c.argument(
            "yes",
            options_list=["--yes", "-y"],
            help="Do not prompt for confirmation.",
            action="store_true",
        )
        c.argument('enable_force_upgrade', action='store_true')
        c.argument(
            'disable_force_upgrade', action='store_true',
            validator=validate_force_upgrade_disable_and_enable_parameters
        )
        c.argument('upgrade_override_until')

    with self.argument_context("aks scale") as c:
        c.argument(
            "nodepool_name",
            help="Node pool name, upto 12 alphanumeric characters",
            validator=validate_nodepool_name,
        )

    # managed namespace
    with self.argument_context("aks namespace") as c:
        c.argument("cluster_name", help="The cluster name.")
        c.argument(
            "name",
            validator=validate_namespace_name,
            help="The managed namespace name.",
        )

    for scope in [
        "aks namespace add",
        "aks namespace update",
    ]:
        with self.argument_context(scope) as c:
            c.argument("tags", tags_type, help="The tags to set to the managed namespace")
            c.argument("labels", nargs="*", help="Labels set to the managed namespace")
            c.argument(
                "annotations",
                nargs="*",
                help="Annotations set to the managed namespace",
            )
            c.argument("cpu_request", validator=validate_resource_quota)
            c.argument("cpu_limit", validator=validate_resource_quota)
            c.argument("memory_request", validator=validate_resource_quota)
            c.argument("memory_limit", validator=validate_resource_quota)
            c.argument("ingress_policy", arg_type=get_enum_type(network_policy_rule))
            c.argument("egress_policy", arg_type=get_enum_type(network_policy_rule))
            c.argument("adoption_policy", arg_type=get_enum_type(adoption_policy))
            c.argument("delete_policy", arg_type=get_enum_type(delete_policy))
            c.argument("aks_custom_headers")
            c.argument("no_wait", help="Do not wait for the long-running operation to finish")

    with self.argument_context("aks namespace get-credentials") as c:
        c.argument(
            "context_name",
            options_list=["--context"],
            help="If specified, overwrite the default context name.",
        )
        c.argument(
            "path",
            options_list=["--file", "-f"],
            type=file_type,
            completer=FilesCompleter(),
            default=os.path.join(os.path.expanduser("~"), ".kube", "config"),
        )

    with self.argument_context("aks nodepool") as c:
        c.argument("cluster_name", help="The cluster name.")
        c.argument(
            "nodepool_name",
            options_list=["--nodepool-name", "--name", "-n"],
            validator=validate_nodepool_name,
            help="The node pool name.",
        )

    with self.argument_context("aks nodepool wait") as c:
        c.argument(
            "resource_name", options_list=["--cluster-name"], help="The cluster name."
        )
        # the option name '--agent-pool-name' is depracated, left for compatibility only
        c.argument(
            "agent_pool_name",
            options_list=[
                "--nodepool-name",
                "--name",
                "-n",
                c.deprecate(
                    target="--agent-pool-name", redirect="--nodepool-name", hide=True
                ),
            ],
            validator=validate_agent_pool_name,
            help="The node pool name.",
        )

    with self.argument_context("aks nodepool add") as c:
        c.argument(
            "node_vm_size",
            options_list=["--node-vm-size", "-s"],
            completer=get_vm_size_completion_list,
        )
        c.argument("os_type")
        c.argument(
            "os_sku", arg_type=get_enum_type(node_os_skus_add), validator=validate_os_sku
        )
        c.argument("snapshot_id", validator=validate_snapshot_id)
        c.argument("vnet_subnet_id", validator=validate_vnet_subnet_id)
        c.argument("pod_subnet_id", validator=validate_pod_subnet_id)
        c.argument(
            "pod_ip_allocation_mode",
            arg_type=get_enum_type(pod_ip_allocation_modes),
            validator=validate_pod_ip_allocation_mode,
        )
        c.argument("enable_node_public_ip", action="store_true")
        c.argument("node_public_ip_prefix_id")
        c.argument(
            "enable_cluster_autoscaler",
            options_list=["--enable-cluster-autoscaler", "-e"],
            action="store_true",
        )
        c.argument("min_count", type=int, validator=validate_nodes_count)
        c.argument("max_count", type=int, validator=validate_nodes_count)
        c.argument(
            "priority",
            arg_type=get_enum_type(node_priorities),
            validator=validate_priority,
        )
        c.argument(
            "eviction_policy",
            arg_type=get_enum_type(node_eviction_policies),
            validator=validate_eviction_policy,
        )
        c.argument("spot_max_price", type=float, validator=validate_spot_max_price)
        c.argument("labels", nargs="*", validator=validate_nodepool_labels)
        c.argument("tags", tags_type)
        c.argument("node_taints", validator=validate_nodepool_taints)
        c.argument("node_osdisk_type", arg_type=get_enum_type(node_os_disk_types))
        c.argument("node_osdisk_size", type=int)
        # upgrade strategy
        c.argument("upgrade_strategy", arg_type=get_enum_type(upgrade_strategies))
        # rolling upgrade params
        c.argument("max_surge", validator=validate_max_surge)
        c.argument("drain_timeout", type=int)
        c.argument("node_soak_duration", type=int)
        c.argument("undrainable_node_behavior")
        c.argument("max_unavailable", validator=validate_max_unavailable)
        c.argument("max_blocked_nodes", validator=validate_max_blocked_nodes)
        # blue-green upgrade parameters
        c.argument("drain_batch_size", validator=validate_drain_batch_size)
        c.argument("drain_timeout_bg", type=int)
        c.argument("batch_soak_duration", type=int)
        c.argument("final_soak_duration", type=int)
        c.argument("mode", arg_type=get_enum_type(node_mode_types))
        c.argument("scale_down_mode", arg_type=get_enum_type(scale_down_modes))
        c.argument("max_pods", type=int, options_list=["--max-pods", "-m"])
        c.argument(
            "zones",
            zones_type,
            options_list=["--zones", "-z"],
            help="Space-separated list of availability zones where agent nodes will be placed.",
        )
        c.argument("ppg")
        c.argument("vm_set_type", validator=validate_vm_set_type)
        c.argument("enable_encryption_at_host", action="store_true")
        c.argument("enable_ultra_ssd", action="store_true")
        c.argument("enable_fips_image", action="store_true")
        c.argument("kubelet_config")
        c.argument("linux_os_config")
        c.argument("host_group_id", validator=validate_host_group_id)
        c.argument(
            "gpu_instance_profile", arg_type=get_enum_type(gpu_instance_profiles)
        )
        # misc
        c.argument("aks_custom_headers")
        # extensions
        c.argument("crg_id", validator=validate_crg_id, is_preview=True)
        c.argument("message_of_the_day", validator=validate_message_of_the_day)
        c.argument(
            "workload_runtime",
            arg_type=get_enum_type(workload_runtimes),
            default=CONST_WORKLOAD_RUNTIME_OCI_CONTAINER,
        )
        c.argument(
            "disable_windows_outbound_nat",
            action="store_true",
            validator=validate_disable_windows_outbound_nat,
        )
        c.argument(
            "allowed_host_ports", validator=validate_allowed_host_ports, is_preview=True
        )
        c.argument(
            "asg_ids", validator=validate_application_security_groups, is_preview=True
        )
        c.argument(
            "enable_artifact_streaming",
            action="store_true",
            validator=validate_artifact_streaming,
            is_preview=True,
        )
        c.argument(
            "node_public_ip_tags",
            arg_type=tags_type,
            validator=validate_node_public_ip_tags,
            help="space-separated tags: key[=value] [key[=value] ...].",
        )
        c.argument(
            "skip_gpu_driver_install",
            action="store_true",
            is_preview=True,
            deprecate_info=c.deprecate(
                target="--skip-gpu-driver-install",
                redirect="--gpu-driver",
                hide=True
            )
        )
        c.argument(
            "gpu_driver",
            arg_type=get_enum_type(gpu_driver_install_modes)
        )
        c.argument(
            "driver_type",
            arg_type=get_enum_type(gpu_driver_types),
            is_preview=True,
        )
        # in creation scenario, use "localuser" as default
        c.argument(
            'ssh_access',
            arg_type=get_enum_type(ssh_accesses),
            default=CONST_SSH_ACCESS_LOCALUSER,
            is_preview=True,
        )
        # trusted launch
        c.argument(
            "enable_secure_boot",
            is_preview=True,
            action="store_true"
        )
        c.argument(
            "enable_vtpm",
            is_preview=True,
            action="store_true"
        )
        c.argument("if_match")
        c.argument("if_none_match")
        c.argument(
            "gateway_prefix_size",
            type=int,
            validator=validate_gateway_prefix_size,
            is_preview=True,
        )
        # virtual machines
        c.argument("vm_sizes", is_preview=True)
        # local DNS
        c.argument(
            'localdns_config',
            help='Path to a JSON file to configure the local DNS profile for a new nodepool.'
        )

    with self.argument_context("aks nodepool update") as c:
        c.argument(
            "enable_cluster_autoscaler",
            options_list=["--enable-cluster-autoscaler", "-e"],
            action="store_true",
        )
        c.argument(
            "disable_cluster_autoscaler",
            options_list=["--disable-cluster-autoscaler", "-d"],
            action="store_true",
        )
        c.argument(
            "update_cluster_autoscaler",
            options_list=["--update-cluster-autoscaler", "-u"],
            action="store_true",
        )
        c.argument("min_count", type=int, validator=validate_nodes_count)
        c.argument("max_count", type=int, validator=validate_nodes_count)
        c.argument("labels", nargs="*", validator=validate_nodepool_labels)
        c.argument("tags", tags_type)
        c.argument("node_taints", validator=validate_nodepool_taints)
        # upgrade strategy
        c.argument("upgrade_strategy", arg_type=get_enum_type(upgrade_strategies))
        # rolling upgrade parameters
        c.argument("max_surge", validator=validate_max_surge)
        c.argument("drain_timeout", type=int)
        c.argument("node_soak_duration", type=int)
        c.argument("undrainable_node_behavior")
        c.argument("max_unavailable", validator=validate_max_unavailable)
        c.argument("max_blocked_nodes", validator=validate_max_blocked_nodes)
        # blue-green upgrade parameters
        c.argument("drain_batch_size", validator=validate_drain_batch_size)
        c.argument("drain_timeout_bg", type=int)
        c.argument("batch_soak_duration", type=int)
        c.argument("final_soak_duration", type=int)
        c.argument("mode", arg_type=get_enum_type(node_mode_types))
        c.argument("scale_down_mode", arg_type=get_enum_type(scale_down_modes))
        # extensions
        c.argument(
            "allowed_host_ports", validator=validate_allowed_host_ports, is_preview=True
        )
        c.argument(
            "asg_ids", validator=validate_application_security_groups, is_preview=True
        )
        c.argument(
            "enable_artifact_streaming",
            action="store_true",
            validator=validate_artifact_streaming,
            is_preview=True,
        )
        c.argument(
            "os_sku",
            arg_type=get_enum_type(node_os_skus_update),
            validator=validate_os_sku,
        )
        # In update scenario, use emtpy str as default.
        c.argument('ssh_access', arg_type=get_enum_type(ssh_accesses), is_preview=True)
        c.argument('yes', options_list=['--yes', '-y'], help='Do not prompt for confirmation.', action='store_true')
        # trusted launch
        c.argument(
            "enable_secure_boot",
            is_preview=True,
            action="store_true"
        )
        c.argument(
            "disable_secure_boot",
            is_preview=True,
            action="store_true"
        )
        c.argument(
            "enable_vtpm",
            is_preview=True,
            action="store_true"
        )
        c.argument(
            "disable_vtpm",
            is_preview=True,
            action="store_true"
        )
        c.argument("if_match")
        c.argument("if_none_match")
        c.argument(
            "enable_fips_image",
            action="store_true"
        )
        c.argument(
            "disable_fips_image",
            action="store_true"
        )
        # local DNS
        c.argument(
            'localdns_config',
            help='Path to a JSON file to configure the local DNS profile for an existing nodepool.',
        )
        c.argument(
            "node_vm_size",
            options_list=["--node-vm-size", "-s"],
            completer=get_vm_size_completion_list,
        )

    with self.argument_context("aks nodepool upgrade") as c:
        # upgrade strategy
        c.argument("upgrade_strategy", arg_type=get_enum_type(upgrade_strategies))
        # rolling upgrade parameters
        c.argument("max_surge", validator=validate_max_surge)
        c.argument("drain_timeout", type=int)
        c.argument("node_soak_duration", type=int)
        c.argument("undrainable_node_behavior")
        c.argument("max_unavailable", validator=validate_max_unavailable)
        c.argument("max_blocked_nodes", validator=validate_max_blocked_nodes)
        # blue-green upgrade parameters
        c.argument("drain_batch_size", validator=validate_drain_batch_size)
        c.argument("drain_timeout_bg", type=int)
        c.argument("batch_soak_duration", type=int)
        c.argument("final_soak_duration", type=int)
        c.argument("snapshot_id", validator=validate_snapshot_id)
        c.argument(
            "yes",
            options_list=["--yes", "-y"],
            help="Do not prompt for confirmation.",
            action="store_true",
        )
        c.argument("aks_custom_headers")

    with self.argument_context("aks nodepool delete") as c:
        c.argument(
            "ignore_pod_disruption_budget",
            options_list=["--ignore-pod-disruption-budget", "-i"],
            action=get_three_state_flag(),
            is_preview=True,
            help="delete an AKS nodepool by ignoring PodDisruptionBudget setting",
        )
        c.argument("if_match")

    with self.argument_context("aks nodepool delete-machines") as c:
        c.argument(
            "machine_names",
            nargs="+",
            required=True,
            help="Space-separated machine names to delete.",
        )

    with self.argument_context("aks nodepool manual-scale add") as c:
        c.argument("vm_sizes", is_preview=True)

    with self.argument_context("aks nodepool manual-scale update") as c:
        c.argument("current_vm_sizes", is_preview=True)
        c.argument("vm_sizes", is_preview=True)

    with self.argument_context("aks nodepool manual-scale delete") as c:
        c.argument("current_vm_sizes", is_preview=True)

    with self.argument_context("aks machine") as c:
        c.argument("cluster_name", help="The cluster name.")
        c.argument(
            "nodepool_name",
            validator=validate_nodepool_name,
            help="The node pool name.",
        )

    with self.argument_context("aks machine show") as c:
        c.argument(
            "machine_name", help="to display specific information for all machines."
        )

    with self.argument_context("aks machine add") as c:
        c.argument("tags", tags_type, help="The tags to set to the machine")
        c.argument(
            "priority",
            arg_type=get_enum_type(node_priorities),
            validator=validate_priority,
        )
        c.argument(
            "vm_size",
            completer=get_vm_size_completion_list,
        )
        c.argument("os_type")
        c.argument(
            "machine_name", help="The machine name."
        )
        c.argument(
            "os_sku", arg_type=get_enum_type(node_os_skus_add), validator=validate_os_sku
        )
        c.argument(
            "zones",
            zones_type,
            options_list=["--zones", "-z"],
            help="Space-separated list of availability zones where agent nodes will be placed.",
        )
        c.argument(
            "enable_fips_image",
            action="store_true"
        )
        c.argument(
            "disable_fips_image",
            action="store_true"
        )
        # network setting
        c.argument("vnet_subnet_id", validator=validate_vnet_subnet_id)
        c.argument("pod_subnet_id", validator=validate_pod_subnet_id)
        c.argument("enable_node_public_ip", action="store_true")
        c.argument(
            "node_public_ip_prefix_id",
            options_list=["--node-public-ip-prefix-id"],
            help="The resource ID of the node public IP prefix to use for the node public IPs.",
        )
        c.argument(
            "node_public_ip_tags",
            arg_type=tags_type,
            validator=validate_node_public_ip_tags,
            help="space-separated tags: key[=value] [key[=value] ...].",
        )
        # kubernetes setting
        c.argument(
            "kubernetes_version",
            options_list=["--kubernetes-version"],
            validator=validate_k8s_version,
            help="Version of Kubernetes to use for the machine.",
        )

    with self.argument_context("aks operation") as c:
        c.argument(
            "nodepool_name",
            required=False,
            validator=validate_nodepool_name,
            default="",
        )

    with self.argument_context("aks maintenanceconfiguration") as c:
        c.argument("cluster_name", help="The cluster name.")

    for scope in [
        "aks maintenanceconfiguration add",
        "aks maintenanceconfiguration update",
    ]:
        with self.argument_context(scope) as c:
            c.argument(
                "config_name", options_list=["--name", "-n"], help="The config name."
            )
            c.argument("config_file", help="The config json file.")
            c.argument(
                "weekday", help="Weekday on which maintenance can happen. e.g. Monday"
            )
            c.argument(
                "start_hour",
                type=int,
                help="Maintenance start hour of 1 hour window on the weekday. e.g. 1 means 1:00am - 2:00am",
            )
            c.argument(
                "schedule_type",
                arg_type=get_enum_type(schedule_types),
                help="Schedule type for non-default maintenance configuration.",
            )
            c.argument(
                "interval_days",
                type=int,
                help="The number of days between each set of occurrences for Daily schedule.",
            )
            c.argument(
                "interval_weeks",
                type=int,
                help="The number of weeks between each set of occurrences for Weekly schedule.",
            )
            c.argument(
                "interval_months",
                type=int,
                help=(
                    "The number of months between each set of occurrences for AbsoluteMonthly or "
                    "RelativeMonthly schedule."
                )
            )
            c.argument(
                "day_of_week",
                help="Specify on which day of the week the maintenance occurs for Weekly or RelativeMonthly schedule.",
            )
            c.argument(
                "day_of_month",
                help="Specify on which date of the month the maintenance occurs for AbsoluteMonthly schedule.",
            )
            c.argument(
                "week_index",
                arg_type=get_enum_type(week_indexes),
                help=(
                    "Specify on which instance of the weekday specified in --day-of-week "
                    "the maintenance occurs for RelativeMonthly schedule."
                )
            )
            c.argument(
                "duration_hours",
                options_list=["--duration"],
                type=int,
                help="The length of maintenance window. The value ranges from 4 to 24 hours.",
            )
            c.argument(
                "utc_offset",
                validator=validate_utc_offset,
                help="The UTC offset in format +/-HH:mm. e.g. -08:00 or +05:30.",
            )
            c.argument(
                "start_date",
                validator=validate_start_date,
                help="The date the maintenance window activates. e.g. 2023-01-01.",
            )
            c.argument(
                "start_time",
                validator=validate_start_time,
                help="The start time of the maintenance window. e.g. 09:30.",
            )

    for scope in [
        "aks maintenanceconfiguration show",
        "aks maintenanceconfiguration delete",
    ]:
        with self.argument_context(scope) as c:
            c.argument(
                "config_name", options_list=["--name", "-n"], help="The config name."
            )

    with self.argument_context("aks addon show") as c:
        c.argument("addon", options_list=["--addon", "-a"], validator=validate_addon)

    with self.argument_context("aks addon enable") as c:
        c.argument("addon", options_list=["--addon", "-a"], validator=validate_addon)
        c.argument("subnet_name", options_list=["--subnet-name", "-s"])
        c.argument("enable_sgxquotehelper", action="store_true")
        c.argument("osm_mesh_name", options_list=["--osm-mesh-name"])
        c.argument(
            "appgw_name", options_list=["--appgw-name"], arg_group="Application Gateway"
        )
        c.argument(
            "appgw_subnet_prefix",
            options_list=["--appgw-subnet-prefix"],
            arg_group="Application Gateway",
            deprecate_info=c.deprecate(redirect="--appgw-subnet-cidr", hide=True),
        )
        c.argument(
            "appgw_subnet_cidr",
            options_list=["--appgw-subnet-cidr"],
            arg_group="Application Gateway",
        )
        c.argument(
            "appgw_id", options_list=["--appgw-id"], arg_group="Application Gateway"
        )
        c.argument(
            "appgw_subnet_id",
            options_list=["--appgw-subnet-id"],
            arg_group="Application Gateway",
        )
        c.argument(
            "appgw_watch_namespace",
            options_list=["--appgw-watch-namespace"],
            arg_group="Application Gateway",
        )
        c.argument("enable_secret_rotation", action="store_true")
        c.argument("rotation_poll_interval")
        c.argument("workspace_resource_id")
        c.argument(
            "enable_msi_auth_for_monitoring",
            arg_type=get_three_state_flag(),
            is_preview=True,
        )
        c.argument("enable_syslog", arg_type=get_three_state_flag(), is_preview=True)
        c.argument("data_collection_settings", is_preview=True)
        c.argument("enable_high_log_scale_mode", arg_type=get_three_state_flag(), is_preview=True)
        c.argument("ampls_resource_id", is_preview=True)
        c.argument(
            "dns_zone_resource_id",
            deprecate_info=c.deprecate(
                target="--dns-zone-resource-id",
                redirect="--dns-zone-resource-ids",
                hide=True,
            ),
        )
        c.argument("dns_zone_resource_ids", is_preview=True)

    with self.argument_context("aks addon disable") as c:
        c.argument("addon", options_list=["--addon", "-a"], validator=validate_addon)

    with self.argument_context("aks addon update") as c:
        c.argument("addon", options_list=["--addon", "-a"], validator=validate_addon)
        c.argument("subnet_name", options_list=["--subnet-name", "-s"])
        c.argument("enable_sgxquotehelper", action="store_true")
        c.argument("osm_mesh_name", options_list=["--osm-mesh-name"])
        c.argument(
            "appgw_name", options_list=["--appgw-name"], arg_group="Application Gateway"
        )
        c.argument(
            "appgw_subnet_prefix",
            options_list=["--appgw-subnet-prefix"],
            arg_group="Application Gateway",
            deprecate_info=c.deprecate(redirect="--appgw-subnet-cidr", hide=True),
        )
        c.argument(
            "appgw_subnet_cidr",
            options_list=["--appgw-subnet-cidr"],
            arg_group="Application Gateway",
        )
        c.argument(
            "appgw_id", options_list=["--appgw-id"], arg_group="Application Gateway"
        )
        c.argument(
            "appgw_subnet_id",
            options_list=["--appgw-subnet-id"],
            arg_group="Application Gateway",
        )
        c.argument(
            "appgw_watch_namespace",
            options_list=["--appgw-watch-namespace"],
            arg_group="Application Gateway",
        )
        c.argument("enable_secret_rotation", action="store_true")
        c.argument("rotation_poll_interval")
        c.argument("workspace_resource_id")
        c.argument(
            "enable_msi_auth_for_monitoring",
            arg_type=get_three_state_flag(),
            is_preview=True,
        )
        c.argument("enable_syslog", arg_type=get_three_state_flag(), is_preview=True)
        c.argument("data_collection_settings", is_preview=True)
        c.argument("enable_high_log_scale_mode", arg_type=get_three_state_flag(), is_preview=True)
        c.argument("ampls_resource_id", is_preview=True)
        c.argument(
            "dns_zone_resource_id",
            deprecate_info=c.deprecate(
                target="--dns-zone-resource-id",
                redirect="--dns-zone-resource-ids",
                hide=True,
            ),
        )
        c.argument("dns_zone_resource_ids", is_preview=True)

    with self.argument_context("aks disable-addons") as c:
        c.argument("addons", options_list=["--addons", "-a"], validator=validate_addons)

    with self.argument_context("aks enable-addons") as c:
        c.argument("addons", options_list=["--addons", "-a"], validator=validate_addons)
        c.argument("subnet_name", options_list=["--subnet-name", "-s"])
        c.argument("enable_sgxquotehelper", action="store_true")
        c.argument("osm_mesh_name")
        c.argument("appgw_name", arg_group="Application Gateway")
        c.argument(
            "appgw_subnet_prefix",
            arg_group="Application Gateway",
            deprecate_info=c.deprecate(redirect="--appgw-subnet-cidr", hide=True),
        )
        c.argument("appgw_subnet_cidr", arg_group="Application Gateway")
        c.argument("appgw_id", arg_group="Application Gateway")
        c.argument("appgw_subnet_id", arg_group="Application Gateway")
        c.argument("appgw_watch_namespace", arg_group="Application Gateway")
        c.argument("enable_secret_rotation", action="store_true")
        c.argument("rotation_poll_interval")
        c.argument("workspace_resource_id")
        c.argument(
            "enable_msi_auth_for_monitoring",
            arg_type=get_three_state_flag(),
            is_preview=True,
        )
        c.argument("enable_syslog", arg_type=get_three_state_flag(), is_preview=True)
        c.argument("data_collection_settings", is_preview=True)
        c.argument("enable_high_log_scale_mode", arg_type=get_three_state_flag(), is_preview=True)
        c.argument("ampls_resource_id", is_preview=True)
        c.argument(
            "dns_zone_resource_id",
            deprecate_info=c.deprecate(
                target="--dns-zone-resource-id",
                redirect="--dns-zone-resource-ids",
                hide=True,
            ),
        )
        c.argument("dns_zone_resource_ids", is_preview=True)

    with self.argument_context("aks get-credentials") as c:
        c.argument("admin", options_list=["--admin", "-a"], default=False)
        c.argument(
            "context_name",
            options_list=["--context"],
            help="If specified, overwrite the default context name.",
        )
        c.argument(
            "user",
            options_list=["--user", "-u"],
            default="clusterUser",
            validator=validate_user,
        )
        c.argument(
            "path",
            options_list=["--file", "-f"],
            type=file_type,
            completer=FilesCompleter(),
            default=os.path.join(os.path.expanduser("~"), ".kube", "config"),
        )
        c.argument("public_fqdn", default=False, action="store_true")
        c.argument(
            "credential_format",
            options_list=["--format"],
            arg_type=get_enum_type(credential_formats),
        )

    with self.argument_context("aks pod-identity") as c:
        c.argument("cluster_name", help="The cluster name.")
        c.argument(
            "aks_custom_headers",
            help="Send custom headers. When specified, format should be Key1=Value1,Key2=Value2.",
        )

    with self.argument_context("aks pod-identity add") as c:
        c.argument(
            "identity_name",
            options_list=["--name", "-n"],
            default=None,
            required=False,
            help="The pod identity name. Generate if not specified.",
            validator=validate_pod_identity_resource_name(
                "identity_name", required=False
            ),
        )
        c.argument(
            "identity_namespace",
            options_list=["--namespace"],
            help="The pod identity namespace.",
        )
        c.argument(
            "identity_resource_id",
            options_list=["--identity-resource-id"],
            help="Resource id of the identity to use.",
        )
        c.argument(
            "binding_selector",
            options_list=["--binding-selector"],
            help="Optional binding selector to use.",
        )

    with self.argument_context("aks pod-identity delete") as c:
        c.argument(
            "identity_name",
            options_list=["--name", "-n"],
            default=None,
            required=True,
            help="The pod identity name.",
            validator=validate_pod_identity_resource_name(
                "identity_name", required=True
            ),
        )
        c.argument(
            "identity_namespace",
            options_list=["--namespace"],
            help="The pod identity namespace.",
        )

    with self.argument_context("aks pod-identity exception add") as c:
        c.argument(
            "exc_name",
            options_list=["--name", "-n"],
            default=None,
            required=False,
            help="The pod identity exception name. Generate if not specified.",
            validator=validate_pod_identity_resource_name("exc_name", required=False),
        )
        c.argument(
            "exc_namespace",
            options_list=["--namespace"],
            required=True,
            help="The pod identity exception namespace.",
            validator=validate_pod_identity_resource_namespace,
        )
        c.argument(
            "pod_labels",
            nargs="*",
            required=True,
            help="space-separated labels: key=value [key=value ...].",
            validator=validate_pod_identity_pod_labels,
        )

    with self.argument_context("aks pod-identity exception delete") as c:
        c.argument(
            "exc_name",
            options_list=["--name", "-n"],
            required=True,
            help="The pod identity exception name to remove.",
            validator=validate_pod_identity_resource_name("exc_name", required=True),
        )
        c.argument(
            "exc_namespace",
            options_list=["--namespace"],
            required=True,
            help="The pod identity exception namespace to remove.",
            validator=validate_pod_identity_resource_namespace,
        )

    with self.argument_context("aks pod-identity exception update") as c:
        c.argument(
            "exc_name",
            options_list=["--name", "-n"],
            required=True,
            help="The pod identity exception name to remove.",
            validator=validate_pod_identity_resource_name("exc_name", required=True),
        )
        c.argument(
            "exc_namespace",
            options_list=["--namespace"],
            required=True,
            help="The pod identity exception namespace to remove.",
            validator=validate_pod_identity_resource_namespace,
        )
        c.argument(
            "pod_labels",
            nargs="*",
            required=True,
            help="pod labels in key=value [key=value ...].",
            validator=validate_pod_identity_pod_labels,
        )

    for scope in ["aks nodepool snapshot create"]:
        with self.argument_context(scope) as c:
            c.argument(
                "snapshot_name",
                options_list=["--name", "-n"],
                required=True,
                help="The nodepool snapshot name.",
                validator=validate_snapshot_name,
            )
            c.argument("tags", tags_type)
            c.argument(
                "nodepool_id",
                required=True,
                help="The nodepool id.",
                validator=validate_nodepool_id,
            )
            c.argument("aks_custom_headers")

    with self.argument_context("aks nodepool snapshot update") as c:
        c.argument(
            "snapshot_name",
            options_list=["--name", "-n"],
            help="The nodepool snapshot name.",
            validator=validate_snapshot_name,
        )
        c.argument("tags", tags_type, help="The tags to set to the snapshot.")

    for scope in ["aks nodepool snapshot show", "aks nodepool snapshot delete"]:
        with self.argument_context(scope) as c:
            c.argument(
                "snapshot_name",
                options_list=["--name", "-n"],
                required=True,
                help="The nodepool snapshot name.",
                validator=validate_snapshot_name,
            )
            c.argument(
                "yes",
                options_list=["--yes", "-y"],
                help="Do not prompt for confirmation.",
                action="store_true",
            )

    for scope in ["aks snapshot create"]:
        with self.argument_context(scope) as c:
            c.argument(
                "snapshot_name",
                options_list=["--name", "-n"],
                required=True,
                help="The cluster snapshot name.",
                validator=validate_snapshot_name,
            )
            c.argument("tags", tags_type)
            c.argument(
                "cluster_id",
                required=True,
                validator=validate_cluster_id,
                help="The cluster id.",
            )
            c.argument("aks_custom_headers")

    for scope in ["aks snapshot show", "aks snapshot delete"]:
        with self.argument_context(scope) as c:
            c.argument(
                "snapshot_name",
                options_list=["--name", "-n"],
                required=True,
                help="The cluster snapshot name.",
                validator=validate_snapshot_name,
            )
            c.argument(
                "yes",
                options_list=["--yes", "-y"],
                help="Do not prompt for confirmation.",
                action="store_true",
            )

    with self.argument_context("aks mesh enable-ingress-gateway") as c:
        c.argument(
            "ingress_gateway_type", arg_type=get_enum_type(ingress_gateway_types)
        )

    with self.argument_context("aks mesh disable-ingress-gateway") as c:
        c.argument(
            "ingress_gateway_type", arg_type=get_enum_type(ingress_gateway_types)
        )

    with self.argument_context("aks mesh enable-egress-gateway") as c:
        c.argument(
            "istio_egressgateway_name",
            validator=validate_asm_egress_name,
            required=True,
            options_list=["--istio-egressgateway-name", "--istio-eg-gtw-name"]
        )
        c.argument(
            "istio_egressgateway_namespace",
            required=False,
            default=CONST_AZURE_SERVICE_MESH_DEFAULT_EGRESS_NAMESPACE,
            options_list=["--istio-egressgateway-namespace", "--istio-eg-gtw-ns"]
        )
        c.argument(
            "gateway_configuration_name",
            required=True,
            options_list=["--gateway-configuration-name", "--gtw-config-name"]
        )

    with self.argument_context("aks mesh disable-egress-gateway") as c:
        c.argument(
            "istio_egressgateway_name",
            validator=validate_asm_egress_name,
            required=True,
            options_list=["--istio-egressgateway-name", "--istio-eg-gtw-name"]
        )
        c.argument(
            "istio_egressgateway_namespace",
            required=False,
            default=CONST_AZURE_SERVICE_MESH_DEFAULT_EGRESS_NAMESPACE,
            options_list=["--istio-egressgateway-namespace", "--istio-eg-gtw-ns"]
        )

    with self.argument_context("aks mesh enable") as c:
        c.argument("revision", validator=validate_azure_service_mesh_revision)
        c.argument("key_vault_id")
        c.argument("ca_cert_object_name")
        c.argument("ca_key_object_name")
        c.argument("root_cert_object_name")
        c.argument("cert_chain_object_name")

    with self.argument_context("aks mesh get-revisions") as c:
        c.argument(
            "location",
            required=True,
            help="Location in which to discover available Azure Service Mesh revisions.",
        )

    with self.argument_context("aks mesh upgrade start") as c:
        c.argument(
            "revision", validator=validate_azure_service_mesh_revision, required=True
        )

    with self.argument_context("aks mesh upgrade rollback") as c:
        c.argument(
            "yes",
            options_list=["--yes", "-y"],
            help="Do not prompt for confirmation.",
            action="store_true"
        )

    with self.argument_context("aks mesh upgrade complete") as c:
        c.argument(
            "yes",
            options_list=["--yes", "-y"],
            help="Do not prompt for confirmation.",
            action="store_true"
        )

    with self.argument_context("aks approuting enable") as c:
        c.argument("enable_kv", action="store_true")
        c.argument("keyvault_id", options_list=["--attach-kv"])
        c.argument("nginx", arg_type=get_enum_type(app_routing_nginx_configs))

    with self.argument_context("aks approuting update") as c:
        c.argument("keyvault_id", options_list=["--attach-kv"])
        c.argument("enable_kv", action="store_true")
        c.argument("nginx", arg_type=get_enum_type(app_routing_nginx_configs))

    with self.argument_context("aks approuting zone add") as c:
        c.argument("dns_zone_resource_ids", options_list=["--ids"], required=True)
        c.argument("attach_zones")

    with self.argument_context("aks approuting zone delete") as c:
        c.argument("dns_zone_resource_ids", options_list=["--ids"], required=True)

    with self.argument_context("aks approuting zone update") as c:
        c.argument("dns_zone_resource_ids", options_list=["--ids"], required=True)
        c.argument("attach_zones")

    with self.argument_context('aks check-network outbound') as c:
        c.argument('cluster_name', options_list=['--name', '-n'],
                   required=True, help='Name of the managed cluster.')
        c.argument('node_name', help='Name of the node to perform the connectivity check.')
        c.argument('custom_endpoints',
                   nargs="+",
                   help='Space-separated additional endpoint(s) to perform the connectivity check.',
                   validator=validate_custom_endpoints)

    # Reference: https://learn.microsoft.com/en-us/cli/azure/k8s-extension?view=azure-cli-latest
    with self.argument_context('aks extension') as c:
        c.argument('resource_group_name',
                   options_list=['--resource-group', '-g'],
                   help='Name of resource group.')
        c.argument('name',
                   options_list=['--name', '-n'],
                   help='Name of the extension instance')
        c.argument('extension_type',
                   options_list=['--extension-type', '-t'],
                   help='Name of the extension type.')
        c.argument('cluster_name',
                   options_list=['--cluster-name', '-c'],
                   help='Name of the Kubernetes cluster')
        c.argument('scope',
                   arg_type=get_enum_type(['cluster', 'namespace']),
                   help='Specify the extension scope.')
        c.argument('configuration_settings',
                   arg_group="Configuration",
                   options_list=['--configuration-settings', '--config'],
                   action=AddConfigurationSettings,
                   nargs='+',
                   help='Configuration Settings as key=value pair.'
                   + 'Repeat parameter for each setting.'
                   + 'Do not use this for secrets, as this value is returned in response.')
        c.argument('configuration_protected_settings',
                   arg_group="Configuration",
                   options_list=['--config-protected-settings', '--config-protected'],
                   action=AddConfigurationProtectedSettings,
                   nargs='+',
                   help='Configuration Protected Settings as key=value pair. '
                   + 'Repeat parameter for each setting. Only the key is returned in response, the value is not.')
        c.argument('configuration_settings_file',
                   arg_group="Configuration",
                   options_list=['--config-settings-file', '--config-file'],
                   help='JSON file path for configuration-settings')
        c.argument('configuration_protected_settings_file',
                   arg_group="Configuration",
                   options_list=['--config-protected-settings-file', '--config-protected-file'],
                   help='JSON file path for configuration-protected-settings')
        c.argument('release_namespace',
                   help='Specify the namespace to install the extension release.')
        c.argument('target_namespace',
                   help='Specify the target namespace to install to for the extension instance. This'
                   ' parameter is required if extension scope is set to \'namespace\'')

    with self.argument_context("aks extension update") as c:
        c.argument('yes',
                   options_list=['--yes', '-y'],
                   help='Ignore confirmation prompts')

    with self.argument_context("aks extension delete") as c:
        c.argument('yes',
                   options_list=['--yes', '-y'],
                   help='Ignore confirmation prompts')
        c.argument('force',
                   help='Specify whether to force delete the extension from the cluster.')

    # Reference: https://learn.microsoft.com/en-us/cli/azure/k8s-extension/extension-types?view=azure-cli-latest
    with self.argument_context("aks extension type") as c:
        c.argument('resource_group_name',
                   options_list=['--resource-group', '-g'],
                   validator=validate_resource_group_parameter,
                   help='Name of resource group.')
        c.argument('cluster_name',
                   options_list=['--cluster-name', '-c'],
                   validator=validate_location_resource_group_cluster_parameters,
                   help='Name of the Kubernetes cluster')
        c.argument('extension_type',
                   options_list=['--extension-type', '-t'],
                   help='Name of the extension type.')
        c.argument('location',
                   options_list=['--location', '-l'],
                   validator=validate_location_resource_group_cluster_parameters,
                   help='Name of the location. Values from: `az account list-locations`')

    # Reference: https://learn.microsoft.com/en-us/cli/azure/k8s-extension/extension-types?view=azure-cli-latest
    with self.argument_context("aks extension type version") as c:
        c.argument('resource_group_name',
                   options_list=['--resource-group', '-g'],
                   validator=validate_resource_group_parameter,
                   help='Name of resource group.')
        c.argument('cluster_name',
                   options_list=['--cluster-name', '-c'],
                   validator=validate_location_resource_group_cluster_parameters,
                   help='Name of the Kubernetes cluster')
        c.argument('extension_type',
                   options_list=['--extension-type', '-t'],
                   help='Name of the extension type.')
        c.argument('location',
                   options_list=['--location', '-l'],
                   validator=validate_location_resource_group_cluster_parameters,
                   help='Name of the location. Values from: `az account list-locations`')
        c.argument('version',
                   help='Version for the extension type.')
        c.argument('major_version',
                   help='Filter results by only the major version of an extension type.'
                   + 'For example if 1 is specified, all versions with major version 1 (1.1, 1.1.2) will be shown.'
                   + 'The default value is None')
        c.argument('release_train',
                   arg_group="Version",
                   help='Specify the release train for the extension type.')
        c.argument('show_latest',
                   arg_type=get_three_state_flag(),
                   help='Filter results by only the latest version.'
                   + 'For example, if this flag is used the latest version of the extensionType will be shown.')

    # AKS loadbalancer command parameter configuration
    with self.argument_context("aks loadbalancer add") as c:
        c.argument(
            "name",
            options_list=["--name", "-n"],
            help="Name of the load balancer configuration. Required.",
        )
        c.argument(
            "primary_agent_pool_name",
            options_list=["--primary-agent-pool-name", "-p"],
            help=(
                "Name of the primary agent pool for this load balancer. "
                "All nodes in this pool will be added to the load balancer. Required."
            ),
        )
        c.argument(
            "allow_service_placement",
            options_list=["--allow-service-placement", "-a"],
            arg_type=get_three_state_flag(),
            help="Whether to automatically place services on the load balancer. Default is true.",
        )
        c.argument(
            "aks_custom_headers",
            help="Send custom headers. When specified, format should be Key1=Value1,Key2=Value2.",
        )
        c.argument(
            "service_label_selector",
            options_list=["--service-label-selector", "-l"],
            help=(
                "Only services that match this selector can be placed on this load balancer. "
                "Format: key1=value1,key2=value2 for simple selectors, "
                "or key1 In val1 val2,key2 Exists for advanced expressions."
            ),
        )
        c.argument(
            "service_namespace_selector",
            options_list=["--service-namespace-selector", "-s"],
            help=(
                "Services created in namespaces that match the selector can be placed on this load balancer. "
                "Format: key1=value1,key2=value2 for simple selectors, "
                "or key1 In val1 val2,key2 Exists for advanced expressions."
            ),
        )
        c.argument(
            "node_selector",
            options_list=["--node-selector", "-d"],
            help=(
                "Nodes that match this selector will be possible members of this load balancer. "
                "Format: key1=value1,key2=value2 for simple selectors, "
                "or key1 In val1 val2,key2 Exists for advanced expressions."
            ),
        )

    with self.argument_context("aks loadbalancer rebalance-nodes") as c:
        c.argument(
            "resource_group_name",
            options_list=["--resource-group", "-g"],
            help="Name of resource group.",
            id_part="resource_group",
            configured_default="aks",
        )
        c.argument(
            "cluster_name",
            options_list=["--name", "-n"],
            help="Name of the managed cluster.",
        )
        c.argument(
            "load_balancer_names",
            options_list=["--load-balancer-names", "--lb-names"],
            nargs="+",
            help=(
                "Space-separated list of load balancer names to rebalance. "
                "If not specified, all load balancers will be rebalanced."
            ),
        )
        c.argument(
            "no_wait", help="Do not wait for the long-running operation to finish."
        )

    with self.argument_context("aks loadbalancer update") as c:
        c.argument(
            "name",
            options_list=["--name", "-n"],
            help="Name of the public load balancer. Required.",
        )
        c.argument(
            "primary_agent_pool_name",
            options_list=["--primary-agent-pool-name", "-p"],
            help=(
                "Name of the primary agent pool for this load balancer. "
                "All nodes in this pool will be added to the load balancer."
            ),
        )
        c.argument(
            "allow_service_placement",
            options_list=["--allow-service-placement", "-a"],
            arg_type=get_three_state_flag(),
            help="Whether to automatically place services on the load balancer. Default is true.",
        )
        c.argument(
            "aks_custom_headers",
            help="Send custom headers. When specified, format should be Key1=Value1,Key2=Value2.",
        )
        c.argument(
            "service_label_selector",
            options_list=["--service-label-selector", "-l"],
            help=(
                "Only services that match this selector can be placed on this load balancer. "
                "Format: key1=value1,key2=value2 for simple selectors, "
                "or key1 In val1 val2,key2 Exists for advanced expressions."
            ),
        )
        c.argument(
            "service_namespace_selector",
            options_list=["--service-namespace-selector", "-s"],
            help=(
                "Services created in namespaces that match the selector can be placed on this load balancer. "
                "Format: key1=value1,key2=value2 for simple selectors, "
                "or key1 In val1 val2,key2 Exists for advanced expressions."
            ),
        )
        c.argument(
            "node_selector",
            options_list=["--node-selector", "-d"],
            help=(
                "Nodes that match this selector will be possible members of this load balancer. "
                "Format: key1=value1,key2=value2 for simple selectors, "
                "or key1 In val1 val2,key2 Exists for advanced expressions."
            ),
        )

    # Define parameters for show and delete commands
    for scope in [
        "aks loadbalancer show",
        "aks loadbalancer delete",
    ]:
        with self.argument_context(scope) as c:
            c.argument(
                "name",
                options_list=["--name", "-n"],
                help="Name of the load balancer configuration. Required.",
            )

    with self.argument_context("aks bastion") as c:
        c.argument("bastion")
        c.argument("port", type=int)
        c.argument("admin", action="store_true")
        c.argument(
            "yes",
            options_list=["--yes", "-y"],
            help="Do not prompt for confirmation.",
            action="store_true",
        )

    # JWT Authenticator commands
    with self.argument_context("aks jwtauthenticator") as c:
        c.argument("cluster_name", help="The cluster name.")
        c.argument(
            "aks_custom_headers",
            help="Send custom headers. When specified, format should be Key1=Value1,Key2=Value2.",
        )

    for scope in ['aks jwtauthenticator add',
                  'aks jwtauthenticator update',
                  'aks jwtauthenticator delete',
                  'aks jwtauthenticator show']:
        with self.argument_context(scope) as c:
            c.argument('name', options_list=['--name', '-n'], required=True, help='Name of the JWT authenticator.')

    for scope in ['aks jwtauthenticator add',
                  'aks jwtauthenticator update']:
        with self.argument_context(scope) as c:
            c.argument('config_file', options_list=['--config-file'], type=file_type, completer=FilesCompleter(),
                       help='Path to the JSON configuration file containing JWT authenticator properties.')


def _get_default_install_location(exe_name):
    system = platform.system()
    if system == "Windows":
        home_dir = os.environ.get("USERPROFILE")
        if not home_dir:
            return None
        install_location = os.path.join(
            home_dir, f".azure-{exe_name}\\{exe_name}.exe"
        )
    elif system in ("Linux", "Darwin"):
        install_location = f"/usr/local/bin/{exe_name}"
    else:
        install_location = None
    return install_location


def _get_enable_azure_container_storage_type():
    """Custom argument type that accepts both None and enum values"""
    import argparse
    from azure.cli.core.azclierror import InvalidArgumentValueError

    class AzureContainerStorageAction(argparse.Action):
        def __call__(self, parser, namespace, values, option_string=None):
            if values is None:
                # When used as a flag without value, set as True
                setattr(namespace, self.dest, True)
                return

            if isinstance(values, str):
                # Handle enum values (case insensitive)
                for storage_type in storage_pool_types:
                    if values.lower() == storage_type.lower():
                        setattr(namespace, self.dest, storage_type)
                        return

            # Invalid value
            valid_values = storage_pool_types
            raise InvalidArgumentValueError(
                f"Invalid value '{values}'. Valid values are: {', '.join(valid_values)}"
            )

    return CLIArgumentType(
        nargs='?',  # Optional argument
        action=AzureContainerStorageAction,
    )


def _get_disable_azure_container_storage_type():
    """Custom argument type that accepts both None and enum values"""
    import argparse
    from azure.cli.core.azclierror import InvalidArgumentValueError

    class AzureContainerStorageAction(argparse.Action):
        def __call__(self, parser, namespace, values, option_string=None):
            if values is None:
                # When used as a flag without value, set as True
                setattr(namespace, self.dest, True)
                return

            if isinstance(values, str):
                # Handle enum values (case insensitive)
                for storage_type in disable_storage_pool_types:
                    if values.lower() == storage_type.lower():
                        setattr(namespace, self.dest, storage_type)
                        return

            # Invalid value
            valid_values = disable_storage_pool_types
            raise InvalidArgumentValueError(
                f"Invalid value '{values}'. Valid values are: {', '.join(valid_values)}"
            )

    return CLIArgumentType(
        nargs='?',  # Optional argument
        action=AzureContainerStorageAction,
    )<|MERGE_RESOLUTION|>--- conflicted
+++ resolved
@@ -1180,15 +1180,12 @@
                    is_preview=True,
                    deprecate_info=c.deprecate(target="--enable-managed-system-pool", hide=True))
         c.argument("enable_upstream_kubescheduler_user_configuration", action="store_true", is_preview=True)
-<<<<<<< HEAD
+        c.argument(
+            "enable_gateway_api",
+            action="store_true",
+            help="Enable managed installation of Gateway API CRDs from the standard release channel."
+        )
         c.argument("enable_hosted_system", action="store_true", is_preview=True)
-=======
-        c.argument(
-            "enable_gateway_api",
-            action="store_true",
-            help="Enable managed installation of Gateway API CRDs from the standard release channel."
-        )
->>>>>>> e572f0a8
 
     with self.argument_context("aks update") as c:
         # managed cluster paramerters
