--- conflicted
+++ resolved
@@ -159,11 +159,8 @@
         c.argument('yes', options_list=['--yes', '-y'], help='Do not prompt for confirmation.', action='store_true')
         c.argument('workload_runtime', arg_type=get_enum_type(workload_runtimes), default=CONST_WORKLOAD_RUNTIME_OCI_CONTAINER)
         c.argument('snapshot_id', type=str, validator=validate_snapshot_id, is_preview=True)
-<<<<<<< HEAD
+        c.argument('enable_oidc_issuer', action='store_true', is_preview=True)
         c.argument('crg_id', type=str, validator=validate_crg_id, is_preview=True)
-=======
-        c.argument('enable_oidc_issuer', action='store_true', is_preview=True)
->>>>>>> f23a4002
 
     with self.argument_context('aks update') as c:
         c.argument('enable_cluster_autoscaler', options_list=["--enable-cluster-autoscaler", "-e"], action='store_true')
