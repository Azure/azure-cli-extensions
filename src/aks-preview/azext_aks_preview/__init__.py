# --------------------------------------------------------------------------------------------
# Copyright (c) Microsoft Corporation. All rights reserved.
# Licensed under the MIT License. See License.txt in the project root for license information.
# --------------------------------------------------------------------------------------------


from azure.cli.core import AzCommandsLoader
from azure.cli.core.profiles import register_resource_type, SDKProfile

# pylint: disable=unused-import
import azext_aks_preview._help
from azext_aks_preview._client_factory import CUSTOM_MGMT_AKS_PREVIEW


def register_aks_preview_resource_type():
    register_resource_type(
        "latest",
        CUSTOM_MGMT_AKS_PREVIEW,
<<<<<<< HEAD
        SDKProfile("2022-06-02-preview", {"container_services": "2017-07-01"}),
=======
        SDKProfile("2022-08-03-preview", {"container_services": "2017-07-01"}),
>>>>>>> fc8ac97d
    )


class ContainerServiceCommandsLoader(AzCommandsLoader):

    def __init__(self, cli_ctx=None):
        from azure.cli.core.commands import CliCommandType
        register_aks_preview_resource_type()

        acs_custom = CliCommandType(operations_tmpl='azext_aks_preview.custom#{}')
        super(ContainerServiceCommandsLoader, self).__init__(cli_ctx=cli_ctx,
                                                             custom_command_type=acs_custom,
                                                             resource_type=CUSTOM_MGMT_AKS_PREVIEW)

    def load_command_table(self, args):
        super(ContainerServiceCommandsLoader, self).load_command_table(args)
        from azext_aks_preview.commands import load_command_table
        load_command_table(self, args)
        return self.command_table

    def load_arguments(self, command):
        from sys import version_info
        if version_info[0] < 3:
            super(ContainerServiceCommandsLoader, self).load_arguments(command)
        else:
            super().load_arguments(command)

        from azext_aks_preview._params import load_arguments
        load_arguments(self, command)


COMMAND_LOADER_CLS = ContainerServiceCommandsLoader<|MERGE_RESOLUTION|>--- conflicted
+++ resolved
@@ -16,11 +16,7 @@
     register_resource_type(
         "latest",
         CUSTOM_MGMT_AKS_PREVIEW,
-<<<<<<< HEAD
-        SDKProfile("2022-06-02-preview", {"container_services": "2017-07-01"}),
-=======
         SDKProfile("2022-08-03-preview", {"container_services": "2017-07-01"}),
->>>>>>> fc8ac97d
     )
 
 
