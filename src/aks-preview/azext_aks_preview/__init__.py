# --------------------------------------------------------------------------------------------
# Copyright (c) Microsoft Corporation. All rights reserved.
# Licensed under the MIT License. See License.txt in the project root for license information.
# --------------------------------------------------------------------------------------------


from azure.cli.core import AzCommandsLoader
from azure.cli.core.profiles import register_resource_type, SDKProfile

# pylint: disable=unused-import
import azext_aks_preview._help
from azext_aks_preview._client_factory import CUSTOM_MGMT_AKS_PREVIEW


def register_aks_preview_resource_type():
    register_resource_type(
        "latest",
        CUSTOM_MGMT_AKS_PREVIEW,
        SDKProfile("2022-07-02-preview", {"container_services": "2017-07-01"}),
<<<<<<< HEAD
        # SDKProfile("2022-06-02-preview", {"container_services": "2017-07-01"}),
=======
>>>>>>> e067cfff
    )


class ContainerServiceCommandsLoader(AzCommandsLoader):

    def __init__(self, cli_ctx=None):
        from azure.cli.core.commands import CliCommandType
        register_aks_preview_resource_type()

        acs_custom = CliCommandType(operations_tmpl='azext_aks_preview.custom#{}')
        super(ContainerServiceCommandsLoader, self).__init__(cli_ctx=cli_ctx,
                                                             custom_command_type=acs_custom,
                                                             resource_type=CUSTOM_MGMT_AKS_PREVIEW)

    def load_command_table(self, args):
        super(ContainerServiceCommandsLoader, self).load_command_table(args)
        from azext_aks_preview.commands import load_command_table
        load_command_table(self, args)
        return self.command_table

    def load_arguments(self, command):
        from sys import version_info
        if version_info[0] < 3:
            super(ContainerServiceCommandsLoader, self).load_arguments(command)
        else:
            super().load_arguments(command)

        from azext_aks_preview._params import load_arguments
        load_arguments(self, command)


COMMAND_LOADER_CLS = ContainerServiceCommandsLoader<|MERGE_RESOLUTION|>--- conflicted
+++ resolved
@@ -17,10 +17,6 @@
         "latest",
         CUSTOM_MGMT_AKS_PREVIEW,
         SDKProfile("2022-07-02-preview", {"container_services": "2017-07-01"}),
-<<<<<<< HEAD
-        # SDKProfile("2022-06-02-preview", {"container_services": "2017-07-01"}),
-=======
->>>>>>> e067cfff
     )
 
 
