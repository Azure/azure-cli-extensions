# --------------------------------------------------------------------------------------------
# Copyright (c) Microsoft Corporation. All rights reserved.
# Licensed under the MIT License. See License.txt in the project root for license information.
# --------------------------------------------------------------------------------------------

CONST_OUTBOUND_TYPE_LOAD_BALANCER = "loadBalancer"
CONST_OUTBOUND_TYPE_USER_DEFINED_ROUTING = "userDefinedRouting"

CONST_SCALE_SET_PRIORITY_REGULAR = "Regular"
CONST_SCALE_SET_PRIORITY_SPOT = "Spot"

CONST_SPOT_EVICTION_POLICY_DELETE = "Delete"
CONST_SPOT_EVICTION_POLICY_DEALLOCATE = "Deallocate"

CONST_HTTP_APPLICATION_ROUTING_ADDON_NAME = "httpApplicationRouting"

CONST_MONITORING_ADDON_NAME = "omsagent"
CONST_MONITORING_LOG_ANALYTICS_WORKSPACE_RESOURCE_ID = "logAnalyticsWorkspaceResourceID"

CONST_VIRTUAL_NODE_ADDON_NAME = "aciConnector"
CONST_VIRTUAL_NODE_SUBNET_NAME = "SubnetName"

CONST_AZURE_POLICY_ADDON_NAME = "azurepolicy"

CONST_KUBE_DASHBOARD_ADDON_NAME = "kubeDashboard"

CONST_OS_DISK_TYPE_MANAGED = "Managed"
CONST_OS_DISK_TYPE_EPHEMERAL = "Ephemeral"

# IngressApplicaitonGateway configuration keys
CONST_INGRESS_APPGW_ADDON_NAME = "IngressApplicationGateway"
CONST_INGRESS_APPGW_APPLICATION_GATEWAY_NAME = "applicationGatewayName"
CONST_INGRESS_APPGW_APPLICATION_GATEWAY_ID = "applicationGatewayId"
CONST_INGRESS_APPGW_SUBNET_ID = "subnetId"
CONST_INGRESS_APPGW_SUBNET_PREFIX = "subnetPrefix"
CONST_INGRESS_APPGW_WATCH_NAMESPACE = "watchNamespace"

# Open Service Mesh configuration keys
CONST_OPEN_SERVICE_MESH_ADDON_NAME = "openServiceMesh"

CONST_NODEPOOL_MODE_SYSTEM = "System"
CONST_NODEPOOL_MODE_USER = "User"

# refer https://docs.microsoft.com/en-us/rest/api/storageservices/
# naming-and-referencing-containers--blobs--and-metadata#container-names
CONST_CONTAINER_NAME_MAX_LENGTH = 63

# confcom addon keys
CONST_CONFCOM_ADDON_NAME = "ACCSGXDevicePlugin"
CONST_ACC_SGX_QUOTE_HELPER_ENABLED = "ACCSGXQuoteHelperEnabled"

CONST_ADDON_POD_IDENTITY = 'pod-identity'
CONST_POD_IDENTITY = 'podIdentity'

ADDONS = {
    'http_application_routing': CONST_HTTP_APPLICATION_ROUTING_ADDON_NAME,
    'monitoring': CONST_MONITORING_ADDON_NAME,
    'virtual-node': CONST_VIRTUAL_NODE_ADDON_NAME,
    'azure-policy': CONST_AZURE_POLICY_ADDON_NAME,
    'kube-dashboard': CONST_KUBE_DASHBOARD_ADDON_NAME,
    'ingress-appgw': CONST_INGRESS_APPGW_ADDON_NAME,
    'open-service-mesh': CONST_OPEN_SERVICE_MESH_ADDON_NAME,
    "confcom": CONST_CONFCOM_ADDON_NAME,
<<<<<<< HEAD
    CONST_ADDON_POD_IDENTITY: CONST_POD_IDENTITY,
=======
    'gitops': 'gitops'
>>>>>>> 2d8da3b4
}<|MERGE_RESOLUTION|>--- conflicted
+++ resolved
@@ -61,9 +61,6 @@
     'ingress-appgw': CONST_INGRESS_APPGW_ADDON_NAME,
     'open-service-mesh': CONST_OPEN_SERVICE_MESH_ADDON_NAME,
     "confcom": CONST_CONFCOM_ADDON_NAME,
-<<<<<<< HEAD
+    'gitops': 'gitops',
     CONST_ADDON_POD_IDENTITY: CONST_POD_IDENTITY,
-=======
-    'gitops': 'gitops'
->>>>>>> 2d8da3b4
 }