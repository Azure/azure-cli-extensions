# --------------------------------------------------------------------------------------------
# Copyright (c) Microsoft Corporation. All rights reserved.
# Licensed under the MIT License. See License.txt in the project root for license information.
# --------------------------------------------------------------------------------------------

import base64
import os
import time
from types import SimpleNamespace
from typing import Dict, List, Tuple, TypeVar, Union, Optional

from azure.cli.command_modules.acs._consts import (
    DecoratorEarlyExitException,
    DecoratorMode,
)
from azure.cli.command_modules.acs.decorator import (
    AKSContext,
    AKSCreateDecorator,
    AKSModels,
    AKSUpdateDecorator,
    check_is_msi_cluster,
    safe_list_get,
    safe_lower,
)
from azure.cli.core import AzCommandsLoader
from azure.cli.core.azclierror import (
    AzCLIError,
    CLIInternalError,
    InvalidArgumentValueError,
    MutuallyExclusiveArgumentError,
    RequiredArgumentMissingError,
    UnknownError,
)
from azure.cli.core.commands import AzCliCommand
from azure.cli.core.profiles import ResourceType
from azure.cli.core.util import get_file_json, read_file_content
from azure.core.exceptions import HttpResponseError
from knack.log import get_logger
from knack.prompting import prompt_y_n
from msrestazure.azure_exceptions import CloudError

from azext_aks_preview._consts import (
    CONST_OUTBOUND_TYPE_LOAD_BALANCER,
    CONST_OUTBOUND_TYPE_MANAGED_NAT_GATEWAY,
    CONST_OUTBOUND_TYPE_USER_ASSIGNED_NAT_GATEWAY,
    CONST_OUTBOUND_TYPE_USER_DEFINED_ROUTING,
)
from azext_aks_preview._loadbalancer import create_load_balancer_profile
from azext_aks_preview._loadbalancer import (
    update_load_balancer_profile as _update_load_balancer_profile,
)
from azext_aks_preview._natgateway import (
    create_nat_gateway_profile,
    is_nat_gateway_profile_provided,
)
from azext_aks_preview._natgateway import (
    update_nat_gateway_profile as _update_nat_gateway_profile,
)
from azext_aks_preview._podidentity import (
    _fill_defaults_for_pod_identity_profile,
    _is_pod_identity_addon_enabled,
    _update_addon_pod_identity,
)
from azext_aks_preview.addonconfiguration import (
    ensure_container_insights_for_monitoring,
    ensure_default_log_analytics_workspace_for_monitoring,
)
from azext_aks_preview.custom import (
    _get_snapshot,
    _get_cluster_snapshot,
    _ensure_cluster_identity_permission_on_kubelet_identity,
)

logger = get_logger(__name__)

# type variables
ContainerServiceClient = TypeVar("ContainerServiceClient")
Identity = TypeVar("Identity")
ManagedCluster = TypeVar("ManagedCluster")
ManagedClusterLoadBalancerProfile = TypeVar(
    "ManagedClusterLoadBalancerProfile")
ResourceReference = TypeVar("ResourceReference")
KubeletConfig = TypeVar("KubeletConfig")
LinuxOSConfig = TypeVar("LinuxOSConfig")
ManagedClusterHTTPProxyConfig = TypeVar("ManagedClusterHTTPProxyConfig")
ContainerServiceNetworkProfile = TypeVar("ContainerServiceNetworkProfile")
ManagedClusterAddonProfile = TypeVar("ManagedClusterAddonProfile")
ManagedClusterOIDCIssuerProfile = TypeVar('ManagedClusterOIDCIssuerProfile')
ManagedClusterSecurityProfileWorkloadIdentity = TypeVar('ManagedClusterSecurityProfileWorkloadIdentity')
Snapshot = TypeVar("Snapshot")
ManagedClusterSnapshot = TypeVar("ManagedClusterSnapshot")
AzureKeyVaultKms = TypeVar('AzureKeyVaultKms')


# pylint: disable=too-many-instance-attributes,too-few-public-methods
class AKSPreviewModels(AKSModels):
    def __init__(self, cmd: AzCommandsLoader, resource_type: ResourceType):
        super().__init__(cmd, resource_type=resource_type)
        self.__cmd = cmd
        self.KubeletConfig = self.__cmd.get_models(
            "KubeletConfig",
            resource_type=self.resource_type,
            operation_group="managed_clusters",
        )
        self.LinuxOSConfig = self.__cmd.get_models(
            "LinuxOSConfig",
            resource_type=self.resource_type,
            operation_group="managed_clusters",
        )
        self.ManagedClusterHTTPProxyConfig = self.__cmd.get_models(
            "ManagedClusterHTTPProxyConfig",
            resource_type=self.resource_type,
            operation_group="managed_clusters",
        )
        self.WindowsGmsaProfile = self.__cmd.get_models(
            "WindowsGmsaProfile",
            resource_type=self.resource_type,
            operation_group="managed_clusters",
        )
        self.CreationData = self.__cmd.get_models(
            "CreationData",
            resource_type=self.resource_type,
            operation_group="managed_clusters",
        )
        self.ManagedClusterOIDCIssuerProfile = self.__cmd.get_models(
            "ManagedClusterOIDCIssuerProfile",
            resource_type=self.resource_type,
            operation_group="managed_clusters",
        )
        self.ManagedClusterSecurityProfileWorkloadIdentity = self.__cmd.get_models(
            "ManagedClusterSecurityProfileWorkloadIdentity",
            resource_type=self.resource_type,
            operation_group="managed_clusters",
        )
        self.ManagedClusterSecurityProfile = self.__cmd.get_models(
            "ManagedClusterSecurityProfile",
            resource_type=self.resource_type,
            operation_group="managed_clusters",
        )
        self.AzureKeyVaultKms = self.__cmd.get_models(
            "AzureKeyVaultKms",
            resource_type=self.resource_type,
            operation_group="managed_clusters",
        )
        # holder for nat gateway related models
        self.__nat_gateway_models = None
        # holder for pod identity related models
        self.__pod_identity_models = None

    @property
    def nat_gateway_models(self) -> SimpleNamespace:
        """Get nat gateway related models.

        The models are stored in a SimpleNamespace object, could be accessed by the dot operator like
        `nat_gateway_models.ManagedClusterNATGatewayProfile`.

        :return: SimpleNamespace
        """
        if self.__nat_gateway_models is None:
            nat_gateway_models = {}
            nat_gateway_models["ManagedClusterNATGatewayProfile"] = self.__cmd.get_models(
                "ManagedClusterNATGatewayProfile",
                resource_type=self.resource_type,
                operation_group="managed_clusters",
            )
            nat_gateway_models["ManagedClusterManagedOutboundIPProfile"] = self.__cmd.get_models(
                "ManagedClusterManagedOutboundIPProfile",
                resource_type=self.resource_type,
                operation_group="managed_clusters",
            )
            self.__nat_gateway_models = SimpleNamespace(**nat_gateway_models)
        return self.__nat_gateway_models

    @property
    def pod_identity_models(self) -> SimpleNamespace:
        """Get pod identity related models.

        The models are stored in a SimpleNamespace object, could be accessed by the dot operator like
        `pod_identity_models.ManagedClusterPodIdentityProfile`.

        :return: SimpleNamespace
        """
        if self.__pod_identity_models is None:
            pod_identity_models = {}
            pod_identity_models["ManagedClusterPodIdentityProfile"] = self.__cmd.get_models(
                "ManagedClusterPodIdentityProfile",
                resource_type=self.resource_type,
                operation_group="managed_clusters",
            )
            pod_identity_models["ManagedClusterPodIdentityException"] = self.__cmd.get_models(
                "ManagedClusterPodIdentityException",
                resource_type=self.resource_type,
                operation_group="managed_clusters",
            )
            self.__pod_identity_models = SimpleNamespace(**pod_identity_models)
        return self.__pod_identity_models


# pylint: disable=too-many-public-methods
class AKSPreviewContext(AKSContext):
    def __init__(
        self,
        cmd: AzCliCommand,
        raw_parameters: Dict,
        models: AKSPreviewModels,
        decorator_mode,
    ):
        super().__init__(cmd, raw_parameters, models, decorator_mode)

    # pylint: disable=no-self-use
    def __validate_pod_identity_with_kubenet(self, mc, enable_pod_identity, enable_pod_identity_with_kubenet):
        """Helper function to check the validity of serveral pod identity related parameters.

        If network_profile has been set up in `mc`, network_plugin equals to "kubenet" and enable_pod_identity is
        specified but enable_pod_identity_with_kubenet is not, raise a RequiredArgumentMissingError.

        :return: None
        """
        if (
            mc and
            mc.network_profile and
            safe_lower(mc.network_profile.network_plugin) == "kubenet"
        ):
            if enable_pod_identity and not enable_pod_identity_with_kubenet:
                raise RequiredArgumentMissingError(
                    "--enable-pod-identity-with-kubenet is required for enabling pod identity addon "
                    "when using Kubenet network plugin"
                )

    # pylint: disable=no-self-use
    def __validate_gmsa_options(
        self,
        enable_windows_gmsa,
        gmsa_dns_server,
        gmsa_root_domain_name,
        yes,
    ) -> None:
        """Helper function to validate gmsa related options.

        When enable_windows_gmsa is specified, if both gmsa_dns_server and gmsa_root_domain_name are not assigned and
        user does not confirm the operation, a DecoratorEarlyExitException will be raised; if only one of
        gmsa_dns_server or gmsa_root_domain_name is assigned, raise a RequiredArgumentMissingError. When
        enable_windows_gmsa is not specified, if any of gmsa_dns_server or gmsa_root_domain_name is assigned, raise
        a RequiredArgumentMissingError.

        :return: bool
        """
        gmsa_dns_server_is_none = gmsa_dns_server is None
        gmsa_root_domain_name_is_none = gmsa_root_domain_name is None
        if enable_windows_gmsa:
            if gmsa_dns_server_is_none == gmsa_root_domain_name_is_none:
                if gmsa_dns_server_is_none:
                    msg = (
                        "Please assure that you have set the DNS server in the vnet used by the cluster "
                        "when not specifying --gmsa-dns-server and --gmsa-root-domain-name"
                    )
                    if not yes and not prompt_y_n(msg, default="n"):
                        raise DecoratorEarlyExitException()
            else:
                raise RequiredArgumentMissingError(
                    "You must set or not set --gmsa-dns-server and --gmsa-root-domain-name at the same time."
                )
        else:
            if gmsa_dns_server_is_none != gmsa_root_domain_name_is_none:
                raise RequiredArgumentMissingError(
                    "You only can set --gmsa-dns-server and --gmsa-root-domain-name "
                    "when setting --enable-windows-gmsa."
                )

    # pylint: disable=unused-argument
    def _get_vm_set_type(self, read_only: bool = False) -> Union[str, None]:
        """Internal function to dynamically obtain the value of vm_set_type according to the context.

        Note: Inherited and extended in aks-preview to add support for the deprecated option --enable-vmss.

        :return: string or None
        """
        vm_set_type = super()._get_vm_set_type(read_only)

        # TODO: Remove the below section when we deprecate the --enable-vmss flag, kept for back-compatibility only.
        # read the original value passed by the command
        enable_vmss = self.raw_param.get("enable_vmss")

        if enable_vmss:
            if vm_set_type and vm_set_type.lower() != "VirtualMachineScaleSets".lower():
                raise InvalidArgumentValueError(
                    "--enable-vmss and provided --vm-set-type ({}) are conflicting with each other".format(
                        vm_set_type
                    )
                )
            vm_set_type = "VirtualMachineScaleSets"
        return vm_set_type

    def get_zones(self) -> Union[List[str], None]:
        """Obtain the value of zones.

        Note: Inherited and extended in aks-preview to add support for a different parameter name (node_zones).

        :return: list of strings or None
        """
        zones = super().get_zones()
        if zones is not None:
            return zones
        # read the original value passed by the command
        return self.raw_param.get("node_zones")

    def get_pod_subnet_id(self) -> Union[str, None]:
        """Obtain the value of pod_subnet_id.

        :return: bool
        """
        # read the original value passed by the command
        pod_subnet_id = self.raw_param.get("pod_subnet_id")
        # try to read the property value corresponding to the parameter from the `mc` object
        if self.mc and self.mc.agent_pool_profiles:
            agent_pool_profile = safe_list_get(
                self.mc.agent_pool_profiles, 0, None
            )
            if (
                agent_pool_profile and
                agent_pool_profile.pod_subnet_id is not None
            ):
                pod_subnet_id = agent_pool_profile.pod_subnet_id

        # this parameter does not need dynamic completion
        # this parameter does not need validation
        return pod_subnet_id

    def get_enable_fips_image(self) -> bool:
        """Obtain the value of enable_fips_image.

        :return: bool
        """
        # read the original value passed by the command
        enable_fips_image = self.raw_param.get("enable_fips_image")
        # try to read the property value corresponding to the parameter from the `mc` object
        if self.mc and self.mc.agent_pool_profiles:
            agent_pool_profile = safe_list_get(
                self.mc.agent_pool_profiles, 0, None
            )
            if (
                agent_pool_profile and
                agent_pool_profile.enable_fips is not None
            ):
                enable_fips_image = agent_pool_profile.enable_fips

        # this parameter does not need dynamic completion
        # this parameter does not need validation
        return enable_fips_image

    def get_workload_runtime(self) -> Union[str, None]:
        """Obtain the value of workload_runtime.

        :return: string or None
        """
        # read the original value passed by the command
        workload_runtime = self.raw_param.get("workload_runtime")
        # try to read the property value corresponding to the parameter from the `mc` object
        if self.mc and self.mc.agent_pool_profiles:
            agent_pool_profile = safe_list_get(
                self.mc.agent_pool_profiles, 0, None
            )
            if (
                agent_pool_profile and
                # backward compatibility
                hasattr(agent_pool_profile, "workload_runtime") and
                agent_pool_profile.workload_runtime is not None
            ):
                workload_runtime = agent_pool_profile.workload_runtime

        # this parameter does not need dynamic completion
        # this parameter does not need validation
        return workload_runtime

    def get_gpu_instance_profile(self) -> Union[str, None]:
        """Obtain the value of gpu_instance_profile.

        :return: string or None
        """
        # read the original value passed by the command
        gpu_instance_profile = self.raw_param.get("gpu_instance_profile")
        # try to read the property value corresponding to the parameter from the `mc` object
        if self.mc and self.mc.agent_pool_profiles:
            agent_pool_profile = safe_list_get(
                self.mc.agent_pool_profiles, 0, None
            )
            if (
                agent_pool_profile and
                # backward compatibility
                hasattr(agent_pool_profile, "gpu_instance_profile") and
                agent_pool_profile.gpu_instance_profile is not None
            ):
                gpu_instance_profile = agent_pool_profile.gpu_instance_profile

        # this parameter does not need dynamic completion
        # this parameter does not need validation
        return gpu_instance_profile

    def get_message_of_the_day(self) -> Union[str, None]:
        """Obtain the value of message_of_the_day.

        :return: string or None
        """
        # read the original value passed by the command
        message_of_the_day = None
        message_of_the_day_file_path = self.raw_param.get("message_of_the_day")

        if message_of_the_day_file_path:
            if not os.path.isfile(message_of_the_day_file_path):
                raise InvalidArgumentValueError(
                    "{} is not valid file, or not accessable.".format(
                        message_of_the_day_file_path
                    )
                )
            message_of_the_day = read_file_content(
                message_of_the_day_file_path)
            message_of_the_day = base64.b64encode(
                bytes(message_of_the_day, 'ascii')).decode('ascii')

        # try to read the property value corresponding to the parameter from the `mc` object
        if self.mc and self.mc.agent_pool_profiles:
            agent_pool_profile = safe_list_get(
                self.mc.agent_pool_profiles, 0, None
            )
            if (
                agent_pool_profile and
                # backward compatibility
                hasattr(agent_pool_profile, "message_of_the_day") and
                agent_pool_profile.message_of_the_day is not None
            ):
                message_of_the_day = agent_pool_profile.message_of_the_day

        # this parameter does not need dynamic completion
        # this parameter does not need validation
        return message_of_the_day

    def get_kubelet_config(self) -> Union[dict, KubeletConfig, None]:
        """Obtain the value of kubelet_config.

        :return: dict, KubeletConfig or None
        """
        # read the original value passed by the command
        kubelet_config = None
        kubelet_config_file_path = self.raw_param.get("kubelet_config")
        # validate user input
        if kubelet_config_file_path:
            if not os.path.isfile(kubelet_config_file_path):
                raise InvalidArgumentValueError(
                    "{} is not valid file, or not accessable.".format(
                        kubelet_config_file_path
                    )
                )
            kubelet_config = get_file_json(kubelet_config_file_path)
            if not isinstance(kubelet_config, dict):
                raise InvalidArgumentValueError(
                    "Error reading kubelet configuration from {}. "
                    "Please see https://aka.ms/CustomNodeConfig for correct format.".format(
                        kubelet_config_file_path
                    )
                )

        # try to read the property value corresponding to the parameter from the `mc` object
        if self.mc and self.mc.agent_pool_profiles:
            agent_pool_profile = safe_list_get(
                self.mc.agent_pool_profiles, 0, None
            )
            if (
                agent_pool_profile and
                agent_pool_profile.kubelet_config is not None
            ):
                kubelet_config = agent_pool_profile.kubelet_config

        # this parameter does not need dynamic completion
        # this parameter does not need validation
        return kubelet_config

    def get_linux_os_config(self) -> Union[dict, LinuxOSConfig, None]:
        """Obtain the value of linux_os_config.

        :return: dict, LinuxOSConfig or None
        """
        # read the original value passed by the command
        linux_os_config = None
        linux_os_config_file_path = self.raw_param.get("linux_os_config")
        # validate user input
        if linux_os_config_file_path:
            if not os.path.isfile(linux_os_config_file_path):
                raise InvalidArgumentValueError(
                    "{} is not valid file, or not accessable.".format(
                        linux_os_config_file_path
                    )
                )
            linux_os_config = get_file_json(linux_os_config_file_path)
            if not isinstance(linux_os_config, dict):
                raise InvalidArgumentValueError(
                    "Error reading Linux OS configuration from {}. "
                    "Please see https://aka.ms/CustomNodeConfig for correct format.".format(
                        linux_os_config_file_path
                    )
                )

        # try to read the property value corresponding to the parameter from the `mc` object
        if self.mc and self.mc.agent_pool_profiles:
            agent_pool_profile = safe_list_get(
                self.mc.agent_pool_profiles, 0, None
            )
            if (
                agent_pool_profile and
                agent_pool_profile.linux_os_config is not None
            ):
                linux_os_config = agent_pool_profile.linux_os_config

        # this parameter does not need dynamic completion
        # this parameter does not need validation
        return linux_os_config

    def get_http_proxy_config(self) -> Union[dict, ManagedClusterHTTPProxyConfig, None]:
        """Obtain the value of http_proxy_config.

        :return: dict, ManagedClusterHTTPProxyConfig or None
        """
        # read the original value passed by the command
        http_proxy_config = None
        http_proxy_config_file_path = self.raw_param.get("http_proxy_config")
        # validate user input
        if http_proxy_config_file_path:
            if not os.path.isfile(http_proxy_config_file_path):
                raise InvalidArgumentValueError(
                    "{} is not valid file, or not accessable.".format(
                        http_proxy_config_file_path
                    )
                )
            http_proxy_config = get_file_json(http_proxy_config_file_path)
            if not isinstance(http_proxy_config, dict):
                raise InvalidArgumentValueError(
                    "Error reading Http Proxy Config from {}. "
                    "Please see https://aka.ms/HttpProxyConfig for correct format.".format(
                        http_proxy_config_file_path
                    )
                )

        # try to read the property value corresponding to the parameter from the `mc` object
        if self.decorator_mode == DecoratorMode.CREATE:
            if self.mc and self.mc.http_proxy_config is not None:
                http_proxy_config = self.mc.http_proxy_config

        # this parameter does not need dynamic completion
        # this parameter does not need validation
        return http_proxy_config

    def get_node_resource_group(self) -> Union[str, None]:
        """Obtain the value of node_resource_group.

        :return: string or None
        """
        # read the original value passed by the command
        node_resource_group = self.raw_param.get("node_resource_group")
        # try to read the property value corresponding to the parameter from the `mc` object
        if self.mc and self.mc.node_resource_group is not None:
            node_resource_group = self.mc.node_resource_group

        # this parameter does not need dynamic completion
        # this parameter does not need validation
        return node_resource_group

    def get_nat_gateway_managed_outbound_ip_count(self) -> Union[int, None]:
        """Obtain the value of nat_gateway_managed_outbound_ip_count.

        Note: SDK provides default value 1 and performs the following validation {'maximum': 16, 'minimum': 1}.

        :return: int or None
        """
        # read the original value passed by the command
        nat_gateway_managed_outbound_ip_count = self.raw_param.get(
            "nat_gateway_managed_outbound_ip_count")
        # In create mode, try to read the property value corresponding to the parameter from the `mc` object.
        if self.decorator_mode == DecoratorMode.CREATE:
            if (
                self.mc and
                self.mc.network_profile and
                self.mc.network_profile.nat_gateway_profile and
                self.mc.network_profile.nat_gateway_profile.managed_outbound_ip_profile and
                self.mc.network_profile.nat_gateway_profile.managed_outbound_ip_profile.count is not None
            ):
                nat_gateway_managed_outbound_ip_count = (
                    self.mc.network_profile.nat_gateway_profile.managed_outbound_ip_profile.count
                )

        # this parameter does not need dynamic completion
        # this parameter does not need validation
        return nat_gateway_managed_outbound_ip_count

    def get_nat_gateway_idle_timeout(self) -> Union[int, None]:
        """Obtain the value of nat_gateway_idle_timeout.

        Note: SDK provides default value 4 and performs the following validation {'maximum': 120, 'minimum': 4}.

        :return: int or None
        """
        # read the original value passed by the command
        nat_gateway_idle_timeout = self.raw_param.get(
            "nat_gateway_idle_timeout")
        # In create mode, try to read the property value corresponding to the parameter from the `mc` object.
        if self.decorator_mode == DecoratorMode.CREATE:
            if (
                self.mc and
                self.mc.network_profile and
                self.mc.network_profile.nat_gateway_profile and
                self.mc.network_profile.nat_gateway_profile.idle_timeout_in_minutes is not None
            ):
                nat_gateway_idle_timeout = (
                    self.mc.network_profile.nat_gateway_profile.idle_timeout_in_minutes
                )

        # this parameter does not need dynamic completion
        # this parameter does not need validation
        return nat_gateway_idle_timeout

    def _get_enable_pod_security_policy(self, enable_validation: bool = False) -> bool:
        """Internal function to obtain the value of enable_pod_security_policy.

        This function supports the option of enable_validation. When enabled, if both enable_pod_security_policy and
        disable_pod_security_policy are specified, raise a MutuallyExclusiveArgumentError.

        :return: bool
        """
        # read the original value passed by the command
        enable_pod_security_policy = self.raw_param.get(
            "enable_pod_security_policy")
        # In create mode, try to read the property value corresponding to the parameter from the `mc` object.
        if self.decorator_mode == DecoratorMode.CREATE:
            if (
                self.mc and
                self.mc.enable_pod_security_policy is not None
            ):
                enable_pod_security_policy = self.mc.enable_pod_security_policy

        # this parameter does not need dynamic completion
        # validation
        if enable_validation:
            if enable_pod_security_policy and self._get_disable_pod_security_policy(enable_validation=False):
                raise MutuallyExclusiveArgumentError(
                    "Cannot specify --enable-pod-security-policy and "
                    "--disable-pod-security-policy at the same time."
                )
        return enable_pod_security_policy

    def get_enable_pod_security_policy(self) -> bool:
        """Obtain the value of enable_pod_security_policy.

        This function will verify the parameter by default. If both enable_pod_security_policy and
        disable_pod_security_policy are specified, raise a MutuallyExclusiveArgumentError.

        :return: bool
        """
        return self._get_enable_pod_security_policy(enable_validation=True)

    def _get_disable_pod_security_policy(self, enable_validation: bool = False) -> bool:
        """Internal function to obtain the value of disable_pod_security_policy.

        This function supports the option of enable_validation. When enabled, if both enable_pod_security_policy and
        disable_pod_security_policy are specified, raise a MutuallyExclusiveArgumentError.

        :return: bool
        """
        # read the original value passed by the command
        disable_pod_security_policy = self.raw_param.get(
            "disable_pod_security_policy")
        # We do not support this option in create mode, therefore we do not read the value from `mc`.

        # this parameter does not need dynamic completion
        # validation
        if enable_validation:
            if disable_pod_security_policy and self._get_enable_pod_security_policy(enable_validation=False):
                raise MutuallyExclusiveArgumentError(
                    "Cannot specify --enable-pod-security-policy and "
                    "--disable-pod-security-policy at the same time."
                )
        return disable_pod_security_policy

    def get_disable_pod_security_policy(self) -> bool:
        """Obtain the value of disable_pod_security_policy.

        This function will verify the parameter by default. If both enable_pod_security_policy and
        disable_pod_security_policy are specified, raise a MutuallyExclusiveArgumentError.

        :return: bool
        """
        return self._get_disable_pod_security_policy(enable_validation=True)

    # pylint: disable=unused-argument
    def _get_enable_managed_identity(
        self, enable_validation: bool = False, read_only: bool = False
    ) -> bool:
        """Internal function to obtain the value of enable_managed_identity.

        Note: Inherited and extended in aks-preview to perform additional validation.

        This function supports the option of enable_validation. When enabled, if enable_managed_identity is not
        specified but enable_pod_identity is, raise a RequiredArgumentMissingError.

        :return: bool
        """
        enable_managed_identity = super()._get_enable_managed_identity(
            enable_validation, read_only)
        # additional validation
        if enable_validation:
            if self.decorator_mode == DecoratorMode.CREATE:
                if not enable_managed_identity and self._get_enable_pod_identity(enable_validation=False):
                    raise RequiredArgumentMissingError(
                        "--enable-pod-identity can only be specified when --enable-managed-identity is specified"
                    )
            elif self.decorator_mode == DecoratorMode.UPDATE:
                if not check_is_msi_cluster(self.mc) and self._get_enable_pod_identity(enable_validation=False):
                    raise RequiredArgumentMissingError(
                        "--enable-pod-identity can only be specified for cluster enabled managed identity"
                    )
        return enable_managed_identity

    def _get_enable_pod_identity(self, enable_validation: bool = False) -> bool:
        """Internal function to obtain the value of enable_managed_identity.

        This function supports the option of enable_validation. When enabled, if enable_managed_identity is not
        specified but enable_pod_identity is, raise a RequiredArgumentMissingError. Will also call function
        "__validate_pod_identity_with_kubenet" for verification. In update mode, if both
        enable_pod_identity and disable_pod_identity are specified, raise a MutuallyExclusiveArgumentError.

        :return: bool
        """
        # read the original value passed by the command
        enable_pod_identity = self.raw_param.get("enable_pod_identity")
        # In create mode, try to read the property value corresponding to the parameter from the `mc` object.
        if self.decorator_mode == DecoratorMode.CREATE:
            if (
                self.mc and
                self.mc.pod_identity_profile and
                self.mc.pod_identity_profile.enabled is not None
            ):
                enable_pod_identity = self.mc.pod_identity_profile.enabled

        # this parameter does not need dynamic completion
        # validation
        if enable_validation:
            if self.decorator_mode == DecoratorMode.CREATE:
                if enable_pod_identity and not self._get_enable_managed_identity(enable_validation=False):
                    raise RequiredArgumentMissingError(
                        "--enable-pod-identity can only be specified when --enable-managed-identity is specified"
                    )
                # validate pod identity with kubenet plugin
                self.__validate_pod_identity_with_kubenet(
                    self.mc,
                    enable_pod_identity,
                    self._get_enable_pod_identity_with_kubenet(
                        enable_validation=False
                    ),
                )
            elif self.decorator_mode == DecoratorMode.UPDATE:
                if enable_pod_identity:
                    if not check_is_msi_cluster(self.mc):
                        raise RequiredArgumentMissingError(
                            "--enable-pod-identity can only be specified for cluster enabled managed identity"
                        )
                    if self._get_disable_pod_identity(enable_validation=False):
                        raise MutuallyExclusiveArgumentError(
                            "Cannot specify --enable-pod-identity and "
                            "--disable-pod-identity at the same time."
                        )
        return enable_pod_identity

    def get_enable_pod_identity(self) -> bool:
        """Obtain the value of enable_pod_identity.

        This function will verify the parameter by default. If enable_managed_identity is not specified but
        enable_pod_identity is, raise a RequiredArgumentMissingError. Will also call function
        "__validate_pod_identity_with_kubenet" for verification. In update mode, if both enable_pod_identity and
        disable_pod_identity are specified, raise a MutuallyExclusiveArgumentError.

        :return: bool
        """

        return self._get_enable_pod_identity(enable_validation=True)

    def _get_disable_pod_identity(self, enable_validation: bool = False) -> bool:
        """Internal function to obtain the value of disable_pod_identity.

        This function supports the option of enable_validation. When enabled, in update mode, if both
        enable_pod_identity and disable_pod_identity are specified, raise a MutuallyExclusiveArgumentError.

        :return: bool
        """
        # read the original value passed by the command
        disable_pod_identity = self.raw_param.get("disable_pod_identity")
        # We do not support this option in create mode, therefore we do not read the value from `mc`.

        # this parameter does not need dynamic completion
        # validation
        if enable_validation:
            if self.decorator_mode == DecoratorMode.UPDATE:
                if disable_pod_identity and self._get_enable_pod_identity(enable_validation=False):
                    raise MutuallyExclusiveArgumentError(
                        "Cannot specify --enable-pod-identity and "
                        "--disable-pod-identity at the same time."
                    )
        return disable_pod_identity

    def get_disable_pod_identity(self) -> bool:
        """Obtain the value of disable_pod_identity.

        This function will verify the parameter by default. When enabled, in update mode, if both
        enable_pod_identity and disable_pod_identity are specified, raise a MutuallyExclusiveArgumentError.

        :return: bool
        """

        return self._get_disable_pod_identity(enable_validation=True)

    def _get_enable_pod_identity_with_kubenet(self, enable_validation: bool = False) -> bool:
        """Internal function to obtain the value of enable_pod_identity_with_kubenet.

        This function supports the option of enable_validation. When enabled, will call function
        "__validate_pod_identity_with_kubenet" for verification.

        :return: bool
        """
        # read the original value passed by the command
        enable_pod_identity_with_kubenet = self.raw_param.get(
            "enable_pod_identity_with_kubenet")
        # In create mode, try to read the property value corresponding to the parameter from the `mc` object.
        if self.decorator_mode == DecoratorMode.CREATE:
            if (
                self.mc and
                self.mc.pod_identity_profile and
                self.mc.pod_identity_profile.allow_network_plugin_kubenet is not None
            ):
                enable_pod_identity_with_kubenet = self.mc.pod_identity_profile.allow_network_plugin_kubenet

        # this parameter does not need dynamic completion
        # validation
        if enable_validation:
            if self.decorator_mode == DecoratorMode.CREATE:
                self.__validate_pod_identity_with_kubenet(
                    self.mc,
                    self._get_enable_pod_identity(enable_validation=False),
                    enable_pod_identity_with_kubenet,
                )
        return enable_pod_identity_with_kubenet

    def get_enable_pod_identity_with_kubenet(self) -> bool:
        """Obtain the value of enable_pod_identity_with_kubenet.

        This function will verify the parameter by default. Will call function "__validate_pod_identity_with_kubenet"
        for verification.

        :return: bool
        """
        return self._get_enable_pod_identity_with_kubenet(enable_validation=True)

    def get_addon_consts(self) -> Dict[str, str]:
        """Helper function to obtain the constants used by addons.

        Note: Inherited and extended in aks-preview to replace and add a few values.

        Note: This is not a parameter of aks commands.

        :return: dict
        """
        from azext_aks_preview._consts import (
            ADDONS, CONST_GITOPS_ADDON_NAME,
            CONST_MONITORING_USING_AAD_MSI_AUTH)

        addon_consts = super().get_addon_consts()
        addon_consts["ADDONS"] = ADDONS
        addon_consts["CONST_GITOPS_ADDON_NAME"] = CONST_GITOPS_ADDON_NAME
        addon_consts[
            "CONST_MONITORING_USING_AAD_MSI_AUTH"
        ] = CONST_MONITORING_USING_AAD_MSI_AUTH
        return addon_consts

    def get_appgw_subnet_prefix(self) -> Union[str, None]:
        """Obtain the value of appgw_subnet_prefix.

        [Deprecated] Note: this parameter is depracated and replaced by appgw_subnet_cidr.

        :return: string or None
        """
        # determine the value of constants
        addon_consts = self.get_addon_consts()
        CONST_INGRESS_APPGW_ADDON_NAME = addon_consts.get(
            "CONST_INGRESS_APPGW_ADDON_NAME")
        CONST_INGRESS_APPGW_SUBNET_CIDR = addon_consts.get(
            "CONST_INGRESS_APPGW_SUBNET_CIDR")

        # read the original value passed by the command
        appgw_subnet_prefix = self.raw_param.get("appgw_subnet_prefix")
        # try to read the property value corresponding to the parameter from the `mc` object
        if (
            self.mc and
            self.mc.addon_profiles and
            CONST_INGRESS_APPGW_ADDON_NAME in self.mc.addon_profiles and
            self.mc.addon_profiles.get(
                CONST_INGRESS_APPGW_ADDON_NAME
            ).config.get(CONST_INGRESS_APPGW_SUBNET_CIDR) is not None
        ):
            appgw_subnet_prefix = self.mc.addon_profiles.get(
                CONST_INGRESS_APPGW_ADDON_NAME
            ).config.get(CONST_INGRESS_APPGW_SUBNET_CIDR)

        # this parameter does not need dynamic completion
        # this parameter does not need validation
        return appgw_subnet_prefix

    def get_enable_msi_auth_for_monitoring(self) -> Union[bool, None]:
        """Obtain the value of enable_msi_auth_for_monitoring.

        Note: The arg type of this parameter supports three states (True, False or None), but the corresponding default
        value in entry function is not None.

        :return: bool or None
        """
        # determine the value of constants
        addon_consts = self.get_addon_consts()
        CONST_MONITORING_ADDON_NAME = addon_consts.get(
            "CONST_MONITORING_ADDON_NAME")
        CONST_MONITORING_USING_AAD_MSI_AUTH = addon_consts.get(
            "CONST_MONITORING_USING_AAD_MSI_AUTH")

        # read the original value passed by the command
        enable_msi_auth_for_monitoring = self.raw_param.get(
            "enable_msi_auth_for_monitoring")
        # try to read the property value corresponding to the parameter from the `mc` object
        if (
            self.mc and
            self.mc.addon_profiles and
            CONST_MONITORING_ADDON_NAME in self.mc.addon_profiles and
            self.mc.addon_profiles.get(
                CONST_MONITORING_ADDON_NAME
            ).config.get(CONST_MONITORING_USING_AAD_MSI_AUTH) is not None
        ):
            enable_msi_auth_for_monitoring = self.mc.addon_profiles.get(
                CONST_MONITORING_ADDON_NAME
            ).config.get(CONST_MONITORING_USING_AAD_MSI_AUTH)

        # this parameter does not need dynamic completion
        # this parameter does not need validation
        return enable_msi_auth_for_monitoring

    def get_no_wait(self) -> bool:
        """Obtain the value of no_wait.

        Note: Inherited and extended in aks-preview to replace the set value when enable_msi_auth_for_monitoring is
        specified.

        Note: no_wait will not be decorated into the `mc` object.

        :return: bool
        """
        no_wait = super().get_no_wait()

        if self.get_intermediate("monitoring") and self.get_enable_msi_auth_for_monitoring():
            logger.warning(
                "Enabling msi auth for monitoring addon requires waiting for cluster creation to complete")
            if no_wait:
                logger.warning("The set option '--no-wait' has been ignored")
                no_wait = False
        return no_wait

    # TOOD: may remove this function after the fix for the internal function get merged and released
    # pylint: disable=unused-argument
    def _get_workspace_resource_id(
        self, enable_validation: bool = False, read_only: bool = False
    ) -> Union[str, None]:  # pragma: no cover
        """Internal function to dynamically obtain the value of workspace_resource_id according to the context.

        Note: Overwritten in aks-preview to replace the internal function.

        When workspace_resource_id is not assigned, dynamic completion will be triggerd. Function
        "ensure_default_log_analytics_workspace_for_monitoring" will be called to create a workspace with
        subscription_id and resource_group_name, which internally used ResourceManagementClient to send the request.

        This function supports the option of enable_validation. When enabled, it will check if workspace_resource_id is
        assigned but 'monitoring' is not specified in enable_addons, if so, raise a RequiredArgumentMissingError.
        This function supports the option of read_only. When enabled, it will skip dynamic completion and validation.

        :return: string or None
        """
        # determine the value of constants
        addon_consts = self.get_addon_consts()
        CONST_MONITORING_ADDON_NAME = addon_consts.get(
            "CONST_MONITORING_ADDON_NAME")
        CONST_MONITORING_LOG_ANALYTICS_WORKSPACE_RESOURCE_ID = addon_consts.get(
            "CONST_MONITORING_LOG_ANALYTICS_WORKSPACE_RESOURCE_ID"
        )

        # read the original value passed by the command
        workspace_resource_id = self.raw_param.get("workspace_resource_id")
        # try to read the property value corresponding to the parameter from the `mc` object
        read_from_mc = False
        if (
            self.mc and
            self.mc.addon_profiles and
            CONST_MONITORING_ADDON_NAME in self.mc.addon_profiles and
            self.mc.addon_profiles.get(
                CONST_MONITORING_ADDON_NAME
            ).config.get(CONST_MONITORING_LOG_ANALYTICS_WORKSPACE_RESOURCE_ID) is not None
        ):
            workspace_resource_id = self.mc.addon_profiles.get(
                CONST_MONITORING_ADDON_NAME
            ).config.get(CONST_MONITORING_LOG_ANALYTICS_WORKSPACE_RESOURCE_ID)
            read_from_mc = True

        # skip dynamic completion & validation if option read_only is specified
        if read_only:
            return workspace_resource_id

        # dynamic completion
        if not read_from_mc:
            if workspace_resource_id is None:
                # use default workspace if exists else create default workspace
                workspace_resource_id = (
                    ensure_default_log_analytics_workspace_for_monitoring(
                        self.cmd,
                        self.get_subscription_id(),
                        self.get_resource_group_name(),
                    )
                )
            # normalize
            workspace_resource_id = "/" + workspace_resource_id.strip(" /")

        # validation
        if enable_validation:
            enable_addons = self._get_enable_addons(enable_validation=False)
            if workspace_resource_id and "monitoring" not in enable_addons:
                raise RequiredArgumentMissingError(
                    '"--workspace-resource-id" requires "--enable-addons monitoring".')

        # this parameter does not need validation
        return workspace_resource_id

    def get_pod_cidrs_and_service_cidrs_and_ip_families(self) -> Tuple[
        Union[List[str], None],
        Union[List[str], None],
        Union[List[str], None],
    ]:
        return self.get_pod_cidrs(), self.get_service_cidrs(), self.get_ip_families()

    def get_ip_families(self) -> Union[List[str], None]:
        """IPFamilies used for the cluster network.

        :return: List[str] or None
        """
        return self._get_list_attr('ip_families')

    def get_pod_cidrs(self) -> Union[List[str], None]:
        """Obtain the CIDR ranges used for pod subnets.

        :return: List[str] or None
        """
        return self._get_list_attr('pod_cidrs')

    def get_service_cidrs(self) -> Union[List[str], None]:
        """Obtain the CIDR ranges for the service subnet.

        :return: List[str] or None
        """
        return self._get_list_attr('service_cidrs')

    def _get_list_attr(self, param_key) -> Union[List[str], None]:
        param = self.raw_param.get(param_key)

        if param is not None:
            return param.split(',') if param else []

        return None

    def get_load_balancer_managed_outbound_ip_count(self) -> Union[int, None]:
        """Obtain the value of load_balancer_managed_outbound_ip_count.

        Note: Overwritten in aks-preview to preserve value from `mc` in update mode under certain circumstance.

        Note: SDK provides default value 1 and performs the following validation {'maximum': 100, 'minimum': 1}.

        :return: int or None
        """
        # read the original value passed by the command
        load_balancer_managed_outbound_ip_count = self.raw_param.get(
            "load_balancer_managed_outbound_ip_count"
        )
        # In create mode, try to read the property value corresponding to the parameter from the `mc` object.
        if self.decorator_mode == DecoratorMode.CREATE:
            if (
                self.mc and
                self.mc.network_profile and
                self.mc.network_profile.load_balancer_profile and
                self.mc.network_profile.load_balancer_profile.managed_outbound_i_ps and
                self.mc.network_profile.load_balancer_profile.managed_outbound_i_ps.count is not None
            ):
                load_balancer_managed_outbound_ip_count = (
                    self.mc.network_profile.load_balancer_profile.managed_outbound_i_ps.count
                )
        elif self.decorator_mode == DecoratorMode.UPDATE:
            if (
                not self.get_load_balancer_outbound_ips() and
                not self.get_load_balancer_outbound_ip_prefixes() and
                load_balancer_managed_outbound_ip_count is None
            ):
                if (
                    self.mc and
                    self.mc.network_profile and
                    self.mc.network_profile.load_balancer_profile and
                    self.mc.network_profile.load_balancer_profile.managed_outbound_i_ps and
                    self.mc.network_profile.load_balancer_profile.managed_outbound_i_ps.count is not None
                ):
                    load_balancer_managed_outbound_ip_count = (
                        self.mc.network_profile.load_balancer_profile.managed_outbound_i_ps.count
                    )

        # this parameter does not need dynamic completion
        # this parameter does not need validation
        return load_balancer_managed_outbound_ip_count

    def get_load_balancer_managed_outbound_ipv6_count(self) -> Union[int, None]:
        """Obtain the expected count of IPv6 managed outbound IPs.

        Note: SDK provides default value 0 and performs the following validation {'maximum': 100, 'minimum': 0}.

        :return: int or None
        """
        count_ipv6 = self.raw_param.get(
            'load_balancer_managed_outbound_ipv6_count')

        if self.decorator_mode == DecoratorMode.CREATE:
            if (
                self.mc and
                self.mc.network_profile and
                self.mc.network_profile.load_balancer_profile and
                self.mc.network_profile.load_balancer_profile.managed_outbound_i_ps and
                self.mc.network_profile.load_balancer_profile.managed_outbound_i_ps.count_ipv6 is not None
            ):
                count_ipv6 = (
                    self.mc.network_profile.load_balancer_profile.managed_outbound_i_ps.count_ipv6
                )
        elif self.decorator_mode == DecoratorMode.UPDATE:
            if (
                not self.get_load_balancer_outbound_ips() and
                not self.get_load_balancer_outbound_ip_prefixes() and
                count_ipv6 is None
            ):
                if (
                    self.mc and
                    self.mc.network_profile and
                    self.mc.network_profile.load_balancer_profile and
                    self.mc.network_profile.load_balancer_profile.managed_outbound_i_ps and
                    self.mc.network_profile.load_balancer_profile.managed_outbound_i_ps.count_ipv6 is not None
                ):
                    count_ipv6 = (
                        self.mc.network_profile.load_balancer_profile.managed_outbound_i_ps.count_ipv6
                    )

        return count_ipv6

    # pylint: disable=unused-argument
    def _get_outbound_type(
        self,
        enable_validation: bool = False,
        read_only: bool = False,
        load_balancer_profile: ManagedClusterLoadBalancerProfile = None,
    ) -> Union[str, None]:
        """Internal function to dynamically obtain the value of outbound_type according to the context.

        Note: Overwritten in aks-preview to add support for the newly added nat related constants.

        Note: All the external parameters involved in the validation are not verified in their own getters.

        When outbound_type is not assigned, dynamic completion will be triggerd. By default, the value is set to
        CONST_OUTBOUND_TYPE_LOAD_BALANCER.

        This function supports the option of enable_validation. When enabled, if the value of outbound_type is one of
        CONST_OUTBOUND_TYPE_MANAGED_NAT_GATEWAY, CONST_OUTBOUND_TYPE_USER_ASSIGNED_NAT_GATEWAY or
        CONST_OUTBOUND_TYPE_USER_DEFINED_ROUTING, the following checks will be performed. If load_balancer_sku is set
        to basic, an InvalidArgumentValueError will be raised. If the value of outbound_type is not
        CONST_OUTBOUND_TYPE_USER_DEFINED_ROUTING and vnet_subnet_id is not assigned, a RequiredArgumentMissingError
        will be raised. If the value of outbound_type equals to CONST_OUTBOUND_TYPE_USER_DEFINED_ROUTING and
        any of load_balancer_managed_outbound_ip_count, load_balancer_outbound_ips or load_balancer_outbound_ip_prefixes
        is assigned, a MutuallyExclusiveArgumentError will be raised.
        This function supports the option of read_only. When enabled, it will skip dynamic completion and validation.
        This function supports the option of load_balancer_profile, if provided, when verifying loadbalancer-related
        parameters, the value in load_balancer_profile will be used for validation.

        :return: string or None
        """
        # read the original value passed by the command
        outbound_type = self.raw_param.get("outbound_type")
        # try to read the property value corresponding to the parameter from the `mc` object
        read_from_mc = False
        if (
            self.mc and
            self.mc.network_profile and
            self.mc.network_profile.outbound_type is not None
        ):
            outbound_type = self.mc.network_profile.outbound_type
            read_from_mc = True

        # skip dynamic completion & validation if option read_only is specified
        if read_only:
            return outbound_type

        # dynamic completion
        if (
            not read_from_mc and
            outbound_type != CONST_OUTBOUND_TYPE_MANAGED_NAT_GATEWAY and
            outbound_type != CONST_OUTBOUND_TYPE_USER_ASSIGNED_NAT_GATEWAY and
            outbound_type != CONST_OUTBOUND_TYPE_USER_DEFINED_ROUTING
        ):
            outbound_type = CONST_OUTBOUND_TYPE_LOAD_BALANCER

        # validation
        # Note: The parameters involved in the validation are not verified in their own getters.
        if enable_validation:
            if outbound_type in [
                CONST_OUTBOUND_TYPE_MANAGED_NAT_GATEWAY,
                CONST_OUTBOUND_TYPE_USER_ASSIGNED_NAT_GATEWAY,
                CONST_OUTBOUND_TYPE_USER_DEFINED_ROUTING,
            ]:
                # Should not enable read_only for get_load_balancer_sku, since its default value is None, and it has
                # not been decorated into the mc object at this time, only the value after dynamic completion is
                # meaningful here.
                if safe_lower(self._get_load_balancer_sku(enable_validation=False)) == "basic":
                    raise InvalidArgumentValueError(
                        "{} doesn't support basic load balancer sku".format(outbound_type))
                if outbound_type == CONST_OUTBOUND_TYPE_USER_ASSIGNED_NAT_GATEWAY:
                    if self.get_vnet_subnet_id() in ["", None]:
                        raise RequiredArgumentMissingError(
                            "--vnet-subnet-id must be specified for userAssignedNATGateway and it must "
                            "be pre-associated with a NAT gateway with outbound public IPs or IP prefixes"
                        )
                if outbound_type == CONST_OUTBOUND_TYPE_USER_DEFINED_ROUTING:
                    if self.get_vnet_subnet_id() in ["", None]:
                        raise RequiredArgumentMissingError(
                            "--vnet-subnet-id must be specified for userDefinedRouting and it must "
                            "be pre-configured with a route table with egress rules"
                        )
                    if load_balancer_profile:
                        if (
                            load_balancer_profile.managed_outbound_i_ps or
                            load_balancer_profile.outbound_i_ps or
                            load_balancer_profile.outbound_ip_prefixes
                        ):
                            raise MutuallyExclusiveArgumentError(
                                "userDefinedRouting doesn't support customizing "
                                "a standard load balancer with IP addresses"
                            )
                    else:
                        if (
                            self.get_load_balancer_managed_outbound_ip_count() or
                            self.get_load_balancer_outbound_ips() or
                            self.get_load_balancer_outbound_ip_prefixes()
                        ):
                            raise MutuallyExclusiveArgumentError(
                                "userDefinedRouting doesn't support customizing "
                                "a standard load balancer with IP addresses"
                            )
        return outbound_type

    def _get_enable_windows_gmsa(self, enable_validation: bool = False) -> bool:
        """Internal function to obtain the value of enable_windows_gmsa.

        This function supports the option of enable_validation. Please refer to function __validate_gmsa_options for
        details of validation.

        :return: bool
        """
        # read the original value passed by the command
        enable_windows_gmsa = self.raw_param.get("enable_windows_gmsa")
        # In create mode, try to read the property value corresponding to the parameter from the `mc` object.
        if self.decorator_mode == DecoratorMode.CREATE:
            if (
                self.mc and
                self.mc.windows_profile and
                # backward compatibility
                hasattr(self.mc.windows_profile, "gmsa_profile") and
                self.mc.windows_profile.gmsa_profile and
                self.mc.windows_profile.gmsa_profile.enabled is not None
            ):
                enable_windows_gmsa = self.mc.windows_profile.gmsa_profile.enabled

        # this parameter does not need dynamic completion
        # validation
        if enable_validation:
            (
                gmsa_dns_server,
                gmsa_root_domain_name,
            ) = self._get_gmsa_dns_server_and_root_domain_name(
                enable_validation=False
            )
            self.__validate_gmsa_options(
                enable_windows_gmsa, gmsa_dns_server, gmsa_root_domain_name, self.get_yes()
            )
        return enable_windows_gmsa

    def get_enable_windows_gmsa(self) -> bool:
        """Obtain the value of enable_windows_gmsa.

        This function will verify the parameter by default. When enable_windows_gmsa is specified, if both
        gmsa_dns_server and gmsa_root_domain_name are not assigned and user does not confirm the operation,
        a DecoratorEarlyExitException will be raised; if only one of gmsa_dns_server or gmsa_root_domain_name is
        assigned, raise a RequiredArgumentMissingError. When enable_windows_gmsa is not specified, if any of
        gmsa_dns_server or gmsa_root_domain_name is assigned, raise a RequiredArgumentMissingError.

        :return: bool
        """
        return self._get_enable_windows_gmsa(enable_validation=True)

    def _get_gmsa_dns_server_and_root_domain_name(self, enable_validation: bool = False):
        """Internal function to obtain the values of gmsa_dns_server and gmsa_root_domain_name.

        This function supports the option of enable_validation. Please refer to function __validate_gmsa_options for
        details of validation.

        :return: a tuple containing two elements: gmsa_dns_server of string type or None and gmsa_root_domain_name of
        string type or None
        """
        # gmsa_dns_server
        # read the original value passed by the command
        gmsa_dns_server = self.raw_param.get("gmsa_dns_server")
        # In create mode, try to read the property value corresponding to the parameter from the `mc` object.
        gmsa_dns_read_from_mc = False
        if self.decorator_mode == DecoratorMode.CREATE:
            if (
                self.mc and
                self.mc.windows_profile and
                # backward compatibility
                hasattr(self.mc.windows_profile, "gmsa_profile") and
                self.mc.windows_profile.gmsa_profile and
                self.mc.windows_profile.gmsa_profile.dns_server is not None
            ):
                gmsa_dns_server = self.mc.windows_profile.gmsa_profile.dns_server
                gmsa_dns_read_from_mc = True

        # gmsa_root_domain_name
        # read the original value passed by the command
        gmsa_root_domain_name = self.raw_param.get("gmsa_root_domain_name")
        # In create mode, try to read the property value corresponding to the parameter from the `mc` object.
        gmsa_root_read_from_mc = False
        if self.decorator_mode == DecoratorMode.CREATE:
            if (
                self.mc and
                self.mc.windows_profile and
                # backward compatibility
                hasattr(self.mc.windows_profile, "gmsa_profile") and
                self.mc.windows_profile.gmsa_profile and
                self.mc.windows_profile.gmsa_profile.root_domain_name is not None
            ):
                gmsa_root_domain_name = self.mc.windows_profile.gmsa_profile.root_domain_name
                gmsa_root_read_from_mc = True

        # consistent check
        if gmsa_dns_read_from_mc != gmsa_root_read_from_mc:
            raise CLIInternalError(
                "Inconsistent state detected, one of gmsa_dns_server and gmsa_root_domain_name "
                "is read from the `mc` object."
            )

        # this parameter does not need dynamic completion
        # validation
        if enable_validation:
            self.__validate_gmsa_options(
                self._get_enable_windows_gmsa(enable_validation=False),
                gmsa_dns_server,
                gmsa_root_domain_name,
                self.get_yes(),
            )
        return gmsa_dns_server, gmsa_root_domain_name

    def get_gmsa_dns_server_and_root_domain_name(self) -> Tuple[Union[str, None], Union[str, None]]:
        """Obtain the values of gmsa_dns_server and gmsa_root_domain_name.

        This function will verify the parameter by default. When enable_windows_gmsa is specified, if both
        gmsa_dns_server and gmsa_root_domain_name are not assigned and user does not confirm the operation,
        a DecoratorEarlyExitException will be raised; if only one of gmsa_dns_server or gmsa_root_domain_name is
        assigned, raise a RequiredArgumentMissingError. When enable_windows_gmsa is not specified, if any of
        gmsa_dns_server or gmsa_root_domain_name is assigned, raise a RequiredArgumentMissingError.

        :return: a tuple containing two elements: gmsa_dns_server of string type or None and gmsa_root_domain_name of
        string type or None
        """
        return self._get_gmsa_dns_server_and_root_domain_name(enable_validation=True)

    def get_snapshot_id(self) -> Union[str, None]:
        """Obtain the values of snapshot_id.

        :return: string or None
        """
        # read the original value passed by the command
        snapshot_id = self.raw_param.get("snapshot_id")
        # try to read the property value corresponding to the parameter from the `mc` object
        if self.mc and self.mc.agent_pool_profiles:
            agent_pool_profile = safe_list_get(
                self.mc.agent_pool_profiles, 0, None
            )
            if (
                agent_pool_profile and
                agent_pool_profile.creation_data and
                agent_pool_profile.creation_data.source_resource_id is not None
            ):
                snapshot_id = (
                    agent_pool_profile.creation_data.source_resource_id
                )

        # this parameter does not need dynamic completion
        # this parameter does not need validation
        return snapshot_id

    def get_snapshot(self) -> Union[Snapshot, None]:
        """Helper function to retrieve the Snapshot object corresponding to a snapshot id.

        This fuction will store an intermediate "snapshot" to avoid sending the same request multiple times.

        Function "_get_snapshot" will be called to retrieve the Snapshot object corresponding to a snapshot id, which
        internally used the snapshot client (snapshots operations belonging to container service client) to send
        the request.

        :return: Snapshot or None
        """
        # try to read from intermediates
        snapshot = self.get_intermediate("snapshot")
        if snapshot:
            return snapshot

        snapshot_id = self.get_snapshot_id()
        if snapshot_id:
            snapshot = _get_snapshot(self.cmd.cli_ctx, snapshot_id)
            self.set_intermediate("snapshot", snapshot, overwrite_exists=True)
        return snapshot

    def get_cluster_snapshot_id(self) -> Union[str, None]:
        """Obtain the values of cluster_snapshot_id.

        :return: string or None
        """
        # read the original value passed by the command
        snapshot_id = self.raw_param.get("cluster_snapshot_id")
        # try to read the property value corresponding to the parameter from the `mc` object
        if (
            self.mc and
            self.mc.creation_data and
            self.mc.creation_data.source_resource_id is not None
        ):
            snapshot_id = (
                self.mc.creation_data.source_resource_id
            )

        # this parameter does not need dynamic completion
        # this parameter does not need validation
        return snapshot_id

    def get_cluster_snapshot(self) -> Union[ManagedClusterSnapshot, None]:
        """Helper function to retrieve the ManagedClusterSnapshot object corresponding to a cluster snapshot id.

        This fuction will store an intermediate "managedclustersnapshot" to avoid sending the same request multiple times.

        Function "_get_cluster_snapshot" will be called to retrieve the ManagedClusterSnapshot object corresponding to a cluster snapshot id, which
        internally used the managedclustersnapshot client (managedclustersnapshots operations belonging to container service client) to send
        the request.

        :return: ManagedClusterSnapshot or None
        """
        # try to read from intermediates
        snapshot = self.get_intermediate("managedclustersnapshot")
        if snapshot:
            return snapshot

        snapshot_id = self.get_cluster_snapshot_id()
        if snapshot_id:
            snapshot = _get_cluster_snapshot(self.cmd.cli_ctx, snapshot_id)
            self.set_intermediate("managedclustersnapshot",
                                  snapshot, overwrite_exists=True)
        return snapshot

    def get_host_group_id(self) -> Union[str, None]:
        return self._get_host_group_id()

    def _get_host_group_id(self) -> Union[str, None]:
        raw_value = self.raw_param.get("host_group_id")
        value_obtained_from_mc = None
        if self.mc and self.mc.agent_pool_profiles:
            agent_pool_profile = safe_list_get(
                self.mc.agent_pool_profiles, 0, None
            )
            if agent_pool_profile:
                value_obtained_from_mc = agent_pool_profile.host_group_id
        if value_obtained_from_mc is not None:
            host_group_id = value_obtained_from_mc
        else:
            host_group_id = raw_value
        return host_group_id

    def _get_kubernetes_version(self, read_only: bool = False) -> str:
        """Internal function to dynamically obtain the value of kubernetes_version according to the context.

        If snapshot_id is specified, dynamic completion will be triggerd, and will try to get the corresponding value
        from the Snapshot. When determining the value of the parameter, obtaining from `mc` takes precedence over user's
        explicit input over snapshot over default vaule.

        :return: string
        """
        # read the original value passed by the command
        raw_value = self.raw_param.get("kubernetes_version")
        # try to read the property value corresponding to the parameter from the `mc` object
        value_obtained_from_mc = None
        if self.mc:
            value_obtained_from_mc = self.mc.kubernetes_version
        # try to retrieve the value from snapshot
        value_obtained_from_snapshot = None
        value_obtained_from_cluster_snapshot = None
        # skip dynamic completion if read_only is specified
        if not read_only:
            snapshot = self.get_snapshot()
            if snapshot:
                value_obtained_from_snapshot = snapshot.kubernetes_version

        if not read_only:
            snapshot = self.get_cluster_snapshot()
            if snapshot:
                value_obtained_from_cluster_snapshot = snapshot.managed_cluster_properties_read_only.kubernetes_version

        # set default value
        if value_obtained_from_mc is not None:
            kubernetes_version = value_obtained_from_mc
        # default value is an empty string
        elif raw_value:
            kubernetes_version = raw_value
        elif not read_only and value_obtained_from_cluster_snapshot is not None:
            kubernetes_version = value_obtained_from_cluster_snapshot
        elif not read_only and value_obtained_from_snapshot is not None:
            kubernetes_version = value_obtained_from_snapshot
        else:
            kubernetes_version = raw_value

        # this parameter does not need validation
        return kubernetes_version

    def get_kubernetes_version(self) -> str:
        """Obtain the value of kubernetes_version.

        Note: Inherited and extended in aks-preview to add support for getting values from snapshot.

        :return: string
        """
        return self._get_kubernetes_version()

    def _get_os_sku(self, read_only: bool = False) -> Union[str, None]:
        """Internal function to dynamically obtain the value of os_sku according to the context.

        If snapshot_id is specified, dynamic completion will be triggerd, and will try to get the corresponding value
        from the Snapshot. When determining the value of the parameter, obtaining from `mc` takes precedence over user's
        explicit input over snapshot over default vaule.

        :return: string or None
        """
        # read the original value passed by the command
        raw_value = self.raw_param.get("os_sku")
        # try to read the property value corresponding to the parameter from the `mc` object
        value_obtained_from_mc = None
        if self.mc and self.mc.agent_pool_profiles:
            agent_pool_profile = safe_list_get(
                self.mc.agent_pool_profiles, 0, None
            )
            if agent_pool_profile:
                value_obtained_from_mc = agent_pool_profile.os_sku
        # try to retrieve the value from snapshot
        value_obtained_from_snapshot = None
        # skip dynamic completion if read_only is specified
        if not read_only:
            snapshot = self.get_snapshot()
            if snapshot:
                value_obtained_from_snapshot = snapshot.os_sku

        # set default value
        if value_obtained_from_mc is not None:
            os_sku = value_obtained_from_mc
        elif raw_value is not None:
            os_sku = raw_value
        elif not read_only and value_obtained_from_snapshot is not None:
            os_sku = value_obtained_from_snapshot
        else:
            os_sku = raw_value

        # this parameter does not need validation
        return os_sku

    def get_os_sku(self) -> Union[str, None]:
        """Obtain the value of os_sku.

        Note: Inherited and extended in aks-preview to add support for getting values from snapshot.

        :return: string or None
        """
        return self._get_os_sku()

    def _get_node_vm_size(self, read_only: bool = False) -> str:
        """Internal function to dynamically obtain the value of node_vm_size according to the context.

        If snapshot_id is specified, dynamic completion will be triggerd, and will try to get the corresponding value
        from the Snapshot. When determining the value of the parameter, obtaining from `mc` takes precedence over user's
        explicit input over snapshot over default vaule.

        :return: string
        """
        default_value = "Standard_DS2_v2"
        # read the original value passed by the command
        raw_value = self.raw_param.get("node_vm_size")
        # try to read the property value corresponding to the parameter from the `mc` object
        value_obtained_from_mc = None
        if self.mc and self.mc.agent_pool_profiles:
            agent_pool_profile = safe_list_get(
                self.mc.agent_pool_profiles, 0, None
            )
            if agent_pool_profile:
                value_obtained_from_mc = agent_pool_profile.vm_size
        # try to retrieve the value from snapshot
        value_obtained_from_snapshot = None
        # skip dynamic completion if read_only is specified
        if not read_only:
            snapshot = self.get_snapshot()
            if snapshot:
                value_obtained_from_snapshot = snapshot.vm_size

        # set default value
        if value_obtained_from_mc is not None:
            node_vm_size = value_obtained_from_mc
        elif raw_value is not None:
            node_vm_size = raw_value
        elif value_obtained_from_snapshot is not None:
            node_vm_size = value_obtained_from_snapshot
        else:
            node_vm_size = default_value

        # this parameter does not need validation
        return node_vm_size

    def get_node_vm_size(self) -> str:
        """Obtain the value of node_vm_size.

        Note: Inherited and extended in aks-preview to add support for getting values from snapshot.

        :return: string
        """
        return self._get_node_vm_size()

    def get_oidc_issuer_profile(self) -> ManagedClusterOIDCIssuerProfile:
        """Obtain the value of oidc_issuer_profile based on the user input.

        :return: ManagedClusterOIDCIssuerProfile
        """
        enable_flag_value = bool(self.raw_param.get("enable_oidc_issuer"))
        if not enable_flag_value:
            # enable flag not set, return a None profile, server side will backfill the default/existing value
            return None

        profile = self.models.ManagedClusterOIDCIssuerProfile()
        if self.decorator_mode == DecoratorMode.UPDATE:
            if self.mc.oidc_issuer_profile is not None:
                profile = self.mc.oidc_issuer_profile
        profile.enabled = True

        return profile

    def get_workload_identity_profile(self) -> Optional[ManagedClusterSecurityProfileWorkloadIdentity]:
        """Obtrain the value of security_profile.workload_identity.

        :return: Optional[ManagedClusterSecurityProfileWorkloadIdentity]
        """
        enable_workload_identity = self.raw_param.get("enable_workload_identity")
        disable_workload_identity = self.raw_param.get("disable_workload_identity")
        if self.decorator_mode == DecoratorMode.CREATE:
            # CREATE mode has no --disable-workload-identity flag
            disable_workload_identity = None

        if enable_workload_identity is None and disable_workload_identity is None:
            # no flags have been set, return None; server side will backfill the default/existing value
            return None

        if enable_workload_identity and disable_workload_identity:
            raise MutuallyExclusiveArgumentError(
                "Cannot specify --enable-workload-identity and "
                "--disable-workload-identity at the same time."
            )

        profile = self.models.ManagedClusterSecurityProfileWorkloadIdentity()
        if self.decorator_mode == DecoratorMode.CREATE:
            profile.enabled = bool(enable_workload_identity)
        elif self.decorator_mode == DecoratorMode.UPDATE:
            if self.mc.security_profile is not None and self.mc.security_profile.workload_identity is not None:
                profile = self.mc.security_profile.workload_identity
            if enable_workload_identity:
                profile.enabled = True
            elif disable_workload_identity:
                profile.enabled = False

        if profile.enabled:
            # in enable case, we need to check if OIDC issuer has been enabled
            oidc_issuer_profile = self.get_oidc_issuer_profile()
            if self.decorator_mode == DecoratorMode.UPDATE and oidc_issuer_profile is None:
                # if the cluster has enabled OIDC issuer before, in update call:
                #
                #    az aks update --enable-workload-identity
                #
                # we need to use previous OIDC issuer profile
                oidc_issuer_profile = self.mc.oidc_issuer_profile
            oidc_issuer_enabled = oidc_issuer_profile is not None and oidc_issuer_profile.enabled
            if not oidc_issuer_enabled:
                raise RequiredArgumentMissingError(
                    "Enabling workload identity requires enabling OIDC issuer (--enable-oidc-issuer)."
                )

        return profile

    def get_crg_id(self) -> str:
        """Obtain the values of crg_id.

        :return: string or None
        """
        # read the original value passed by the command
        crg_id = self.raw_param.get("crg_id")
        return crg_id

    def _get_enable_azure_keyvault_kms(self, enable_validation: bool = False) -> bool:
        """Internal function to obtain the value of enable_azure_keyvault_kms.

        This function supports the option of enable_validation. When enabled, if azure_keyvault_kms_key_id is empty,
        raise a RequiredArgumentMissingError.

        :return: bool
        """
        # read the original value passed by the command
        # TODO: set default value as False after the get function of AKSParamDict accepts parameter `default`
        enable_azure_keyvault_kms = self.raw_param.get(
            "enable_azure_keyvault_kms")
        # In create mode, try to read the property value corresponding to the parameter from the `mc` object.
        if self.decorator_mode == DecoratorMode.CREATE:
            if (
                self.mc and
                self.mc.security_profile and
                self.mc.security_profile.azure_key_vault_kms
            ):
                enable_azure_keyvault_kms = self.mc.security_profile.azure_key_vault_kms.enabled

        # this parameter does not need dynamic completion
        # validation
        if enable_validation:
            if bool(enable_azure_keyvault_kms) != bool(self._get_azure_keyvault_kms_key_id(enable_validation=False)):
                raise RequiredArgumentMissingError(
                    'You must set "--enable-azure-keyvault-kms" and "--azure-keyvault-kms-key-id" at the same time.'
                )

        return enable_azure_keyvault_kms

    def get_enable_azure_keyvault_kms(self) -> bool:
        """Obtain the value of enable_azure_keyvault_kms.

        This function will verify the parameter by default. When enabled, if azure_keyvault_kms_key_id is empty,
        raise a RequiredArgumentMissingError.

        :return: bool
        """
        return self._get_enable_azure_keyvault_kms(enable_validation=True)

    def _get_azure_keyvault_kms_key_id(self, enable_validation: bool = False) -> Union[str, None]:
        """Internal function to obtain the value of azure_keyvault_kms_key_id according to the context.

        This function supports the option of enable_validation. When enabled, it will check if azure_keyvault_kms_key_id is
        assigned but enable_azure_keyvault_kms is not specified, if so, raise a RequiredArgumentMissingError.

        :return: string or None
        """
        # read the original value passed by the command
        azure_keyvault_kms_key_id = self.raw_param.get(
            "azure_keyvault_kms_key_id")
        # In create mode, try to read the property value corresponding to the parameter from the `mc` object.
        if self.decorator_mode == DecoratorMode.CREATE:
            if (
                self.mc and
                self.mc.security_profile and
                self.mc.security_profile.azure_key_vault_kms and
                self.mc.security_profile.azure_key_vault_kms.key_id is not None
            ):
                azure_keyvault_kms_key_id = self.mc.security_profile.azure_key_vault_kms.key_id

        if enable_validation:
            enable_azure_keyvault_kms = self._get_enable_azure_keyvault_kms(
                enable_validation=False)
            if (
                azure_keyvault_kms_key_id and
                (
                    enable_azure_keyvault_kms is None or
                    enable_azure_keyvault_kms is False
                )
            ):
                raise RequiredArgumentMissingError(
                    '"--azure-keyvault-kms-key-id" requires "--enable-azure-keyvault-kms".')

        return azure_keyvault_kms_key_id

    def get_azure_keyvault_kms_key_id(self) -> Union[str, None]:
        """Obtain the value of azure_keyvault_kms_key_id.

        This function will verify the parameter by default. When enabled, if enable_azure_keyvault_kms is False,
        raise a RequiredArgumentMissingError.

        :return: bool
        """
        return self._get_azure_keyvault_kms_key_id(enable_validation=True)

    def get_updated_assign_kubelet_identity(self) -> str:
        """Obtain the value of assign_kubelet_identity based on the user input.

        :return: str
        """
        kubelet_identity_resource_id = self.raw_param.get("assign_kubelet_identity")
        if not kubelet_identity_resource_id:
            return ""

        msg = "You're going to update kubelet identity to {}, which will upgrade every node pool in the cluster " \
              "and might take a while, do you wish to continue?".format(kubelet_identity_resource_id)
        if not self.get_yes() and not prompt_y_n(msg, default="n"):
            raise DecoratorEarlyExitException

        return kubelet_identity_resource_id

    def get_cluster_uaidentity_object_id(self) -> str:
        assigned_identity = self.get_assign_identity()
        cluster_identity_resource_id = ""
        if assigned_identity is None or assigned_identity == "":
            # Suppose identity is present on mc
            if not(self.mc and self.mc.identity and self.mc.identity.user_assigned_identities):
                raise RequiredArgumentMissingError("--assign-identity is not provided and the cluster identity type is not user assigned, cannot update kubelet identity")
            cluster_identity_resource_id = list(self.mc.identity.user_assigned_identities.keys())[0]
        else:
            cluster_identity_resource_id = assigned_identity
        return self.get_identity_by_msi_client(cluster_identity_resource_id).principal_id


class AKSPreviewCreateDecorator(AKSCreateDecorator):
    # pylint: disable=super-init-not-called
    def __init__(
        self,
        cmd: AzCliCommand,
        client: ContainerServiceClient,
        raw_parameters: Dict,
        resource_type: ResourceType,
    ):
        """Internal controller of aks_create in aks-preview.

        Break down the all-in-one aks_create function into several relatively independent functions (some of them have
        a certain order dependency) that only focus on a specific profile or process a specific piece of logic.
        In addition, an overall control function is provided. By calling the aforementioned independent functions one
        by one, a complete ManagedCluster object is gradually decorated and finally requests are sent to create a
        cluster.
        """
        self.cmd = cmd
        self.client = client
        self.models = AKSPreviewModels(cmd, resource_type)
        # store the context in the process of assemble the ManagedCluster object
        self.context = AKSPreviewContext(
            cmd,
            raw_parameters,
            self.models,
            decorator_mode=DecoratorMode.CREATE,
        )

    def set_up_agent_pool_profiles(self, mc: ManagedCluster) -> ManagedCluster:
        """Set up agent pool profiles for the ManagedCluster object.

        Note: Inherited and extended in aks-preview to set some additional properties.

        :return: the ManagedCluster object
        """
        mc = super().set_up_agent_pool_profiles(mc)
        agent_pool_profile = safe_list_get(mc.agent_pool_profiles, 0, None)

        # set up extra parameters supported in aks-preview
        agent_pool_profile.pod_subnet_id = self.context.get_pod_subnet_id()
        agent_pool_profile.enable_fips = self.context.get_enable_fips_image()
        agent_pool_profile.workload_runtime = (
            self.context.get_workload_runtime()
        )
        agent_pool_profile.gpu_instance_profile = (
            self.context.get_gpu_instance_profile()
        )
        agent_pool_profile.message_of_the_day = (
            self.context.get_message_of_the_day()
        )
        agent_pool_profile.kubelet_config = self.context.get_kubelet_config()
        agent_pool_profile.linux_os_config = self.context.get_linux_os_config()

        # snapshot creation data
        creation_data = None
        snapshot_id = self.context.get_snapshot_id()
        if snapshot_id:
            creation_data = self.models.CreationData(
                source_resource_id=snapshot_id
            )
        agent_pool_profile.creation_data = creation_data
        agent_pool_profile.host_group_id = self.context.get_host_group_id()
        agent_pool_profile.capacity_reservation_group_id = self.context.get_crg_id()

        mc.agent_pool_profiles = [agent_pool_profile]
        return mc

    def set_up_creationdata_of_cluster_snapshot(self, mc: ManagedCluster) -> ManagedCluster:
        """Set up creationData of cluster snapshot for the ManagedCluster object.

        Note: Inherited and extended in aks-preview to set some additional properties.

        :return: the ManagedCluster object
        """
        # snapshot creation data
        creation_data = None
        snapshot_id = self.context.get_cluster_snapshot_id()
        if snapshot_id:
            creation_data = self.models.CreationData(
                source_resource_id=snapshot_id
            )
        mc.creation_data = creation_data
        return mc

    def set_up_http_proxy_config(self, mc: ManagedCluster) -> ManagedCluster:
        """Set up http proxy config for the ManagedCluster object.

        :return: the ManagedCluster object
        """
        if not isinstance(mc, self.models.ManagedCluster):
            raise CLIInternalError(
                "Unexpected mc object with type '{}'.".format(type(mc))
            )

        mc.http_proxy_config = self.context.get_http_proxy_config()
        return mc

    def set_up_node_resource_group(self, mc: ManagedCluster) -> ManagedCluster:
        """Set up node resource group for the ManagedCluster object.

        :return: the ManagedCluster object
        """
        if not isinstance(mc, self.models.ManagedCluster):
            raise CLIInternalError(
                "Unexpected mc object with type '{}'.".format(type(mc))
            )

        mc.node_resource_group = self.context.get_node_resource_group()
        return mc

    def set_up_network_profile(self, mc: ManagedCluster) -> ManagedCluster:
        """Set up network profile for the ManagedCluster object.

        Note: Inherited and extended in aks-preview to set the nat_gateway_profile.

        :return: the ManagedCluster object
        """
        mc = super().set_up_network_profile(mc)
        network_profile = mc.network_profile

        (
            pod_cidr,
            service_cidr,
            dns_service_ip,
            _,
            _,
        ) = self.context.get_pod_cidr_and_service_cidr_and_dns_service_ip_and_docker_bridge_address_and_network_policy()

        (
            pod_cidrs,
            service_cidrs,
            ip_families
        ) = self.context.get_pod_cidrs_and_service_cidrs_and_ip_families()

        # set dns_service_ip, pod_cidr(s), service(s) with user provided values if
        # of them are set. Largely follows the base function which will potentially
        # overwrite default SDK values.
        if any([
            dns_service_ip,
            pod_cidr,
            pod_cidrs,
            service_cidr,
            service_cidrs,
        ]):
            network_profile.dns_service_ip = dns_service_ip
            network_profile.pod_cidr = pod_cidr
            network_profile.pod_cidrs = pod_cidrs
            network_profile.service_cidr = service_cidr
            network_profile.service_cidrs = service_cidrs

        if ip_families:
            network_profile.ip_families = ip_families

        if self.context.get_load_balancer_managed_outbound_ipv6_count() is not None:
            network_profile.load_balancer_profile = create_load_balancer_profile(
                self.context.get_load_balancer_managed_outbound_ip_count(),
                self.context.get_load_balancer_managed_outbound_ipv6_count(),
                self.context.get_load_balancer_outbound_ips(),
                self.context.get_load_balancer_outbound_ip_prefixes(),
                self.context.get_load_balancer_outbound_ports(),
                self.context.get_load_balancer_idle_timeout(),
                models=self.models.lb_models,
            )

        # build nat gateway profile, which is part of the network profile
        nat_gateway_profile = create_nat_gateway_profile(
            self.context.get_nat_gateway_managed_outbound_ip_count(),
            self.context.get_nat_gateway_idle_timeout(),
            models=self.models.nat_gateway_models,
        )

        load_balancer_sku = self.context.get_load_balancer_sku()
        if load_balancer_sku != "basic":
            network_profile.nat_gateway_profile = nat_gateway_profile
        mc.network_profile = network_profile
        return mc

    def set_up_pod_security_policy(self, mc: ManagedCluster) -> ManagedCluster:
        """Set up pod security policy for the ManagedCluster object.

        :return: the ManagedCluster object
        """
        if not isinstance(mc, self.models.ManagedCluster):
            raise CLIInternalError(
                "Unexpected mc object with type '{}'.".format(type(mc))
            )

        mc.enable_pod_security_policy = self.context.get_enable_pod_security_policy()
        return mc

    def set_up_pod_identity_profile(self, mc: ManagedCluster) -> ManagedCluster:
        """Set up pod identity profile for the ManagedCluster object.

        This profile depends on network profile.

        :return: the ManagedCluster object
        """
        if not isinstance(mc, self.models.ManagedCluster):
            raise CLIInternalError(
                "Unexpected mc object with type '{}'.".format(type(mc))
            )

        pod_identity_profile = None
        enable_pod_identity = self.context.get_enable_pod_identity()
        enable_pod_identity_with_kubenet = self.context.get_enable_pod_identity_with_kubenet()
        if enable_pod_identity:
            pod_identity_profile = self.models.pod_identity_models.ManagedClusterPodIdentityProfile(
                enabled=True,
                allow_network_plugin_kubenet=enable_pod_identity_with_kubenet,
            )
        mc.pod_identity_profile = pod_identity_profile
        return mc

    def build_monitoring_addon_profile(self) -> ManagedClusterAddonProfile:
        """Build monitoring addon profile.

        Note: Overwritten in aks-preview.

        :return: a ManagedClusterAddonProfile object
        """
        # determine the value of constants
        addon_consts = self.context.get_addon_consts()
        CONST_MONITORING_LOG_ANALYTICS_WORKSPACE_RESOURCE_ID = addon_consts.get(
            "CONST_MONITORING_LOG_ANALYTICS_WORKSPACE_RESOURCE_ID"
        )
        CONST_MONITORING_USING_AAD_MSI_AUTH = addon_consts.get(
            "CONST_MONITORING_USING_AAD_MSI_AUTH"
        )

        monitoring_addon_profile = self.models.ManagedClusterAddonProfile(
            enabled=True,
            config={
                CONST_MONITORING_LOG_ANALYTICS_WORKSPACE_RESOURCE_ID: self.context.get_workspace_resource_id(),
                CONST_MONITORING_USING_AAD_MSI_AUTH: self.context.get_enable_msi_auth_for_monitoring(),
            },
        )
        # post-process, create a deployment
        ensure_container_insights_for_monitoring(
            self.cmd,
            monitoring_addon_profile,
            self.context.get_subscription_id(),
            self.context.get_resource_group_name(),
            self.context.get_name(),
            self.context.get_location(),
            remove_monitoring=False,
            aad_route=self.context.get_enable_msi_auth_for_monitoring(),
            create_dcr=True,
            create_dcra=False,
        )
        # set intermediate
        self.context.set_intermediate(
            "monitoring", True, overwrite_exists=True)
        return monitoring_addon_profile

    def build_ingress_appgw_addon_profile(self) -> ManagedClusterAddonProfile:
        """Build ingress appgw addon profile.

        Note: Inherited and extended in aks-preview to support option appgw_subnet_prefix.

        :return: a ManagedClusterAddonProfile object
        """
        # determine the value of constants
        addon_consts = self.context.get_addon_consts()
        CONST_INGRESS_APPGW_SUBNET_CIDR = addon_consts.get(
            "CONST_INGRESS_APPGW_SUBNET_CIDR"
        )

        ingress_appgw_addon_profile = super().build_ingress_appgw_addon_profile()
        appgw_subnet_prefix = self.context.get_appgw_subnet_prefix()
        if (
            appgw_subnet_prefix is not None and
            ingress_appgw_addon_profile.config.get(
                CONST_INGRESS_APPGW_SUBNET_CIDR
            )
            is None
        ):
            ingress_appgw_addon_profile.config[CONST_INGRESS_APPGW_SUBNET_CIDR] = appgw_subnet_prefix
        return ingress_appgw_addon_profile

    def build_gitops_addon_profile(self) -> ManagedClusterAddonProfile:
        """Build gitops addon profile.

        :return: a ManagedClusterAddonProfile object
        """
        gitops_addon_profile = self.models.ManagedClusterAddonProfile(
            enabled=True,
        )
        return gitops_addon_profile

    def set_up_addon_profiles(self, mc: ManagedCluster) -> ManagedCluster:
        """Set up addon profiles for the ManagedCluster object.

        Note: Inherited and extended in aks-preview to set some extra addons.

        :return: the ManagedCluster object
        """
        addon_consts = self.context.get_addon_consts()
        CONST_GITOPS_ADDON_NAME = addon_consts.get("CONST_GITOPS_ADDON_NAME")

        mc = super().set_up_addon_profiles(mc)
        addon_profiles = mc.addon_profiles
        addons = self.context.get_enable_addons()
        if "gitops" in addons:
            addon_profiles[
                CONST_GITOPS_ADDON_NAME
            ] = self.build_gitops_addon_profile()
        mc.addon_profiles = addon_profiles
        return mc

    def set_up_windows_profile(self, mc: ManagedCluster) -> ManagedCluster:
        """Set up windows profile for the ManagedCluster object.

        Note: Inherited and extended in aks-preview to set gmsa related options.

        :return: the ManagedCluster object
        """
        mc = super().set_up_windows_profile(mc)
        windows_profile = mc.windows_profile

        if windows_profile and self.context.get_enable_windows_gmsa():
            gmsa_dns_server, gmsa_root_domain_name = self.context.get_gmsa_dns_server_and_root_domain_name()
            windows_profile.gmsa_profile = self.models.WindowsGmsaProfile(
                enabled=True,
                dns_server=gmsa_dns_server,
                root_domain_name=gmsa_root_domain_name,
            )
        mc.windows_profile = windows_profile
        return mc

    def set_up_oidc_issuer_profile(self, mc: ManagedCluster) -> ManagedCluster:
        """Set up OIDC issuer profile for the ManagedCluster object.

        :return: the ManagedCluster object
        """
        mc.oidc_issuer_profile = self.context.get_oidc_issuer_profile()

        return mc

    def set_up_workload_identity_profile(self, mc: ManagedCluster) -> ManagedCluster:
        """Set up workload identity for the ManagedCluster object.

        :return: the ManagedCluster object
        """
        profile = self.context.get_workload_identity_profile()
        if profile is None:
            if mc.security_profile is not None:
                # set the value to None to let server side to fill in the default value
                mc.security_profile.workload_identity = None
            return mc

        if mc.security_profile is None:
            mc.security_profile = self.models.ManagedClusterSecurityProfile()
        mc.security_profile.workload_identity = profile

        return mc

    def set_up_azure_keyvault_kms(self, mc: ManagedCluster) -> ManagedCluster:
        """Set up security profile azureKeyVaultKms for the ManagedCluster object.

        :return: the ManagedCluster object
        """
        if self.context.get_enable_azure_keyvault_kms():
            key_id = self.context.get_azure_keyvault_kms_key_id()
            if key_id:
                if mc.security_profile is None:
                    mc.security_profile = self.models.ManagedClusterSecurityProfile()
                mc.security_profile.azure_key_vault_kms = self.models.AzureKeyVaultKms(
                    enabled=True,
                    key_id=key_id,
                )

        return mc
    
    def set_up_enable_namespace_resource(self, mc: ManagedCluster) -> ManagedCluster:
        """Sets the property to enable namespace as an ARM resource

        :return: the ManagedCluster object
        """
        if self.context.raw_param.get("enable_namespace_resources"):
            mc.enable_namespace_resources = True
        return mc

    def construct_mc_preview_profile(self) -> ManagedCluster:
        """The overall controller used to construct the preview ManagedCluster profile.

        The completely constructed ManagedCluster object will later be passed as a parameter to the underlying SDK
        (mgmt-containerservice) to send the actual request.

        :return: the ManagedCluster object
        """
        # construct the default ManagedCluster profile
        mc = self.construct_default_mc_profile()
        # set up http proxy config
        mc = self.set_up_http_proxy_config(mc)
        # set up node resource group
        mc = self.set_up_node_resource_group(mc)
        # set up pod security policy
        mc = self.set_up_pod_security_policy(mc)
        # set up pod identity profile
        mc = self.set_up_pod_identity_profile(mc)

        # update workload identity & OIDC issuer settings
        # NOTE: in current implementation, workload identity settings setup requires checking
        #       previous OIDC issuer profile. However, the OIDC issuer settings setup will
        #       overrides the previous OIDC issuer profile based on user input. Therefore, we have
        #       to make sure the workload identity settings setup is done after OIDC issuer settings.
        mc = self.set_up_workload_identity_profile(mc)
        mc = self.set_up_oidc_issuer_profile(mc)

        mc = self.set_up_azure_keyvault_kms(mc)
        mc = self.set_up_creationdata_of_cluster_snapshot(mc)
        mc = self.set_up_enable_namespace_resource(mc)
        return mc

    def create_mc_preview(self, mc: ManagedCluster) -> ManagedCluster:
        """Send request to create a real managed cluster.

        Note: Inherited and extended in aks-preview to create dcr association for monitoring addon if
        enable_msi_auth_for_monitoring is specified after cluster is created.

        :return: the ManagedCluster object
        """
        created_cluster = super().create_mc(mc)

        # determine the value of constants
        addon_consts = self.context.get_addon_consts()
        CONST_MONITORING_ADDON_NAME = addon_consts.get(
            "CONST_MONITORING_ADDON_NAME")

        # Due to SPN replication latency, we do a few retries here
        max_retry = 30
        error_msg = ""
        for _ in range(0, max_retry):
            try:
                if self.context.get_intermediate("monitoring") and self.context.get_enable_msi_auth_for_monitoring():
                    # Create the DCR Association here
                    ensure_container_insights_for_monitoring(
                        self.cmd,
                        mc.addon_profiles[CONST_MONITORING_ADDON_NAME],
                        self.context.get_subscription_id(),
                        self.context.get_resource_group_name(),
                        self.context.get_name(),
                        self.context.get_location(),
                        remove_monitoring=False,
                        aad_route=self.context.get_enable_msi_auth_for_monitoring(),
                        create_dcr=False,
                        create_dcra=True,
                    )
                return created_cluster
            # CloudError was raised before, but since the adoption of track 2 SDK,
            # HttpResponseError would be raised instead
            except (CloudError, HttpResponseError) as ex:
                error_msg = str(ex)
                if 'not found in Active Directory tenant' in ex.message:
                    time.sleep(3)
                else:
                    raise ex
        raise AzCLIError("Maximum number of retries exceeded. " + error_msg)


class AKSPreviewUpdateDecorator(AKSUpdateDecorator):
    # pylint: disable=super-init-not-called
    def __init__(
        self,
        cmd: AzCliCommand,
        client: ContainerServiceClient,
        raw_parameters: Dict,
        resource_type: ResourceType,
    ):
        """Internal controller of aks_update in aks-preview.

        Break down the all-in-one aks_update function into several relatively independent functions (some of them have
        a certain order dependency) that only focus on a specific profile or process a specific piece of logic.
        In addition, an overall control function is provided. By calling the aforementioned independent functions one
        by one, a complete ManagedCluster object is gradually updated and finally requests are sent to update an
        existing cluster.
        """
        self.cmd = cmd
        self.client = client
        self.models = AKSPreviewModels(cmd, resource_type)
        # store the context in the process of assemble the ManagedCluster object
        self.context = AKSPreviewContext(
            cmd,
            raw_parameters,
            self.models,
            decorator_mode=DecoratorMode.UPDATE,
        )

    def check_raw_parameters(self):
        """Helper function to check whether any parameters are set.

        Note: Overwritten in aks-preview to use different hard-coded error message.

        If the values of all the parameters are the default values, the command execution will be terminated early and
        raise a RequiredArgumentMissingError. Neither the request to fetch or update the ManagedCluster object will be
        sent.

        :return: None
        """
        # exclude some irrelevant or mandatory parameters
        excluded_keys = ("cmd", "client", "resource_group_name", "name")
        # check whether the remaining parameters are set
        # the default value None or False (and other empty values, like empty string) will be considered as not set
        is_changed = any(
            v for k, v in self.context.raw_param.items() if k not in excluded_keys)

        # special cases
        # some parameters support the use of empty string or dictionary to update/remove previously set values
        is_default = (
            self.context.get_cluster_autoscaler_profile() is None and
            self.context.get_api_server_authorized_ip_ranges() is None and
            self.context.get_nodepool_labels() is None
        )

        if not is_changed and is_default:
            # Note: Uncomment the followings to automatically generate the error message.
            # option_names = [
            #     '"{}"'.format(format_parameter_name_to_option_name(x))
            #     for x in self.context.raw_param.keys()
            #     if x not in excluded_keys
            # ]
            # error_msg = "Please specify one or more of {}.".format(
            #     " or ".join(option_names)
            # )
            # raise RequiredArgumentMissingError(error_msg)
            raise RequiredArgumentMissingError(
                'Please specify "--enable-cluster-autoscaler" or '
                '"--disable-cluster-autoscaler" or '
                '"--update-cluster-autoscaler" or '
                '"--cluster-autoscaler-profile" or '
                '"--enable-pod-security-policy" or '
                '"--disable-pod-security-policy" or '
                '"--api-server-authorized-ip-ranges" or '
                '"--attach-acr" or '
                '"--detach-acr" or '
                '"--uptime-sla" or '
                '"--no-uptime-sla" or '
                '"--load-balancer-managed-outbound-ip-count" or '
                '"--load-balancer-outbound-ips" or '
                '"--load-balancer-outbound-ip-prefixes" or '
                '"--nat-gateway-managed-outbound-ip-count" or '
                '"--nat-gateway-idle-timeout" or '
                '"--enable-aad" or '
                '"--aad-tenant-id" or '
                '"--aad-admin-group-object-ids" or '
                '"--enable-ahub" or '
                '"--disable-ahub" or '
                '"--enable-managed-identity" or '
                '"--enable-pod-identity" or '
                '"--disable-pod-identity" or '
                '"--auto-upgrade-channel" or '
                '"--enable-secret-rotation" or '
                '"--disable-secret-rotation" or '
                '"--rotation-poll-interval" or '
                '"--tags" or '
                '"--windows-admin-password" or '
                '"--enable-azure-rbac" or '
                '"--disable-azure-rbac" or '
                '"--enable-local-accounts" or '
                '"--disable-local-accounts" or '
                '"--enable-public-fqdn" or '
                '"--disable-public-fqdn"'
                '"--enble-windows-gmsa" or '
                '"--nodepool-labels" or '
                '"--enable-oidc-issuer" or '
                '"--http-proxy-config" or '
                '"--enable-azure-keyvault-kms" or '
                '"--enable-workload-identity" or '
                '"--disable-workload-identity".'
            )

    def update_load_balancer_profile(self, mc: ManagedCluster) -> ManagedCluster:
        """Update load balancer profile for the ManagedCluster object.

        Note: Overwritten in aks-preview to set dual stack related properties.

        :return: the ManagedCluster object
        """
        self._ensure_mc(mc)

        if not mc.network_profile:
            raise UnknownError(
                "Unexpectedly get an empty network profile in the process of updating load balancer profile."
            )

        # In the internal function "_update_load_balancer_profile", it will check whether the provided parameters
        # have been assigned, and if there are any, the corresponding profile will be modified; otherwise, it will
        # remain unchanged.
        mc.network_profile.load_balancer_profile = _update_load_balancer_profile(
            managed_outbound_ip_count=self.context.get_load_balancer_managed_outbound_ip_count(),
            managed_outbound_ipv6_count=self.context.get_load_balancer_managed_outbound_ipv6_count(),
            outbound_ips=self.context.get_load_balancer_outbound_ips(),
            outbound_ip_prefixes=self.context.get_load_balancer_outbound_ip_prefixes(),
            outbound_ports=self.context.get_load_balancer_outbound_ports(),
            idle_timeout=self.context.get_load_balancer_idle_timeout(),
            profile=mc.network_profile.load_balancer_profile,
            models=self.models.lb_models,
        )
        return mc

    def update_pod_security_policy(self, mc: ManagedCluster) -> ManagedCluster:
        """Update pod security policy for the ManagedCluster object.

        :return: the ManagedCluster object
        """
        self._ensure_mc(mc)

        if self.context.get_enable_pod_security_policy():
            mc.enable_pod_security_policy = True

        if self.context.get_disable_pod_security_policy():
            mc.enable_pod_security_policy = False
        return mc

    def update_http_proxy_config(self, mc: ManagedCluster) -> ManagedCluster:
        """Set up http proxy config for the ManagedCluster object.

        :return: the ManagedCluster object
        """
        self._ensure_mc(mc)

        mc.http_proxy_config = self.context.get_http_proxy_config()
        return mc

    def update_windows_profile(self, mc: ManagedCluster) -> ManagedCluster:
        """Update windows profile for the ManagedCluster object.

        Note: Inherited and extended in aks-preview to set gmsa related properties.

        :return: the ManagedCluster object
        """
        mc = super().update_windows_profile(mc)
        windows_profile = mc.windows_profile

        if self.context.get_enable_windows_gmsa():
            if not windows_profile:
                raise UnknownError(
                    "Encounter an unexpected error while getting windows profile "
                    "from the cluster in the process of update."
                )
            gmsa_dns_server, gmsa_root_domain_name = self.context.get_gmsa_dns_server_and_root_domain_name()
            windows_profile.gmsa_profile = self.models.WindowsGmsaProfile(
                enabled=True,
                dns_server=gmsa_dns_server,
                root_domain_name=gmsa_root_domain_name,
            )
        return mc

    # TODO: may combine this with update_load_balancer_profile
    def update_nat_gateway_profile(self, mc: ManagedCluster) -> ManagedCluster:
        """Update nat gateway profile for the ManagedCluster object.

        :return: the ManagedCluster object
        """
        self._ensure_mc(mc)

        nat_gateway_managed_outbound_ip_count = self.context.get_nat_gateway_managed_outbound_ip_count()
        nat_gateway_idle_timeout = self.context.get_nat_gateway_idle_timeout()
        if is_nat_gateway_profile_provided(nat_gateway_managed_outbound_ip_count, nat_gateway_idle_timeout):
            if not mc.network_profile:
                raise UnknownError(
                    "Unexpectedly get an empty network profile in the process of updating nat gateway profile."
                )

            mc.network_profile.nat_gateway_profile = _update_nat_gateway_profile(
                nat_gateway_managed_outbound_ip_count,
                nat_gateway_idle_timeout,
                mc.network_profile.nat_gateway_profile,
                models=self.models.nat_gateway_models,
            )
        return mc

    def update_pod_identity_profile(self, mc: ManagedCluster) -> ManagedCluster:
        """Update pod identity profile for the ManagedCluster object.

        :return: the ManagedCluster object
        """
        self._ensure_mc(mc)

        if self.context.get_enable_pod_identity():
            if not _is_pod_identity_addon_enabled(mc):
                # we only rebuild the pod identity profile if it's disabled before
                _update_addon_pod_identity(
                    mc,
                    enable=True,
                    allow_kubenet_consent=self.context.get_enable_pod_identity_with_kubenet(),
                    models=self.models.pod_identity_models
                )

        if self.context.get_disable_pod_identity():
            _update_addon_pod_identity(
                mc, enable=False, models=self.models.pod_identity_models)
        return mc

    def update_oidc_issuer_profile(self, mc: ManagedCluster) -> ManagedCluster:
        """Update OIDC issuer profile for the ManagedCluster object.

        :return: the ManagedCluster object
        """
        self._ensure_mc(mc)

        mc.oidc_issuer_profile = self.context.get_oidc_issuer_profile()

        return mc

    def update_workload_identity_profile(self, mc: ManagedCluster) -> ManagedCluster:
        """Update workload identity profile for the ManagedCluster object.

        :return: the ManagedCluster object
        """
        self._ensure_mc(mc)

        profile = self.context.get_workload_identity_profile()
        if profile is None:
            if mc.security_profile is not None:
                # set the value to None to let server side to fill in the default value
                mc.security_profile.workload_identity = None
            return mc

        if mc.security_profile is None:
            mc.security_profile = self.models.ManagedClusterSecurityProfile()
        mc.security_profile.workload_identity = profile

        return mc

    def update_azure_keyvault_kms(self, mc: ManagedCluster) -> ManagedCluster:
        """Update security profile azureKeyvaultKms for the ManagedCluster object.

        :return: the ManagedCluster object
        """
        self._ensure_mc(mc)

        if self.context.get_enable_azure_keyvault_kms():
            key_id = self.context.get_azure_keyvault_kms_key_id()
            if key_id:
                if mc.security_profile is None:
                    mc.security_profile = self.models.ManagedClusterSecurityProfile()
                mc.security_profile.azure_key_vault_kms = self.models.AzureKeyVaultKms(
                    enabled=True,
                    key_id=key_id,
                )

        return mc
    
    def update_enable_namespace_resources(self, mc: ManagedCluster) -> ManagedCluster:
        """Sets the property to enable namespace as an ARM resource

        :return: the ManagedCluster object
        """
        if self.context.raw_param.get("enable_namespace_resources"):
            mc.enable_namespace_resources = True
        return mc

    def update_identity_profile(self, mc: ManagedCluster) -> ManagedCluster:
        """Update identity profile for the ManagedCluster object.

        :return: the ManagedCluster object
        """
        self._ensure_mc(mc)

        assign_kubelet_identity = self.context.get_updated_assign_kubelet_identity()
        if assign_kubelet_identity:
            identity_profile = {
                'kubeletidentity': self.models.UserAssignedIdentity(
                    resource_id=assign_kubelet_identity,
                )
            }
            cluster_identity_object_id = self.context.get_cluster_uaidentity_object_id()
            # ensure the cluster identity has "Managed Identity Operator" role at the scope of kubelet identity
            _ensure_cluster_identity_permission_on_kubelet_identity(
                self.cmd.cli_ctx,
                cluster_identity_object_id,
                assign_kubelet_identity)
            mc.identity_profile = identity_profile
        return mc

    def patch_mc(self, mc: ManagedCluster) -> ManagedCluster:
        """Helper function to patch the ManagedCluster object.

        This is a collection of workarounds on the cli side before fixing the problems on the rp side.

        :return: the ManagedCluster object
        """
        self._ensure_mc(mc)

        # fill default values for pod labels in pod identity exceptions
        _fill_defaults_for_pod_identity_profile(mc.pod_identity_profile)
        return mc

    def update_mc_preview_profile(self) -> ManagedCluster:
        """The overall controller used to update the preview ManagedCluster profile.

        The completely updated ManagedCluster object will later be passed as a parameter to the underlying SDK
        (mgmt-containerservice) to send the actual request.

        :return: the ManagedCluster object
        """
        # update the default ManagedCluster profile
        mc = self.update_default_mc_profile()
        # patch mc
        mc = self.patch_mc(mc)
        # update pod security policy
        mc = self.update_pod_security_policy(mc)
        # update nat gateway profile
        mc = self.update_nat_gateway_profile(mc)
        # update pod identity profile
        mc = self.update_pod_identity_profile(mc)

        # update workload identity & OIDC issuer settings
        # NOTE: in current implementation, workload identity settings setup requires checking
        #       previous OIDC issuer profile. However, the OIDC issuer settings setup will
        #       overrides the previous OIDC issuer profile based on user input. Therefore, we have
        #       to make sure the workload identity settings setup is done after OIDC issuer settings.
        mc = self.update_workload_identity_profile(mc)
        mc = self.update_oidc_issuer_profile(mc)

        mc = self.update_http_proxy_config(mc)
        mc = self.update_azure_keyvault_kms(mc)
<<<<<<< HEAD
        mc = self.update_enable_namespace_resources(mc)
=======
        # update identity profile
        mc = self.update_identity_profile(mc)

>>>>>>> fe9fe352
        return mc

    def update_mc_preview(self, mc: ManagedCluster) -> ManagedCluster:
        """Send request to update the existing managed cluster.

        :return: the ManagedCluster object
        """
        return super().update_mc(mc)<|MERGE_RESOLUTION|>--- conflicted
+++ resolved
@@ -2658,13 +2658,9 @@
 
         mc = self.update_http_proxy_config(mc)
         mc = self.update_azure_keyvault_kms(mc)
-<<<<<<< HEAD
         mc = self.update_enable_namespace_resources(mc)
-=======
         # update identity profile
         mc = self.update_identity_profile(mc)
-
->>>>>>> fe9fe352
         return mc
 
     def update_mc_preview(self, mc: ManagedCluster) -> ManagedCluster:
