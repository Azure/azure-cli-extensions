# --------------------------------------------------------------------------------------------
# Copyright (c) Microsoft Corporation. All rights reserved.
# Licensed under the MIT License. See License.txt in the project root for license information.
# --------------------------------------------------------------------------------------------

import os
import time
from types import SimpleNamespace
from typing import Dict, List, Tuple, TypeVar, Union

from azure.cli.command_modules.acs._consts import (
    DecoratorEarlyExitException,
    DecoratorMode,
)
from azure.cli.command_modules.acs.decorator import (
    AKSContext,
    AKSCreateDecorator,
    AKSModels,
    AKSUpdateDecorator,
    check_is_msi_cluster,
    safe_list_get,
    safe_lower,
)
from azure.cli.core import AzCommandsLoader
from azure.cli.core.azclierror import (
    AzCLIError,
    CLIInternalError,
    InvalidArgumentValueError,
    MutuallyExclusiveArgumentError,
    RequiredArgumentMissingError,
    UnknownError,
)
from azure.cli.core.commands import AzCliCommand
from azure.cli.core.profiles import ResourceType
from azure.cli.core.util import get_file_json
from azure.core.exceptions import HttpResponseError
from knack.log import get_logger
from knack.prompting import prompt_y_n
from msrestazure.azure_exceptions import CloudError

from azext_aks_preview._consts import (
    CONST_OUTBOUND_TYPE_LOAD_BALANCER,
    CONST_OUTBOUND_TYPE_MANAGED_NAT_GATEWAY,
    CONST_OUTBOUND_TYPE_USER_ASSIGNED_NAT_GATEWAY,
    CONST_OUTBOUND_TYPE_USER_DEFINED_ROUTING,
)
from azext_aks_preview._loadbalancer import create_load_balancer_profile
from azext_aks_preview._loadbalancer import (
    update_load_balancer_profile as _update_load_balancer_profile,
)
from azext_aks_preview._natgateway import (
    create_nat_gateway_profile,
    is_nat_gateway_profile_provided,
)
from azext_aks_preview._natgateway import (
    update_nat_gateway_profile as _update_nat_gateway_profile,
)
from azext_aks_preview._podidentity import (
    _fill_defaults_for_pod_identity_profile,
    _is_pod_identity_addon_enabled,
    _update_addon_pod_identity,
)
from azext_aks_preview.addonconfiguration import (
    ensure_container_insights_for_monitoring,
    ensure_default_log_analytics_workspace_for_monitoring,
)
from azext_aks_preview.custom import _get_snapshot

logger = get_logger(__name__)

# type variables
ContainerServiceClient = TypeVar("ContainerServiceClient")
Identity = TypeVar("Identity")
ManagedCluster = TypeVar("ManagedCluster")
ManagedClusterLoadBalancerProfile = TypeVar("ManagedClusterLoadBalancerProfile")
ResourceReference = TypeVar("ResourceReference")
KubeletConfig = TypeVar("KubeletConfig")
LinuxOSConfig = TypeVar("LinuxOSConfig")
ManagedClusterHTTPProxyConfig = TypeVar("ManagedClusterHTTPProxyConfig")
ContainerServiceNetworkProfile = TypeVar("ContainerServiceNetworkProfile")
ManagedClusterAddonProfile = TypeVar("ManagedClusterAddonProfile")
ManagedClusterOIDCIssuerProfile = TypeVar('ManagedClusterOIDCIssuerProfile')
Snapshot = TypeVar("Snapshot")


# pylint: disable=too-many-instance-attributes,too-few-public-methods
class AKSPreviewModels(AKSModels):
    def __init__(self, cmd: AzCommandsLoader, resource_type: ResourceType):
        super().__init__(cmd, resource_type=resource_type)
        self.__cmd = cmd
        self.KubeletConfig = self.__cmd.get_models(
            "KubeletConfig",
            resource_type=self.resource_type,
            operation_group="managed_clusters",
        )
        self.LinuxOSConfig = self.__cmd.get_models(
            "LinuxOSConfig",
            resource_type=self.resource_type,
            operation_group="managed_clusters",
        )
        self.ManagedClusterHTTPProxyConfig = self.__cmd.get_models(
            "ManagedClusterHTTPProxyConfig",
            resource_type=self.resource_type,
            operation_group="managed_clusters",
        )
        self.WindowsGmsaProfile = self.__cmd.get_models(
            "WindowsGmsaProfile",
            resource_type=self.resource_type,
            operation_group="managed_clusters",
        )
        self.CreationData = self.__cmd.get_models(
            "CreationData",
            resource_type=self.resource_type,
            operation_group="managed_clusters",
        )
        self.ManagedClusterOIDCIssuerProfile = self.__cmd.get_models(
            "ManagedClusterOIDCIssuerProfile",
            resource_type=self.resource_type,
            operation_group="managed_clusters",
        )
        # holder for nat gateway related models
        self.__nat_gateway_models = None
        # holder for pod identity related models
        self.__pod_identity_models = None

    @property
    def nat_gateway_models(self) -> SimpleNamespace:
        """Get nat gateway related models.

        The models are stored in a SimpleNamespace object, could be accessed by the dot operator like
        `nat_gateway_models.ManagedClusterNATGatewayProfile`.

        :return: SimpleNamespace
        """
        if self.__nat_gateway_models is None:
            nat_gateway_models = {}
            nat_gateway_models["ManagedClusterNATGatewayProfile"] = self.__cmd.get_models(
                "ManagedClusterNATGatewayProfile",
                resource_type=self.resource_type,
                operation_group="managed_clusters",
            )
            nat_gateway_models["ManagedClusterManagedOutboundIPProfile"] = self.__cmd.get_models(
                "ManagedClusterManagedOutboundIPProfile",
                resource_type=self.resource_type,
                operation_group="managed_clusters",
            )
            self.__nat_gateway_models = SimpleNamespace(**nat_gateway_models)
        return self.__nat_gateway_models

    @property
    def pod_identity_models(self) -> SimpleNamespace:
        """Get pod identity related models.

        The models are stored in a SimpleNamespace object, could be accessed by the dot operator like
        `pod_identity_models.ManagedClusterPodIdentityProfile`.

        :return: SimpleNamespace
        """
        if self.__pod_identity_models is None:
            pod_identity_models = {}
            pod_identity_models["ManagedClusterPodIdentityProfile"] = self.__cmd.get_models(
                "ManagedClusterPodIdentityProfile",
                resource_type=self.resource_type,
                operation_group="managed_clusters",
            )
            pod_identity_models["ManagedClusterPodIdentityException"] = self.__cmd.get_models(
                "ManagedClusterPodIdentityException",
                resource_type=self.resource_type,
                operation_group="managed_clusters",
            )
            self.__pod_identity_models = SimpleNamespace(**pod_identity_models)
        return self.__pod_identity_models


# pylint: disable=too-many-public-methods
class AKSPreviewContext(AKSContext):
    def __init__(
        self,
        cmd: AzCliCommand,
        raw_parameters: Dict,
        models: AKSPreviewModels,
        decorator_mode,
    ):
        super().__init__(cmd, raw_parameters, models, decorator_mode)

    # pylint: disable=no-self-use
    def __validate_pod_identity_with_kubenet(self, mc, enable_pod_identity, enable_pod_identity_with_kubenet):
        """Helper function to check the validity of serveral pod identity related parameters.

        If network_profile has been set up in `mc`, network_plugin equals to "kubenet" and enable_pod_identity is
        specified but enable_pod_identity_with_kubenet is not, raise a RequiredArgumentMissingError.

        :return: None
        """
        if (
            mc and
            mc.network_profile and
            safe_lower(mc.network_profile.network_plugin) == "kubenet"
        ):
            if enable_pod_identity and not enable_pod_identity_with_kubenet:
                raise RequiredArgumentMissingError(
                    "--enable-pod-identity-with-kubenet is required for enabling pod identity addon "
                    "when using Kubenet network plugin"
                )

    # pylint: disable=no-self-use
    def __validate_gmsa_options(
        self,
        enable_windows_gmsa,
        gmsa_dns_server,
        gmsa_root_domain_name,
        yes,
    ) -> None:
        """Helper function to validate gmsa related options.

        When enable_windows_gmsa is specified, if both gmsa_dns_server and gmsa_root_domain_name are not assigned and
        user does not confirm the operation, a DecoratorEarlyExitException will be raised; if only one of
        gmsa_dns_server or gmsa_root_domain_name is assigned, raise a RequiredArgumentMissingError. When
        enable_windows_gmsa is not specified, if any of gmsa_dns_server or gmsa_root_domain_name is assigned, raise
        a RequiredArgumentMissingError.

        :return: bool
        """
        gmsa_dns_server_is_none = gmsa_dns_server is None
        gmsa_root_domain_name_is_none = gmsa_root_domain_name is None
        if enable_windows_gmsa:
            if gmsa_dns_server_is_none == gmsa_root_domain_name_is_none:
                if gmsa_dns_server_is_none:
                    msg = (
                        "Please assure that you have set the DNS server in the vnet used by the cluster "
                        "when not specifying --gmsa-dns-server and --gmsa-root-domain-name"
                    )
                    if not yes and not prompt_y_n(msg, default="n"):
                        raise DecoratorEarlyExitException()
            else:
                raise RequiredArgumentMissingError(
                    "You must set or not set --gmsa-dns-server and --gmsa-root-domain-name at the same time."
                )
        else:
            if gmsa_dns_server_is_none != gmsa_root_domain_name_is_none:
                raise RequiredArgumentMissingError(
                    "You only can set --gmsa-dns-server and --gmsa-root-domain-name "
                    "when setting --enable-windows-gmsa."
                )

    # pylint: disable=unused-argument
    def _get_vm_set_type(self, read_only: bool = False) -> Union[str, None]:
        """Internal function to dynamically obtain the value of vm_set_type according to the context.

        Note: Inherited and extended in aks-preview to add support for the deprecated option --enable-vmss.

        :return: string or None
        """
        vm_set_type = super()._get_vm_set_type(read_only)

        # TODO: Remove the below section when we deprecate the --enable-vmss flag, kept for back-compatibility only.
        # read the original value passed by the command
        enable_vmss = self.raw_param.get("enable_vmss")

        if enable_vmss:
            if vm_set_type and vm_set_type.lower() != "VirtualMachineScaleSets".lower():
                raise InvalidArgumentValueError(
                    "--enable-vmss and provided --vm-set-type ({}) are conflicting with each other".format(
                        vm_set_type
                    )
                )
            vm_set_type = "VirtualMachineScaleSets"
        return vm_set_type

    def get_zones(self) -> Union[List[str], None]:
        """Obtain the value of zones.

        Note: Inherited and extended in aks-preview to add support for a different parameter name (node_zones).

        :return: list of strings or None
        """
        zones = super().get_zones()
        if zones is not None:
            return zones
        # read the original value passed by the command
        return self.raw_param.get("node_zones")

    def get_pod_subnet_id(self) -> Union[str, None]:
        """Obtain the value of pod_subnet_id.

        :return: bool
        """
        # read the original value passed by the command
        pod_subnet_id = self.raw_param.get("pod_subnet_id")
        # try to read the property value corresponding to the parameter from the `mc` object
        if self.mc and self.mc.agent_pool_profiles:
            agent_pool_profile = safe_list_get(
                self.mc.agent_pool_profiles, 0, None
            )
            if (
                agent_pool_profile and
                agent_pool_profile.pod_subnet_id is not None
            ):
                pod_subnet_id = agent_pool_profile.pod_subnet_id

        # this parameter does not need dynamic completion
        # this parameter does not need validation
        return pod_subnet_id

    def get_enable_fips_image(self) -> bool:
        """Obtain the value of enable_fips_image.

        :return: bool
        """
        # read the original value passed by the command
        enable_fips_image = self.raw_param.get("enable_fips_image")
        # try to read the property value corresponding to the parameter from the `mc` object
        if self.mc and self.mc.agent_pool_profiles:
            agent_pool_profile = safe_list_get(
                self.mc.agent_pool_profiles, 0, None
            )
            if (
                agent_pool_profile and
                agent_pool_profile.enable_fips is not None
            ):
                enable_fips_image = agent_pool_profile.enable_fips

        # this parameter does not need dynamic completion
        # this parameter does not need validation
        return enable_fips_image

    def get_workload_runtime(self) -> Union[str, None]:
        """Obtain the value of workload_runtime.

        :return: string or None
        """
        # read the original value passed by the command
        workload_runtime = self.raw_param.get("workload_runtime")
        # try to read the property value corresponding to the parameter from the `mc` object
        if self.mc and self.mc.agent_pool_profiles:
            agent_pool_profile = safe_list_get(
                self.mc.agent_pool_profiles, 0, None
            )
            if (
                agent_pool_profile and
                hasattr(agent_pool_profile, "workload_runtime") and  # backward compatibility
                agent_pool_profile.workload_runtime is not None
            ):
                workload_runtime = agent_pool_profile.workload_runtime

        # this parameter does not need dynamic completion
        # this parameter does not need validation
        return workload_runtime

    def get_gpu_instance_profile(self) -> Union[str, None]:
        """Obtain the value of gpu_instance_profile.

        :return: string or None
        """
        # read the original value passed by the command
        gpu_instance_profile = self.raw_param.get("gpu_instance_profile")
        # try to read the property value corresponding to the parameter from the `mc` object
        if self.mc and self.mc.agent_pool_profiles:
            agent_pool_profile = safe_list_get(
                self.mc.agent_pool_profiles, 0, None
            )
            if (
                agent_pool_profile and
                hasattr(agent_pool_profile, "gpu_instance_profile") and  # backward compatibility
                agent_pool_profile.gpu_instance_profile is not None
            ):
                gpu_instance_profile = agent_pool_profile.gpu_instance_profile

        # this parameter does not need dynamic completion
        # this parameter does not need validation
        return gpu_instance_profile

    def get_kubelet_config(self) -> Union[dict, KubeletConfig, None]:
        """Obtain the value of kubelet_config.

        :return: dict, KubeletConfig or None
        """
        # read the original value passed by the command
        kubelet_config = None
        kubelet_config_file_path = self.raw_param.get("kubelet_config")
        # validate user input
        if kubelet_config_file_path:
            if not os.path.isfile(kubelet_config_file_path):
                raise InvalidArgumentValueError(
                    "{} is not valid file, or not accessable.".format(
                        kubelet_config_file_path
                    )
                )
            kubelet_config = get_file_json(kubelet_config_file_path)
            if not isinstance(kubelet_config, dict):
                raise InvalidArgumentValueError(
                    "Error reading kubelet configuration from {}. "
                    "Please see https://aka.ms/CustomNodeConfig for correct format.".format(
                        kubelet_config_file_path
                    )
                )

        # try to read the property value corresponding to the parameter from the `mc` object
        if self.mc and self.mc.agent_pool_profiles:
            agent_pool_profile = safe_list_get(
                self.mc.agent_pool_profiles, 0, None
            )
            if (
                agent_pool_profile and
                agent_pool_profile.kubelet_config is not None
            ):
                kubelet_config = agent_pool_profile.kubelet_config

        # this parameter does not need dynamic completion
        # this parameter does not need validation
        return kubelet_config

    def get_linux_os_config(self) -> Union[dict, LinuxOSConfig, None]:
        """Obtain the value of linux_os_config.

        :return: dict, LinuxOSConfig or None
        """
        # read the original value passed by the command
        linux_os_config = None
        linux_os_config_file_path = self.raw_param.get("linux_os_config")
        # validate user input
        if linux_os_config_file_path:
            if not os.path.isfile(linux_os_config_file_path):
                raise InvalidArgumentValueError(
                    "{} is not valid file, or not accessable.".format(
                        linux_os_config_file_path
                    )
                )
            linux_os_config = get_file_json(linux_os_config_file_path)
            if not isinstance(linux_os_config, dict):
                raise InvalidArgumentValueError(
                    "Error reading Linux OS configuration from {}. "
                    "Please see https://aka.ms/CustomNodeConfig for correct format.".format(
                        linux_os_config_file_path
                    )
                )

        # try to read the property value corresponding to the parameter from the `mc` object
        if self.mc and self.mc.agent_pool_profiles:
            agent_pool_profile = safe_list_get(
                self.mc.agent_pool_profiles, 0, None
            )
            if (
                agent_pool_profile and
                agent_pool_profile.linux_os_config is not None
            ):
                linux_os_config = agent_pool_profile.linux_os_config

        # this parameter does not need dynamic completion
        # this parameter does not need validation
        return linux_os_config

    def get_http_proxy_config(self) -> Union[dict, ManagedClusterHTTPProxyConfig, None]:
        """Obtain the value of http_proxy_config.

        :return: dict, ManagedClusterHTTPProxyConfig or None
        """
        # read the original value passed by the command
        http_proxy_config = None
        http_proxy_config_file_path = self.raw_param.get("http_proxy_config")
        # validate user input
        if http_proxy_config_file_path:
            if not os.path.isfile(http_proxy_config_file_path):
                raise InvalidArgumentValueError(
                    "{} is not valid file, or not accessable.".format(
                        http_proxy_config_file_path
                    )
                )
            http_proxy_config = get_file_json(http_proxy_config_file_path)
            if not isinstance(http_proxy_config, dict):
                raise InvalidArgumentValueError(
                    "Error reading Http Proxy Config from {}. "
                    "Please see https://aka.ms/HttpProxyConfig for correct format.".format(
                        http_proxy_config_file_path
                    )
                )

        # try to read the property value corresponding to the parameter from the `mc` object
        if self.mc and self.mc.http_proxy_config is not None:
            http_proxy_config = self.mc.http_proxy_config

        # this parameter does not need dynamic completion
        # this parameter does not need validation
        return http_proxy_config

    def get_node_resource_group(self) -> Union[str, None]:
        """Obtain the value of node_resource_group.

        :return: string or None
        """
        # read the original value passed by the command
        node_resource_group = self.raw_param.get("node_resource_group")
        # try to read the property value corresponding to the parameter from the `mc` object
        if self.mc and self.mc.node_resource_group is not None:
            node_resource_group = self.mc.node_resource_group

        # this parameter does not need dynamic completion
        # this parameter does not need validation
        return node_resource_group

    def get_nat_gateway_managed_outbound_ip_count(self) -> Union[int, None]:
        """Obtain the value of nat_gateway_managed_outbound_ip_count.

        Note: SDK provides default value 1 and performs the following validation {'maximum': 16, 'minimum': 1}.

        :return: int or None
        """
        # read the original value passed by the command
        nat_gateway_managed_outbound_ip_count = self.raw_param.get("nat_gateway_managed_outbound_ip_count")
        # In create mode, try to read the property value corresponding to the parameter from the `mc` object.
        if self.decorator_mode == DecoratorMode.CREATE:
            if (
                self.mc and
                self.mc.network_profile and
                self.mc.network_profile.nat_gateway_profile and
                self.mc.network_profile.nat_gateway_profile.managed_outbound_ip_profile and
                self.mc.network_profile.nat_gateway_profile.managed_outbound_ip_profile.count is not None
            ):
                nat_gateway_managed_outbound_ip_count = (
                    self.mc.network_profile.nat_gateway_profile.managed_outbound_ip_profile.count
                )

        # this parameter does not need dynamic completion
        # this parameter does not need validation
        return nat_gateway_managed_outbound_ip_count

    def get_nat_gateway_idle_timeout(self) -> Union[int, None]:
        """Obtain the value of nat_gateway_idle_timeout.

        Note: SDK provides default value 4 and performs the following validation {'maximum': 120, 'minimum': 4}.

        :return: int or None
        """
        # read the original value passed by the command
        nat_gateway_idle_timeout = self.raw_param.get("nat_gateway_idle_timeout")
        # In create mode, try to read the property value corresponding to the parameter from the `mc` object.
        if self.decorator_mode == DecoratorMode.CREATE:
            if (
                self.mc and
                self.mc.network_profile and
                self.mc.network_profile.nat_gateway_profile and
                self.mc.network_profile.nat_gateway_profile.idle_timeout_in_minutes is not None
            ):
                nat_gateway_idle_timeout = (
                    self.mc.network_profile.nat_gateway_profile.idle_timeout_in_minutes
                )

        # this parameter does not need dynamic completion
        # this parameter does not need validation
        return nat_gateway_idle_timeout

    def _get_enable_pod_security_policy(self, enable_validation: bool = False) -> bool:
        """Internal function to obtain the value of enable_pod_security_policy.

        This function supports the option of enable_validation. When enabled, if both enable_pod_security_policy and
        disable_pod_security_policy are specified, raise a MutuallyExclusiveArgumentError.

        :return: bool
        """
        # read the original value passed by the command
        enable_pod_security_policy = self.raw_param.get("enable_pod_security_policy")
        # In create mode, try to read the property value corresponding to the parameter from the `mc` object.
        if self.decorator_mode == DecoratorMode.CREATE:
            if (
                self.mc and
                self.mc.enable_pod_security_policy is not None
            ):
                enable_pod_security_policy = self.mc.enable_pod_security_policy

        # this parameter does not need dynamic completion
        # validation
        if enable_validation:
            if enable_pod_security_policy and self._get_disable_pod_security_policy(enable_validation=False):
                raise MutuallyExclusiveArgumentError(
                    "Cannot specify --enable-pod-security-policy and "
                    "--disable-pod-security-policy at the same time."
                )
        return enable_pod_security_policy

    def get_enable_pod_security_policy(self) -> bool:
        """Obtain the value of enable_pod_security_policy.

        This function will verify the parameter by default. If both enable_pod_security_policy and
        disable_pod_security_policy are specified, raise a MutuallyExclusiveArgumentError.

        :return: bool
        """
        return self._get_enable_pod_security_policy(enable_validation=True)

    def _get_disable_pod_security_policy(self, enable_validation: bool = False) -> bool:
        """Internal function to obtain the value of disable_pod_security_policy.

        This function supports the option of enable_validation. When enabled, if both enable_pod_security_policy and
        disable_pod_security_policy are specified, raise a MutuallyExclusiveArgumentError.

        :return: bool
        """
        # read the original value passed by the command
        disable_pod_security_policy = self.raw_param.get("disable_pod_security_policy")
        # We do not support this option in create mode, therefore we do not read the value from `mc`.

        # this parameter does not need dynamic completion
        # validation
        if enable_validation:
            if disable_pod_security_policy and self._get_enable_pod_security_policy(enable_validation=False):
                raise MutuallyExclusiveArgumentError(
                    "Cannot specify --enable-pod-security-policy and "
                    "--disable-pod-security-policy at the same time."
                )
        return disable_pod_security_policy

    def get_disable_pod_security_policy(self) -> bool:
        """Obtain the value of disable_pod_security_policy.

        This function will verify the parameter by default. If both enable_pod_security_policy and
        disable_pod_security_policy are specified, raise a MutuallyExclusiveArgumentError.

        :return: bool
        """
        return self._get_disable_pod_security_policy(enable_validation=True)

    # pylint: disable=unused-argument
    def _get_enable_managed_identity(
        self, enable_validation: bool = False, read_only: bool = False
    ) -> bool:
        """Internal function to obtain the value of enable_managed_identity.

        Note: Inherited and extended in aks-preview to perform additional validation.

        This function supports the option of enable_validation. When enabled, if enable_managed_identity is not
        specified but enable_pod_identity is, raise a RequiredArgumentMissingError.

        :return: bool
        """
        enable_managed_identity = super()._get_enable_managed_identity(enable_validation, read_only)
        # additional validation
        if enable_validation:
            if self.decorator_mode == DecoratorMode.CREATE:
                if not enable_managed_identity and self._get_enable_pod_identity(enable_validation=False):
                    raise RequiredArgumentMissingError(
                        "--enable-pod-identity can only be specified when --enable-managed-identity is specified"
                    )
            elif self.decorator_mode == DecoratorMode.UPDATE:
                if not check_is_msi_cluster(self.mc) and self._get_enable_pod_identity(enable_validation=False):
                    raise RequiredArgumentMissingError(
                        "--enable-pod-identity can only be specified for cluster enabled managed identity"
                    )
        return enable_managed_identity

    def _get_enable_pod_identity(self, enable_validation: bool = False) -> bool:
        """Internal function to obtain the value of enable_managed_identity.

        This function supports the option of enable_validation. When enabled, if enable_managed_identity is not
        specified but enable_pod_identity is, raise a RequiredArgumentMissingError. Will also call function
        "__validate_pod_identity_with_kubenet" for verification. In update mode, if both
        enable_pod_identity and disable_pod_identity are specified, raise a MutuallyExclusiveArgumentError.

        :return: bool
        """
        # read the original value passed by the command
        enable_pod_identity = self.raw_param.get("enable_pod_identity")
        # In create mode, try to read the property value corresponding to the parameter from the `mc` object.
        if self.decorator_mode == DecoratorMode.CREATE:
            if (
                self.mc and
                self.mc.pod_identity_profile and
                self.mc.pod_identity_profile.enabled is not None
            ):
                enable_pod_identity = self.mc.pod_identity_profile.enabled

        # this parameter does not need dynamic completion
        # validation
        if enable_validation:
            if self.decorator_mode == DecoratorMode.CREATE:
                if enable_pod_identity and not self._get_enable_managed_identity(enable_validation=False):
                    raise RequiredArgumentMissingError(
                        "--enable-pod-identity can only be specified when --enable-managed-identity is specified"
                    )
                # validate pod identity with kubenet plugin
                self.__validate_pod_identity_with_kubenet(
                    self.mc,
                    enable_pod_identity,
                    self._get_enable_pod_identity_with_kubenet(
                        enable_validation=False
                    ),
                )
            elif self.decorator_mode == DecoratorMode.UPDATE:
                if enable_pod_identity:
                    if not check_is_msi_cluster(self.mc):
                        raise RequiredArgumentMissingError(
                            "--enable-pod-identity can only be specified for cluster enabled managed identity"
                        )
                    if self._get_disable_pod_identity(enable_validation=False):
                        raise MutuallyExclusiveArgumentError(
                            "Cannot specify --enable-pod-identity and "
                            "--disable-pod-identity at the same time."
                        )
        return enable_pod_identity

    def get_enable_pod_identity(self) -> bool:
        """Obtain the value of enable_pod_identity.

        This function will verify the parameter by default. If enable_managed_identity is not specified but
        enable_pod_identity is, raise a RequiredArgumentMissingError. Will also call function
        "__validate_pod_identity_with_kubenet" for verification. In update mode, if both enable_pod_identity and
        disable_pod_identity are specified, raise a MutuallyExclusiveArgumentError.

        :return: bool
        """

        return self._get_enable_pod_identity(enable_validation=True)

    def _get_disable_pod_identity(self, enable_validation: bool = False) -> bool:
        """Internal function to obtain the value of disable_pod_identity.

        This function supports the option of enable_validation. When enabled, in update mode, if both
        enable_pod_identity and disable_pod_identity are specified, raise a MutuallyExclusiveArgumentError.

        :return: bool
        """
        # read the original value passed by the command
        disable_pod_identity = self.raw_param.get("disable_pod_identity")
        # We do not support this option in create mode, therefore we do not read the value from `mc`.

        # this parameter does not need dynamic completion
        # validation
        if enable_validation:
            if self.decorator_mode == DecoratorMode.UPDATE:
                if disable_pod_identity and self._get_enable_pod_identity(enable_validation=False):
                    raise MutuallyExclusiveArgumentError(
                        "Cannot specify --enable-pod-identity and "
                        "--disable-pod-identity at the same time."
                    )
        return disable_pod_identity

    def get_disable_pod_identity(self) -> bool:
        """Obtain the value of disable_pod_identity.

        This function will verify the parameter by default. When enabled, in update mode, if both
        enable_pod_identity and disable_pod_identity are specified, raise a MutuallyExclusiveArgumentError.

        :return: bool
        """

        return self._get_disable_pod_identity(enable_validation=True)

    def _get_enable_pod_identity_with_kubenet(self, enable_validation: bool = False) -> bool:
        """Internal function to obtain the value of enable_pod_identity_with_kubenet.

        This function supports the option of enable_validation. When enabled, will call function
        "__validate_pod_identity_with_kubenet" for verification.

        :return: bool
        """
        # read the original value passed by the command
        enable_pod_identity_with_kubenet = self.raw_param.get("enable_pod_identity_with_kubenet")
        # In create mode, try to read the property value corresponding to the parameter from the `mc` object.
        if self.decorator_mode == DecoratorMode.CREATE:
            if (
                self.mc and
                self.mc.pod_identity_profile and
                self.mc.pod_identity_profile.allow_network_plugin_kubenet is not None
            ):
                enable_pod_identity_with_kubenet = self.mc.pod_identity_profile.allow_network_plugin_kubenet

        # this parameter does not need dynamic completion
        # validation
        if enable_validation:
            if self.decorator_mode == DecoratorMode.CREATE:
                self.__validate_pod_identity_with_kubenet(
                    self.mc,
                    self._get_enable_pod_identity(enable_validation=False),
                    enable_pod_identity_with_kubenet,
                )
        return enable_pod_identity_with_kubenet

    def get_enable_pod_identity_with_kubenet(self) -> bool:
        """Obtain the value of enable_pod_identity_with_kubenet.

        This function will verify the parameter by default. Will call function "__validate_pod_identity_with_kubenet"
        for verification.

        :return: bool
        """
        return self._get_enable_pod_identity_with_kubenet(enable_validation=True)

    def get_addon_consts(self) -> Dict[str, str]:
        """Helper function to obtain the constants used by addons.

        Note: Inherited and extended in aks-preview to replace and add a few values.

        Note: This is not a parameter of aks commands.

        :return: dict
        """
        from azext_aks_preview._consts import (
            ADDONS, CONST_GITOPS_ADDON_NAME,
            CONST_MONITORING_USING_AAD_MSI_AUTH)

        addon_consts = super().get_addon_consts()
        addon_consts["ADDONS"] = ADDONS
        addon_consts["CONST_GITOPS_ADDON_NAME"] = CONST_GITOPS_ADDON_NAME
        addon_consts[
            "CONST_MONITORING_USING_AAD_MSI_AUTH"
        ] = CONST_MONITORING_USING_AAD_MSI_AUTH
        return addon_consts

    def get_appgw_subnet_prefix(self) -> Union[str, None]:
        """Obtain the value of appgw_subnet_prefix.

        [Deprecated] Note: this parameter is depracated and replaced by appgw_subnet_cidr.

        :return: string or None
        """
        # determine the value of constants
        addon_consts = self.get_addon_consts()
        CONST_INGRESS_APPGW_ADDON_NAME = addon_consts.get("CONST_INGRESS_APPGW_ADDON_NAME")
        CONST_INGRESS_APPGW_SUBNET_CIDR = addon_consts.get("CONST_INGRESS_APPGW_SUBNET_CIDR")

        # read the original value passed by the command
        appgw_subnet_prefix = self.raw_param.get("appgw_subnet_prefix")
        # try to read the property value corresponding to the parameter from the `mc` object
        if (
            self.mc and
            self.mc.addon_profiles and
            CONST_INGRESS_APPGW_ADDON_NAME in self.mc.addon_profiles and
            self.mc.addon_profiles.get(
                CONST_INGRESS_APPGW_ADDON_NAME
            ).config.get(CONST_INGRESS_APPGW_SUBNET_CIDR) is not None
        ):
            appgw_subnet_prefix = self.mc.addon_profiles.get(
                CONST_INGRESS_APPGW_ADDON_NAME
            ).config.get(CONST_INGRESS_APPGW_SUBNET_CIDR)

        # this parameter does not need dynamic completion
        # this parameter does not need validation
        return appgw_subnet_prefix

    def get_enable_msi_auth_for_monitoring(self) -> Union[bool, None]:
        """Obtain the value of enable_msi_auth_for_monitoring.

        Note: The arg type of this parameter supports three states (True, False or None), but the corresponding default
        value in entry function is not None.

        :return: bool or None
        """
        # determine the value of constants
        addon_consts = self.get_addon_consts()
        CONST_MONITORING_ADDON_NAME = addon_consts.get("CONST_MONITORING_ADDON_NAME")
        CONST_MONITORING_USING_AAD_MSI_AUTH = addon_consts.get("CONST_MONITORING_USING_AAD_MSI_AUTH")

        # read the original value passed by the command
        enable_msi_auth_for_monitoring = self.raw_param.get("enable_msi_auth_for_monitoring")
        # try to read the property value corresponding to the parameter from the `mc` object
        if (
            self.mc and
            self.mc.addon_profiles and
            CONST_MONITORING_ADDON_NAME in self.mc.addon_profiles and
            self.mc.addon_profiles.get(
                CONST_MONITORING_ADDON_NAME
            ).config.get(CONST_MONITORING_USING_AAD_MSI_AUTH) is not None
        ):
            enable_msi_auth_for_monitoring = self.mc.addon_profiles.get(
                CONST_MONITORING_ADDON_NAME
            ).config.get(CONST_MONITORING_USING_AAD_MSI_AUTH)

        # this parameter does not need dynamic completion
        # this parameter does not need validation
        return enable_msi_auth_for_monitoring

    def get_no_wait(self) -> bool:
        """Obtain the value of no_wait.

        Note: Inherited and extended in aks-preview to replace the set value when enable_msi_auth_for_monitoring is
        specified.

        Note: no_wait will not be decorated into the `mc` object.

        :return: bool
        """
        no_wait = super().get_no_wait()

        if self.get_intermediate("monitoring") and self.get_enable_msi_auth_for_monitoring():
            logger.warning("Enabling msi auth for monitoring addon requires waiting for cluster creation to complete")
            if no_wait:
                logger.warning("The set option '--no-wait' has been ignored")
                no_wait = False
        return no_wait

    # TOOD: may remove this function after the fix for the internal function get merged and released
    # pylint: disable=unused-argument
    def _get_workspace_resource_id(
        self, enable_validation: bool = False, read_only: bool = False
    ) -> Union[str, None]:  # pragma: no cover
        """Internal function to dynamically obtain the value of workspace_resource_id according to the context.

        Note: Overwritten in aks-preview to replace the internal function.

        When workspace_resource_id is not assigned, dynamic completion will be triggerd. Function
        "ensure_default_log_analytics_workspace_for_monitoring" will be called to create a workspace with
        subscription_id and resource_group_name, which internally used ResourceManagementClient to send the request.

        This function supports the option of enable_validation. When enabled, it will check if workspace_resource_id is
        assigned but 'monitoring' is not specified in enable_addons, if so, raise a RequiredArgumentMissingError.
        This function supports the option of read_only. When enabled, it will skip dynamic completion and validation.

        :return: string or None
        """
        # determine the value of constants
        addon_consts = self.get_addon_consts()
        CONST_MONITORING_ADDON_NAME = addon_consts.get("CONST_MONITORING_ADDON_NAME")
        CONST_MONITORING_LOG_ANALYTICS_WORKSPACE_RESOURCE_ID = addon_consts.get(
            "CONST_MONITORING_LOG_ANALYTICS_WORKSPACE_RESOURCE_ID"
        )

        # read the original value passed by the command
        workspace_resource_id = self.raw_param.get("workspace_resource_id")
        # try to read the property value corresponding to the parameter from the `mc` object
        read_from_mc = False
        if (
            self.mc and
            self.mc.addon_profiles and
            CONST_MONITORING_ADDON_NAME in self.mc.addon_profiles and
            self.mc.addon_profiles.get(
                CONST_MONITORING_ADDON_NAME
            ).config.get(CONST_MONITORING_LOG_ANALYTICS_WORKSPACE_RESOURCE_ID) is not None
        ):
            workspace_resource_id = self.mc.addon_profiles.get(
                CONST_MONITORING_ADDON_NAME
            ).config.get(CONST_MONITORING_LOG_ANALYTICS_WORKSPACE_RESOURCE_ID)
            read_from_mc = True

        # skip dynamic completion & validation if option read_only is specified
        if read_only:
            return workspace_resource_id

        # dynamic completion
        if not read_from_mc:
            if workspace_resource_id is None:
                # use default workspace if exists else create default workspace
                workspace_resource_id = (
                    ensure_default_log_analytics_workspace_for_monitoring(
                        self.cmd,
                        self.get_subscription_id(),
                        self.get_resource_group_name(),
                    )
                )
            # normalize
            workspace_resource_id = "/" + workspace_resource_id.strip(" /")

        # validation
        if enable_validation:
            enable_addons = self._get_enable_addons(enable_validation=False)
            if workspace_resource_id and "monitoring" not in enable_addons:
                raise RequiredArgumentMissingError(
                    '"--workspace-resource-id" requires "--enable-addons monitoring".')

        # this parameter does not need validation
        return workspace_resource_id

    def get_pod_cidrs_and_service_cidrs_and_ip_families(self) -> Tuple[
        Union[List[str], None],
        Union[List[str], None],
        Union[List[str], None],
    ]:
        return self.get_pod_cidrs(), self.get_service_cidrs(), self.get_ip_families()

    def get_ip_families(self) -> Union[List[str], None]:
        """IPFamilies used for the cluster network.

        :return: List[str] or None
        """
        return self._get_list_attr('ip_families')

    def get_pod_cidrs(self) -> Union[List[str], None]:
        """Obtain the CIDR ranges used for pod subnets.

        :return: List[str] or None
        """
        return self._get_list_attr('pod_cidrs')

    def get_service_cidrs(self) -> Union[List[str], None]:
        """Obtain the CIDR ranges for the service subnet.

        :return: List[str] or None
        """
        return self._get_list_attr('service_cidrs')

    def _get_list_attr(self, param_key) -> Union[List[str], None]:
        param = self.raw_param.get(param_key)

        if param is not None:
            return param.split(',') if param else []

        return None

    def get_load_balancer_managed_outbound_ip_count(self) -> Union[int, None]:
        """Obtain the value of load_balancer_managed_outbound_ip_count.

        Note: Overwritten in aks-preview to preserve value from `mc` in update mode under certain circumstance.

        Note: SDK provides default value 1 and performs the following validation {'maximum': 100, 'minimum': 1}.

        :return: int or None
        """
        # read the original value passed by the command
        load_balancer_managed_outbound_ip_count = self.raw_param.get(
            "load_balancer_managed_outbound_ip_count"
        )
        # In create mode, try to read the property value corresponding to the parameter from the `mc` object.
        if self.decorator_mode == DecoratorMode.CREATE:
            if (
                self.mc and
                self.mc.network_profile and
                self.mc.network_profile.load_balancer_profile and
                self.mc.network_profile.load_balancer_profile.managed_outbound_i_ps and
                self.mc.network_profile.load_balancer_profile.managed_outbound_i_ps.count is not None
            ):
                load_balancer_managed_outbound_ip_count = (
                    self.mc.network_profile.load_balancer_profile.managed_outbound_i_ps.count
                )
        elif self.decorator_mode == DecoratorMode.UPDATE:
            if (
                not self.get_load_balancer_outbound_ips() and
                not self.get_load_balancer_outbound_ip_prefixes() and
                load_balancer_managed_outbound_ip_count is None
            ):
                if (
                    self.mc and
                    self.mc.network_profile and
                    self.mc.network_profile.load_balancer_profile and
                    self.mc.network_profile.load_balancer_profile.managed_outbound_i_ps and
                    self.mc.network_profile.load_balancer_profile.managed_outbound_i_ps.count is not None
                ):
                    load_balancer_managed_outbound_ip_count = (
                        self.mc.network_profile.load_balancer_profile.managed_outbound_i_ps.count
                    )

        # this parameter does not need dynamic completion
        # this parameter does not need validation
        return load_balancer_managed_outbound_ip_count

    def get_load_balancer_managed_outbound_ipv6_count(self) -> Union[int, None]:
        """Obtain the expected count of IPv6 managed outbound IPs.

        Note: SDK provides default value 0 and performs the following validation {'maximum': 100, 'minimum': 0}.

        :return: int or None
        """
        count_ipv6 = self.raw_param.get(
            'load_balancer_managed_outbound_ipv6_count')

        if self.decorator_mode == DecoratorMode.CREATE:
            if (
                self.mc and
                self.mc.network_profile and
                self.mc.network_profile.load_balancer_profile and
                self.mc.network_profile.load_balancer_profile.managed_outbound_i_ps and
                self.mc.network_profile.load_balancer_profile.managed_outbound_i_ps.count_ipv6 is not None
            ):
                count_ipv6 = (
                    self.mc.network_profile.load_balancer_profile.managed_outbound_i_ps.count_ipv6
                )
        elif self.decorator_mode == DecoratorMode.UPDATE:
            if (
                not self.get_load_balancer_outbound_ips() and
                not self.get_load_balancer_outbound_ip_prefixes() and
                count_ipv6 is None
            ):
                if (
                    self.mc and
                    self.mc.network_profile and
                    self.mc.network_profile.load_balancer_profile and
                    self.mc.network_profile.load_balancer_profile.managed_outbound_i_ps and
                    self.mc.network_profile.load_balancer_profile.managed_outbound_i_ps.count_ipv6 is not None
                ):
                    count_ipv6 = (
                        self.mc.network_profile.load_balancer_profile.managed_outbound_i_ps.count_ipv6
                    )

        return count_ipv6

    # pylint: disable=unused-argument
    def _get_outbound_type(
        self,
        enable_validation: bool = False,
        read_only: bool = False,
        load_balancer_profile: ManagedClusterLoadBalancerProfile = None,
    ) -> Union[str, None]:
        """Internal function to dynamically obtain the value of outbound_type according to the context.

        Note: Overwritten in aks-preview to add support for the newly added nat related constants.

        Note: All the external parameters involved in the validation are not verified in their own getters.

        When outbound_type is not assigned, dynamic completion will be triggerd. By default, the value is set to
        CONST_OUTBOUND_TYPE_LOAD_BALANCER.

        This function supports the option of enable_validation. When enabled, if the value of outbound_type is one of
        CONST_OUTBOUND_TYPE_MANAGED_NAT_GATEWAY, CONST_OUTBOUND_TYPE_USER_ASSIGNED_NAT_GATEWAY or
        CONST_OUTBOUND_TYPE_USER_DEFINED_ROUTING, the following checks will be performed. If load_balancer_sku is set
        to basic, an InvalidArgumentValueError will be raised. If the value of outbound_type is not
        CONST_OUTBOUND_TYPE_USER_DEFINED_ROUTING and vnet_subnet_id is not assigned, a RequiredArgumentMissingError
        will be raised. If the value of outbound_type equals to CONST_OUTBOUND_TYPE_USER_DEFINED_ROUTING and
        any of load_balancer_managed_outbound_ip_count, load_balancer_outbound_ips or load_balancer_outbound_ip_prefixes
        is assigned, a MutuallyExclusiveArgumentError will be raised.
        This function supports the option of read_only. When enabled, it will skip dynamic completion and validation.
        This function supports the option of load_balancer_profile, if provided, when verifying loadbalancer-related
        parameters, the value in load_balancer_profile will be used for validation.

        :return: string or None
        """
        # read the original value passed by the command
        outbound_type = self.raw_param.get("outbound_type")
        # try to read the property value corresponding to the parameter from the `mc` object
        read_from_mc = False
        if (
            self.mc and
            self.mc.network_profile and
            self.mc.network_profile.outbound_type is not None
        ):
            outbound_type = self.mc.network_profile.outbound_type
            read_from_mc = True

        # skip dynamic completion & validation if option read_only is specified
        if read_only:
            return outbound_type

        # dynamic completion
        if (
            not read_from_mc and
            outbound_type != CONST_OUTBOUND_TYPE_MANAGED_NAT_GATEWAY and
            outbound_type != CONST_OUTBOUND_TYPE_USER_ASSIGNED_NAT_GATEWAY and
            outbound_type != CONST_OUTBOUND_TYPE_USER_DEFINED_ROUTING
        ):
            outbound_type = CONST_OUTBOUND_TYPE_LOAD_BALANCER

        # validation
        # Note: The parameters involved in the validation are not verified in their own getters.
        if enable_validation:
            if outbound_type in [
                CONST_OUTBOUND_TYPE_MANAGED_NAT_GATEWAY,
                CONST_OUTBOUND_TYPE_USER_ASSIGNED_NAT_GATEWAY,
                CONST_OUTBOUND_TYPE_USER_DEFINED_ROUTING,
            ]:
                # Should not enable read_only for get_load_balancer_sku, since its default value is None, and it has
                # not been decorated into the mc object at this time, only the value after dynamic completion is
                # meaningful here.
                if safe_lower(self._get_load_balancer_sku(enable_validation=False)) == "basic":
                    raise InvalidArgumentValueError("{} doesn't support basic load balancer sku".format(outbound_type))
                if outbound_type == CONST_OUTBOUND_TYPE_USER_ASSIGNED_NAT_GATEWAY:
                    if self.get_vnet_subnet_id() in ["", None]:
                        raise RequiredArgumentMissingError(
                            "--vnet-subnet-id must be specified for userAssignedNATGateway and it must "
                            "be pre-associated with a NAT gateway with outbound public IPs or IP prefixes"
                        )
                if outbound_type == CONST_OUTBOUND_TYPE_USER_DEFINED_ROUTING:
                    if self.get_vnet_subnet_id() in ["", None]:
                        raise RequiredArgumentMissingError(
                            "--vnet-subnet-id must be specified for userDefinedRouting and it must "
                            "be pre-configured with a route table with egress rules"
                        )
                    if load_balancer_profile:
                        if (
                            load_balancer_profile.managed_outbound_i_ps or
                            load_balancer_profile.outbound_i_ps or
                            load_balancer_profile.outbound_ip_prefixes
                        ):
                            raise MutuallyExclusiveArgumentError(
                                "userDefinedRouting doesn't support customizing "
                                "a standard load balancer with IP addresses"
                            )
                    else:
                        if (
                            self.get_load_balancer_managed_outbound_ip_count() or
                            self.get_load_balancer_outbound_ips() or
                            self.get_load_balancer_outbound_ip_prefixes()
                        ):
                            raise MutuallyExclusiveArgumentError(
                                "userDefinedRouting doesn't support customizing "
                                "a standard load balancer with IP addresses"
                            )
        return outbound_type

    def _get_enable_windows_gmsa(self, enable_validation: bool = False) -> bool:
        """Internal function to obtain the value of enable_windows_gmsa.

        This function supports the option of enable_validation. Please refer to function __validate_gmsa_options for
        details of validation.

        :return: bool
        """
        # read the original value passed by the command
        enable_windows_gmsa = self.raw_param.get("enable_windows_gmsa")
        # In create mode, try to read the property value corresponding to the parameter from the `mc` object.
        if self.decorator_mode == DecoratorMode.CREATE:
            if (
                self.mc and
                self.mc.windows_profile and
                hasattr(self.mc.windows_profile, "gmsa_profile") and  # backward compatibility
                self.mc.windows_profile.gmsa_profile and
                self.mc.windows_profile.gmsa_profile.enabled is not None
            ):
                enable_windows_gmsa = self.mc.windows_profile.gmsa_profile.enabled

        # this parameter does not need dynamic completion
        # validation
        if enable_validation:
            (
                gmsa_dns_server,
                gmsa_root_domain_name,
            ) = self._get_gmsa_dns_server_and_root_domain_name(
                enable_validation=False
            )
            self.__validate_gmsa_options(
                enable_windows_gmsa, gmsa_dns_server, gmsa_root_domain_name, self.get_yes()
            )
        return enable_windows_gmsa

    def get_enable_windows_gmsa(self) -> bool:
        """Obtain the value of enable_windows_gmsa.

        This function will verify the parameter by default. When enable_windows_gmsa is specified, if both
        gmsa_dns_server and gmsa_root_domain_name are not assigned and user does not confirm the operation,
        a DecoratorEarlyExitException will be raised; if only one of gmsa_dns_server or gmsa_root_domain_name is
        assigned, raise a RequiredArgumentMissingError. When enable_windows_gmsa is not specified, if any of
        gmsa_dns_server or gmsa_root_domain_name is assigned, raise a RequiredArgumentMissingError.

        :return: bool
        """
        return self._get_enable_windows_gmsa(enable_validation=True)

    def _get_gmsa_dns_server_and_root_domain_name(self, enable_validation: bool = False):
        """Internal function to obtain the values of gmsa_dns_server and gmsa_root_domain_name.

        This function supports the option of enable_validation. Please refer to function __validate_gmsa_options for
        details of validation.

        :return: a tuple containing two elements: gmsa_dns_server of string type or None and gmsa_root_domain_name of
        string type or None
        """
        # gmsa_dns_server
        # read the original value passed by the command
        gmsa_dns_server = self.raw_param.get("gmsa_dns_server")
        # In create mode, try to read the property value corresponding to the parameter from the `mc` object.
        gmsa_dns_read_from_mc = False
        if self.decorator_mode == DecoratorMode.CREATE:
            if (
                self.mc and
                self.mc.windows_profile and
                hasattr(self.mc.windows_profile, "gmsa_profile") and  # backward compatibility
                self.mc.windows_profile.gmsa_profile and
                self.mc.windows_profile.gmsa_profile.dns_server is not None
            ):
                gmsa_dns_server = self.mc.windows_profile.gmsa_profile.dns_server
                gmsa_dns_read_from_mc = True

        # gmsa_root_domain_name
        # read the original value passed by the command
        gmsa_root_domain_name = self.raw_param.get("gmsa_root_domain_name")
        # In create mode, try to read the property value corresponding to the parameter from the `mc` object.
        gmsa_root_read_from_mc = False
        if self.decorator_mode == DecoratorMode.CREATE:
            if (
                self.mc and
                self.mc.windows_profile and
                hasattr(self.mc.windows_profile, "gmsa_profile") and  # backward compatibility
                self.mc.windows_profile.gmsa_profile and
                self.mc.windows_profile.gmsa_profile.root_domain_name is not None
            ):
                gmsa_root_domain_name = self.mc.windows_profile.gmsa_profile.root_domain_name
                gmsa_root_read_from_mc = True

        # consistent check
        if gmsa_dns_read_from_mc != gmsa_root_read_from_mc:
            raise CLIInternalError(
                "Inconsistent state detected, one of gmsa_dns_server and gmsa_root_domain_name "
                "is read from the `mc` object."
            )

        # this parameter does not need dynamic completion
        # validation
        if enable_validation:
            self.__validate_gmsa_options(
                self._get_enable_windows_gmsa(enable_validation=False),
                gmsa_dns_server,
                gmsa_root_domain_name,
                self.get_yes(),
            )
        return gmsa_dns_server, gmsa_root_domain_name

    def get_gmsa_dns_server_and_root_domain_name(self) -> Tuple[Union[str, None], Union[str, None]]:
        """Obtain the values of gmsa_dns_server and gmsa_root_domain_name.

        This function will verify the parameter by default. When enable_windows_gmsa is specified, if both
        gmsa_dns_server and gmsa_root_domain_name are not assigned and user does not confirm the operation,
        a DecoratorEarlyExitException will be raised; if only one of gmsa_dns_server or gmsa_root_domain_name is
        assigned, raise a RequiredArgumentMissingError. When enable_windows_gmsa is not specified, if any of
        gmsa_dns_server or gmsa_root_domain_name is assigned, raise a RequiredArgumentMissingError.

        :return: a tuple containing two elements: gmsa_dns_server of string type or None and gmsa_root_domain_name of
        string type or None
        """
        return self._get_gmsa_dns_server_and_root_domain_name(enable_validation=True)

    def get_snapshot_id(self) -> Union[str, None]:
        """Obtain the values of snapshot_id.

        :return: string or None
        """
        # read the original value passed by the command
        snapshot_id = self.raw_param.get("snapshot_id")
        # try to read the property value corresponding to the parameter from the `mc` object
        if self.mc and self.mc.agent_pool_profiles:
            agent_pool_profile = safe_list_get(
                self.mc.agent_pool_profiles, 0, None
            )
            if (
                agent_pool_profile and
                agent_pool_profile.creation_data and
                agent_pool_profile.creation_data.source_resource_id is not None
            ):
                snapshot_id = (
                    agent_pool_profile.creation_data.source_resource_id
                )

        # this parameter does not need dynamic completion
        # this parameter does not need validation
        return snapshot_id

    def get_snapshot(self) -> Union[Snapshot, None]:
        """Helper function to retrieve the Snapshot object corresponding to a snapshot id.

        This fuction will store an intermediate "snapshot" to avoid sending the same request multiple times.

        Function "_get_snapshot" will be called to retrieve the Snapshot object corresponding to a snapshot id, which
        internally used the snapshot client (snapshots operations belonging to container service client) to send
        the request.

        :return: Snapshot or None
        """
        # try to read from intermediates
        snapshot = self.get_intermediate("snapshot")
        if snapshot:
            return snapshot

        snapshot_id = self.get_snapshot_id()
        if snapshot_id:
            snapshot = _get_snapshot(self.cmd.cli_ctx, snapshot_id)
            self.set_intermediate("snapshot", snapshot, overwrite_exists=True)
        return snapshot

    def get_host_group_id(self) -> Union[str, None]:
        return self._get_host_group_id()

    def _get_host_group_id(self) -> Union[str, None]:
        raw_value = self.raw_param.get("host_group_id")
        value_obtained_from_mc = None
        if self.mc and self.mc.agent_pool_profiles:
            agent_pool_profile = safe_list_get(
                self.mc.agent_pool_profiles, 0, None
            )
            if agent_pool_profile:
                value_obtained_from_mc = agent_pool_profile.host_group_id
        if value_obtained_from_mc is not None:
            host_group_id = value_obtained_from_mc
        else:
            host_group_id = raw_value
        return host_group_id

    def _get_kubernetes_version(self, read_only: bool = False) -> str:
        """Internal function to dynamically obtain the value of kubernetes_version according to the context.

        If snapshot_id is specified, dynamic completion will be triggerd, and will try to get the corresponding value
        from the Snapshot. When determining the value of the parameter, obtaining from `mc` takes precedence over user's
        explicit input over snapshot over default vaule.

        :return: string
        """
        # read the original value passed by the command
        raw_value = self.raw_param.get("kubernetes_version")
        # try to read the property value corresponding to the parameter from the `mc` object
        value_obtained_from_mc = None
        if self.mc:
            value_obtained_from_mc = self.mc.kubernetes_version
        # try to retrieve the value from snapshot
        value_obtained_from_snapshot = None
        # skip dynamic completion if read_only is specified
        if not read_only:
            snapshot = self.get_snapshot()
            if snapshot:
                value_obtained_from_snapshot = snapshot.kubernetes_version

        # set default value
        if value_obtained_from_mc is not None:
            kubernetes_version = value_obtained_from_mc
        # default value is an empty string
        elif raw_value:
            kubernetes_version = raw_value
        elif not read_only and value_obtained_from_snapshot is not None:
            kubernetes_version = value_obtained_from_snapshot
        else:
            kubernetes_version = raw_value

        # this parameter does not need validation
        return kubernetes_version

    def get_kubernetes_version(self) -> str:
        """Obtain the value of kubernetes_version.

        Note: Inherited and extended in aks-preview to add support for getting values from snapshot.

        :return: string
        """
        return self._get_kubernetes_version()

    def _get_os_sku(self, read_only: bool = False) -> Union[str, None]:
        """Internal function to dynamically obtain the value of os_sku according to the context.

        If snapshot_id is specified, dynamic completion will be triggerd, and will try to get the corresponding value
        from the Snapshot. When determining the value of the parameter, obtaining from `mc` takes precedence over user's
        explicit input over snapshot over default vaule.

        :return: string or None
        """
        # read the original value passed by the command
        raw_value = self.raw_param.get("os_sku")
        # try to read the property value corresponding to the parameter from the `mc` object
        value_obtained_from_mc = None
        if self.mc and self.mc.agent_pool_profiles:
            agent_pool_profile = safe_list_get(
                self.mc.agent_pool_profiles, 0, None
            )
            if agent_pool_profile:
                value_obtained_from_mc = agent_pool_profile.os_sku
        # try to retrieve the value from snapshot
        value_obtained_from_snapshot = None
        # skip dynamic completion if read_only is specified
        if not read_only:
            snapshot = self.get_snapshot()
            if snapshot:
                value_obtained_from_snapshot = snapshot.os_sku

        # set default value
        if value_obtained_from_mc is not None:
            os_sku = value_obtained_from_mc
        elif raw_value is not None:
            os_sku = raw_value
        elif not read_only and value_obtained_from_snapshot is not None:
            os_sku = value_obtained_from_snapshot
        else:
            os_sku = raw_value

        # this parameter does not need validation
        return os_sku

    def get_os_sku(self) -> Union[str, None]:
        """Obtain the value of os_sku.

        Note: Inherited and extended in aks-preview to add support for getting values from snapshot.

        :return: string or None
        """
        return self._get_os_sku()

    def _get_node_vm_size(self, read_only: bool = False) -> str:
        """Internal function to dynamically obtain the value of node_vm_size according to the context.

        If snapshot_id is specified, dynamic completion will be triggerd, and will try to get the corresponding value
        from the Snapshot. When determining the value of the parameter, obtaining from `mc` takes precedence over user's
        explicit input over snapshot over default vaule.

        :return: string
        """
        default_value = "Standard_DS2_v2"
        # read the original value passed by the command
        raw_value = self.raw_param.get("node_vm_size")
        # try to read the property value corresponding to the parameter from the `mc` object
        value_obtained_from_mc = None
        if self.mc and self.mc.agent_pool_profiles:
            agent_pool_profile = safe_list_get(
                self.mc.agent_pool_profiles, 0, None
            )
            if agent_pool_profile:
                value_obtained_from_mc = agent_pool_profile.vm_size
        # try to retrieve the value from snapshot
        value_obtained_from_snapshot = None
        # skip dynamic completion if read_only is specified
        if not read_only:
            snapshot = self.get_snapshot()
            if snapshot:
                value_obtained_from_snapshot = snapshot.vm_size

        # set default value
        if value_obtained_from_mc is not None:
            node_vm_size = value_obtained_from_mc
        elif raw_value is not None:
            node_vm_size = raw_value
        elif value_obtained_from_snapshot is not None:
            node_vm_size = value_obtained_from_snapshot
        else:
            node_vm_size = default_value

        # this parameter does not need validation
        return node_vm_size

    def get_node_vm_size(self) -> str:
        """Obtain the value of node_vm_size.

        Note: Inherited and extended in aks-preview to add support for getting values from snapshot.

        :return: string
        """
        return self._get_node_vm_size()

    def get_oidc_issuer_profile(self) -> ManagedClusterOIDCIssuerProfile:
        """Obtain the value of oidc_issuer_profile based on the user input.

        :return: ManagedClusterOIDCIssuerProfile
        """
        enable_flag_value = bool(self.raw_param.get("enable_oidc_issuer"))
        if not enable_flag_value:
            # enable flag not set, return a None profile, server side will backfill the default/existing value
            return None

        profile = self.models.ManagedClusterOIDCIssuerProfile()
        if self.decorator_mode == DecoratorMode.UPDATE:
            if self.mc.oidc_issuer_profile is not None:
                profile = self.mc.oidc_issuer_profile
        profile.enabled = True

        return profile

    def get_crg_id(self) -> str:
        """Obtain the values of crg_id.

        :return: string or None
        """
        # read the original value passed by the command
        crg_id = self.raw_param.get("crg_id")
        return crg_id


class AKSPreviewCreateDecorator(AKSCreateDecorator):
    # pylint: disable=super-init-not-called
    def __init__(
        self,
        cmd: AzCliCommand,
        client: ContainerServiceClient,
        raw_parameters: Dict,
        resource_type: ResourceType,
    ):
        """Internal controller of aks_create in aks-preview.

        Break down the all-in-one aks_create function into several relatively independent functions (some of them have
        a certain order dependency) that only focus on a specific profile or process a specific piece of logic.
        In addition, an overall control function is provided. By calling the aforementioned independent functions one
        by one, a complete ManagedCluster object is gradually decorated and finally requests are sent to create a
        cluster.
        """
        self.cmd = cmd
        self.client = client
        self.models = AKSPreviewModels(cmd, resource_type)
        # store the context in the process of assemble the ManagedCluster object
        self.context = AKSPreviewContext(
            cmd,
            raw_parameters,
            self.models,
            decorator_mode=DecoratorMode.CREATE,
        )

    def set_up_agent_pool_profiles(self, mc: ManagedCluster) -> ManagedCluster:
        """Set up agent pool profiles for the ManagedCluster object.

        Note: Inherited and extended in aks-preview to set some additional properties.

        :return: the ManagedCluster object
        """
        mc = super().set_up_agent_pool_profiles(mc)
        agent_pool_profile = safe_list_get(mc.agent_pool_profiles, 0, None)

        # set up extra parameters supported in aks-preview
        agent_pool_profile.pod_subnet_id = self.context.get_pod_subnet_id()
        agent_pool_profile.enable_fips = self.context.get_enable_fips_image()
        agent_pool_profile.workload_runtime = (
            self.context.get_workload_runtime()
        )
        agent_pool_profile.gpu_instance_profile = (
            self.context.get_gpu_instance_profile()
        )
        agent_pool_profile.kubelet_config = self.context.get_kubelet_config()
        agent_pool_profile.linux_os_config = self.context.get_linux_os_config()

        # snapshot creation data
        creation_data = None
        snapshot_id = self.context.get_snapshot_id()
        if snapshot_id:
            creation_data = self.models.CreationData(
                source_resource_id=snapshot_id
            )
        agent_pool_profile.creation_data = creation_data
<<<<<<< HEAD
        agent_pool_profile.host_group_id = self.context.get_host_group_id()
=======
        agent_pool_profile.capacity_reservation_group_id = self.context.get_crg_id()
>>>>>>> 17dd6373

        mc.agent_pool_profiles = [agent_pool_profile]
        return mc

    def set_up_http_proxy_config(self, mc: ManagedCluster) -> ManagedCluster:
        """Set up http proxy config for the ManagedCluster object.

        :return: the ManagedCluster object
        """
        if not isinstance(mc, self.models.ManagedCluster):
            raise CLIInternalError(
                "Unexpected mc object with type '{}'.".format(type(mc))
            )

        mc.http_proxy_config = self.context.get_http_proxy_config()
        return mc

    def set_up_node_resource_group(self, mc: ManagedCluster) -> ManagedCluster:
        """Set up node resource group for the ManagedCluster object.

        :return: the ManagedCluster object
        """
        if not isinstance(mc, self.models.ManagedCluster):
            raise CLIInternalError(
                "Unexpected mc object with type '{}'.".format(type(mc))
            )

        mc.node_resource_group = self.context.get_node_resource_group()
        return mc

    def set_up_network_profile(self, mc: ManagedCluster) -> ManagedCluster:
        """Set up network profile for the ManagedCluster object.

        Note: Inherited and extended in aks-preview to set the nat_gateway_profile.

        :return: the ManagedCluster object
        """
        mc = super().set_up_network_profile(mc)
        network_profile = mc.network_profile

        (
            pod_cidr,
            service_cidr,
            dns_service_ip,
            _,
            _,
        ) = self.context.get_pod_cidr_and_service_cidr_and_dns_service_ip_and_docker_bridge_address_and_network_policy()

        (
            pod_cidrs,
            service_cidrs,
            ip_families
        ) = self.context.get_pod_cidrs_and_service_cidrs_and_ip_families()

        # set dns_service_ip, pod_cidr(s), service(s) with user provided values if
        # of them are set. Largely follows the base function which will potentially
        # overwrite default SDK values.
        if any([
            dns_service_ip,
            pod_cidr,
            pod_cidrs,
            service_cidr,
            service_cidrs,
        ]):
            network_profile.dns_service_ip = dns_service_ip
            network_profile.pod_cidr = pod_cidr
            network_profile.pod_cidrs = pod_cidrs
            network_profile.service_cidr = service_cidr
            network_profile.service_cidrs = service_cidrs

        if ip_families:
            network_profile.ip_families = ip_families

        if self.context.get_load_balancer_managed_outbound_ipv6_count() is not None:
            network_profile.load_balancer_profile = create_load_balancer_profile(
                self.context.get_load_balancer_managed_outbound_ip_count(),
                self.context.get_load_balancer_managed_outbound_ipv6_count(),
                self.context.get_load_balancer_outbound_ips(),
                self.context.get_load_balancer_outbound_ip_prefixes(),
                self.context.get_load_balancer_outbound_ports(),
                self.context.get_load_balancer_idle_timeout(),
                models=self.models.lb_models,
            )

        # build nat gateway profile, which is part of the network profile
        nat_gateway_profile = create_nat_gateway_profile(
            self.context.get_nat_gateway_managed_outbound_ip_count(),
            self.context.get_nat_gateway_idle_timeout(),
            models=self.models.nat_gateway_models,
        )

        load_balancer_sku = self.context.get_load_balancer_sku()
        if load_balancer_sku != "basic":
            network_profile.nat_gateway_profile = nat_gateway_profile
        mc.network_profile = network_profile
        return mc

    def set_up_pod_security_policy(self, mc: ManagedCluster) -> ManagedCluster:
        """Set up pod security policy for the ManagedCluster object.

        :return: the ManagedCluster object
        """
        if not isinstance(mc, self.models.ManagedCluster):
            raise CLIInternalError(
                "Unexpected mc object with type '{}'.".format(type(mc))
            )

        mc.enable_pod_security_policy = self.context.get_enable_pod_security_policy()
        return mc

    def set_up_pod_identity_profile(self, mc: ManagedCluster) -> ManagedCluster:
        """Set up pod identity profile for the ManagedCluster object.

        This profile depends on network profile.

        :return: the ManagedCluster object
        """
        if not isinstance(mc, self.models.ManagedCluster):
            raise CLIInternalError(
                "Unexpected mc object with type '{}'.".format(type(mc))
            )

        pod_identity_profile = None
        enable_pod_identity = self.context.get_enable_pod_identity()
        enable_pod_identity_with_kubenet = self.context.get_enable_pod_identity_with_kubenet()
        if enable_pod_identity:
            pod_identity_profile = self.models.pod_identity_models.ManagedClusterPodIdentityProfile(
                enabled=True,
                allow_network_plugin_kubenet=enable_pod_identity_with_kubenet,
            )
        mc.pod_identity_profile = pod_identity_profile
        return mc

    def build_monitoring_addon_profile(self) -> ManagedClusterAddonProfile:
        """Build monitoring addon profile.

        Note: Overwritten in aks-preview.

        :return: a ManagedClusterAddonProfile object
        """
        # determine the value of constants
        addon_consts = self.context.get_addon_consts()
        CONST_MONITORING_LOG_ANALYTICS_WORKSPACE_RESOURCE_ID = addon_consts.get(
            "CONST_MONITORING_LOG_ANALYTICS_WORKSPACE_RESOURCE_ID"
        )
        CONST_MONITORING_USING_AAD_MSI_AUTH = addon_consts.get(
            "CONST_MONITORING_USING_AAD_MSI_AUTH"
        )

        monitoring_addon_profile = self.models.ManagedClusterAddonProfile(
            enabled=True,
            config={
                CONST_MONITORING_LOG_ANALYTICS_WORKSPACE_RESOURCE_ID: self.context.get_workspace_resource_id(),
                CONST_MONITORING_USING_AAD_MSI_AUTH: self.context.get_enable_msi_auth_for_monitoring(),
            },
        )
        # post-process, create a deployment
        ensure_container_insights_for_monitoring(
            self.cmd,
            monitoring_addon_profile,
            self.context.get_subscription_id(),
            self.context.get_resource_group_name(),
            self.context.get_name(),
            self.context.get_location(),
            remove_monitoring=False,
            aad_route=self.context.get_enable_msi_auth_for_monitoring(),
            create_dcr=True,
            create_dcra=False,
        )
        # set intermediate
        self.context.set_intermediate("monitoring", True, overwrite_exists=True)
        return monitoring_addon_profile

    def build_ingress_appgw_addon_profile(self) -> ManagedClusterAddonProfile:
        """Build ingress appgw addon profile.

        Note: Inherited and extended in aks-preview to support option appgw_subnet_prefix.

        :return: a ManagedClusterAddonProfile object
        """
        # determine the value of constants
        addon_consts = self.context.get_addon_consts()
        CONST_INGRESS_APPGW_SUBNET_CIDR = addon_consts.get(
            "CONST_INGRESS_APPGW_SUBNET_CIDR"
        )

        ingress_appgw_addon_profile = super().build_ingress_appgw_addon_profile()
        appgw_subnet_prefix = self.context.get_appgw_subnet_prefix()
        if (
            appgw_subnet_prefix is not None and
            ingress_appgw_addon_profile.config.get(
                CONST_INGRESS_APPGW_SUBNET_CIDR
            )
            is None
        ):
            ingress_appgw_addon_profile.config[CONST_INGRESS_APPGW_SUBNET_CIDR] = appgw_subnet_prefix
        return ingress_appgw_addon_profile

    def build_gitops_addon_profile(self) -> ManagedClusterAddonProfile:
        """Build gitops addon profile.

        :return: a ManagedClusterAddonProfile object
        """
        gitops_addon_profile = self.models.ManagedClusterAddonProfile(
            enabled=True,
        )
        return gitops_addon_profile

    def set_up_addon_profiles(self, mc: ManagedCluster) -> ManagedCluster:
        """Set up addon profiles for the ManagedCluster object.

        Note: Inherited and extended in aks-preview to set some extra addons.

        :return: the ManagedCluster object
        """
        addon_consts = self.context.get_addon_consts()
        CONST_GITOPS_ADDON_NAME = addon_consts.get("CONST_GITOPS_ADDON_NAME")

        mc = super().set_up_addon_profiles(mc)
        addon_profiles = mc.addon_profiles
        addons = self.context.get_enable_addons()
        if "gitops" in addons:
            addon_profiles[
                CONST_GITOPS_ADDON_NAME
            ] = self.build_gitops_addon_profile()
        mc.addon_profiles = addon_profiles
        return mc

    def set_up_windows_profile(self, mc: ManagedCluster) -> ManagedCluster:
        """Set up windows profile for the ManagedCluster object.

        Note: Inherited and extended in aks-preview to set gmsa related options.

        :return: the ManagedCluster object
        """
        mc = super().set_up_windows_profile(mc)
        windows_profile = mc.windows_profile

        if windows_profile and self.context.get_enable_windows_gmsa():
            gmsa_dns_server, gmsa_root_domain_name = self.context.get_gmsa_dns_server_and_root_domain_name()
            windows_profile.gmsa_profile = self.models.WindowsGmsaProfile(
                enabled=True,
                dns_server=gmsa_dns_server,
                root_domain_name=gmsa_root_domain_name,
            )
        mc.windows_profile = windows_profile
        return mc

    def set_up_oidc_issuer_profile(self, mc: ManagedCluster) -> ManagedCluster:
        """Set up OIDC issuer profile for the ManagedCluster object.

        :return: the ManagedCluster object
        """
        mc.oidc_issuer_profile = self.context.get_oidc_issuer_profile()

        return mc

    def construct_mc_preview_profile(self) -> ManagedCluster:
        """The overall controller used to construct the preview ManagedCluster profile.

        The completely constructed ManagedCluster object will later be passed as a parameter to the underlying SDK
        (mgmt-containerservice) to send the actual request.

        :return: the ManagedCluster object
        """
        # construct the default ManagedCluster profile
        mc = self.construct_default_mc_profile()
        # set up http proxy config
        mc = self.set_up_http_proxy_config(mc)
        # set up node resource group
        mc = self.set_up_node_resource_group(mc)
        # set up pod security policy
        mc = self.set_up_pod_security_policy(mc)
        # set up pod identity profile
        mc = self.set_up_pod_identity_profile(mc)
        mc = self.set_up_oidc_issuer_profile(mc)
        return mc

    def create_mc_preview(self, mc: ManagedCluster) -> ManagedCluster:
        """Send request to create a real managed cluster.

        Note: Inherited and extended in aks-preview to create dcr association for monitoring addon if
        enable_msi_auth_for_monitoring is specified after cluster is created.

        :return: the ManagedCluster object
        """
        created_cluster = super().create_mc(mc)

        # determine the value of constants
        addon_consts = self.context.get_addon_consts()
        CONST_MONITORING_ADDON_NAME = addon_consts.get("CONST_MONITORING_ADDON_NAME")

        # Due to SPN replication latency, we do a few retries here
        max_retry = 30
        error_msg = ""
        for _ in range(0, max_retry):
            try:
                if self.context.get_intermediate("monitoring") and self.context.get_enable_msi_auth_for_monitoring():
                    # Create the DCR Association here
                    ensure_container_insights_for_monitoring(
                        self.cmd,
                        mc.addon_profiles[CONST_MONITORING_ADDON_NAME],
                        self.context.get_subscription_id(),
                        self.context.get_resource_group_name(),
                        self.context.get_name(),
                        self.context.get_location(),
                        remove_monitoring=False,
                        aad_route=self.context.get_enable_msi_auth_for_monitoring(),
                        create_dcr=False,
                        create_dcra=True,
                    )
                return created_cluster
            # CloudError was raised before, but since the adoption of track 2 SDK,
            # HttpResponseError would be raised instead
            except (CloudError, HttpResponseError) as ex:
                error_msg = str(ex)
                if 'not found in Active Directory tenant' in ex.message:
                    time.sleep(3)
                else:
                    raise ex
        raise AzCLIError("Maximum number of retries exceeded. " + error_msg)


class AKSPreviewUpdateDecorator(AKSUpdateDecorator):
    # pylint: disable=super-init-not-called
    def __init__(
        self,
        cmd: AzCliCommand,
        client: ContainerServiceClient,
        raw_parameters: Dict,
        resource_type: ResourceType,
    ):
        """Internal controller of aks_update in aks-preview.

        Break down the all-in-one aks_update function into several relatively independent functions (some of them have
        a certain order dependency) that only focus on a specific profile or process a specific piece of logic.
        In addition, an overall control function is provided. By calling the aforementioned independent functions one
        by one, a complete ManagedCluster object is gradually updated and finally requests are sent to update an
        existing cluster.
        """
        self.cmd = cmd
        self.client = client
        self.models = AKSPreviewModels(cmd, resource_type)
        # store the context in the process of assemble the ManagedCluster object
        self.context = AKSPreviewContext(
            cmd,
            raw_parameters,
            self.models,
            decorator_mode=DecoratorMode.UPDATE,
        )

    def check_raw_parameters(self):
        """Helper function to check whether any parameters are set.

        Note: Overwritten in aks-preview to use different hard-coded error message.

        If the values of all the parameters are the default values, the command execution will be terminated early and
        raise a RequiredArgumentMissingError. Neither the request to fetch or update the ManagedCluster object will be
        sent.

        :return: None
        """
        # exclude some irrelevant or mandatory parameters
        excluded_keys = ("cmd", "client", "resource_group_name", "name")
        # check whether the remaining parameters are set
        # the default value None or False (and other empty values, like empty string) will be considered as not set
        is_changed = any(v for k, v in self.context.raw_param.items() if k not in excluded_keys)

        # special cases
        # some parameters support the use of empty string or dictionary to update/remove previously set values
        is_default = (
            self.context.get_cluster_autoscaler_profile() is None and
            self.context.get_api_server_authorized_ip_ranges() is None and
            self.context.get_nodepool_labels() is None
        )

        if not is_changed and is_default:
            # Note: Uncomment the followings to automatically generate the error message.
            # option_names = [
            #     '"{}"'.format(format_parameter_name_to_option_name(x))
            #     for x in self.context.raw_param.keys()
            #     if x not in excluded_keys
            # ]
            # error_msg = "Please specify one or more of {}.".format(
            #     " or ".join(option_names)
            # )
            # raise RequiredArgumentMissingError(error_msg)
            raise RequiredArgumentMissingError(
                'Please specify "--enable-cluster-autoscaler" or '
                '"--disable-cluster-autoscaler" or '
                '"--update-cluster-autoscaler" or '
                '"--cluster-autoscaler-profile" or '
                '"--enable-pod-security-policy" or '
                '"--disable-pod-security-policy" or '
                '"--api-server-authorized-ip-ranges" or '
                '"--attach-acr" or '
                '"--detach-acr" or '
                '"--uptime-sla" or '
                '"--no-uptime-sla" or '
                '"--load-balancer-managed-outbound-ip-count" or '
                '"--load-balancer-outbound-ips" or '
                '"--load-balancer-outbound-ip-prefixes" or '
                '"--nat-gateway-managed-outbound-ip-count" or '
                '"--nat-gateway-idle-timeout" or '
                '"--enable-aad" or '
                '"--aad-tenant-id" or '
                '"--aad-admin-group-object-ids" or '
                '"--enable-ahub" or '
                '"--disable-ahub" or '
                '"--enable-managed-identity" or '
                '"--enable-pod-identity" or '
                '"--disable-pod-identity" or '
                '"--auto-upgrade-channel" or '
                '"--enable-secret-rotation" or '
                '"--disable-secret-rotation" or '
                '"--rotation-poll-interval" or '
                '"--tags" or '
                '"--windows-admin-password" or '
                '"--enable-azure-rbac" or '
                '"--disable-azure-rbac" or '
                '"--enable-local-accounts" or '
                '"--disable-local-accounts" or '
                '"--enable-public-fqdn" or '
                '"--disable-public-fqdn"'
                '"--enble-windows-gmsa" or '
                '"--nodepool-labels" or '
                '"--enable-oidc-issuer".'
            )

    def update_load_balancer_profile(self, mc: ManagedCluster) -> ManagedCluster:
        """Update load balancer profile for the ManagedCluster object.

        Note: Overwritten in aks-preview to set dual stack related properties.

        :return: the ManagedCluster object
        """
        self._ensure_mc(mc)

        if not mc.network_profile:
            raise UnknownError(
                "Unexpectedly get an empty network profile in the process of updating load balancer profile."
            )

        # In the internal function "_update_load_balancer_profile", it will check whether the provided parameters
        # have been assigned, and if there are any, the corresponding profile will be modified; otherwise, it will
        # remain unchanged.
        mc.network_profile.load_balancer_profile = _update_load_balancer_profile(
            managed_outbound_ip_count=self.context.get_load_balancer_managed_outbound_ip_count(),
            managed_outbound_ipv6_count=self.context.get_load_balancer_managed_outbound_ipv6_count(),
            outbound_ips=self.context.get_load_balancer_outbound_ips(),
            outbound_ip_prefixes=self.context.get_load_balancer_outbound_ip_prefixes(),
            outbound_ports=self.context.get_load_balancer_outbound_ports(),
            idle_timeout=self.context.get_load_balancer_idle_timeout(),
            profile=mc.network_profile.load_balancer_profile,
            models=self.models.lb_models,
        )
        return mc

    def update_pod_security_policy(self, mc: ManagedCluster) -> ManagedCluster:
        """Update pod security policy for the ManagedCluster object.

        :return: the ManagedCluster object
        """
        self._ensure_mc(mc)

        if self.context.get_enable_pod_security_policy():
            mc.enable_pod_security_policy = True

        if self.context.get_disable_pod_security_policy():
            mc.enable_pod_security_policy = False
        return mc

    def update_windows_profile(self, mc: ManagedCluster) -> ManagedCluster:
        """Update windows profile for the ManagedCluster object.

        Note: Inherited and extended in aks-preview to set gmsa related properties.

        :return: the ManagedCluster object
        """
        mc = super().update_windows_profile(mc)
        windows_profile = mc.windows_profile

        if self.context.get_enable_windows_gmsa():
            if not windows_profile:
                raise UnknownError(
                    "Encounter an unexpected error while getting windows profile "
                    "from the cluster in the process of update."
                )
            gmsa_dns_server, gmsa_root_domain_name = self.context.get_gmsa_dns_server_and_root_domain_name()
            windows_profile.gmsa_profile = self.models.WindowsGmsaProfile(
                enabled=True,
                dns_server=gmsa_dns_server,
                root_domain_name=gmsa_root_domain_name,
            )
        return mc

    # TODO: may combine this with update_load_balancer_profile
    def update_nat_gateway_profile(self, mc: ManagedCluster) -> ManagedCluster:
        """Update nat gateway profile for the ManagedCluster object.

        :return: the ManagedCluster object
        """
        self._ensure_mc(mc)

        nat_gateway_managed_outbound_ip_count = self.context.get_nat_gateway_managed_outbound_ip_count()
        nat_gateway_idle_timeout = self.context.get_nat_gateway_idle_timeout()
        if is_nat_gateway_profile_provided(nat_gateway_managed_outbound_ip_count, nat_gateway_idle_timeout):
            if not mc.network_profile:
                raise UnknownError(
                    "Unexpectedly get an empty network profile in the process of updating nat gateway profile."
                )

            mc.network_profile.nat_gateway_profile = _update_nat_gateway_profile(
                nat_gateway_managed_outbound_ip_count,
                nat_gateway_idle_timeout,
                mc.network_profile.nat_gateway_profile,
                models=self.models.nat_gateway_models,
            )
        return mc

    def update_pod_identity_profile(self, mc: ManagedCluster) -> ManagedCluster:
        """Update pod identity profile for the ManagedCluster object.

        :return: the ManagedCluster object
        """
        self._ensure_mc(mc)

        if self.context.get_enable_pod_identity():
            if not _is_pod_identity_addon_enabled(mc):
                # we only rebuild the pod identity profile if it's disabled before
                _update_addon_pod_identity(
                    mc,
                    enable=True,
                    allow_kubenet_consent=self.context.get_enable_pod_identity_with_kubenet(),
                    models=self.models.pod_identity_models
                )

        if self.context.get_disable_pod_identity():
            _update_addon_pod_identity(mc, enable=False, models=self.models.pod_identity_models)
        return mc

    def update_oidc_issuer_profile(self, mc: ManagedCluster) -> ManagedCluster:
        """Update OIDC issuer profile for the ManagedCluster object.

        :return: the ManagedCluster object
        """
        self._ensure_mc(mc)

        mc.oidc_issuer_profile = self.context.get_oidc_issuer_profile()

        return mc

    def patch_mc(self, mc: ManagedCluster) -> ManagedCluster:
        """Helper function to patch the ManagedCluster object.

        This is a collection of workarounds on the cli side before fixing the problems on the rp side.

        :return: the ManagedCluster object
        """
        self._ensure_mc(mc)

        # fill default values for pod labels in pod identity exceptions
        _fill_defaults_for_pod_identity_profile(mc.pod_identity_profile)
        return mc

    def update_mc_preview_profile(self) -> ManagedCluster:
        """The overall controller used to update the preview ManagedCluster profile.

        The completely updated ManagedCluster object will later be passed as a parameter to the underlying SDK
        (mgmt-containerservice) to send the actual request.

        :return: the ManagedCluster object
        """
        # update the default ManagedCluster profile
        mc = self.update_default_mc_profile()
        # patch mc
        mc = self.patch_mc(mc)
        # update pod security policy
        mc = self.update_pod_security_policy(mc)
        # update nat gateway profile
        mc = self.update_nat_gateway_profile(mc)
        # update pod identity profile
        mc = self.update_pod_identity_profile(mc)
        mc = self.update_oidc_issuer_profile(mc)
        return mc

    def update_mc_preview(self, mc: ManagedCluster) -> ManagedCluster:
        """Send request to update the existing managed cluster.

        :return: the ManagedCluster object
        """
        return super().update_mc(mc)<|MERGE_RESOLUTION|>--- conflicted
+++ resolved
@@ -1599,11 +1599,8 @@
                 source_resource_id=snapshot_id
             )
         agent_pool_profile.creation_data = creation_data
-<<<<<<< HEAD
         agent_pool_profile.host_group_id = self.context.get_host_group_id()
-=======
         agent_pool_profile.capacity_reservation_group_id = self.context.get_crg_id()
->>>>>>> 17dd6373
 
         mc.agent_pool_profiles = [agent_pool_profile]
         return mc
