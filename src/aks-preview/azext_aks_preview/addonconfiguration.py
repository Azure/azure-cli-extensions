--- conflicted
+++ resolved
@@ -578,12 +578,7 @@
 
     # region of workspace can be different from region of RG so find the location of the workspace_resource_id
     if not remove_monitoring:
-<<<<<<< HEAD
         resources = cf_resources(cmd.cli_ctx, subscription_id)
-=======
-        resources = get_resources_client(cmd.cli_ctx, subscription_id)
-        from azure.core.exceptions import HttpResponseError
->>>>>>> 945d0a84
         try:
             resource = resources.get_by_id(
                 workspace_resource_id, "2015-11-01-preview"
