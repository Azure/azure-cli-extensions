--- conflicted
+++ resolved
@@ -141,10 +141,6 @@
     # use ordered dicts so headers are predictable
     return parsed.search(result, Options(dict_cls=OrderedDict, custom_functions=_custom_functions(preview)))
 
-<<<<<<< HEAD
-=======
-
->>>>>>> e83615b5
 def version_to_tuple(version):
     """Removes preview suffix"""
     if version.endswith('(preview)'):
