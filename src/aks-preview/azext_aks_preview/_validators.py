# --------------------------------------------------------------------------------------------
# Copyright (c) Microsoft Corporation. All rights reserved.
# Licensed under the MIT License. See License.txt in the project root for license information.
# --------------------------------------------------------------------------------------------

from __future__ import unicode_literals
import os
import os.path
import re
from math import ceil
from ipaddress import ip_network

from knack.log import get_logger

from azure.cli.core.util import CLIError
import azure.cli.core.keys as keys

logger = get_logger(__name__)


def validate_ssh_key(namespace):
    if hasattr(namespace, 'no_ssh_key') and namespace.no_ssh_key:
        return
    string_or_file = (namespace.ssh_key_value or
                      os.path.join(os.path.expanduser('~'), '.ssh', 'id_rsa.pub'))
    content = string_or_file
    if os.path.exists(string_or_file):
        logger.info('Use existing SSH public key file: %s', string_or_file)
        with open(string_or_file, 'r') as f:
            content = f.read()
    elif not keys.is_valid_ssh_rsa_public_key(content):
        if namespace.generate_ssh_keys:
            # figure out appropriate file names:
            # 'base_name'(with private keys), and 'base_name.pub'(with public keys)
            public_key_filepath = string_or_file
            if public_key_filepath[-4:].lower() == '.pub':
                private_key_filepath = public_key_filepath[:-4]
            else:
                private_key_filepath = public_key_filepath + '.private'
            content = keys.generate_ssh_keys(private_key_filepath, public_key_filepath)
            logger.warning("SSH key files '%s' and '%s' have been generated under ~/.ssh to "
                           "allow SSH access to the VM. If using machines without "
                           "permanent storage like Azure Cloud Shell without an attached "
                           "file share, back up your keys to a safe location",
                           private_key_filepath, public_key_filepath)
        else:
            raise CLIError('An RSA key file or key value must be supplied to SSH Key Value. '
                           'You can use --generate-ssh-keys to let CLI generate one for you')
    namespace.ssh_key_value = content


def validate_create_parameters(namespace):
    if not namespace.name:
        raise CLIError('--name has no value')
    if namespace.dns_name_prefix is not None and not namespace.dns_name_prefix:
        raise CLIError('--dns-prefix has no value')


def validate_k8s_version(namespace):
    """Validates a string as a possible Kubernetes version. An empty string is also valid, which tells the server
    to use its default version."""
    if namespace.kubernetes_version:
        k8s_release_regex = re.compile(r'^[v|V]?(\d+\.\d+\.\d+.*)$')
        found = k8s_release_regex.findall(namespace.kubernetes_version)
        if found:
            namespace.kubernetes_version = found[0]
        else:
            raise CLIError('--kubernetes-version should be the full version number, '
                           'such as "1.7.12" or "1.8.7"')


def validate_linux_host_name(namespace):
    """Validates a string as a legal host name component.

    This validation will also occur server-side in the ARM API, but that may take
    a minute or two before the user sees it. So it's more user-friendly to validate
    in the CLI pre-flight.
    """
    # https://stackoverflow.com/questions/106179/regular-expression-to-match-dns-hostname-or-ip-address
    rfc1123_regex = re.compile(
        r'^([a-zA-Z0-9]|[a-zA-Z0-9][a-zA-Z0-9\-]{0,61}[a-zA-Z0-9])(\.([a-zA-Z0-9]|[a-zA-Z0-9][a-zA-Z0-9\-]{0,61}[a-zA-Z0-9]))*$')  # pylint:disable=line-too-long
    found = rfc1123_regex.findall(namespace.name)
    if not found:
        raise CLIError('--name cannot exceed 63 characters and can only contain '
                       'letters, numbers, or dashes (-).')


def validate_max_pods(namespace):
    """Validates that max_pods is set to a reasonable minimum number."""
    # kube-proxy and kube-svc reside each nodes,
    # 2 kube-proxy pods, 1 azureproxy/heapster/dashboard/tunnelfront are in kube-system
    minimum_pods_required = ceil((namespace.node_count * 2 + 6 + 1) / namespace.node_count)
    if namespace.max_pods != 0 and namespace.max_pods < minimum_pods_required:
        raise CLIError('--max-pods must be at least {} for a managed Kubernetes cluster to function.'
                       .format(minimum_pods_required))


def validate_nodes_count(namespace):
    """Validate that min_count and max_count is set to 1-100"""
    if namespace.min_count is not None:
        if namespace.min_count < 1 or namespace.min_count > 100:
            raise CLIError('--min-count must be in the range [1,100]')
    if namespace.max_count is not None:
        if namespace.max_count < 1 or namespace.max_count > 100:
            raise CLIError('--max-count must be in the range [1,100]')


def validate_ip_ranges(namespace):
    if not namespace.api_server_authorized_ip_ranges:
        return

    restrict_traffic_to_agentnodes = "0.0.0.0/32"
    allow_all_traffic = ""
    ip_ranges = [ip.strip() for ip in namespace.api_server_authorized_ip_ranges.split(",")]

    if restrict_traffic_to_agentnodes in ip_ranges and len(ip_ranges) > 1:
        raise CLIError(("Setting --api-server-authorized-ip-ranges to 0.0.0.0/32 is not allowed with other IP ranges."
                        "Refer to https://aka.ms/aks/whitelist for more details"))

    if allow_all_traffic in ip_ranges and len(ip_ranges) > 1:
        raise CLIError("--api-server-authorized-ip-ranges cannot be disabled and simultaneously enabled")

    for ip in ip_ranges:
        if ip in [restrict_traffic_to_agentnodes, allow_all_traffic]:
            continue
        try:
            ip = ip_network(ip)
            if not ip.is_global:
                raise CLIError("--api-server-authorized-ip-ranges must be global non-reserved addresses or CIDRs")
            if ip.version == 6:
                raise CLIError("--api-server-authorized-ip-ranges cannot be IPv6 addresses")
        except ValueError:
            raise CLIError("--api-server-authorized-ip-ranges should be a list of IPv4 addresses or CIDRs")


def validate_nodepool_name(namespace):
    """Validates a nodepool name to be at most 12 characters, alphanumeric only."""
    if namespace.nodepool_name != "":
        if len(namespace.nodepool_name) > 12:
            raise CLIError('--nodepool-name can contain atmost 12 characters')
        if not namespace.nodepool_name.isalnum():
            raise CLIError('--nodepool-name should only contain alphanumeric characters')


def validate_vm_set_type(namespace):
    """Validates the vm set type string."""
    if namespace.vm_set_type is not None:
        if namespace.vm_set_type == '':
            return
        if namespace.vm_set_type.lower() != "availabilityset" and \
                namespace.vm_set_type.lower() != "virtualmachinescalesets":
            raise CLIError("--vm-set-type can only be VirtualMachineScaleSets or AvailabilitySet")


def validate_load_balancer_sku(namespace):
    """Validates the load balancer sku string."""
    if namespace.load_balancer_sku is not None:
        if namespace.load_balancer_sku == '':
            return
        if namespace.load_balancer_sku.lower() != "basic" and namespace.load_balancer_sku.lower() != "standard":
            raise CLIError("--load-balancer-sku can only be standard or basic")


def validate_load_balancer_outbound_ips(namespace):
    """validate load balancer profile outbound IP ids"""
    if namespace.load_balancer_outbound_ips is not None:
        ip_id_list = [x.strip() for x in namespace.load_balancer_outbound_ips.split(',')]
        if not all(ip_id_list):
            raise CLIError("--load-balancer-outbound-ips cannot contain whitespace")


def validate_load_balancer_outbound_ip_prefixes(namespace):
    """validate load balancer profile outbound IP prefix ids"""
    if namespace.load_balancer_outbound_ip_prefixes is not None:
        ip_prefix_id_list = [x.strip() for x in namespace.load_balancer_outbound_ip_prefixes.split(',')]
        if not all(ip_prefix_id_list):
            raise CLIError("--load-balancer-outbound-ip-prefixes cannot contain whitespace")


def validate_taints(namespace):
    """Validates that provided taint is a valid format"""

    regex = re.compile(
        r"^[a-zA-Z\d][\w\-\.\/]{0,252}=[a-zA-Z\d][\w\-\.]{0,62}:(NoSchedule|PreferNoSchedule|NoExecute)$")  # pylint: disable=line-too-long

    if namespace.node_taints is not None and namespace.node_taints != '':
        for taint in namespace.node_taints.split(','):
            if taint == "":
                continue
            found = regex.findall(taint)
            if not found:
                raise CLIError('Invalid node taint: %s' % taint)


def validate_priority(namespace):
    """Validates the node pool priority string."""
    if namespace.priority is not None:
        if namespace.priority == '':
            return
        if namespace.priority != "Low" and \
                namespace.priority != "Regular":
            raise CLIError("--priority can only be Low or Regular")


def validate_eviction_policy(namespace):
    """Validates the node pool priority string."""
    if namespace.eviction_policy is not None:
        if namespace.eviction_policy == '':
            return
        if namespace.eviction_policy != "Delete" and \
                namespace.eviction_policy != "Deallocate":
            raise CLIError("--eviction-policy can only be Delete or Deallocate")


def validate_acr(namespace):
    if namespace.attach_acr and namespace.detach_acr:
        raise CLIError('Cannot specify "--attach-acr" and "--detach-acr" at the same time.')


def validate_user(namespace):
    if namespace.user.lower() != "clusteruser" and \
            namespace.user.lower() != "clustermonitoringuser":
        raise CLIError("--user can only be clusterUser or clusterMonitoringUser")


<<<<<<< HEAD
def validate_vnet_subnet_id(namespace):
    if namespace.vnet_subnet_id is not None:
        if namespace.vnet_subnet_id == '':
            return
        from msrestazure.tools import is_valid_resource_id
        if not is_valid_resource_id(namespace.vnet_subnet_id):
            raise CLIError("--vnet-subnet-id is not a valid Azure resource ID.")
=======
def validate_load_balancer_outbound_ports(namespace):
    """validate load balancer profile outbound allocated ports"""
    if namespace.load_balancer_outbound_ports is not None:
        if namespace.load_balancer_outbound_ports % 8 != 0:
            raise CLIError("--load-balancer-allocated-ports must be a multiple of 8")
        if namespace.load_balancer_outbound_ports < 0 or namespace.load_balancer_outbound_ports > 64000:
            raise CLIError("--load-balancer-allocated-ports must be in the range [0,64000]")


def validate_load_balancer_idle_timeout(namespace):
    """validate load balancer profile idle timeout"""
    if namespace.load_balancer_idle_timeout is not None:
        if namespace.load_balancer_idle_timeout < 4 or namespace.load_balancer_idle_timeout > 120:
            raise CLIError("--load-balancer-idle-timeout must be in the range [4,120]")
>>>>>>> 136b57a0
<|MERGE_RESOLUTION|>--- conflicted
+++ resolved
@@ -223,7 +223,6 @@
         raise CLIError("--user can only be clusterUser or clusterMonitoringUser")
 
 
-<<<<<<< HEAD
 def validate_vnet_subnet_id(namespace):
     if namespace.vnet_subnet_id is not None:
         if namespace.vnet_subnet_id == '':
@@ -231,7 +230,8 @@
         from msrestazure.tools import is_valid_resource_id
         if not is_valid_resource_id(namespace.vnet_subnet_id):
             raise CLIError("--vnet-subnet-id is not a valid Azure resource ID.")
-=======
+
+
 def validate_load_balancer_outbound_ports(namespace):
     """validate load balancer profile outbound allocated ports"""
     if namespace.load_balancer_outbound_ports is not None:
@@ -245,5 +245,4 @@
     """validate load balancer profile idle timeout"""
     if namespace.load_balancer_idle_timeout is not None:
         if namespace.load_balancer_idle_timeout < 4 or namespace.load_balancer_idle_timeout > 120:
-            raise CLIError("--load-balancer-idle-timeout must be in the range [4,120]")
->>>>>>> 136b57a0
+            raise CLIError("--load-balancer-idle-timeout must be in the range [4,120]")