--- conflicted
+++ resolved
@@ -2035,8 +2035,6 @@
 
         return mc
 
-<<<<<<< HEAD
-=======
     def update_node_restriction(self, mc: ManagedCluster) -> ManagedCluster:
         """Update security profile nodeRestriction for the ManagedCluster object.
 
@@ -2108,7 +2106,6 @@
             mc.creation_data = creation_data
         return mc
 
->>>>>>> e30aa5ef
     def update_mc_profile_preview(self) -> ManagedCluster:
         """The overall controller used to update the preview ManagedCluster profile.
 
@@ -2141,12 +2138,8 @@
         mc = self.update_storage_profile(mc)
         # update workload auto scaler profile
         mc = self.update_workload_auto_scaler_profile(mc)
-<<<<<<< HEAD
-
-=======
         # update vpa
         mc = self.update_vpa(mc)
         # update creation data
         mc = self.update_creation_data(mc)
->>>>>>> e30aa5ef
         return mc