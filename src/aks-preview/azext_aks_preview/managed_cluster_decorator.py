# --------------------------------------------------------------------------------------------
# Copyright (c) Microsoft Corporation. All rights reserved.
# Licensed under the MIT License. See License.txt in the project root for license information.
# --------------------------------------------------------------------------------------------

import copy
import datetime
import os
from types import SimpleNamespace
from typing import Any, Dict, List, Optional, Tuple, TypeVar, Union

from azure.cli.command_modules.acs._consts import (
    DecoratorEarlyExitException,
    DecoratorMode,
)
from azure.cli.command_modules.acs._helpers import (
    check_is_msi_cluster,
    format_parameter_name_to_option_name,
    safe_lower,
)
from azure.cli.command_modules.acs._validators import (
    extract_comma_separated_string,
)
from azext_aks_preview.azuremonitormetrics.azuremonitorprofile import (
    ensure_azure_monitor_profile_prerequisites
)
from azure.cli.command_modules.acs.managed_cluster_decorator import (
    AKSManagedClusterContext,
    AKSManagedClusterCreateDecorator,
    AKSManagedClusterModels,
    AKSManagedClusterParamDict,
    AKSManagedClusterUpdateDecorator,
)
from azure.cli.core import AzCommandsLoader
from azure.cli.core.azclierror import (
    ArgumentUsageError,
    InvalidArgumentValueError,
    MutuallyExclusiveArgumentError,
    RequiredArgumentMissingError,
    UnknownError,
)
from azure.cli.core.commands import AzCliCommand
from azure.cli.core.profiles import ResourceType
from azure.cli.core.util import get_file_json
from azure.cli.core.util import read_file_content
from knack.log import get_logger
from knack.prompting import prompt_y_n

from azext_aks_preview._consts import (
    CONST_AZURE_SERVICE_MESH_MODE_DISABLED,
    CONST_AZURE_SERVICE_MESH_MODE_ISTIO,
    CONST_LOAD_BALANCER_SKU_BASIC,
    CONST_MANAGED_CLUSTER_SKU_TIER_FREE,
    CONST_MANAGED_CLUSTER_SKU_TIER_STANDARD,
    CONST_NETWORK_PLUGIN_AZURE,
    CONST_NETWORK_PLUGIN_MODE_OVERLAY,
    CONST_NETWORK_DATAPLANE_CILIUM,
    CONST_OUTBOUND_TYPE_LOAD_BALANCER,
    CONST_OUTBOUND_TYPE_MANAGED_NAT_GATEWAY,
    CONST_OUTBOUND_TYPE_USER_ASSIGNED_NAT_GATEWAY,
    CONST_OUTBOUND_TYPE_USER_DEFINED_ROUTING,
    CONST_PRIVATE_DNS_ZONE_NONE,
    CONST_PRIVATE_DNS_ZONE_SYSTEM,
    CONST_IGNORE_KUBERNETES_DEPRECATIONS,
)
from azext_aks_preview._helpers import (
    check_is_private_cluster,
    check_is_apiserver_vnet_integration_cluster,
    get_cluster_snapshot_by_snapshot_id,
    setup_common_guardrails_profile
)
from azext_aks_preview._loadbalancer import create_load_balancer_profile
from azext_aks_preview._loadbalancer import (
    update_load_balancer_profile as _update_load_balancer_profile,
)
from azext_aks_preview._natgateway import update_nat_gateway_profile as _update_nat_gateway_profile

from azext_aks_preview._podidentity import (
    _fill_defaults_for_pod_identity_profile,
    _is_pod_identity_addon_enabled,
    _update_addon_pod_identity,
)
from azext_aks_preview.agentpool_decorator import (
    AKSPreviewAgentPoolAddDecorator,
    AKSPreviewAgentPoolUpdateDecorator,
)
from azext_aks_preview._roleassignments import add_role_assignment
from msrestazure.tools import is_valid_resource_id

from dateutil.parser import parse

logger = get_logger(__name__)

# type variables
ContainerServiceClient = TypeVar("ContainerServiceClient")
ContainerServiceNetworkProfileKubeProxyConfig = TypeVar("ContainerServiceNetworkProfileKubeProxyConfig")
ManagedCluster = TypeVar("ManagedCluster")
ManagedClusterAddonProfile = TypeVar("ManagedClusterAddonProfile")
ManagedClusterHTTPProxyConfig = TypeVar("ManagedClusterHTTPProxyConfig")
ManagedClusterSecurityProfileWorkloadIdentity = TypeVar("ManagedClusterSecurityProfileWorkloadIdentity")
ManagedClusterOIDCIssuerProfile = TypeVar("ManagedClusterOIDCIssuerProfile")
ManagedClusterSnapshot = TypeVar("ManagedClusterSnapshot")
ManagedClusterStorageProfile = TypeVar('ManagedClusterStorageProfile')
ManagedClusterStorageProfileDiskCSIDriver = TypeVar('ManagedClusterStorageProfileDiskCSIDriver')
ManagedClusterStorageProfileFileCSIDriver = TypeVar('ManagedClusterStorageProfileFileCSIDriver')
ManagedClusterStorageProfileBlobCSIDriver = TypeVar('ManagedClusterStorageProfileBlobCSIDriver')
ManagedClusterStorageProfileSnapshotController = TypeVar('ManagedClusterStorageProfileSnapshotController')
ManagedClusterIngressProfileWebAppRouting = TypeVar("ManagedClusterIngressProfileWebAppRouting")
ManagedClusterSecurityProfileDefender = TypeVar("ManagedClusterSecurityProfileDefender")
ManagedClusterSecurityProfileNodeRestriction = TypeVar("ManagedClusterSecurityProfileNodeRestriction")
ManagedClusterWorkloadProfileVerticalPodAutoscaler = TypeVar("ManagedClusterWorkloadProfileVerticalPodAutoscaler")
ManagedClusterLoadBalancerProfile = TypeVar("ManagedClusterLoadBalancerProfile")
ServiceMeshProfile = TypeVar("ServiceMeshProfile")


# pylint: disable=too-few-public-methods
class AKSPreviewManagedClusterModels(AKSManagedClusterModels):
    """Store the models used in aks series of commands.

    The api version of the class corresponding to a model is determined by resource_type.
    """
    def __init__(self, cmd: AzCommandsLoader, resource_type: ResourceType):
        super().__init__(cmd, resource_type)
        # holder for pod identity related models
        self.__pod_identity_models = None

    @property
    def pod_identity_models(self) -> SimpleNamespace:
        """Get pod identity related models.

        The models are stored in a SimpleNamespace object, could be accessed by the dot operator like
        `pod_identity_models.ManagedClusterPodIdentityProfile`.

        :return: SimpleNamespace
        """
        if self.__pod_identity_models is None:
            pod_identity_models = {}
            pod_identity_models["ManagedClusterPodIdentityProfile"] = self.ManagedClusterPodIdentityProfile
            pod_identity_models["ManagedClusterPodIdentityException"] = self.ManagedClusterPodIdentityException
            self.__pod_identity_models = SimpleNamespace(**pod_identity_models)
        return self.__pod_identity_models


class AKSPreviewManagedClusterContext(AKSManagedClusterContext):
    def __init__(
        self,
        cmd: AzCliCommand,
        raw_parameters: AKSManagedClusterParamDict,
        models: AKSPreviewManagedClusterModels,
        decorator_mode: DecoratorMode,
    ):
        super().__init__(cmd, raw_parameters, models, decorator_mode)
        # used to store external functions
        self.__external_functions = None

    @property
    def external_functions(self) -> SimpleNamespace:
        if self.__external_functions is None:
            external_functions = vars(super().external_functions)
            external_functions["get_cluster_snapshot_by_snapshot_id"] = get_cluster_snapshot_by_snapshot_id
            external_functions[
                "ensure_azure_monitor_profile_prerequisites"
            ] = ensure_azure_monitor_profile_prerequisites
            # temp workaround for the breaking change caused by default API version bump of the auth SDK
            external_functions["add_role_assignment"] = add_role_assignment
            self.__external_functions = SimpleNamespace(**external_functions)
        return self.__external_functions

    def get_guardrails_level(self) -> Union[str, None]:
        return self.raw_param.get("guardrails_level")

    def get_guardrails_excluded_namespaces(self) -> Union[str, None]:
        return self.raw_param.get("guardrails_excluded_ns")

    def get_guardrails_version(self) -> Union[str, None]:
        return self.raw_param.get("guardrails_version")

    # pylint: disable=no-self-use
    def __validate_pod_identity_with_kubenet(self, mc, enable_pod_identity, enable_pod_identity_with_kubenet):
        """Helper function to check the validity of serveral pod identity related parameters.

        If network_profile has been set up in `mc`, network_plugin equals to "kubenet" and enable_pod_identity is
        specified but enable_pod_identity_with_kubenet is not, raise a RequiredArgumentMissingError.

        :return: None
        """
        if (
            mc and
            mc.network_profile and
            safe_lower(mc.network_profile.network_plugin) == "kubenet"
        ):
            if enable_pod_identity and not enable_pod_identity_with_kubenet:
                raise RequiredArgumentMissingError(
                    "--enable-pod-identity-with-kubenet is required for enabling pod identity addon "
                    "when using Kubenet network plugin"
                )

    def get_addon_consts(self) -> Dict[str, str]:
        """Helper function to obtain the constants used by addons.

        Note: Inherited and extended in aks-preview to replace and add a few values.

        Note: This is not a parameter of aks commands.

        :return: dict
        """
        from azext_aks_preview._consts import ADDONS, CONST_GITOPS_ADDON_NAME

        addon_consts = super().get_addon_consts()
        addon_consts["ADDONS"] = ADDONS
        addon_consts["CONST_GITOPS_ADDON_NAME"] = CONST_GITOPS_ADDON_NAME
        return addon_consts

    def get_pod_cidrs_and_service_cidrs_and_ip_families(self) -> Tuple[
        Union[List[str], None],
        Union[List[str], None],
        Union[List[str], None],
    ]:
        return self.get_pod_cidrs(), self.get_service_cidrs(), self.get_ip_families()

    def get_pod_cidrs(self) -> Union[List[str], None]:
        """Obtain the CIDR ranges used for pod subnets.

        :return: List[str] or None
        """
        # read the original value passed by the command
        pod_cidrs = self.raw_param.get("pod_cidrs")
        # normalize
        pod_cidrs = extract_comma_separated_string(pod_cidrs, keep_none=True, default_value=[])
        # try to read the property value corresponding to the parameter from the `mc` object
        if self.mc and self.mc.network_profile and self.mc.network_profile.pod_cidrs is not None:
            pod_cidrs = self.mc.network_profile.pod_cidrs

        # this parameter does not need dynamic completion
        # this parameter does not need validation
        return pod_cidrs

    def get_service_cidrs(self) -> Union[List[str], None]:
        """Obtain the CIDR ranges for the service subnet.

        :return: List[str] or None
        """
        # read the original value passed by the command
        service_cidrs = self.raw_param.get("service_cidrs")
        # normalize
        service_cidrs = extract_comma_separated_string(service_cidrs, keep_none=True, default_value=[])
        # try to read the property value corresponding to the parameter from the `mc` object
        if self.mc and self.mc.network_profile and self.mc.network_profile.service_cidrs is not None:
            service_cidrs = self.mc.network_profile.service_cidrs

        # this parameter does not need dynamic completion
        # this parameter does not need validation
        return service_cidrs

    def get_ip_families(self) -> Union[List[str], None]:
        """Obtain the value of ip_families.

        :return: List[str] or None
        """
        # read the original value passed by the command
        ip_families = self.raw_param.get("ip_families")
        # normalize
        ip_families = extract_comma_separated_string(ip_families, keep_none=True, default_value=[])
        # try to read the property value corresponding to the parameter from the `mc` object
        if self.mc and self.mc.network_profile and self.mc.network_profile.ip_families is not None:
            ip_families = self.mc.network_profile.ip_families

        # this parameter does not need dynamic completion
        # this parameter does not need validation
        return ip_families

    def _get_outbound_type(
        self,
        enable_validation: bool = False,
        read_only: bool = False,
        load_balancer_profile: ManagedClusterLoadBalancerProfile = None,
    ) -> Union[str, None]:
        """Internal function to dynamically obtain the value of outbound_type according to the context.

        Note: Overwritten in aks-preview to support being updated.

        Note: All the external parameters involved in the validation are not verified in their own getters.

        When outbound_type is not assigned, dynamic completion will be triggerd. By default, the value is set to
        CONST_OUTBOUND_TYPE_LOAD_BALANCER.

        This function supports the option of enable_validation. When enabled, if the value of outbound_type is
        CONST_OUTBOUND_TYPE_MANAGED_NAT_GATEWAY, CONST_OUTBOUND_TYPE_USER_ASSIGNED_NAT_GATEWAY or
        CONST_OUTBOUND_TYPE_USER_DEFINED_ROUTING, the following checks will be performed. If load_balancer_sku is set
        to basic, an InvalidArgumentValueError will be raised. If vnet_subnet_id is not assigned,
        a RequiredArgumentMissingError will be raised. If any of load_balancer_managed_outbound_ip_count,
        load_balancer_outbound_ips or load_balancer_outbound_ip_prefixes is assigned, a MutuallyExclusiveArgumentError
        will be raised.
        This function supports the option of read_only. When enabled, it will skip dynamic completion and validation.
        This function supports the option of load_balancer_profile, if provided, when verifying loadbalancer-related
        parameters, the value in load_balancer_profile will be used for validation.

        :return: string or None
        """
        # read the original value passed by the command
        outbound_type = self.raw_param.get("outbound_type")
        # In create mode, try to read the property value corresponding to the parameter from the `mc` object.
        read_from_mc = False
        if self.decorator_mode == DecoratorMode.CREATE:
            if (
                self.mc and
                self.mc.network_profile and
                self.mc.network_profile.outbound_type is not None
            ):
                outbound_type = self.mc.network_profile.outbound_type
                read_from_mc = True

        # skip dynamic completion & validation if option read_only is specified
        if read_only:
            return outbound_type

        # dynamic completion
        if (
            self.decorator_mode == DecoratorMode.CREATE and
            not read_from_mc and
            outbound_type != CONST_OUTBOUND_TYPE_MANAGED_NAT_GATEWAY and
            outbound_type != CONST_OUTBOUND_TYPE_USER_ASSIGNED_NAT_GATEWAY and
            outbound_type != CONST_OUTBOUND_TYPE_USER_DEFINED_ROUTING
        ):
            outbound_type = CONST_OUTBOUND_TYPE_LOAD_BALANCER

        # validation
        # Note: The parameters involved in the validation are not verified in their own getters.
        if enable_validation:
            if outbound_type in [
                CONST_OUTBOUND_TYPE_USER_DEFINED_ROUTING,
                CONST_OUTBOUND_TYPE_MANAGED_NAT_GATEWAY,
                CONST_OUTBOUND_TYPE_USER_ASSIGNED_NAT_GATEWAY,
            ]:
                if safe_lower(self._get_load_balancer_sku(enable_validation=False)) == CONST_LOAD_BALANCER_SKU_BASIC:
                    raise InvalidArgumentValueError(
                        f"{outbound_type} doesn't support basic load balancer sku"
                    )

                if outbound_type in [
                    CONST_OUTBOUND_TYPE_USER_DEFINED_ROUTING,
                    CONST_OUTBOUND_TYPE_USER_ASSIGNED_NAT_GATEWAY,
                ]:
                    if self.get_vnet_subnet_id() in ["", None]:
                        raise RequiredArgumentMissingError(
                            "--vnet-subnet-id must be specified for userDefinedRouting and it must "
                            "be pre-configured with a route table with egress rules"
                        )

                if self.decorator_mode == DecoratorMode.CREATE and outbound_type == CONST_OUTBOUND_TYPE_USER_DEFINED_ROUTING:
                    if load_balancer_profile:
                        if (
                            load_balancer_profile.managed_outbound_i_ps or
                            load_balancer_profile.outbound_i_ps or
                            load_balancer_profile.outbound_ip_prefixes
                        ):
                            raise MutuallyExclusiveArgumentError(
                                "userDefinedRouting doesn't support customizing \
                                a standard load balancer with IP addresses"
                            )
                    else:
                        if (
                            self.get_load_balancer_managed_outbound_ip_count() or
                            self.get_load_balancer_outbound_ips() or
                            self.get_load_balancer_outbound_ip_prefixes()
                        ):
                            raise MutuallyExclusiveArgumentError(
                                "userDefinedRouting doesn't support customizing \
                                a standard load balancer with IP addresses"
                            )
            if self.decorator_mode == DecoratorMode.UPDATE:
                if outbound_type == CONST_OUTBOUND_TYPE_MANAGED_NAT_GATEWAY:
                    if self.mc.agent_pool_profiles is not None and len(self.mc.agent_pool_profiles) > 1:
                        multizoned = False
                        for ap in self.mc.agent_pool_profiles:
                            if ap.availability_zones:
                                multizoned = True
                        msg = (
                            "\nWarning: this AKS cluster has multi-zonal nodepools, but NAT Gateway is not "
                            "currently zone redundant. Migrating outbound connectivity to NAT Gateway could lead to "
                            "a reduction in zone redundancy for this cluster. Continue?"
                        )
                        if multizoned and not self.get_yes() and not prompt_y_n(msg, default="n"):
                            raise DecoratorEarlyExitException()
        return outbound_type

    def get_load_balancer_managed_outbound_ip_count(self) -> Union[int, None]:
        """Obtain the value of load_balancer_managed_outbound_ip_count.

        Note: Overwritten in aks-preview to preserve value from `mc` in update mode under certain circumstance.

        Note: SDK provides default value 1 and performs the following validation {'maximum': 100, 'minimum': 1}.

        :return: int or None
        """
        # read the original value passed by the command
        load_balancer_managed_outbound_ip_count = self.raw_param.get(
            "load_balancer_managed_outbound_ip_count"
        )
        # In create mode, try to read the property value corresponding to the parameter from the `mc` object.
        if self.decorator_mode == DecoratorMode.CREATE:
            if (
                self.mc and
                self.mc.network_profile and
                self.mc.network_profile.load_balancer_profile and
                self.mc.network_profile.load_balancer_profile.managed_outbound_i_ps and
                self.mc.network_profile.load_balancer_profile.managed_outbound_i_ps.count is not None
            ):
                load_balancer_managed_outbound_ip_count = (
                    self.mc.network_profile.load_balancer_profile.managed_outbound_i_ps.count
                )
        elif self.decorator_mode == DecoratorMode.UPDATE:
            if (
                not self.get_load_balancer_outbound_ips() and
                not self.get_load_balancer_outbound_ip_prefixes() and
                load_balancer_managed_outbound_ip_count is None
            ):
                if (
                    self.mc and
                    self.mc.network_profile and
                    self.mc.network_profile.load_balancer_profile and
                    self.mc.network_profile.load_balancer_profile.managed_outbound_i_ps and
                    self.mc.network_profile.load_balancer_profile.managed_outbound_i_ps.count is not None
                ):
                    load_balancer_managed_outbound_ip_count = (
                        self.mc.network_profile.load_balancer_profile.managed_outbound_i_ps.count
                    )

        # this parameter does not need dynamic completion
        # this parameter does not need validation
        return load_balancer_managed_outbound_ip_count

    def _get_pod_cidr_and_service_cidr_and_dns_service_ip_and_docker_bridge_address_and_network_policy(
        self, enable_validation: bool = False
    ) -> Tuple[
        Union[str, None],
        Union[str, None],
        Union[str, None],
        Union[str, None],
        Union[str, None],
    ]:
        """Internal function to obtain the value of pod_cidr, service_cidr, dns_service_ip, docker_bridge_address and
        network_policy.

        Note: Overwritten in aks-preview to remove the deprecated property docker_bridge_cidr.

        Note: SDK provides default value "10.244.0.0/16" and performs the following validation
        {'pattern': r'^([0-9]{1,3}\\.){3}[0-9]{1,3}(\\/([0-9]|[1-2][0-9]|3[0-2]))?$'} for pod_cidr.
        Note: SDK provides default value "10.0.0.0/16" and performs the following validation
        {'pattern': r'^([0-9]{1,3}\\.){3}[0-9]{1,3}(\\/([0-9]|[1-2][0-9]|3[0-2]))?$'} for service_cidr.
        Note: SDK provides default value "10.0.0.10" and performs the following validation
        {'pattern': r'^(?:(?:25[0-5]|2[0-4][0-9]|[01]?[0-9][0-9]?)\\.){3}(?:25[0-5]|2[0-4][0-9]|[01]?[0-9][0-9]?)$'}
        for dns_service_ip.
        Note: SDK provides default value "172.17.0.1/16" and performs the following validation
        {'pattern': r'^([0-9]{1,3}\\.){3}[0-9]{1,3}(\\/([0-9]|[1-2][0-9]|3[0-2]))?$'} for docker_bridge_address.

        This function supports the option of enable_validation. When enabled, if pod_cidr is assigned and the value of
        network_plugin is azure, an InvalidArgumentValueError will be raised; otherwise, if any of pod_cidr,
        service_cidr, dns_service_ip, docker_bridge_address or network_policy is assigned, a
        RequiredArgumentMissingError will be raised.

        :return: a tuple of five elements: pod_cidr of string type or None, service_cidr of string type or None,
        dns_service_ip of string type or None, docker_bridge_address of string type or None, network_policy of
        string type or None.
        """
        # get network profile from `mc`
        network_profile = None
        if self.mc:
            network_profile = self.mc.network_profile

        # pod_cidr
        # read the original value passed by the command
        pod_cidr = self.raw_param.get("pod_cidr")
        # try to read the property value corresponding to the parameter from the `mc` object
        # pod_cidr is allowed to be updated so only read from mc object during creates
        if self.decorator_mode == DecoratorMode.CREATE:
            if network_profile and network_profile.pod_cidr is not None:
                pod_cidr = network_profile.pod_cidr

        # service_cidr
        # read the original value passed by the command
        service_cidr = self.raw_param.get("service_cidr")
        # try to read the property value corresponding to the parameter from the `mc` object
        if network_profile and network_profile.service_cidr is not None:
            service_cidr = network_profile.service_cidr

        # dns_service_ip
        # read the original value passed by the command
        dns_service_ip = self.raw_param.get("dns_service_ip")
        # try to read the property value corresponding to the parameter from the `mc` object
        if network_profile and network_profile.dns_service_ip is not None:
            dns_service_ip = network_profile.dns_service_ip

        # network_policy
        # read the original value passed by the command
        network_policy = self.raw_param.get("network_policy")
        # try to read the property value corresponding to the parameter from the `mc` object
        if network_profile and network_profile.network_policy is not None:
            network_policy = network_profile.network_policy

        # these parameters do not need dynamic completion

        # validation
        if enable_validation:
            network_plugin = self._get_network_plugin(enable_validation=False)
            if not network_plugin:
                if (
                    pod_cidr or
                    service_cidr or
                    dns_service_ip or
                    network_policy
                ):
                    raise RequiredArgumentMissingError(
                        "Please explicitly specify the network plugin type"
                    )
        return pod_cidr, service_cidr, dns_service_ip, None, network_policy

    def _get_network_plugin(self, enable_validation: bool = False) -> Union[str, None]:
        """Internal function to obtain the value of network_plugin.

        Note: Overwritten in aks-preview to update the valiation.

        Note: SDK provides default value "kubenet" for network_plugin.

        This function supports the option of enable_validation. When enabled, in case network_plugin is assigned, if
        pod_cidr is assigned, the value of network_plugin is "azure" and network_plugin_mode is not "overlay", an
        InvalidArgumentValueError will be raised; otherwise, if any of pod_cidr, service_cidr, dns_service_ip,
        docker_bridge_address or network_policy is assigned, a RequiredArgumentMissingError will be raised.

        :return: string or None
        """
        # read the original value passed by the command
        network_plugin = self.raw_param.get("network_plugin")
        # try to read the property value corresponding to the parameter from the `mc` object
        if (
            self.mc and
            self.mc.network_profile and
            self.mc.network_profile.network_plugin is not None
        ):
            network_plugin = self.mc.network_profile.network_plugin

        # this parameter does not need dynamic completion
        # validation
        if enable_validation:
            (
                pod_cidr,
                service_cidr,
                dns_service_ip,
                docker_bridge_address,
                network_policy,
            ) = self._get_pod_cidr_and_service_cidr_and_dns_service_ip_and_docker_bridge_address_and_network_policy(
                enable_validation=False
            )
            if network_plugin:
                if network_plugin == CONST_NETWORK_PLUGIN_AZURE and pod_cidr:
                    if self.get_network_plugin_mode() != CONST_NETWORK_PLUGIN_MODE_OVERLAY:
                        raise InvalidArgumentValueError(
                            "Please specify network plugin mode `overlay` when using pod_cidr or "
                            "use network plugin `kubenet`. For more information about Azure CNI "
                            "Overlay please see https://aka.ms/aksoverlay"
                        )
            else:
                if (
                    pod_cidr or
                    service_cidr or
                    dns_service_ip or
                    docker_bridge_address or
                    network_policy
                ):
                    raise RequiredArgumentMissingError(
                        "Please explicitly specify the network plugin type"
                    )
        return network_plugin

    def get_pod_cidr(self) -> Union[str, None]:
        """Get the value of pod_cidr.

        :return: str or None
        """
        # try to read the property value corresponding to the parameter from the `mc` object
        # only read on CREATE as this property can be updated
        pod_cidr = self.raw_param.get("pod_cidr")

        if self.decorator_mode == DecoratorMode.CREATE:
            if (
                self.mc and
                self.mc.network_profile and
                self.mc.network_profile.pod_cidr is not None
            ):
                pod_cidr = self.mc.network_profile.pod_cidr

        # this parameter does not need dynamic completion
        # this parameter does not need validation
        return pod_cidr

    def get_network_plugin_mode(self) -> Union[str, None]:
        """Get the value of network_plugin_mode.

        :return: str or None
        """
        # overwrite if provided by user
        network_plugin_mode = self.raw_param.get("network_plugin_mode")

        # try to read the property value corresponding to the parameter from the `mc` object
        # only read on CREATE as this property can be updated
        if self.decorator_mode == DecoratorMode.CREATE:
            if (
                self.mc and
                self.mc.network_profile and
                self.mc.network_profile.network_plugin_mode is not None
            ):
                network_plugin_mode = self.mc.network_profile.network_plugin_mode

        # this parameter does not need dynamic completion
        # this parameter does not need validation
        return network_plugin_mode

    def get_network_dataplane(self) -> Union[str, None]:
        """Get the value of network_dataplane.

        :return: str or None
        """
        return self.raw_param.get("network_dataplane")

    def get_enable_cilium_dataplane(self) -> bool:
        """Get the value of enable_cilium_dataplane

        :return: bool
        """
        return bool(self.raw_param.get('enable_cilium_dataplane'))

    def get_enable_network_observability(self) -> Optional[bool]:
        """Get the value of enable_network_observability

        :return: bool or None
        """
        return self.raw_param.get("enable_network_observability")

    def get_load_balancer_managed_outbound_ipv6_count(self) -> Union[int, None]:
        """Obtain the expected count of IPv6 managed outbound IPs.

        Note: SDK provides default value 0 and performs the following validation {'maximum': 100, 'minimum': 0}.

        :return: int or None
        """
        count_ipv6 = self.raw_param.get('load_balancer_managed_outbound_ipv6_count')

        if self.decorator_mode == DecoratorMode.CREATE:
            if (
                self.mc and
                self.mc.network_profile and
                self.mc.network_profile.load_balancer_profile and
                self.mc.network_profile.load_balancer_profile.managed_outbound_i_ps and
                self.mc.network_profile.load_balancer_profile.managed_outbound_i_ps.count_ipv6 is not None
            ):
                count_ipv6 = (
                    self.mc.network_profile.load_balancer_profile.managed_outbound_i_ps.count_ipv6
                )
        elif self.decorator_mode == DecoratorMode.UPDATE:
            if (
                not self.get_load_balancer_outbound_ips() and
                not self.get_load_balancer_outbound_ip_prefixes() and
                count_ipv6 is None
            ):
                if (
                    self.mc and
                    self.mc.network_profile and
                    self.mc.network_profile.load_balancer_profile and
                    self.mc.network_profile.load_balancer_profile.managed_outbound_i_ps and
                    self.mc.network_profile.load_balancer_profile.managed_outbound_i_ps.count_ipv6 is not None
                ):
                    count_ipv6 = (
                        self.mc.network_profile.load_balancer_profile.managed_outbound_i_ps.count_ipv6
                    )

        return count_ipv6

    def get_load_balancer_backend_pool_type(self) -> str:
        """Obtain the value of load_balancer_backend_pool_type.

        :return: string
        """
        # read the original value passed by the command
        load_balancer_backend_pool_type = self.raw_param.get(
            "load_balancer_backend_pool_type"
        )

        # this parameter does not need dynamic completion
        # this parameter does not need validation
        return load_balancer_backend_pool_type

    def get_nrg_lockdown_restriction_level(self) -> Union[str, None]:
        """Obtain the value of nrg_lockdown_restriction_level.
        :return: string or None
        """
        # read the original value passed by the command
        nrg_lockdown_restriction_level = self.raw_param.get("nrg_lockdown_restriction_level")

        # In create mode, try to read the property value corresponding to the parameter from the `mc` object.
        if self.decorator_mode == DecoratorMode.CREATE:
            if (
                self.mc and
                self.mc.node_resource_group_profile and
                self.mc.node_resource_group_profile.restriction_level is not None
            ):
                nrg_lockdown_restriction_level = self.mc.node_resource_group_profile.restriction_level

        # this parameter does not need dynamic completion
        # this parameter does not need validation
        return nrg_lockdown_restriction_level

    def get_kube_proxy_config(self) -> Union[Dict, ContainerServiceNetworkProfileKubeProxyConfig, None]:
        """Obtain the value of kube_proxy_config.

        :return: dictionary, ContainerServiceNetworkProfileKubeProxyConfig or None
        """
        # read the original value passed by the command
        kube_proxy_config = None
        kube_proxy_config_file_path = self.raw_param.get("kube_proxy_config")
        # validate user input
        if kube_proxy_config_file_path:
            if not os.path.isfile(kube_proxy_config_file_path):
                raise InvalidArgumentValueError(
                    "{} is not valid file, or not accessible.".format(
                        kube_proxy_config_file_path
                    )
                )
            kube_proxy_config = get_file_json(kube_proxy_config_file_path)
            if not isinstance(kube_proxy_config, dict):
                raise InvalidArgumentValueError(
                    "Error reading kube-proxy config from {}. "
                    "Please see https://aka.ms/KubeProxyConfig for correct format.".format(
                        kube_proxy_config_file_path
                    )
                )

        # try to read the property value corresponding to the parameter from the `mc` object
        if self.decorator_mode == DecoratorMode.CREATE:
            if self.mc and self.mc.network_profile and self.mc.network_profile.kube_proxy_config is not None:
                kube_proxy_config = self.mc.network_profile.kube_proxy_config

        # this parameter does not need dynamic completion
        # this parameter does not need validation
        return kube_proxy_config

    def get_node_os_upgrade_channel(self) -> Union[str, None]:
        """Obtain the value of node_os_upgrade_channel.
        :return: string or None
        """
        # read the original value passed by the command
        node_os_upgrade_channel = self.raw_param.get("node_os_upgrade_channel")

        # In create mode, try to read the property value corresponding to the parameter from the `mc` object.
        if self.decorator_mode == DecoratorMode.CREATE:
            if (
                self.mc and
                self.mc.auto_upgrade_profile and
                self.mc.auto_upgrade_profile.node_os_upgrade_channel is not None
            ):
                node_os_upgrade_channel = self.mc.auto_upgrade_profile.node_os_upgrade_channel

        # this parameter does not need dynamic completion
        # this parameter does not need validation
        return node_os_upgrade_channel

    def get_upgrade_override_until(self) -> Union[str, None]:
        """Obtain the value of upgrade_override_until.
        :return: string or None
        """
        # this parameter does not need dynamic completion
        # this parameter does not need validation
        return self.raw_param.get("upgrade_override_until")

    def get_upgrade_settings(self) -> Union[List[str], None]:
        """Obtain the value of upgrade_settings.
        :return: List[str] or None
        """
        # this parameter does not need dynamic completion
        # this parameter does not need validation
        upgrade_settings = self.raw_param.get("upgrade_settings")
        if upgrade_settings is None:
            return None

        goal_upgrade_settings_list = []

        if upgrade_settings.strip() == "":
            if self.get_upgrade_override_until():
                raise MutuallyExclusiveArgumentError(
                    "Cannot specify --upgrade-override-until when --upgrade-settings is set to empty string. Set only the --upgrade-override-until parameter instead."
                )
            return goal_upgrade_settings_list

        input_upgrade_settings_list = [x.strip() for x in upgrade_settings.split(',')]

        supported_upgrade_settings = [
            CONST_IGNORE_KUBERNETES_DEPRECATIONS,
        ]

        for s in input_upgrade_settings_list:
            if s in goal_upgrade_settings_list or s not in supported_upgrade_settings:
                raise InvalidArgumentValueError(
                    f"{upgrade_settings} either has duplicates or contains invalid upgrade-settings. Supported settings include, IgnoreKubernetesDeprecations."
                )
            goal_upgrade_settings_list.append(s)

        return goal_upgrade_settings_list

    def _get_enable_pod_security_policy(self, enable_validation: bool = False) -> bool:
        """Internal function to obtain the value of enable_pod_security_policy.

        This function supports the option of enable_validation. When enabled, if both enable_pod_security_policy and
        disable_pod_security_policy are specified, raise a MutuallyExclusiveArgumentError.

        :return: bool
        """
        # read the original value passed by the command
        enable_pod_security_policy = self.raw_param.get("enable_pod_security_policy")
        # In create mode, try to read the property value corresponding to the parameter from the `mc` object.
        if self.decorator_mode == DecoratorMode.CREATE:
            if (
                self.mc and
                self.mc.enable_pod_security_policy is not None
            ):
                enable_pod_security_policy = self.mc.enable_pod_security_policy

        # this parameter does not need dynamic completion
        # validation
        if enable_validation:
            if enable_pod_security_policy and self._get_disable_pod_security_policy(enable_validation=False):
                raise MutuallyExclusiveArgumentError(
                    "Cannot specify --enable-pod-security-policy and "
                    "--disable-pod-security-policy at the same time."
                )
        return enable_pod_security_policy

    def get_enable_pod_security_policy(self) -> bool:
        """Obtain the value of enable_pod_security_policy.

        This function will verify the parameter by default. If both enable_pod_security_policy and
        disable_pod_security_policy are specified, raise a MutuallyExclusiveArgumentError.

        :return: bool
        """
        return self._get_enable_pod_security_policy(enable_validation=True)

    def _get_disable_pod_security_policy(self, enable_validation: bool = False) -> bool:
        """Internal function to obtain the value of disable_pod_security_policy.

        This function supports the option of enable_validation. When enabled, if both enable_pod_security_policy and
        disable_pod_security_policy are specified, raise a MutuallyExclusiveArgumentError.

        :return: bool
        """
        # read the original value passed by the command
        disable_pod_security_policy = self.raw_param.get("disable_pod_security_policy")
        # We do not support this option in create mode, therefore we do not read the value from `mc`.

        # this parameter does not need dynamic completion
        # validation
        if enable_validation:
            if disable_pod_security_policy and self._get_enable_pod_security_policy(enable_validation=False):
                raise MutuallyExclusiveArgumentError(
                    "Cannot specify --enable-pod-security-policy and "
                    "--disable-pod-security-policy at the same time."
                )
        return disable_pod_security_policy

    def get_disable_pod_security_policy(self) -> bool:
        """Obtain the value of disable_pod_security_policy.

        This function will verify the parameter by default. If both enable_pod_security_policy and
        disable_pod_security_policy are specified, raise a MutuallyExclusiveArgumentError.

        :return: bool
        """
        return self._get_disable_pod_security_policy(enable_validation=True)

    # pylint: disable=unused-argument
    def _get_enable_managed_identity(
        self, enable_validation: bool = False, read_only: bool = False
    ) -> bool:
        """Internal function to obtain the value of enable_managed_identity.

        Note: Inherited and extended in aks-preview to perform additional validation.

        This function supports the option of enable_validation. When enabled, if enable_managed_identity is not
        specified but enable_pod_identity is, raise a RequiredArgumentMissingError.

        :return: bool
        """
        enable_managed_identity = super()._get_enable_managed_identity(enable_validation, read_only)
        # additional validation
        if enable_validation:
            if self.decorator_mode == DecoratorMode.CREATE:
                if not enable_managed_identity and self._get_enable_pod_identity(enable_validation=False):
                    raise RequiredArgumentMissingError(
                        "--enable-pod-identity can only be specified when --enable-managed-identity is specified"
                    )
            elif self.decorator_mode == DecoratorMode.UPDATE:
                if not check_is_msi_cluster(self.mc) and self._get_enable_pod_identity(enable_validation=False):
                    raise RequiredArgumentMissingError(
                        "--enable-pod-identity can only be specified for cluster enabled managed identity"
                    )
        return enable_managed_identity

    def _get_enable_pod_identity(self, enable_validation: bool = False) -> bool:
        """Internal function to obtain the value of enable_managed_identity.

        This function supports the option of enable_validation. When enabled, if enable_managed_identity is not
        specified but enable_pod_identity is, raise a RequiredArgumentMissingError. Will also call function
        "__validate_pod_identity_with_kubenet" for verification. In update mode, if both
        enable_pod_identity and disable_pod_identity are specified, raise a MutuallyExclusiveArgumentError.

        :return: bool
        """
        # read the original value passed by the command
        enable_pod_identity = self.raw_param.get("enable_pod_identity")
        # In create mode, try to read the property value corresponding to the parameter from the `mc` object.
        if self.decorator_mode == DecoratorMode.CREATE:
            if (
                self.mc and
                self.mc.pod_identity_profile and
                self.mc.pod_identity_profile.enabled is not None
            ):
                enable_pod_identity = self.mc.pod_identity_profile.enabled

        # this parameter does not need dynamic completion
        # validation
        if enable_validation:
            if self.decorator_mode == DecoratorMode.CREATE:
                if enable_pod_identity and not self._get_enable_managed_identity(enable_validation=False):
                    raise RequiredArgumentMissingError(
                        "--enable-pod-identity can only be specified when --enable-managed-identity is specified"
                    )
                # validate pod identity with kubenet plugin
                self.__validate_pod_identity_with_kubenet(
                    self.mc,
                    enable_pod_identity,
                    self._get_enable_pod_identity_with_kubenet(
                        enable_validation=False
                    ),
                )
            elif self.decorator_mode == DecoratorMode.UPDATE:
                if enable_pod_identity:
                    if not check_is_msi_cluster(self.mc):
                        raise RequiredArgumentMissingError(
                            "--enable-pod-identity can only be specified for cluster enabled managed identity"
                        )
                    if self._get_disable_pod_identity(enable_validation=False):
                        raise MutuallyExclusiveArgumentError(
                            "Cannot specify --enable-pod-identity and "
                            "--disable-pod-identity at the same time."
                        )
        return enable_pod_identity

    def get_enable_pod_identity(self) -> bool:
        """Obtain the value of enable_pod_identity.

        This function will verify the parameter by default. If enable_managed_identity is not specified but
        enable_pod_identity is, raise a RequiredArgumentMissingError. Will also call function
        "__validate_pod_identity_with_kubenet" for verification. In update mode, if both enable_pod_identity and
        disable_pod_identity are specified, raise a MutuallyExclusiveArgumentError.

        :return: bool
        """

        return self._get_enable_pod_identity(enable_validation=True)

    def _get_disable_pod_identity(self, enable_validation: bool = False) -> bool:
        """Internal function to obtain the value of disable_pod_identity.

        This function supports the option of enable_validation. When enabled, in update mode, if both
        enable_pod_identity and disable_pod_identity are specified, raise a MutuallyExclusiveArgumentError.

        :return: bool
        """
        # read the original value passed by the command
        disable_pod_identity = self.raw_param.get("disable_pod_identity")
        # We do not support this option in create mode, therefore we do not read the value from `mc`.

        # this parameter does not need dynamic completion
        # validation
        if enable_validation:
            if self.decorator_mode == DecoratorMode.UPDATE:
                if disable_pod_identity and self._get_enable_pod_identity(enable_validation=False):
                    raise MutuallyExclusiveArgumentError(
                        "Cannot specify --enable-pod-identity and "
                        "--disable-pod-identity at the same time."
                    )
        return disable_pod_identity

    def get_disable_pod_identity(self) -> bool:
        """Obtain the value of disable_pod_identity.

        This function will verify the parameter by default. When enabled, in update mode, if both
        enable_pod_identity and disable_pod_identity are specified, raise a MutuallyExclusiveArgumentError.

        :return: bool
        """

        return self._get_disable_pod_identity(enable_validation=True)

    def _get_enable_pod_identity_with_kubenet(self, enable_validation: bool = False) -> bool:
        """Internal function to obtain the value of enable_pod_identity_with_kubenet.

        This function supports the option of enable_validation. When enabled, will call function
        "__validate_pod_identity_with_kubenet" for verification.

        :return: bool
        """
        # read the original value passed by the command
        enable_pod_identity_with_kubenet = self.raw_param.get(
            "enable_pod_identity_with_kubenet")
        # In create mode, try to read the property value corresponding to the parameter from the `mc` object.
        if self.decorator_mode == DecoratorMode.CREATE:
            if (
                self.mc and
                self.mc.pod_identity_profile and
                self.mc.pod_identity_profile.allow_network_plugin_kubenet is not None
            ):
                enable_pod_identity_with_kubenet = self.mc.pod_identity_profile.allow_network_plugin_kubenet

        # this parameter does not need dynamic completion
        # validation
        if enable_validation:
            if self.decorator_mode == DecoratorMode.CREATE:
                self.__validate_pod_identity_with_kubenet(
                    self.mc,
                    self._get_enable_pod_identity(enable_validation=False),
                    enable_pod_identity_with_kubenet,
                )
        return enable_pod_identity_with_kubenet

    def get_enable_pod_identity_with_kubenet(self) -> bool:
        """Obtain the value of enable_pod_identity_with_kubenet.

        This function will verify the parameter by default. Will call function "__validate_pod_identity_with_kubenet"
        for verification.

        :return: bool
        """
        return self._get_enable_pod_identity_with_kubenet(enable_validation=True)

    def get_workload_identity_profile(self) -> Optional[ManagedClusterSecurityProfileWorkloadIdentity]:
        """Obtrain the value of security_profile.workload_identity.

        :return: Optional[ManagedClusterSecurityProfileWorkloadIdentity]
        """
        # NOTE: enable_workload_identity can be one of:
        #
        # - True: sets by user, to enable the workload identity feature
        # - False: sets by user, to disable the workload identity feature
        # - None: user unspecified, don't set the profile and let server side to backfill
        enable_workload_identity = self.raw_param.get("enable_workload_identity")

        if enable_workload_identity is None:
            return None

        profile = self.models.ManagedClusterSecurityProfileWorkloadIdentity()
        if self.decorator_mode == DecoratorMode.UPDATE:
            if self.mc.security_profile is not None and self.mc.security_profile.workload_identity is not None:
                # reuse previous profile is has been set
                profile = self.mc.security_profile.workload_identity

        profile.enabled = bool(enable_workload_identity)

        if profile.enabled:
            # in enable case, we need to check if OIDC issuer has been enabled
            oidc_issuer_profile = self.get_oidc_issuer_profile()
            if self.decorator_mode == DecoratorMode.UPDATE and oidc_issuer_profile is None:
                # if the cluster has enabled OIDC issuer before, in update call:
                #
                #    az aks update --enable-workload-identity
                #
                # we need to use previous OIDC issuer profile
                oidc_issuer_profile = self.mc.oidc_issuer_profile
            oidc_issuer_enabled = oidc_issuer_profile is not None and oidc_issuer_profile.enabled
            if not oidc_issuer_enabled:
                raise RequiredArgumentMissingError(
                    "Enabling workload identity requires enabling OIDC issuer (--enable-oidc-issuer)."
                )

        return profile

    def get_enable_image_cleaner(self) -> bool:
        """Obtain the value of enable_image_cleaner.

        :return: bool
        """
        # read the original value passed by the command
        enable_image_cleaner = self.raw_param.get("enable_image_cleaner")

        return enable_image_cleaner

    def get_disable_image_cleaner(self) -> bool:
        """Obtain the value of disable_image_cleaner.

        This function supports the option of enable_validation. When enabled, if both enable_image_cleaner and
        disable_image_cleaner are specified, raise a MutuallyExclusiveArgumentError.

        :return: bool
        """
        # read the original value passed by the command
        disable_image_cleaner = self.raw_param.get("disable_image_cleaner")

        return disable_image_cleaner

    def _get_image_cleaner_interval_hours(self, enable_validation: bool = False) -> Union[int, None]:
        """Internal function to obtain the value of image_cleaner_interval_hours according to the context.

        This function supports the option of enable_validation. When enabled
          1. In Create mode
            a. if image_cleaner_interval_hours is specified but enable_image_cleaner is missed, raise a RequiredArgumentMissingError.
          2. In update mode
            b. if image_cleaner_interval_hours is specified and image cleaner wat not enabled, raise a RequiredArgumentMissingError.
            c. if image_cleaner_interval_hours is specified and disable_image_cleaner is specified, raise a MutuallyExclusiveArgumentError.

        :return: int or None
        """
        # read the original value passed by the command
        image_cleaner_interval_hours = self.raw_param.get("image_cleaner_interval_hours")

        if image_cleaner_interval_hours is not None and enable_validation:

            enable_image_cleaner = self.get_enable_image_cleaner()
            disable_image_cleaner = self.get_disable_image_cleaner()

            if self.decorator_mode == DecoratorMode.CREATE:
                if not enable_image_cleaner:
                    raise RequiredArgumentMissingError(
                        '"--image-cleaner-interval-hours" requires "--enable-image-cleaner" in create mode.')

            elif self.decorator_mode == DecoratorMode.UPDATE:
                if not enable_image_cleaner and (
                    not self.mc or
                    not self.mc.security_profile or
                    not self.mc.security_profile.image_cleaner or
                    not self.mc.security_profile.image_cleaner.enabled
                ):
                    raise RequiredArgumentMissingError(
                        'Update "--image-cleaner-interval-hours" requires specifying "--enable-image-cleaner" or ImageCleaner enabled on managed cluster.')

                if disable_image_cleaner:
                    raise MutuallyExclusiveArgumentError(
                        'Cannot specify --image-cleaner-interval-hours and --disable-image-cleaner at the same time.')

        return image_cleaner_interval_hours

    def get_image_cleaner_interval_hours(self) -> Union[int, None]:
        """Obtain the value of image_cleaner_interval_hours.

        This function supports the option of enable_validation. When enabled
          1. In Create mode
            a. if image_cleaner_interval_hours is specified but enable_image_cleaner is missed, raise a RequiredArgumentMissingError.
          2. In update mode
            b. if image_cleaner_interval_hours is specified and image cleaner wat not enabled, raise a RequiredArgumentMissingError.
            c. if image_cleaner_interval_hours is specified and disable_image_cleaner is specified, raise a MutuallyExclusiveArgumentError.

        :return: int or None
        """
        interval_hours = self._get_image_cleaner_interval_hours(enable_validation=True)

        return interval_hours

    def get_cluster_snapshot_id(self) -> Union[str, None]:
        """Obtain the values of cluster_snapshot_id.

        :return: string or None
        """
        # read the original value passed by the command
        snapshot_id = self.raw_param.get("cluster_snapshot_id")
        # try to read the property value corresponding to the parameter from the `mc` object
        if (
            self.mc and
            self.mc.creation_data and
            self.mc.creation_data.source_resource_id is not None
        ):
            snapshot_id = (
                self.mc.creation_data.source_resource_id
            )

        # this parameter does not need dynamic completion
        # this parameter does not need validation
        return snapshot_id

    def get_cluster_snapshot(self) -> Union[ManagedClusterSnapshot, None]:
        """Helper function to retrieve the ManagedClusterSnapshot object corresponding to a cluster snapshot id.

        This fuction will store an intermediate "managedclustersnapshot" to avoid sending the same request multiple
        times.

        Function "get_cluster_snapshot_by_snapshot_id" will be called to retrieve the ManagedClusterSnapshot object
        corresponding to a cluster snapshot id, which internally used the managedclustersnapshot client
        (managedclustersnapshots operations belonging to container service client) to send the request.

        :return: ManagedClusterSnapshot or None
        """
        # try to read from intermediates
        snapshot = self.get_intermediate("managedclustersnapshot")
        if snapshot:
            return snapshot

        snapshot_id = self.get_cluster_snapshot_id()
        if snapshot_id:
            snapshot = self.external_functions.get_cluster_snapshot_by_snapshot_id(self.cmd.cli_ctx, snapshot_id)
            self.set_intermediate("managedclustersnapshot", snapshot, overwrite_exists=True)
        return snapshot

    def _get_kubernetes_version(self, read_only: bool = False) -> str:
        """Internal function to dynamically obtain the value of kubernetes_version according to the context.

        Note: Overwritten to take the value from mc snapshot.

        If snapshot_id is specified, dynamic completion will be triggerd, and will try to get the corresponding value
        from the Snapshot. When determining the value of the parameter, obtaining from `mc` takes precedence over user's
        explicit input over cluster snapshot over nodepool snapshot over default vaule.

        :return: string
        """
        # read the original value passed by the command
        raw_value = self.raw_param.get("kubernetes_version")
        # try to read the property value corresponding to the parameter from the `mc` object
        value_obtained_from_mc = None
        if self.mc:
            value_obtained_from_mc = self.mc.kubernetes_version
        # try to retrieve the value from snapshot
        value_obtained_from_snapshot = None
        value_obtained_from_cluster_snapshot = None
        # skip dynamic completion if read_only is specified
        if not read_only:
            snapshot = self.agentpool_context.get_snapshot()
            if snapshot:
                value_obtained_from_snapshot = snapshot.kubernetes_version
        # skip dynamic completion if read_only is specified
        if not read_only:
            snapshot = self.get_cluster_snapshot()
            if snapshot:
                value_obtained_from_cluster_snapshot = snapshot.managed_cluster_properties_read_only.kubernetes_version

        # set default value
        if value_obtained_from_mc is not None:
            kubernetes_version = value_obtained_from_mc
        elif raw_value not in [None, ""]:
            kubernetes_version = raw_value
        elif not read_only and value_obtained_from_cluster_snapshot is not None:
            kubernetes_version = value_obtained_from_cluster_snapshot
        elif not read_only and value_obtained_from_snapshot is not None:
            kubernetes_version = value_obtained_from_snapshot
        else:
            kubernetes_version = raw_value

        # this parameter does not need validation
        return kubernetes_version

    def get_kubernetes_version(self) -> str:
        """Obtain the value of kubernetes_version.

        Note: Overwritten to take the value from mc snapshot.

        :return: string
        """
        return self._get_kubernetes_version(read_only=False)

    def get_disk_driver(self) -> Optional[ManagedClusterStorageProfileDiskCSIDriver]:
        """Obtain the value of storage_profile.disk_csi_driver

        :return: Optional[ManagedClusterStorageProfileDiskCSIDriver]
        """
        enable_disk_driver = self.raw_param.get("enable_disk_driver")
        disable_disk_driver = self.raw_param.get("disable_disk_driver")
        disk_driver_version = self.raw_param.get("disk_driver_version")

        if not enable_disk_driver and not disable_disk_driver and not disk_driver_version:
            return None
        profile = self.models.ManagedClusterStorageProfileDiskCSIDriver()

        if enable_disk_driver and disable_disk_driver:
            raise MutuallyExclusiveArgumentError(
                "Cannot specify --enable-disk-driver and "
                "--disable-disk-driver at the same time."
            )

        if disable_disk_driver and disk_driver_version:
            raise ArgumentUsageError(
                "The parameter --disable-disk-driver cannot be used "
                "when --disk-driver-version is specified.")

        if self.decorator_mode == DecoratorMode.UPDATE and disk_driver_version and not enable_disk_driver:
            raise ArgumentUsageError(
                "Parameter --enable-disk-driver is required "
                "when --disk-driver-version is specified during update.")

        if self.decorator_mode == DecoratorMode.CREATE:
            if disable_disk_driver:
                profile.enabled = False
            else:
                profile.enabled = True
                if disk_driver_version:
                    profile.version = disk_driver_version

        if self.decorator_mode == DecoratorMode.UPDATE:
            if enable_disk_driver:
                profile.enabled = True
                if disk_driver_version:
                    profile.version = disk_driver_version
            elif disable_disk_driver:
                msg = (
                    "Please make sure there are no existing PVs and PVCs "
                    "that are used by AzureDisk CSI driver before disabling."
                )
                if not self.get_yes() and not prompt_y_n(msg, default="n"):
                    raise DecoratorEarlyExitException()
                profile.enabled = False

        return profile

    def _get_enable_apiserver_vnet_integration(self, enable_validation: bool = False) -> bool:
        """Internal function to obtain the value of enable_apiserver_vnet_integration.

        This function supports the option of enable_validation. When enable_apiserver_vnet_integration is specified,
        For UPDATE: if apiserver-subnet-id is not used, raise an RequiredArgumentMissingError;

        :return: bool
        """
        # read the original value passed by the command
        enable_apiserver_vnet_integration = self.raw_param.get("enable_apiserver_vnet_integration")
        # In create mode, try to read the property value corresponding to the parameter from the `mc` object.
        if self.decorator_mode == DecoratorMode.CREATE:
            if (
                self.mc and
                self.mc.api_server_access_profile and
                self.mc.api_server_access_profile.enable_vnet_integration is not None
            ):
                enable_apiserver_vnet_integration = self.mc.api_server_access_profile.enable_vnet_integration

        # this parameter does not need dynamic completion
        # validation
        if enable_validation:
            if self.decorator_mode == DecoratorMode.UPDATE:
                is_apiserver_vnet_integration_cluster = check_is_apiserver_vnet_integration_cluster(self.mc)
                if enable_apiserver_vnet_integration and not is_apiserver_vnet_integration_cluster:
                    if self._get_apiserver_subnet_id(enable_validation=False) is None:
                        raise RequiredArgumentMissingError(
                            "--apiserver-subnet-id is required for update with --enable-apiserver-vnet-integration."
                        )

        return enable_apiserver_vnet_integration

    def get_enable_apiserver_vnet_integration(self) -> bool:
        """Obtain the value of enable_apiserver_vnet_integration.

        This function will verify the parameter by default. When enable_apiserver_vnet_integration is specified,
        For UPDATE: if apiserver-subnet-id is not used, raise an RequiredArgumentMissingError

        :return: bool
        """
        return self._get_enable_apiserver_vnet_integration(enable_validation=True)

    def _get_apiserver_subnet_id(self, enable_validation: bool = False) -> Union[str, None]:
        """Internal function to obtain the value of apiserver_subnet_id.

        This function supports the option of enable_validation. When apiserver_subnet_id is specified,
        if enable_apiserver_vnet_integration is not used, raise an RequiredArgumentMissingError;
        For CREATE: if vnet_subnet_id is not used, raise an RequiredArgumentMissingError;

        :return: bool
        """
        # read the original value passed by the command
        apiserver_subnet_id = self.raw_param.get("apiserver_subnet_id")
        # try to read the property value corresponding to the parameter from the `mc` object
        if self.decorator_mode == DecoratorMode.CREATE:
            if (
                self.mc and
                self.mc.api_server_access_profile and
                self.mc.api_server_access_profile.subnet_id is not None
            ):
                apiserver_subnet_id = self.mc.api_server_access_profile.subnet_id

        # this parameter does not need dynamic completion
        # validation
        if enable_validation:
            if self.decorator_mode == DecoratorMode.CREATE:
                vnet_subnet_id = self.get_vnet_subnet_id()
                if apiserver_subnet_id and vnet_subnet_id is None:
                    raise RequiredArgumentMissingError(
                        '"--apiserver-subnet-id" requires "--vnet-subnet-id".')

            enable_apiserver_vnet_integration = self._get_enable_apiserver_vnet_integration(
                enable_validation=False)
            if (
                apiserver_subnet_id and
                (
                    enable_apiserver_vnet_integration is None or
                    enable_apiserver_vnet_integration is False
                )
            ):
                raise RequiredArgumentMissingError(
                    '"--apiserver-subnet-id" requires "--enable-apiserver-vnet-integration".')

        return apiserver_subnet_id

    def get_apiserver_subnet_id(self) -> Union[str, None]:
        """Obtain the value of apiserver_subnet_id.

        This function will verify the parameter by default. When apiserver_subnet_id is specified,
        if enable_apiserver_vnet_integration is not specified, raise an RequiredArgumentMissingError;

        :return: bool
        """
        return self._get_apiserver_subnet_id(enable_validation=True)

    def _get_enable_private_cluster(self, enable_validation: bool = False) -> bool:
        """Internal function to obtain the value of enable_private_cluster for update.

        This function supports the option of enable_validation during update. When enable_private_cluster is specified,
        if api_server_authorized_ip_ranges is assigned, raise an MutuallyExclusiveArgumentError;
        When enable_private_cluster is not specified, disable_public_fqdn, enable_public_fqdn or private_dns_zone is assigned, raise an InvalidArgumentValueError.

        For UPDATE: if existing cluster is not using apiserver vnet integration, raise an ArgumentUsageError;

        :return: bool
        """
        # read the original value passed by the command
        enable_apiserver_vnet_integration = self.raw_param.get("enable_apiserver_vnet_integration")
        enable_private_cluster = self.raw_param.get("enable_private_cluster")

        # In create mode, try to read the property value corresponding to the parameter from the `mc` object.
        if self.decorator_mode == DecoratorMode.CREATE:
            if (
                self.mc and
                self.mc.api_server_access_profile and
                self.mc.api_server_access_profile.enable_private_cluster is not None
            ):
                enable_private_cluster = self.mc.api_server_access_profile.enable_private_cluster

        # this parameter does not need dynamic completion
        # validation
        if enable_validation:
            # copy from cli core
            if self.decorator_mode == DecoratorMode.CREATE:
                if enable_private_cluster:
                    if (
                        safe_lower(self._get_load_balancer_sku(enable_validation=False)) ==
                        CONST_LOAD_BALANCER_SKU_BASIC
                    ):
                        raise InvalidArgumentValueError(
                            "Please use standard load balancer for private cluster"
                        )
                    if self._get_api_server_authorized_ip_ranges(enable_validation=False):
                        raise MutuallyExclusiveArgumentError(
                            "--api-server-authorized-ip-ranges is not supported for private cluster"
                        )
                else:
                    if self._get_disable_public_fqdn(enable_validation=False):
                        raise InvalidArgumentValueError(
                            "--disable-public-fqdn should only be used with --enable-private-cluster"
                        )
                    if self._get_private_dns_zone(enable_validation=False):
                        raise InvalidArgumentValueError(
                            "Invalid private dns zone for public cluster. It should always be empty for public cluster"
                        )

            if self.decorator_mode == DecoratorMode.UPDATE:
                # copy logic from cli core
                is_private_cluster = check_is_private_cluster(self.mc)
                is_apiserver_vnet_integration_cluster = check_is_apiserver_vnet_integration_cluster(self.mc)

                if is_private_cluster or enable_private_cluster:
                    if self._get_api_server_authorized_ip_ranges(enable_validation=False):
                        raise MutuallyExclusiveArgumentError(
                            "--api-server-authorized-ip-ranges is not supported for private cluster"
                        )
                else:
                    if self._get_disable_public_fqdn(enable_validation=False):
                        raise InvalidArgumentValueError(
                            "--disable-public-fqdn can only be used for private cluster"
                        )
                    if self._get_enable_public_fqdn(enable_validation=False):
                        raise InvalidArgumentValueError(
                            "--enable-public-fqdn can only be used for private cluster"
                        )
                # new validation added for vnet integration
                if enable_private_cluster and not enable_apiserver_vnet_integration:
                    if not is_apiserver_vnet_integration_cluster:
                        raise ArgumentUsageError(
                            "Enabling private cluster requires enabling apiserver vnet integration(--enable-apiserver-vnet-integration)."
                        )

        return enable_private_cluster

    def get_enable_private_cluster(self) -> bool:
        """Obtain the value of enable_private_cluster.

        This function will verify the parameter by default. When enable_private_cluster is specified,
        For UPDATE: if enable-apiserver-vnet-integration is not used and existing cluster is not using apiserver vnet integration, raise an ArgumentUsageError

        :return: bool
        """
        return self._get_enable_private_cluster(enable_validation=True)

    def _get_disable_private_cluster(self, enable_validation: bool = False) -> bool:
        """Internal function to obtain the value of disable_private_cluster.

        This function supports the option of enable_validation.
        For UPDATE: if existing cluster is not using apiserver vnet integration, raise an ArgumentUsageError;

        :return: bool
        """
        # read the original value passed by the command
        enable_apiserver_vnet_integration = self.raw_param.get("enable_apiserver_vnet_integration")
        disable_private_cluster = self.raw_param.get("disable_private_cluster")

        # this parameter does not need dynamic completion
        # validation
        if enable_validation:
            if self.decorator_mode == DecoratorMode.UPDATE:
                # logic copied from cli core
                if disable_private_cluster:
                    if self._get_disable_public_fqdn(enable_validation=False):
                        raise InvalidArgumentValueError(
                            "--disable-public-fqdn can only be used for private cluster"
                        )
                    if self._get_enable_public_fqdn(enable_validation=False):
                        raise InvalidArgumentValueError(
                            "--enable-public-fqdn can only be used for private cluster"
                        )
                # new validation added for apiserver vnet integration
                if disable_private_cluster and not enable_apiserver_vnet_integration:
                    if self.mc.api_server_access_profile is None or self.mc.api_server_access_profile.enable_vnet_integration is not True:
                        raise ArgumentUsageError(
                            "Disabling private cluster requires enabling apiserver vnet integration(--enable-apiserver-vnet-integration)."
                        )

        return disable_private_cluster

    def get_disable_private_cluster(self) -> bool:
        """Obtain the value of disable_private_cluster.

        This function will verify the parameter by default. When disable_private_cluster is specified,
        For UPDATE: if enable-apiserver-vnet-integration is not used and existing cluster is not using apiserver vnet integration, raise an ArgumentUsageError

        :return: bool
        """
        return self._get_disable_private_cluster(enable_validation=True)

    def _get_disable_public_fqdn(self, enable_validation: bool = False) -> bool:
        """Internal function to obtain the value of disable_public_fqdn for update.

        This function supports the option of enable_validation. When enabled, if enable_private_cluster is not specified
        and disable_public_fqdn is assigned, raise an InvalidArgumentValueError. If both disable_public_fqdn and
        enable_public_fqdn are assigned, raise a MutuallyExclusiveArgumentError. In update mode, if
        disable_public_fqdn is assigned and private_dns_zone equals to CONST_PRIVATE_DNS_ZONE_NONE, raise an
        InvalidArgumentValueError.
        :return: bool
        """
        # read the original value passed by the command
        disable_public_fqdn = self.raw_param.get("disable_public_fqdn")

        # In create mode, try to read the property value corresponding to the parameter from the `mc` object.
        if self.decorator_mode == DecoratorMode.CREATE:
            if (
                self.mc and
                self.mc.api_server_access_profile and
                self.mc.api_server_access_profile.enable_private_cluster_public_fqdn is not None
            ):
                disable_public_fqdn = not self.mc.api_server_access_profile.enable_private_cluster_public_fqdn

        # this parameter does not need dynamic completion
        # validation
        if enable_validation:
            if self.decorator_mode == DecoratorMode.CREATE:
                if disable_public_fqdn and not self._get_enable_private_cluster(enable_validation=False):
                    raise InvalidArgumentValueError(
                        "--disable-public-fqdn should only be used with --enable-private-cluster"
                    )
            if self.decorator_mode == DecoratorMode.UPDATE:
                if disable_public_fqdn:
                    if self._get_enable_public_fqdn(enable_validation=False):
                        raise MutuallyExclusiveArgumentError(
                            "Cannot specify '--enable-public-fqdn' and '--disable-public-fqdn' at the same time"
                        )
                    if (
                        safe_lower(self._get_private_dns_zone(enable_validation=False)) == CONST_PRIVATE_DNS_ZONE_NONE or
                        safe_lower(self.mc.api_server_access_profile.private_dns_zone) == CONST_PRIVATE_DNS_ZONE_NONE
                    ):
                        raise InvalidArgumentValueError(
                            "--disable-public-fqdn cannot be applied for none mode private dns zone cluster"
                        )

        return disable_public_fqdn

    def get_disable_public_fqdn(self) -> bool:
        """Obtain the value of disable_public_fqdn.
        This function will verify the parameter by default. If enable_private_cluster is not specified and
        disable_public_fqdn is assigned, raise an InvalidArgumentValueError. If both disable_public_fqdn and
        enable_public_fqdn are assigned, raise a MutuallyExclusiveArgumentError. In update mode, if
        disable_public_fqdn is assigned and private_dns_zone equals to CONST_PRIVATE_DNS_ZONE_NONE, raise an
        InvalidArgumentValueError.
        :return: bool
        """
        return self._get_disable_public_fqdn(enable_validation=True)

    def _get_enable_public_fqdn(self, enable_validation: bool = False) -> bool:
        """Internal function to obtain the value of enable_public_fqdn for update.

        This function supports the option of enable_validation. When enabled, if private cluster is not enabled and
        enable_public_fqdn is assigned, raise an InvalidArgumentValueError. If both disable_public_fqdn and
        enable_public_fqdn are assigned, raise a MutuallyExclusiveArgumentError.
        :return: bool
        """
        # read the original value passed by the command
        enable_public_fqdn = self.raw_param.get("enable_public_fqdn")

        # this parameter does not need dynamic completion
        # validation
        if enable_validation:
            if self.decorator_mode == DecoratorMode.UPDATE:
                if enable_public_fqdn:
                    if self._get_disable_public_fqdn(enable_validation=False):
                        raise MutuallyExclusiveArgumentError(
                            "Cannot specify '--enable-public-fqdn' and '--disable-public-fqdn' at the same time"
                        )

        return enable_public_fqdn

    def get_enable_public_fqdn(self) -> bool:
        """Obtain the value of enable_public_fqdn.
        This function will verify the parameter by default. If private cluster is not enabled and enable_public_fqdn
        is assigned, raise an InvalidArgumentValueError. If both disable_public_fqdn and enable_private_cluster are
        assigned, raise a MutuallyExclusiveArgumentError.
        :return: bool
        """
        return self._get_enable_public_fqdn(enable_validation=True)

    def _get_private_dns_zone(self, enable_validation: bool = False) -> Union[str, None]:
        """Internal function to obtain the value of private_dns_zone.
        This function supports the option of enable_validation. When enabled and private_dns_zone is assigned, if
        enable_private_cluster is not specified raise an InvalidArgumentValueError. It will also check when both
        private_dns_zone and fqdn_subdomain are assigned, if the value of private_dns_zone is
        CONST_PRIVATE_DNS_ZONE_SYSTEM or CONST_PRIVATE_DNS_ZONE_NONE, raise an InvalidArgumentValueError; Otherwise if
        the value of private_dns_zone is not a valid resource ID, raise an InvalidArgumentValueError. In update mode,
        if disable_public_fqdn is assigned and private_dns_zone equals to CONST_PRIVATE_DNS_ZONE_NONE, raise an
        InvalidArgumentValueError.
        :return: string or None
        """
        # read the original value passed by the command
        private_dns_zone = self.raw_param.get("private_dns_zone")
        # In create mode, try to read the property value corresponding to the parameter from the `mc` object.
        if self.decorator_mode == DecoratorMode.CREATE:
            if (
                self.mc and
                self.mc.api_server_access_profile and
                self.mc.api_server_access_profile.private_dns_zone is not None
            ):
                private_dns_zone = self.mc.api_server_access_profile.private_dns_zone

        # this parameter does not need dynamic completion
        # validation
        if enable_validation:
            if self.decorator_mode == DecoratorMode.CREATE:
                if private_dns_zone:
                    if not self._get_enable_private_cluster(enable_validation=False):
                        raise InvalidArgumentValueError(
                            "Invalid private dns zone for public cluster. It should always be empty for public cluster"
                        )
                    if (
                        private_dns_zone.lower() != CONST_PRIVATE_DNS_ZONE_SYSTEM and
                        private_dns_zone.lower() != CONST_PRIVATE_DNS_ZONE_NONE
                    ):
                        if not is_valid_resource_id(private_dns_zone):
                            raise InvalidArgumentValueError(
                                private_dns_zone + " is not a valid Azure resource ID."
                            )
                    else:
                        if self._get_fqdn_subdomain(enable_validation=False):
                            raise InvalidArgumentValueError(
                                "--fqdn-subdomain should only be used for private cluster with custom private dns zone"
                            )
            elif self.decorator_mode == DecoratorMode.UPDATE:
                if (
                    self.mc and
                    self.mc.api_server_access_profile and
                    self.mc.api_server_access_profile.private_dns_zone == CONST_PRIVATE_DNS_ZONE_NONE
                ):
                    if self._get_disable_public_fqdn(enable_validation=False):
                        raise InvalidArgumentValueError(
                            "--disable-public-fqdn cannot be applied for none mode private dns zone cluster"
                        )
        return private_dns_zone

    def get_private_dns_zone(self) -> Union[str, None]:
        """Obtain the value of private_dns_zone.
        This function will verify the parameter by default. When private_dns_zone is assigned, if enable_private_cluster
        is not specified raise an InvalidArgumentValueError. It will also check when both private_dns_zone and
        fqdn_subdomain are assigned, if the value of private_dns_zone is CONST_PRIVATE_DNS_ZONE_SYSTEM or
        CONST_PRIVATE_DNS_ZONE_NONE, raise an InvalidArgumentValueError; Otherwise if the value of private_dns_zone is
        not a valid resource ID, raise an InvalidArgumentValueError. In update mode, if disable_public_fqdn is assigned
        and private_dns_zone equals to CONST_PRIVATE_DNS_ZONE_NONE, raise an InvalidArgumentValueError.
        :return: string or None
        """
        return self._get_private_dns_zone(enable_validation=True)

    def _get_api_server_authorized_ip_ranges(self, enable_validation: bool = False) -> List[str]:
        """Internal function to obtain the value of api_server_authorized_ip_ranges for update.

        This function supports the option of enable_validation. When enabled and api_server_authorized_ip_ranges is
        assigned, if load_balancer_sku equals to CONST_LOAD_BALANCER_SKU_BASIC, raise an InvalidArgumentValueError;
        if enable_private_cluster is specified, raise a MutuallyExclusiveArgumentError.
        This function will normalize the parameter by default. It will split the string into a list with "," as the
        delimiter.
        :return: empty list or list of strings
        """
        # read the original value passed by the command
        api_server_authorized_ip_ranges = self.raw_param.get(
            "api_server_authorized_ip_ranges"
        )
        # In create mode, try to read the property value corresponding to the parameter from the `mc` object.
        if self.decorator_mode == DecoratorMode.CREATE:
            read_from_mc = False
            if (
                self.mc and
                self.mc.api_server_access_profile and
                self.mc.api_server_access_profile.authorized_ip_ranges is not None
            ):
                api_server_authorized_ip_ranges = (
                    self.mc.api_server_access_profile.authorized_ip_ranges
                )
                read_from_mc = True

            # normalize
            if not read_from_mc:
                api_server_authorized_ip_ranges = [
                    x.strip()
                    for x in (
                        api_server_authorized_ip_ranges.split(",")
                        if api_server_authorized_ip_ranges
                        else []
                    )
                ]
        elif self.decorator_mode == DecoratorMode.UPDATE:
            # normalize, keep None as None
            if api_server_authorized_ip_ranges is not None:
                api_server_authorized_ip_ranges = [
                    x.strip()
                    for x in (
                        api_server_authorized_ip_ranges.split(",")
                        if api_server_authorized_ip_ranges
                        else []
                    )
                ]

        # validation
        if enable_validation:
            if self.decorator_mode == DecoratorMode.CREATE:
                if api_server_authorized_ip_ranges:
                    if (
                        safe_lower(self._get_load_balancer_sku(enable_validation=False)) ==
                        CONST_LOAD_BALANCER_SKU_BASIC
                    ):
                        raise InvalidArgumentValueError(
                            "--api-server-authorized-ip-ranges can only be used with standard load balancer"
                        )
                    if self._get_enable_private_cluster(enable_validation=False):
                        raise MutuallyExclusiveArgumentError(
                            "--api-server-authorized-ip-ranges is not supported for private cluster"
                        )

        return api_server_authorized_ip_ranges

    def get_api_server_authorized_ip_ranges(self) -> List[str]:
        """Obtain the value of api_server_authorized_ip_ranges.
        This function will verify the parameter by default. When api_server_authorized_ip_ranges is assigned, if
        load_balancer_sku equals to CONST_LOAD_BALANCER_SKU_BASIC, raise an InvalidArgumentValueError; if
        enable_private_cluster is specified, raise a MutuallyExclusiveArgumentError.
        This function will normalize the parameter by default. It will split the string into a list with "," as the
        delimiter.
        :return: empty list or list of strings
        """
        return self._get_api_server_authorized_ip_ranges(enable_validation=True)

    def get_dns_zone_resource_id(self) -> Union[str, None]:
        """Obtain the value of ip_families.

        :return: string or None
        """
        # read the original value passed by the command
        dns_zone_resource_id = self.raw_param.get("dns_zone_resource_id")
        # try to read the property value corresponding to the parameter from the `mc` object
        if (
            self.mc and
            self.mc.ingress_profile and
            self.mc.ingress_profile.web_app_routing and
            self.mc.ingress_profile.web_app_routing.dns_zone_resource_id is not None
        ):
            dns_zone_resource_id = self.mc.ingress_profile.web_app_routing.dns_zone_resource_id

        # this parameter does not need dynamic completion
        # this parameter does not need validation
        return dns_zone_resource_id

    def _get_enable_keda(self, enable_validation: bool = False) -> bool:
        """Internal function to obtain the value of enable_keda.

        This function supports the option of enable_validation. When enabled, if both enable_keda and disable_keda are
        specified, raise a MutuallyExclusiveArgumentError.

        :return: bool
        """
        # Read the original value passed by the command.
        enable_keda = self.raw_param.get("enable_keda")

        # In create mode, try to read the property value corresponding to the parameter from the `mc` object.
        if self.decorator_mode == DecoratorMode.CREATE:
            if (
                self.mc and
                self.mc.workload_auto_scaler_profile and
                self.mc.workload_auto_scaler_profile.keda
            ):
                enable_keda = self.mc.workload_auto_scaler_profile.keda.enabled

        # This parameter does not need dynamic completion.
        if enable_validation:
            if enable_keda and self._get_disable_keda(enable_validation=False):
                raise MutuallyExclusiveArgumentError(
                    "Cannot specify --enable-keda and --disable-keda at the same time."
                )

        return enable_keda

    def get_enable_keda(self) -> bool:
        """Obtain the value of enable_keda.

        This function will verify the parameter by default. If both enable_keda and disable_keda are specified, raise a
        MutuallyExclusiveArgumentError.

        :return: bool
        """
        return self._get_enable_keda(enable_validation=True)

    def _get_disable_keda(self, enable_validation: bool = False) -> bool:
        """Internal function to obtain the value of disable_keda.

        This function supports the option of enable_validation. When enabled, if both enable_keda and disable_keda are
        specified, raise a MutuallyExclusiveArgumentError.

        :return: bool
        """
        # Read the original value passed by the command.
        disable_keda = self.raw_param.get("disable_keda")

        # This option is not supported in create mode, hence we do not read the property value from the `mc` object.
        # This parameter does not need dynamic completion.
        if enable_validation:
            if disable_keda and self._get_enable_keda(enable_validation=False):
                raise MutuallyExclusiveArgumentError(
                    "Cannot specify --enable-keda and --disable-keda at the same time."
                )

        return disable_keda

    def get_disable_keda(self) -> bool:
        """Obtain the value of disable_keda.

        This function will verify the parameter by default. If both enable_keda and disable_keda are specified, raise a
        MutuallyExclusiveArgumentError.

        :return: bool
        """
        return self._get_disable_keda(enable_validation=True)

    def get_custom_ca_trust_certificates(self) -> Union[List[bytes], None]:
        """Obtain the value of custom ca trust certificates.

        :return: List[str] or None
        """
        custom_ca_certs_file_path = self.raw_param.get("custom_ca_trust_certificates")
        if not custom_ca_certs_file_path:
            return None
        if not os.path.isfile(custom_ca_certs_file_path):
            raise InvalidArgumentValueError(
                "{} is not valid file, or not accessible.".format(
                    custom_ca_certs_file_path
                )
            )
        # CAs are supposed to be separated with a new line, we filter out empty strings (e.g. some stray new line). We only allow up to 10 CAs
        file_content = read_file_content(custom_ca_certs_file_path).split(os.linesep + os.linesep)
        certs = [str.encode(x) for x in file_content if len(x) > 1]
        if len(certs) > 10:
            raise InvalidArgumentValueError(
                "Only up to 10 new-line separated CAs can be passed, got {} instead.".format(
                    len(certs)
                )
            )
        return certs

    def _get_enable_node_restriction(self, enable_validation: bool = False) -> bool:
        """Internal function to obtain the value of enable_node_restriction.
        This function supports the option of enable_node_restriction. When enabled, if both enable_node_restriction and disable_node_restriction are
        specified, raise a MutuallyExclusiveArgumentError.

        :return: bool
        """
        # Read the original value passed by the command.
        enable_node_restriction = self.raw_param.get("enable_node_restriction")

        # This parameter does not need dynamic completion.
        if enable_validation:
            if enable_node_restriction and self._get_disable_node_restriction(enable_validation=False):
                raise MutuallyExclusiveArgumentError(
                    "Cannot specify --enable-node-restriction and --disable-node-restriction at the same time."
                )

        return enable_node_restriction

    def _get_enable_azure_monitor_metrics(self, enable_validation: bool = False) -> bool:
        """Internal function to obtain the value of enable_azure_monitor_metrics.
        This function supports the option of enable_validation. When enabled, if both enable_azure_monitor_metrics and disable_azure_monitor_metrics are
        specified, raise a MutuallyExclusiveArgumentError.

        :return: bool
        """
        # Read the original value passed by the command.
        # TODO: should remove get value from enable_azuremonitormetrics once the option is removed
        enable_azure_monitor_metrics = self.raw_param.get("enable_azure_monitor_metrics") or self.raw_param.get("enable_azuremonitormetrics")
        # In create mode, try to read the property value corresponding to the parameter from the `mc` object.
        if self.decorator_mode == DecoratorMode.CREATE:
            if (
                self.mc and
                self.mc.azure_monitor_profile and
                self.mc.azure_monitor_profile.metrics
            ):
                enable_azure_monitor_metrics = self.mc.azure_monitor_profile.metrics.enabled
        # This parameter does not need dynamic completion.
        if enable_validation:
            if enable_azure_monitor_metrics and self._get_disable_azure_monitor_metrics(False):
                raise MutuallyExclusiveArgumentError(
                    "Cannot specify --enable-azuremonitormetrics and --disable-azuremonitormetrics at the same time."
                )
            if enable_azure_monitor_metrics and not check_is_msi_cluster(self.mc):
                raise RequiredArgumentMissingError(
                    "--enable-azuremonitormetrics can only be specified for clusters with managed identity enabled"
                )
        return enable_azure_monitor_metrics

    def get_enable_azure_monitor_metrics(self) -> bool:
        """Obtain the value of enable_azure_monitor_metrics.
        This function will verify the parameter by default. If both enable_azure_monitor_metrics and disable_azure_monitor_metrics are specified, raise a
        MutuallyExclusiveArgumentError.
        :return: bool
        """
        return self._get_enable_azure_monitor_metrics(enable_validation=True)

    def _get_disable_azure_monitor_metrics(self, enable_validation: bool = False) -> bool:
        """Internal function to obtain the value of disable_azure_monitor_metrics.
        This function supports the option of enable_validation. When enabled, if both enable_azure_monitor_metrics and disable_azure_monitor_metrics are
        specified, raise a MutuallyExclusiveArgumentError.
        :return: bool
        """
        # Read the original value passed by the command.
        # TODO: should remove get value from disable_azuremonitormetrics once the option is removed
        disable_azure_monitor_metrics = self.raw_param.get("disable_azure_monitor_metrics") or self.raw_param.get("disable_azuremonitormetrics")
        if disable_azure_monitor_metrics and self._get_enable_azure_monitor_metrics(False):
            raise MutuallyExclusiveArgumentError("Cannot specify --enable-azuremonitormetrics and --disable-azuremonitormetrics at the same time.")
        return disable_azure_monitor_metrics

    def get_disable_azure_monitor_metrics(self) -> bool:
        """Obtain the value of disable_azure_monitor_metrics.
        This function will verify the parameter by default. If both enable_azure_monitor_metrics and disable_azure_monitor_metrics are specified, raise a
        MutuallyExclusiveArgumentError.
        :return: bool
        """
        return self._get_disable_azure_monitor_metrics(enable_validation=True)

    def get_enable_node_restriction(self) -> bool:
        """Obtain the value of enable_node_restriction.

        This function will verify the parameter by default. If both enable_node_restriction and disable_node_restriction are specified, raise a
        MutuallyExclusiveArgumentError.

        :return: bool
        """
        return self._get_enable_node_restriction(enable_validation=True)

    def _get_disable_node_restriction(self, enable_validation: bool = False) -> bool:
        """Internal function to obtain the value of disable_node_restriction.

        This function supports the option of enable_validation. When enabled, if both enable_node_restriction and disable_node_restriction are
        specified, raise a MutuallyExclusiveArgumentError.

        :return: bool
        """
        # Read the original value passed by the command.
        disable_node_restriction = self.raw_param.get("disable_node_restriction")

        # This option is not supported in create mode, hence we do not read the property value from the `mc` object.
        # This parameter does not need dynamic completion.
        if enable_validation:
            if disable_node_restriction and self._get_enable_node_restriction(enable_validation=False):
                raise MutuallyExclusiveArgumentError(
                    "Cannot specify --enable-node-restriction and --disable-node-restriction at the same time."
                )

        return disable_node_restriction

    def get_disable_node_restriction(self) -> bool:
        """Obtain the value of disable_node_restriction.

        This function will verify the parameter by default. If both enable_node_restriction and disable_node_restriction are specified, raise a
        MutuallyExclusiveArgumentError.

        :return: bool
        """
        return self._get_disable_node_restriction(enable_validation=True)

    def _get_enable_vpa(self, enable_validation: bool = False) -> bool:
        """Internal function to obtain the value of enable_vpa.
        This function supports the option of enable_vpa. When enabled, if both enable_vpa and enable_vpa are
        specified, raise a MutuallyExclusiveArgumentError.
        :return: bool
        """
        # Read the original value passed by the command.
        enable_vpa = self.raw_param.get("enable_vpa")

        # This parameter does not need dynamic completion.
        if enable_validation:
            if enable_vpa and self._get_disable_vpa(enable_validation=False):
                raise MutuallyExclusiveArgumentError(
                    "Cannot specify --enable-vpa and --disable-vpa at the same time."
                )

        return enable_vpa

    def get_enable_vpa(self) -> bool:
        """Obtain the value of enable_vpa.

        This function will verify the parameter by default. If both enable_vpa and disable_vpa are specified, raise
        a MutuallyExclusiveArgumentError.

        :return: bool
        """
        return self._get_enable_vpa(enable_validation=True)

    def _get_disable_vpa(self, enable_validation: bool = False) -> bool:
        """Internal function to obtain the value of disable_vpa.

        This function supports the option of enable_vpa. When enabled, if both enable_vpa and disable_vpa are specified,
        raise a MutuallyExclusiveArgumentError.

        :return: bool
        """
        # Read the original value passed by the command.
        disable_vpa = self.raw_param.get("disable_vpa")

        # This option is not supported in create mode, hence we do not read the property value from the `mc` object.
        # This parameter does not need dynamic completion.
        if enable_validation:
            if disable_vpa and self._get_enable_vpa(enable_validation=False):
                raise MutuallyExclusiveArgumentError(
                    "Cannot specify --enable-vpa and --disable-vpa at the same time."
                )

        return disable_vpa

    def get_disable_vpa(self) -> bool:
        """Obtain the value of disable_vpa.

        This function will verify the parameter by default. If both enable_vpa and disable_vpa are specified, raise a MutuallyExclusiveArgumentError.

        :return: bool
        """
        return self._get_disable_vpa(enable_validation=True)

    def get_ssh_key_value_for_update(self) -> Tuple[str, bool]:
        """Obtain the value of ssh_key_value for "az aks update".

        Note: no_ssh_key will not be decorated into the `mc` object.

        If the user provides a string-like input for --ssh-key-value, the validator function "validate_ssh_key_for_update" will
        check whether it is a file path, if so, read its content and return; if it is a valid public key, return it.
        Otherwise, raise error.

        :return: ssh_key_value of string type
        """
        # read the original value passed by the command
        ssh_key_value = self.raw_param.get("ssh_key_value")

        # this parameter does not need dynamic completion
        # this parameter does not need validation
        return ssh_key_value

    def get_initial_service_mesh_profile(self) -> ServiceMeshProfile:
        """ Obtain the initial service mesh profile from parameters.
        This function is used only when setting up a new AKS cluster.

        :return: initial service mesh profile
        """

        # returns a service mesh profile only if '--enable-azure-service-mesh' is applied
        enable_asm = self.raw_param.get("enable_azure_service_mesh", False)
        if enable_asm:
            return self.models.ServiceMeshProfile(
                mode=CONST_AZURE_SERVICE_MESH_MODE_ISTIO,
                istio=self.models.IstioServiceMesh(),
            )

        return None

    def update_azure_service_mesh_profile(self) -> ServiceMeshProfile:
        """ Update azure service mesh profile.

        This function clone the existing service mesh profile, then apply user supplied changes
        like enable or disable mesh, enable or disable internal or external ingress gateway
        then return the updated service mesh profile.

        It does not overwrite the service mesh profile attribute of the managed cluster.

        :return: updated service mesh profile
        """

        updated = False
        new_profile = self.models.ServiceMeshProfile(mode=CONST_AZURE_SERVICE_MESH_MODE_DISABLED) \
            if self.mc.service_mesh_profile is None else copy.deepcopy(self.mc.service_mesh_profile)

        # enable/disable
        enable_asm = self.raw_param.get("enable_azure_service_mesh", False)
        disable_asm = self.raw_param.get("disable_azure_service_mesh", False)

        if enable_asm and disable_asm:
            raise MutuallyExclusiveArgumentError(
                "Cannot both enable and disable azure service mesh at the same time.",
            )

        if disable_asm:
            new_profile.mode = CONST_AZURE_SERVICE_MESH_MODE_DISABLED
            updated = True
        elif enable_asm:
            new_profile.mode = CONST_AZURE_SERVICE_MESH_MODE_ISTIO
            if new_profile.istio is None:
                new_profile.istio = self.models.IstioServiceMesh()
            updated = True

        enable_ingress_gateway = self.raw_param.get("enable_ingress_gateway", False)
        disable_ingress_gateway = self.raw_param.get("disable_ingress_gateway", False)
        ingress_gateway_type = self.raw_param.get("ingress_gateway_type", None)

        if enable_ingress_gateway and disable_ingress_gateway:
            raise MutuallyExclusiveArgumentError(
                "Cannot both enable and disable azure service mesh ingress gateway at the same time.",
            )

        # deal with gateways
        if enable_ingress_gateway or disable_ingress_gateway:
            # if a gateway is enabled, enable the mesh
            if enable_ingress_gateway:
                new_profile.mode = CONST_AZURE_SERVICE_MESH_MODE_ISTIO
                updated = True

            if not ingress_gateway_type:
                raise RequiredArgumentMissingError("--ingress-gateway-type is required.")

            # ensure necessary fields
            if new_profile.istio.components is None:
                new_profile.istio.components = self.models.IstioComponents()
                updated = True
            if new_profile.istio.components.ingress_gateways is None:
                new_profile.istio.components.ingress_gateways = []
                updated = True

            # make update if the gateway already exist
            gateway_exists = False
            for ingress in new_profile.istio.components.ingress_gateways:
                if ingress.mode == ingress_gateway_type:
                    ingress.enabled = enable_ingress_gateway
                    gateway_exists = True
                    updated = True
                    break

            # gateway not exist, append
            if not gateway_exists:
                new_profile.istio.components.ingress_gateways.append(
                    self.models.IstioIngressGateway(
                        mode=ingress_gateway_type,
                        enabled=enable_ingress_gateway,
                    )
                )
                updated = True

        if updated:
            return new_profile
        else:
            return self.mc.service_mesh_profile

    def _get_uptime_sla(self, enable_validation: bool = False) -> bool:
        """Internal function to obtain the value of uptime_sla.

        Note: Overwritten in aks-preview to add support for the new option tier. Could be removed after updating
        the dependency on core cli to 2.47.0.

        This function supports the option of enable_validation. When enabled, if both uptime_sla and no_uptime_sla are
        specified, raise a MutuallyExclusiveArgumentError.

        :return: bool
        """
        # read the original value passed by the command
        uptime_sla = self.raw_param.get("uptime_sla")

        # In create mode, try to read the property value corresponding to the parameter from the `mc` object.
        if self.decorator_mode == DecoratorMode.CREATE:
            if (
                self.mc and
                self.mc.sku and
                self.mc.sku.tier is not None
            ):
                uptime_sla = self.mc.sku.tier == "Standard"
        # this parameter does not need dynamic completion
        # validation
        if enable_validation:
            if uptime_sla and self._get_no_uptime_sla(enable_validation=False):
                raise MutuallyExclusiveArgumentError(
                    'Cannot specify "--uptime-sla" and "--no-uptime-sla" at the same time.'
                )

            if uptime_sla and self.get_tier() == CONST_MANAGED_CLUSTER_SKU_TIER_FREE:
                raise MutuallyExclusiveArgumentError(
                    'Cannot specify "--uptime-sla" and "--tier free" at the same time.'
                )

        return uptime_sla

    def _get_no_uptime_sla(self, enable_validation: bool = False) -> bool:
        """Internal function to obtain the value of no_uptime_sla.

        Note: Overwritten in aks-preview to add support for the new option tier. Could be removed after updating
        the dependency on core cli to 2.47.0.

        This function supports the option of enable_validation. When enabled, if both uptime_sla and no_uptime_sla are
        specified, raise a MutuallyExclusiveArgumentError.

        :return: bool
        """
        # read the original value passed by the command
        no_uptime_sla = self.raw_param.get("no_uptime_sla")
        # We do not support this option in create mode, therefore we do not read the value from `mc`.
        # this parameter does not need dynamic completion
        # validation
        if enable_validation:
            if no_uptime_sla and self._get_uptime_sla(enable_validation=False):
                raise MutuallyExclusiveArgumentError(
                    'Cannot specify "--uptime-sla" and "--no-uptime-sla" at the same time.'
                )

            if no_uptime_sla and self.get_tier() == CONST_MANAGED_CLUSTER_SKU_TIER_STANDARD:
                raise MutuallyExclusiveArgumentError(
                    'Cannot specify "--no-uptime-sla" and "--tier standard" at the same time.'
                )

        return no_uptime_sla

    def get_tier(self) -> str:
        """Obtain the value of tier.

        Note: Could be removed after updating the dependency on core cli to 2.47.0.

        :return: str
        """
        tier = self.raw_param.get("tier")
        if not tier:
            return ""

        tierStr = tier.lower()
        if tierStr == CONST_MANAGED_CLUSTER_SKU_TIER_FREE and self._get_uptime_sla(enable_validation=False):
            raise MutuallyExclusiveArgumentError(
                'Cannot specify "--uptime-sla" and "--tier free" at the same time.'
            )

        if tierStr == CONST_MANAGED_CLUSTER_SKU_TIER_STANDARD and self._get_no_uptime_sla(enable_validation=False):
            raise MutuallyExclusiveArgumentError(
                'Cannot specify "--no-uptime-sla" and "--tier standard" at the same time.'
            )

        return tierStr

    def get_nodepool_taints(self) -> Union[List[str], None]:
        """Obtain the value of nodepool_labels.

        :return: dictionary or None
        """
        return self.agentpool_context.get_node_taints()

    
class AKSPreviewManagedClusterCreateDecorator(AKSManagedClusterCreateDecorator):
    def __init__(
        self, cmd: AzCliCommand, client: ContainerServiceClient, raw_parameters: Dict, resource_type: ResourceType
    ):
        self.__raw_parameters = raw_parameters
        super().__init__(cmd, client, raw_parameters, resource_type)

    def init_models(self) -> None:
        """Initialize an AKSPreviewManagedClusterModels object to store the models.

        :return: None
        """
        self.models = AKSPreviewManagedClusterModels(self.cmd, self.resource_type)

    def init_context(self) -> None:
        """Initialize an AKSPreviewManagedClusterContext object to store the context in the process of assemble the
        ManagedCluster object.

        :return: None
        """
        self.context = AKSPreviewManagedClusterContext(
            self.cmd,
            AKSManagedClusterParamDict(self.__raw_parameters),
            self.models,
            DecoratorMode.CREATE,
        )

    def init_agentpool_decorator_context(self) -> None:
        """Initialize an AKSPreviewAgentPoolAddDecorator object to assemble the AgentPool profile.

        :return: None
        """
        self.agentpool_decorator = AKSPreviewAgentPoolAddDecorator(
            self.cmd, self.client, self.__raw_parameters, self.resource_type, self.agentpool_decorator_mode
        )
        self.agentpool_context = self.agentpool_decorator.context
        self.context.attach_agentpool_context(self.agentpool_context)

    def set_up_agentpool_profile(self, mc: ManagedCluster) -> ManagedCluster:
        """Set up agent pool profiles for the ManagedCluster object.

        Note: Overwritten to call construct_agentpool_profile_preview of AKSPreviewAgentPoolAddDecorator.

        :return: the ManagedCluster object
        """
        self._ensure_mc(mc)

        agentpool_profile = self.agentpool_decorator.construct_agentpool_profile_preview()
        mc.agent_pool_profiles = [agentpool_profile]
        return mc

    def set_up_network_profile(self, mc: ManagedCluster) -> ManagedCluster:
        """Set up network profile for the ManagedCluster object.

        Note: Inherited and extended in aks-preview to set ipv6 configs and
        network plugin mode.

        :return: the ManagedCluster object
        """
        mc = super().set_up_network_profile(mc)
        network_profile = mc.network_profile

        # set up pod_cidrs, service_cidrs and ip_families
        (
            pod_cidrs,
            service_cidrs,
            ip_families
        ) = self.context.get_pod_cidrs_and_service_cidrs_and_ip_families()
        network_profile.pod_cidrs = pod_cidrs
        network_profile.service_cidrs = service_cidrs
        network_profile.ip_families = ip_families

        # recreate the load balancer profile if load_balancer_managed_outbound_ipv6_count is not None
        if self.context.get_load_balancer_managed_outbound_ipv6_count() is not None or self.context.get_load_balancer_backend_pool_type() is not None:
            network_profile.load_balancer_profile = create_load_balancer_profile(
                self.context.get_load_balancer_managed_outbound_ip_count(),
                self.context.get_load_balancer_managed_outbound_ipv6_count(),
                self.context.get_load_balancer_outbound_ips(),
                self.context.get_load_balancer_outbound_ip_prefixes(),
                self.context.get_load_balancer_outbound_ports(),
                self.context.get_load_balancer_idle_timeout(),
                self.context.get_load_balancer_backend_pool_type(),
                models=self.models.load_balancer_models,
            )

        network_profile.network_plugin_mode = self.context.get_network_plugin_mode()

        if self.context.get_enable_cilium_dataplane():
            # --network-dataplane was introduced with API v20230202preview to replace --enable-cilium-dataplane.
            # Keep both for backwards compatibility, but validate that the user sets only one of them.
            if self.context.get_network_dataplane() is not None:
                raise MutuallyExclusiveArgumentError(
                    "Cannot specify --enable-cilium-dataplane and "
                    "--network-dataplane at the same time"
                )
            network_profile.network_dataplane = CONST_NETWORK_DATAPLANE_CILIUM
        else:
            network_profile.network_dataplane = self.context.get_network_dataplane()

        network_observability = self.context.get_enable_network_observability()
        if network_observability is not None:
            network_profile.monitoring = self.models.NetworkMonitoring(
                enabled=network_observability
            )

        return mc

    def set_up_api_server_access_profile(self, mc: ManagedCluster) -> ManagedCluster:
        """Set up apiserverAccessProfile enableVnetIntegration and subnetId for the ManagedCluster object.

        Note: Inherited and extended in aks-preview to set vnet integration configs.

        :return: the ManagedCluster object
        """
        mc = super().set_up_api_server_access_profile(mc)
        if self.context.get_enable_apiserver_vnet_integration():
            if mc.api_server_access_profile is None:
                mc.api_server_access_profile = self.models.ManagedClusterAPIServerAccessProfile()
            mc.api_server_access_profile.enable_vnet_integration = True
        if self.context.get_apiserver_subnet_id():
            mc.api_server_access_profile.subnet_id = self.context.get_apiserver_subnet_id()

        return mc

    def build_gitops_addon_profile(self) -> ManagedClusterAddonProfile:
        """Build gitops addon profile.

        :return: a ManagedClusterAddonProfile object
        """
        gitops_addon_profile = self.models.ManagedClusterAddonProfile(
            enabled=True,
        )
        return gitops_addon_profile

    def set_up_addon_profiles(self, mc: ManagedCluster) -> ManagedCluster:
        """Set up addon profiles for the ManagedCluster object.

        Note: Inherited and extended in aks-preview to set some extra addons.

        :return: the ManagedCluster object
        """
        addon_consts = self.context.get_addon_consts()
        CONST_GITOPS_ADDON_NAME = addon_consts.get("CONST_GITOPS_ADDON_NAME")

        mc = super().set_up_addon_profiles(mc)
        addon_profiles = mc.addon_profiles
        addons = self.context.get_enable_addons()
        if "gitops" in addons:
            addon_profiles[
                CONST_GITOPS_ADDON_NAME
            ] = self.build_gitops_addon_profile()
        mc.addon_profiles = addon_profiles
        return mc

    def set_up_pod_security_policy(self, mc: ManagedCluster) -> ManagedCluster:
        """Set up pod security policy for the ManagedCluster object.

        :return: the ManagedCluster object
        """
        self._ensure_mc(mc)

        mc.enable_pod_security_policy = self.context.get_enable_pod_security_policy()
        return mc

    def set_up_pod_identity_profile(self, mc: ManagedCluster) -> ManagedCluster:
        """Set up pod identity profile for the ManagedCluster object.

        This profile depends on network profile.

        :return: the ManagedCluster object
        """
        self._ensure_mc(mc)

        pod_identity_profile = None
        enable_pod_identity = self.context.get_enable_pod_identity()
        enable_pod_identity_with_kubenet = self.context.get_enable_pod_identity_with_kubenet()
        if enable_pod_identity:
            pod_identity_profile = self.models.pod_identity_models.ManagedClusterPodIdentityProfile(
                enabled=True,
                allow_network_plugin_kubenet=enable_pod_identity_with_kubenet,
            )
        mc.pod_identity_profile = pod_identity_profile
        return mc

    def set_up_workload_identity_profile(self, mc: ManagedCluster) -> ManagedCluster:
        """Set up workload identity for the ManagedCluster object.

        :return: the ManagedCluster object
        """
        self._ensure_mc(mc)

        profile = self.context.get_workload_identity_profile()
        if profile is None:
            if mc.security_profile is not None:
                # set the value to None to let server side to fill in the default value
                mc.security_profile.workload_identity = None
            return mc

        if mc.security_profile is None:
            mc.security_profile = self.models.ManagedClusterSecurityProfile()
        mc.security_profile.workload_identity = profile

        return mc

    def set_up_image_cleaner(self, mc: ManagedCluster) -> ManagedCluster:
        """Set up security profile imageCleaner for the ManagedCluster object.

        :return: the ManagedCluster object
        """
        self._ensure_mc(mc)

        interval_hours = self.context.get_image_cleaner_interval_hours()

        if self.context.get_enable_image_cleaner():

            if mc.security_profile is None:
                mc.security_profile = self.models.ManagedClusterSecurityProfile()

            if not interval_hours:
                # default value for intervalHours - one week
                interval_hours = 24 * 7

            mc.security_profile.image_cleaner = self.models.ManagedClusterSecurityProfileImageCleaner(
                enabled=True,
                interval_hours=interval_hours,
            )

        return mc

    def set_up_creationdata_of_cluster_snapshot(self, mc: ManagedCluster) -> ManagedCluster:
        """Set up creationData of cluster snapshot for the ManagedCluster object.

        :return: the ManagedCluster object
        """
        self._ensure_mc(mc)

        # snapshot creation data
        creation_data = None
        snapshot_id = self.context.get_cluster_snapshot_id()
        if snapshot_id:
            creation_data = self.models.CreationData(
                source_resource_id=snapshot_id
            )
        mc.creation_data = creation_data
        return mc

    def set_up_storage_profile(self, mc: ManagedCluster) -> ManagedCluster:
        """Set up storage profile for the ManagedCluster object.

        :return: the ManagedCluster object
        """
        self._ensure_mc(mc)

        mc.storage_profile = self.context.get_storage_profile()

        return mc

    def set_up_ingress_web_app_routing(self, mc: ManagedCluster) -> ManagedCluster:
        """Set up web app routing profile in ingress profile for the ManagedCluster object.

        :return: the ManagedCluster object
        """
        self._ensure_mc(mc)

        addons = self.context.get_enable_addons()
        if "web_application_routing" in addons:
            if mc.ingress_profile is None:
                mc.ingress_profile = self.models.ManagedClusterIngressProfile()
            dns_zone_resource_id = self.context.get_dns_zone_resource_id()
            mc.ingress_profile.web_app_routing = self.models.ManagedClusterIngressProfileWebAppRouting(
                enabled=True,
                dns_zone_resource_id=dns_zone_resource_id,
            )
        return mc

    def set_up_workload_auto_scaler_profile(self, mc: ManagedCluster) -> ManagedCluster:
        """Set up workload auto-scaler profile for the ManagedCluster object.

        :return: the ManagedCluster object
        """
        self._ensure_mc(mc)

        if self.context.get_enable_keda():
            if mc.workload_auto_scaler_profile is None:
                mc.workload_auto_scaler_profile = self.models.ManagedClusterWorkloadAutoScalerProfile()
            mc.workload_auto_scaler_profile.keda = self.models.ManagedClusterWorkloadAutoScalerProfileKeda(enabled=True)

        return mc

    def set_up_custom_ca_trust_certificates(self, mc: ManagedCluster) -> ManagedCluster:
        """Set up Custom CA Trust Certificates for the ManagedCluster object.

        :return: the ManagedCluster object
        """
        self._ensure_mc(mc)

        ca_certs = self.context.get_custom_ca_trust_certificates()
        if ca_certs:
            if mc.security_profile is None:
                mc.security_profile = self.models.ManagedClusterSecurityProfile()

            mc.security_profile.custom_ca_trust_certificates = ca_certs

        return mc

    def set_up_node_restriction(self, mc: ManagedCluster) -> ManagedCluster:
        """Set up security profile nodeRestriction for the ManagedCluster object.

        :return: the ManagedCluster object
        """
        self._ensure_mc(mc)

        if self.context.get_enable_node_restriction():
            if mc.security_profile is None:
                mc.security_profile = self.models.ManagedClusterSecurityProfile()
            mc.security_profile.node_restriction = self.models.ManagedClusterSecurityProfileNodeRestriction(
                enabled=True,
            )

        return mc

    def set_up_vpa(self, mc: ManagedCluster) -> ManagedCluster:
        """Set up workload auto-scaler profile vpa for the ManagedCluster object.

        :return: the ManagedCluster object
        """
        self._ensure_mc(mc)

        if self.context.get_enable_vpa():
            if mc.workload_auto_scaler_profile is None:
                mc.workload_auto_scaler_profile = self.models.ManagedClusterWorkloadAutoScalerProfile()
            if mc.workload_auto_scaler_profile.vertical_pod_autoscaler is None:
                mc.workload_auto_scaler_profile.vertical_pod_autoscaler = self.models.ManagedClusterWorkloadAutoScalerProfileVerticalPodAutoscaler(enabled=True)
            else:
                mc.workload_auto_scaler_profile.vertical_pod_autoscaler.enabled = True
        return mc

    def set_up_kube_proxy_config(self, mc: ManagedCluster) -> ManagedCluster:
        """Set up kube-proxy config for the ManagedCluster object.

        :return: the ManagedCluster object
        """
        self._ensure_mc(mc)

        if not mc.network_profile:
            raise UnknownError(
                "Unexpectedly get an empty network profile in the process of updating kube-proxy config."
            )

        mc.network_profile.kube_proxy_config = self.context.get_kube_proxy_config()
        return mc

    def set_up_node_resource_group_profile(self, mc: ManagedCluster) -> ManagedCluster:
        """Set up node resource group profile for the ManagedCluster object.
        :return: the ManagedCluster object
        """
        self._ensure_mc(mc)

        node_resource_group_profile = None
        nrg_lockdown_restriction_level = self.context.get_nrg_lockdown_restriction_level()
        if nrg_lockdown_restriction_level:
            node_resource_group_profile = self.models.ManagedClusterNodeResourceGroupProfile(restriction_level=nrg_lockdown_restriction_level)
        mc.node_resource_group_profile = node_resource_group_profile
        return mc

    def set_up_azure_monitor_profile(self, mc: ManagedCluster) -> ManagedCluster:
        """Set up azure monitor profile for the ManagedCluster object.
        :return: the ManagedCluster object
        """
        self._ensure_mc(mc)
        # read the original value passed by the command
        ksm_metric_labels_allow_list = self.context.raw_param.get("ksm_metric_labels_allow_list")
        ksm_metric_annotations_allow_list = self.context.raw_param.get("ksm_metric_annotations_allow_list")
        if ksm_metric_labels_allow_list is None:
            ksm_metric_labels_allow_list = ""
        if ksm_metric_annotations_allow_list is None:
            ksm_metric_annotations_allow_list = ""
        if self.context.get_enable_azure_monitor_metrics():
            if mc.azure_monitor_profile is None:
                mc.azure_monitor_profile = self.models.ManagedClusterAzureMonitorProfile()
            mc.azure_monitor_profile.metrics = self.models.ManagedClusterAzureMonitorProfileMetrics(enabled=False)
            mc.azure_monitor_profile.metrics.kube_state_metrics = self.models.ManagedClusterAzureMonitorProfileKubeStateMetrics(  # pylint:disable=line-too-long
                metric_labels_allowlist=str(ksm_metric_labels_allow_list),
                metric_annotations_allow_list=str(ksm_metric_annotations_allow_list))
            self.context.set_intermediate("azuremonitormetrics_addon_enabled", True, overwrite_exists=True)
        return mc

    def set_up_auto_upgrade_profile(self, mc: ManagedCluster) -> ManagedCluster:
        """Set up auto upgrade profile for the ManagedCluster object.
        :return: the ManagedCluster object
        """
        mc = super().set_up_auto_upgrade_profile(mc)

        node_os_upgrade_channel = self.context.get_node_os_upgrade_channel()
        if node_os_upgrade_channel:
            if mc.auto_upgrade_profile is None:
                mc.auto_upgrade_profile = self.models.ManagedClusterAutoUpgradeProfile()
            mc.auto_upgrade_profile.node_os_upgrade_channel = node_os_upgrade_channel
        return mc

    def set_up_guardrails_profile(self, mc: ManagedCluster) -> ManagedCluster:
        excludedNamespaces = self.context.get_guardrails_excluded_namespaces()
        version = self.context.get_guardrails_version()
        level = self.context.get_guardrails_level()
        # provided any value?
        mc = setup_common_guardrails_profile(level, version, excludedNamespaces, mc, self.models)
        return mc

    def set_up_azure_service_mesh_profile(self, mc: ManagedCluster) -> ManagedCluster:
        """Set up azure service mesh for the ManagedCluster object.

        :return: the ManagedCluster object
        """
        self._ensure_mc(mc)

        profile = self.context.get_initial_service_mesh_profile()
        if profile is not None:
            mc.service_mesh_profile = profile
        return mc

    def set_up_sku(self, mc: ManagedCluster) -> ManagedCluster:
        """Set up sku (uptime sla) for the ManagedCluster object.

        Note: Overwritten in aks-preview to add support for the new option tier. Could be removed after updating
        the dependency on core cli to 2.47.0.

        :return: the ManagedCluster object
        """
        self._ensure_mc(mc)

        if self.context.get_uptime_sla() or self.context.get_tier() == CONST_MANAGED_CLUSTER_SKU_TIER_STANDARD:
            mc.sku = self.models.ManagedClusterSKU(
                name="Base",
                tier="Standard"
            )
        return mc

    def construct_mc_profile_preview(self, bypass_restore_defaults: bool = False) -> ManagedCluster:
        """The overall controller used to construct the default ManagedCluster profile.

        The completely constructed ManagedCluster object will later be passed as a parameter to the underlying SDK
        (mgmt-containerservice) to send the actual request.

        :return: the ManagedCluster object
        """
        # DO NOT MOVE: keep this on top, construct the default ManagedCluster profile
        mc = self.construct_mc_profile_default(bypass_restore_defaults=True)

        # set up pod security policy
        mc = self.set_up_pod_security_policy(mc)
        # set up pod identity profile
        mc = self.set_up_pod_identity_profile(mc)
        # set up workload identity profile
        mc = self.set_up_workload_identity_profile(mc)
        # set up node restriction
        mc = self.set_up_node_restriction(mc)
        # set up image cleaner
        mc = self.set_up_image_cleaner(mc)
        # set up cluster snapshot
        mc = self.set_up_creationdata_of_cluster_snapshot(mc)
        # set up ingress web app routing profile
        mc = self.set_up_ingress_web_app_routing(mc)
        # set up workload auto scaler profile
        mc = self.set_up_workload_auto_scaler_profile(mc)
        # set up vpa
        mc = self.set_up_vpa(mc)
        # set up kube-proxy config
        mc = self.set_up_kube_proxy_config(mc)
        # set up custom ca trust certificates
        mc = self.set_up_custom_ca_trust_certificates(mc)
        # set up node resource group profile
        mc = self.set_up_node_resource_group_profile(mc)
        # set up auto upgrade profile
        mc = self.set_up_auto_upgrade_profile(mc)
        # set up guardrails profile
        mc = self.set_up_guardrails_profile(mc)
        # set up azure service mesh profile
        mc = self.set_up_azure_service_mesh_profile(mc)
        # set up azure monitor profile
        mc = self.set_up_azure_monitor_profile(mc)

        # DO NOT MOVE: keep this at the bottom, restore defaults
        mc = self._restore_defaults_in_mc(mc)
        return mc

    def check_is_postprocessing_required(self, mc: ManagedCluster) -> bool:
        """Helper function to check if postprocessing is required after sending a PUT request to create the cluster.

        :return: bool
        """
        # some addons require post cluster creation role assigment
        monitoring_addon_enabled = self.context.get_intermediate("monitoring_addon_enabled", default_value=False)
        ingress_appgw_addon_enabled = self.context.get_intermediate("ingress_appgw_addon_enabled", default_value=False)
        virtual_node_addon_enabled = self.context.get_intermediate("virtual_node_addon_enabled", default_value=False)
        azuremonitormetrics_addon_enabled = self.context.get_intermediate(
            "azuremonitormetrics_addon_enabled",
            default_value=False
        )
        enable_managed_identity = self.context.get_enable_managed_identity()
        attach_acr = self.context.get_attach_acr()
        need_grant_vnet_permission_to_cluster_identity = self.context.get_intermediate(
            "need_post_creation_vnet_permission_granting", default_value=False
        )

        if (
            monitoring_addon_enabled or
            ingress_appgw_addon_enabled or
            virtual_node_addon_enabled or
            azuremonitormetrics_addon_enabled or
            (enable_managed_identity and attach_acr) or
            need_grant_vnet_permission_to_cluster_identity
        ):
            return True
        return False

    # pylint: disable=unused-argument
    def immediate_processing_after_request(self, mc: ManagedCluster) -> None:
        """Immediate processing performed when the cluster has not finished creating after a PUT request to the cluster
        has been sent.

        :return: None
        """
        # vnet
        need_grant_vnet_permission_to_cluster_identity = self.context.get_intermediate(
            "need_post_creation_vnet_permission_granting", default_value=False
        )
        if need_grant_vnet_permission_to_cluster_identity:
            # Grant vnet permission to system assigned identity RIGHT AFTER the cluster is put, this operation can
            # reduce latency for the role assignment take effect
            instant_cluster = self.client.get(self.context.get_resource_group_name(), self.context.get_name())
            if not self.context.external_functions.add_role_assignment(
                self.cmd,
                "Network Contributor",
                instant_cluster.identity.principal_id,
                scope=self.context.get_vnet_subnet_id(),
                is_service_principal=False,
            ):
                logger.warning(
                    "Could not create a role assignment for subnet. Are you an Owner on this subscription?"
                )

    def postprocessing_after_mc_created(self, cluster: ManagedCluster) -> None:
        """Postprocessing performed after the cluster is created.

        :return: None
        """
        # monitoring addon
        monitoring_addon_enabled = self.context.get_intermediate("monitoring_addon_enabled", default_value=False)
        if monitoring_addon_enabled:
            enable_msi_auth_for_monitoring = self.context.get_enable_msi_auth_for_monitoring()
            if not enable_msi_auth_for_monitoring:
                # add cluster spn/msi Monitoring Metrics Publisher role assignment to publish metrics to MDM
                # mdm metrics is supported only in azure public cloud, so add the role assignment only in this cloud
                cloud_name = self.cmd.cli_ctx.cloud.name
                if cloud_name.lower() == "azurecloud":
                    from msrestazure.tools import resource_id

                    cluster_resource_id = resource_id(
                        subscription=self.context.get_subscription_id(),
                        resource_group=self.context.get_resource_group_name(),
                        namespace="Microsoft.ContainerService",
                        type="managedClusters",
                        name=self.context.get_name(),
                    )
                    self.context.external_functions.add_monitoring_role_assignment(
                        cluster, cluster_resource_id, self.cmd
                    )
            elif self.context.raw_param.get("enable_addons") is not None:
                # Create the DCR Association here
                addon_consts = self.context.get_addon_consts()
                CONST_MONITORING_ADDON_NAME = addon_consts.get("CONST_MONITORING_ADDON_NAME")
                self.context.external_functions.ensure_container_insights_for_monitoring(
                    self.cmd,
                    cluster.addon_profiles[CONST_MONITORING_ADDON_NAME],
                    self.context.get_subscription_id(),
                    self.context.get_resource_group_name(),
                    self.context.get_name(),
                    self.context.get_location(),
                    remove_monitoring=False,
                    aad_route=self.context.get_enable_msi_auth_for_monitoring(),
                    create_dcr=False,
                    create_dcra=True,
                    enable_syslog=self.context.get_enable_syslog(),
                )

        # ingress appgw addon
        ingress_appgw_addon_enabled = self.context.get_intermediate("ingress_appgw_addon_enabled", default_value=False)
        if ingress_appgw_addon_enabled:
            self.context.external_functions.add_ingress_appgw_addon_role_assignment(cluster, self.cmd)

        # virtual node addon
        virtual_node_addon_enabled = self.context.get_intermediate("virtual_node_addon_enabled", default_value=False)
        if virtual_node_addon_enabled:
            self.context.external_functions.add_virtual_node_role_assignment(
                self.cmd, cluster, self.context.get_vnet_subnet_id()
            )

        # attach acr
        enable_managed_identity = self.context.get_enable_managed_identity()
        attach_acr = self.context.get_attach_acr()
        if enable_managed_identity and attach_acr:
            # Attach ACR to cluster enabled managed identity
            if cluster.identity_profile is None or cluster.identity_profile["kubeletidentity"] is None:
                logger.warning(
                    "Your cluster is successfully created, but we failed to attach "
                    "acr to it, you can manually grant permission to the identity "
                    "named <ClUSTER_NAME>-agentpool in MC_ resource group to give "
                    "it permission to pull from ACR."
                )
            else:
                kubelet_identity_object_id = cluster.identity_profile["kubeletidentity"].object_id
                self.context.external_functions.ensure_aks_acr(
                    self.cmd,
                    assignee=kubelet_identity_object_id,
                    acr_name_or_id=attach_acr,
                    subscription_id=self.context.get_subscription_id(),
                    is_service_principal=False,
                )

        # azure monitor metrics addon (v2)
        azuremonitormetrics_addon_enabled = self.context.get_intermediate(
            "azuremonitormetrics_addon_enabled",
            default_value=False
        )
        if azuremonitormetrics_addon_enabled:
            # Create the DC* objects, AMW, recording rules and grafana link here
            self.context.external_functions.ensure_azure_monitor_profile_prerequisites(
                self.cmd,
                self.context.get_subscription_id(),
                self.context.get_resource_group_name(),
                self.context.get_name(),
                self.context.get_location(),
                self.__raw_parameters,
                self.context.get_disable_azure_monitor_metrics(),
                True
            )


class AKSPreviewManagedClusterUpdateDecorator(AKSManagedClusterUpdateDecorator):
    def __init__(
        self, cmd: AzCliCommand, client: ContainerServiceClient, raw_parameters: Dict, resource_type: ResourceType
    ):
        self.__raw_parameters = raw_parameters
        super().__init__(cmd, client, raw_parameters, resource_type)

    def init_models(self) -> None:
        """Initialize an AKSManagedClusterModels object to store the models.

        :return: None
        """
        self.models = AKSPreviewManagedClusterModels(self.cmd, self.resource_type)

    def init_context(self) -> None:
        """Initialize an AKSManagedClusterContext object to store the context in the process of assemble the
        ManagedCluster object.

        :return: None
        """
        self.context = AKSPreviewManagedClusterContext(
            self.cmd, AKSManagedClusterParamDict(self.__raw_parameters), self.models, DecoratorMode.UPDATE
        )

    def init_agentpool_decorator_context(self) -> None:
        """Initialize an AKSAgentPoolAddDecorator object to assemble the AgentPool profile.

        :return: None
        """
        self.agentpool_decorator = AKSPreviewAgentPoolUpdateDecorator(
            self.cmd, self.client, self.__raw_parameters, self.resource_type, self.agentpool_decorator_mode
        )
        self.agentpool_context = self.agentpool_decorator.context
        self.context.attach_agentpool_context(self.agentpool_context)

    def get_special_parameter_default_value_pairs_list(self) -> List[Tuple[Any, Any]]:
        """Get a list of special parameter value and its corresponding default value pairs.
        :return: list of tuples
        """
        return [
            (self.context.get_cluster_autoscaler_profile(), None),
            (self.context.get_api_server_authorized_ip_ranges(), None),
            (self.context.get_nodepool_labels(), None),
            (self.context.get_nodepool_taints(), None),
            (self.context.raw_param.get("enable_workload_identity"), None),
            (self.context.raw_param.get("upgrade_settings"), None),
        ]

    def check_raw_parameters(self):
        """Helper function to check whether any parameters are set.

        Note: Overwritten in aks-preview to add special handling for extra default values.

        If the values of all the parameters are the default values, the command execution will be terminated early and
        raise a RequiredArgumentMissingError. Neither the request to fetch or update the ManagedCluster object will be
        sent.

        :return: None
        """
        # exclude some irrelevant or mandatory parameters
        excluded_keys = ("cmd", "client", "resource_group_name", "name")
        # check whether the remaining parameters are set
        # the default "falsy" value will be considered as not set (e.g., None, "", [], {}, 0)
        is_changed = any(v for k, v in self.context.raw_param.items() if k not in excluded_keys)

        # special cases
        # Some parameters support using "falsy" value to update/remove previously set values.
        # In this case, we need to declare the expected value pair in `get_special_parameter_default_value_pairs_list`.`
        is_different_from_special_default = False
        for pair in self.get_special_parameter_default_value_pairs_list():
            if pair[0] != pair[1]:
                is_different_from_special_default = True
                break

        if is_changed or is_different_from_special_default:
            return

        reconcile_prompt = 'no argument specified to update would you like to reconcile to current settings?'
        if prompt_y_n(reconcile_prompt, default="n"):
            return

        option_names = sorted([
            '"{}"'.format(format_parameter_name_to_option_name(x))
            for x in self.context.raw_param.keys()
            if x not in excluded_keys
        ])
        error_msg = "Please specify one or more of {}.".format(
            " or ".join(option_names)
        )
        raise RequiredArgumentMissingError(error_msg)

    def update_network_plugin_settings(self, mc: ManagedCluster) -> ManagedCluster:
        """Update network plugin settings of network profile for the ManagedCluster object.

        :return: the ManagedCluster object
        """
        self._ensure_mc(mc)

        network_plugin_mode = self.context.get_network_plugin_mode()
        if network_plugin_mode:
            mc.network_profile.network_plugin_mode = network_plugin_mode

        pod_cidr = self.context.get_pod_cidr()
        if pod_cidr:
            mc.network_profile.pod_cidr = pod_cidr
        return mc

    def update_enable_network_observability_in_network_profile(self, mc: ManagedCluster) -> ManagedCluster:
        """Update enable network observability of network profile for the ManagedCluster object.

        :return: the ManagedCluster object
        """
        self._ensure_mc(mc)

        network_observability = self.context.get_enable_network_observability()
        if network_observability is not None:
            mc.network_profile.monitoring = self.models.NetworkMonitoring(
                enabled=network_observability
            )
        return mc

    def update_outbound_type_in_network_profile(self, mc: ManagedCluster) -> ManagedCluster:
        """Update outbound type of network profile for the ManagedCluster object.

        :return: the ManagedCluster object
        """
        self._ensure_mc(mc)

        outboundType = self.context.get_outbound_type()
        if outboundType:
            mc.network_profile.outbound_type = outboundType
        return mc

    def update_nat_gateway_profile(self, mc: ManagedCluster) -> ManagedCluster:
        """Update nat gateway profile for the ManagedCluster object.
        :return: the ManagedCluster object
        """
        self._ensure_mc(mc)

        if not mc.network_profile:
            raise UnknownError(
                "Unexpectedly get an empty network profile in the process of updating nat gateway profile."
            )
        outbound_type = self.context.get_outbound_type()
        if outbound_type and outbound_type != CONST_OUTBOUND_TYPE_MANAGED_NAT_GATEWAY:
            mc.network_profile.nat_gateway_profile = None
        else:
            mc.network_profile.nat_gateway_profile = _update_nat_gateway_profile(
                self.context.get_nat_gateway_managed_outbound_ip_count(),
                self.context.get_nat_gateway_idle_timeout(),
                mc.network_profile.nat_gateway_profile,
                models=self.models.nat_gateway_models,
            )
        return mc

    def update_load_balancer_profile(self, mc: ManagedCluster) -> ManagedCluster:
        """Update load balancer profile for the ManagedCluster object.

        Note: Overwritten in aks-preview to set dual stack related properties.

        :return: the ManagedCluster object
        """
        self._ensure_mc(mc)

        if not mc.network_profile:
            raise UnknownError(
                "Unexpectedly get an empty network profile in the process of updating load balancer profile."
            )
        outbound_type = self.context.get_outbound_type()
        if outbound_type and outbound_type != CONST_OUTBOUND_TYPE_LOAD_BALANCER:
            mc.network_profile.load_balancer_profile = None
        else:
            # In the internal function "_update_load_balancer_profile", it will check whether the provided parameters
            # have been assigned, and if there are any, the corresponding profile will be modified; otherwise, it will
            # remain unchanged.
            mc.network_profile.load_balancer_profile = _update_load_balancer_profile(
                managed_outbound_ip_count=self.context.get_load_balancer_managed_outbound_ip_count(),
                managed_outbound_ipv6_count=self.context.get_load_balancer_managed_outbound_ipv6_count(),
                outbound_ips=self.context.get_load_balancer_outbound_ips(),
                outbound_ip_prefixes=self.context.get_load_balancer_outbound_ip_prefixes(),
                outbound_ports=self.context.get_load_balancer_outbound_ports(),
                idle_timeout=self.context.get_load_balancer_idle_timeout(),
                backend_pool_type=self.context.get_load_balancer_backend_pool_type(),
                profile=mc.network_profile.load_balancer_profile,
                models=self.models.load_balancer_models,
            )
        return mc

    def update_api_server_access_profile(self, mc: ManagedCluster) -> ManagedCluster:
        """Update apiServerAccessProfile property for the ManagedCluster object.

        Note: It completely rewrite the update_api_server_access_profile.

        :return: the ManagedCluster object
        """
        #
        self._ensure_mc(mc)

        if mc.api_server_access_profile is None:
            profile_holder = self.models.ManagedClusterAPIServerAccessProfile()
        else:
            profile_holder = mc.api_server_access_profile

        if self.context.get_enable_apiserver_vnet_integration():
            profile_holder.enable_vnet_integration = True
        if self.context.get_apiserver_subnet_id():
            profile_holder.subnet_id = self.context.get_apiserver_subnet_id()

        if self.context.get_enable_private_cluster():
            profile_holder.enable_private_cluster = True
        if self.context.get_disable_private_cluster():
            profile_holder.enable_private_cluster = False

        api_server_authorized_ip_ranges = self.context.get_api_server_authorized_ip_ranges()
        if api_server_authorized_ip_ranges is not None:
            # empty string is valid as it disables ip whitelisting
            profile_holder.authorized_ip_ranges = api_server_authorized_ip_ranges

        if self.context.get_enable_public_fqdn():
            profile_holder.enable_private_cluster_public_fqdn = True
        if self.context.get_disable_public_fqdn():
            profile_holder.enable_private_cluster_public_fqdn = False

        private_dns_zone = self.context.get_private_dns_zone()
        if private_dns_zone is not None:
            mc.api_server_access_profile.private_dns_zone = private_dns_zone

        # keep api_server_access_profile empty if none of its properties are updated
        if (
            profile_holder != mc.api_server_access_profile and
            profile_holder == self.models.ManagedClusterAPIServerAccessProfile()
        ):
            profile_holder = None
        mc.api_server_access_profile = profile_holder

        return mc

    def update_kube_proxy_config(self, mc: ManagedCluster) -> ManagedCluster:
        """Update kube proxy config for the ManagedCluster object.

        :return: the ManagedCluster object
        """
        self._ensure_mc(mc)

        if not mc.network_profile:
            raise UnknownError(
                "Unexpectedly get an empty network profile in the process of updating kube-proxy config."
            )

        kube_proxy_config = self.context.get_kube_proxy_config()

        if kube_proxy_config:
            mc.network_profile.kube_proxy_config = kube_proxy_config

        return mc

    def update_pod_security_policy(self, mc: ManagedCluster) -> ManagedCluster:
        """Update pod security policy for the ManagedCluster object.

        :return: the ManagedCluster object
        """
        self._ensure_mc(mc)

        if self.context.get_enable_pod_security_policy():
            mc.enable_pod_security_policy = True

        if self.context.get_disable_pod_security_policy():
            mc.enable_pod_security_policy = False
        return mc

    def update_pod_identity_profile(self, mc: ManagedCluster) -> ManagedCluster:
        """Update pod identity profile for the ManagedCluster object.

        :return: the ManagedCluster object
        """
        self._ensure_mc(mc)

        # fill default values for pod labels in pod identity exceptions
        _fill_defaults_for_pod_identity_profile(mc.pod_identity_profile)

        if self.context.get_enable_pod_identity():
            if not _is_pod_identity_addon_enabled(mc):
                # we only rebuild the pod identity profile if it's disabled before
                _update_addon_pod_identity(
                    mc,
                    enable=True,
                    allow_kubenet_consent=self.context.get_enable_pod_identity_with_kubenet(),
                    models=self.models.pod_identity_models
                )

        if self.context.get_disable_pod_identity():
            _update_addon_pod_identity(
                mc, enable=False, models=self.models.pod_identity_models)
        return mc

    def update_workload_identity_profile(self, mc: ManagedCluster) -> ManagedCluster:
        """Update workload identity profile for the ManagedCluster object.

        :return: the ManagedCluster object
        """
        self._ensure_mc(mc)

        profile = self.context.get_workload_identity_profile()
        if profile is None:
            if mc.security_profile is not None:
                # set the value to None to let server side to fill in the default value
                mc.security_profile.workload_identity = None
            return mc

        if mc.security_profile is None:
            mc.security_profile = self.models.ManagedClusterSecurityProfile()
        mc.security_profile.workload_identity = profile

        return mc

    def update_image_cleaner(self, mc: ManagedCluster) -> ManagedCluster:
        """Update security profile imageCleaner for the ManagedCluster object.

        :return: the ManagedCluster object
        """
        self._ensure_mc(mc)

        enable_image_cleaner = self.context.get_enable_image_cleaner()
        disable_image_cleaner = self.context.get_disable_image_cleaner()
        interval_hours = self.context.get_image_cleaner_interval_hours()

        # no image cleaner related changes
        if not enable_image_cleaner and not disable_image_cleaner and interval_hours is None:
            return mc

        if mc.security_profile is None:
            mc.security_profile = self.models.ManagedClusterSecurityProfile()

        image_cleaner_profile = mc.security_profile.image_cleaner

        if image_cleaner_profile is None:
            image_cleaner_profile = self.models.ManagedClusterSecurityProfileImageCleaner()
            mc.security_profile.image_cleaner = image_cleaner_profile

            # init the image cleaner profile
            image_cleaner_profile.enabled = False
            image_cleaner_profile.interval_hours = 7 * 24

        if enable_image_cleaner:
            image_cleaner_profile.enabled = True

        if disable_image_cleaner:
            image_cleaner_profile.enabled = False

        if interval_hours is not None:
            image_cleaner_profile.interval_hours = interval_hours

        return mc

    def update_storage_profile(self, mc: ManagedCluster) -> ManagedCluster:
        """Update storage profile for the ManagedCluster object.

        :return: the ManagedCluster object
        """
        self._ensure_mc(mc)

        mc.storage_profile = self.context.get_storage_profile()

        return mc

    def update_workload_auto_scaler_profile(self, mc: ManagedCluster) -> ManagedCluster:
        """Update workload auto-scaler profile for the ManagedCluster object.

        :return: the ManagedCluster object
        """
        self._ensure_mc(mc)

        if self.context.get_enable_keda():
            if mc.workload_auto_scaler_profile is None:
                mc.workload_auto_scaler_profile = self.models.ManagedClusterWorkloadAutoScalerProfile()
            mc.workload_auto_scaler_profile.keda = self.models.ManagedClusterWorkloadAutoScalerProfileKeda(enabled=True)

        if self.context.get_disable_keda():
            if mc.workload_auto_scaler_profile is None:
                mc.workload_auto_scaler_profile = self.models.ManagedClusterWorkloadAutoScalerProfile()
            mc.workload_auto_scaler_profile.keda = self.models.ManagedClusterWorkloadAutoScalerProfileKeda(enabled=False)

        return mc

    def update_custom_ca_trust_certificates(self, mc: ManagedCluster) -> ManagedCluster:
        """Update Custom CA Trust Certificates for the ManagedCluster object.

        :return: the ManagedCluster object
        """
        self._ensure_mc(mc)

        ca_certs = self.context.get_custom_ca_trust_certificates()
        if ca_certs:
            if mc.security_profile is None:
                mc.security_profile = self.models.ManagedClusterSecurityProfile()

            mc.security_profile.custom_ca_trust_certificates = ca_certs

        return mc

    def update_azure_monitor_profile(self, mc: ManagedCluster) -> ManagedCluster:
        """Update azure monitor profile for the ManagedCluster object.
        :return: the ManagedCluster object
        """
        self._ensure_mc(mc)

        # read the original value passed by the command
        ksm_metric_labels_allow_list = self.context.raw_param.get("ksm_metric_labels_allow_list")
        ksm_metric_annotations_allow_list = self.context.raw_param.get("ksm_metric_annotations_allow_list")

        if ksm_metric_labels_allow_list is None:
            ksm_metric_labels_allow_list = ""
        if ksm_metric_annotations_allow_list is None:
            ksm_metric_annotations_allow_list = ""

        if self.context.get_enable_azure_monitor_metrics():
            if mc.azure_monitor_profile is None:
                mc.azure_monitor_profile = self.models.ManagedClusterAzureMonitorProfile()
            mc.azure_monitor_profile.metrics = self.models.ManagedClusterAzureMonitorProfileMetrics(enabled=True)
            mc.azure_monitor_profile.metrics.kube_state_metrics = self.models.ManagedClusterAzureMonitorProfileKubeStateMetrics(
                metric_labels_allowlist=str(ksm_metric_labels_allow_list),
                metric_annotations_allow_list=str(ksm_metric_annotations_allow_list))

        if self.context.get_disable_azure_monitor_metrics():
            if mc.azure_monitor_profile is None:
                mc.azure_monitor_profile = self.models.ManagedClusterAzureMonitorProfile()
            mc.azure_monitor_profile.metrics = self.models.ManagedClusterAzureMonitorProfileMetrics(enabled=False)

        # TODO: should remove get value from enable_azuremonitormetrics once the option is removed
        # TODO: should remove get value from disable_azuremonitormetrics once the option is removed
        if (
            self.context.raw_param.get("enable_azure_monitor_metrics") or
            self.context.raw_param.get("enable_azuremonitormetrics") or
            self.context.raw_param.get("disable_azure_monitor_metrics") or
            self.context.raw_param.get("disable_azuremonitormetrics")
        ):
            ensure_azure_monitor_profile_prerequisites(
                self.cmd,
                self.context.get_subscription_id(),
                self.context.get_resource_group_name(),
                self.context.get_name(),
                self.context.get_location(),
                self.__raw_parameters,
                self.context.get_disable_azure_monitor_metrics())

        return mc

    def update_node_restriction(self, mc: ManagedCluster) -> ManagedCluster:
        """Update security profile nodeRestriction for the ManagedCluster object.

        :return: the ManagedCluster object
        """
        self._ensure_mc(mc)

        if self.context.get_enable_node_restriction():
            if mc.security_profile is None:
                mc.security_profile = self.models.ManagedClusterSecurityProfile()
            if mc.security_profile.node_restriction is None:
                mc.security_profile.node_restriction = self.models.ManagedClusterSecurityProfileNodeRestriction()

            # set enabled
            mc.security_profile.node_restriction.enabled = True

        if self.context.get_disable_node_restriction():
            if mc.security_profile is None:
                mc.security_profile = self.models.ManagedClusterSecurityProfile()
            if mc.security_profile.node_restriction is None:
                mc.security_profile.node_restriction = self.models.ManagedClusterSecurityProfileNodeRestriction()

            # set disabled
            mc.security_profile.node_restriction.enabled = False

        return mc

    def update_vpa(self, mc: ManagedCluster) -> ManagedCluster:
        """Update workload auto-scaler profile vertical pod auto-scaler for the ManagedCluster object.

        :return: the ManagedCluster object
        """
        self._ensure_mc(mc)

        if self.context.get_enable_vpa():
            if mc.workload_auto_scaler_profile is None:
                mc.workload_auto_scaler_profile = self.models.ManagedClusterWorkloadAutoScalerProfile()
            if mc.workload_auto_scaler_profile.vertical_pod_autoscaler is None:
                mc.workload_auto_scaler_profile.vertical_pod_autoscaler = self.models.ManagedClusterWorkloadAutoScalerProfileVerticalPodAutoscaler()

            # set enabled
            mc.workload_auto_scaler_profile.vertical_pod_autoscaler.enabled = True

        if self.context.get_disable_vpa():
            if mc.workload_auto_scaler_profile is None:
                mc.workload_auto_scaler_profile = self.models.ManagedClusterWorkloadAutoScalerProfile()
            if mc.workload_auto_scaler_profile.vertical_pod_autoscaler is None:
                mc.workload_auto_scaler_profile.vertical_pod_autoscaler = self.models.ManagedClusterWorkloadAutoScalerProfileVerticalPodAutoscaler()

            # set disabled
            mc.workload_auto_scaler_profile.vertical_pod_autoscaler.enabled = False

        return mc

    def update_creation_data(self, mc: ManagedCluster) -> ManagedCluster:
        self._ensure_mc(mc)
        snapshot_id = self.context.get_cluster_snapshot_id()
        # snapshot creation data
        creation_data = None
        if snapshot_id:
            snapshot = self.context.get_cluster_snapshot()
            if mc.kubernetes_version != snapshot.managed_cluster_properties_read_only.kubernetes_version:
                raise UnknownError(
                    "Please use az aks upgrade --cluster-snapshot-id to upgrade cluster version"
                )
            creation_data = self.models.CreationData(
                source_resource_id=snapshot_id
            )
            mc.creation_data = creation_data

        return mc

    def update_linux_profile(self, mc: ManagedCluster) -> ManagedCluster:
        """Update Linux profile for the ManagedCluster object.

        :return: the ManagedCluster object
        """
        self._ensure_mc(mc)

        ssh_key_value = self.context.get_ssh_key_value_for_update()

        if ssh_key_value:
            if mc.linux_profile is None:
                mc.linux_profile = self.models.ContainerServiceLinuxProfile(
                    admin_username="azureuser",
                    ssh=self.models.ContainerServiceSshConfiguration(
                        public_keys=[
                            self.models.ContainerServiceSshPublicKey(
                                key_data=ssh_key_value
                            )
                        ]
                    )
                )
            else:
                mc.linux_profile.ssh = self.models.ContainerServiceSshConfiguration(
                    public_keys=[
                        self.models.ContainerServiceSshPublicKey(
                            key_data=ssh_key_value
                        )
                    ]
                )
        return mc

    def update_node_resource_group_profile(self, mc: ManagedCluster) -> ManagedCluster:
        """Update node resource group profile for the ManagedCluster object.
        :return: the ManagedCluster object
        """
        self._ensure_mc(mc)

        nrg_lockdown_restriction_level = self.context.get_nrg_lockdown_restriction_level()
        if nrg_lockdown_restriction_level is not None:
            if mc.node_resource_group_profile is None:
                mc.node_resource_group_profile = self.models.ManagedClusterNodeResourceGroupProfile()
            mc.node_resource_group_profile.restriction_level = nrg_lockdown_restriction_level
        return mc

    def update_auto_upgrade_profile(self, mc: ManagedCluster) -> ManagedCluster:
        """Update auto upgrade profile for the ManagedCluster object.
        :return: the ManagedCluster object
        """
        mc = super().update_auto_upgrade_profile(mc)

        node_os_upgrade_channel = self.context.get_node_os_upgrade_channel()
        if node_os_upgrade_channel is not None:
            if mc.auto_upgrade_profile is None:
                mc.auto_upgrade_profile = self.models.ManagedClusterAutoUpgradeProfile()
            mc.auto_upgrade_profile.node_os_upgrade_channel = node_os_upgrade_channel
        return mc

    def update_guardrails_profile(self, mc: ManagedCluster) -> ManagedCluster:
        """Update guardrails profile for the ManagedCluster object
        :return: the ManagedCluster object
        """

        self._ensure_mc(mc)

        excludedNamespaces = self.context.get_guardrails_excluded_namespaces()
        version = self.context.get_guardrails_version()
        level = self.context.get_guardrails_level()

        mc = setup_common_guardrails_profile(level, version, excludedNamespaces, mc, self.models)

        if level is not None:
            mc.guardrails_profile.level = level
        if version is not None:
            mc.guardrails_profile.version = version

        return mc

    def update_azure_service_mesh_profile(self, mc: ManagedCluster) -> ManagedCluster:
        """Update azure service mesh profile for the ManagedCluster object.
        """
        self._ensure_mc(mc)

        mc.service_mesh_profile = self.context.update_azure_service_mesh_profile()
        return mc

    def update_sku(self, mc: ManagedCluster) -> ManagedCluster:
        """Update sku (uptime sla) for the ManagedCluster object.

        Note: Overwritten in aks-preview to add support for the new option tier. Could be removed after updating
        the dependency on core cli to 2.47.0.

        :return: the ManagedCluster object
        """
        self._ensure_mc(mc)

        if self.context.get_uptime_sla() or self.context.get_tier() == CONST_MANAGED_CLUSTER_SKU_TIER_STANDARD:
            mc.sku = self.models.ManagedClusterSKU(
                name="Base",
                tier="Standard"
            )

        if self.context.get_no_uptime_sla() or self.context.get_tier() == CONST_MANAGED_CLUSTER_SKU_TIER_FREE:
            mc.sku = self.models.ManagedClusterSKU(
                name="Base",
                tier="Free"
            )
        return mc

    def update_upgrade_settings(self, mc: ManagedCluster) -> ManagedCluster:
        """Update upgrade settings for the ManagedCluster object.
        :return: the ManagedCluster object
        """
        self._ensure_mc(mc)

        existing_until = None
        if mc.upgrade_settings is not None and mc.upgrade_settings.override_settings is not None and mc.upgrade_settings.override_settings.until is not None:
            existing_until = mc.upgrade_settings.override_settings.until

        upgrade_settings = self.context.get_upgrade_settings()

        # There is a limitation on differentiating empty list vs. not set in update requests.
        # In such case, we'll use a workaround here to disable it by setting the until field to the current time, to make the overrides no longer effective.
        # For now there's only one allowed override so we can return early here.
        if upgrade_settings is not None and len(upgrade_settings) == 0:
            if mc.upgrade_settings is not None and mc.upgrade_settings.override_settings is not None and mc.upgrade_settings.override_settings.control_plane_overrides is not None:
                if mc.upgrade_settings.override_settings.control_plane_overrides == [CONST_IGNORE_KUBERNETES_DEPRECATIONS]:
                    if existing_until is not None and existing_until.timestamp() > datetime.datetime.utcnow().timestamp():
                        mc.upgrade_settings.override_settings.until = datetime.datetime.utcnow()
            return mc

        override_until = self.context.get_upgrade_override_until()
        upgrade_ignore_kubernetes_deprecations = upgrade_settings is not None and CONST_IGNORE_KUBERNETES_DEPRECATIONS in upgrade_settings

        if upgrade_settings is not None or override_until is not None:
            if mc.upgrade_settings is None:
                mc.upgrade_settings = self.models.ClusterUpgradeSettings()
            if mc.upgrade_settings.override_settings is None:
                mc.upgrade_settings.override_settings = self.models.UpgradeOverrideSettings()
            # sets control_plane_overrides
            if upgrade_ignore_kubernetes_deprecations:
                if mc.upgrade_settings.override_settings.control_plane_overrides is None:
                    mc.upgrade_settings.override_settings.control_plane_overrides = []
                if CONST_IGNORE_KUBERNETES_DEPRECATIONS not in mc.upgrade_settings.override_settings.control_plane_overrides:
                    mc.upgrade_settings.override_settings.control_plane_overrides.append(CONST_IGNORE_KUBERNETES_DEPRECATIONS)
            # sets until
            if override_until is not None:
                try:
                    mc.upgrade_settings.override_settings.until = parse(override_until)
                except Exception:  # pylint: disable=broad-except
                    raise InvalidArgumentValueError(
                        f"{override_until} is not a valid datatime format."
                    )
            elif upgrade_ignore_kubernetes_deprecations:
                default_extended_until = datetime.datetime.utcnow() + datetime.timedelta(days=3)
                if existing_until is None or existing_until.timestamp() < default_extended_until.timestamp():
                    mc.upgrade_settings.override_settings.until = default_extended_until

        return mc

    def update_nodepool_taints_mc(self, mc: ManagedCluster) -> ManagedCluster:
        self._ensure_mc(mc)

        if not mc.agent_pool_profiles:
            raise UnknownError(
                "Encounter an unexpected error while getting agent pool profiles from the cluster in the process of "
                "updating agentpool profile."
            )
        
        # update nodepool taints for all nodepools
        nodepool_taints = self.context.get_nodepool_taints()
        if nodepool_taints is not None:
            for agent_profile in mc.agent_pool_profiles:
                agent_profile.node_taints = nodepool_taints
        return mc

    def update_mc_profile_preview(self) -> ManagedCluster:
        """The overall controller used to update the preview ManagedCluster profile.

        The completely updated ManagedCluster object will later be passed as a parameter to the underlying SDK
        (mgmt-containerservice) to send the actual request.

        :return: the ManagedCluster object
        """
        # DO NOT MOVE: keep this on top, fetch and update the default ManagedCluster profile
        mc = self.update_mc_profile_default()

        # update pod security policy
        mc = self.update_pod_security_policy(mc)
        # update pod identity profile
        mc = self.update_pod_identity_profile(mc)
        # update workload identity profile
        mc = self.update_workload_identity_profile(mc)
        # update node restriction
        mc = self.update_node_restriction(mc)
        # update image cleaner
        mc = self.update_image_cleaner(mc)
        # update workload auto scaler profile
        mc = self.update_workload_auto_scaler_profile(mc)
        # update azure monitor metrics profile
        mc = self.update_azure_monitor_profile(mc)
        # update vpa
        mc = self.update_vpa(mc)
        # update creation data
        mc = self.update_creation_data(mc)
        # update linux profile
        mc = self.update_linux_profile(mc)
        # update network profile
        mc = self.update_network_plugin_settings(mc)
        # update outbound type
        mc = self.update_outbound_type_in_network_profile(mc)
        # update kube proxy config
        mc = self.update_kube_proxy_config(mc)
        # update custom ca trust certificates
        mc = self.update_custom_ca_trust_certificates(mc)
        # update node resource group profile
        mc = self.update_node_resource_group_profile(mc)
        # update auto upgrade profile
        mc = self.update_auto_upgrade_profile(mc)
        # update guardrails_profile
        mc = self.update_guardrails_profile(mc)
        # update auto upgrade profile
        mc = self.update_upgrade_settings(mc)
<<<<<<< HEAD
        # update nodepool taints
        mc = self.update_nodepool_taints_mc(mc)
=======
        # update network_observability in network_profile
        mc = self.update_enable_network_observability_in_network_profile(mc)
>>>>>>> 894eb422

        return mc<|MERGE_RESOLUTION|>--- conflicted
+++ resolved
@@ -3667,12 +3667,9 @@
         mc = self.update_guardrails_profile(mc)
         # update auto upgrade profile
         mc = self.update_upgrade_settings(mc)
-<<<<<<< HEAD
         # update nodepool taints
         mc = self.update_nodepool_taints_mc(mc)
-=======
         # update network_observability in network_profile
         mc = self.update_enable_network_observability_in_network_profile(mc)
->>>>>>> 894eb422
 
         return mc