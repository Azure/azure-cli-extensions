# --------------------------------------------------------------------------------------------
# Copyright (c) Microsoft Corporation. All rights reserved.
# Licensed under the MIT License. See License.txt in the project root for license information.
# --------------------------------------------------------------------------------------------

import os
from types import SimpleNamespace
from typing import Dict, List, Optional, Tuple, TypeVar, Union

from azure.cli.command_modules.acs._consts import (
    DecoratorEarlyExitException,
    DecoratorMode,
)
from azure.cli.command_modules.acs._helpers import (
    check_is_msi_cluster,
    format_parameter_name_to_option_name,
    safe_list_get,
    safe_lower,
)
from azure.cli.command_modules.acs._validators import (
    extract_comma_separated_string,
)
from azext_aks_preview.azuremonitorprofile import (
    ensure_azure_monitor_profile_prerequisites
)
from azure.cli.command_modules.acs.managed_cluster_decorator import (
    AKSManagedClusterContext,
    AKSManagedClusterCreateDecorator,
    AKSManagedClusterModels,
    AKSManagedClusterParamDict,
    AKSManagedClusterUpdateDecorator,
)
from azure.cli.core import AzCommandsLoader
from azure.cli.core.azclierror import (
    ArgumentUsageError,
    InvalidArgumentValueError,
    MutuallyExclusiveArgumentError,
    RequiredArgumentMissingError,
    UnknownError,
)
from azure.cli.core.commands import AzCliCommand
from azure.cli.core.profiles import ResourceType
from azure.cli.core.util import get_file_json
from knack.log import get_logger
from knack.prompting import prompt_y_n

from azext_aks_preview._consts import (
    CONST_AZURE_KEYVAULT_NETWORK_ACCESS_PRIVATE,
    CONST_AZURE_KEYVAULT_NETWORK_ACCESS_PUBLIC,
    CONST_LOAD_BALANCER_SKU_BASIC,
    CONST_PRIVATE_DNS_ZONE_NONE,
    CONST_PRIVATE_DNS_ZONE_SYSTEM,
    CONST_EBPF_DATAPLANE_CILIUM,
)
from azext_aks_preview._helpers import (
    get_cluster_snapshot_by_snapshot_id,
    check_is_private_cluster,
    check_is_apiserver_vnet_integration_cluster,
)
from azext_aks_preview._loadbalancer import create_load_balancer_profile
from azext_aks_preview._loadbalancer import (
    update_load_balancer_profile as _update_load_balancer_profile,
)
from azext_aks_preview._podidentity import (
    _fill_defaults_for_pod_identity_profile,
    _is_pod_identity_addon_enabled,
    _update_addon_pod_identity,
)
from azext_aks_preview.agentpool_decorator import (
    AKSPreviewAgentPoolAddDecorator,
    AKSPreviewAgentPoolUpdateDecorator,
)
from msrestazure.tools import is_valid_resource_id

logger = get_logger(__name__)

# type variables
ContainerServiceClient = TypeVar("ContainerServiceClient")
ContainerServiceNetworkProfileKubeProxyConfig = TypeVar("ContainerServiceNetworkProfileKubeProxyConfig")
ManagedCluster = TypeVar("ManagedCluster")
ManagedClusterAddonProfile = TypeVar("ManagedClusterAddonProfile")
ManagedClusterHTTPProxyConfig = TypeVar("ManagedClusterHTTPProxyConfig")
ManagedClusterSecurityProfileWorkloadIdentity = TypeVar("ManagedClusterSecurityProfileWorkloadIdentity")
ManagedClusterOIDCIssuerProfile = TypeVar("ManagedClusterOIDCIssuerProfile")
ManagedClusterSnapshot = TypeVar("ManagedClusterSnapshot")
ManagedClusterStorageProfile = TypeVar('ManagedClusterStorageProfile')
ManagedClusterStorageProfileDiskCSIDriver = TypeVar('ManagedClusterStorageProfileDiskCSIDriver')
ManagedClusterStorageProfileFileCSIDriver = TypeVar('ManagedClusterStorageProfileFileCSIDriver')
ManagedClusterStorageProfileBlobCSIDriver = TypeVar('ManagedClusterStorageProfileBlobCSIDriver')
ManagedClusterStorageProfileSnapshotController = TypeVar('ManagedClusterStorageProfileSnapshotController')
ManagedClusterIngressProfileWebAppRouting = TypeVar("ManagedClusterIngressProfileWebAppRouting")
ManagedClusterSecurityProfileDefender = TypeVar("ManagedClusterSecurityProfileDefender")
ManagedClusterSecurityProfileNodeRestriction = TypeVar("ManagedClusterSecurityProfileNodeRestriction")
ManagedClusterWorkloadProfileVerticalPodAutoscaler = TypeVar("ManagedClusterWorkloadProfileVerticalPodAutoscaler")


# pylint: disable=too-few-public-methods
class AKSPreviewManagedClusterModels(AKSManagedClusterModels):
    """Store the models used in aks series of commands.

    The api version of the class corresponding to a model is determined by resource_type.
    """
    def __init__(self, cmd: AzCommandsLoader, resource_type: ResourceType):
        super().__init__(cmd, resource_type)
        # holder for pod identity related models
        self.__pod_identity_models = None

    @property
    def pod_identity_models(self) -> SimpleNamespace:
        """Get pod identity related models.

        The models are stored in a SimpleNamespace object, could be accessed by the dot operator like
        `pod_identity_models.ManagedClusterPodIdentityProfile`.

        :return: SimpleNamespace
        """
        if self.__pod_identity_models is None:
            pod_identity_models = {}
            pod_identity_models["ManagedClusterPodIdentityProfile"] = self.ManagedClusterPodIdentityProfile
            pod_identity_models["ManagedClusterPodIdentityException"] = self.ManagedClusterPodIdentityException
            self.__pod_identity_models = SimpleNamespace(**pod_identity_models)
        return self.__pod_identity_models


class AKSPreviewManagedClusterContext(AKSManagedClusterContext):
    def __init__(
        self,
        cmd: AzCliCommand,
        raw_parameters: AKSManagedClusterParamDict,
        models: AKSPreviewManagedClusterModels,
        decorator_mode: DecoratorMode,
    ):
        super().__init__(cmd, raw_parameters, models, decorator_mode)
        # used to store external functions
        self.__external_functions = None

    @property
    def external_functions(self) -> SimpleNamespace:
        if self.__external_functions is None:
            external_functions = vars(super().external_functions)
            external_functions["get_cluster_snapshot_by_snapshot_id"] = get_cluster_snapshot_by_snapshot_id
            self.__external_functions = SimpleNamespace(**external_functions)
        return self.__external_functions

    # pylint: disable=no-self-use
    def __validate_pod_identity_with_kubenet(self, mc, enable_pod_identity, enable_pod_identity_with_kubenet):
        """Helper function to check the validity of serveral pod identity related parameters.

        If network_profile has been set up in `mc`, network_plugin equals to "kubenet" and enable_pod_identity is
        specified but enable_pod_identity_with_kubenet is not, raise a RequiredArgumentMissingError.

        :return: None
        """
        if (
            mc and
            mc.network_profile and
            safe_lower(mc.network_profile.network_plugin) == "kubenet"
        ):
            if enable_pod_identity and not enable_pod_identity_with_kubenet:
                raise RequiredArgumentMissingError(
                    "--enable-pod-identity-with-kubenet is required for enabling pod identity addon "
                    "when using Kubenet network plugin"
                )

    def get_addon_consts(self) -> Dict[str, str]:
        """Helper function to obtain the constants used by addons.

        Note: Inherited and extended in aks-preview to replace and add a few values.

        Note: This is not a parameter of aks commands.

        :return: dict
        """
        from azext_aks_preview._consts import ADDONS, CONST_GITOPS_ADDON_NAME

        addon_consts = super().get_addon_consts()
        addon_consts["ADDONS"] = ADDONS
        addon_consts["CONST_GITOPS_ADDON_NAME"] = CONST_GITOPS_ADDON_NAME
        return addon_consts

    def get_http_proxy_config(self) -> Union[Dict, ManagedClusterHTTPProxyConfig, None]:
        """Obtain the value of http_proxy_config.

        :return: dictionary, ManagedClusterHTTPProxyConfig or None
        """
        # read the original value passed by the command
        http_proxy_config = None
        http_proxy_config_file_path = self.raw_param.get("http_proxy_config")
        # validate user input
        if http_proxy_config_file_path:
            if not os.path.isfile(http_proxy_config_file_path):
                raise InvalidArgumentValueError(
                    "{} is not valid file, or not accessable.".format(
                        http_proxy_config_file_path
                    )
                )
            http_proxy_config = get_file_json(http_proxy_config_file_path)
            if not isinstance(http_proxy_config, dict):
                raise InvalidArgumentValueError(
                    "Error reading Http Proxy Config from {}. "
                    "Please see https://aka.ms/HttpProxyConfig for correct format.".format(
                        http_proxy_config_file_path
                    )
                )

        # In create mode, try to read the property value corresponding to the parameter from the `mc` object
        if self.decorator_mode == DecoratorMode.CREATE:
            if self.mc and self.mc.http_proxy_config is not None:
                http_proxy_config = self.mc.http_proxy_config

        # this parameter does not need dynamic completion
        # this parameter does not need validation
        return http_proxy_config

    def get_pod_cidrs_and_service_cidrs_and_ip_families(self) -> Tuple[
        Union[List[str], None],
        Union[List[str], None],
        Union[List[str], None],
    ]:
        return self.get_pod_cidrs(), self.get_service_cidrs(), self.get_ip_families()

    def get_pod_cidrs(self) -> Union[List[str], None]:
        """Obtain the CIDR ranges used for pod subnets.

        :return: List[str] or None
        """
        # read the original value passed by the command
        pod_cidrs = self.raw_param.get("pod_cidrs")
        # normalize
        pod_cidrs = extract_comma_separated_string(pod_cidrs, keep_none=True, default_value=[])
        # try to read the property value corresponding to the parameter from the `mc` object
        if self.mc and self.mc.network_profile and self.mc.network_profile.pod_cidrs is not None:
            pod_cidrs = self.mc.network_profile.pod_cidrs

        # this parameter does not need dynamic completion
        # this parameter does not need validation
        return pod_cidrs

    def get_service_cidrs(self) -> Union[List[str], None]:
        """Obtain the CIDR ranges for the service subnet.

        :return: List[str] or None
        """
        # read the original value passed by the command
        service_cidrs = self.raw_param.get("service_cidrs")
        # normalize
        service_cidrs = extract_comma_separated_string(service_cidrs, keep_none=True, default_value=[])
        # try to read the property value corresponding to the parameter from the `mc` object
        if self.mc and self.mc.network_profile and self.mc.network_profile.service_cidrs is not None:
            service_cidrs = self.mc.network_profile.service_cidrs

        # this parameter does not need dynamic completion
        # this parameter does not need validation
        return service_cidrs

    def get_ip_families(self) -> Union[List[str], None]:
        """Obtain the value of ip_families.

        :return: List[str] or None
        """
        # read the original value passed by the command
        ip_families = self.raw_param.get("ip_families")
        # normalize
        ip_families = extract_comma_separated_string(ip_families, keep_none=True, default_value=[])
        # try to read the property value corresponding to the parameter from the `mc` object
        if self.mc and self.mc.network_profile and self.mc.network_profile.ip_families is not None:
            ip_families = self.mc.network_profile.ip_families

        # this parameter does not need dynamic completion
        # this parameter does not need validation
        return ip_families

    def get_load_balancer_managed_outbound_ip_count(self) -> Union[int, None]:
        """Obtain the value of load_balancer_managed_outbound_ip_count.

        Note: Overwritten in aks-preview to preserve value from `mc` in update mode under certain circumstance.

        Note: SDK provides default value 1 and performs the following validation {'maximum': 100, 'minimum': 1}.

        :return: int or None
        """
        # read the original value passed by the command
        load_balancer_managed_outbound_ip_count = self.raw_param.get(
            "load_balancer_managed_outbound_ip_count"
        )
        # In create mode, try to read the property value corresponding to the parameter from the `mc` object.
        if self.decorator_mode == DecoratorMode.CREATE:
            if (
                self.mc and
                self.mc.network_profile and
                self.mc.network_profile.load_balancer_profile and
                self.mc.network_profile.load_balancer_profile.managed_outbound_i_ps and
                self.mc.network_profile.load_balancer_profile.managed_outbound_i_ps.count is not None
            ):
                load_balancer_managed_outbound_ip_count = (
                    self.mc.network_profile.load_balancer_profile.managed_outbound_i_ps.count
                )
        elif self.decorator_mode == DecoratorMode.UPDATE:
            if (
                not self.get_load_balancer_outbound_ips() and
                not self.get_load_balancer_outbound_ip_prefixes() and
                load_balancer_managed_outbound_ip_count is None
            ):
                if (
                    self.mc and
                    self.mc.network_profile and
                    self.mc.network_profile.load_balancer_profile and
                    self.mc.network_profile.load_balancer_profile.managed_outbound_i_ps and
                    self.mc.network_profile.load_balancer_profile.managed_outbound_i_ps.count is not None
                ):
                    load_balancer_managed_outbound_ip_count = (
                        self.mc.network_profile.load_balancer_profile.managed_outbound_i_ps.count
                    )

        # this parameter does not need dynamic completion
        # this parameter does not need validation
        return load_balancer_managed_outbound_ip_count

    def get_network_plugin_mode(self) -> Union[str, None]:
        """Get the value of network_plugin_mode

        :return: str or None
        """
        return self.raw_param.get('network_plugin_mode')

    def get_enable_cilium_dataplane(self) -> bool:
        """Get the value of enable_cilium_dataplane

        :return: bool
        """
        return bool(self.raw_param.get('enable_cilium_dataplane'))

    def get_load_balancer_managed_outbound_ipv6_count(self) -> Union[int, None]:
        """Obtain the expected count of IPv6 managed outbound IPs.

        Note: SDK provides default value 0 and performs the following validation {'maximum': 100, 'minimum': 0}.

        :return: int or None
        """
        count_ipv6 = self.raw_param.get('load_balancer_managed_outbound_ipv6_count')

        if self.decorator_mode == DecoratorMode.CREATE:
            if (
                self.mc and
                self.mc.network_profile and
                self.mc.network_profile.load_balancer_profile and
                self.mc.network_profile.load_balancer_profile.managed_outbound_i_ps and
                self.mc.network_profile.load_balancer_profile.managed_outbound_i_ps.count_ipv6 is not None
            ):
                count_ipv6 = (
                    self.mc.network_profile.load_balancer_profile.managed_outbound_i_ps.count_ipv6
                )
        elif self.decorator_mode == DecoratorMode.UPDATE:
            if (
                not self.get_load_balancer_outbound_ips() and
                not self.get_load_balancer_outbound_ip_prefixes() and
                count_ipv6 is None
            ):
                if (
                    self.mc and
                    self.mc.network_profile and
                    self.mc.network_profile.load_balancer_profile and
                    self.mc.network_profile.load_balancer_profile.managed_outbound_i_ps and
                    self.mc.network_profile.load_balancer_profile.managed_outbound_i_ps.count_ipv6 is not None
                ):
                    count_ipv6 = (
                        self.mc.network_profile.load_balancer_profile.managed_outbound_i_ps.count_ipv6
                    )

        return count_ipv6

    def get_load_balancer_backend_pool_type(self) -> str:
        """Obtain the value of load_balancer_backend_pool_type.

        :return: string
        """
        # read the original value passed by the command
        load_balancer_backend_pool_type = self.raw_param.get(
            "load_balancer_backend_pool_type"
        )

        # this parameter does not need dynamic completion
        # this parameter does not need validation
        return load_balancer_backend_pool_type

    def get_kube_proxy_config(self) -> Union[Dict, ContainerServiceNetworkProfileKubeProxyConfig, None]:
        """Obtain the value of kube_proxy_config.

        :return: dictionary, ContainerServiceNetworkProfileKubeProxyConfig or None
        """
        # read the original value passed by the command
        kube_proxy_config = None
        kube_proxy_config_file_path = self.raw_param.get("kube_proxy_config")
        # validate user input
        if kube_proxy_config_file_path:
            if not os.path.isfile(kube_proxy_config_file_path):
                raise InvalidArgumentValueError(
                    "{} is not valid file, or not accessible.".format(
                        kube_proxy_config_file_path
                    )
                )
            kube_proxy_config = get_file_json(kube_proxy_config_file_path)
            if not isinstance(kube_proxy_config, dict):
                raise InvalidArgumentValueError(
                    "Error reading kube-proxy config from {}. "
                    "Please see https://aka.ms/KubeProxyConfig for correct format.".format(
                        kube_proxy_config_file_path
                    )
                )

        # try to read the property value corresponding to the parameter from the `mc` object
        if self.mc and self.mc.network_profile and self.mc.network_profile.kube_proxy_config is not None:
            kube_proxy_config = self.mc.network_profile.kube_proxy_config

        # this parameter does not need dynamic completion
        # this parameter does not need validation
        return kube_proxy_config

    def _get_enable_pod_security_policy(self, enable_validation: bool = False) -> bool:
        """Internal function to obtain the value of enable_pod_security_policy.

        This function supports the option of enable_validation. When enabled, if both enable_pod_security_policy and
        disable_pod_security_policy are specified, raise a MutuallyExclusiveArgumentError.

        :return: bool
        """
        # read the original value passed by the command
        enable_pod_security_policy = self.raw_param.get("enable_pod_security_policy")
        # In create mode, try to read the property value corresponding to the parameter from the `mc` object.
        if self.decorator_mode == DecoratorMode.CREATE:
            if (
                self.mc and
                self.mc.enable_pod_security_policy is not None
            ):
                enable_pod_security_policy = self.mc.enable_pod_security_policy

        # this parameter does not need dynamic completion
        # validation
        if enable_validation:
            if enable_pod_security_policy and self._get_disable_pod_security_policy(enable_validation=False):
                raise MutuallyExclusiveArgumentError(
                    "Cannot specify --enable-pod-security-policy and "
                    "--disable-pod-security-policy at the same time."
                )
        return enable_pod_security_policy

    def get_enable_pod_security_policy(self) -> bool:
        """Obtain the value of enable_pod_security_policy.

        This function will verify the parameter by default. If both enable_pod_security_policy and
        disable_pod_security_policy are specified, raise a MutuallyExclusiveArgumentError.

        :return: bool
        """
        return self._get_enable_pod_security_policy(enable_validation=True)

    def _get_disable_pod_security_policy(self, enable_validation: bool = False) -> bool:
        """Internal function to obtain the value of disable_pod_security_policy.

        This function supports the option of enable_validation. When enabled, if both enable_pod_security_policy and
        disable_pod_security_policy are specified, raise a MutuallyExclusiveArgumentError.

        :return: bool
        """
        # read the original value passed by the command
        disable_pod_security_policy = self.raw_param.get("disable_pod_security_policy")
        # We do not support this option in create mode, therefore we do not read the value from `mc`.

        # this parameter does not need dynamic completion
        # validation
        if enable_validation:
            if disable_pod_security_policy and self._get_enable_pod_security_policy(enable_validation=False):
                raise MutuallyExclusiveArgumentError(
                    "Cannot specify --enable-pod-security-policy and "
                    "--disable-pod-security-policy at the same time."
                )
        return disable_pod_security_policy

    def get_disable_pod_security_policy(self) -> bool:
        """Obtain the value of disable_pod_security_policy.

        This function will verify the parameter by default. If both enable_pod_security_policy and
        disable_pod_security_policy are specified, raise a MutuallyExclusiveArgumentError.

        :return: bool
        """
        return self._get_disable_pod_security_policy(enable_validation=True)

    # pylint: disable=unused-argument
    def _get_enable_managed_identity(
        self, enable_validation: bool = False, read_only: bool = False
    ) -> bool:
        """Internal function to obtain the value of enable_managed_identity.

        Note: Inherited and extended in aks-preview to perform additional validation.

        This function supports the option of enable_validation. When enabled, if enable_managed_identity is not
        specified but enable_pod_identity is, raise a RequiredArgumentMissingError.

        :return: bool
        """
        enable_managed_identity = super()._get_enable_managed_identity(enable_validation, read_only)
        # additional validation
        if enable_validation:
            if self.decorator_mode == DecoratorMode.CREATE:
                if not enable_managed_identity and self._get_enable_pod_identity(enable_validation=False):
                    raise RequiredArgumentMissingError(
                        "--enable-pod-identity can only be specified when --enable-managed-identity is specified"
                    )
            elif self.decorator_mode == DecoratorMode.UPDATE:
                if not check_is_msi_cluster(self.mc) and self._get_enable_pod_identity(enable_validation=False):
                    raise RequiredArgumentMissingError(
                        "--enable-pod-identity can only be specified for cluster enabled managed identity"
                    )
        return enable_managed_identity

    def _get_enable_pod_identity(self, enable_validation: bool = False) -> bool:
        """Internal function to obtain the value of enable_managed_identity.

        This function supports the option of enable_validation. When enabled, if enable_managed_identity is not
        specified but enable_pod_identity is, raise a RequiredArgumentMissingError. Will also call function
        "__validate_pod_identity_with_kubenet" for verification. In update mode, if both
        enable_pod_identity and disable_pod_identity are specified, raise a MutuallyExclusiveArgumentError.

        :return: bool
        """
        # read the original value passed by the command
        enable_pod_identity = self.raw_param.get("enable_pod_identity")
        # In create mode, try to read the property value corresponding to the parameter from the `mc` object.
        if self.decorator_mode == DecoratorMode.CREATE:
            if (
                self.mc and
                self.mc.pod_identity_profile and
                self.mc.pod_identity_profile.enabled is not None
            ):
                enable_pod_identity = self.mc.pod_identity_profile.enabled

        # this parameter does not need dynamic completion
        # validation
        if enable_validation:
            if self.decorator_mode == DecoratorMode.CREATE:
                if enable_pod_identity and not self._get_enable_managed_identity(enable_validation=False):
                    raise RequiredArgumentMissingError(
                        "--enable-pod-identity can only be specified when --enable-managed-identity is specified"
                    )
                # validate pod identity with kubenet plugin
                self.__validate_pod_identity_with_kubenet(
                    self.mc,
                    enable_pod_identity,
                    self._get_enable_pod_identity_with_kubenet(
                        enable_validation=False
                    ),
                )
            elif self.decorator_mode == DecoratorMode.UPDATE:
                if enable_pod_identity:
                    if not check_is_msi_cluster(self.mc):
                        raise RequiredArgumentMissingError(
                            "--enable-pod-identity can only be specified for cluster enabled managed identity"
                        )
                    if self._get_disable_pod_identity(enable_validation=False):
                        raise MutuallyExclusiveArgumentError(
                            "Cannot specify --enable-pod-identity and "
                            "--disable-pod-identity at the same time."
                        )
        return enable_pod_identity

    def get_enable_pod_identity(self) -> bool:
        """Obtain the value of enable_pod_identity.

        This function will verify the parameter by default. If enable_managed_identity is not specified but
        enable_pod_identity is, raise a RequiredArgumentMissingError. Will also call function
        "__validate_pod_identity_with_kubenet" for verification. In update mode, if both enable_pod_identity and
        disable_pod_identity are specified, raise a MutuallyExclusiveArgumentError.

        :return: bool
        """

        return self._get_enable_pod_identity(enable_validation=True)

    def _get_disable_pod_identity(self, enable_validation: bool = False) -> bool:
        """Internal function to obtain the value of disable_pod_identity.

        This function supports the option of enable_validation. When enabled, in update mode, if both
        enable_pod_identity and disable_pod_identity are specified, raise a MutuallyExclusiveArgumentError.

        :return: bool
        """
        # read the original value passed by the command
        disable_pod_identity = self.raw_param.get("disable_pod_identity")
        # We do not support this option in create mode, therefore we do not read the value from `mc`.

        # this parameter does not need dynamic completion
        # validation
        if enable_validation:
            if self.decorator_mode == DecoratorMode.UPDATE:
                if disable_pod_identity and self._get_enable_pod_identity(enable_validation=False):
                    raise MutuallyExclusiveArgumentError(
                        "Cannot specify --enable-pod-identity and "
                        "--disable-pod-identity at the same time."
                    )
        return disable_pod_identity

    def get_disable_pod_identity(self) -> bool:
        """Obtain the value of disable_pod_identity.

        This function will verify the parameter by default. When enabled, in update mode, if both
        enable_pod_identity and disable_pod_identity are specified, raise a MutuallyExclusiveArgumentError.

        :return: bool
        """

        return self._get_disable_pod_identity(enable_validation=True)

    def _get_enable_pod_identity_with_kubenet(self, enable_validation: bool = False) -> bool:
        """Internal function to obtain the value of enable_pod_identity_with_kubenet.

        This function supports the option of enable_validation. When enabled, will call function
        "__validate_pod_identity_with_kubenet" for verification.

        :return: bool
        """
        # read the original value passed by the command
        enable_pod_identity_with_kubenet = self.raw_param.get(
            "enable_pod_identity_with_kubenet")
        # In create mode, try to read the property value corresponding to the parameter from the `mc` object.
        if self.decorator_mode == DecoratorMode.CREATE:
            if (
                self.mc and
                self.mc.pod_identity_profile and
                self.mc.pod_identity_profile.allow_network_plugin_kubenet is not None
            ):
                enable_pod_identity_with_kubenet = self.mc.pod_identity_profile.allow_network_plugin_kubenet

        # this parameter does not need dynamic completion
        # validation
        if enable_validation:
            if self.decorator_mode == DecoratorMode.CREATE:
                self.__validate_pod_identity_with_kubenet(
                    self.mc,
                    self._get_enable_pod_identity(enable_validation=False),
                    enable_pod_identity_with_kubenet,
                )
        return enable_pod_identity_with_kubenet

    def get_enable_pod_identity_with_kubenet(self) -> bool:
        """Obtain the value of enable_pod_identity_with_kubenet.

        This function will verify the parameter by default. Will call function "__validate_pod_identity_with_kubenet"
        for verification.

        :return: bool
        """
        return self._get_enable_pod_identity_with_kubenet(enable_validation=True)

    def get_workload_identity_profile(self) -> Optional[ManagedClusterSecurityProfileWorkloadIdentity]:
        """Obtrain the value of security_profile.workload_identity.

        :return: Optional[ManagedClusterSecurityProfileWorkloadIdentity]
        """
        # NOTE: enable_workload_identity can be one of:
        #
        # - True: sets by user, to enable the workload identity feature
        # - False: sets by user, to disable the workload identity feature
        # - None: user unspecified, don't set the profile and let server side to backfill
        enable_workload_identity = self.raw_param.get("enable_workload_identity")

        if enable_workload_identity is None:
            return None

        profile = self.models.ManagedClusterSecurityProfileWorkloadIdentity()
        if self.decorator_mode == DecoratorMode.UPDATE:
            if self.mc.security_profile is not None and self.mc.security_profile.workload_identity is not None:
                # reuse previous profile is has been set
                profile = self.mc.security_profile.workload_identity

        profile.enabled = bool(enable_workload_identity)

        if profile.enabled:
            # in enable case, we need to check if OIDC issuer has been enabled
            oidc_issuer_profile = self.get_oidc_issuer_profile()
            if self.decorator_mode == DecoratorMode.UPDATE and oidc_issuer_profile is None:
                # if the cluster has enabled OIDC issuer before, in update call:
                #
                #    az aks update --enable-workload-identity
                #
                # we need to use previous OIDC issuer profile
                oidc_issuer_profile = self.mc.oidc_issuer_profile
            oidc_issuer_enabled = oidc_issuer_profile is not None and oidc_issuer_profile.enabled
            if not oidc_issuer_enabled:
                raise RequiredArgumentMissingError(
                    "Enabling workload identity requires enabling OIDC issuer (--enable-oidc-issuer)."
                )

        return profile

    def get_oidc_issuer_profile(self) -> ManagedClusterOIDCIssuerProfile:
        """Obtain the value of oidc_issuer_profile based on the user input.

        :return: ManagedClusterOIDCIssuerProfile
        """
        enable_flag_value = bool(self.raw_param.get("enable_oidc_issuer"))
        if not enable_flag_value:
            # enable flag not set, return a None profile, server side will backfill the default/existing value
            return None

        profile = self.models.ManagedClusterOIDCIssuerProfile()
        if self.decorator_mode == DecoratorMode.UPDATE:
            if self.mc.oidc_issuer_profile is not None:
                profile = self.mc.oidc_issuer_profile
        profile.enabled = True

        return profile

    def _get_enable_azure_keyvault_kms(self, enable_validation: bool = False) -> bool:
        """Internal function to obtain the value of enable_azure_keyvault_kms.

        This function supports the option of enable_validation. When enabled, if azure_keyvault_kms_key_id is empty,
        raise a RequiredArgumentMissingError.

        :return: bool
        """
        # read the original value passed by the command
        enable_azure_keyvault_kms = self.raw_param.get("enable_azure_keyvault_kms")
        # In create mode, try to read the property value corresponding to the parameter from the `mc` object.
        if self.decorator_mode == DecoratorMode.CREATE:
            if (
                self.mc and
                self.mc.security_profile and
                self.mc.security_profile.azure_key_vault_kms
            ):
                enable_azure_keyvault_kms = self.mc.security_profile.azure_key_vault_kms.enabled

        # this parameter does not need dynamic completion
        # validation
        if enable_validation:
            if bool(enable_azure_keyvault_kms) != bool(self._get_azure_keyvault_kms_key_id(enable_validation=False)):
                raise RequiredArgumentMissingError(
                    'You must set "--enable-azure-keyvault-kms" and "--azure-keyvault-kms-key-id" at the same time.'
                )

        return enable_azure_keyvault_kms

    def get_enable_azure_keyvault_kms(self) -> bool:
        """Obtain the value of enable_azure_keyvault_kms.

        This function will verify the parameter by default. When enabled, if azure_keyvault_kms_key_id is empty,
        raise a RequiredArgumentMissingError.

        :return: bool
        """
        return self._get_enable_azure_keyvault_kms(enable_validation=True)

    def _get_disable_azure_keyvault_kms(self, enable_validation: bool = False) -> bool:
        """Internal function to obtain the value of disable_azure_keyvault_kms.

        This function supports the option of enable_validation. When enabled, if both enable_azure_keyvault_kms and disable_azure_keyvault_kms are
        specified, raise a MutuallyExclusiveArgumentError.

        :return: bool
        """
        # Read the original value passed by the command.
        disable_azure_keyvault_kms = self.raw_param.get("disable_azure_keyvault_kms")

        # This option is not supported in create mode, hence we do not read the property value from the `mc` object.
        # This parameter does not need dynamic completion.
        if enable_validation:
            if disable_azure_keyvault_kms and self._get_enable_azure_keyvault_kms(enable_validation=False):
                raise MutuallyExclusiveArgumentError(
                    "Cannot specify --enable-azure-keyvault-kms and --disable-azure-keyvault-kms at the same time."
                )

        return disable_azure_keyvault_kms

    def get_disable_azure_keyvault_kms(self) -> bool:
        """Obtain the value of disable_azure_keyvault_kms.

        This function will verify the parameter by default. If both enable_azure_keyvault_kms and disable_azure_keyvault_kms are specified, raise a
        MutuallyExclusiveArgumentError.

        :return: bool
        """
        return self._get_disable_azure_keyvault_kms(enable_validation=True)

    def _get_azure_keyvault_kms_key_id(self, enable_validation: bool = False) -> Union[str, None]:
        """Internal function to obtain the value of azure_keyvault_kms_key_id according to the context.

        This function supports the option of enable_validation. When enabled, it will check if azure_keyvault_kms_key_id is
        assigned but enable_azure_keyvault_kms is not specified, if so, raise a RequiredArgumentMissingError.

        :return: string or None
        """
        # read the original value passed by the command
        azure_keyvault_kms_key_id = self.raw_param.get("azure_keyvault_kms_key_id")
        # In create mode, try to read the property value corresponding to the parameter from the `mc` object.
        if self.decorator_mode == DecoratorMode.CREATE:
            if (
                self.mc and
                self.mc.security_profile and
                self.mc.security_profile.azure_key_vault_kms and
                self.mc.security_profile.azure_key_vault_kms.key_id is not None
            ):
                azure_keyvault_kms_key_id = self.mc.security_profile.azure_key_vault_kms.key_id

        if enable_validation:
            enable_azure_keyvault_kms = self._get_enable_azure_keyvault_kms(
                enable_validation=False)
            if (
                azure_keyvault_kms_key_id and
                (
                    enable_azure_keyvault_kms is None or
                    enable_azure_keyvault_kms is False
                )
            ):
                raise RequiredArgumentMissingError(
                    '"--azure-keyvault-kms-key-id" requires "--enable-azure-keyvault-kms".')

        return azure_keyvault_kms_key_id

    def get_azure_keyvault_kms_key_id(self) -> Union[str, None]:
        """Obtain the value of azure_keyvault_kms_key_id.

        This function will verify the parameter by default. When enabled, if enable_azure_keyvault_kms is False,
        raise a RequiredArgumentMissingError.

        :return: bool
        """
        return self._get_azure_keyvault_kms_key_id(enable_validation=True)

    def _get_azure_keyvault_kms_key_vault_network_access(self, enable_validation: bool = False) -> Union[str, None]:
        """Internal function to obtain the value of azure_keyvault_kms_key_vault_network_access according to the
        context.

        This function supports the option of enable_validation. When enabled, it will check if
        azure_keyvault_kms_key_vault_network_access is assigned but enable_azure_keyvault_kms is not specified, if so,
        raise a RequiredArgumentMissingError.

        :return: string or None
        """
        # read the original value passed by the command
        azure_keyvault_kms_key_vault_network_access = self.raw_param.get(
            "azure_keyvault_kms_key_vault_network_access"
        )

        # validation
        if enable_validation:
            enable_azure_keyvault_kms = self._get_enable_azure_keyvault_kms(
                enable_validation=False)
            if azure_keyvault_kms_key_vault_network_access is None:
                raise RequiredArgumentMissingError(
                    '"--azure-keyvault-kms-key-vault-network-access" is required.')

            if (
                azure_keyvault_kms_key_vault_network_access and
                (
                    enable_azure_keyvault_kms is None or
                    enable_azure_keyvault_kms is False
                )
            ):
                raise RequiredArgumentMissingError(
                    '"--azure-keyvault-kms-key-vault-network-access" requires "--enable-azure-keyvault-kms".')

            if azure_keyvault_kms_key_vault_network_access == CONST_AZURE_KEYVAULT_NETWORK_ACCESS_PRIVATE:
                key_vault_resource_id = self._get_azure_keyvault_kms_key_vault_resource_id(
                    enable_validation=False)
                if (
                    key_vault_resource_id is None or
                    key_vault_resource_id == ""
                ):
                    raise RequiredArgumentMissingError(
                        '"--azure-keyvault-kms-key-vault-resource-id" is required when "--azure-keyvault-kms-key-vault-network-access" is Private.')

        return azure_keyvault_kms_key_vault_network_access

    def get_azure_keyvault_kms_key_vault_network_access(self) -> Union[str, None]:
        """Obtain the value of azure_keyvault_kms_key_vault_network_access.

        This function will verify the parameter by default. When enabled, if enable_azure_keyvault_kms is False,
        raise a RequiredArgumentMissingError.

        :return: bool
        """
        return self._get_azure_keyvault_kms_key_vault_network_access(enable_validation=True)

    def _get_azure_keyvault_kms_key_vault_resource_id(self, enable_validation: bool = False) -> Union[str, None]:
        """Internal function to obtain the value of azure_keyvault_kms_key_vault_resource_id according to the context.

        This function supports the option of enable_validation. When enabled, it will do validation, and raise a
        RequiredArgumentMissingError.

        :return: string or None
        """
        # read the original value passed by the command
        azure_keyvault_kms_key_vault_resource_id = self.raw_param.get(
            "azure_keyvault_kms_key_vault_resource_id"
        )
        if self.decorator_mode == DecoratorMode.CREATE:
            if (
                self.mc and
                self.mc.security_profile and
                self.mc.security_profile.azure_key_vault_kms and
                self.mc.security_profile.azure_key_vault_kms.key_vault_resource_id is not None
            ):
                azure_keyvault_kms_key_vault_resource_id = (
                    self.mc.security_profile.azure_key_vault_kms.key_vault_resource_id
                )

        # validation
        if enable_validation:
            enable_azure_keyvault_kms = self._get_enable_azure_keyvault_kms(
                enable_validation=False)
            if (
                azure_keyvault_kms_key_vault_resource_id and
                (
                    enable_azure_keyvault_kms is None or
                    enable_azure_keyvault_kms is False
                )
            ):
                raise RequiredArgumentMissingError(
                    '"--azure-keyvault-kms-key-vault-resource-id" requires "--enable-azure-keyvault-kms".')

            key_vault_network_access = self._get_azure_keyvault_kms_key_vault_network_access(
                enable_validation=False)
            if (
                key_vault_network_access == CONST_AZURE_KEYVAULT_NETWORK_ACCESS_PRIVATE and
                (
                    azure_keyvault_kms_key_vault_resource_id is None or
                    azure_keyvault_kms_key_vault_resource_id == ""
                )
            ):
                raise ArgumentUsageError(
                    '"--azure-keyvault-kms-key-vault-resource-id" can not be empty if '
                    '"--azure-keyvault-kms-key-vault-network-access" is "Private".'
                )
            if (
                key_vault_network_access == CONST_AZURE_KEYVAULT_NETWORK_ACCESS_PUBLIC and
                (
                    azure_keyvault_kms_key_vault_resource_id is not None and
                    azure_keyvault_kms_key_vault_resource_id != ""
                )
            ):
                raise ArgumentUsageError(
                    '"--azure-keyvault-kms-key-vault-resource-id" must be empty if '
                    '"--azure-keyvault-kms-key-vault-network-access" is "Public".'
                )

        return azure_keyvault_kms_key_vault_resource_id

    def get_azure_keyvault_kms_key_vault_resource_id(self) -> Union[str, None]:
        """Obtain the value of azure_keyvault_kms_key_vault_resource_id.

        This function will verify the parameter by default. When enabled, if enable_azure_keyvault_kms is False,
        raise a RequiredArgumentMissingError.

        :return: bool
        """
        return self._get_azure_keyvault_kms_key_vault_resource_id(enable_validation=True)

    def get_enable_image_cleaner(self) -> bool:
        """Obtain the value of enable_image_cleaner.

        :return: bool
        """
        # read the original value passed by the command
        enable_image_cleaner = self.raw_param.get("enable_image_cleaner")

        return enable_image_cleaner

    def get_disable_image_cleaner(self) -> bool:
        """Obtain the value of disable_image_cleaner.

        This function supports the option of enable_validation. When enabled, if both enable_image_cleaner and
        disable_image_cleaner are specified, raise a MutuallyExclusiveArgumentError.

        :return: bool
        """
        # read the original value passed by the command
        disable_image_cleaner = self.raw_param.get("disable_image_cleaner")

        return disable_image_cleaner

    def _get_image_cleaner_interval_hours(self, enable_validation: bool = False) -> Union[int, None]:
        """Internal function to obtain the value of image_cleaner_interval_hours according to the context.

        This function supports the option of enable_validation. When enabled
          1. In Create mode
            a. if image_cleaner_interval_hours is specified but enable_image_cleaner is missed, raise a RequiredArgumentMissingError.
          2. In update mode
            b. if image_cleaner_interval_hours is specified and image cleaner wat not enabled, raise a RequiredArgumentMissingError.
            c. if image_cleaner_interval_hours is specified and disable_image_cleaner is specified, raise a MutuallyExclusiveArgumentError.

        :return: int or None
        """
        # read the original value passed by the command
        image_cleaner_interval_hours = self.raw_param.get("image_cleaner_interval_hours")

        if image_cleaner_interval_hours is not None and enable_validation:

            enable_image_cleaner = self.get_enable_image_cleaner()
            disable_image_cleaner = self.get_disable_image_cleaner()

            if self.decorator_mode == DecoratorMode.CREATE:
                if not enable_image_cleaner:
                    raise RequiredArgumentMissingError(
                        '"--image-cleaner-interval-hours" requires "--enable-image-cleaner" in create mode.')

            elif self.decorator_mode == DecoratorMode.UPDATE:
                if not enable_image_cleaner and (
                    not self.mc or
                    not self.mc.security_profile or
                    not self.mc.security_profile.image_cleaner or
                    not self.mc.security_profile.image_cleaner.enabled
                ):
                    raise RequiredArgumentMissingError(
                        'Update "--image-cleaner-interval-hours" requires specifying "--enable-image-cleaner" or ImageCleaner enabled on managed cluster.')

                if disable_image_cleaner:
                    raise MutuallyExclusiveArgumentError(
                        'Cannot specify --image-cleaner-interval-hours and --disable-image-cleaner at the same time.')

        return image_cleaner_interval_hours

    def get_image_cleaner_interval_hours(self) -> Union[int, None]:
        """Obtain the value of image_cleaner_interval_hours.

        This function supports the option of enable_validation. When enabled
          1. In Create mode
            a. if image_cleaner_interval_hours is specified but enable_image_cleaner is missed, raise a RequiredArgumentMissingError.
          2. In update mode
            b. if image_cleaner_interval_hours is specified and image cleaner wat not enabled, raise a RequiredArgumentMissingError.
            c. if image_cleaner_interval_hours is specified and disable_image_cleaner is specified, raise a MutuallyExclusiveArgumentError.

        :return: int or None
        """
        interval_hours = self._get_image_cleaner_interval_hours(enable_validation=True)

        return interval_hours

    def get_cluster_snapshot_id(self) -> Union[str, None]:
        """Obtain the values of cluster_snapshot_id.

        :return: string or None
        """
        # read the original value passed by the command
        snapshot_id = self.raw_param.get("cluster_snapshot_id")
        # try to read the property value corresponding to the parameter from the `mc` object
        if (
            self.mc and
            self.mc.creation_data and
            self.mc.creation_data.source_resource_id is not None
        ):
            snapshot_id = (
                self.mc.creation_data.source_resource_id
            )

        # this parameter does not need dynamic completion
        # this parameter does not need validation
        return snapshot_id

    def get_cluster_snapshot(self) -> Union[ManagedClusterSnapshot, None]:
        """Helper function to retrieve the ManagedClusterSnapshot object corresponding to a cluster snapshot id.

        This fuction will store an intermediate "managedclustersnapshot" to avoid sending the same request multiple
        times.

        Function "get_cluster_snapshot_by_snapshot_id" will be called to retrieve the ManagedClusterSnapshot object
        corresponding to a cluster snapshot id, which internally used the managedclustersnapshot client
        (managedclustersnapshots operations belonging to container service client) to send the request.

        :return: ManagedClusterSnapshot or None
        """
        # try to read from intermediates
        snapshot = self.get_intermediate("managedclustersnapshot")
        if snapshot:
            return snapshot

        snapshot_id = self.get_cluster_snapshot_id()
        if snapshot_id:
            snapshot = self.external_functions.get_cluster_snapshot_by_snapshot_id(self.cmd.cli_ctx, snapshot_id)
            self.set_intermediate("managedclustersnapshot", snapshot, overwrite_exists=True)
        return snapshot

    def _get_kubernetes_version(self, read_only: bool = False) -> str:
        """Internal function to dynamically obtain the value of kubernetes_version according to the context.

        Note: Overwritten to take the value from mc snapshot.

        If snapshot_id is specified, dynamic completion will be triggerd, and will try to get the corresponding value
        from the Snapshot. When determining the value of the parameter, obtaining from `mc` takes precedence over user's
        explicit input over cluster snapshot over nodepool snapshot over default vaule.

        :return: string
        """
        # read the original value passed by the command
        raw_value = self.raw_param.get("kubernetes_version")
        # try to read the property value corresponding to the parameter from the `mc` object
        value_obtained_from_mc = None
        if self.mc:
            value_obtained_from_mc = self.mc.kubernetes_version
        # try to retrieve the value from snapshot
        value_obtained_from_snapshot = None
        value_obtained_from_cluster_snapshot = None
        # skip dynamic completion if read_only is specified
        if not read_only:
            snapshot = self.agentpool_context.get_snapshot()
            if snapshot:
                value_obtained_from_snapshot = snapshot.kubernetes_version
        # skip dynamic completion if read_only is specified
        if not read_only:
            snapshot = self.get_cluster_snapshot()
            if snapshot:
                value_obtained_from_cluster_snapshot = snapshot.managed_cluster_properties_read_only.kubernetes_version

        # set default value
        if value_obtained_from_mc is not None:
            kubernetes_version = value_obtained_from_mc
        elif raw_value not in [None, ""]:
            kubernetes_version = raw_value
        elif not read_only and value_obtained_from_cluster_snapshot is not None:
            kubernetes_version = value_obtained_from_cluster_snapshot
        elif not read_only and value_obtained_from_snapshot is not None:
            kubernetes_version = value_obtained_from_snapshot
        else:
            kubernetes_version = raw_value

        # this parameter does not need validation
        return kubernetes_version

    def get_kubernetes_version(self) -> str:
        """Obtain the value of kubernetes_version.

        Note: Overwritten to take the value from mc snapshot.

        :return: string
        """
        return self._get_kubernetes_version(read_only=False)

    def get_disk_driver(self) -> Optional[ManagedClusterStorageProfileDiskCSIDriver]:
        """Obtain the value of storage_profile.disk_csi_driver

        :return: Optional[ManagedClusterStorageProfileDiskCSIDriver]
        """
        enable_disk_driver = self.raw_param.get("enable_disk_driver")
        disable_disk_driver = self.raw_param.get("disable_disk_driver")
        disk_driver_version = self.raw_param.get("disk_driver_version")

        if not enable_disk_driver and not disable_disk_driver and not disk_driver_version:
            return None
        profile = self.models.ManagedClusterStorageProfileDiskCSIDriver()

        if enable_disk_driver and disable_disk_driver:
            raise MutuallyExclusiveArgumentError(
                "Cannot specify --enable-disk-driver and "
                "--disable-disk-driver at the same time."
            )

        if disable_disk_driver and disk_driver_version:
            raise ArgumentUsageError(
                "The parameter --disable-disk-driver cannot be used "
                "when --disk-driver-version is specified.")

        if self.decorator_mode == DecoratorMode.UPDATE and disk_driver_version and not enable_disk_driver:
            raise ArgumentUsageError(
                "Parameter --enable-disk-driver is required "
                "when --disk-driver-version is specified during update.")

        if self.decorator_mode == DecoratorMode.CREATE:
            if disable_disk_driver:
                profile.enabled = False
            else:
                profile.enabled = True
                if disk_driver_version:
                    profile.version = disk_driver_version

        if self.decorator_mode == DecoratorMode.UPDATE:
            if enable_disk_driver:
                profile.enabled = True
                if disk_driver_version:
                    profile.version = disk_driver_version
            elif disable_disk_driver:
                msg = "Please make sure there are no existing PVs and PVCs that are used by AzureDisk CSI driver before disabling."
                if not self.get_yes() and not prompt_y_n(msg, default="n"):
                    raise DecoratorEarlyExitException()
                profile.enabled = False

        return profile

    def get_file_driver(self) -> Optional[ManagedClusterStorageProfileFileCSIDriver]:
        """Obtain the value of storage_profile.file_csi_driver

        :return: Optional[ManagedClusterStorageProfileFileCSIDriver]
        """
        enable_file_driver = self.raw_param.get("enable_file_driver")
        disable_file_driver = self.raw_param.get("disable_file_driver")

        if not enable_file_driver and not disable_file_driver:
            return None
        profile = self.models.ManagedClusterStorageProfileFileCSIDriver()

        if enable_file_driver and disable_file_driver:
            raise MutuallyExclusiveArgumentError(
                "Cannot specify --enable-file-driver and "
                "--disable-file-driver at the same time."
            )

        if self.decorator_mode == DecoratorMode.CREATE:
            if disable_file_driver:
                profile.enabled = False

        if self.decorator_mode == DecoratorMode.UPDATE:
            if enable_file_driver:
                profile.enabled = True
            elif disable_file_driver:
                msg = "Please make sure there are no existing PVs and PVCs that are used by AzureFile CSI driver before disabling."
                if not self.get_yes() and not prompt_y_n(msg, default="n"):
                    raise DecoratorEarlyExitException()
                profile.enabled = False

        return profile

    def get_blob_driver(self) -> Optional[ManagedClusterStorageProfileBlobCSIDriver]:
        """Obtain the value of storage_profile.blob_csi_driver

        :return: Optional[ManagedClusterStorageProfileBlobCSIDriver]
        """
        enable_blob_driver = self.raw_param.get("enable_blob_driver")
        disable_blob_driver = self.raw_param.get("disable_blob_driver")

        if enable_blob_driver is None and disable_blob_driver is None:
            return None

        profile = self.models.ManagedClusterStorageProfileBlobCSIDriver()

        if enable_blob_driver and disable_blob_driver:
            raise MutuallyExclusiveArgumentError(
                "Cannot specify --enable-blob-driver and "
                "--disable-blob-driver at the same time."
            )

        if self.decorator_mode == DecoratorMode.CREATE:
            if enable_blob_driver:
                profile.enabled = True

        if self.decorator_mode == DecoratorMode.UPDATE:
            if enable_blob_driver:
                msg = "Please make sure there is no open-source Blob CSI driver installed before enabling."
                if not self.get_yes() and not prompt_y_n(msg, default="n"):
                    raise DecoratorEarlyExitException()
                profile.enabled = True
            elif disable_blob_driver:
                msg = "Please make sure there are no existing PVs and PVCs that are used by Blob CSI driver before disabling."
                if not self.get_yes() and not prompt_y_n(msg, default="n"):
                    raise DecoratorEarlyExitException()
                profile.enabled = False

        return profile

    def get_snapshot_controller(self) -> Optional[ManagedClusterStorageProfileSnapshotController]:
        """Obtain the value of storage_profile.snapshot_controller

        :return: Optional[ManagedClusterStorageProfileSnapshotController]
        """
        enable_snapshot_controller = self.raw_param.get("enable_snapshot_controller")
        disable_snapshot_controller = self.raw_param.get("disable_snapshot_controller")

        if not enable_snapshot_controller and not disable_snapshot_controller:
            return None

        profile = self.models.ManagedClusterStorageProfileSnapshotController()

        if enable_snapshot_controller and disable_snapshot_controller:
            raise MutuallyExclusiveArgumentError(
                "Cannot specify --enable-snapshot_controller and "
                "--disable-snapshot_controller at the same time."
            )

        if self.decorator_mode == DecoratorMode.CREATE:
            if disable_snapshot_controller:
                profile.enabled = False

        if self.decorator_mode == DecoratorMode.UPDATE:
            if enable_snapshot_controller:
                profile.enabled = True
            elif disable_snapshot_controller:
                msg = "Please make sure there are no existing VolumeSnapshots, VolumeSnapshotClasses and VolumeSnapshotContents " \
                      "that are used by the snapshot controller before disabling."
                if not self.get_yes() and not prompt_y_n(msg, default="n"):
                    raise DecoratorEarlyExitException()
                profile.enabled = False

        return profile

    def get_storage_profile(self) -> Optional[ManagedClusterStorageProfile]:
        """Obtain the value of storage_profile.

        :return: Optional[ManagedClusterStorageProfile]
        """
        profile = self.models.ManagedClusterStorageProfile()
        if self.mc.storage_profile is not None:
            profile = self.mc.storage_profile
        profile.disk_csi_driver = self.get_disk_driver()
        profile.file_csi_driver = self.get_file_driver()
        profile.blob_csi_driver = self.get_blob_driver()
        profile.snapshot_controller = self.get_snapshot_controller()

        return profile

    def _get_enable_apiserver_vnet_integration(self, enable_validation: bool = False) -> bool:
        """Internal function to obtain the value of enable_apiserver_vnet_integration.

        This function supports the option of enable_validation. When enable_apiserver_vnet_integration is specified,
        For UPDATE: if apiserver-subnet-id is not used, raise an RequiredArgumentMissingError;

        :return: bool
        """
        # read the original value passed by the command
        enable_apiserver_vnet_integration = self.raw_param.get("enable_apiserver_vnet_integration")
        # In create mode, try to read the property value corresponding to the parameter from the `mc` object.
        if self.decorator_mode == DecoratorMode.CREATE:
            if (
                self.mc and
                self.mc.api_server_access_profile and
                self.mc.api_server_access_profile.enable_vnet_integration is not None
            ):
                enable_apiserver_vnet_integration = self.mc.api_server_access_profile.enable_vnet_integration

        # this parameter does not need dynamic completion
        # validation
        if enable_validation:
            if self.decorator_mode == DecoratorMode.UPDATE:
                is_apiserver_vnet_integration_cluster = check_is_apiserver_vnet_integration_cluster(self.mc)
                if enable_apiserver_vnet_integration and not is_apiserver_vnet_integration_cluster:
                    if self._get_apiserver_subnet_id(enable_validation=False) is None:
                        raise RequiredArgumentMissingError(
                            "--apiserver-subnet-id is required for update with --enable-apiserver-vnet-integration."
                        )

        return enable_apiserver_vnet_integration

    def get_enable_apiserver_vnet_integration(self) -> bool:
        """Obtain the value of enable_apiserver_vnet_integration.

        This function will verify the parameter by default. When enable_apiserver_vnet_integration is specified,
        For UPDATE: if apiserver-subnet-id is not used, raise an RequiredArgumentMissingError

        :return: bool
        """
        return self._get_enable_apiserver_vnet_integration(enable_validation=True)

    def _get_apiserver_subnet_id(self, enable_validation: bool = False) -> Union[str, None]:
        """Internal function to obtain the value of apiserver_subnet_id.

        This function supports the option of enable_validation. When apiserver_subnet_id is specified,
        if enable_apiserver_vnet_integration is not used, raise an RequiredArgumentMissingError;
        For CREATE: if vnet_subnet_id is not used, raise an RequiredArgumentMissingError;

        :return: bool
        """
        # read the original value passed by the command
        apiserver_subnet_id = self.raw_param.get("apiserver_subnet_id")
        # try to read the property value corresponding to the parameter from the `mc` object
        if self.decorator_mode == DecoratorMode.CREATE:
            if (
                self.mc and
                self.mc.api_server_access_profile and
                self.mc.api_server_access_profile.subnet_id is not None
            ):
                apiserver_subnet_id = self.mc.api_server_access_profile.subnet_id

        # this parameter does not need dynamic completion
        # validation
        if enable_validation:
            if self.decorator_mode == DecoratorMode.CREATE:
                vnet_subnet_id = self.get_vnet_subnet_id()
                if apiserver_subnet_id and vnet_subnet_id is None:
                    raise RequiredArgumentMissingError(
                        '"--apiserver-subnet-id" requires "--vnet-subnet-id".')

            enable_apiserver_vnet_integration = self._get_enable_apiserver_vnet_integration(
                enable_validation=False)
            if (
                apiserver_subnet_id and
                (
                    enable_apiserver_vnet_integration is None or
                    enable_apiserver_vnet_integration is False
                )
            ):
                raise RequiredArgumentMissingError(
                    '"--apiserver-subnet-id" requires "--enable-apiserver-vnet-integration".')

        return apiserver_subnet_id

    def get_apiserver_subnet_id(self) -> Union[str, None]:
        """Obtain the value of apiserver_subnet_id.

        This function will verify the parameter by default. When apiserver_subnet_id is specified,
        if enable_apiserver_vnet_integration is not specified, raise an RequiredArgumentMissingError;

        :return: bool
        """
        return self._get_apiserver_subnet_id(enable_validation=True)

    def _get_enable_private_cluster(self, enable_validation: bool = False) -> bool:
        """Internal function to obtain the value of enable_private_cluster for update.

        This function supports the option of enable_validation during update. When enable_private_cluster is specified,
        if api_server_authorized_ip_ranges is assigned, raise an MutuallyExclusiveArgumentError;
        When enable_private_cluster is not specified, disable_public_fqdn, enable_public_fqdn or private_dns_zone is assigned, raise an InvalidArgumentValueError.

        For UPDATE: if existing cluster is not using apiserver vnet integration, raise an ArgumentUsageError;

        :return: bool
        """
        # read the original value passed by the command
        enable_apiserver_vnet_integration = self.raw_param.get("enable_apiserver_vnet_integration")
        enable_private_cluster = self.raw_param.get("enable_private_cluster")

        # In create mode, try to read the property value corresponding to the parameter from the `mc` object.
        if self.decorator_mode == DecoratorMode.CREATE:
            if (
                self.mc and
                self.mc.api_server_access_profile and
                self.mc.api_server_access_profile.enable_private_cluster is not None
            ):
                enable_private_cluster = self.mc.api_server_access_profile.enable_private_cluster

        # this parameter does not need dynamic completion
        # validation
        if enable_validation:
            # copy from cli core
            if self.decorator_mode == DecoratorMode.CREATE:
                if enable_private_cluster:
                    if (
                        safe_lower(self._get_load_balancer_sku(enable_validation=False)) ==
                        CONST_LOAD_BALANCER_SKU_BASIC
                    ):
                        raise InvalidArgumentValueError(
                            "Please use standard load balancer for private cluster"
                        )
                    if self._get_api_server_authorized_ip_ranges(enable_validation=False):
                        raise MutuallyExclusiveArgumentError(
                            "--api-server-authorized-ip-ranges is not supported for private cluster"
                        )
                else:
                    if self._get_disable_public_fqdn(enable_validation=False):
                        raise InvalidArgumentValueError(
                            "--disable-public-fqdn should only be used with --enable-private-cluster"
                        )
                    if self._get_private_dns_zone(enable_validation=False):
                        raise InvalidArgumentValueError(
                            "Invalid private dns zone for public cluster. It should always be empty for public cluster"
                        )

            if self.decorator_mode == DecoratorMode.UPDATE:
                # copy logic from cli core
                is_private_cluster = check_is_private_cluster(self.mc)
                is_apiserver_vnet_integration_cluster = check_is_apiserver_vnet_integration_cluster(self.mc)

                if is_private_cluster or enable_private_cluster:
                    if self._get_api_server_authorized_ip_ranges(enable_validation=False):
                        raise MutuallyExclusiveArgumentError(
                            "--api-server-authorized-ip-ranges is not supported for private cluster"
                        )
                else:
                    if self._get_disable_public_fqdn(enable_validation=False):
                        raise InvalidArgumentValueError(
                            "--disable-public-fqdn can only be used for private cluster"
                        )
                    if self._get_enable_public_fqdn(enable_validation=False):
                        raise InvalidArgumentValueError(
                            "--enable-public-fqdn can only be used for private cluster"
                        )
                # new validation added for vnet integration
                if enable_private_cluster and not enable_apiserver_vnet_integration:
                    if not is_apiserver_vnet_integration_cluster:
                        raise ArgumentUsageError(
                            "Enabling private cluster requires enabling apiserver vnet integration(--enable-apiserver-vnet-integration)."
                        )

        return enable_private_cluster

    def get_enable_private_cluster(self) -> bool:
        """Obtain the value of enable_private_cluster.

        This function will verify the parameter by default. When enable_private_cluster is specified,
        For UPDATE: if enable-apiserver-vnet-integration is not used and existing cluster is not using apiserver vnet integration, raise an ArgumentUsageError

        :return: bool
        """
        return self._get_enable_private_cluster(enable_validation=True)

    def _get_disable_private_cluster(self, enable_validation: bool = False) -> bool:
        """Internal function to obtain the value of disable_private_cluster.

        This function supports the option of enable_validation.
        For UPDATE: if existing cluster is not using apiserver vnet integration, raise an ArgumentUsageError;

        :return: bool
        """
        # read the original value passed by the command
        enable_apiserver_vnet_integration = self.raw_param.get("enable_apiserver_vnet_integration")
        disable_private_cluster = self.raw_param.get("disable_private_cluster")

        # this parameter does not need dynamic completion
        # validation
        if enable_validation:
            if self.decorator_mode == DecoratorMode.UPDATE:
                # logic copied from cli core
                if disable_private_cluster:
                    if self._get_disable_public_fqdn(enable_validation=False):
                        raise InvalidArgumentValueError(
                            "--disable-public-fqdn can only be used for private cluster"
                        )
                    if self._get_enable_public_fqdn(enable_validation=False):
                        raise InvalidArgumentValueError(
                            "--enable-public-fqdn can only be used for private cluster"
                        )
                # new validation added for apiserver vnet integration
                if disable_private_cluster and not enable_apiserver_vnet_integration:
                    if self.mc.api_server_access_profile is None or self.mc.api_server_access_profile.enable_vnet_integration is not True:
                        raise ArgumentUsageError(
                            "Disabling private cluster requires enabling apiserver vnet integration(--enable-apiserver-vnet-integration)."
                        )

        return disable_private_cluster

    def get_disable_private_cluster(self) -> bool:
        """Obtain the value of disable_private_cluster.

        This function will verify the parameter by default. When disable_private_cluster is specified,
        For UPDATE: if enable-apiserver-vnet-integration is not used and existing cluster is not using apiserver vnet integration, raise an ArgumentUsageError

        :return: bool
        """
        return self._get_disable_private_cluster(enable_validation=True)

    def _get_disable_public_fqdn(self, enable_validation: bool = False) -> bool:
        """Internal function to obtain the value of disable_public_fqdn for update.

        This function supports the option of enable_validation. When enabled, if enable_private_cluster is not specified
        and disable_public_fqdn is assigned, raise an InvalidArgumentValueError. If both disable_public_fqdn and
        enable_public_fqdn are assigned, raise a MutuallyExclusiveArgumentError. In update mode, if
        disable_public_fqdn is assigned and private_dns_zone equals to CONST_PRIVATE_DNS_ZONE_NONE, raise an
        InvalidArgumentValueError.
        :return: bool
        """
        # read the original value passed by the command
        disable_public_fqdn = self.raw_param.get("disable_public_fqdn")

        # In create mode, try to read the property value corresponding to the parameter from the `mc` object.
        if self.decorator_mode == DecoratorMode.CREATE:
            if (
                self.mc and
                self.mc.api_server_access_profile and
                self.mc.api_server_access_profile.enable_private_cluster_public_fqdn is not None
            ):
                disable_public_fqdn = not self.mc.api_server_access_profile.enable_private_cluster_public_fqdn

        # this parameter does not need dynamic completion
        # validation
        if enable_validation:
            if self.decorator_mode == DecoratorMode.CREATE:
                if disable_public_fqdn and not self._get_enable_private_cluster(enable_validation=False):
                    raise InvalidArgumentValueError(
                        "--disable-public-fqdn should only be used with --enable-private-cluster"
                    )
            if self.decorator_mode == DecoratorMode.UPDATE:
                if disable_public_fqdn:
                    if self._get_enable_public_fqdn(enable_validation=False):
                        raise MutuallyExclusiveArgumentError(
                            "Cannot specify '--enable-public-fqdn' and '--disable-public-fqdn' at the same time"
                        )
                    if (
                        safe_lower(self._get_private_dns_zone(enable_validation=False)) == CONST_PRIVATE_DNS_ZONE_NONE or
                        safe_lower(self.mc.api_server_access_profile.private_dns_zone) == CONST_PRIVATE_DNS_ZONE_NONE
                    ):
                        raise InvalidArgumentValueError(
                            "--disable-public-fqdn cannot be applied for none mode private dns zone cluster"
                        )

        return disable_public_fqdn

    def get_disable_public_fqdn(self) -> bool:
        """Obtain the value of disable_public_fqdn.
        This function will verify the parameter by default. If enable_private_cluster is not specified and
        disable_public_fqdn is assigned, raise an InvalidArgumentValueError. If both disable_public_fqdn and
        enable_public_fqdn are assigned, raise a MutuallyExclusiveArgumentError. In update mode, if
        disable_public_fqdn is assigned and private_dns_zone equals to CONST_PRIVATE_DNS_ZONE_NONE, raise an
        InvalidArgumentValueError.
        :return: bool
        """
        return self._get_disable_public_fqdn(enable_validation=True)

    def _get_enable_public_fqdn(self, enable_validation: bool = False) -> bool:
        """Internal function to obtain the value of enable_public_fqdn for update.

        This function supports the option of enable_validation. When enabled, if private cluster is not enabled and
        enable_public_fqdn is assigned, raise an InvalidArgumentValueError. If both disable_public_fqdn and
        enable_public_fqdn are assigned, raise a MutuallyExclusiveArgumentError.
        :return: bool
        """
        # read the original value passed by the command
        enable_public_fqdn = self.raw_param.get("enable_public_fqdn")

        # this parameter does not need dynamic completion
        # validation
        if enable_validation:
            if self.decorator_mode == DecoratorMode.UPDATE:
                if enable_public_fqdn:
                    if self._get_disable_public_fqdn(enable_validation=False):
                        raise MutuallyExclusiveArgumentError(
                            "Cannot specify '--enable-public-fqdn' and '--disable-public-fqdn' at the same time"
                        )

        return enable_public_fqdn

    def get_enable_public_fqdn(self) -> bool:
        """Obtain the value of enable_public_fqdn.
        This function will verify the parameter by default. If private cluster is not enabled and enable_public_fqdn
        is assigned, raise an InvalidArgumentValueError. If both disable_public_fqdn and enable_private_cluster are
        assigned, raise a MutuallyExclusiveArgumentError.
        :return: bool
        """
        return self._get_enable_public_fqdn(enable_validation=True)

    def _get_private_dns_zone(self, enable_validation: bool = False) -> Union[str, None]:
        """Internal function to obtain the value of private_dns_zone.
        This function supports the option of enable_validation. When enabled and private_dns_zone is assigned, if
        enable_private_cluster is not specified raise an InvalidArgumentValueError. It will also check when both
        private_dns_zone and fqdn_subdomain are assigned, if the value of private_dns_zone is
        CONST_PRIVATE_DNS_ZONE_SYSTEM or CONST_PRIVATE_DNS_ZONE_NONE, raise an InvalidArgumentValueError; Otherwise if
        the value of private_dns_zone is not a valid resource ID, raise an InvalidArgumentValueError. In update mode,
        if disable_public_fqdn is assigned and private_dns_zone equals to CONST_PRIVATE_DNS_ZONE_NONE, raise an
        InvalidArgumentValueError.
        :return: string or None
        """
        # read the original value passed by the command
        private_dns_zone = self.raw_param.get("private_dns_zone")
        # In create mode, try to read the property value corresponding to the parameter from the `mc` object.
        if self.decorator_mode == DecoratorMode.CREATE:
            if (
                self.mc and
                self.mc.api_server_access_profile and
                self.mc.api_server_access_profile.private_dns_zone is not None
            ):
                private_dns_zone = self.mc.api_server_access_profile.private_dns_zone

        # this parameter does not need dynamic completion
        # validation
        if enable_validation:
            if self.decorator_mode == DecoratorMode.CREATE:
                if private_dns_zone:
                    if not self._get_enable_private_cluster(enable_validation=False):
                        raise InvalidArgumentValueError(
                            "Invalid private dns zone for public cluster. It should always be empty for public cluster"
                        )
                    if (
                        private_dns_zone.lower() != CONST_PRIVATE_DNS_ZONE_SYSTEM and
                        private_dns_zone.lower() != CONST_PRIVATE_DNS_ZONE_NONE
                    ):
                        if not is_valid_resource_id(private_dns_zone):
                            raise InvalidArgumentValueError(
                                private_dns_zone + " is not a valid Azure resource ID."
                            )
                    else:
                        if self._get_fqdn_subdomain(enable_validation=False):
                            raise InvalidArgumentValueError(
                                "--fqdn-subdomain should only be used for private cluster with custom private dns zone"
                            )
            elif self.decorator_mode == DecoratorMode.UPDATE:
                if (
                    self.mc and
                    self.mc.api_server_access_profile and
                    self.mc.api_server_access_profile.private_dns_zone == CONST_PRIVATE_DNS_ZONE_NONE
                ):
                    if self._get_disable_public_fqdn(enable_validation=False):
                        raise InvalidArgumentValueError(
                            "--disable-public-fqdn cannot be applied for none mode private dns zone cluster"
                        )
        return private_dns_zone

    def get_private_dns_zone(self) -> Union[str, None]:
        """Obtain the value of private_dns_zone.
        This function will verify the parameter by default. When private_dns_zone is assigned, if enable_private_cluster
        is not specified raise an InvalidArgumentValueError. It will also check when both private_dns_zone and
        fqdn_subdomain are assigned, if the value of private_dns_zone is CONST_PRIVATE_DNS_ZONE_SYSTEM or
        CONST_PRIVATE_DNS_ZONE_NONE, raise an InvalidArgumentValueError; Otherwise if the value of private_dns_zone is
        not a valid resource ID, raise an InvalidArgumentValueError. In update mode, if disable_public_fqdn is assigned
        and private_dns_zone equals to CONST_PRIVATE_DNS_ZONE_NONE, raise an InvalidArgumentValueError.
        :return: string or None
        """
        return self._get_private_dns_zone(enable_validation=True)

    def _get_api_server_authorized_ip_ranges(self, enable_validation: bool = False) -> List[str]:
        """Internal function to obtain the value of api_server_authorized_ip_ranges for update.

        This function supports the option of enable_validation. When enabled and api_server_authorized_ip_ranges is
        assigned, if load_balancer_sku equals to CONST_LOAD_BALANCER_SKU_BASIC, raise an InvalidArgumentValueError;
        if enable_private_cluster is specified, raise a MutuallyExclusiveArgumentError.
        This function will normalize the parameter by default. It will split the string into a list with "," as the
        delimiter.
        :return: empty list or list of strings
        """
        # read the original value passed by the command
        api_server_authorized_ip_ranges = self.raw_param.get(
            "api_server_authorized_ip_ranges"
        )
        # In create mode, try to read the property value corresponding to the parameter from the `mc` object.
        if self.decorator_mode == DecoratorMode.CREATE:
            read_from_mc = False
            if (
                self.mc and
                self.mc.api_server_access_profile and
                self.mc.api_server_access_profile.authorized_ip_ranges is not None
            ):
                api_server_authorized_ip_ranges = (
                    self.mc.api_server_access_profile.authorized_ip_ranges
                )
                read_from_mc = True

            # normalize
            if not read_from_mc:
                api_server_authorized_ip_ranges = [
                    x.strip()
                    for x in (
                        api_server_authorized_ip_ranges.split(",")
                        if api_server_authorized_ip_ranges
                        else []
                    )
                ]
        elif self.decorator_mode == DecoratorMode.UPDATE:
            # normalize, keep None as None
            if api_server_authorized_ip_ranges is not None:
                api_server_authorized_ip_ranges = [
                    x.strip()
                    for x in (
                        api_server_authorized_ip_ranges.split(",")
                        if api_server_authorized_ip_ranges
                        else []
                    )
                ]

        # validation
        if enable_validation:
            if self.decorator_mode == DecoratorMode.CREATE:
                if api_server_authorized_ip_ranges:
                    if (
                        safe_lower(self._get_load_balancer_sku(enable_validation=False)) ==
                        CONST_LOAD_BALANCER_SKU_BASIC
                    ):
                        raise InvalidArgumentValueError(
                            "--api-server-authorized-ip-ranges can only be used with standard load balancer"
                        )
                    if self._get_enable_private_cluster(enable_validation=False):
                        raise MutuallyExclusiveArgumentError(
                            "--api-server-authorized-ip-ranges is not supported for private cluster"
                        )

        return api_server_authorized_ip_ranges

    def get_api_server_authorized_ip_ranges(self) -> List[str]:
        """Obtain the value of api_server_authorized_ip_ranges.
        This function will verify the parameter by default. When api_server_authorized_ip_ranges is assigned, if
        load_balancer_sku equals to CONST_LOAD_BALANCER_SKU_BASIC, raise an InvalidArgumentValueError; if
        enable_private_cluster is specified, raise a MutuallyExclusiveArgumentError.
        This function will normalize the parameter by default. It will split the string into a list with "," as the
        delimiter.
        :return: empty list or list of strings
        """
        return self._get_api_server_authorized_ip_ranges(enable_validation=True)

    def get_dns_zone_resource_id(self) -> Union[str, None]:
        """Obtain the value of ip_families.

        :return: string or None
        """
        # read the original value passed by the command
        dns_zone_resource_id = self.raw_param.get("dns_zone_resource_id")
        # try to read the property value corresponding to the parameter from the `mc` object
        if (
            self.mc and
            self.mc.ingress_profile and
            self.mc.ingress_profile.web_app_routing and
            self.mc.ingress_profile.web_app_routing.dns_zone_resource_id is not None
        ):
            dns_zone_resource_id = self.mc.ingress_profile.web_app_routing.dns_zone_resource_id

        # this parameter does not need dynamic completion
        # this parameter does not need validation
        return dns_zone_resource_id

    def _get_enable_keda(self, enable_validation: bool = False) -> bool:
        """Internal function to obtain the value of enable_keda.

        This function supports the option of enable_validation. When enabled, if both enable_keda and disable_keda are
        specified, raise a MutuallyExclusiveArgumentError.

        :return: bool
        """
        # Read the original value passed by the command.
        enable_keda = self.raw_param.get("enable_keda")

        # In create mode, try to read the property value corresponding to the parameter from the `mc` object.
        if self.decorator_mode == DecoratorMode.CREATE:
            if (
                self.mc and
                self.mc.workload_auto_scaler_profile and
                self.mc.workload_auto_scaler_profile.keda
            ):
                enable_keda = self.mc.workload_auto_scaler_profile.keda.enabled

        # This parameter does not need dynamic completion.
        if enable_validation:
            if enable_keda and self._get_disable_keda(enable_validation=False):
                raise MutuallyExclusiveArgumentError(
                    "Cannot specify --enable-keda and --disable-keda at the same time."
                )

        return enable_keda

    def get_enable_keda(self) -> bool:
        """Obtain the value of enable_keda.

        This function will verify the parameter by default. If both enable_keda and disable_keda are specified, raise a
        MutuallyExclusiveArgumentError.

        :return: bool
        """
        return self._get_enable_keda(enable_validation=True)

    def _get_disable_keda(self, enable_validation: bool = False) -> bool:
        """Internal function to obtain the value of disable_keda.

        This function supports the option of enable_validation. When enabled, if both enable_keda and disable_keda are
        specified, raise a MutuallyExclusiveArgumentError.

        :return: bool
        """
        # Read the original value passed by the command.
        disable_keda = self.raw_param.get("disable_keda")

        # This option is not supported in create mode, hence we do not read the property value from the `mc` object.
        # This parameter does not need dynamic completion.
        if enable_validation:
            if disable_keda and self._get_enable_keda(enable_validation=False):
                raise MutuallyExclusiveArgumentError(
                    "Cannot specify --enable-keda and --disable-keda at the same time."
                )

        return disable_keda

    def get_disable_keda(self) -> bool:
        """Obtain the value of disable_keda.

        This function will verify the parameter by default. If both enable_keda and disable_keda are specified, raise a
        MutuallyExclusiveArgumentError.

        :return: bool
        """
        return self._get_disable_keda(enable_validation=True)

    def get_defender_config(self) -> Union[ManagedClusterSecurityProfileDefender, None]:
        """Obtain the value of defender.

        Note: Overwritten in aks-preview to adapt to v2 defender structure.

        :return: ManagedClusterSecurityProfileDefender or None
        """
        disable_defender = self.raw_param.get("disable_defender")
        if disable_defender:
            return self.models.ManagedClusterSecurityProfileDefender(
                security_monitoring=self.models.ManagedClusterSecurityProfileDefenderSecurityMonitoring(
                    enabled=False
                )
            )

        enable_defender = self.raw_param.get("enable_defender")

        if not enable_defender:
            return None

        workspace = ""
        config_file_path = self.raw_param.get("defender_config")
        if config_file_path:
            if not os.path.isfile(config_file_path):
                raise InvalidArgumentValueError(
                    "{} is not valid file, or not accessable.".format(
                        config_file_path
                    )
                )
            defender_config = get_file_json(config_file_path)
            if "logAnalyticsWorkspaceResourceId" in defender_config:
                workspace = defender_config["logAnalyticsWorkspaceResourceId"]

        if workspace == "":
            workspace = self.external_functions.ensure_default_log_analytics_workspace_for_monitoring(
                self.cmd,
                self.get_subscription_id(),
                self.get_resource_group_name())

        azure_defender = self.models.ManagedClusterSecurityProfileDefender(
            log_analytics_workspace_resource_id=workspace,
            security_monitoring=self.models.ManagedClusterSecurityProfileDefenderSecurityMonitoring(
                enabled=enable_defender
            ),
        )
        return azure_defender

    def _get_enable_node_restriction(self, enable_validation: bool = False) -> bool:
        """Internal function to obtain the value of enable_node_restriction.
        This function supports the option of enable_node_restriction. When enabled, if both enable_node_restriction and disable_node_restriction are
        specified, raise a MutuallyExclusiveArgumentError.

        :return: bool
        """
        # Read the original value passed by the command.
        enable_node_restriction = self.raw_param.get("enable_node_restriction")

        # This parameter does not need dynamic completion.
        if enable_validation:
            if enable_node_restriction and self._get_disable_node_restriction(enable_validation=False):
                raise MutuallyExclusiveArgumentError(
                    "Cannot specify --enable-node-restriction and --disable-node-restriction at the same time."
                )

        return enable_node_restriction

    def _get_enable_azure_monitor_metrics(self, enable_validation: bool = False) -> bool:
        """Internal function to obtain the value of enable_azure_monitor_metrics.
        This function supports the option of enable_validation. When enabled, if both enable_azure_monitor_metrics and disable_azure_monitor_metrics are
        specified, raise a MutuallyExclusiveArgumentError.

        :return: bool
        """
        # print("_get_enable_azure_monitor_metrics being called...")
        # Read the original value passed by the command.
        enable_azure_monitor_metrics = self.raw_param.get("enable_azuremonitormetrics")
        # In create mode, try to read the property value corresponding to the parameter from the `mc` object.
        if self.decorator_mode == DecoratorMode.CREATE:
            if (
                self.mc and
                self.mc.azure_monitor_profile and
                self.mc.azure_monitor_profile.metrics
            ):
                enable_azure_monitor_metrics = self.mc.azure_monitor_profile.metrics.enabled
        # This parameter does not need dynamic completion.
        if enable_validation:
            if enable_azure_monitor_metrics and self._get_disable_azure_monitor_metrics(False):
                raise MutuallyExclusiveArgumentError(
                    "Cannot specify --enable-azuremonitormetrics and --enable-azuremonitormetrics at the same time."
                )
            if not check_is_msi_cluster(self.mc):
                raise RequiredArgumentMissingError(
                    "--enable-azuremonitormetrics can only be specified for clusters with managed identity enabled"
                )
        return enable_azure_monitor_metrics

    def get_enable_azure_monitor_metrics(self) -> bool:
        """Obtain the value of enable_azure_monitor_metrics.
        This function will verify the parameter by default. If both enable_azure_monitor_metrics and disable_azure_monitor_metrics are specified, raise a
        MutuallyExclusiveArgumentError.
        :return: bool
        """
        return self._get_enable_azure_monitor_metrics(enable_validation=True)

    def _get_disable_azure_monitor_metrics(self, enable_validation: bool = False) -> bool:
        """Internal function to obtain the value of disable_azure_monitor_metrics.
        This function supports the option of enable_validation. When enabled, if both enable_azure_monitor_metrics and disable_azure_monitor_metrics are
        specified, raise a MutuallyExclusiveArgumentError.
        :return: bool
        """
        # Read the original value passed by the command.
        disable_azure_monitor_metrics = self.raw_param.get("disable_azuremonitormetrics")
        if disable_azure_monitor_metrics and self._get_enable_azure_monitor_metrics(False):
            raise MutuallyExclusiveArgumentError("Cannot specify --enable-azuremonitormetrics and --disable-azuremonitormetrics at the same time.")
        return disable_azure_monitor_metrics

    def get_disable_azure_monitor_metrics(self) -> bool:
        """Obtain the value of disable_azure_monitor_metrics.
        This function will verify the parameter by default. If both enable_azure_monitor_metrics and disable_azure_monitor_metrics are specified, raise a
        MutuallyExclusiveArgumentError.
        :return: bool
        """
        return self._get_disable_azure_monitor_metrics(enable_validation=True)

    def get_enable_node_restriction(self) -> bool:
        """Obtain the value of enable_node_restriction.

        This function will verify the parameter by default. If both enable_node_restriction and disable_node_restriction are specified, raise a
        MutuallyExclusiveArgumentError.

        :return: bool
        """
        return self._get_enable_node_restriction(enable_validation=True)

    def _get_disable_node_restriction(self, enable_validation: bool = False) -> bool:
        """Internal function to obtain the value of disable_node_restriction.

        This function supports the option of enable_validation. When enabled, if both enable_node_restriction and disable_node_restriction are
        specified, raise a MutuallyExclusiveArgumentError.

        :return: bool
        """
        # Read the original value passed by the command.
        disable_node_restriction = self.raw_param.get("disable_node_restriction")

        # This option is not supported in create mode, hence we do not read the property value from the `mc` object.
        # This parameter does not need dynamic completion.
        if enable_validation:
            if disable_node_restriction and self._get_enable_node_restriction(enable_validation=False):
                raise MutuallyExclusiveArgumentError(
                    "Cannot specify --enable-node-restriction and --disable-node-restriction at the same time."
                )

        return disable_node_restriction

    def get_disable_node_restriction(self) -> bool:
        """Obtain the value of disable_node_restriction.

        This function will verify the parameter by default. If both enable_node_restriction and disable_node_restriction are specified, raise a
        MutuallyExclusiveArgumentError.

        :return: bool
        """
        return self._get_disable_node_restriction(enable_validation=True)

    def _get_enable_vpa(self, enable_validation: bool = False) -> bool:
        """Internal function to obtain the value of enable_vpa.
        This function supports the option of enable_vpa. When enabled, if both enable_vpa and enable_vpa are
        specified, raise a MutuallyExclusiveArgumentError.
        :return: bool
        """
        # Read the original value passed by the command.
        enable_vpa = self.raw_param.get("enable_vpa")

        # This parameter does not need dynamic completion.
        if enable_validation:
            if enable_vpa and self._get_disable_vpa(enable_validation=False):
                raise MutuallyExclusiveArgumentError(
                    "Cannot specify --enable-vpa and --disable-vpa at the same time."
                )

        return enable_vpa

    def get_enable_vpa(self) -> bool:
        """Obtain the value of enable_vpa.

        This function will verify the parameter by default. If both enable_vpa and disable_vpa are specified, raise
        a MutuallyExclusiveArgumentError.

        :return: bool
        """
        return self._get_enable_vpa(enable_validation=True)

    def _get_disable_vpa(self, enable_validation: bool = False) -> bool:
        """Internal function to obtain the value of disable_vpa.

        This function supports the option of enable_vpa. When enabled, if both enable_vpa and disable_vpa are specified,
        raise a MutuallyExclusiveArgumentError.

        :return: bool
        """
        # Read the original value passed by the command.
        disable_vpa = self.raw_param.get("disable_vpa")

        # This option is not supported in create mode, hence we do not read the property value from the `mc` object.
        # This parameter does not need dynamic completion.
        if enable_validation:
            if disable_vpa and self._get_enable_vpa(enable_validation=False):
                raise MutuallyExclusiveArgumentError(
                    "Cannot specify --enable-vpa and --disable-vpa at the same time."
                )

        return disable_vpa

    def get_disable_vpa(self) -> bool:
        """Obtain the value of disable_vpa.

        This function will verify the parameter by default. If both enable_vpa and disable_vpa are specified, raise a MutuallyExclusiveArgumentError.

        :return: bool
        """
        return self._get_disable_vpa(enable_validation=True)

    def get_ssh_key_value_for_update(self) -> Tuple[str, bool]:
        """Obtain the value of ssh_key_value for "az aks update".

        Note: no_ssh_key will not be decorated into the `mc` object.

        If the user provides a string-like input for --ssh-key-value, the validator function "validate_ssh_key_for_update" will
        check whether it is a file path, if so, read its content and return; if it is a valid public key, return it.
        Otherwise, raise error.

        :return: ssh_key_value of string type
        """
        # read the original value passed by the command
        ssh_key_value = self.raw_param.get("ssh_key_value")

        # this parameter does not need dynamic completion
        # this parameter does not need validation
        return ssh_key_value


class AKSPreviewManagedClusterCreateDecorator(AKSManagedClusterCreateDecorator):
    def __init__(
        self, cmd: AzCliCommand, client: ContainerServiceClient, raw_parameters: Dict, resource_type: ResourceType
    ):
        self.__raw_parameters = raw_parameters
        super().__init__(cmd, client, raw_parameters, resource_type)

    def init_models(self) -> None:
        """Initialize an AKSPreviewManagedClusterModels object to store the models.

        :return: None
        """
        self.models = AKSPreviewManagedClusterModels(self.cmd, self.resource_type)

    def init_context(self) -> None:
        """Initialize an AKSPreviewManagedClusterContext object to store the context in the process of assemble the
        ManagedCluster object.

        :return: None
        """
        self.context = AKSPreviewManagedClusterContext(
            self.cmd,
            AKSManagedClusterParamDict(self.__raw_parameters),
            self.models,
            DecoratorMode.CREATE,
        )

    def init_agentpool_decorator_context(self) -> None:
        """Initialize an AKSPreviewAgentPoolAddDecorator object to assemble the AgentPool profile.

        :return: None
        """
        self.agentpool_decorator = AKSPreviewAgentPoolAddDecorator(
            self.cmd, self.client, self.__raw_parameters, self.resource_type, self.agentpool_decorator_mode
        )
        self.agentpool_context = self.agentpool_decorator.context
        self.context.attach_agentpool_context(self.agentpool_context)

    def set_up_agentpool_profile(self, mc: ManagedCluster) -> ManagedCluster:
        """Set up agent pool profiles for the ManagedCluster object.

        Note: Overwritten to call construct_agentpool_profile_preview of AKSPreviewAgentPoolAddDecorator.

        :return: the ManagedCluster object
        """
        self._ensure_mc(mc)

        agentpool_profile = self.agentpool_decorator.construct_agentpool_profile_preview()
        mc.agent_pool_profiles = [agentpool_profile]
        return mc

    def set_up_network_profile(self, mc: ManagedCluster) -> ManagedCluster:
        """Set up network profile for the ManagedCluster object.

        Note: Inherited and extended in aks-preview to set ipv6 configs and
        network plugin mode.

        :return: the ManagedCluster object
        """
        mc = super().set_up_network_profile(mc)
        network_profile = mc.network_profile

        # set up pod_cidrs, service_cidrs and ip_families
        (
            pod_cidrs,
            service_cidrs,
            ip_families
        ) = self.context.get_pod_cidrs_and_service_cidrs_and_ip_families()
        network_profile.pod_cidrs = pod_cidrs
        network_profile.service_cidrs = service_cidrs
        network_profile.ip_families = ip_families

        # recreate the load balancer profile if load_balancer_managed_outbound_ipv6_count is not None
        if self.context.get_load_balancer_managed_outbound_ipv6_count() is not None or self.context.get_load_balancer_backend_pool_type() is not None:
            network_profile.load_balancer_profile = create_load_balancer_profile(
                self.context.get_load_balancer_managed_outbound_ip_count(),
                self.context.get_load_balancer_managed_outbound_ipv6_count(),
                self.context.get_load_balancer_outbound_ips(),
                self.context.get_load_balancer_outbound_ip_prefixes(),
                self.context.get_load_balancer_outbound_ports(),
                self.context.get_load_balancer_idle_timeout(),
                self.context.get_load_balancer_backend_pool_type(),
                models=self.models.load_balancer_models,
            )

        network_profile.network_plugin_mode = self.context.get_network_plugin_mode()

        if self.context.get_enable_cilium_dataplane():
            network_profile.ebpf_dataplane = CONST_EBPF_DATAPLANE_CILIUM

        return mc

    def set_up_api_server_access_profile(self, mc: ManagedCluster) -> ManagedCluster:
        """Set up apiserverAccessProfile enableVnetIntegration and subnetId for the ManagedCluster object.

        Note: Inherited and extended in aks-preview to set vnet integration configs.

        :return: the ManagedCluster object
        """
        mc = super().set_up_api_server_access_profile(mc)
        if self.context.get_enable_apiserver_vnet_integration():
            if mc.api_server_access_profile is None:
                mc.api_server_access_profile = self.models.ManagedClusterAPIServerAccessProfile()
            mc.api_server_access_profile.enable_vnet_integration = True
        if self.context.get_apiserver_subnet_id():
            mc.api_server_access_profile.subnet_id = self.context.get_apiserver_subnet_id()

        return mc

    def build_gitops_addon_profile(self) -> ManagedClusterAddonProfile:
        """Build gitops addon profile.

        :return: a ManagedClusterAddonProfile object
        """
        gitops_addon_profile = self.models.ManagedClusterAddonProfile(
            enabled=True,
        )
        return gitops_addon_profile

    def set_up_addon_profiles(self, mc: ManagedCluster) -> ManagedCluster:
        """Set up addon profiles for the ManagedCluster object.

        Note: Inherited and extended in aks-preview to set some extra addons.

        :return: the ManagedCluster object
        """
        addon_consts = self.context.get_addon_consts()
        CONST_GITOPS_ADDON_NAME = addon_consts.get("CONST_GITOPS_ADDON_NAME")

        mc = super().set_up_addon_profiles(mc)
        addon_profiles = mc.addon_profiles
        addons = self.context.get_enable_addons()
        if "gitops" in addons:
            addon_profiles[
                CONST_GITOPS_ADDON_NAME
            ] = self.build_gitops_addon_profile()
        mc.addon_profiles = addon_profiles
        return mc

    def set_up_http_proxy_config(self, mc: ManagedCluster) -> ManagedCluster:
        """Set up http proxy config for the ManagedCluster object.

        :return: the ManagedCluster object
        """
        self._ensure_mc(mc)

        mc.http_proxy_config = self.context.get_http_proxy_config()
        return mc

    def set_up_pod_security_policy(self, mc: ManagedCluster) -> ManagedCluster:
        """Set up pod security policy for the ManagedCluster object.

        :return: the ManagedCluster object
        """
        self._ensure_mc(mc)

        mc.enable_pod_security_policy = self.context.get_enable_pod_security_policy()
        return mc

    def set_up_pod_identity_profile(self, mc: ManagedCluster) -> ManagedCluster:
        """Set up pod identity profile for the ManagedCluster object.

        This profile depends on network profile.

        :return: the ManagedCluster object
        """
        self._ensure_mc(mc)

        pod_identity_profile = None
        enable_pod_identity = self.context.get_enable_pod_identity()
        enable_pod_identity_with_kubenet = self.context.get_enable_pod_identity_with_kubenet()
        if enable_pod_identity:
            pod_identity_profile = self.models.pod_identity_models.ManagedClusterPodIdentityProfile(
                enabled=True,
                allow_network_plugin_kubenet=enable_pod_identity_with_kubenet,
            )
        mc.pod_identity_profile = pod_identity_profile
        return mc

    def set_up_oidc_issuer_profile(self, mc: ManagedCluster) -> ManagedCluster:
        """Set up OIDC issuer profile for the ManagedCluster object.

        :return: the ManagedCluster object
        """
        self._ensure_mc(mc)

        mc.oidc_issuer_profile = self.context.get_oidc_issuer_profile()

        return mc

    def set_up_workload_identity_profile(self, mc: ManagedCluster) -> ManagedCluster:
        """Set up workload identity for the ManagedCluster object.

        :return: the ManagedCluster object
        """
        self._ensure_mc(mc)

        profile = self.context.get_workload_identity_profile()
        if profile is None:
            if mc.security_profile is not None:
                # set the value to None to let server side to fill in the default value
                mc.security_profile.workload_identity = None
            return mc

        if mc.security_profile is None:
            mc.security_profile = self.models.ManagedClusterSecurityProfile()
        mc.security_profile.workload_identity = profile

        return mc

    def set_up_azure_keyvault_kms(self, mc: ManagedCluster) -> ManagedCluster:
        """Set up security profile azureKeyVaultKms for the ManagedCluster object.

        :return: the ManagedCluster object
        """
        self._ensure_mc(mc)

        if self.context.get_enable_azure_keyvault_kms():
            key_id = self.context.get_azure_keyvault_kms_key_id()
            if key_id:
                if mc.security_profile is None:
                    mc.security_profile = self.models.ManagedClusterSecurityProfile()
                mc.security_profile.azure_key_vault_kms = self.models.AzureKeyVaultKms(
                    enabled=True,
                    key_id=key_id,
                )
                key_vault_network_access = self.context.get_azure_keyvault_kms_key_vault_network_access()
                mc.security_profile.azure_key_vault_kms.key_vault_network_access = key_vault_network_access
                if key_vault_network_access == CONST_AZURE_KEYVAULT_NETWORK_ACCESS_PRIVATE:
                    mc.security_profile.azure_key_vault_kms.key_vault_resource_id = self.context.get_azure_keyvault_kms_key_vault_resource_id()

        return mc

    def set_up_image_cleaner(self, mc: ManagedCluster) -> ManagedCluster:
        """Set up security profile imageCleaner for the ManagedCluster object.

        :return: the ManagedCluster object
        """
        self._ensure_mc(mc)

        interval_hours = self.context.get_image_cleaner_interval_hours()

        if self.context.get_enable_image_cleaner():

            if mc.security_profile is None:
                mc.security_profile = self.models.ManagedClusterSecurityProfile()

            if not interval_hours:
                # default value for intervalHours - one week
                interval_hours = 24 * 7

            mc.security_profile.image_cleaner = self.models.ManagedClusterSecurityProfileImageCleaner(
                enabled=True,
                interval_hours=interval_hours,
            )

        return mc

    def set_up_creationdata_of_cluster_snapshot(self, mc: ManagedCluster) -> ManagedCluster:
        """Set up creationData of cluster snapshot for the ManagedCluster object.

        :return: the ManagedCluster object
        """
        self._ensure_mc(mc)

        # snapshot creation data
        creation_data = None
        snapshot_id = self.context.get_cluster_snapshot_id()
        if snapshot_id:
            creation_data = self.models.CreationData(
                source_resource_id=snapshot_id
            )
        mc.creation_data = creation_data
        return mc

    def set_up_storage_profile(self, mc: ManagedCluster) -> ManagedCluster:
        """Set up storage profile for the ManagedCluster object.

        :return: the ManagedCluster object
        """
        self._ensure_mc(mc)

        mc.storage_profile = self.context.get_storage_profile()

        return mc

    def set_up_ingress_web_app_routing(self, mc: ManagedCluster) -> ManagedCluster:
        """Set up web app routing profile in ingress profile for the ManagedCluster object.

        :return: the ManagedCluster object
        """
        self._ensure_mc(mc)

        addons = self.context.get_enable_addons()
        if "web_application_routing" in addons:
            if mc.ingress_profile is None:
                mc.ingress_profile = self.models.ManagedClusterIngressProfile()
            dns_zone_resource_id = self.context.get_dns_zone_resource_id()
            mc.ingress_profile.web_app_routing = self.models.ManagedClusterIngressProfileWebAppRouting(
                enabled=True,
                dns_zone_resource_id=dns_zone_resource_id,
            )
        return mc

    def set_up_workload_auto_scaler_profile(self, mc: ManagedCluster) -> ManagedCluster:
        """Set up workload auto-scaler profile for the ManagedCluster object.

        :return: the ManagedCluster object
        """
        self._ensure_mc(mc)

        if self.context.get_enable_keda():
            if mc.workload_auto_scaler_profile is None:
                mc.workload_auto_scaler_profile = self.models.ManagedClusterWorkloadAutoScalerProfile()
            mc.workload_auto_scaler_profile.keda = self.models.ManagedClusterWorkloadAutoScalerProfileKeda(enabled=True)

        return mc

<<<<<<< HEAD
    def set_up_enable_namespace_resource(self, mc: ManagedCluster) -> ManagedCluster:
        """Sets the property to enable namespace as an ARM resource
        :return: the ManagedCluster object
        """
        if self.context.raw_param.get("enable_namespace_resources"):
            mc.enable_namespace_resources = True
=======
    def set_up_defender(self, mc: ManagedCluster) -> ManagedCluster:
        """Set up defender for the ManagedCluster object.

        Note: Overwritten in aks-preview to adapt to v2 defender structure.

        :return: the ManagedCluster object
        """
        self._ensure_mc(mc)

        defender = self.context.get_defender_config()
        if defender:
            if mc.security_profile is None:
                mc.security_profile = self.models.ManagedClusterSecurityProfile()

            mc.security_profile.defender = defender

        return mc

    def set_up_node_restriction(self, mc: ManagedCluster) -> ManagedCluster:
        """Set up security profile nodeRestriction for the ManagedCluster object.

        :return: the ManagedCluster object
        """
        self._ensure_mc(mc)

        if self.context.get_enable_node_restriction():
            if mc.security_profile is None:
                mc.security_profile = self.models.ManagedClusterSecurityProfile()
            mc.security_profile.node_restriction = self.models.ManagedClusterSecurityProfileNodeRestriction(
                enabled=True,
            )

        return mc

    def set_up_vpa(self, mc: ManagedCluster) -> ManagedCluster:
        """Set up workload auto-scaler profile vpa for the ManagedCluster object.

        :return: the ManagedCluster object
        """
        self._ensure_mc(mc)

        if self.context.get_enable_vpa():
            if mc.workload_auto_scaler_profile is None:
                mc.workload_auto_scaler_profile = self.models.ManagedClusterWorkloadAutoScalerProfile()
            if mc.workload_auto_scaler_profile.vertical_pod_autoscaler is None:
                mc.workload_auto_scaler_profile.vertical_pod_autoscaler = self.models.ManagedClusterWorkloadAutoScalerProfileVerticalPodAutoscaler(enabled=True)
            else:
                mc.workload_auto_scaler_profile.vertical_pod_autoscaler.enabled = True
        return mc

    def set_up_kube_proxy_config(self, mc: ManagedCluster) -> ManagedCluster:
        """Set up kube-proxy config for the ManagedCluster object.

        :return: the ManagedCluster object
        """
        self._ensure_mc(mc)

        if not mc.network_profile:
            raise UnknownError(
                "Unexpectedly get an empty network profile in the process of updating kube-proxy config."
            )

        mc.network_profile.kube_proxy_config = self.context.get_kube_proxy_config()
>>>>>>> 328ae24e
        return mc

    def construct_mc_profile_preview(self, bypass_restore_defaults: bool = False) -> ManagedCluster:
        """The overall controller used to construct the default ManagedCluster profile.

        The completely constructed ManagedCluster object will later be passed as a parameter to the underlying SDK
        (mgmt-containerservice) to send the actual request.

        :return: the ManagedCluster object
        """
        # DO NOT MOVE: keep this on top, construct the default AgentPool profile
        mc = self.construct_mc_profile_default(bypass_restore_defaults=True)

        # set up http proxy config
        mc = self.set_up_http_proxy_config(mc)
        # set up pod security policy
        mc = self.set_up_pod_security_policy(mc)
        # set up pod identity profile
        mc = self.set_up_pod_identity_profile(mc)

        # update workload identity & OIDC issuer settings
        # NOTE: in current implementation, workload identity settings setup requires checking
        #       previous OIDC issuer profile. However, the OIDC issuer settings setup will
        #       overrides the previous OIDC issuer profile based on user input. Therefore, we have
        #       to make sure the workload identity settings setup is done after OIDC issuer settings.
        mc = self.set_up_workload_identity_profile(mc)
        mc = self.set_up_oidc_issuer_profile(mc)

        # set up azure keyvalut kms
        mc = self.set_up_azure_keyvault_kms(mc)
        # set up node restriction
        mc = self.set_up_node_restriction(mc)
        # set up image cleaner
        mc = self.set_up_image_cleaner(mc)
        # set up cluster snapshot
        mc = self.set_up_creationdata_of_cluster_snapshot(mc)
        # set up storage profile
        mc = self.set_up_storage_profile(mc)
        # set up ingress web app routing profile
        mc = self.set_up_ingress_web_app_routing(mc)
        # set up workload auto scaler profile
        mc = self.set_up_workload_auto_scaler_profile(mc)
<<<<<<< HEAD
        # set up the enableNamespaceResources properties
        mc = self.set_up_enable_namespace_resource(mc)
=======
        # set up vpa
        mc = self.set_up_vpa(mc)
        # set up kube-proxy config
        mc = self.set_up_kube_proxy_config(mc)
>>>>>>> 328ae24e

        # DO NOT MOVE: keep this at the bottom, restore defaults
        mc = self._restore_defaults_in_mc(mc)
        return mc


class AKSPreviewManagedClusterUpdateDecorator(AKSManagedClusterUpdateDecorator):
    def __init__(
        self, cmd: AzCliCommand, client: ContainerServiceClient, raw_parameters: Dict, resource_type: ResourceType
    ):
        self.__raw_parameters = raw_parameters
        super().__init__(cmd, client, raw_parameters, resource_type)

    def init_models(self) -> None:
        """Initialize an AKSManagedClusterModels object to store the models.

        :return: None
        """
        self.models = AKSPreviewManagedClusterModels(self.cmd, self.resource_type)

    def init_context(self) -> None:
        """Initialize an AKSManagedClusterContext object to store the context in the process of assemble the
        ManagedCluster object.

        :return: None
        """
        self.context = AKSPreviewManagedClusterContext(
            self.cmd, AKSManagedClusterParamDict(self.__raw_parameters), self.models, DecoratorMode.UPDATE
        )

    def init_agentpool_decorator_context(self) -> None:
        """Initialize an AKSAgentPoolAddDecorator object to assemble the AgentPool profile.

        :return: None
        """
        self.agentpool_decorator = AKSPreviewAgentPoolUpdateDecorator(
            self.cmd, self.client, self.__raw_parameters, self.resource_type, self.agentpool_decorator_mode
        )
        self.agentpool_context = self.agentpool_decorator.context
        self.context.attach_agentpool_context(self.agentpool_context)

    def check_raw_parameters(self):
        """Helper function to check whether any parameters are set.

        Note: Overwritten in aks-preview to use different hard-coded error message.

        If the values of all the parameters are the default values, the command execution will be terminated early and
        raise a RequiredArgumentMissingError. Neither the request to fetch or update the ManagedCluster object will be
        sent.

        :return: None
        """
        # exclude some irrelevant or mandatory parameters
        excluded_keys = ("cmd", "client", "resource_group_name", "name")
        # check whether the remaining parameters are set
        # the default value None or False (and other empty values, like empty string) will be considered as not set
        is_changed = any(
            v for k, v in self.context.raw_param.items() if k not in excluded_keys)

        # special cases
        # some parameters support the use of empty string or dictionary to update/remove previously set values
        is_default = (
            self.context.get_cluster_autoscaler_profile() is None and
            self.context.get_api_server_authorized_ip_ranges() is None and
            self.context.get_nodepool_labels() is None
        )

        if not is_changed and is_default:
            reconcilePrompt = 'no argument specified to update would you like to reconcile to current settings?'
            if not prompt_y_n(reconcilePrompt, default="n"):
                # Note: Uncomment the followings to automatically generate the error message.
                option_names = [
                    '"{}"'.format(format_parameter_name_to_option_name(x))
                    for x in self.context.raw_param.keys()
                    if x not in excluded_keys
                ]
                error_msg = "Please specify one or more of {}.".format(
                    " or ".join(option_names)
                )
                raise RequiredArgumentMissingError(error_msg)

    def update_load_balancer_profile(self, mc: ManagedCluster) -> ManagedCluster:
        """Update load balancer profile for the ManagedCluster object.

        Note: Overwritten in aks-preview to set dual stack related properties.

        :return: the ManagedCluster object
        """
        self._ensure_mc(mc)

        if not mc.network_profile:
            raise UnknownError(
                "Unexpectedly get an empty network profile in the process of updating load balancer profile."
            )

        # In the internal function "_update_load_balancer_profile", it will check whether the provided parameters
        # have been assigned, and if there are any, the corresponding profile will be modified; otherwise, it will
        # remain unchanged.
        mc.network_profile.load_balancer_profile = _update_load_balancer_profile(
            managed_outbound_ip_count=self.context.get_load_balancer_managed_outbound_ip_count(),
            managed_outbound_ipv6_count=self.context.get_load_balancer_managed_outbound_ipv6_count(),
            outbound_ips=self.context.get_load_balancer_outbound_ips(),
            outbound_ip_prefixes=self.context.get_load_balancer_outbound_ip_prefixes(),
            outbound_ports=self.context.get_load_balancer_outbound_ports(),
            idle_timeout=self.context.get_load_balancer_idle_timeout(),
            backend_pool_type=self.context.get_load_balancer_backend_pool_type(),
            profile=mc.network_profile.load_balancer_profile,
            models=self.models.load_balancer_models,
        )
        return mc

    def update_api_server_access_profile(self, mc: ManagedCluster) -> ManagedCluster:
        """Update apiServerAccessProfile property for the ManagedCluster object.

        Note: It completely rewrite the update_api_server_access_profile.

        :return: the ManagedCluster object
        """
        #
        self._ensure_mc(mc)

        if mc.api_server_access_profile is None:
            profile_holder = self.models.ManagedClusterAPIServerAccessProfile()
        else:
            profile_holder = mc.api_server_access_profile

        if self.context.get_enable_apiserver_vnet_integration():
            profile_holder.enable_vnet_integration = True
        if self.context.get_apiserver_subnet_id():
            profile_holder.subnet_id = self.context.get_apiserver_subnet_id()

        if self.context.get_enable_private_cluster():
            profile_holder.enable_private_cluster = True
        if self.context.get_disable_private_cluster():
            profile_holder.enable_private_cluster = False

        api_server_authorized_ip_ranges = self.context.get_api_server_authorized_ip_ranges()
        if api_server_authorized_ip_ranges is not None:
            # empty string is valid as it disables ip whitelisting
            profile_holder.authorized_ip_ranges = api_server_authorized_ip_ranges

        if self.context.get_enable_public_fqdn():
            profile_holder.enable_private_cluster_public_fqdn = True
        if self.context.get_disable_public_fqdn():
            profile_holder.enable_private_cluster_public_fqdn = False

        private_dns_zone = self.context.get_private_dns_zone()
        if private_dns_zone is not None:
            mc.api_server_access_profile.private_dns_zone = private_dns_zone

        # keep api_server_access_profile empty if none of its properties are updated
        if (
            profile_holder != mc.api_server_access_profile and
            profile_holder == self.models.ManagedClusterAPIServerAccessProfile()
        ):
            profile_holder = None
        mc.api_server_access_profile = profile_holder

        return mc

    def update_http_proxy_config(self, mc: ManagedCluster) -> ManagedCluster:
        """Set up http proxy config for the ManagedCluster object.

        :return: the ManagedCluster object
        """
        self._ensure_mc(mc)

        mc.http_proxy_config = self.context.get_http_proxy_config()
        return mc

    def update_pod_security_policy(self, mc: ManagedCluster) -> ManagedCluster:
        """Update pod security policy for the ManagedCluster object.

        :return: the ManagedCluster object
        """
        self._ensure_mc(mc)

        if self.context.get_enable_pod_security_policy():
            mc.enable_pod_security_policy = True

        if self.context.get_disable_pod_security_policy():
            mc.enable_pod_security_policy = False
        return mc

    def update_pod_identity_profile(self, mc: ManagedCluster) -> ManagedCluster:
        """Update pod identity profile for the ManagedCluster object.

        :return: the ManagedCluster object
        """
        self._ensure_mc(mc)

        # fill default values for pod labels in pod identity exceptions
        _fill_defaults_for_pod_identity_profile(mc.pod_identity_profile)

        if self.context.get_enable_pod_identity():
            if not _is_pod_identity_addon_enabled(mc):
                # we only rebuild the pod identity profile if it's disabled before
                _update_addon_pod_identity(
                    mc,
                    enable=True,
                    allow_kubenet_consent=self.context.get_enable_pod_identity_with_kubenet(),
                    models=self.models.pod_identity_models
                )

        if self.context.get_disable_pod_identity():
            _update_addon_pod_identity(
                mc, enable=False, models=self.models.pod_identity_models)
        return mc

    def update_oidc_issuer_profile(self, mc: ManagedCluster) -> ManagedCluster:
        """Update OIDC issuer profile for the ManagedCluster object.

        :return: the ManagedCluster object
        """
        self._ensure_mc(mc)

        mc.oidc_issuer_profile = self.context.get_oidc_issuer_profile()

        return mc

    def update_workload_identity_profile(self, mc: ManagedCluster) -> ManagedCluster:
        """Update workload identity profile for the ManagedCluster object.

        :return: the ManagedCluster object
        """
        self._ensure_mc(mc)

        profile = self.context.get_workload_identity_profile()
        if profile is None:
            if mc.security_profile is not None:
                # set the value to None to let server side to fill in the default value
                mc.security_profile.workload_identity = None
            return mc

        if mc.security_profile is None:
            mc.security_profile = self.models.ManagedClusterSecurityProfile()
        mc.security_profile.workload_identity = profile

        return mc

    def update_azure_keyvault_kms(self, mc: ManagedCluster) -> ManagedCluster:
        """Update security profile azureKeyvaultKms for the ManagedCluster object.

        :return: the ManagedCluster object
        """
        self._ensure_mc(mc)

        if self.context.get_enable_azure_keyvault_kms():
            # get kms profile
            if mc.security_profile is None:
                mc.security_profile = self.models.ManagedClusterSecurityProfile()
            azure_key_vault_kms_profile = mc.security_profile.azure_key_vault_kms
            if azure_key_vault_kms_profile is None:
                azure_key_vault_kms_profile = self.models.AzureKeyVaultKms()
                mc.security_profile.azure_key_vault_kms = azure_key_vault_kms_profile

            # set enabled
            azure_key_vault_kms_profile.enabled = True
            # set key id
            azure_key_vault_kms_profile.key_id = self.context.get_azure_keyvault_kms_key_id()
            # set network access, should never be None for now, can be safely assigned, temp fix for rp
            # the value is obtained from user input or backfilled from existing mc or to default value
            azure_key_vault_kms_profile.key_vault_network_access = self.context.get_azure_keyvault_kms_key_vault_network_access()
            # set key vault resource id
            if azure_key_vault_kms_profile.key_vault_network_access == CONST_AZURE_KEYVAULT_NETWORK_ACCESS_PRIVATE:
                azure_key_vault_kms_profile.key_vault_resource_id = self.context.get_azure_keyvault_kms_key_vault_resource_id()
            else:
                azure_key_vault_kms_profile.key_vault_resource_id = ""

        if self.context.get_disable_azure_keyvault_kms():
            # get kms profile
            if mc.security_profile is None:
                mc.security_profile = self.models.ManagedClusterSecurityProfile()
            azure_key_vault_kms_profile = mc.security_profile.azure_key_vault_kms
            if azure_key_vault_kms_profile is None:
                azure_key_vault_kms_profile = self.models.AzureKeyVaultKms()
                mc.security_profile.azure_key_vault_kms = azure_key_vault_kms_profile

            # set enabled to False
            azure_key_vault_kms_profile.enabled = False

        return mc

    def update_image_cleaner(self, mc: ManagedCluster) -> ManagedCluster:
        """Update security profile imageCleaner for the ManagedCluster object.

        :return: the ManagedCluster object
        """
        self._ensure_mc(mc)

        enable_image_cleaner = self.context.get_enable_image_cleaner()
        disable_image_cleaner = self.context.get_disable_image_cleaner()
        interval_hours = self.context.get_image_cleaner_interval_hours()

        # no image cleaner related changes
        if not enable_image_cleaner and not disable_image_cleaner and interval_hours is None:
            return mc

        if mc.security_profile is None:
            mc.security_profile = self.models.ManagedClusterSecurityProfile()

        image_cleaner_profile = mc.security_profile.image_cleaner

        if image_cleaner_profile is None:
            image_cleaner_profile = self.models.ManagedClusterSecurityProfileImageCleaner()
            mc.security_profile.image_cleaner = image_cleaner_profile

            # init the image cleaner profile
            image_cleaner_profile.enabled = False
            image_cleaner_profile.interval_hours = 7 * 24

        if enable_image_cleaner:
            image_cleaner_profile.enabled = True

        if disable_image_cleaner:
            image_cleaner_profile.enabled = False

        if interval_hours is not None:
            image_cleaner_profile.interval_hours = interval_hours

        return mc

    def update_storage_profile(self, mc: ManagedCluster) -> ManagedCluster:
        """Update storage profile for the ManagedCluster object.

        :return: the ManagedCluster object
        """
        self._ensure_mc(mc)

        mc.storage_profile = self.context.get_storage_profile()

        return mc

    def update_workload_auto_scaler_profile(self, mc: ManagedCluster) -> ManagedCluster:
        """Update workload auto-scaler profile for the ManagedCluster object.

        :return: the ManagedCluster object
        """
        self._ensure_mc(mc)

        if self.context.get_enable_keda():
            if mc.workload_auto_scaler_profile is None:
                mc.workload_auto_scaler_profile = self.models.ManagedClusterWorkloadAutoScalerProfile()
            mc.workload_auto_scaler_profile.keda = self.models.ManagedClusterWorkloadAutoScalerProfileKeda(enabled=True)

        if self.context.get_disable_keda():
            if mc.workload_auto_scaler_profile is None:
                mc.workload_auto_scaler_profile = self.models.ManagedClusterWorkloadAutoScalerProfile()
            mc.workload_auto_scaler_profile.keda = self.models.ManagedClusterWorkloadAutoScalerProfileKeda(enabled=False)

        return mc

<<<<<<< HEAD
    def update_enable_namespace_resources(self, mc: ManagedCluster) -> ManagedCluster:
        """Sets the property to enable namespace as an ARM resource
=======
    def update_defender(self, mc: ManagedCluster) -> ManagedCluster:
        """Update defender for the ManagedCluster object.

        Note: Overwritten in aks-preview to adapt to v2 defender structure.

        :return: the ManagedCluster object
        """
        self._ensure_mc(mc)

        defender = self.context.get_defender_config()
        if defender:
            if mc.security_profile is None:
                mc.security_profile = self.models.ManagedClusterSecurityProfile()

            mc.security_profile.defender = defender

        return mc

    def update_azure_monitor_profile(self, mc: ManagedCluster) -> ManagedCluster:
        """Update azure monitor profile for the ManagedCluster object.
        :return: the ManagedCluster object
        """
        self._ensure_mc(mc)

        # read the original value passed by the command
        ksm_metric_labels_allow_list = self.context.raw_param.get("ksm_metric_labels_allow_list")
        ksm_metric_annotations_allow_list = self.context.raw_param.get("ksm_metric_annotations_allow_list")

        if ksm_metric_labels_allow_list is None:
            ksm_metric_labels_allow_list = ""
        if ksm_metric_annotations_allow_list is None:
            ksm_metric_annotations_allow_list = ""

        if self.context.get_enable_azure_monitor_metrics():
            if mc.azure_monitor_profile is None:
                mc.azure_monitor_profile = self.models.ManagedClusterAzureMonitorProfile()
            mc.azure_monitor_profile.metrics = self.models.ManagedClusterAzureMonitorProfileMetrics(enabled=True)
            mc.azure_monitor_profile.metrics.kube_state_metrics = self.models.ManagedClusterAzureMonitorProfileKubeStateMetrics(
                metric_labels_allowlist=str(ksm_metric_labels_allow_list),
                metric_annotations_allow_list=str(ksm_metric_annotations_allow_list))

        if self.context.get_disable_azure_monitor_metrics():
            if mc.azure_monitor_profile is None:
                mc.azure_monitor_profile = self.models.ManagedClusterAzureMonitorProfile()
            mc.azure_monitor_profile.metrics = self.models.ManagedClusterAzureMonitorProfileMetrics(enabled=False)

        if (self.context.raw_param.get("enable_azuremonitormetrics") or self.context.raw_param.get("disable_azuremonitormetrics")):
            ensure_azure_monitor_profile_prerequisites(
                self.cmd,
                self.client,
                self.context.get_subscription_id(),
                self.context.get_resource_group_name(),
                self.context.get_name(),
                self.context.get_location(),
                self.__raw_parameters,
                self.context.get_disable_azure_monitor_metrics())

        return mc

    def update_node_restriction(self, mc: ManagedCluster) -> ManagedCluster:
        """Update security profile nodeRestriction for the ManagedCluster object.

        :return: the ManagedCluster object
        """
        self._ensure_mc(mc)

        if self.context.get_enable_node_restriction():
            if mc.security_profile is None:
                mc.security_profile = self.models.ManagedClusterSecurityProfile()
            if mc.security_profile.node_restriction is None:
                mc.security_profile.node_restriction = self.models.ManagedClusterSecurityProfileNodeRestriction()

            # set enabled
            mc.security_profile.node_restriction.enabled = True

        if self.context.get_disable_node_restriction():
            if mc.security_profile is None:
                mc.security_profile = self.models.ManagedClusterSecurityProfile()
            if mc.security_profile.node_restriction is None:
                mc.security_profile.node_restriction = self.models.ManagedClusterSecurityProfileNodeRestriction()

            # set disabled
            mc.security_profile.node_restriction.enabled = False

        return mc

    def update_vpa(self, mc: ManagedCluster) -> ManagedCluster:
        """Update workload auto-scaler profile vertical pod auto-scaler for the ManagedCluster object.

        :return: the ManagedCluster object
        """
        self._ensure_mc(mc)

        if self.context.get_enable_vpa():
            if mc.workload_auto_scaler_profile is None:
                mc.workload_auto_scaler_profile = self.models.ManagedClusterWorkloadAutoScalerProfile()
            if mc.workload_auto_scaler_profile.vertical_pod_autoscaler is None:
                mc.workload_auto_scaler_profile.vertical_pod_autoscaler = self.models.ManagedClusterWorkloadAutoScalerProfileVerticalPodAutoscaler()

            # set enabled
            mc.workload_auto_scaler_profile.vertical_pod_autoscaler.enabled = True

        if self.context.get_disable_vpa():
            if mc.workload_auto_scaler_profile is None:
                mc.workload_auto_scaler_profile = self.models.ManagedClusterWorkloadAutoScalerProfile()
            if mc.workload_auto_scaler_profile.vertical_pod_autoscaler is None:
                mc.workload_auto_scaler_profile.vertical_pod_autoscaler = self.models.ManagedClusterWorkloadAutoScalerProfileVerticalPodAutoscaler()

            # set disabled
            mc.workload_auto_scaler_profile.vertical_pod_autoscaler.enabled = False

        return mc

    def update_creation_data(self, mc: ManagedCluster) -> ManagedCluster:
        self._ensure_mc(mc)
        snapshot_id = self.context.get_cluster_snapshot_id()
        # snapshot creation data
        creation_data = None
        if snapshot_id:
            snapshot = self.context.get_cluster_snapshot()
            if mc.kubernetes_version != snapshot.managed_cluster_properties_read_only.kubernetes_version:
                raise UnknownError(
                    "Please use az aks upgrade --cluster-snapshot-id to upgrade cluster version"
                )
            creation_data = self.models.CreationData(
                source_resource_id=snapshot_id
            )
            mc.creation_data = creation_data

        return mc

    def update_linux_profile(self, mc: ManagedCluster) -> ManagedCluster:
        """Update Linux profile for the ManagedCluster object.

>>>>>>> 328ae24e
        :return: the ManagedCluster object
        """
        self._ensure_mc(mc)

<<<<<<< HEAD
        if self.context.raw_param.get("enable_namespace_resources"):
            mc.enable_namespace_resources = True

        elif self.context.raw_param.get("disable_namespace_resources"):
            mc.enable_namespace_resources = False
=======
        ssh_key_value = self.context.get_ssh_key_value_for_update()

        if ssh_key_value:
            mc.linux_profile.ssh = self.models.ContainerServiceSshConfiguration(
                public_keys=[
                    self.models.ContainerServiceSshPublicKey(
                        key_data=ssh_key_value
                    )
                ]
            )
>>>>>>> 328ae24e

        return mc

    def update_mc_profile_preview(self) -> ManagedCluster:
        """The overall controller used to update the preview ManagedCluster profile.

        The completely updated ManagedCluster object will later be passed as a parameter to the underlying SDK
        (mgmt-containerservice) to send the actual request.

        :return: the ManagedCluster object
        """
        # DO NOT MOVE: keep this on top, fetch and update the default ManagedCluster profile
        mc = self.update_mc_profile_default()

        # set up http proxy config
        mc = self.update_http_proxy_config(mc)
        # update pod security policy
        mc = self.update_pod_security_policy(mc)
        # update pod identity profile
        mc = self.update_pod_identity_profile(mc)

        # update workload identity & OIDC issuer settings
        # NOTE: in current implementation, workload identity settings setup requires checking
        #       previous OIDC issuer profile. However, the OIDC issuer settings setup will
        #       overrides the previous OIDC issuer profile based on user input. Therefore, we have
        #       to make sure the workload identity settings setup is done after OIDC issuer settings.
        mc = self.update_workload_identity_profile(mc)
        mc = self.update_oidc_issuer_profile(mc)

        # update azure keyvalut kms
        mc = self.update_azure_keyvault_kms(mc)
        # update node restriction
        mc = self.update_node_restriction(mc)
        # update image cleaner
        mc = self.update_image_cleaner(mc)
        # update stroage profile
        mc = self.update_storage_profile(mc)
        # update workload auto scaler profile
        mc = self.update_workload_auto_scaler_profile(mc)
<<<<<<< HEAD
        # update the enbaleNamespaceResources property
        mc = self.update_enable_namespace_resources(mc)
=======
        # update azure monitor metrics profile
        mc = self.update_azure_monitor_profile(mc)
        # update vpa
        mc = self.update_vpa(mc)
        # update creation data
        mc = self.update_creation_data(mc)
        # update linux profile
        mc = self.update_linux_profile(mc)
>>>>>>> 328ae24e

        return mc<|MERGE_RESOLUTION|>--- conflicted
+++ resolved
@@ -2418,14 +2418,17 @@
 
         return mc
 
-<<<<<<< HEAD
     def set_up_enable_namespace_resource(self, mc: ManagedCluster) -> ManagedCluster:
         """Sets the property to enable namespace as an ARM resource
         :return: the ManagedCluster object
         """
+        self._ensure_mc(mc)
+
         if self.context.raw_param.get("enable_namespace_resources"):
             mc.enable_namespace_resources = True
-=======
+        
+        return mc
+
     def set_up_defender(self, mc: ManagedCluster) -> ManagedCluster:
         """Set up defender for the ManagedCluster object.
 
@@ -2489,7 +2492,6 @@
             )
 
         mc.network_profile.kube_proxy_config = self.context.get_kube_proxy_config()
->>>>>>> 328ae24e
         return mc
 
     def construct_mc_profile_preview(self, bypass_restore_defaults: bool = False) -> ManagedCluster:
@@ -2532,15 +2534,12 @@
         mc = self.set_up_ingress_web_app_routing(mc)
         # set up workload auto scaler profile
         mc = self.set_up_workload_auto_scaler_profile(mc)
-<<<<<<< HEAD
+        # set up vpa
+        mc = self.set_up_vpa(mc)
         # set up the enableNamespaceResources properties
         mc = self.set_up_enable_namespace_resource(mc)
-=======
-        # set up vpa
-        mc = self.set_up_vpa(mc)
         # set up kube-proxy config
         mc = self.set_up_kube_proxy_config(mc)
->>>>>>> 328ae24e
 
         # DO NOT MOVE: keep this at the bottom, restore defaults
         mc = self._restore_defaults_in_mc(mc)
@@ -2893,10 +2892,6 @@
 
         return mc
 
-<<<<<<< HEAD
-    def update_enable_namespace_resources(self, mc: ManagedCluster) -> ManagedCluster:
-        """Sets the property to enable namespace as an ARM resource
-=======
     def update_defender(self, mc: ManagedCluster) -> ManagedCluster:
         """Update defender for the ManagedCluster object.
 
@@ -2914,6 +2909,20 @@
             mc.security_profile.defender = defender
 
         return mc
+        
+    def update_enable_namespace_resources(self, mc: ManagedCluster) -> ManagedCluster:
+        """Sets the property to enable namespace as an ARM resource
+                :return: the ManagedCluster object
+        """
+        self._ensure_mc(mc)
+        if self.context.raw_param.get("enable_namespace_resources"):
+            mc.enable_namespace_resources = True
+
+        elif self.context.raw_param.get("disable_namespace_resources"):
+            mc.enable_namespace_resources = False
+        
+        return mc
+        
 
     def update_azure_monitor_profile(self, mc: ManagedCluster) -> ManagedCluster:
         """Update azure monitor profile for the ManagedCluster object.
@@ -3031,18 +3040,10 @@
     def update_linux_profile(self, mc: ManagedCluster) -> ManagedCluster:
         """Update Linux profile for the ManagedCluster object.
 
->>>>>>> 328ae24e
-        :return: the ManagedCluster object
-        """
-        self._ensure_mc(mc)
-
-<<<<<<< HEAD
-        if self.context.raw_param.get("enable_namespace_resources"):
-            mc.enable_namespace_resources = True
-
-        elif self.context.raw_param.get("disable_namespace_resources"):
-            mc.enable_namespace_resources = False
-=======
+        :return: the ManagedCluster object
+        """
+        self._ensure_mc(mc)
+
         ssh_key_value = self.context.get_ssh_key_value_for_update()
 
         if ssh_key_value:
@@ -3053,7 +3054,6 @@
                     )
                 ]
             )
->>>>>>> 328ae24e
 
         return mc
 
@@ -3093,10 +3093,8 @@
         mc = self.update_storage_profile(mc)
         # update workload auto scaler profile
         mc = self.update_workload_auto_scaler_profile(mc)
-<<<<<<< HEAD
         # update the enbaleNamespaceResources property
         mc = self.update_enable_namespace_resources(mc)
-=======
         # update azure monitor metrics profile
         mc = self.update_azure_monitor_profile(mc)
         # update vpa
@@ -3105,6 +3103,5 @@
         mc = self.update_creation_data(mc)
         # update linux profile
         mc = self.update_linux_profile(mc)
->>>>>>> 328ae24e
 
         return mc