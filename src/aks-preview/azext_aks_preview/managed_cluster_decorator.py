# --------------------------------------------------------------------------------------------
# Copyright (c) Microsoft Corporation. All rights reserved.
# Licensed under the MIT License. See License.txt in the project root for license information.
# --------------------------------------------------------------------------------------------

# pylint: disable=too-many-lines
import copy
import datetime
import os
from types import SimpleNamespace
from typing import Any, Dict, List, Optional, Tuple, TypeVar, Union

import semver
from azext_aks_preview._consts import (
    CONST_AZURE_KEYVAULT_SECRETS_PROVIDER_ADDON_NAME,
    CONST_AZURE_SERVICE_MESH_MODE_DISABLED,
    CONST_AZURE_SERVICE_MESH_MODE_ISTIO,
    CONST_AZURE_SERVICE_MESH_UPGRADE_COMMAND_COMPLETE,
    CONST_AZURE_SERVICE_MESH_UPGRADE_COMMAND_ROLLBACK,
    CONST_AZURE_SERVICE_MESH_UPGRADE_COMMAND_START,
    CONST_LOAD_BALANCER_SKU_BASIC,
    CONST_MANAGED_CLUSTER_SKU_NAME_BASE,
    CONST_MANAGED_CLUSTER_SKU_NAME_AUTOMATIC,
    CONST_MANAGED_CLUSTER_SKU_TIER_FREE,
    CONST_MANAGED_CLUSTER_SKU_TIER_PREMIUM,
    CONST_MANAGED_CLUSTER_SKU_TIER_STANDARD,
    CONST_NETWORK_DATAPLANE_CILIUM,
    CONST_NETWORK_PLUGIN_AZURE,
    CONST_NETWORK_PLUGIN_MODE_OVERLAY,
    CONST_NETWORK_POLICY_CILIUM,
    CONST_PRIVATE_DNS_ZONE_NONE,
    CONST_PRIVATE_DNS_ZONE_SYSTEM,
    CONST_ROTATION_POLL_INTERVAL,
    CONST_SECRET_ROTATION_ENABLED,
    CONST_PRIVATE_DNS_ZONE_CONTRIBUTOR_ROLE,
    CONST_DNS_ZONE_CONTRIBUTOR_ROLE,
    CONST_ARTIFACT_SOURCE_CACHE,
    CONST_OUTBOUND_TYPE_NONE,
    CONST_IMDS_RESTRICTION_ENABLED,
    CONST_IMDS_RESTRICTION_DISABLED,
)
from azext_aks_preview._helpers import (
    check_is_apiserver_vnet_integration_cluster,
    check_is_azure_cli_core_editable_installed,
    check_is_private_cluster,
    get_cluster_snapshot_by_snapshot_id,
    setup_common_safeguards_profile,
)
from azext_aks_preview._loadbalancer import create_load_balancer_profile
from azext_aks_preview._loadbalancer import (
    update_load_balancer_profile as _update_load_balancer_profile,
)
from azext_aks_preview._natgateway import create_nat_gateway_profile
from azext_aks_preview._natgateway import (
    update_nat_gateway_profile as _update_nat_gateway_profile
)
from azext_aks_preview._podidentity import (
    _fill_defaults_for_pod_identity_profile,
    _is_pod_identity_addon_enabled,
    _update_addon_pod_identity,
)
from azext_aks_preview._roleassignments import (
    add_role_assignment,
    _add_role_assignment_executor_new
)
from azext_aks_preview.agentpool_decorator import (
    AKSPreviewAgentPoolAddDecorator,
    AKSPreviewAgentPoolUpdateDecorator,
)
from azext_aks_preview.azurecontainerstorage.acstor_ops import (
    perform_disable_azure_container_storage,
    perform_enable_azure_container_storage,
)
from azext_aks_preview.azuremonitormetrics.azuremonitorprofile import (
    ensure_azure_monitor_profile_prerequisites,
)
from azure.cli.command_modules.acs._client_factory import get_graph_client
from azure.cli.command_modules.acs._consts import (
    CONST_OUTBOUND_TYPE_LOAD_BALANCER,
    CONST_OUTBOUND_TYPE_MANAGED_NAT_GATEWAY,
    CONST_OUTBOUND_TYPE_USER_ASSIGNED_NAT_GATEWAY,
    CONST_OUTBOUND_TYPE_USER_DEFINED_ROUTING,
    DecoratorEarlyExitException,
    DecoratorMode,
)
from azure.cli.command_modules.acs._helpers import (
    check_is_msi_cluster,
    format_parameter_name_to_option_name,
    safe_lower,
)
from azure.cli.command_modules.acs._validators import extract_comma_separated_string
from azure.cli.command_modules.acs.managed_cluster_decorator import (
    AKSManagedClusterContext,
    AKSManagedClusterCreateDecorator,
    AKSManagedClusterModels,
    AKSManagedClusterParamDict,
    AKSManagedClusterUpdateDecorator,
)
from azure.cli.core import AzCommandsLoader
from azure.cli.core.azclierror import (
    ArgumentUsageError,
    InvalidArgumentValueError,
    MutuallyExclusiveArgumentError,
    RequiredArgumentMissingError,
    UnknownError,
)
from azure.cli.core.util import sdk_no_wait
from azure.cli.core.commands import LongRunningOperation
from azure.cli.core.commands import AzCliCommand
from azure.cli.core.profiles import ResourceType
from azure.cli.core.util import get_file_json, read_file_content
from azure.mgmt.containerservice.models import KubernetesSupportPlan
from dateutil.parser import parse
from knack.log import get_logger
from knack.prompting import prompt_y_n
from knack.util import CLIError
from msrestazure.tools import is_valid_resource_id
from msrestazure.tools import parse_resource_id


logger = get_logger(__name__)

# type variables
ContainerServiceClient = TypeVar("ContainerServiceClient")
ContainerServiceNetworkProfileKubeProxyConfig = TypeVar("ContainerServiceNetworkProfileKubeProxyConfig")
ManagedCluster = TypeVar("ManagedCluster")
ManagedClusterAddonProfile = TypeVar("ManagedClusterAddonProfile")
ManagedClusterHTTPProxyConfig = TypeVar("ManagedClusterHTTPProxyConfig")
ManagedClusterSecurityProfileWorkloadIdentity = TypeVar("ManagedClusterSecurityProfileWorkloadIdentity")
ManagedClusterOIDCIssuerProfile = TypeVar("ManagedClusterOIDCIssuerProfile")
ManagedClusterSnapshot = TypeVar("ManagedClusterSnapshot")
ManagedClusterStorageProfile = TypeVar('ManagedClusterStorageProfile')
ManagedClusterStorageProfileDiskCSIDriver = TypeVar('ManagedClusterStorageProfileDiskCSIDriver')
ManagedClusterStorageProfileFileCSIDriver = TypeVar('ManagedClusterStorageProfileFileCSIDriver')
ManagedClusterStorageProfileBlobCSIDriver = TypeVar('ManagedClusterStorageProfileBlobCSIDriver')
ManagedClusterStorageProfileSnapshotController = TypeVar('ManagedClusterStorageProfileSnapshotController')
ManagedClusterIngressProfileWebAppRouting = TypeVar("ManagedClusterIngressProfileWebAppRouting")
ManagedClusterIngressProfileNginx = TypeVar("ManagedClusterIngressProfileNginx")
ManagedClusterSecurityProfileDefender = TypeVar("ManagedClusterSecurityProfileDefender")
ManagedClusterSecurityProfileNodeRestriction = TypeVar("ManagedClusterSecurityProfileNodeRestriction")
ManagedClusterWorkloadProfileVerticalPodAutoscaler = TypeVar("ManagedClusterWorkloadProfileVerticalPodAutoscaler")
ManagedClusterLoadBalancerProfile = TypeVar("ManagedClusterLoadBalancerProfile")
ServiceMeshProfile = TypeVar("ServiceMeshProfile")
ResourceReference = TypeVar("ResourceReference")


# pylint: disable=too-few-public-methods
class AKSPreviewManagedClusterModels(AKSManagedClusterModels):
    """Store the models used in aks series of commands.

    The api version of the class corresponding to a model is determined by resource_type.
    """
    def __init__(self, cmd: AzCommandsLoader, resource_type: ResourceType):
        super().__init__(cmd, resource_type)
        # holder for pod identity related models
        self.__pod_identity_models = None

    @property
    def pod_identity_models(self) -> SimpleNamespace:
        """Get pod identity related models.

        The models are stored in a SimpleNamespace object, could be accessed by the dot operator like
        `pod_identity_models.ManagedClusterPodIdentityProfile`.

        :return: SimpleNamespace
        """
        if self.__pod_identity_models is None:
            pod_identity_models = {}
            pod_identity_models["ManagedClusterPodIdentityProfile"] = (
                self.ManagedClusterPodIdentityProfile  # pylint: disable=no-member
            )
            pod_identity_models["ManagedClusterPodIdentityException"] = (
                self.ManagedClusterPodIdentityException  # pylint: disable=no-member
            )
            self.__pod_identity_models = SimpleNamespace(**pod_identity_models)
        return self.__pod_identity_models


# pylint: disable=too-many-public-methods
class AKSPreviewManagedClusterContext(AKSManagedClusterContext):
    def __init__(
        self,
        cmd: AzCliCommand,
        raw_parameters: AKSManagedClusterParamDict,
        models: AKSPreviewManagedClusterModels,
        decorator_mode: DecoratorMode,
    ):
        super().__init__(cmd, raw_parameters, models, decorator_mode)
        # used to store external functions
        self.__external_functions = None

    @property
    def external_functions(self) -> SimpleNamespace:
        if self.__external_functions is None:
            external_functions = vars(super().external_functions)
            external_functions["get_cluster_snapshot_by_snapshot_id"] = get_cluster_snapshot_by_snapshot_id
            external_functions[
                "ensure_azure_monitor_profile_prerequisites"
            ] = ensure_azure_monitor_profile_prerequisites
            # temp workaround for the breaking change caused by default API version bump of the auth SDK
            external_functions["add_role_assignment"] = add_role_assignment
            external_functions["_add_role_assignment_executor_new"] = _add_role_assignment_executor_new
            # azure container storage functions
            external_functions["perform_enable_azure_container_storage"] = perform_enable_azure_container_storage
            external_functions["perform_disable_azure_container_storage"] = perform_disable_azure_container_storage
            self.__external_functions = SimpleNamespace(**external_functions)
        return self.__external_functions

    def get_safeguards_level(self) -> Union[str, None]:
        return self.raw_param.get("safeguards_level")

    def get_safeguards_excluded_namespaces(self) -> Union[str, None]:
        return self.raw_param.get("safeguards_excluded_ns")

    def get_safeguards_version(self) -> Union[str, None]:
        return self.raw_param.get("safeguards_version")

    def __validate_pod_identity_with_kubenet(self, mc, enable_pod_identity, enable_pod_identity_with_kubenet):
        """Helper function to check the validity of serveral pod identity related parameters.

        If network_profile has been set up in `mc`, network_plugin equals to "kubenet" and enable_pod_identity is
        specified but enable_pod_identity_with_kubenet is not, raise a RequiredArgumentMissingError.

        :return: None
        """
        if (
            mc and
            mc.network_profile and
            safe_lower(mc.network_profile.network_plugin) == "kubenet"
        ):
            if enable_pod_identity and not enable_pod_identity_with_kubenet:
                raise RequiredArgumentMissingError(
                    "--enable-pod-identity-with-kubenet is required for enabling pod identity addon "
                    "when using Kubenet network plugin"
                )

    def get_addon_consts(self) -> Dict[str, str]:
        """Helper function to obtain the constants used by addons.

        Note: Inherited and extended in aks-preview to replace and add a few values.

        Note: This is not a parameter of aks commands.

        :return: dict
        """
        from azext_aks_preview._consts import ADDONS, CONST_GITOPS_ADDON_NAME

        addon_consts = super().get_addon_consts()
        addon_consts["ADDONS"] = ADDONS
        addon_consts["CONST_GITOPS_ADDON_NAME"] = CONST_GITOPS_ADDON_NAME
        return addon_consts

    def get_pod_cidrs_and_service_cidrs_and_ip_families(self) -> Tuple[
        Union[List[str], None],
        Union[List[str], None],
        Union[List[str], None],
    ]:
        return self.get_pod_cidrs(), self.get_service_cidrs(), self.get_ip_families()

    def get_pod_cidrs(self) -> Union[List[str], None]:
        """Obtain the CIDR ranges used for pod subnets.

        :return: List[str] or None
        """
        # read the original value passed by the command
        pod_cidrs = self.raw_param.get("pod_cidrs")
        # normalize
        pod_cidrs = extract_comma_separated_string(pod_cidrs, keep_none=True, default_value=[])
        # try to read the property value corresponding to the parameter from the `mc` object
        if self.mc and self.mc.network_profile and self.mc.network_profile.pod_cidrs is not None:
            pod_cidrs = self.mc.network_profile.pod_cidrs

        # this parameter does not need dynamic completion
        # this parameter does not need validation
        return pod_cidrs

    def get_service_cidrs(self) -> Union[List[str], None]:
        """Obtain the CIDR ranges for the service subnet.

        :return: List[str] or None
        """
        # read the original value passed by the command
        service_cidrs = self.raw_param.get("service_cidrs")
        # normalize
        service_cidrs = extract_comma_separated_string(service_cidrs, keep_none=True, default_value=[])
        # try to read the property value corresponding to the parameter from the `mc` object
        if self.mc and self.mc.network_profile and self.mc.network_profile.service_cidrs is not None:
            service_cidrs = self.mc.network_profile.service_cidrs

        # this parameter does not need dynamic completion
        # this parameter does not need validation
        return service_cidrs

    def get_ip_families(self) -> Union[List[str], None]:
        """Obtain the value of ip_families.

        :return: List[str] or None
        """
        # read the original value passed by the command
        ip_families = self.raw_param.get("ip_families")
        # normalize
        ip_families = extract_comma_separated_string(ip_families, keep_none=True, default_value=[])

        # try to read the property value corresponding to the parameter from the `mc` object
        # when it wasn't provided as param.
        if (
            not ip_families and
            self.mc and
            self.mc.network_profile and
            self.mc.network_profile.ip_families is not None
        ):
            ip_families = self.mc.network_profile.ip_families

        # this parameter does not need dynamic completion
        # this parameter does not need validation
        return ip_families

    def get_sku_name(self) -> str:
        # read the original value passed by the command
        skuName = self.raw_param.get("sku")
        if skuName is None:
            if (
                self.mc and
                self.mc.sku and
                getattr(self.mc.sku, 'name', None) is not None
            ):
                skuName = vars(self.mc.sku)['name'].lower()
            else:
                skuName = CONST_MANAGED_CLUSTER_SKU_NAME_BASE
        return skuName

    def _get_enable_addons(self, enable_validation: bool = False) -> List[str]:
        enable_addons = super()._get_enable_addons()
        sku_name = self.get_sku_name()
        if sku_name == CONST_MANAGED_CLUSTER_SKU_NAME_AUTOMATIC:
            enable_addons.append("monitoring")
        return enable_addons

    def get_enable_msi_auth_for_monitoring(self) -> Union[bool, None]:
        enable_msi_auth_for_monitoring = super().get_enable_msi_auth_for_monitoring()
        sku_name = self.get_sku_name()
        if sku_name == CONST_MANAGED_CLUSTER_SKU_NAME_AUTOMATIC:
            return True
        return enable_msi_auth_for_monitoring

    def _get_disable_local_accounts(self, enable_validation: bool = False) -> bool:
        """Internal function to obtain the value of disable_local_accounts.

        This function supports the option of enable_validation. When enabled, if both disable_local_accounts and
        enable_local_accounts are specified, raise a MutuallyExclusiveArgumentError.

        :return: bool
        """
        # read the original value passed by the command
        disable_local_accounts = self.raw_param.get("disable_local_accounts")
        # In create mode, try to read the property value corresponding to the parameter from the `mc` object.
        if self.decorator_mode == DecoratorMode.CREATE:
            if (
                self.mc and
                hasattr(self.mc, "disable_local_accounts") and      # backward compatibility
                self.mc.disable_local_accounts is not None
            ):
                disable_local_accounts = self.mc.disable_local_accounts
            sku_name = self.get_sku_name()
            if sku_name == CONST_MANAGED_CLUSTER_SKU_NAME_AUTOMATIC:
                disable_local_accounts = True

        # this parameter does not need dynamic completion
        # validation
        if enable_validation:
            if self.decorator_mode == DecoratorMode.UPDATE:
                if disable_local_accounts and self._get_enable_local_accounts(enable_validation=False):
                    raise MutuallyExclusiveArgumentError(
                        "Cannot specify --disable-local-accounts and "
                        "--enable-local-accounts at the same time."
                    )
        return disable_local_accounts

    def _get_outbound_type(
        self,
        enable_validation: bool = False,
        read_only: bool = False,
        load_balancer_profile: ManagedClusterLoadBalancerProfile = None,
    ) -> Union[str, None]:
        """Internal function to dynamically obtain the value of outbound_type according to the context.

        Note: Overwritten in aks-preview to support being updated.

        Note: All the external parameters involved in the validation are not verified in their own getters.

        When outbound_type is not assigned, dynamic completion will be triggerd. By default, the value is set to
        CONST_OUTBOUND_TYPE_LOAD_BALANCER.

        This function supports the option of enable_validation. When enabled, if the value of outbound_type is
        CONST_OUTBOUND_TYPE_MANAGED_NAT_GATEWAY, CONST_OUTBOUND_TYPE_USER_ASSIGNED_NAT_GATEWAY or
        CONST_OUTBOUND_TYPE_USER_DEFINED_ROUTING, the following checks will be performed. If load_balancer_sku is set
        to basic, an InvalidArgumentValueError will be raised. If vnet_subnet_id is not assigned,
        a RequiredArgumentMissingError will be raised. If any of load_balancer_managed_outbound_ip_count,
        load_balancer_outbound_ips or load_balancer_outbound_ip_prefixes is assigned, a MutuallyExclusiveArgumentError
        will be raised.
        This function supports the option of read_only. When enabled, it will skip dynamic completion and validation.
        This function supports the option of load_balancer_profile, if provided, when verifying loadbalancer-related
        parameters, the value in load_balancer_profile will be used for validation.

        :return: string or None
        """
        # read the original value passed by the command
        outbound_type = self.raw_param.get("outbound_type")
        # In create mode, try to read the property value corresponding to the parameter from the `mc` object.
        read_from_mc = False
        if self.decorator_mode == DecoratorMode.CREATE:
            if (
                self.mc and
                self.mc.network_profile and
                self.mc.network_profile.outbound_type is not None
            ):
                outbound_type = self.mc.network_profile.outbound_type
                read_from_mc = True

        # skip dynamic completion & validation if option read_only is specified
        if read_only:
            return outbound_type

        # dynamic completion
        if (
            self.decorator_mode == DecoratorMode.CREATE and
            not read_from_mc and
            outbound_type not in [
                CONST_OUTBOUND_TYPE_MANAGED_NAT_GATEWAY,
                CONST_OUTBOUND_TYPE_USER_ASSIGNED_NAT_GATEWAY,
                CONST_OUTBOUND_TYPE_USER_DEFINED_ROUTING,
                CONST_OUTBOUND_TYPE_NONE]
        ):
            outbound_type = CONST_OUTBOUND_TYPE_LOAD_BALANCER
            skuName = self.get_sku_name()
            if skuName is not None and skuName == CONST_MANAGED_CLUSTER_SKU_NAME_AUTOMATIC:
                # outbound_type of Automatic SKU should be ManagedNATGateway if not provided.
                outbound_type = CONST_OUTBOUND_TYPE_MANAGED_NAT_GATEWAY

        # validation
        # Note: The parameters involved in the validation are not verified in their own getters.
        # pylint: disable=too-many-nested-blocks
        if enable_validation:
            if outbound_type in [
                CONST_OUTBOUND_TYPE_USER_DEFINED_ROUTING,
                CONST_OUTBOUND_TYPE_MANAGED_NAT_GATEWAY,
                CONST_OUTBOUND_TYPE_USER_ASSIGNED_NAT_GATEWAY,
            ]:
                if safe_lower(self._get_load_balancer_sku(enable_validation=False)) == CONST_LOAD_BALANCER_SKU_BASIC:
                    raise InvalidArgumentValueError(
                        f"{outbound_type} doesn't support basic load balancer sku"
                    )

                if outbound_type in [
                    CONST_OUTBOUND_TYPE_USER_DEFINED_ROUTING,
                    CONST_OUTBOUND_TYPE_USER_ASSIGNED_NAT_GATEWAY,
                ]:
                    if self.get_vnet_subnet_id() in ["", None]:
                        raise RequiredArgumentMissingError(
                            "--vnet-subnet-id must be specified for userDefinedRouting and it must "
                            "be pre-configured with a route table with egress rules"
                        )

                if (
                    self.decorator_mode == DecoratorMode.CREATE and
                    outbound_type == CONST_OUTBOUND_TYPE_USER_DEFINED_ROUTING
                ):
                    if load_balancer_profile:
                        if (
                            load_balancer_profile.managed_outbound_i_ps or
                            load_balancer_profile.outbound_i_ps or
                            load_balancer_profile.outbound_ip_prefixes
                        ):
                            raise MutuallyExclusiveArgumentError(
                                "userDefinedRouting doesn't support customizing \
                                a standard load balancer with IP addresses"
                            )
                    else:
                        if (
                            self.get_load_balancer_managed_outbound_ip_count() or
                            self.get_load_balancer_outbound_ips() or
                            self.get_load_balancer_outbound_ip_prefixes()
                        ):
                            raise MutuallyExclusiveArgumentError(
                                "userDefinedRouting doesn't support customizing \
                                a standard load balancer with IP addresses"
                            )
            if self.decorator_mode == DecoratorMode.UPDATE:
                if outbound_type == CONST_OUTBOUND_TYPE_MANAGED_NAT_GATEWAY:
                    if self.mc.agent_pool_profiles is not None and len(self.mc.agent_pool_profiles) > 1:
                        multizoned = False
                        for ap in self.mc.agent_pool_profiles:
                            if ap.availability_zones:
                                multizoned = True
                        msg = (
                            "\nWarning: this AKS cluster has multi-zonal nodepools, but NAT Gateway is not "
                            "currently zone redundant. Migrating outbound connectivity to NAT Gateway could lead to "
                            "a reduction in zone redundancy for this cluster. Continue?"
                        )
                        if multizoned and not self.get_yes() and not prompt_y_n(msg, default="n"):
                            raise DecoratorEarlyExitException()
        return outbound_type

    def _get_pod_cidr_and_service_cidr_and_dns_service_ip_and_docker_bridge_address_and_network_policy(
        self, enable_validation: bool = False
    ) -> Tuple[
        Union[str, None],
        Union[str, None],
        Union[str, None],
        Union[str, None],
        Union[str, None],
    ]:
        """Internal function to obtain the value of pod_cidr, service_cidr, dns_service_ip, docker_bridge_address and
        network_policy.

        Note: Overwritten in aks-preview to remove the deprecated property docker_bridge_cidr.

        Note: SDK provides default value "10.244.0.0/16" and performs the following validation
        {'pattern': r'^([0-9]{1,3}\\.){3}[0-9]{1,3}(\\/([0-9]|[1-2][0-9]|3[0-2]))?$'} for pod_cidr.
        Note: SDK provides default value "10.0.0.0/16" and performs the following validation
        {'pattern': r'^([0-9]{1,3}\\.){3}[0-9]{1,3}(\\/([0-9]|[1-2][0-9]|3[0-2]))?$'} for service_cidr.
        Note: SDK provides default value "10.0.0.10" and performs the following validation
        {'pattern': r'^(?:(?:25[0-5]|2[0-4][0-9]|[01]?[0-9][0-9]?)\\.){3}(?:25[0-5]|2[0-4][0-9]|[01]?[0-9][0-9]?)$'}
        for dns_service_ip.
        Note: SDK provides default value "172.17.0.1/16" and performs the following validation
        {'pattern': r'^([0-9]{1,3}\\.){3}[0-9]{1,3}(\\/([0-9]|[1-2][0-9]|3[0-2]))?$'} for docker_bridge_address.

        This function supports the option of enable_validation. When enabled, if pod_cidr is assigned and the value of
        network_plugin is azure, an InvalidArgumentValueError will be raised; otherwise, if any of pod_cidr,
        service_cidr, dns_service_ip, docker_bridge_address or network_policy is assigned, a
        RequiredArgumentMissingError will be raised.

        :return: a tuple of five elements: pod_cidr of string type or None, service_cidr of string type or None,
        dns_service_ip of string type or None, docker_bridge_address of string type or None, network_policy of
        string type or None.
        """
        # get network profile from `mc`
        network_profile = None
        if self.mc:
            network_profile = self.mc.network_profile

        # pod_cidr
        # read the original value passed by the command
        pod_cidr = self.raw_param.get("pod_cidr")
        # try to read the property value corresponding to the parameter from the `mc` object
        # pod_cidr is allowed to be updated so only read from mc object during creates
        if self.decorator_mode == DecoratorMode.CREATE:
            if network_profile and network_profile.pod_cidr is not None:
                pod_cidr = network_profile.pod_cidr

        # service_cidr
        # read the original value passed by the command
        service_cidr = self.raw_param.get("service_cidr")
        # try to read the property value corresponding to the parameter from the `mc` object
        if network_profile and network_profile.service_cidr is not None:
            service_cidr = network_profile.service_cidr

        # dns_service_ip
        # read the original value passed by the command
        dns_service_ip = self.raw_param.get("dns_service_ip")
        # try to read the property value corresponding to the parameter from the `mc` object
        if network_profile and network_profile.dns_service_ip is not None:
            dns_service_ip = network_profile.dns_service_ip

        # network_policy
        # read the original value passed by the command
        network_policy = self.raw_param.get("network_policy")
        # try to read the property value corresponding to the parameter from the `mc` object
        if network_profile and network_profile.network_policy is not None:
            network_policy = network_profile.network_policy

        # these parameters do not need dynamic completion

        # validation
        if enable_validation:
            network_plugin = self._get_network_plugin(enable_validation=False)
            if not network_plugin:
                if (
                    pod_cidr or
                    service_cidr or
                    dns_service_ip or
                    network_policy
                ):
                    raise RequiredArgumentMissingError(
                        "Please explicitly specify the network plugin type"
                    )
        return pod_cidr, service_cidr, dns_service_ip, None, network_policy

    def _get_network_plugin(self, enable_validation: bool = False) -> Union[str, None]:
        """Internal function to obtain the value of network_plugin.

        Note: Overwritten in aks-preview to update the valiation.

        Note: SDK provides default value "kubenet" for network_plugin.

        This function supports the option of enable_validation. When enabled, in case network_plugin is assigned, if
        pod_cidr is assigned, the value of network_plugin is "azure" and network_plugin_mode is not "overlay", an
        InvalidArgumentValueError will be raised; otherwise, if any of pod_cidr, service_cidr, dns_service_ip,
        docker_bridge_address or network_policy is assigned, a RequiredArgumentMissingError will be raised.

        :return: string or None
        """
        # read the original value passed by the command
        network_plugin = self.raw_param.get("network_plugin")
        # try to read the property value corresponding to the parameter from the `mc` object
        # but do not override if it was specified in the raw params since this property can be updated.
        if (
            not network_plugin and
            self.mc and
            self.mc.network_profile and
            self.mc.network_profile.network_plugin is not None
        ):
            network_plugin = self.mc.network_profile.network_plugin

        # this parameter does not need dynamic completion
        # validation
        if enable_validation:
            (
                pod_cidr,
                service_cidr,
                dns_service_ip,
                docker_bridge_address,
                network_policy,
            ) = self._get_pod_cidr_and_service_cidr_and_dns_service_ip_and_docker_bridge_address_and_network_policy(
                enable_validation=False
            )
            if network_plugin:
                if network_plugin == CONST_NETWORK_PLUGIN_AZURE and pod_cidr:
                    if self.get_network_plugin_mode() != CONST_NETWORK_PLUGIN_MODE_OVERLAY:
                        raise InvalidArgumentValueError(
                            "Please specify network plugin mode `overlay` when using pod_cidr or "
                            "use network plugin `kubenet`. For more information about Azure CNI "
                            "Overlay please see https://aka.ms/aksoverlay"
                        )
            else:
                if (
                    pod_cidr or
                    service_cidr or
                    dns_service_ip or
                    docker_bridge_address or
                    network_policy
                ):
                    raise RequiredArgumentMissingError(
                        "Please explicitly specify the network plugin type"
                    )
        return network_plugin

    def get_pod_cidr(self) -> Union[str, None]:
        """Get the value of pod_cidr.

        :return: str or None
        """
        # try to read the property value corresponding to the parameter from the `mc` object
        # only read on CREATE as this property can be updated
        pod_cidr = self.raw_param.get("pod_cidr")

        if self.decorator_mode == DecoratorMode.CREATE:
            if (
                self.mc and
                self.mc.network_profile and
                self.mc.network_profile.pod_cidr is not None
            ):
                pod_cidr = self.mc.network_profile.pod_cidr

        # this parameter does not need dynamic completion
        # this parameter does not need validation
        return pod_cidr

    def get_network_plugin_mode(self) -> Union[str, None]:
        """Get the value of network_plugin_mode.

        :return: str or None
        """
        # overwrite if provided by user
        network_plugin_mode = self.raw_param.get("network_plugin_mode")

        # try to read the property value corresponding to the parameter from the `mc` object
        # only read on CREATE as this property can be updated
        if self.decorator_mode == DecoratorMode.CREATE:
            if (
                self.mc and
                self.mc.network_profile and
                self.mc.network_profile.network_plugin_mode is not None
            ):
                network_plugin_mode = self.mc.network_profile.network_plugin_mode

        # this parameter does not need dynamic completion
        # this parameter does not need validation
        return network_plugin_mode

    def get_network_policy(self) -> Union[str, None]:
        """Get the value of network_dataplane.

        :return: str or None
        """
        return self.raw_param.get("network_policy")

    def get_network_dataplane(self) -> Union[str, None]:
        """Get the value of network_dataplane.

        :return: str or None
        """
        return self.raw_param.get("network_dataplane")

    def get_enable_cilium_dataplane(self) -> bool:
        """Get the value of enable_cilium_dataplane

        :return: bool
        """
        return bool(self.raw_param.get('enable_cilium_dataplane'))

    def get_enable_advanced_network_observability(self) -> Optional[bool]:
        """Get the value of enable_advanced_network_observability

        :return: bool or None
        """
        enable_advanced_network_observability = self.raw_param.get("enable_advanced_network_observability")
        disable_advanced_network_observability = self.raw_param.get("disable_advanced_network_observability")
        if enable_advanced_network_observability and disable_advanced_network_observability:
            raise MutuallyExclusiveArgumentError(
                "Cannot specify --enable-advanced-network-observability and "
                "--disable-advanced-network-observability at the same time."
            )
        if enable_advanced_network_observability is False and disable_advanced_network_observability is False:
            return None
        if enable_advanced_network_observability is not None:
            return enable_advanced_network_observability
        if disable_advanced_network_observability is not None:
            return not disable_advanced_network_observability
        return None

<<<<<<< HEAD
    def get_advanced_networking_observability_tls_management(self) -> Union[str, None]:
        """Obtain the value of advanced_networking_observability_tls_management.

        :return str or None
        """
        tls_management = self.raw_param.get("advanced_networking_observability_tls_management")
        enable_advanced_network_observability = self.raw_param.get("enable_advanced_network_observability")
        if tls_management is not None:
            if (
                self.mc and
                self.mc.network_profile is not None and
                self.mc.network_profile.advanced_networking is not None and
                self.mc.network_profile.advanced_networking.observability is not None and
                self.mc.network_profile.advanced_networking.observability.enabled
            ):
                return tls_management
            if enable_advanced_network_observability:
                return tls_management
            raise ArgumentUsageError(
                "Cannot set --tls-management without enabling advanced network observability"
                "(--enable-advanced-network-observability)."
            )
        return tls_management
=======
    def get_enable_fqdn_policy(self) -> Optional[bool]:
        """Get the value of enable_fqdn_policy

        :return: bool or None
        """
        enable_fqdn_policy = self.raw_param.get("enable_fqdn_policy")
        disable_fqdn_policy = self.raw_param.get("disable_fqdn_policy")
        if enable_fqdn_policy and disable_fqdn_policy:
            raise MutuallyExclusiveArgumentError(
                "Cannot specify --enable-fqdn-policy and "
                "--disable-fqdn-policy at the same time."
            )
        if enable_fqdn_policy is False and disable_fqdn_policy is False:
            return None
        if enable_fqdn_policy is not None:
            return enable_fqdn_policy
        if disable_fqdn_policy is not None:
            return not disable_fqdn_policy
        return None

    def get_enable_acns(self) -> Optional[bool]:
        """Get the value of enable_acns

        :return: bool or None
        """
        enable_acns = self.raw_param.get("enable_acns")
        disable_acns = self.raw_param.get("disable_acns")
        enable_advanced_network_observability = self.raw_param.get("enable_advanced_network_observability")
        disable_advanced_network_observability = self.raw_param.get("disable_advanced_network_observability")
        enable_fqdn_policy = self.raw_param.get("enable_fqdn_policy")
        disable_fqdn_policy = self.raw_param.get("disable_fqdn_policy")

        if enable_acns and disable_acns:
            raise MutuallyExclusiveArgumentError(
                "Cannot specify --enable-acns and "
                "--disable-acns at the same time."
            )
        if enable_acns and (disable_advanced_network_observability or disable_fqdn_policy):
            raise MutuallyExclusiveArgumentError(
                "Cannot specify --enable-acns and "
                "--disable-advanced-networking-observability or --disable-fqdn-policy at the same time."
            )
        if disable_acns and (enable_advanced_network_observability or enable_fqdn_policy):
            raise MutuallyExclusiveArgumentError(
                "Cannot specify --disable-acns and "
                "--enable-advanced-networking-observability or --enable-fqdn-policy at the same time."
            )
        if enable_acns is False and disable_acns is False:
            return None
        if enable_acns is not None:
            return enable_acns
        if disable_acns is not None:
            return not disable_acns
        return None
>>>>>>> 9eace8f4

    def get_load_balancer_managed_outbound_ip_count(self) -> Union[int, None]:
        """Obtain the value of load_balancer_managed_outbound_ip_count.

        Note: SDK performs the following validation {'maximum': 100, 'minimum': 1}.

        :return: int or None
        """
        # read the original value passed by the command
        return self.raw_param.get("load_balancer_managed_outbound_ip_count")

    def get_load_balancer_managed_outbound_ipv6_count(self) -> Union[int, None]:
        """Obtain the expected count of IPv6 managed outbound IPs.

        Note: SDK provides default value 0 and performs the following validation {'maximum': 100, 'minimum': 0}.

        :return: int or None
        """
        return self.raw_param.get('load_balancer_managed_outbound_ipv6_count')

    def get_load_balancer_outbound_ips(self) -> Union[str, List[ResourceReference], None]:
        """Obtain the value of load_balancer_outbound_ips.

        Note: SDK performs the following validation {'maximum': 16, 'minimum': 1}.

        :return: string, list of ResourceReference, or None
        """
        # read the original value passed by the command
        return self.raw_param.get("load_balancer_outbound_ips")

    def get_load_balancer_outbound_ip_prefixes(self) -> Union[str, List[ResourceReference], None]:
        """Obtain the value of load_balancer_outbound_ip_prefixes.

        :return: string, list of ResourceReference, or None
        """
        # read the original value passed by the command
        return self.raw_param.get("load_balancer_outbound_ip_prefixes")

    def get_load_balancer_backend_pool_type(self) -> str:
        """Obtain the value of load_balancer_backend_pool_type.

        :return: string
        """
        # read the original value passed by the command
        load_balancer_backend_pool_type = self.raw_param.get(
            "load_balancer_backend_pool_type"
        )

        # this parameter does not need dynamic completion
        # this parameter does not need validation
        return load_balancer_backend_pool_type

    def get_cluster_service_load_balancer_health_probe_mode(self) -> Union[str, None]:
        """Obtain the value of cluster_service_load_balancer_health_probe_mode.

        :return: string
        """
        # read the original value passed by the command
        cluster_service_health_probe_mode = self.raw_param.get(
            "cluster_service_load_balancer_health_probe_mode"
        )

        # this parameter does not need dynamic completion
        # this parameter does not need validation
        return cluster_service_health_probe_mode

    def get_nrg_lockdown_restriction_level(self) -> Union[str, None]:
        """Obtain the value of nrg_lockdown_restriction_level.
        :return: string or None
        """
        # read the original value passed by the command
        nrg_lockdown_restriction_level = self.raw_param.get("nrg_lockdown_restriction_level")

        # In create mode, try to read the property value corresponding to the parameter from the `mc` object.
        if self.decorator_mode == DecoratorMode.CREATE:
            if (
                self.mc and
                self.mc.node_resource_group_profile and
                self.mc.node_resource_group_profile.restriction_level is not None
            ):
                nrg_lockdown_restriction_level = self.mc.node_resource_group_profile.restriction_level

        # this parameter does not need dynamic completion
        # this parameter does not need validation
        return nrg_lockdown_restriction_level

    def get_kube_proxy_config(self) -> Union[Dict, ContainerServiceNetworkProfileKubeProxyConfig, None]:
        """Obtain the value of kube_proxy_config.

        :return: dictionary, ContainerServiceNetworkProfileKubeProxyConfig or None
        """
        # read the original value passed by the command
        kube_proxy_config = None
        kube_proxy_config_file_path = self.raw_param.get("kube_proxy_config")
        # validate user input
        if kube_proxy_config_file_path:
            if not os.path.isfile(kube_proxy_config_file_path):
                raise InvalidArgumentValueError(
                    f"{kube_proxy_config_file_path} is not valid file, or not accessible."
                )
            kube_proxy_config = get_file_json(kube_proxy_config_file_path)
            if not isinstance(kube_proxy_config, dict):
                raise InvalidArgumentValueError(
                    f"Error reading kube-proxy config from {kube_proxy_config_file_path}. "
                    "Please see https://aka.ms/KubeProxyConfig for correct format."
                )

        # try to read the property value corresponding to the parameter from the `mc` object
        if self.decorator_mode == DecoratorMode.CREATE:
            if self.mc and self.mc.network_profile and self.mc.network_profile.kube_proxy_config is not None:
                kube_proxy_config = self.mc.network_profile.kube_proxy_config

        # this parameter does not need dynamic completion
        # this parameter does not need validation
        return kube_proxy_config

    def get_node_os_upgrade_channel(self) -> Union[str, None]:
        """Obtain the value of node_os_upgrade_channel.
        :return: string or None
        """
        # read the original value passed by the command
        node_os_upgrade_channel = self.raw_param.get("node_os_upgrade_channel")

        # In create mode, try to read the property value corresponding to the parameter from the `mc` object.
        if self.decorator_mode == DecoratorMode.CREATE:
            if (
                self.mc and
                self.mc.auto_upgrade_profile and
                self.mc.auto_upgrade_profile.node_os_upgrade_channel is not None
            ):
                node_os_upgrade_channel = self.mc.auto_upgrade_profile.node_os_upgrade_channel

        # this parameter does not need dynamic completion
        # this parameter does not need validation
        return node_os_upgrade_channel

    def get_upgrade_override_until(self) -> Union[str, None]:
        """Obtain the value of upgrade_override_until.
        :return: string or None
        """
        # this parameter does not need dynamic completion
        # this parameter does not need validation
        return self.raw_param.get("upgrade_override_until")

    def get_if_match(self) -> Union[str, None]:
        """Obtain the value of if_match.
        :return: string or None
        """
        # this parameter does not need dynamic completion
        # this parameter does not need validation
        return self.raw_param.get("if_match")

    def get_if_none_match(self) -> Union[str, None]:
        """Obtain the value of if_none_match.
        :return: string or None
        """
        # this parameter does not need dynamic completion
        # this parameter does not need validation
        return self.raw_param.get("if_none_match")

    def get_force_upgrade(self) -> Union[bool, None]:
        """Obtain the value of force_upgrade.
        :return: bool or None
        """
        # this parameter does not need dynamic completion
        # validation is done with param validator
        enable_force_upgrade = self.raw_param.get("enable_force_upgrade")
        disable_force_upgrade = self.raw_param.get("disable_force_upgrade")

        if enable_force_upgrade is False and disable_force_upgrade is False:
            return None
        if enable_force_upgrade is not None:
            return enable_force_upgrade
        if disable_force_upgrade is not None:
            return not disable_force_upgrade
        return None

    def _get_enable_pod_security_policy(self, enable_validation: bool = False) -> bool:
        """Internal function to obtain the value of enable_pod_security_policy.

        This function supports the option of enable_validation. When enabled, if both enable_pod_security_policy and
        disable_pod_security_policy are specified, raise a MutuallyExclusiveArgumentError.

        :return: bool
        """
        # read the original value passed by the command
        enable_pod_security_policy = self.raw_param.get("enable_pod_security_policy")
        # In create mode, try to read the property value corresponding to the parameter from the `mc` object.
        if self.decorator_mode == DecoratorMode.CREATE:
            if (
                self.mc and
                self.mc.enable_pod_security_policy is not None
            ):
                enable_pod_security_policy = self.mc.enable_pod_security_policy

        # this parameter does not need dynamic completion
        # validation
        if enable_validation:
            if enable_pod_security_policy and self._get_disable_pod_security_policy(enable_validation=False):
                raise MutuallyExclusiveArgumentError(
                    "Cannot specify --enable-pod-security-policy and "
                    "--disable-pod-security-policy at the same time."
                )
        return enable_pod_security_policy

    def get_enable_pod_security_policy(self) -> bool:
        """Obtain the value of enable_pod_security_policy.

        This function will verify the parameter by default. If both enable_pod_security_policy and
        disable_pod_security_policy are specified, raise a MutuallyExclusiveArgumentError.

        :return: bool
        """
        return self._get_enable_pod_security_policy(enable_validation=True)

    def _get_disable_pod_security_policy(self, enable_validation: bool = False) -> bool:
        """Internal function to obtain the value of disable_pod_security_policy.

        This function supports the option of enable_validation. When enabled, if both enable_pod_security_policy and
        disable_pod_security_policy are specified, raise a MutuallyExclusiveArgumentError.

        :return: bool
        """
        # read the original value passed by the command
        disable_pod_security_policy = self.raw_param.get("disable_pod_security_policy")
        # We do not support this option in create mode, therefore we do not read the value from `mc`.

        # this parameter does not need dynamic completion
        # validation
        if enable_validation:
            if disable_pod_security_policy and self._get_enable_pod_security_policy(enable_validation=False):
                raise MutuallyExclusiveArgumentError(
                    "Cannot specify --enable-pod-security-policy and "
                    "--disable-pod-security-policy at the same time."
                )
        return disable_pod_security_policy

    def get_disable_pod_security_policy(self) -> bool:
        """Obtain the value of disable_pod_security_policy.

        This function will verify the parameter by default. If both enable_pod_security_policy and
        disable_pod_security_policy are specified, raise a MutuallyExclusiveArgumentError.

        :return: bool
        """
        return self._get_disable_pod_security_policy(enable_validation=True)

    # pylint: disable=unused-argument
    def _get_enable_managed_identity(
        self, enable_validation: bool = False, read_only: bool = False
    ) -> bool:
        """Internal function to obtain the value of enable_managed_identity.

        Note: Inherited and extended in aks-preview to perform additional validation.

        This function supports the option of enable_validation. When enabled, if enable_managed_identity is not
        specified but enable_pod_identity is, raise a RequiredArgumentMissingError.

        :return: bool
        """
        enable_managed_identity = super()._get_enable_managed_identity()

        # validation
        if enable_validation:
            # additional validation in aks-preview
            if self.decorator_mode == DecoratorMode.CREATE:
                if not enable_managed_identity and self._get_enable_pod_identity(enable_validation=False):
                    raise RequiredArgumentMissingError(
                        "--enable-pod-identity can only be specified when --enable-managed-identity is specified"
                    )
            elif self.decorator_mode == DecoratorMode.UPDATE:
                if not check_is_msi_cluster(self.mc) and self._get_enable_pod_identity(enable_validation=False):
                    raise RequiredArgumentMissingError(
                        "--enable-pod-identity can only be specified for cluster enabled managed identity"
                    )
        return enable_managed_identity

    def _get_enable_pod_identity(self, enable_validation: bool = False) -> bool:
        """Internal function to obtain the value of enable_managed_identity.

        This function supports the option of enable_validation. When enabled, if enable_managed_identity is not
        specified but enable_pod_identity is, raise a RequiredArgumentMissingError. Will also call function
        "__validate_pod_identity_with_kubenet" for verification. In update mode, if both
        enable_pod_identity and disable_pod_identity are specified, raise a MutuallyExclusiveArgumentError.

        :return: bool
        """
        # read the original value passed by the command
        enable_pod_identity = self.raw_param.get("enable_pod_identity")
        # In create mode, try to read the property value corresponding to the parameter from the `mc` object.
        if self.decorator_mode == DecoratorMode.CREATE:
            if (
                self.mc and
                self.mc.pod_identity_profile and
                self.mc.pod_identity_profile.enabled is not None
            ):
                enable_pod_identity = self.mc.pod_identity_profile.enabled

        # this parameter does not need dynamic completion
        # validation
        if enable_validation:
            if self.decorator_mode == DecoratorMode.CREATE:
                if enable_pod_identity and not self._get_enable_managed_identity(enable_validation=False):
                    raise RequiredArgumentMissingError(
                        "--enable-pod-identity can only be specified when --enable-managed-identity is specified"
                    )
                # validate pod identity with kubenet plugin
                self.__validate_pod_identity_with_kubenet(
                    self.mc,
                    enable_pod_identity,
                    self._get_enable_pod_identity_with_kubenet(
                        enable_validation=False
                    ),
                )
            elif self.decorator_mode == DecoratorMode.UPDATE:
                if enable_pod_identity:
                    if not check_is_msi_cluster(self.mc):
                        raise RequiredArgumentMissingError(
                            "--enable-pod-identity can only be specified for cluster enabled managed identity"
                        )
                    if self._get_disable_pod_identity(enable_validation=False):
                        raise MutuallyExclusiveArgumentError(
                            "Cannot specify --enable-pod-identity and "
                            "--disable-pod-identity at the same time."
                        )
        return enable_pod_identity

    def get_enable_pod_identity(self) -> bool:
        """Obtain the value of enable_pod_identity.

        This function will verify the parameter by default. If enable_managed_identity is not specified but
        enable_pod_identity is, raise a RequiredArgumentMissingError. Will also call function
        "__validate_pod_identity_with_kubenet" for verification. In update mode, if both enable_pod_identity and
        disable_pod_identity are specified, raise a MutuallyExclusiveArgumentError.

        :return: bool
        """

        return self._get_enable_pod_identity(enable_validation=True)

    def _get_disable_pod_identity(self, enable_validation: bool = False) -> bool:
        """Internal function to obtain the value of disable_pod_identity.

        This function supports the option of enable_validation. When enabled, in update mode, if both
        enable_pod_identity and disable_pod_identity are specified, raise a MutuallyExclusiveArgumentError.

        :return: bool
        """
        # read the original value passed by the command
        disable_pod_identity = self.raw_param.get("disable_pod_identity")
        # We do not support this option in create mode, therefore we do not read the value from `mc`.

        # this parameter does not need dynamic completion
        # validation
        if enable_validation:
            if self.decorator_mode == DecoratorMode.UPDATE:
                if disable_pod_identity and self._get_enable_pod_identity(enable_validation=False):
                    raise MutuallyExclusiveArgumentError(
                        "Cannot specify --enable-pod-identity and "
                        "--disable-pod-identity at the same time."
                    )
        return disable_pod_identity

    def get_disable_pod_identity(self) -> bool:
        """Obtain the value of disable_pod_identity.

        This function will verify the parameter by default. When enabled, in update mode, if both
        enable_pod_identity and disable_pod_identity are specified, raise a MutuallyExclusiveArgumentError.

        :return: bool
        """

        return self._get_disable_pod_identity(enable_validation=True)

    def _get_enable_pod_identity_with_kubenet(self, enable_validation: bool = False) -> bool:
        """Internal function to obtain the value of enable_pod_identity_with_kubenet.

        This function supports the option of enable_validation. When enabled, will call function
        "__validate_pod_identity_with_kubenet" for verification.

        :return: bool
        """
        # read the original value passed by the command
        enable_pod_identity_with_kubenet = self.raw_param.get(
            "enable_pod_identity_with_kubenet")
        # In create mode, try to read the property value corresponding to the parameter from the `mc` object.
        if self.decorator_mode == DecoratorMode.CREATE:
            if (
                self.mc and
                self.mc.pod_identity_profile and
                self.mc.pod_identity_profile.allow_network_plugin_kubenet is not None
            ):
                enable_pod_identity_with_kubenet = self.mc.pod_identity_profile.allow_network_plugin_kubenet

        # this parameter does not need dynamic completion
        # validation
        if enable_validation:
            if self.decorator_mode == DecoratorMode.CREATE:
                self.__validate_pod_identity_with_kubenet(
                    self.mc,
                    self._get_enable_pod_identity(enable_validation=False),
                    enable_pod_identity_with_kubenet,
                )
        return enable_pod_identity_with_kubenet

    def get_enable_pod_identity_with_kubenet(self) -> bool:
        """Obtain the value of enable_pod_identity_with_kubenet.

        This function will verify the parameter by default. Will call function "__validate_pod_identity_with_kubenet"
        for verification.

        :return: bool
        """
        return self._get_enable_pod_identity_with_kubenet(enable_validation=True)

    def get_enable_image_integrity(self) -> bool:
        """Obtain the value of enable_image_integrity.

        :return: bool
        """
        # read the original value passed by the command
        enable_image_integrity = self.raw_param.get("enable_image_integrity")

        return enable_image_integrity

    def get_disable_image_integrity(self) -> bool:
        """Obtain the value of disable_image_integrity.

        :return: bool
        """
        # read the original value passed by the command
        disable_image_integrity = self.raw_param.get("disable_image_integrity")

        return disable_image_integrity

    def get_cluster_snapshot_id(self) -> Union[str, None]:
        """Obtain the values of cluster_snapshot_id.

        :return: string or None
        """
        # read the original value passed by the command
        snapshot_id = self.raw_param.get("cluster_snapshot_id")
        # try to read the property value corresponding to the parameter from the `mc` object
        if (
            self.mc and
            self.mc.creation_data and
            self.mc.creation_data.source_resource_id is not None
        ):
            snapshot_id = (
                self.mc.creation_data.source_resource_id
            )

        # this parameter does not need dynamic completion
        # this parameter does not need validation
        return snapshot_id

    def get_cluster_snapshot(self) -> Union[ManagedClusterSnapshot, None]:
        """Helper function to retrieve the ManagedClusterSnapshot object corresponding to a cluster snapshot id.

        This fuction will store an intermediate "managedclustersnapshot" to avoid sending the same request multiple
        times.

        Function "get_cluster_snapshot_by_snapshot_id" will be called to retrieve the ManagedClusterSnapshot object
        corresponding to a cluster snapshot id, which internally used the managedclustersnapshot client
        (managedclustersnapshots operations belonging to container service client) to send the request.

        :return: ManagedClusterSnapshot or None
        """
        # try to read from intermediates
        snapshot = self.get_intermediate("managedclustersnapshot")
        if snapshot:
            return snapshot

        snapshot_id = self.get_cluster_snapshot_id()
        if snapshot_id:
            snapshot = self.external_functions.get_cluster_snapshot_by_snapshot_id(self.cmd.cli_ctx, snapshot_id)
            self.set_intermediate("managedclustersnapshot", snapshot, overwrite_exists=True)
        return snapshot

    def _get_kubernetes_version(self, read_only: bool = False) -> str:
        """Internal function to dynamically obtain the value of kubernetes_version according to the context.

        Note: Overwritten to take the value from mc snapshot.

        If snapshot_id is specified, dynamic completion will be triggerd, and will try to get the corresponding value
        from the Snapshot. When determining the value of the parameter, obtaining from `mc` takes precedence over user's
        explicit input over cluster snapshot over nodepool snapshot over default vaule.

        :return: string
        """
        # read the original value passed by the command
        raw_value = self.raw_param.get("kubernetes_version")
        # try to read the property value corresponding to the parameter from the `mc` object
        value_obtained_from_mc = None
        if self.mc:
            value_obtained_from_mc = self.mc.kubernetes_version
        # try to retrieve the value from snapshot
        value_obtained_from_snapshot = None
        value_obtained_from_cluster_snapshot = None
        # skip dynamic completion if read_only is specified
        if not read_only:
            snapshot = self.agentpool_context.get_snapshot()
            if snapshot:
                value_obtained_from_snapshot = snapshot.kubernetes_version
        # skip dynamic completion if read_only is specified
        if not read_only:
            snapshot = self.get_cluster_snapshot()
            if snapshot:
                value_obtained_from_cluster_snapshot = snapshot.managed_cluster_properties_read_only.kubernetes_version

        # set default value
        if value_obtained_from_mc is not None:
            kubernetes_version = value_obtained_from_mc
        elif raw_value not in [None, ""]:
            kubernetes_version = raw_value
        elif not read_only and value_obtained_from_cluster_snapshot is not None:
            kubernetes_version = value_obtained_from_cluster_snapshot
        elif not read_only and value_obtained_from_snapshot is not None:
            kubernetes_version = value_obtained_from_snapshot
        else:
            kubernetes_version = raw_value

        # this parameter does not need validation
        return kubernetes_version

    def get_kubernetes_version(self) -> str:
        """Obtain the value of kubernetes_version.

        Note: Overwritten to take the value from mc snapshot.

        :return: string
        """
        return self._get_kubernetes_version(read_only=False)

    def get_disk_driver(self) -> Optional[ManagedClusterStorageProfileDiskCSIDriver]:
        """Obtain the value of storage_profile.disk_csi_driver

        :return: Optional[ManagedClusterStorageProfileDiskCSIDriver]
        """
        enable_disk_driver = self.raw_param.get("enable_disk_driver")
        disable_disk_driver = self.raw_param.get("disable_disk_driver")
        disk_driver_version = self.raw_param.get("disk_driver_version")

        if not enable_disk_driver and not disable_disk_driver and not disk_driver_version:
            return None
        profile = self.models.ManagedClusterStorageProfileDiskCSIDriver()  # pylint: disable=no-member

        if enable_disk_driver and disable_disk_driver:
            raise MutuallyExclusiveArgumentError(
                "Cannot specify --enable-disk-driver and "
                "--disable-disk-driver at the same time."
            )

        if disable_disk_driver and disk_driver_version:
            raise ArgumentUsageError(
                "The parameter --disable-disk-driver cannot be used "
                "when --disk-driver-version is specified.")

        if self.decorator_mode == DecoratorMode.UPDATE and disk_driver_version and not enable_disk_driver:
            raise ArgumentUsageError(
                "Parameter --enable-disk-driver is required "
                "when --disk-driver-version is specified during update.")

        if self.decorator_mode == DecoratorMode.CREATE:
            if disable_disk_driver:
                profile.enabled = False
            else:
                profile.enabled = True
                if disk_driver_version:
                    profile.version = disk_driver_version

        if self.decorator_mode == DecoratorMode.UPDATE:
            if enable_disk_driver:
                profile.enabled = True
                if disk_driver_version:
                    profile.version = disk_driver_version
            elif disable_disk_driver:
                msg = (
                    "Please make sure there are no existing PVs and PVCs "
                    "that are used by AzureDisk CSI driver before disabling."
                )
                if not self.get_yes() and not prompt_y_n(msg, default="n"):
                    raise DecoratorEarlyExitException()
                profile.enabled = False

        return profile

    def _get_enable_apiserver_vnet_integration(self, enable_validation: bool = False) -> bool:
        """Internal function to obtain the value of enable_apiserver_vnet_integration.

        This function supports the option of enable_validation. When enable_apiserver_vnet_integration is specified,
        For UPDATE: if apiserver-subnet-id is not used, raise an RequiredArgumentMissingError;

        :return: bool
        """
        # read the original value passed by the command
        enable_apiserver_vnet_integration = self.raw_param.get("enable_apiserver_vnet_integration")
        # In create mode, try to read the property value corresponding to the parameter from the `mc` object.
        if self.decorator_mode == DecoratorMode.CREATE:
            if (
                self.mc and
                self.mc.api_server_access_profile and
                self.mc.api_server_access_profile.enable_vnet_integration is not None
            ):
                enable_apiserver_vnet_integration = self.mc.api_server_access_profile.enable_vnet_integration

        # this parameter does not need dynamic completion
        # validation
        if enable_validation:
            if self.decorator_mode == DecoratorMode.UPDATE:
                is_apiserver_vnet_integration_cluster = check_is_apiserver_vnet_integration_cluster(self.mc)
                if enable_apiserver_vnet_integration and not is_apiserver_vnet_integration_cluster:
                    if self._get_apiserver_subnet_id(enable_validation=False) is None:
                        raise RequiredArgumentMissingError(
                            "--apiserver-subnet-id is required for update with --enable-apiserver-vnet-integration."
                        )

        return enable_apiserver_vnet_integration

    def get_enable_apiserver_vnet_integration(self) -> bool:
        """Obtain the value of enable_apiserver_vnet_integration.

        This function will verify the parameter by default. When enable_apiserver_vnet_integration is specified,
        For UPDATE: if apiserver-subnet-id is not used, raise an RequiredArgumentMissingError

        :return: bool
        """
        return self._get_enable_apiserver_vnet_integration(enable_validation=True)

    def _get_apiserver_subnet_id(self, enable_validation: bool = False) -> Union[str, None]:
        """Internal function to obtain the value of apiserver_subnet_id.

        This function supports the option of enable_validation. When apiserver_subnet_id is specified,
        if enable_apiserver_vnet_integration is not used, raise an RequiredArgumentMissingError;
        For CREATE: if vnet_subnet_id is not used, raise an RequiredArgumentMissingError;

        :return: bool
        """
        # read the original value passed by the command
        apiserver_subnet_id = self.raw_param.get("apiserver_subnet_id")
        # try to read the property value corresponding to the parameter from the `mc` object
        if self.decorator_mode == DecoratorMode.CREATE:
            if (
                self.mc and
                self.mc.api_server_access_profile and
                self.mc.api_server_access_profile.subnet_id is not None
            ):
                apiserver_subnet_id = self.mc.api_server_access_profile.subnet_id

        # this parameter does not need dynamic completion
        # validation
        if enable_validation:
            if self.decorator_mode == DecoratorMode.CREATE:
                vnet_subnet_id = self.get_vnet_subnet_id()
                if apiserver_subnet_id and vnet_subnet_id is None:
                    raise RequiredArgumentMissingError(
                        '"--apiserver-subnet-id" requires "--vnet-subnet-id".')

            enable_apiserver_vnet_integration = self._get_enable_apiserver_vnet_integration(
                enable_validation=False)
            if (
                apiserver_subnet_id and
                (
                    enable_apiserver_vnet_integration is None or
                    enable_apiserver_vnet_integration is False
                )
            ):
                raise RequiredArgumentMissingError(
                    '"--apiserver-subnet-id" requires "--enable-apiserver-vnet-integration".')

        return apiserver_subnet_id

    def get_apiserver_subnet_id(self) -> Union[str, None]:
        """Obtain the value of apiserver_subnet_id.

        This function will verify the parameter by default. When apiserver_subnet_id is specified,
        if enable_apiserver_vnet_integration is not specified, raise an RequiredArgumentMissingError;

        :return: bool
        """
        return self._get_apiserver_subnet_id(enable_validation=True)

    def _get_enable_private_cluster(self, enable_validation: bool = False) -> bool:
        """Internal function to obtain the value of enable_private_cluster for update.

        This function supports the option of enable_validation during update. When enable_private_cluster is specified,
        if api_server_authorized_ip_ranges is assigned, raise an MutuallyExclusiveArgumentError;
        When enable_private_cluster is not specified, disable_public_fqdn, enable_public_fqdn or private_dns_zone
        is assigned, raise an InvalidArgumentValueError.

        For UPDATE: if existing cluster is not using apiserver vnet integration, raise an ArgumentUsageError;

        :return: bool
        """
        # read the original value passed by the command
        enable_apiserver_vnet_integration = self.raw_param.get("enable_apiserver_vnet_integration")
        enable_private_cluster = self.raw_param.get("enable_private_cluster")

        # In create mode, try to read the property value corresponding to the parameter from the `mc` object.
        if self.decorator_mode == DecoratorMode.CREATE:
            if (
                self.mc and
                self.mc.api_server_access_profile and
                self.mc.api_server_access_profile.enable_private_cluster is not None
            ):
                enable_private_cluster = self.mc.api_server_access_profile.enable_private_cluster

        # this parameter does not need dynamic completion
        # validation
        if enable_validation:
            # copy from cli core
            if self.decorator_mode == DecoratorMode.CREATE:
                if enable_private_cluster:
                    if (
                        safe_lower(self._get_load_balancer_sku(enable_validation=False)) ==
                        CONST_LOAD_BALANCER_SKU_BASIC
                    ):
                        raise InvalidArgumentValueError(
                            "Please use standard load balancer for private cluster"
                        )
                    if self._get_api_server_authorized_ip_ranges(enable_validation=False):
                        raise MutuallyExclusiveArgumentError(
                            "--api-server-authorized-ip-ranges is not supported for private cluster"
                        )
                else:
                    if self._get_disable_public_fqdn(enable_validation=False):
                        raise InvalidArgumentValueError(
                            "--disable-public-fqdn should only be used with --enable-private-cluster"
                        )
                    if self._get_private_dns_zone(enable_validation=False):
                        raise InvalidArgumentValueError(
                            "Invalid private dns zone for public cluster. It should always be empty for public cluster"
                        )

            if self.decorator_mode == DecoratorMode.UPDATE:
                # copy logic from cli core
                is_private_cluster = check_is_private_cluster(self.mc)
                is_apiserver_vnet_integration_cluster = check_is_apiserver_vnet_integration_cluster(self.mc)

                if is_private_cluster or enable_private_cluster:
                    if self._get_api_server_authorized_ip_ranges(enable_validation=False):
                        raise MutuallyExclusiveArgumentError(
                            "--api-server-authorized-ip-ranges is not supported for private cluster"
                        )
                else:
                    if self._get_disable_public_fqdn(enable_validation=False):
                        raise InvalidArgumentValueError(
                            "--disable-public-fqdn can only be used for private cluster"
                        )
                    if self._get_enable_public_fqdn(enable_validation=False):
                        raise InvalidArgumentValueError(
                            "--enable-public-fqdn can only be used for private cluster"
                        )
                # new validation added for vnet integration
                if enable_private_cluster and not enable_apiserver_vnet_integration:
                    if not is_apiserver_vnet_integration_cluster:
                        raise ArgumentUsageError(
                            "Enabling private cluster requires enabling apiserver vnet integration"
                            "(--enable-apiserver-vnet-integration)."
                        )

        return enable_private_cluster

    def get_enable_private_cluster(self) -> bool:
        """Obtain the value of enable_private_cluster.

        This function will verify the parameter by default. When enable_private_cluster is specified,
        For UPDATE: if enable-apiserver-vnet-integration is not used and existing cluster is not using
        apiserver vnet integration, raise an ArgumentUsageError

        :return: bool
        """
        return self._get_enable_private_cluster(enable_validation=True)

    def _get_disable_private_cluster(self, enable_validation: bool = False) -> bool:
        """Internal function to obtain the value of disable_private_cluster.

        This function supports the option of enable_validation.
        For UPDATE: if existing cluster is not using apiserver vnet integration, raise an ArgumentUsageError;

        :return: bool
        """
        # read the original value passed by the command
        enable_apiserver_vnet_integration = self.raw_param.get("enable_apiserver_vnet_integration")
        disable_private_cluster = self.raw_param.get("disable_private_cluster")

        # this parameter does not need dynamic completion
        # validation
        if enable_validation:
            if self.decorator_mode == DecoratorMode.UPDATE:
                # logic copied from cli core
                if disable_private_cluster:
                    if self._get_disable_public_fqdn(enable_validation=False):
                        raise InvalidArgumentValueError(
                            "--disable-public-fqdn can only be used for private cluster"
                        )
                    if self._get_enable_public_fqdn(enable_validation=False):
                        raise InvalidArgumentValueError(
                            "--enable-public-fqdn can only be used for private cluster"
                        )
                # new validation added for apiserver vnet integration
                if disable_private_cluster and not enable_apiserver_vnet_integration:
                    if (
                        self.mc.api_server_access_profile is None or
                        self.mc.api_server_access_profile.enable_vnet_integration is not True
                    ):
                        raise ArgumentUsageError(
                            "Disabling private cluster requires enabling apiserver vnet integration"
                            "(--enable-apiserver-vnet-integration)."
                        )

        return disable_private_cluster

    def get_disable_private_cluster(self) -> bool:
        """Obtain the value of disable_private_cluster.

        This function will verify the parameter by default. When disable_private_cluster is specified,
        For UPDATE: if enable-apiserver-vnet-integration is not used and existing cluster is not using
        apiserver vnet integration, raise an ArgumentUsageError

        :return: bool
        """
        return self._get_disable_private_cluster(enable_validation=True)

    def _get_disable_public_fqdn(self, enable_validation: bool = False) -> bool:
        """Internal function to obtain the value of disable_public_fqdn for update.

        This function supports the option of enable_validation. When enabled, if enable_private_cluster is not specified
        and disable_public_fqdn is assigned, raise an InvalidArgumentValueError. If both disable_public_fqdn and
        enable_public_fqdn are assigned, raise a MutuallyExclusiveArgumentError. In update mode, if
        disable_public_fqdn is assigned and private_dns_zone equals to CONST_PRIVATE_DNS_ZONE_NONE, raise an
        InvalidArgumentValueError.
        :return: bool
        """
        # read the original value passed by the command
        disable_public_fqdn = self.raw_param.get("disable_public_fqdn")

        # In create mode, try to read the property value corresponding to the parameter from the `mc` object.
        if self.decorator_mode == DecoratorMode.CREATE:
            if (
                self.mc and
                self.mc.api_server_access_profile and
                self.mc.api_server_access_profile.enable_private_cluster_public_fqdn is not None
            ):
                disable_public_fqdn = not self.mc.api_server_access_profile.enable_private_cluster_public_fqdn

        # this parameter does not need dynamic completion
        # validation
        if enable_validation:
            if self.decorator_mode == DecoratorMode.CREATE:
                if disable_public_fqdn and not self._get_enable_private_cluster(enable_validation=False):
                    raise InvalidArgumentValueError(
                        "--disable-public-fqdn should only be used with --enable-private-cluster"
                    )
            if self.decorator_mode == DecoratorMode.UPDATE:
                if disable_public_fqdn:
                    if self._get_enable_public_fqdn(enable_validation=False):
                        raise MutuallyExclusiveArgumentError(
                            "Cannot specify '--enable-public-fqdn' and '--disable-public-fqdn' at the same time"
                        )
                    if (
                        safe_lower(self._get_private_dns_zone(enable_validation=False)) ==
                        CONST_PRIVATE_DNS_ZONE_NONE or
                        safe_lower(self.mc.api_server_access_profile.private_dns_zone) ==
                        CONST_PRIVATE_DNS_ZONE_NONE
                    ):
                        raise InvalidArgumentValueError(
                            "--disable-public-fqdn cannot be applied for none mode private dns zone cluster"
                        )

        return disable_public_fqdn

    def get_disable_public_fqdn(self) -> bool:
        """Obtain the value of disable_public_fqdn.
        This function will verify the parameter by default. If enable_private_cluster is not specified and
        disable_public_fqdn is assigned, raise an InvalidArgumentValueError. If both disable_public_fqdn and
        enable_public_fqdn are assigned, raise a MutuallyExclusiveArgumentError. In update mode, if
        disable_public_fqdn is assigned and private_dns_zone equals to CONST_PRIVATE_DNS_ZONE_NONE, raise an
        InvalidArgumentValueError.
        :return: bool
        """
        return self._get_disable_public_fqdn(enable_validation=True)

    def _get_enable_public_fqdn(self, enable_validation: bool = False) -> bool:
        """Internal function to obtain the value of enable_public_fqdn for update.

        This function supports the option of enable_validation. When enabled, if private cluster is not enabled and
        enable_public_fqdn is assigned, raise an InvalidArgumentValueError. If both disable_public_fqdn and
        enable_public_fqdn are assigned, raise a MutuallyExclusiveArgumentError.
        :return: bool
        """
        # read the original value passed by the command
        enable_public_fqdn = self.raw_param.get("enable_public_fqdn")

        # this parameter does not need dynamic completion
        # validation
        if enable_validation:
            if self.decorator_mode == DecoratorMode.UPDATE:
                if enable_public_fqdn:
                    if self._get_disable_public_fqdn(enable_validation=False):
                        raise MutuallyExclusiveArgumentError(
                            "Cannot specify '--enable-public-fqdn' and '--disable-public-fqdn' at the same time"
                        )

        return enable_public_fqdn

    def get_enable_public_fqdn(self) -> bool:
        """Obtain the value of enable_public_fqdn.
        This function will verify the parameter by default. If private cluster is not enabled and enable_public_fqdn
        is assigned, raise an InvalidArgumentValueError. If both disable_public_fqdn and enable_private_cluster are
        assigned, raise a MutuallyExclusiveArgumentError.
        :return: bool
        """
        return self._get_enable_public_fqdn(enable_validation=True)

    def _get_private_dns_zone(self, enable_validation: bool = False) -> Union[str, None]:
        """Internal function to obtain the value of private_dns_zone.
        This function supports the option of enable_validation. When enabled and private_dns_zone is assigned, if
        enable_private_cluster is not specified raise an InvalidArgumentValueError. It will also check when both
        private_dns_zone and fqdn_subdomain are assigned, if the value of private_dns_zone is
        CONST_PRIVATE_DNS_ZONE_SYSTEM or CONST_PRIVATE_DNS_ZONE_NONE, raise an InvalidArgumentValueError; Otherwise if
        the value of private_dns_zone is not a valid resource ID, raise an InvalidArgumentValueError. In update mode,
        if disable_public_fqdn is assigned and private_dns_zone equals to CONST_PRIVATE_DNS_ZONE_NONE, raise an
        InvalidArgumentValueError.
        :return: string or None
        """
        # read the original value passed by the command
        private_dns_zone = self.raw_param.get("private_dns_zone")
        # In create mode, try to read the property value corresponding to the parameter from the `mc` object.
        if self.decorator_mode == DecoratorMode.CREATE:
            if (
                self.mc and
                self.mc.api_server_access_profile and
                self.mc.api_server_access_profile.private_dns_zone is not None
            ):
                private_dns_zone = self.mc.api_server_access_profile.private_dns_zone

        # this parameter does not need dynamic completion
        # validation
        if enable_validation:
            if self.decorator_mode == DecoratorMode.CREATE:
                if private_dns_zone:
                    if not self._get_enable_private_cluster(enable_validation=False):
                        raise InvalidArgumentValueError(
                            "Invalid private dns zone for public cluster. It should always be empty for public cluster"
                        )
                    if (
                        private_dns_zone.lower() != CONST_PRIVATE_DNS_ZONE_SYSTEM and
                        private_dns_zone.lower() != CONST_PRIVATE_DNS_ZONE_NONE
                    ):
                        if not is_valid_resource_id(private_dns_zone):
                            raise InvalidArgumentValueError(
                                private_dns_zone + " is not a valid Azure resource ID."
                            )
                    else:
                        if self._get_fqdn_subdomain(enable_validation=False):
                            raise InvalidArgumentValueError(
                                "--fqdn-subdomain should only be used for private cluster with custom private dns zone"
                            )
            elif self.decorator_mode == DecoratorMode.UPDATE:
                if (
                    self.mc and
                    self.mc.api_server_access_profile and
                    self.mc.api_server_access_profile.private_dns_zone == CONST_PRIVATE_DNS_ZONE_NONE
                ):
                    if self._get_disable_public_fqdn(enable_validation=False):
                        raise InvalidArgumentValueError(
                            "--disable-public-fqdn cannot be applied for none mode private dns zone cluster"
                        )
        return private_dns_zone

    def get_private_dns_zone(self) -> Union[str, None]:
        """Obtain the value of private_dns_zone.
        This function will verify the parameter by default. When private_dns_zone is assigned, if enable_private_cluster
        is not specified raise an InvalidArgumentValueError. It will also check when both private_dns_zone and
        fqdn_subdomain are assigned, if the value of private_dns_zone is CONST_PRIVATE_DNS_ZONE_SYSTEM or
        CONST_PRIVATE_DNS_ZONE_NONE, raise an InvalidArgumentValueError; Otherwise if the value of private_dns_zone is
        not a valid resource ID, raise an InvalidArgumentValueError. In update mode, if disable_public_fqdn is assigned
        and private_dns_zone equals to CONST_PRIVATE_DNS_ZONE_NONE, raise an InvalidArgumentValueError.
        :return: string or None
        """
        return self._get_private_dns_zone(enable_validation=True)

    def _get_api_server_authorized_ip_ranges(self, enable_validation: bool = False) -> List[str]:
        """Internal function to obtain the value of api_server_authorized_ip_ranges for update.

        This function supports the option of enable_validation. When enabled and api_server_authorized_ip_ranges is
        assigned, if load_balancer_sku equals to CONST_LOAD_BALANCER_SKU_BASIC, raise an InvalidArgumentValueError;
        if enable_private_cluster is specified, raise a MutuallyExclusiveArgumentError.
        This function will normalize the parameter by default. It will split the string into a list with "," as the
        delimiter.
        :return: empty list or list of strings
        """
        # read the original value passed by the command
        api_server_authorized_ip_ranges = self.raw_param.get(
            "api_server_authorized_ip_ranges"
        )
        # In create mode, try to read the property value corresponding to the parameter from the `mc` object.
        if self.decorator_mode == DecoratorMode.CREATE:
            read_from_mc = False
            if (
                self.mc and
                self.mc.api_server_access_profile and
                self.mc.api_server_access_profile.authorized_ip_ranges is not None
            ):
                api_server_authorized_ip_ranges = (
                    self.mc.api_server_access_profile.authorized_ip_ranges
                )
                read_from_mc = True

            # normalize
            if not read_from_mc:
                api_server_authorized_ip_ranges = [
                    x.strip()
                    for x in (
                        api_server_authorized_ip_ranges.split(",")
                        if api_server_authorized_ip_ranges
                        else []
                    )
                ]
        elif self.decorator_mode == DecoratorMode.UPDATE:
            # normalize, keep None as None
            if api_server_authorized_ip_ranges is not None:
                api_server_authorized_ip_ranges = [
                    x.strip()
                    for x in (
                        api_server_authorized_ip_ranges.split(",")
                        if api_server_authorized_ip_ranges
                        else []
                    )
                ]

        # validation
        if enable_validation:
            if self.decorator_mode == DecoratorMode.CREATE:
                if api_server_authorized_ip_ranges:
                    if (
                        safe_lower(self._get_load_balancer_sku(enable_validation=False)) ==
                        CONST_LOAD_BALANCER_SKU_BASIC
                    ):
                        raise InvalidArgumentValueError(
                            "--api-server-authorized-ip-ranges can only be used with standard load balancer"
                        )
                    if self._get_enable_private_cluster(enable_validation=False):
                        raise MutuallyExclusiveArgumentError(
                            "--api-server-authorized-ip-ranges is not supported for private cluster"
                        )

        return api_server_authorized_ip_ranges

    def get_api_server_authorized_ip_ranges(self) -> List[str]:
        """Obtain the value of api_server_authorized_ip_ranges.
        This function will verify the parameter by default. When api_server_authorized_ip_ranges is assigned, if
        load_balancer_sku equals to CONST_LOAD_BALANCER_SKU_BASIC, raise an InvalidArgumentValueError; if
        enable_private_cluster is specified, raise a MutuallyExclusiveArgumentError.
        This function will normalize the parameter by default. It will split the string into a list with "," as the
        delimiter.
        :return: empty list or list of strings
        """
        return self._get_api_server_authorized_ip_ranges(enable_validation=True)

    def get_dns_zone_resource_ids(self) -> Union[list, None]:
        """Obtain the value of dns_zone_resource_ids.

        :return: list or None
        """
        # read the original value passed by the command
        dns_zone_resource_ids = self.raw_param.get("dns_zone_resource_ids")
        # normalize
        dns_zone_resource_ids = [
            x.strip()
            for x in (
                dns_zone_resource_ids.split(",")
                if dns_zone_resource_ids
                else []
            )
        ]
        # try to read the property value corresponding to the parameter from the `mc` object
        if (
            self.mc and
            self.mc.ingress_profile and
            self.mc.ingress_profile.web_app_routing and
            self.mc.ingress_profile.web_app_routing.dns_zone_resource_ids is not None
        ):
            dns_zone_resource_ids = self.mc.ingress_profile.web_app_routing.dns_zone_resource_ids

        # for backward compatibility, if --dns-zone-resource-ids is not specified,
        # try to read from --dns-zone-resource-id
        dns_zone_resource_id = self.raw_param.get("dns_zone_resource_id")
        if not dns_zone_resource_ids and dns_zone_resource_id:
            dns_zone_resource_ids = [dns_zone_resource_id]

        # this parameter does not need dynamic completion
        # this parameter does not need validation
        return dns_zone_resource_ids

    def _get_enable_keda(self, enable_validation: bool = False) -> bool:
        """Internal function to obtain the value of enable_keda.

        This function supports the option of enable_validation. When enabled, if both enable_keda and disable_keda are
        specified, raise a MutuallyExclusiveArgumentError.

        :return: bool
        """
        # Read the original value passed by the command.
        enable_keda = self.raw_param.get("enable_keda")

        # In create mode, try to read the property value corresponding to the parameter from the `mc` object.
        if self.decorator_mode == DecoratorMode.CREATE:
            if (
                self.mc and
                self.mc.workload_auto_scaler_profile and
                self.mc.workload_auto_scaler_profile.keda
            ):
                enable_keda = self.mc.workload_auto_scaler_profile.keda.enabled

        # This parameter does not need dynamic completion.
        if enable_validation:
            if enable_keda and self._get_disable_keda(enable_validation=False):
                raise MutuallyExclusiveArgumentError(
                    "Cannot specify --enable-keda and --disable-keda at the same time."
                )

        return enable_keda

    def get_enable_keda(self) -> bool:
        """Obtain the value of enable_keda.

        This function will verify the parameter by default. If both enable_keda and disable_keda are specified, raise a
        MutuallyExclusiveArgumentError.

        :return: bool
        """
        return self._get_enable_keda(enable_validation=True)

    def _get_disable_keda(self, enable_validation: bool = False) -> bool:
        """Internal function to obtain the value of disable_keda.

        This function supports the option of enable_validation. When enabled, if both enable_keda and disable_keda are
        specified, raise a MutuallyExclusiveArgumentError.

        :return: bool
        """
        # Read the original value passed by the command.
        disable_keda = self.raw_param.get("disable_keda")

        # This option is not supported in create mode, hence we do not read the property value from the `mc` object.
        # This parameter does not need dynamic completion.
        if enable_validation:
            if disable_keda and self._get_enable_keda(enable_validation=False):
                raise MutuallyExclusiveArgumentError(
                    "Cannot specify --enable-keda and --disable-keda at the same time."
                )

        return disable_keda

    def get_disable_keda(self) -> bool:
        """Obtain the value of disable_keda.

        This function will verify the parameter by default. If both enable_keda and disable_keda are specified, raise a
        MutuallyExclusiveArgumentError.

        :return: bool
        """
        return self._get_disable_keda(enable_validation=True)

    def get_custom_ca_trust_certificates(self) -> Union[List[bytes], None]:
        """Obtain the value of custom ca trust certificates.

        :return: List[str] or None
        """
        custom_ca_certs_file_path = self.raw_param.get("custom_ca_trust_certificates")
        if not custom_ca_certs_file_path:
            return None
        if not os.path.isfile(custom_ca_certs_file_path):
            raise InvalidArgumentValueError(
                f"{custom_ca_certs_file_path} is not valid file, or not accessible."
            )
        # CAs are supposed to be separated with a new line, we filter out empty strings (e.g. some stray new line).
        # We only allow up to 10 CAs
        file_content = read_file_content(custom_ca_certs_file_path).split(os.linesep + os.linesep)
        certs = [str.encode(x) for x in file_content if len(x) > 1]
        if len(certs) > 10:
            raise InvalidArgumentValueError(
                f"Only up to 10 new-line separated CAs can be passed, got {len(certs)} instead."
            )
        return certs

    def _get_enable_node_restriction(self, enable_validation: bool = False) -> bool:
        """Internal function to obtain the value of enable_node_restriction.
        This function supports the option of enable_node_restriction. When enabled, if both enable_node_restriction and
        disable_node_restriction are specified, raise a MutuallyExclusiveArgumentError.

        :return: bool
        """
        # Read the original value passed by the command.
        enable_node_restriction = self.raw_param.get("enable_node_restriction")

        # This parameter does not need dynamic completion.
        if enable_validation:
            if enable_node_restriction and self._get_disable_node_restriction(enable_validation=False):
                raise MutuallyExclusiveArgumentError(
                    "Cannot specify --enable-node-restriction and --disable-node-restriction at the same time."
                )

        return enable_node_restriction

    def _get_enable_azure_monitor_metrics(self, enable_validation: bool = False) -> bool:
        """Internal function to obtain the value of enable_azure_monitor_metrics.
        This function supports the option of enable_validation. When enabled, if both enable_azure_monitor_metrics and
        disable_azure_monitor_metrics are specified, raise a MutuallyExclusiveArgumentError.

        :return: bool
        """
        # Read the original value passed by the command.
        # TODO: should remove get value from enable_azuremonitormetrics once the option is removed
        enable_azure_monitor_metrics = (
            self.raw_param.get("enable_azure_monitor_metrics") or
            self.raw_param.get("enable_azuremonitormetrics")
        )
        # In create mode, try to read the property value corresponding to the parameter from the `mc` object.
        if self.decorator_mode == DecoratorMode.CREATE:
            if (
                self.mc and
                self.mc.azure_monitor_profile and
                self.mc.azure_monitor_profile.metrics
            ):
                enable_azure_monitor_metrics = self.mc.azure_monitor_profile.metrics.enabled
            skuName = self.get_sku_name()
            if skuName == CONST_MANAGED_CLUSTER_SKU_NAME_AUTOMATIC:
                enable_azure_monitor_metrics = True
        # This parameter does not need dynamic completion.
        if enable_validation:
            if enable_azure_monitor_metrics and self._get_disable_azure_monitor_metrics(False):
                raise MutuallyExclusiveArgumentError(
                    "Cannot specify --enable-azuremonitormetrics and --disable-azuremonitormetrics at the same time."
                )
            if enable_azure_monitor_metrics and not check_is_msi_cluster(self.mc):
                raise RequiredArgumentMissingError(
                    "--enable-azuremonitormetrics can only be specified for clusters with managed identity enabled"
                )
        return enable_azure_monitor_metrics

    def get_enable_azure_monitor_metrics(self) -> bool:
        """Obtain the value of enable_azure_monitor_metrics.
        This function will verify the parameter by default. If both enable_azure_monitor_metrics and
        disable_azure_monitor_metrics are specified, raise a MutuallyExclusiveArgumentError.
        :return: bool
        """
        return self._get_enable_azure_monitor_metrics(enable_validation=True)

    def _get_disable_azure_monitor_metrics(self, enable_validation: bool = False) -> bool:
        """Internal function to obtain the value of disable_azure_monitor_metrics.
        This function supports the option of enable_validation. When enabled, if both enable_azure_monitor_metrics and
        disable_azure_monitor_metrics are specified, raise a MutuallyExclusiveArgumentError.
        :return: bool
        """
        # Read the original value passed by the command.
        # TODO: should remove get value from disable_azuremonitormetrics once the option is removed
        disable_azure_monitor_metrics = (
            self.raw_param.get("disable_azure_monitor_metrics") or
            self.raw_param.get("disable_azuremonitormetrics")
        )
        if disable_azure_monitor_metrics and self._get_enable_azure_monitor_metrics(False):
            raise MutuallyExclusiveArgumentError(
                "Cannot specify --enable-azuremonitormetrics and --disable-azuremonitormetrics at the same time."
            )
        return disable_azure_monitor_metrics

    def get_disable_azure_monitor_metrics(self) -> bool:
        """Obtain the value of disable_azure_monitor_metrics.
        This function will verify the parameter by default. If both enable_azure_monitor_metrics and
        disable_azure_monitor_metrics are specified, raise a MutuallyExclusiveArgumentError.
        :return: bool
        """
        return self._get_disable_azure_monitor_metrics(enable_validation=True)

    def _get_enable_azure_monitor_app_monitoring(self, enable_validation=True) -> bool:
        """Internal function to obtain the value of enable_azure_monitor_app_monitoring.
        This function supports the option of enable_validation. When enabled, if both
        enable_azure_monitor_app_monitoring and disable_azure_monitor_app_monitoring are specified,
        raise a MutuallyExclusiveArgumentError.
        :return: bool
        """
        # Read the original value passed by the command.
        enable_azure_monitor_app_monitoring = self.raw_param.get("enable_azure_monitor_app_monitoring")

        # This parameter does not need dynamic completion.
        if enable_validation:
            if enable_azure_monitor_app_monitoring and self._get_disable_azure_monitor_app_monitoring(False):
                raise MutuallyExclusiveArgumentError(
                    "Cannot specify --enable-azure-monitor-app-monitoring and --disable-azure-monitor-app-monitoring "
                    "at the same time."
                )
        return enable_azure_monitor_app_monitoring

    def get_enable_azure_monitor_app_monitoring(self) -> bool:
        """Obtain the value of enable_azure_monitor_app_monitoring.
        If both enable_azure_monitor_app_monitoring and
        disable_azure_monitor_app_monitoring are specified, raise a MutuallyExclusiveArgumentError.
        :return: bool
        """
        return self._get_enable_azure_monitor_app_monitoring(enable_validation=True)

    def _get_disable_azure_monitor_app_monitoring(self, enable_validation=True) -> bool:
        """Internal function to obtain the value of disable_azure_monitor_app_monitoring.
        This function supports the option of enable_validation. When enabled, if both
        enable_azure_monitor_app_monitoring and disable_azure_monitor_app_monitoring are specified,
        raise a MutuallyExclusiveArgumentError.
        :return: bool
        """
        # Read the original value passed by the command.
        disable_azure_monitor_app_monitoring = self.raw_param.get("disable_azure_monitor_app_monitoring")
        if disable_azure_monitor_app_monitoring and self._get_enable_azure_monitor_app_monitoring(False):
            raise MutuallyExclusiveArgumentError(
                "Cannot specify --enable-azure-monitor-app-monitoring and --disable-azure-monitor-app-monitoring "
                "at the same time."
            )
        return disable_azure_monitor_app_monitoring

    def get_disable_azure_monitor_app_monitoring(self) -> bool:
        """Obtain the value of disable_azure_monitor_app_monitoring.
        If both enable_azure_monitor_app_monitoring and
        disable_azure_monitor_app_monitoring are specified, raise a MutuallyExclusiveArgumentError.
        :return: bool
        """
        return self._get_disable_azure_monitor_app_monitoring(enable_validation=True)

    def get_enable_node_restriction(self) -> bool:
        """Obtain the value of enable_node_restriction.

        This function will verify the parameter by default. If both enable_node_restriction and
        disable_node_restriction are specified, raise a MutuallyExclusiveArgumentError.

        :return: bool
        """
        return self._get_enable_node_restriction(enable_validation=True)

    def _get_disable_node_restriction(self, enable_validation: bool = False) -> bool:
        """Internal function to obtain the value of disable_node_restriction.

        This function supports the option of enable_validation. When enabled, if both enable_node_restriction and
        disable_node_restriction are specified, raise a MutuallyExclusiveArgumentError.

        :return: bool
        """
        # Read the original value passed by the command.
        disable_node_restriction = self.raw_param.get("disable_node_restriction")

        # This option is not supported in create mode, hence we do not read the property value from the `mc` object.
        # This parameter does not need dynamic completion.
        if enable_validation:
            if disable_node_restriction and self._get_enable_node_restriction(enable_validation=False):
                raise MutuallyExclusiveArgumentError(
                    "Cannot specify --enable-node-restriction and --disable-node-restriction at the same time."
                )

        return disable_node_restriction

    def get_disable_node_restriction(self) -> bool:
        """Obtain the value of disable_node_restriction.

        This function will verify the parameter by default. If both enable_node_restriction and
        disable_node_restriction are specified, raise a MutuallyExclusiveArgumentError.

        :return: bool
        """
        return self._get_disable_node_restriction(enable_validation=True)

    def _get_enable_vpa(self, enable_validation: bool = False) -> bool:
        """Internal function to obtain the value of enable_vpa.
        This function supports the option of enable_vpa. When enabled, if both enable_vpa and enable_vpa are
        specified, raise a MutuallyExclusiveArgumentError.
        :return: bool
        """
        # Read the original value passed by the command.
        enable_vpa = self.raw_param.get("enable_vpa")

        # This parameter does not need dynamic completion.
        if enable_validation:
            if enable_vpa and self._get_disable_vpa(enable_validation=False):
                raise MutuallyExclusiveArgumentError(
                    "Cannot specify --enable-vpa and --disable-vpa at the same time."
                )

        return enable_vpa

    def get_enable_vpa(self) -> bool:
        """Obtain the value of enable_vpa.

        This function will verify the parameter by default. If both enable_vpa and disable_vpa are specified, raise
        a MutuallyExclusiveArgumentError.

        :return: bool
        """
        return self._get_enable_vpa(enable_validation=True)

    def _get_disable_vpa(self, enable_validation: bool = False) -> bool:
        """Internal function to obtain the value of disable_vpa.

        This function supports the option of enable_vpa. When enabled, if both enable_vpa and disable_vpa are specified,
        raise a MutuallyExclusiveArgumentError.

        :return: bool
        """
        # Read the original value passed by the command.
        disable_vpa = self.raw_param.get("disable_vpa")

        # This option is not supported in create mode, hence we do not read the property value from the `mc` object.
        # This parameter does not need dynamic completion.
        if enable_validation:
            if disable_vpa and self._get_enable_vpa(enable_validation=False):
                raise MutuallyExclusiveArgumentError(
                    "Cannot specify --enable-vpa and --disable-vpa at the same time."
                )

        return disable_vpa

    def get_disable_vpa(self) -> bool:
        """Obtain the value of disable_vpa.

        This function will verify the parameter by default. If both enable_vpa and disable_vpa are specified,
        raise a MutuallyExclusiveArgumentError.

        :return: bool
        """
        return self._get_disable_vpa(enable_validation=True)

    def _get_enable_addon_autoscaling(self, enable_validation: bool = False) -> bool:
        """Internal function to obtain the value of enable_addon_autoscaling.
        This function supports the option of enable_addon_autoscaling.
        When enabled, if both enable_addon_autoscaling and disable_addon_autoscaling are
        specified, raise a MutuallyExclusiveArgumentError.
        :return: bool
        """
        # Read the original value passed by the command.
        enable_addon_autoscaling = self.raw_param.get("enable_addon_autoscaling")

        # This parameter does not need dynamic completion.
        if enable_validation:
            if enable_addon_autoscaling and self._get_disable_addon_autoscaling(enable_validation=False):
                raise MutuallyExclusiveArgumentError(
                    "Cannot specify --enable-addon-autoscaling and --disable-addon-autoscaling at the same time."
                )

        return enable_addon_autoscaling

    def get_enable_addon_autoscaling(self) -> bool:
        """Obtain the value of enable_addon_autoscaling.
        This function will verify the parameter by default.
        If both enable_addon_autoscaling and disable_addon_autoscaling are specified,
        raise a MutuallyExclusiveArgumentError.
        :return: bool
        """
        return self._get_enable_addon_autoscaling(enable_validation=True)

    def _get_disable_addon_autoscaling(self, enable_validation: bool = False) -> bool:
        """Internal function to obtain the value of disable_addon_autoscaling.
        This function supports the option of enable_addon_autoscaling.
        When enabled, if both enable_addon_autoscaling and disable_addon_autoscaling are specified,
        raise a MutuallyExclusiveArgumentError.
        :return: bool
        """
        # Read the original value passed by the command.
        disable_addon_autoscaling = self.raw_param.get("disable_addon_autoscaling")

        # This option is not supported in create mode, hence we do not read the property value from the `mc` object.
        # This parameter does not need dynamic completion.
        if enable_validation:
            if disable_addon_autoscaling and self._get_enable_addon_autoscaling(enable_validation=False):
                raise MutuallyExclusiveArgumentError(
                    "Cannot specify --enable-addon-autoscaling and --disable-addon-autoscaling at the same time."
                )

        return disable_addon_autoscaling

    def get_disable_addon_autoscaling(self) -> bool:
        """Obtain the value of disable_addon_autoscaling.
        This function will verify the parameter by default.
        If both enable_addon_autoscaling and disable_addon_autoscaling are specified,
        raise a MutuallyExclusiveArgumentError.
        :return: bool
        """
        return self._get_disable_addon_autoscaling(enable_validation=True)

    def get_ssh_key_value_for_update(self) -> Tuple[str, bool]:
        """Obtain the value of ssh_key_value for "az aks update".

        Note: no_ssh_key will not be decorated into the `mc` object.

        If the user provides a string-like input for --ssh-key-value, the validator function
        "validate_ssh_key_for_update" will check whether it is a file path, if so, read its content and return;
        if it is a valid public key, return it. Otherwise, raise error.

        :return: ssh_key_value of string type
        """
        # read the original value passed by the command
        ssh_key_value = self.raw_param.get("ssh_key_value")

        # this parameter does not need dynamic completion
        # this parameter does not need validation
        return ssh_key_value

    def get_initial_service_mesh_profile(self) -> ServiceMeshProfile:
        """ Obtain the initial service mesh profile from parameters.
        This function is used only when setting up a new AKS cluster.

        :return: initial service mesh profile
        """

        # returns a service mesh profile only if '--enable-azure-service-mesh' is applied
        enable_asm = self.raw_param.get("enable_azure_service_mesh", False)
        revision = self.raw_param.get("revision", None)
        revisions = None
        if revision is not None:
            revisions = [revision]
        if enable_asm:
            return self.models.ServiceMeshProfile(  # pylint: disable=no-member
                mode=CONST_AZURE_SERVICE_MESH_MODE_ISTIO,
                istio=self.models.IstioServiceMesh(
                    revisions=revisions
                ),  # pylint: disable=no-member
            )

        return None

    def _handle_upgrade_asm(self, new_profile: ServiceMeshProfile) -> Tuple[ServiceMeshProfile, bool]:
        mesh_upgrade_command = self.raw_param.get("mesh_upgrade_command", None)
        supress_confirmation = self.raw_param.get("yes", False)
        updated = False

        # deal with mesh upgrade commands
        if mesh_upgrade_command is not None:
            if new_profile is None or new_profile.mode == CONST_AZURE_SERVICE_MESH_MODE_DISABLED:
                raise ArgumentUsageError(
                    "Istio has not been enabled for this cluster, please refer to https://aka.ms/asm-aks-addon-docs "
                    "for more details on enabling Azure Service Mesh."
                )
            requested_revision = self.raw_param.get("revision", None)
            if mesh_upgrade_command in (
                CONST_AZURE_SERVICE_MESH_UPGRADE_COMMAND_COMPLETE,
                CONST_AZURE_SERVICE_MESH_UPGRADE_COMMAND_ROLLBACK,
            ):
                if len(new_profile.istio.revisions) < 2:
                    raise ArgumentUsageError('Azure Service Mesh upgrade is not in progress.')

                sorted_revisons = self._sort_revisions(new_profile.istio.revisions)
                if mesh_upgrade_command == CONST_AZURE_SERVICE_MESH_UPGRADE_COMMAND_COMPLETE:
                    revision_to_remove = sorted_revisons[0]
                    revision_to_keep = sorted_revisons[-1]
                else:
                    revision_to_remove = sorted_revisons[-1]
                    revision_to_keep = sorted_revisons[0]
                msg = (
                    f"This operation will remove Istio control plane for revision {revision_to_remove}. "
                    f"Please ensure all data plane workloads have been rolled over to revision {revision_to_keep} "
                    "so that they are still part of the mesh.\nAre you sure you want to proceed?"
                )
                if not supress_confirmation and not prompt_y_n(msg, default="n"):
                    raise DecoratorEarlyExitException()
                new_profile.istio.revisions.remove(revision_to_remove)
                updated = True
            elif (
                mesh_upgrade_command == CONST_AZURE_SERVICE_MESH_UPGRADE_COMMAND_START and
                requested_revision is not None
            ):
                if new_profile.istio.revisions is None:
                    new_profile.istio.revisions = []
                new_profile.istio.revisions.append(requested_revision)
                updated = True

        return new_profile, updated

    def _handle_pluginca_asm(self, new_profile: ServiceMeshProfile) -> Tuple[ServiceMeshProfile, bool]:
        updated = False
        enable_asm = self.raw_param.get("enable_azure_service_mesh", False)

        # deal with plugin ca
        key_vault_id = self.raw_param.get("key_vault_id", None)
        ca_cert_object_name = self.raw_param.get("ca_cert_object_name", None)
        ca_key_object_name = self.raw_param.get("ca_key_object_name", None)
        root_cert_object_name = self.raw_param.get("root_cert_object_name", None)
        cert_chain_object_name = self.raw_param.get("cert_chain_object_name", None)

        if any([key_vault_id, ca_cert_object_name, ca_key_object_name, root_cert_object_name, cert_chain_object_name]):
            if key_vault_id is None:
                raise InvalidArgumentValueError(
                    '--key-vault-id is required to use Azure Service Mesh plugin CA feature.'
                )
            if ca_cert_object_name is None:
                raise InvalidArgumentValueError(
                    '--ca-cert-object-name is required to use Azure Service Mesh plugin CA feature.'
                )
            if ca_key_object_name is None:
                raise InvalidArgumentValueError(
                    '--ca-key-object-name is required to use Azure Service Mesh plugin CA feature.'
                )
            if root_cert_object_name is None:
                raise InvalidArgumentValueError(
                    '--root-cert-object-name is required to use Azure Service Mesh plugin CA feature.'
                )
            if cert_chain_object_name is None:
                raise InvalidArgumentValueError(
                    '--cert-chain-object-name is required to use Azure Service Mesh plugin CA feature.'
                )

        if key_vault_id is not None and (
                not is_valid_resource_id(key_vault_id) or "providers/Microsoft.KeyVault/vaults" not in key_vault_id):
            raise InvalidArgumentValueError(
                key_vault_id + " is not a valid Azure Keyvault resource ID."
            )

        if enable_asm and all(
            [
                key_vault_id,
                ca_cert_object_name,
                ca_key_object_name,
                root_cert_object_name,
                cert_chain_object_name,
            ]
        ):
            if new_profile.istio.certificate_authority is None:
                new_profile.istio.certificate_authority = (
                    self.models.IstioCertificateAuthority()  # pylint: disable=no-member
                )
            if new_profile.istio.certificate_authority.plugin is None:
                new_profile.istio.certificate_authority.plugin = (
                    self.models.IstioPluginCertificateAuthority()  # pylint: disable=no-member
                )
            new_profile.mode = CONST_AZURE_SERVICE_MESH_MODE_ISTIO
            new_profile.istio.certificate_authority.plugin.key_vault_id = key_vault_id
            new_profile.istio.certificate_authority.plugin.cert_object_name = ca_cert_object_name
            new_profile.istio.certificate_authority.plugin.key_object_name = ca_key_object_name
            new_profile.istio.certificate_authority.plugin.root_cert_object_name = root_cert_object_name
            new_profile.istio.certificate_authority.plugin.cert_chain_object_name = cert_chain_object_name
            updated = True

        return new_profile, updated

    def _handle_egress_gateways_asm(self, new_profile: ServiceMeshProfile) -> Tuple[ServiceMeshProfile, bool]:
        updated = False
        enable_egress_gateway = self.raw_param.get("enable_egress_gateway", False)
        disable_egress_gateway = self.raw_param.get("disable_egress_gateway", False)

        # disallow disable egress gateway on a cluser with no asm enabled
        if disable_egress_gateway:
            if new_profile is None or new_profile.mode == CONST_AZURE_SERVICE_MESH_MODE_DISABLED:
                raise ArgumentUsageError(
                    "Istio has not been enabled for this cluster, please refer to https://aka.ms/asm-aks-addon-docs "
                    "for more details on enabling Azure Service Mesh."
                )

        # deal with egress gateways
        if enable_egress_gateway and disable_egress_gateway:
            raise MutuallyExclusiveArgumentError(
                "Cannot both enable and disable azure service mesh egress gateway at the same time.",
            )

        if enable_egress_gateway or disable_egress_gateway:
            # if a gateway is enabled, enable the mesh
            if enable_egress_gateway:
                new_profile.mode = CONST_AZURE_SERVICE_MESH_MODE_ISTIO
                if new_profile.istio is None:
                    new_profile.istio = self.models.IstioServiceMesh()  # pylint: disable=no-member
                updated = True

            # ensure necessary fields
            if new_profile.istio.components is None:
                new_profile.istio.components = self.models.IstioComponents()  # pylint: disable=no-member
                updated = True
            if new_profile.istio.components.egress_gateways is None:
                new_profile.istio.components.egress_gateways = []
                updated = True

            # make update if the egress gateway already exists
            egress_gateway_exists = False
            for egress in new_profile.istio.components.egress_gateways:
                egress.enabled = enable_egress_gateway
                egress_gateway_exists = True
                updated = True
                break

            # egress gateway doesn't exist, append
            if not egress_gateway_exists:
                new_profile.istio.components.egress_gateways.append(
                    self.models.IstioEgressGateway(  # pylint: disable=no-member
                        enabled=enable_egress_gateway,
                    )
                )
                updated = True

        return new_profile, updated

    def _handle_ingress_gateways_asm(self, new_profile: ServiceMeshProfile) -> Tuple[ServiceMeshProfile, bool]:
        updated = False
        enable_ingress_gateway = self.raw_param.get("enable_ingress_gateway", False)
        disable_ingress_gateway = self.raw_param.get("disable_ingress_gateway", False)
        ingress_gateway_type = self.raw_param.get("ingress_gateway_type", None)

        # disallow disable ingress gateway on a cluser with no asm enabled
        if disable_ingress_gateway:
            if new_profile is None or new_profile.mode == CONST_AZURE_SERVICE_MESH_MODE_DISABLED:
                raise ArgumentUsageError(
                    "Istio has not been enabled for this cluster, please refer to https://aka.ms/asm-aks-addon-docs "
                    "for more details on enabling Azure Service Mesh."
                )

        if enable_ingress_gateway and disable_ingress_gateway:
            raise MutuallyExclusiveArgumentError(
                "Cannot both enable and disable azure service mesh ingress gateway at the same time.",
            )

        # deal with ingress gateways
        if enable_ingress_gateway or disable_ingress_gateway:
            # if an ingress gateway is enabled, enable the mesh
            if enable_ingress_gateway:
                new_profile.mode = CONST_AZURE_SERVICE_MESH_MODE_ISTIO
                if new_profile.istio is None:
                    new_profile.istio = self.models.IstioServiceMesh()  # pylint: disable=no-member
                updated = True

            if not ingress_gateway_type:
                raise RequiredArgumentMissingError("--ingress-gateway-type is required.")

            # ensure necessary fields
            if new_profile.istio.components is None:
                new_profile.istio.components = self.models.IstioComponents()  # pylint: disable=no-member
                updated = True
            if new_profile.istio.components.ingress_gateways is None:
                new_profile.istio.components.ingress_gateways = []
                updated = True

            # make update if the ingress gateway already exist
            ingress_gateway_exists = False
            for ingress in new_profile.istio.components.ingress_gateways:
                if ingress.mode == ingress_gateway_type:
                    ingress.enabled = enable_ingress_gateway
                    ingress_gateway_exists = True
                    updated = True
                    break

            # ingress gateway not exist, append
            if not ingress_gateway_exists:
                new_profile.istio.components.ingress_gateways.append(
                    self.models.IstioIngressGateway(  # pylint: disable=no-member
                        mode=ingress_gateway_type,
                        enabled=enable_ingress_gateway,
                    )
                )
                updated = True

        return new_profile, updated

    def _handle_enable_disable_asm(self, new_profile: ServiceMeshProfile) -> Tuple[ServiceMeshProfile, bool]:
        updated = False
        # enable/disable
        enable_asm = self.raw_param.get("enable_azure_service_mesh", False)
        disable_asm = self.raw_param.get("disable_azure_service_mesh", False)
        mesh_upgrade_command = self.raw_param.get("mesh_upgrade_command", None)

        if enable_asm and disable_asm:
            raise MutuallyExclusiveArgumentError(
                "Cannot both enable and disable azure service mesh at the same time.",
            )

        if disable_asm:
            if new_profile is None or new_profile.mode == CONST_AZURE_SERVICE_MESH_MODE_DISABLED:
                raise ArgumentUsageError(
                    "Istio has not been enabled for this cluster, please refer to https://aka.ms/asm-aks-addon-docs "
                    "for more details on enabling Azure Service Mesh."
                )
            new_profile.mode = CONST_AZURE_SERVICE_MESH_MODE_DISABLED
            updated = True
        elif enable_asm:
            if new_profile is not None and new_profile.mode == CONST_AZURE_SERVICE_MESH_MODE_ISTIO:
                raise ArgumentUsageError(
                    "Istio has already been enabled for this cluster, please refer to "
                    "https://aka.ms/asm-aks-upgrade-docs for more details on updating the mesh profile."
                )
            requested_revision = self.raw_param.get("revision", None)
            new_profile.mode = CONST_AZURE_SERVICE_MESH_MODE_ISTIO
            if new_profile.istio is None:
                new_profile.istio = self.models.IstioServiceMesh()  # pylint: disable=no-member
            if mesh_upgrade_command is None and requested_revision is not None:
                new_profile.istio.revisions = [requested_revision]
            updated = True

        return new_profile, updated

    # pylint: disable=too-many-branches,too-many-locals,too-many-statements
    def update_azure_service_mesh_profile(self) -> ServiceMeshProfile:
        """ Update azure service mesh profile.

        This function clone the existing service mesh profile, then apply user supplied changes
        like enable or disable mesh, enable or disable internal or external ingress gateway
        then return the updated service mesh profile.

        It does not overwrite the service mesh profile attribute of the managed cluster.

        :return: updated service mesh profile
        """
        updated = False
        new_profile = (
            self.models.ServiceMeshProfile(mode=CONST_AZURE_SERVICE_MESH_MODE_DISABLED)  # pylint: disable=no-member
            if self.mc.service_mesh_profile is None
            else copy.deepcopy(self.mc.service_mesh_profile)
        )

        new_profile, updated_enable_disable_asm = self._handle_enable_disable_asm(new_profile)
        updated |= updated_enable_disable_asm

        new_profile, updated_ingress_gateways_asm = self._handle_ingress_gateways_asm(new_profile)
        updated |= updated_ingress_gateways_asm

        new_profile, updated_egress_gateways_asm = self._handle_egress_gateways_asm(new_profile)
        updated |= updated_egress_gateways_asm

        new_profile, updated_pluginca_asm = self._handle_pluginca_asm(new_profile)
        updated |= updated_pluginca_asm

        new_profile, updated_upgrade_asm = self._handle_upgrade_asm(new_profile)
        updated |= updated_upgrade_asm

        if updated:
            return new_profile
        return self.mc.service_mesh_profile

    def _sort_revisions(self, revisions):
        def _convert_revision_to_semver(rev):
            sr = rev.replace("asm-", "")
            sv = sr.replace("-", ".", 1)
            # Add a custom patch version of 0
            sv += ".0"
            return semver.VersionInfo.parse(sv)

        sorted_revisions = sorted(revisions, key=_convert_revision_to_semver)
        return sorted_revisions

    def _get_k8s_support_plan(self) -> KubernetesSupportPlan:
        support_plan = self.raw_param.get("k8s_support_plan")
        return support_plan

    def _get_uptime_sla(self, enable_validation: bool = False) -> bool:
        """Internal function to obtain the value of uptime_sla.

        Note: Overwritten in aks-preview to add support for the new option tier. Could be removed after updating
        the dependency on core cli to 2.47.0.

        This function supports the option of enable_validation. When enabled, if both uptime_sla and no_uptime_sla are
        specified, raise a MutuallyExclusiveArgumentError.

        :return: bool
        """
        # read the original value passed by the command
        uptime_sla = self.raw_param.get("uptime_sla")

        # In create mode, try to read the property value corresponding to the parameter from the `mc` object.
        if self.decorator_mode == DecoratorMode.CREATE:
            if (
                self.mc and
                self.mc.sku and
                self.mc.sku.tier is not None
            ):
                uptime_sla = self.mc.sku.tier == "Standard"
        # this parameter does not need dynamic completion
        # validation
        if enable_validation:
            if uptime_sla and self._get_no_uptime_sla(enable_validation=False):
                raise MutuallyExclusiveArgumentError(
                    'Cannot specify "--uptime-sla" and "--no-uptime-sla" at the same time.'
                )

            if uptime_sla and self.get_tier() == CONST_MANAGED_CLUSTER_SKU_TIER_FREE:
                raise MutuallyExclusiveArgumentError(
                    'Cannot specify "--uptime-sla" and "--tier free" at the same time.'
                )

        return uptime_sla

    def _get_no_uptime_sla(self, enable_validation: bool = False) -> bool:
        """Internal function to obtain the value of no_uptime_sla.

        Note: Overwritten in aks-preview to add support for the new option tier. Could be removed after updating
        the dependency on core cli to 2.47.0.

        This function supports the option of enable_validation. When enabled, if both uptime_sla and no_uptime_sla are
        specified, raise a MutuallyExclusiveArgumentError.

        :return: bool
        """
        # read the original value passed by the command
        no_uptime_sla = self.raw_param.get("no_uptime_sla")
        # We do not support this option in create mode, therefore we do not read the value from `mc`.
        # this parameter does not need dynamic completion
        # validation
        if enable_validation:
            if no_uptime_sla and self._get_uptime_sla(enable_validation=False):
                raise MutuallyExclusiveArgumentError(
                    'Cannot specify "--uptime-sla" and "--no-uptime-sla" at the same time.'
                )

            if no_uptime_sla and self.get_tier() == CONST_MANAGED_CLUSTER_SKU_TIER_STANDARD:
                raise MutuallyExclusiveArgumentError(
                    'Cannot specify "--no-uptime-sla" and "--tier standard" at the same time.'
                )

        return no_uptime_sla

    def get_tier(self) -> str:
        """Obtain the value of tier.

        Note: Could be removed after updating the dependency on core cli to 2.47.0.

        :return: str
        """
        tier = self.raw_param.get("tier")
        if not tier:
            return ""

        tierStr = tier.lower()
        if tierStr == CONST_MANAGED_CLUSTER_SKU_TIER_FREE and self._get_uptime_sla(enable_validation=False):
            raise MutuallyExclusiveArgumentError(
                'Cannot specify "--uptime-sla" and "--tier free" at the same time.'
            )

        if tierStr == CONST_MANAGED_CLUSTER_SKU_TIER_STANDARD and self._get_no_uptime_sla(enable_validation=False):
            raise MutuallyExclusiveArgumentError(
                'Cannot specify "--no-uptime-sla" and "--tier standard" at the same time.'
            )

        return tierStr

    def get_k8s_support_plan(self) -> Union[str, None]:
        """Obtain the value of kubernetes_support_plan.

        :return: string or None
        """
        # take input
        support_plan = self.raw_param.get("k8s_support_plan")
        if support_plan is None:
            # user didn't update this property, load from existing ManagedCluster
            if self.mc and hasattr(self.mc, "support_plan") and self.mc.support_plan is not None:
                support_plan = self.mc.support_plan

        # this parameter does not need dynamic completion
        # this parameter does not need validation
        return support_plan

    def get_nodepool_taints(self) -> Union[List[str], None]:
        """Obtain the value of nodepool_labels.

        :return: dictionary or None
        """
        return self.agentpool_context.get_node_taints()

    def get_nodepool_initialization_taints(self) -> Union[List[str], None]:
        """Obtain the value of nodepool_initialization_taints.

        :return: dictionary or None
        """
        return self.agentpool_context.get_node_initialization_taints()

    def get_keyvault_id(self) -> str:
        """Obtain the value of keyvault_id.

        :return: str
        """
        return self.raw_param.get("keyvault_id")

    def get_enable_kv(self) -> bool:
        """Obtain the value of enable_kv.

        :return: bool
        """
        return self.raw_param.get("enable_kv")

    def get_attach_zones(self) -> bool:
        """Obtain the value of attach_zones.

        :return: bool
        """
        return self.raw_param.get("attach_zones")

    def get_enable_app_routing(self) -> bool:
        """Obtain the value of enable_app_routing.

        :return: bool
        """
        return self.raw_param.get("enable_app_routing")

    def get_dns_zone_resource_ids_from_input(self) -> Union[List[str], None]:
        """Obtain the value of dns_zone_resource_ids.

        :return: list of str or None
        """
        dns_zone_resource_ids_input = self.raw_param.get("dns_zone_resource_ids")
        dns_zone_resource_ids = []

        if dns_zone_resource_ids_input:
            for dns_zone in dns_zone_resource_ids_input.split(","):
                dns_zone = dns_zone.strip()
                if dns_zone and is_valid_resource_id(dns_zone):
                    dns_zone_resource_ids.append(dns_zone)
                else:
                    raise CLIError(dns_zone, " is not a valid Azure DNS Zone resource ID.")

        return dns_zone_resource_ids

    def get_add_dns_zone(self) -> bool:
        """Obtain the value of add_dns_zone.

        :return: bool
        """
        return self.raw_param.get("add_dns_zone")

    def get_delete_dns_zone(self) -> bool:
        """Obtain the value of delete_dns_zone.

        :return: bool
        """
        return self.raw_param.get("delete_dns_zone")

    def get_update_dns_zone(self) -> bool:
        """Obtain the value of update_dns_zone.

        :return: bool
        """
        return self.raw_param.get("update_dns_zone")

    def get_app_routing_default_nginx_controller(self) -> str:
        """Obtain the value of app_routing_default_nginx_controller.

        :return: str
        """
        return self.raw_param.get("app_routing_default_nginx_controller")

    def get_nginx(self):
        """Obtain the value of nginx, written to the update decorator context by _aks_approuting_update

        :return: string
        """
        return self.raw_param.get("nginx")

    def get_node_provisioning_mode(self) -> Union[str, None]:
        """Obtain the value of node_provisioning_mode.
        """
        return self.raw_param.get("node_provisioning_mode")

    def get_ai_toolchain_operator(self, enable_validation: bool = False) -> bool:
        """Internal function to obtain the value of enable_ai_toolchain_operator.

        When enabled, if both enable_ai_toolchain_operator and
        disable_ai_toolchain_operator are specified, raise
        a MutuallyExclusiveArgumentError.

        :return: bool
        """
        enable_ai_toolchain_operator = self.raw_param.get("enable_ai_toolchain_operator")
        # This parameter does not need dynamic completion.
        if enable_validation:
            if enable_ai_toolchain_operator and self.get_disable_ai_toolchain_operator():
                raise MutuallyExclusiveArgumentError(
                    "Cannot specify --enable-ai-toolchain-operator and "
                    "--disable-ai-toolchain-operator at the same time. "
                )

        return enable_ai_toolchain_operator

    def get_disable_ai_toolchain_operator(self) -> bool:
        """Obtain the value of disable_ai_toolchain_operator.

        :return: bool
        """
        # Note: No need to check for mutually exclusive parameter with enable-ai-toolchain-operator here
        # because it's already checked in get_ai_toolchain_operator
        return self.raw_param.get("disable_ai_toolchain_operator")

    def get_ssh_access(self) -> Union[str, None]:
        """Obtain the value of ssh_access.
        """
        return self.raw_param.get("ssh_access")

    def get_bootstrap_artifact_source(self) -> Union[str, None]:
        """Obtain the value of bootstrap_artifact_source.
        """
        return self.raw_param.get("bootstrap_artifact_source")

    def get_bootstrap_container_registry_resource_id(self) -> Union[str, None]:
        """Obtain the value of bootstrap_container_registry_resource_id.
        """
        return self.raw_param.get("bootstrap_container_registry_resource_id")

    def _get_enable_static_egress_gateway(self, enable_validation: bool = False) -> bool:
        """Internal function to obtain the value of enable_static_egress_gateway.
        When enabled, if both enable_static_egress_gateway and disable_static_egress_gateway are
        specified, raise a MutuallyExclusiveArgumentError.

        :return: bool
        """
        enable_static_egress_gateway = self.raw_param.get("enable_static_egress_gateway")
        # This parameter does not need dynamic completion.
        if enable_validation:
            if enable_static_egress_gateway and self.get_disable_static_egress_gateway():
                raise MutuallyExclusiveArgumentError(
                    "Cannot specify --enable-static-egress-gateway and "
                    "--disable-static-egress-gateway at the same time. "
                )

        return enable_static_egress_gateway

    def get_enable_static_egress_gateway(self) -> bool:
        """Obtain the value of enable_static_egress_gateway.

        :return: bool
        """
        return self._get_enable_static_egress_gateway(enable_validation=True)

    def get_disable_static_egress_gateway(self) -> bool:
        """Obtain the value of disable_static_egress_gateway.

        :return: bool
        """
        # Note: No need to check for mutually exclusive parameter with enable-static-egress-gateway here
        # because it's already checked in get_enable_static_egress_gateway
        return self.raw_param.get("disable_static_egress_gateway")

    def get_enable_imds_restriction(self) -> bool:
        """Obtain the value of enable_imds_restriction.

        :return: bool
        """
        enable_imds_restriction = self.raw_param.get("enable_imds_restriction")
        if enable_imds_restriction and self.get_disable_imds_restriction():
            raise MutuallyExclusiveArgumentError(
                "Cannot specify --enable-imds-restriction and --disable-imds-restriction at the same time."
            )
        return enable_imds_restriction

    def get_disable_imds_restriction(self) -> bool:
        """Obtain the value of disable_imds_restriction.

        :return: bool
        """
        return self.raw_param.get("disable_imds_restriction")


# pylint: disable=too-many-public-methods
class AKSPreviewManagedClusterCreateDecorator(AKSManagedClusterCreateDecorator):
    def __init__(
        self, cmd: AzCliCommand, client: ContainerServiceClient, raw_parameters: Dict, resource_type: ResourceType
    ):
        self.__raw_parameters = raw_parameters
        super().__init__(cmd, client, raw_parameters, resource_type)

    def init_models(self) -> None:
        """Initialize an AKSPreviewManagedClusterModels object to store the models.

        :return: None
        """
        self.models = AKSPreviewManagedClusterModels(self.cmd, self.resource_type)

    def init_context(self) -> None:
        """Initialize an AKSPreviewManagedClusterContext object to store the context in the process of assemble the
        ManagedCluster object.

        :return: None
        """
        self.context = AKSPreviewManagedClusterContext(
            self.cmd,
            AKSManagedClusterParamDict(self.__raw_parameters),
            self.models,
            DecoratorMode.CREATE,
        )

    def init_agentpool_decorator_context(self) -> None:
        """Initialize an AKSPreviewAgentPoolAddDecorator object to assemble the AgentPool profile.

        :return: None
        """
        self.agentpool_decorator = AKSPreviewAgentPoolAddDecorator(
            self.cmd, self.client, self.__raw_parameters, self.resource_type, self.agentpool_decorator_mode
        )
        self.agentpool_context = self.agentpool_decorator.context
        self.context.attach_agentpool_context(self.agentpool_context)

    def set_up_agentpool_profile(self, mc: ManagedCluster) -> ManagedCluster:
        """Set up agent pool profiles for the ManagedCluster object.

        Note: Overwritten to call construct_agentpool_profile_preview of AKSPreviewAgentPoolAddDecorator.

        :return: the ManagedCluster object
        """
        self._ensure_mc(mc)

        agentpool_profile = self.agentpool_decorator.construct_agentpool_profile_preview()
        mc.agent_pool_profiles = [agentpool_profile]
        return mc

    def set_up_network_profile(self, mc: ManagedCluster) -> ManagedCluster:
        """Set up network profile for the ManagedCluster object.

        Note: Inherited and extended in aks-preview to set ipv6 configs and
        network plugin mode.

        :return: the ManagedCluster object
        """
        mc = super().set_up_network_profile(mc)
        network_profile = mc.network_profile

        # network_plugin is typically defaulted to kubenet. AKS-RP is moving
        # away from specifying this default in the API and making it based
        # on the k8s version being used. The CLI should not be responsible
        # for setting default values and should pass properties as empty
        # unless specified by the user.
        if (
            network_profile.network_plugin is not None and
            self.context.raw_param.get("network_plugin") is None
        ):
            network_profile.network_plugin = None

        # set up pod_cidrs, service_cidrs and ip_families
        (
            pod_cidrs,
            service_cidrs,
            ip_families
        ) = self.context.get_pod_cidrs_and_service_cidrs_and_ip_families()
        network_profile.pod_cidrs = pod_cidrs
        network_profile.service_cidrs = service_cidrs
        network_profile.ip_families = ip_families

        # recreate the load balancer profile if load_balancer_managed_outbound_ipv6_count is not None
        if (
            self.context.get_load_balancer_managed_outbound_ipv6_count() is not None or
            self.context.get_load_balancer_backend_pool_type() is not None or
            self.context.get_cluster_service_load_balancer_health_probe_mode() is not None
        ):
            network_profile.load_balancer_profile = create_load_balancer_profile(
                self.context.get_load_balancer_managed_outbound_ip_count(),
                self.context.get_load_balancer_managed_outbound_ipv6_count(),
                self.context.get_load_balancer_outbound_ips(),
                self.context.get_load_balancer_outbound_ip_prefixes(),
                self.context.get_load_balancer_outbound_ports(),
                self.context.get_load_balancer_idle_timeout(),
                self.context.get_load_balancer_backend_pool_type(),
                self.context.get_cluster_service_load_balancer_health_probe_mode(),
                models=self.models.load_balancer_models,
            )

        if self.context.get_nat_gateway_managed_outbound_ip_count() is not None:
            network_profile.nat_gateway_profile = create_nat_gateway_profile(
                self.context.get_nat_gateway_managed_outbound_ip_count(),
                self.context.get_nat_gateway_idle_timeout(),
                models=self.models.nat_gateway_models,
            )

        network_profile.network_plugin_mode = self.context.get_network_plugin_mode()

        if self.context.get_enable_cilium_dataplane():
            # --network-dataplane was introduced with API v20230202preview to replace --enable-cilium-dataplane.
            # Keep both for backwards compatibility, but validate that the user sets only one of them.
            if self.context.get_network_dataplane() is not None:
                raise MutuallyExclusiveArgumentError(
                    "Cannot specify --enable-cilium-dataplane and "
                    "--network-dataplane at the same time"
                )
            network_profile.network_dataplane = CONST_NETWORK_DATAPLANE_CILIUM
        else:
            network_profile.network_dataplane = self.context.get_network_dataplane()

<<<<<<< HEAD
        advanced_network_observability = self.context.get_enable_advanced_network_observability()
        if advanced_network_observability is not None:
            # Create an advanced networking model with an observability model if it does not exist.
            if network_profile.advanced_networking is None:
                network_profile.advanced_networking = self.models.AdvancedNetworking()  # pylint: disable=no-member
            network_profile.advanced_networking.observability = self.models.AdvancedNetworkingObservability(  # pylint: disable=no-member
                enabled=advanced_network_observability
            )
            tls_management = self.context.get_advanced_networking_observability_tls_management()
            if tls_management is not None:
                network_profile.advanced_networking.observability.tls_management = tls_management
=======
        acns = self.context.get_enable_acns()
        if acns is not None:
            network_profile.advanced_networking = self.models.AdvancedNetworking(  # pylint: disable=no-member
                observability=self.models.AdvancedNetworkingObservability(  # pylint: disable=no-member
                    enabled=acns
                ),
                security=self.models.AdvancedNetworkingSecurity(  # pylint: disable=no-member
                    fqdn_policy=self.models.AdvancedNetworkingFQDNPolicy(
                        enabled=acns
                    )
                )
            )

        advanced_network_observability = self.context.get_enable_advanced_network_observability()
        if advanced_network_observability is not None:
            if network_profile.advanced_networking is None:
                network_profile.advanced_networking = self.models.AdvancedNetworking(  # pylint: disable=no-member
                )
            network_profile.advanced_networking.observability = self.models.AdvancedNetworkingObservability(  # pylint: disable=no-member
                enabled=advanced_network_observability
            )

        fqdn_policy = self.context.get_enable_fqdn_policy()
        if fqdn_policy is not None:
            if network_profile.advanced_networking is None:
                network_profile.advanced_networking = self.models.AdvancedNetworking(  # pylint: disable=no-member
                )
            network_profile.advanced_networking.security = self.models.AdvancedNetworkingSecurity(  # pylint: disable=no-member
                fqdn_policy=self.models.AdvancedNetworkingFQDNPolicy(
                    enabled=fqdn_policy
                )
            )

>>>>>>> 9eace8f4
        return mc

    def set_up_api_server_access_profile(self, mc: ManagedCluster) -> ManagedCluster:
        """Set up apiserverAccessProfile enableVnetIntegration and subnetId for the ManagedCluster object.

        Note: Inherited and extended in aks-preview to set vnet integration configs.

        :return: the ManagedCluster object
        """
        mc = super().set_up_api_server_access_profile(mc)
        if self.context.get_enable_apiserver_vnet_integration():
            if mc.api_server_access_profile is None:
                # pylint: disable=no-member
                mc.api_server_access_profile = self.models.ManagedClusterAPIServerAccessProfile()
            mc.api_server_access_profile.enable_vnet_integration = True
        if self.context.get_apiserver_subnet_id():
            mc.api_server_access_profile.subnet_id = self.context.get_apiserver_subnet_id()

        return mc

    def build_gitops_addon_profile(self) -> ManagedClusterAddonProfile:
        """Build gitops addon profile.

        :return: a ManagedClusterAddonProfile object
        """
        gitops_addon_profile = self.models.ManagedClusterAddonProfile(  # pylint: disable=no-member
            enabled=True,
        )
        return gitops_addon_profile

    def set_up_addon_profiles(self, mc: ManagedCluster) -> ManagedCluster:
        """Set up addon profiles for the ManagedCluster object.

        Note: Inherited and extended in aks-preview to set some extra addons.

        :return: the ManagedCluster object
        """
        addon_consts = self.context.get_addon_consts()
        CONST_GITOPS_ADDON_NAME = addon_consts.get("CONST_GITOPS_ADDON_NAME")

        mc = super().set_up_addon_profiles(mc)
        addon_profiles = mc.addon_profiles
        addons = self.context.get_enable_addons()
        if "gitops" in addons:
            addon_profiles[
                CONST_GITOPS_ADDON_NAME
            ] = self.build_gitops_addon_profile()
        mc.addon_profiles = addon_profiles
        return mc

    def set_up_pod_security_policy(self, mc: ManagedCluster) -> ManagedCluster:
        """Set up pod security policy for the ManagedCluster object.

        :return: the ManagedCluster object
        """
        self._ensure_mc(mc)

        mc.enable_pod_security_policy = self.context.get_enable_pod_security_policy()
        return mc

    def set_up_pod_identity_profile(self, mc: ManagedCluster) -> ManagedCluster:
        """Set up pod identity profile for the ManagedCluster object.

        This profile depends on network profile.

        :return: the ManagedCluster object
        """
        self._ensure_mc(mc)

        pod_identity_profile = None
        enable_pod_identity = self.context.get_enable_pod_identity()
        enable_pod_identity_with_kubenet = self.context.get_enable_pod_identity_with_kubenet()
        if enable_pod_identity:
            # pylint: disable=no-member
            pod_identity_profile = self.models.pod_identity_models.ManagedClusterPodIdentityProfile(
                enabled=True,
                allow_network_plugin_kubenet=enable_pod_identity_with_kubenet,
            )
        mc.pod_identity_profile = pod_identity_profile
        return mc

    def set_up_image_integrity(self, mc: ManagedCluster) -> ManagedCluster:
        """Set up security profile imageIntegrity for the ManagedCluster object.

        :return: the ManagedCluster object
        """
        self._ensure_mc(mc)

        if self.context.get_enable_image_integrity():
            if mc.security_profile is None:
                mc.security_profile = self.models.ManagedClusterSecurityProfile()  # pylint: disable=no-member
            mc.security_profile.image_integrity = (
                self.models.ManagedClusterSecurityProfileImageIntegrity(  # pylint: disable=no-member
                    enabled=True,
                )
            )

        return mc

    def set_up_creationdata_of_cluster_snapshot(self, mc: ManagedCluster) -> ManagedCluster:
        """Set up creationData of cluster snapshot for the ManagedCluster object.

        :return: the ManagedCluster object
        """
        self._ensure_mc(mc)

        # snapshot creation data
        creation_data = None
        snapshot_id = self.context.get_cluster_snapshot_id()
        if snapshot_id:
            creation_data = self.models.CreationData(  # pylint: disable=no-member
                source_resource_id=snapshot_id
            )
        mc.creation_data = creation_data
        return mc

    def set_up_storage_profile(self, mc: ManagedCluster) -> ManagedCluster:
        """Set up storage profile for the ManagedCluster object.

        :return: the ManagedCluster object
        """
        self._ensure_mc(mc)

        mc.storage_profile = self.context.get_storage_profile()

        return mc

    def set_up_ingress_web_app_routing(self, mc: ManagedCluster) -> ManagedCluster:
        """Set up web app routing profile in ingress profile for the ManagedCluster object.

        :return: the ManagedCluster object
        """
        self._ensure_mc(mc)

        addons = self.context.get_enable_addons()
        if "web_application_routing" in addons or self.context.get_enable_app_routing():
            if mc.ingress_profile is None:
                mc.ingress_profile = self.models.ManagedClusterIngressProfile()  # pylint: disable=no-member
            mc.ingress_profile.web_app_routing = (
                self.models.ManagedClusterIngressProfileWebAppRouting(enabled=True)  # pylint: disable=no-member
            )

            nginx_ingress_controller = self.context.get_app_routing_default_nginx_controller()

            if nginx_ingress_controller:
                mc.ingress_profile.web_app_routing.nginx = (
                    self.models.ManagedClusterIngressProfileNginx(
                        default_ingress_controller_type=nginx_ingress_controller
                    )
                )

            if "web_application_routing" in addons:
                dns_zone_resource_ids = self.context.get_dns_zone_resource_ids()
                mc.ingress_profile.web_app_routing.dns_zone_resource_ids = dns_zone_resource_ids

        return mc

    def set_up_workload_auto_scaler_profile(self, mc: ManagedCluster) -> ManagedCluster:
        """Set up workload auto-scaler profile for the ManagedCluster object.

        :return: the ManagedCluster object
        """
        self._ensure_mc(mc)

        if self.context.get_enable_keda():
            if mc.workload_auto_scaler_profile is None:
                mc.workload_auto_scaler_profile = (
                    self.models.ManagedClusterWorkloadAutoScalerProfile()  # pylint: disable=no-member
                )
            mc.workload_auto_scaler_profile.keda = (
                self.models.ManagedClusterWorkloadAutoScalerProfileKeda(enabled=True)  # pylint: disable=no-member
            )

        return mc

    def set_up_custom_ca_trust_certificates(self, mc: ManagedCluster) -> ManagedCluster:
        """Set up Custom CA Trust Certificates for the ManagedCluster object.

        :return: the ManagedCluster object
        """
        self._ensure_mc(mc)

        ca_certs = self.context.get_custom_ca_trust_certificates()
        if ca_certs:
            if mc.security_profile is None:
                mc.security_profile = self.models.ManagedClusterSecurityProfile()  # pylint: disable=no-member

            mc.security_profile.custom_ca_trust_certificates = ca_certs

        return mc

    def set_up_node_restriction(self, mc: ManagedCluster) -> ManagedCluster:
        """Set up security profile nodeRestriction for the ManagedCluster object.

        :return: the ManagedCluster object
        """
        self._ensure_mc(mc)

        if self.context.get_enable_node_restriction():
            if mc.security_profile is None:
                mc.security_profile = self.models.ManagedClusterSecurityProfile()  # pylint: disable=no-member
            # pylint: disable=no-member
            mc.security_profile.node_restriction = self.models.ManagedClusterSecurityProfileNodeRestriction(
                enabled=True,
            )

        return mc

    def set_up_vpa(self, mc: ManagedCluster) -> ManagedCluster:
        """Set up workload auto-scaler profile vpa for the ManagedCluster object.

        :return: the ManagedCluster object
        """
        self._ensure_mc(mc)

        if self.context.get_enable_vpa():
            if mc.workload_auto_scaler_profile is None:
                mc.workload_auto_scaler_profile = (
                    # pylint: disable=no-member
                    self.models.ManagedClusterWorkloadAutoScalerProfile()
                )
            if mc.workload_auto_scaler_profile.vertical_pod_autoscaler is None:
                mc.workload_auto_scaler_profile.vertical_pod_autoscaler = (
                    # pylint: disable=no-member
                    self.models.ManagedClusterWorkloadAutoScalerProfileVerticalPodAutoscaler(
                        enabled=True
                    )
                )
            else:
                mc.workload_auto_scaler_profile.vertical_pod_autoscaler.enabled = True
        return mc

    def set_up_addon_autoscaling(self, mc: ManagedCluster) -> ManagedCluster:
        """Set up workload auto-scaler vertical pod autsocaler profile
        for the ManagedCluster object.
        :return: the ManagedCluster object
        """
        self._ensure_mc(mc)

        if self.context.get_enable_addon_autoscaling():
            if mc.workload_auto_scaler_profile is None:
                mc.workload_auto_scaler_profile = self.models.ManagedClusterWorkloadAutoScalerProfile()  # pylint: disable=no-member
            if mc.workload_auto_scaler_profile.vertical_pod_autoscaler is None:
                mc.workload_auto_scaler_profile.vertical_pod_autoscaler = (
                    self.models.ManagedClusterWorkloadAutoScalerProfileVerticalPodAutoscaler()  # pylint: disable=no-member
                )
            # set enabled
            mc.workload_auto_scaler_profile.vertical_pod_autoscaler.enabled = True
            mc.workload_auto_scaler_profile.vertical_pod_autoscaler.addon_autoscaling = "Enabled"

        return mc

    def set_up_kube_proxy_config(self, mc: ManagedCluster) -> ManagedCluster:
        """Set up kube-proxy config for the ManagedCluster object.

        :return: the ManagedCluster object
        """
        self._ensure_mc(mc)

        if not mc.network_profile:
            raise UnknownError(
                "Unexpectedly get an empty network profile in the process of updating kube-proxy config."
            )

        mc.network_profile.kube_proxy_config = self.context.get_kube_proxy_config()
        return mc

    def set_up_node_resource_group_profile(self, mc: ManagedCluster) -> ManagedCluster:
        """Set up node resource group profile for the ManagedCluster object.
        :return: the ManagedCluster object
        """
        self._ensure_mc(mc)

        node_resource_group_profile = None
        nrg_lockdown_restriction_level = self.context.get_nrg_lockdown_restriction_level()
        if nrg_lockdown_restriction_level:
            # pylint: disable=no-member
            node_resource_group_profile = self.models.ManagedClusterNodeResourceGroupProfile(
                restriction_level=nrg_lockdown_restriction_level
            )
        mc.node_resource_group_profile = node_resource_group_profile
        return mc

    def set_up_azure_monitor_profile(self, mc: ManagedCluster) -> ManagedCluster:
        """Set up azure monitor profile for the ManagedCluster object.
        :return: the ManagedCluster object
        """
        self._ensure_mc(mc)
        # read the original value passed by the command
        ksm_metric_labels_allow_list = self.context.raw_param.get("ksm_metric_labels_allow_list")
        ksm_metric_annotations_allow_list = self.context.raw_param.get("ksm_metric_annotations_allow_list")
        if ksm_metric_labels_allow_list is None:
            ksm_metric_labels_allow_list = ""
        if ksm_metric_annotations_allow_list is None:
            ksm_metric_annotations_allow_list = ""
        if self.context.get_enable_azure_monitor_metrics():
            if mc.azure_monitor_profile is None:
                mc.azure_monitor_profile = self.models.ManagedClusterAzureMonitorProfile()  # pylint: disable=no-member
            mc.azure_monitor_profile.metrics = (
                self.models.ManagedClusterAzureMonitorProfileMetrics(enabled=False)  # pylint: disable=no-member
            )
            # pylint: disable=line-too-long, no-member
            mc.azure_monitor_profile.metrics.kube_state_metrics = self.models.ManagedClusterAzureMonitorProfileKubeStateMetrics(
                metric_labels_allowlist=str(ksm_metric_labels_allow_list),
                metric_annotations_allow_list=str(ksm_metric_annotations_allow_list))
            self.context.set_intermediate("azuremonitormetrics_addon_enabled", True, overwrite_exists=True)

        if self.context.get_enable_azure_monitor_app_monitoring():
            if mc.azure_monitor_profile is None:
                mc.azure_monitor_profile = self.models.ManagedClusterAzureMonitorProfile()
            mc.azure_monitor_profile.app_monitoring = (
                self.models.ManagedClusterAzureMonitorProfileAppMonitoring()
            )
            mc.azure_monitor_profile.app_monitoring.auto_instrumentation = (
                self.models.ManagedClusterAzureMonitorProfileAppMonitoringAutoInstrumentation(enabled=True)
            )
            mc.azure_monitor_profile.app_monitoring.open_telemetry_metrics = (
                self.models.ManagedClusterAzureMonitorProfileAppMonitoringOpenTelemetryMetrics(enabled=True)
            )
            mc.azure_monitor_profile.app_monitoring.open_telemetry_logs = (
                self.models.ManagedClusterAzureMonitorProfileAppMonitoringOpenTelemetryLogs(enabled=True)
            )

        return mc

    def set_up_azure_container_storage(self, mc: ManagedCluster) -> ManagedCluster:
        """Set up azure container storage for the Managed Cluster object
        :return: ManagedCluster
        """
        self._ensure_mc(mc)
        # read the azure container storage values passed
        pool_type = self.context.raw_param.get("enable_azure_container_storage")
        enable_azure_container_storage = pool_type is not None
        ephemeral_disk_volume_type = self.context.raw_param.get("ephemeral_disk_volume_type")
        ephemeral_disk_nvme_perf_tier = self.context.raw_param.get("ephemeral_disk_nvme_perf_tier")
        if (ephemeral_disk_volume_type is not None or ephemeral_disk_nvme_perf_tier is not None) and \
           not enable_azure_container_storage:
            params_defined_arr = []
            if ephemeral_disk_volume_type is not None:
                params_defined_arr.append('--ephemeral-disk-volume-type')
            if ephemeral_disk_nvme_perf_tier is not None:
                params_defined_arr.append('--ephemeral-disk-nvme-perf-tier')

            params_defined = 'and '.join(params_defined_arr)
            raise RequiredArgumentMissingError(
                f'Cannot set {params_defined} without the parameter --enable-azure-container-storage.'
            )

        if enable_azure_container_storage:
            pool_name = self.context.raw_param.get("storage_pool_name")
            pool_option = self.context.raw_param.get("storage_pool_option")
            pool_sku = self.context.raw_param.get("storage_pool_sku")
            pool_size = self.context.raw_param.get("storage_pool_size")
            if not mc.agent_pool_profiles:
                raise UnknownError("Encountered an unexpected error while getting the agent pools from the cluster.")
            agentpool = mc.agent_pool_profiles[0]
            agentpool_details = []
            pool_details = {}
            pool_details["name"] = agentpool.name
            pool_details["vm_size"] = agentpool.vm_size
            pool_details["count"] = agentpool.count
            pool_details["os_type"] = agentpool.os_type
            pool_details["mode"] = agentpool.mode
            pool_details["node_taints"] = agentpool.node_taints
            pool_details["zoned"] = agentpool.availability_zones is not None
            agentpool_details.append(pool_details)
            # Marking the only agentpool name as the valid nodepool for
            # installing Azure Container Storage during `az aks create`
            nodepool_list = agentpool.name

            from azext_aks_preview.azurecontainerstorage._validators import (
                validate_enable_azure_container_storage_params
            )
            from azext_aks_preview.azurecontainerstorage._consts import (
                CONST_ACSTOR_IO_ENGINE_LABEL_KEY,
                CONST_ACSTOR_IO_ENGINE_LABEL_VAL,
                CONST_DISK_TYPE_EPHEMERAL_VOLUME_ONLY,
                CONST_EPHEMERAL_NVME_PERF_TIER_STANDARD,
            )

            default_ephemeral_disk_volume_type = CONST_DISK_TYPE_EPHEMERAL_VOLUME_ONLY
            default_ephemeral_disk_nvme_perf_tier = CONST_EPHEMERAL_NVME_PERF_TIER_STANDARD
            validate_enable_azure_container_storage_params(
                pool_type,
                pool_name,
                pool_sku,
                pool_option,
                pool_size,
                nodepool_list,
                agentpool_details,
                False,
                False,
                False,
                False,
                False,
                ephemeral_disk_volume_type,
                ephemeral_disk_nvme_perf_tier,
                default_ephemeral_disk_volume_type,
                default_ephemeral_disk_nvme_perf_tier,
            )

            # Setup Azure Container Storage labels on the nodepool
            nodepool_labels = agentpool.node_labels
            if nodepool_labels is None:
                nodepool_labels = {}
            nodepool_labels[CONST_ACSTOR_IO_ENGINE_LABEL_KEY] = CONST_ACSTOR_IO_ENGINE_LABEL_VAL
            agentpool.node_labels = nodepool_labels

            # set intermediates
            self.context.set_intermediate("enable_azure_container_storage", True, overwrite_exists=True)
            self.context.set_intermediate("azure_container_storage_nodepools", nodepool_list, overwrite_exists=True)
            self.context.set_intermediate(
                "current_ephemeral_nvme_perf_tier",
                default_ephemeral_disk_nvme_perf_tier,
                overwrite_exists=True
            )
            self.context.set_intermediate(
                "existing_ephemeral_disk_volume_type",
                default_ephemeral_disk_volume_type,
                overwrite_exists=True
            )

        return mc

    def set_up_auto_upgrade_profile(self, mc: ManagedCluster) -> ManagedCluster:
        """Set up auto upgrade profile for the ManagedCluster object.
        :return: the ManagedCluster object
        """
        mc = super().set_up_auto_upgrade_profile(mc)

        node_os_upgrade_channel = self.context.get_node_os_upgrade_channel()
        if node_os_upgrade_channel:
            if mc.auto_upgrade_profile is None:
                mc.auto_upgrade_profile = self.models.ManagedClusterAutoUpgradeProfile()  # pylint: disable=no-member
            mc.auto_upgrade_profile.node_os_upgrade_channel = node_os_upgrade_channel
        return mc

    def set_up_safeguards_profile(self, mc: ManagedCluster) -> ManagedCluster:
        excludedNamespaces = self.context.get_safeguards_excluded_namespaces()
        version = self.context.get_safeguards_version()
        level = self.context.get_safeguards_level()
        # provided any value?
        mc = setup_common_safeguards_profile(level, version, excludedNamespaces, mc, self.models)
        return mc

    def set_up_azure_service_mesh_profile(self, mc: ManagedCluster) -> ManagedCluster:
        """Set up azure service mesh for the ManagedCluster object.

        :return: the ManagedCluster object
        """
        self._ensure_mc(mc)

        profile = self.context.get_initial_service_mesh_profile()
        if profile is not None:
            mc.service_mesh_profile = profile
        return mc

    def set_up_sku(self, mc: ManagedCluster) -> ManagedCluster:
        """Set up sku (uptime sla) for the ManagedCluster object.

        Note: Overwritten in aks-preview to add support for the new option tier. Could be removed after updating
        the dependency on core cli to 2.47.0.

        :return: the ManagedCluster object
        """
        self._ensure_mc(mc)

        mc.sku = self.models.ManagedClusterSKU()
        skuName = self.context.get_sku_name()
        tier = self.context.get_tier()
        if skuName == CONST_MANAGED_CLUSTER_SKU_NAME_AUTOMATIC:
            mc.sku.name = "Automatic"
            # passive Kind should always to match sku.name
            mc.kind = "Automatic"

            # default tier for automatic sku is standard
            mc.sku.tier = "Standard"
        else:
            mc.sku.name = "Base"
            # passive Kind should always match sku.name
            mc.kind = "Base"

        if self.context.get_uptime_sla() or tier == CONST_MANAGED_CLUSTER_SKU_TIER_STANDARD:
            mc.sku.tier = "Standard"
        if tier == CONST_MANAGED_CLUSTER_SKU_TIER_PREMIUM:
            mc.sku.tier = "Premium"
        # backfill the tier to "Free" if it's not set
        if mc.sku.tier is None:
            mc.sku.tier = "Free"
        return mc

    def set_up_k8s_support_plan(self, mc: ManagedCluster) -> ManagedCluster:
        """Set up supportPlan for the ManagedCluster object.
        :return: the ManagedCluster object
        """
        self._ensure_mc(mc)

        support_plan = self.context.get_k8s_support_plan()
        if support_plan == KubernetesSupportPlan.AKS_LONG_TERM_SUPPORT:
            if mc is None or mc.sku is None or mc.sku.tier.lower() != CONST_MANAGED_CLUSTER_SKU_TIER_PREMIUM.lower():
                raise InvalidArgumentValueError("Long term support is only available for premium tier clusters.")

        mc.support_plan = support_plan
        return mc

    def set_up_node_provisioning_mode(self, mc: ManagedCluster) -> ManagedCluster:
        self._ensure_mc(mc)

        mode = self.context.get_node_provisioning_mode()
        if mode is not None:
            if mc.node_provisioning_profile is None:
                mc.node_provisioning_profile = (
                    self.models.ManagedClusterNodeProvisioningProfile()  # pylint: disable=no-member
                )

            # set mode
            mc.node_provisioning_profile.mode = mode

        return mc

    def set_up_node_provisioning_profile(self, mc: ManagedCluster) -> ManagedCluster:
        self._ensure_mc(mc)

        mc = self.set_up_node_provisioning_mode(mc)

        return mc

    def set_up_ai_toolchain_operator(self, mc: ManagedCluster) -> ManagedCluster:
        self._ensure_mc(mc)

        if self.context.get_ai_toolchain_operator(enable_validation=True):
            if mc.ai_toolchain_operator_profile is None:
                mc.ai_toolchain_operator_profile = self.models.ManagedClusterAIToolchainOperatorProfile()  # pylint: disable=no-member
            # set enabled
            mc.ai_toolchain_operator_profile.enabled = True

        # Default is disabled so no need to worry about that here
        return mc

    def set_up_agentpool_profile_ssh_access(self, mc: ManagedCluster) -> ManagedCluster:
        self._ensure_mc(mc)

        ssh_access = self.context.get_ssh_access()
        if ssh_access is not None:
            for agent_pool_profile in mc.agent_pool_profiles:
                if agent_pool_profile.security_profile is None:
                    agent_pool_profile.security_profile = self.models.AgentPoolSecurityProfile()  # pylint: disable=no-member
                agent_pool_profile.security_profile.ssh_access = ssh_access
        return mc

    def set_up_bootstrap_profile(self, mc: ManagedCluster) -> ManagedCluster:
        self._ensure_mc(mc)

        bootstrap_artifact_source = self.context.get_bootstrap_artifact_source()
        bootstrap_container_registry_resource_id = self.context.get_bootstrap_container_registry_resource_id()
        if bootstrap_artifact_source is not None:
            if bootstrap_artifact_source != CONST_ARTIFACT_SOURCE_CACHE and bootstrap_container_registry_resource_id:
                raise MutuallyExclusiveArgumentError(
                    "Cannot specify --bootstrap-container-registry-resource-id when "
                    "--bootstrap-artifact-source is not Cache."
                )
            if mc.bootstrap_profile is None:
                mc.bootstrap_profile = self.models.ManagedClusterBootstrapProfile()  # pylint: disable=no-member
            mc.bootstrap_profile.artifact_source = bootstrap_artifact_source
            mc.bootstrap_profile.container_registry_id = bootstrap_container_registry_resource_id

        return mc

    def set_up_static_egress_gateway(self, mc: ManagedCluster) -> ManagedCluster:
        self._ensure_mc(mc)

        if self.context.get_enable_static_egress_gateway():
            if not mc.network_profile:
                raise UnknownError(
                    "Unexpectedly get an empty network profile in the process of "
                    "updating enable-static-egress-gateway config."
                )
            if mc.network_profile.static_egress_gateway_profile is None:
                mc.network_profile.static_egress_gateway_profile = (
                    self.models.ManagedClusterStaticEgressGatewayProfile()  # pylint: disable=no-member
                )
            # set enabled
            mc.network_profile.static_egress_gateway_profile.enabled = True

        # Default is disabled so no need to worry about that here
        return mc

    def set_up_imds_restriction(self, mc: ManagedCluster) -> ManagedCluster:
        self._ensure_mc(mc)

        enable_imds_restriction = self.context.get_enable_imds_restriction()
        if enable_imds_restriction:
            mc.network_profile.pod_link_local_access = CONST_IMDS_RESTRICTION_ENABLED
        return mc

    # pylint: disable=unused-argument
    def construct_mc_profile_preview(self, bypass_restore_defaults: bool = False) -> ManagedCluster:
        """The overall controller used to construct the default ManagedCluster profile.

        The completely constructed ManagedCluster object will later be passed as a parameter to the underlying SDK
        (mgmt-containerservice) to send the actual request.

        :return: the ManagedCluster object
        """
        # DO NOT MOVE: keep this on top, construct the default ManagedCluster profile
        mc = self.construct_mc_profile_default(bypass_restore_defaults=True)

        # set up pod security policy
        mc = self.set_up_pod_security_policy(mc)
        # set up pod identity profile
        mc = self.set_up_pod_identity_profile(mc)
        # set up workload identity profile
        mc = self.set_up_workload_identity_profile(mc)
        # set up node restriction
        mc = self.set_up_node_restriction(mc)
        # set up image cleaner
        mc = self.set_up_image_cleaner(mc)
        # set up image integrity
        mc = self.set_up_image_integrity(mc)
        # set up cluster snapshot
        mc = self.set_up_creationdata_of_cluster_snapshot(mc)
        # set up app routing profile
        mc = self.set_up_ingress_web_app_routing(mc)
        # set up workload auto scaler profile
        mc = self.set_up_workload_auto_scaler_profile(mc)
        # set up vpa
        mc = self.set_up_vpa(mc)
        # set up addon autoscaling
        mc = self.set_up_addon_autoscaling(mc)
        # set up kube-proxy config
        mc = self.set_up_kube_proxy_config(mc)
        # set up custom ca trust certificates
        mc = self.set_up_custom_ca_trust_certificates(mc)
        # set up node resource group profile
        mc = self.set_up_node_resource_group_profile(mc)
        # set up auto upgrade profile
        mc = self.set_up_auto_upgrade_profile(mc)
        # set up safeguards profile
        mc = self.set_up_safeguards_profile(mc)
        # set up azure service mesh profile
        mc = self.set_up_azure_service_mesh_profile(mc)
        # setup k8s support plan
        mc = self.set_up_k8s_support_plan(mc)
        # set up azure monitor profile
        mc = self.set_up_azure_monitor_profile(mc)
        # set up AI toolchain operator
        mc = self.set_up_ai_toolchain_operator(mc)
        # set up for azure container storage
        mc = self.set_up_azure_container_storage(mc)
        # set up node provisioning profile
        mc = self.set_up_node_provisioning_profile(mc)
        # set up agentpool profile ssh access
        mc = self.set_up_agentpool_profile_ssh_access(mc)
        # set up bootstrap profile
        mc = self.set_up_bootstrap_profile(mc)
        # set up static egress gateway profile
        mc = self.set_up_static_egress_gateway(mc)
        # set up imds restriction(a property in network profile)
        mc = self.set_up_imds_restriction(mc)

        # validate the azure cli core version
        self.verify_cli_core_version()

        # DO NOT MOVE: keep this at the bottom, restore defaults
        mc = self._restore_defaults_in_mc(mc)
        return mc

    def verify_cli_core_version(self):
        from azure.cli.core import __version__ as core_version
        monitor_options_specified = False
        # in case in a super old version, the options are not available
        try:
            monitor_options_specified = any(
                (
                    self.context.get_ampls_resource_id(),
                    self.context.get_enable_high_log_scale_mode(),
                )
            )
        except Exception as ex:  # pylint: disable=broad-except
            logger.debug("failed to get the value of monitor_options: %s", ex)
            monitor_options_specified = any(
                (
                    self.__raw_parameters.get("ampls_resource_id"),
                    self.__raw_parameters.get("enable_high_log_scale_mode"),
                )
            )
        finally:
            if monitor_options_specified and (
                core_version < "2.63.0" and
                not check_is_azure_cli_core_editable_installed()
            ):
                raise ArgumentUsageError(
                    f"The --ampls-resource-id and --enable-high-log-scale-mode options are only available in Azure CLI "
                    f"version 2.63.0 and later. Your current Azure CLI version is {core_version}. Please upgrade your "
                    "Azure CLI."
                )

    def check_is_postprocessing_required(self, mc: ManagedCluster) -> bool:
        """Helper function to check if postprocessing is required after sending a PUT request to create the cluster.

        :return: bool
        """
        # some addons require post cluster creation role assigment
        monitoring_addon_enabled = self.context.get_intermediate("monitoring_addon_enabled", default_value=False)
        ingress_appgw_addon_enabled = self.context.get_intermediate("ingress_appgw_addon_enabled", default_value=False)
        virtual_node_addon_enabled = self.context.get_intermediate("virtual_node_addon_enabled", default_value=False)
        azuremonitormetrics_addon_enabled = self.context.get_intermediate(
            "azuremonitormetrics_addon_enabled",
            default_value=False
        )
        enable_managed_identity = self.context.get_enable_managed_identity()
        attach_acr = self.context.get_attach_acr()
        need_grant_vnet_permission_to_cluster_identity = self.context.get_intermediate(
            "need_post_creation_vnet_permission_granting", default_value=False
        )
        enable_azure_container_storage = self.context.get_intermediate(
            "enable_azure_container_storage",
            default_value=False
        )

        # pylint: disable=too-many-boolean-expressions
        if (
            monitoring_addon_enabled or
            ingress_appgw_addon_enabled or
            virtual_node_addon_enabled or
            azuremonitormetrics_addon_enabled or
            (enable_managed_identity and attach_acr) or
            need_grant_vnet_permission_to_cluster_identity or
            enable_azure_container_storage
        ):
            return True
        return False

    # pylint: disable=unused-argument
    def immediate_processing_after_request(self, mc: ManagedCluster) -> None:
        """Immediate processing performed when the cluster has not finished creating after a PUT request to the cluster
        has been sent.

        :return: None
        """
        # vnet
        need_grant_vnet_permission_to_cluster_identity = self.context.get_intermediate(
            "need_post_creation_vnet_permission_granting", default_value=False
        )
        if need_grant_vnet_permission_to_cluster_identity:
            # Grant vnet permission to system assigned identity RIGHT AFTER the cluster is put, this operation can
            # reduce latency for the role assignment take effect
            instant_cluster = self.client.get(self.context.get_resource_group_name(), self.context.get_name())
            if not self.context.external_functions.add_role_assignment(
                self.cmd,
                "Network Contributor",
                instant_cluster.identity.principal_id,
                scope=self.context.get_vnet_subnet_id(),
                is_service_principal=False,
            ):
                logger.warning(
                    "Could not create a role assignment for subnet. Are you an Owner on this subscription?"
                )

    # pylint: disable=too-many-locals
    def postprocessing_after_mc_created(self, cluster: ManagedCluster) -> None:
        """Postprocessing performed after the cluster is created.

        :return: None
        """
        # monitoring addon
        monitoring_addon_enabled = self.context.get_intermediate("monitoring_addon_enabled", default_value=False)
        if monitoring_addon_enabled:
            enable_msi_auth_for_monitoring = self.context.get_enable_msi_auth_for_monitoring()
            if not enable_msi_auth_for_monitoring:
                # add cluster spn/msi Monitoring Metrics Publisher role assignment to publish metrics to MDM
                # mdm metrics is supported only in azure public cloud, so add the role assignment only in this cloud
                cloud_name = self.cmd.cli_ctx.cloud.name
                if cloud_name.lower() == "azurecloud":
                    from msrestazure.tools import resource_id

                    cluster_resource_id = resource_id(
                        subscription=self.context.get_subscription_id(),
                        resource_group=self.context.get_resource_group_name(),
                        namespace="Microsoft.ContainerService",
                        type="managedClusters",
                        name=self.context.get_name(),
                    )
                    self.context.external_functions.add_monitoring_role_assignment(
                        cluster, cluster_resource_id, self.cmd
                    )
            elif self.context.raw_param.get("enable_addons") is not None:
                # Create the DCR Association here
                addon_consts = self.context.get_addon_consts()
                CONST_MONITORING_ADDON_NAME = addon_consts.get("CONST_MONITORING_ADDON_NAME")
                self.context.external_functions.ensure_container_insights_for_monitoring(
                    self.cmd,
                    cluster.addon_profiles[CONST_MONITORING_ADDON_NAME],
                    self.context.get_subscription_id(),
                    self.context.get_resource_group_name(),
                    self.context.get_name(),
                    self.context.get_location(),
                    remove_monitoring=False,
                    aad_route=self.context.get_enable_msi_auth_for_monitoring(),
                    create_dcr=False,
                    create_dcra=True,
                    enable_syslog=self.context.get_enable_syslog(),
                    data_collection_settings=self.context.get_data_collection_settings(),
                    is_private_cluster=self.context.get_enable_private_cluster(),
                    ampls_resource_id=self.context.get_ampls_resource_id(),
                    enable_high_log_scale_mode=self.context.get_enable_high_log_scale_mode(),
                )

        # ingress appgw addon
        ingress_appgw_addon_enabled = self.context.get_intermediate("ingress_appgw_addon_enabled", default_value=False)
        if ingress_appgw_addon_enabled:
            self.context.external_functions.add_ingress_appgw_addon_role_assignment(cluster, self.cmd)

        # virtual node addon
        virtual_node_addon_enabled = self.context.get_intermediate("virtual_node_addon_enabled", default_value=False)
        if virtual_node_addon_enabled:
            self.context.external_functions.add_virtual_node_role_assignment(
                self.cmd, cluster, self.context.get_vnet_subnet_id()
            )

        # attach acr
        enable_managed_identity = self.context.get_enable_managed_identity()
        attach_acr = self.context.get_attach_acr()
        if enable_managed_identity and attach_acr:
            # Attach ACR to cluster enabled managed identity
            if cluster.identity_profile is None or cluster.identity_profile["kubeletidentity"] is None:
                logger.warning(
                    "Your cluster is successfully created, but we failed to attach "
                    "acr to it, you can manually grant permission to the identity "
                    "named <ClUSTER_NAME>-agentpool in MC_ resource group to give "
                    "it permission to pull from ACR."
                )
            else:
                kubelet_identity_object_id = cluster.identity_profile["kubeletidentity"].object_id
                self.context.external_functions.ensure_aks_acr(
                    self.cmd,
                    assignee=kubelet_identity_object_id,
                    acr_name_or_id=attach_acr,
                    subscription_id=self.context.get_subscription_id(),
                    is_service_principal=False,
                )

        # azure monitor metrics addon (v2)
        azuremonitormetrics_addon_enabled = self.context.get_intermediate(
            "azuremonitormetrics_addon_enabled",
            default_value=False
        )
        if azuremonitormetrics_addon_enabled:
            # Create the DC* objects, AMW, recording rules and grafana link here
            self.context.external_functions.ensure_azure_monitor_profile_prerequisites(
                self.cmd,
                self.context.get_subscription_id(),
                self.context.get_resource_group_name(),
                self.context.get_name(),
                self.context.get_location(),
                self.__raw_parameters,
                self.context.get_disable_azure_monitor_metrics(),
                True
            )

        # enable azure container storage
        enable_azure_container_storage = self.context.get_intermediate("enable_azure_container_storage")
        if enable_azure_container_storage:
            if cluster.identity_profile is None or cluster.identity_profile["kubeletidentity"] is None:
                logger.warning(
                    "Unexpected error getting kubelet's identity for the cluster. "
                    "Unable to perform the azure container storage operation."
                )
                return

            # Get the node_resource_group from the cluster object since
            # `mc` in `context` still doesn't have the updated node_resource_group.
            if cluster.node_resource_group is None:
                logger.warning(
                    "Unexpected error getting cluster's node resource group. "
                    "Unable to perform the azure container storage operation."
                )
                return

            pool_name = self.context.raw_param.get("storage_pool_name")
            pool_type = self.context.raw_param.get("enable_azure_container_storage")
            pool_option = self.context.raw_param.get("storage_pool_option")
            pool_sku = self.context.raw_param.get("storage_pool_sku")
            pool_size = self.context.raw_param.get("storage_pool_size")
            ephemeral_disk_volume_type = self.context.raw_param.get("ephemeral_disk_volume_type")
            ephemeral_disk_nvme_perf_tier = self.context.raw_param.get("ephemeral_disk_nvme_perf_tier")
            existing_ephemeral_disk_volume_type = self.context.get_intermediate("existing_ephemeral_disk_volume_type")
            existing_ephemeral_nvme_perf_tier = self.context.get_intermediate("current_ephemeral_nvme_perf_tier")
            kubelet_identity_object_id = cluster.identity_profile["kubeletidentity"].object_id
            node_resource_group = cluster.node_resource_group
            agent_pool_vm_sizes = []
            if len(cluster.agent_pool_profiles) > 0:
                # Cluster creation has only 1 agentpool
                agentpool_profile = cluster.agent_pool_profiles[0]
                agent_pool_vm_sizes.append(agentpool_profile.vm_size)

            self.context.external_functions.perform_enable_azure_container_storage(
                self.cmd,
                self.context.get_subscription_id(),
                self.context.get_resource_group_name(),
                self.context.get_name(),
                node_resource_group,
                kubelet_identity_object_id,
                pool_name,
                pool_type,
                pool_size,
                pool_sku,
                pool_option,
                agent_pool_vm_sizes,
                ephemeral_disk_volume_type,
                ephemeral_disk_nvme_perf_tier,
                True,
                existing_ephemeral_disk_volume_type,
                existing_ephemeral_nvme_perf_tier,
                is_called_from_extension=True,
            )

        # Add role assignments for automatic sku
        if cluster.sku is not None and cluster.sku.name == "Automatic":
            try:
                user = get_graph_client(self.cmd.cli_ctx).signed_in_user_get()
            except Exception as e:  # pylint: disable=broad-except
                logger.warning("Could not get signed in user: %s", str(e))
            else:
                self.context.external_functions._add_role_assignment_executor_new(  # type: ignore # pylint: disable=protected-access
                    self.cmd,
                    "Azure Kubernetes Service RBAC Cluster Admin",
                    user["id"],
                    scope=cluster.id,
                    resolve_assignee=False,
                )


class AKSPreviewManagedClusterUpdateDecorator(AKSManagedClusterUpdateDecorator):
    def __init__(
        self, cmd: AzCliCommand, client: ContainerServiceClient, raw_parameters: Dict, resource_type: ResourceType
    ):
        self.__raw_parameters = raw_parameters
        super().__init__(cmd, client, raw_parameters, resource_type)

    def init_models(self) -> None:
        """Initialize an AKSManagedClusterModels object to store the models.

        :return: None
        """
        self.models = AKSPreviewManagedClusterModels(self.cmd, self.resource_type)

    def init_context(self) -> None:
        """Initialize an AKSManagedClusterContext object to store the context in the process of assemble the
        ManagedCluster object.

        :return: None
        """
        self.context = AKSPreviewManagedClusterContext(
            self.cmd, AKSManagedClusterParamDict(self.__raw_parameters), self.models, DecoratorMode.UPDATE
        )

    def init_agentpool_decorator_context(self) -> None:
        """Initialize an AKSAgentPoolAddDecorator object to assemble the AgentPool profile.

        :return: None
        """
        self.agentpool_decorator = AKSPreviewAgentPoolUpdateDecorator(
            self.cmd, self.client, self.__raw_parameters, self.resource_type, self.agentpool_decorator_mode
        )
        self.agentpool_context = self.agentpool_decorator.context
        self.context.attach_agentpool_context(self.agentpool_context)

    def get_special_parameter_default_value_pairs_list(self) -> List[Tuple[Any, Any]]:
        """Get a list of special parameter value and its corresponding default value pairs.
        :return: list of tuples
        """
        return [
            (self.context.get_cluster_autoscaler_profile(), None),
            (self.context.get_api_server_authorized_ip_ranges(), None),
            (self.context.get_nodepool_labels(), None),
            (self.context.get_nodepool_taints(), None),
            (self.context.get_nodepool_initialization_taints(), None),
            (self.context.raw_param.get("upgrade_settings"), None),
            (self.context.get_load_balancer_managed_outbound_ip_count(), None),
            (self.context.get_load_balancer_managed_outbound_ipv6_count(), None),
            (self.context.get_load_balancer_outbound_ports(), None),
            (self.context.get_nat_gateway_managed_outbound_ip_count(), None),
        ]

    def check_raw_parameters(self):
        """Helper function to check whether any parameters are set.

        Note: Overwritten in aks-preview to add special handling for extra default values.

        If the values of all the parameters are the default values, the command execution will be terminated early and
        raise a RequiredArgumentMissingError. Neither the request to fetch or update the ManagedCluster object will be
        sent.

        :return: None
        """
        # exclude some irrelevant or mandatory parameters
        excluded_keys = ("cmd", "client", "resource_group_name", "name")
        # check whether the remaining parameters are set
        # the default "falsy" value will be considered as not set (e.g., None, "", [], {}, 0)
        is_changed = any(v for k, v in self.context.raw_param.items() if k not in excluded_keys)

        # special cases
        # Some parameters support using "falsy" value to update/remove previously set values.
        # In this case, we need to declare the expected value pair in `get_special_parameter_default_value_pairs_list`.`
        is_different_from_special_default = False
        for pair in self.get_special_parameter_default_value_pairs_list():
            if pair[0] != pair[1]:
                is_different_from_special_default = True
                break
        if is_changed or is_different_from_special_default:
            return

        reconcile_prompt = 'no argument specified to update would you like to reconcile to current settings?'
        if prompt_y_n(reconcile_prompt, default="n"):
            return

        option_names = sorted([
            f'"{format_parameter_name_to_option_name(x)}"'
            for x in self.context.raw_param.keys()
            if x not in excluded_keys
        ])
        error_msg = f"Please specify one or more of {' or '.join(option_names)}."
        raise RequiredArgumentMissingError(error_msg)

    def update_network_profile(self, mc: ManagedCluster) -> ManagedCluster:
        self._ensure_mc(mc)

        ip_families = self.context.get_ip_families()
        if ip_families:
            mc.network_profile.ip_families = ip_families

        self.update_network_plugin_settings(mc)

        return mc

    def update_network_plugin_settings(self, mc: ManagedCluster) -> ManagedCluster:
        """Update network plugin settings of network profile for the ManagedCluster object.

        :return: the ManagedCluster object
        """
        self._ensure_mc(mc)

        # TODO: replace protected access with public access
        network_plugin = self.context._get_network_plugin()  # pylint: disable=protected-access
        if network_plugin:
            mc.network_profile.network_plugin = network_plugin

        network_plugin_mode = self.context.get_network_plugin_mode()
        if network_plugin_mode:
            mc.network_profile.network_plugin_mode = network_plugin_mode

        network_dataplane = self.context.get_network_dataplane()
        if network_dataplane:
            mc.network_profile.network_dataplane = network_dataplane

        pod_cidr = self.context.get_pod_cidr()
        if pod_cidr:
            mc.network_profile.pod_cidr = pod_cidr

        network_policy = self.context.get_network_policy()
        if network_policy:
            mc.network_profile.network_policy = network_policy
        elif network_dataplane == CONST_NETWORK_DATAPLANE_CILIUM:
            # force network_policy to "cilium" when network_dataplane is "cilium" to pass validation in aks rp
            # this was needed because api version 2023-08-02preview introduced --network-policy=none
            # without forcing network_policy to "cilium" here, when upgrading to cilium without specifying
            # --network-policy, it will be set to none by default and validation in aks rp will fail.
            mc.network_profile.network_policy = CONST_NETWORK_POLICY_CILIUM

        return mc

    def update_advanced_networking_observability_in_network_profile(self, mc: ManagedCluster) -> ManagedCluster:
        """Update the advanced network observability model of network profile for the ManagedCluster object.

        :return: the ManagedCluster object
        """
        self._ensure_mc(mc)

        advanced_network_observability = self.context.get_enable_advanced_network_observability()
        if advanced_network_observability is not None:
            if mc.network_profile.advanced_networking is None:
                mc.network_profile.advanced_networking = self.models.AdvancedNetworking()  # pylint: disable=no-member
            if mc.network_profile.advanced_networking.observability is None:
                mc.network_profile.advanced_networking.observability = self.models.AdvancedNetworkingObservability()  # pylint: disable=no-member
            mc.network_profile.advanced_networking.observability.enabled = advanced_network_observability
        tls_management = self.context.get_advanced_networking_observability_tls_management()
        if tls_management is not None:
            mc.network_profile.advanced_networking.observability.tls_management = tls_management
        return mc

    def update_enable_fqdn_policy_in_network_profile(self, mc: ManagedCluster) -> ManagedCluster:
        """Update enable fqdn policy of network profile for the ManagedCluster object.

        :return: the ManagedCluster object
        """
        self._ensure_mc(mc)

        fqdn_policy = self.context.get_enable_fqdn_policy()
        if fqdn_policy is not None:
            if mc.network_profile.advanced_networking is None:
                mc.network_profile.advanced_networking = self.models.AdvancedNetworking(  # pylint: disable=no-member
                )
            mc.network_profile.advanced_networking.security = self.models.AdvancedNetworkingSecurity(  # pylint: disable=no-member
                fqdn_policy=self.models.AdvancedNetworkingFQDNPolicy(
                    enabled=fqdn_policy
                )
            )
        return mc

    def update_enable_acns_in_network_profile(self, mc: ManagedCluster) -> ManagedCluster:
        """Update enable fqdn policy of network profile for the ManagedCluster object.

        :return: the ManagedCluster object
        """
        self._ensure_mc(mc)

        acns = self.context.get_enable_acns()
        if acns is not None:
            # Override anything previously set
            mc.network_profile.advanced_networking = self.models.AdvancedNetworking(  # pylint: disable=no-member
                observability=self.models.AdvancedNetworkingObservability(  # pylint: disable=no-member
                    enabled=acns
                ),
                security=self.models.AdvancedNetworkingSecurity(  # pylint: disable=no-member
                    fqdn_policy=self.models.AdvancedNetworkingFQDNPolicy(
                        enabled=acns
                    )
                )
            )
        return mc

    # pylint: disable=too-many-statements,too-many-locals,too-many-branches
    def update_azure_container_storage(self, mc: ManagedCluster) -> ManagedCluster:
        """Update azure container storage for the Managed Cluster object
        :return: ManagedCluster
        """
        self._ensure_mc(mc)
        # read the azure container storage values passed
        enable_pool_type = self.context.raw_param.get("enable_azure_container_storage")
        disable_pool_type = self.context.raw_param.get("disable_azure_container_storage")
        enable_azure_container_storage = enable_pool_type is not None
        disable_azure_container_storage = disable_pool_type is not None
        nodepool_list = self.context.raw_param.get("azure_container_storage_nodepools")
        ephemeral_disk_volume_type = self.context.raw_param.get("ephemeral_disk_volume_type")
        ephemeral_disk_nvme_perf_tier = self.context.raw_param.get("ephemeral_disk_nvme_perf_tier")
        if enable_azure_container_storage and disable_azure_container_storage:
            raise MutuallyExclusiveArgumentError(
                'Conflicting flags. Cannot set --enable-azure-container-storage '
                'and --disable-azure-container-storage together.'
            )

        if (ephemeral_disk_volume_type is not None or ephemeral_disk_nvme_perf_tier is not None) and \
           not enable_azure_container_storage:
            params_defined_arr = []
            if ephemeral_disk_volume_type is not None:
                params_defined_arr.append('--ephemeral-disk-volume-type')
            if ephemeral_disk_nvme_perf_tier is not None:
                params_defined_arr.append('--ephemeral-disk-nvme-perf-tier')

            params_defined = 'and '.join(params_defined_arr)
            raise RequiredArgumentMissingError(
                f'Cannot set {params_defined} without the parameter --enable-azure-container-storage.'
            )

        # pylint: disable=too-many-nested-blocks
        if enable_azure_container_storage or disable_azure_container_storage:
            # Require the agent pool profiles for azure container storage
            # operations. Raise exception if not found.
            if not mc.agent_pool_profiles:
                raise UnknownError(
                    "Encounter an unexpected error while getting agent pool profiles from the cluster "
                    "in the process of updating agentpool profile."
                )
            pool_name = self.context.raw_param.get("storage_pool_name")
            pool_option = self.context.raw_param.get("storage_pool_option")
            pool_sku = self.context.raw_param.get("storage_pool_sku")
            pool_size = self.context.raw_param.get("storage_pool_size")
            agentpool_details = []
            from azext_aks_preview.azurecontainerstorage._helpers import get_extension_installed_and_cluster_configs
            (
                is_extension_installed,
                is_azureDisk_enabled,
                is_elasticSan_enabled,
                is_ephemeralDisk_localssd_enabled,
                is_ephemeralDisk_nvme_enabled,
                current_core_value,
                existing_ephemeral_disk_volume_type,
                existing_perf_tier,
            ) = get_extension_installed_and_cluster_configs(
                self.cmd,
                self.context.get_resource_group_name(),
                self.context.get_name(),
                mc.agent_pool_profiles,
            )

            if enable_azure_container_storage:
                from azext_aks_preview.azurecontainerstorage._consts import (
                    CONST_ACSTOR_IO_ENGINE_LABEL_KEY,
                    CONST_ACSTOR_IO_ENGINE_LABEL_VAL
                )
                labelled_nodepool_arr = []
                for agentpool in mc.agent_pool_profiles:
                    pool_details = {}
                    pool_details["vm_size"] = agentpool.vm_size
                    pool_details["count"] = agentpool.count
                    node_name = agentpool.name
                    pool_details["name"] = node_name
                    pool_details["os_type"] = agentpool.os_type
                    pool_details["mode"] = agentpool.mode
                    pool_details["node_taints"] = agentpool.node_taints
                    pool_details["zoned"] = agentpool.availability_zones is not None
                    if agentpool.node_labels is not None:
                        node_labels = agentpool.node_labels
                        if node_labels is not None and \
                           node_labels.get(CONST_ACSTOR_IO_ENGINE_LABEL_KEY) is not None and \
                           node_name is not None:
                            labelled_nodepool_arr.append(node_name)
                        pool_details["node_labels"] = node_labels
                    agentpool_details.append(pool_details)

                # Incase of a new installation, if the nodepool list is not defined
                # then check for all the nodepools which are marked with acstor io-engine
                # labels and include them for installation. If none of the nodepools are
                # labelled, either pick nodepool1 as default, or if only
                # one nodepool exists, choose the only nodepool by default.
                if not is_extension_installed:
                    if nodepool_list is None:
                        nodepool_list = ""
                        if len(labelled_nodepool_arr) > 0:
                            nodepool_list = ','.join(labelled_nodepool_arr)
                        elif len(agentpool_details) == 1:
                            pool_detail = agentpool_details[0]
                            nodepool_list = pool_detail.get("name")

                from azext_aks_preview.azurecontainerstorage._validators import (
                    validate_enable_azure_container_storage_params
                )
                validate_enable_azure_container_storage_params(
                    enable_pool_type,
                    pool_name,
                    pool_sku,
                    pool_option,
                    pool_size,
                    nodepool_list,
                    agentpool_details,
                    is_extension_installed,
                    is_azureDisk_enabled,
                    is_elasticSan_enabled,
                    is_ephemeralDisk_localssd_enabled,
                    is_ephemeralDisk_nvme_enabled,
                    ephemeral_disk_volume_type,
                    ephemeral_disk_nvme_perf_tier,
                    existing_ephemeral_disk_volume_type,
                    existing_perf_tier,
                )

                if is_ephemeralDisk_nvme_enabled and ephemeral_disk_nvme_perf_tier is not None:
                    # Adding this intermediate and check to ensure that the below
                    # message prompt doesn't appear twice when aks-preview extension
                    # is called from both update_mc_profile_preview and update_mc_profile_default.
                    is_azure_container_storage_perf_tier_op_set = self.context.get_intermediate(
                        "azure_container_storage_perf_tier_op_set",
                        default_value="default",
                    )

                    if is_azure_container_storage_perf_tier_op_set == "default":
                        msg = (
                            "Changing ephemeralDisk NVMe performance tier may result in a temporary "
                            "interruption to the applications using Azure Container Storage. Do you "
                            "want to continue with this operation?"
                        )

                        if not (self.context.get_yes() or prompt_y_n(msg, default="n")):
                            raise DecoratorEarlyExitException()

                        self.context.set_intermediate(
                            "azure_container_storage_perf_tier_op_set",
                            True,
                            overwrite_exists=True
                        )

                # If the extension is already installed,
                # we expect that the Azure Container Storage
                # nodes are already labelled. Use those label
                # to generate the nodepool_list.
                if is_extension_installed:
                    nodepool_list = ','.join(labelled_nodepool_arr)
                else:
                    # Set Azure Container Storage labels on the required nodepools.
                    nodepool_list_arr = nodepool_list.split(',')
                    for agentpool in mc.agent_pool_profiles:
                        labels = agentpool.node_labels
                        if agentpool.name in nodepool_list_arr:
                            if labels is None:
                                labels = {}
                            labels[CONST_ACSTOR_IO_ENGINE_LABEL_KEY] = CONST_ACSTOR_IO_ENGINE_LABEL_VAL
                        else:
                            # Remove residual Azure Container Storage labels
                            # from any other nodepools where its not intended
                            if labels is not None:
                                labels.pop(CONST_ACSTOR_IO_ENGINE_LABEL_KEY, None)
                        agentpool.node_labels = labels

                # set intermediates
                self.context.set_intermediate("azure_container_storage_nodepools", nodepool_list, overwrite_exists=True)
                self.context.set_intermediate("enable_azure_container_storage", True, overwrite_exists=True)

            if disable_azure_container_storage:
                from azext_aks_preview.azurecontainerstorage._validators import (
                    validate_disable_azure_container_storage_params
                )
                validate_disable_azure_container_storage_params(
                    disable_pool_type,
                    pool_name,
                    pool_sku,
                    pool_option,
                    pool_size,
                    nodepool_list,
                    is_extension_installed,
                    is_azureDisk_enabled,
                    is_elasticSan_enabled,
                    is_ephemeralDisk_localssd_enabled,
                    is_ephemeralDisk_nvme_enabled,
                    ephemeral_disk_volume_type,
                    ephemeral_disk_nvme_perf_tier,
                )

                is_pre_disable_validate_set = self.context.get_intermediate(
                    "pre_disable_validate_azure_container_storage",
                    default_value="default",
                )

                # pre_disable_validate_azure_container_storage will be set to
                # True or False if the updated version az aks cli is being used.
                # If that is the case, we will skip showing the prompt.
                if is_pre_disable_validate_set == "default":
                    pre_disable_validate = False

                    msg = (
                        "Disabling Azure Container Storage will forcefully delete all the storage pools in the cluster "
                        "and affect the applications using these storage pools. Forceful deletion of storage pools can "
                        "also lead to leaking of storage resources which are being consumed. Do you want to validate "
                        "whether any of the storage pools are being used before disabling Azure Container Storage?"
                    )

                    from azext_aks_preview.azurecontainerstorage._consts import (
                        CONST_ACSTOR_ALL,
                    )
                    if disable_pool_type != CONST_ACSTOR_ALL:
                        msg = (
                            f"Disabling Azure Container Storage for storage pool type {disable_pool_type} "
                            "will forcefully delete all the storage pools of the same type and affect the "
                            "applications using these storage pools. Forceful deletion of storage pools can "
                            "also lead to leaking of storage resources which are being consumed. Do you want to "
                            f"validate whether any of the storage pools of type {disable_pool_type} are being used "
                            "before disabling Azure Container Storage?"
                        )
                    if self.context.get_yes() or prompt_y_n(msg, default="y"):
                        pre_disable_validate = True

                    # set intermediate
                    self.context.set_intermediate("disable_azure_container_storage", True, overwrite_exists=True)
                    self.context.set_intermediate(
                        "pre_disable_validate_azure_container_storage",
                        pre_disable_validate,
                        overwrite_exists=True
                    )

            # Set intermediates
            self.context.set_intermediate("is_extension_installed", is_extension_installed, overwrite_exists=True)
            self.context.set_intermediate("is_azureDisk_enabled", is_azureDisk_enabled, overwrite_exists=True)
            self.context.set_intermediate("is_elasticSan_enabled", is_elasticSan_enabled, overwrite_exists=True)
            self.context.set_intermediate("current_core_value", current_core_value, overwrite_exists=True)
            self.context.set_intermediate(
                "current_ephemeral_nvme_perf_tier",
                existing_perf_tier,
                overwrite_exists=True
            )
            self.context.set_intermediate(
                "existing_ephemeral_disk_volume_type",
                existing_ephemeral_disk_volume_type,
                overwrite_exists=True
            )
            self.context.set_intermediate(
                "is_ephemeralDisk_nvme_enabled",
                is_ephemeralDisk_nvme_enabled,
                overwrite_exists=True
            )
            self.context.set_intermediate(
                "is_ephemeralDisk_localssd_enabled",
                is_ephemeralDisk_localssd_enabled,
                overwrite_exists=True
            )

        return mc

    def update_load_balancer_profile(self, mc: ManagedCluster) -> ManagedCluster:
        """Update load balancer profile for the ManagedCluster object.

        Note: Overwritten in aks-preview to set dual stack related properties.

        :return: the ManagedCluster object
        """
        self._ensure_mc(mc)

        if not mc.network_profile:
            raise UnknownError(
                "Unexpectedly get an empty network profile in the process of updating load balancer profile."
            )
        outbound_type = self.context.get_outbound_type()
        if outbound_type and outbound_type != CONST_OUTBOUND_TYPE_LOAD_BALANCER:
            mc.network_profile.load_balancer_profile = None
        else:
            # In the internal function "_update_load_balancer_profile", it will check whether the provided parameters
            # have been assigned, and if there are any, the corresponding profile will be modified; otherwise, it will
            # remain unchanged.
            mc.network_profile.load_balancer_profile = _update_load_balancer_profile(
                managed_outbound_ip_count=self.context.get_load_balancer_managed_outbound_ip_count(),
                managed_outbound_ipv6_count=self.context.get_load_balancer_managed_outbound_ipv6_count(),
                outbound_ips=self.context.get_load_balancer_outbound_ips(),
                outbound_ip_prefixes=self.context.get_load_balancer_outbound_ip_prefixes(),
                outbound_ports=self.context.get_load_balancer_outbound_ports(),
                idle_timeout=self.context.get_load_balancer_idle_timeout(),
                backend_pool_type=self.context.get_load_balancer_backend_pool_type(),
                health_probe_mode=self.context.get_cluster_service_load_balancer_health_probe_mode(),
                profile=mc.network_profile.load_balancer_profile,
                models=self.models.load_balancer_models,
            )
        return mc

    def update_nat_gateway_profile(self, mc: ManagedCluster) -> ManagedCluster:
        """Update nat gateway profile for the ManagedCluster object.

        :return: the ManagedCluster object
        """
        self._ensure_mc(mc)

        if not mc.network_profile:
            raise UnknownError(
                "Unexpectedly get an empty network profile in the process of updating nat gateway profile."
            )
        outbound_type = self.context.get_outbound_type()
        if outbound_type and outbound_type != CONST_OUTBOUND_TYPE_MANAGED_NAT_GATEWAY:
            mc.network_profile.nat_gateway_profile = None
        else:
            mc.network_profile.nat_gateway_profile = _update_nat_gateway_profile(
                self.context.get_nat_gateway_managed_outbound_ip_count(),
                self.context.get_nat_gateway_idle_timeout(),
                mc.network_profile.nat_gateway_profile,
                models=self.models.nat_gateway_models,
            )
        return mc

    def update_outbound_type_in_network_profile(self, mc: ManagedCluster) -> ManagedCluster:
        """Update outbound type of network profile for the ManagedCluster object.
        :return: the ManagedCluster object
        """
        self._ensure_mc(mc)

        outboundType = self.context.get_outbound_type()
        if outboundType:
            mc.network_profile.outbound_type = outboundType
        return mc

    def update_api_server_access_profile(self, mc: ManagedCluster) -> ManagedCluster:
        """Update apiServerAccessProfile property for the ManagedCluster object.

        Note: It completely rewrite the update_api_server_access_profile.

        :return: the ManagedCluster object
        """
        #
        self._ensure_mc(mc)

        if mc.api_server_access_profile is None:
            profile_holder = self.models.ManagedClusterAPIServerAccessProfile()  # pylint: disable=no-member
        else:
            profile_holder = mc.api_server_access_profile

        if self.context.get_enable_apiserver_vnet_integration():
            profile_holder.enable_vnet_integration = True
        if self.context.get_apiserver_subnet_id():
            profile_holder.subnet_id = self.context.get_apiserver_subnet_id()

        if self.context.get_enable_private_cluster():
            profile_holder.enable_private_cluster = True
        if self.context.get_disable_private_cluster():
            profile_holder.enable_private_cluster = False

        api_server_authorized_ip_ranges = self.context.get_api_server_authorized_ip_ranges()
        if api_server_authorized_ip_ranges is not None:
            # empty string is valid as it disables ip whitelisting
            profile_holder.authorized_ip_ranges = api_server_authorized_ip_ranges

        if self.context.get_enable_public_fqdn():
            profile_holder.enable_private_cluster_public_fqdn = True
        if self.context.get_disable_public_fqdn():
            profile_holder.enable_private_cluster_public_fqdn = False

        private_dns_zone = self.context.get_private_dns_zone()
        if private_dns_zone is not None:
            mc.api_server_access_profile.private_dns_zone = private_dns_zone

        # keep api_server_access_profile empty if none of its properties are updated
        if (
            profile_holder != mc.api_server_access_profile and
            profile_holder == self.models.ManagedClusterAPIServerAccessProfile()  # pylint: disable=no-member
        ):
            profile_holder = None
        mc.api_server_access_profile = profile_holder

        return mc

    def update_kube_proxy_config(self, mc: ManagedCluster) -> ManagedCluster:
        """Update kube proxy config for the ManagedCluster object.

        :return: the ManagedCluster object
        """
        self._ensure_mc(mc)

        if not mc.network_profile:
            raise UnknownError(
                "Unexpectedly get an empty network profile in the process of updating kube-proxy config."
            )

        kube_proxy_config = self.context.get_kube_proxy_config()

        if kube_proxy_config:
            mc.network_profile.kube_proxy_config = kube_proxy_config

        return mc

    def update_pod_security_policy(self, mc: ManagedCluster) -> ManagedCluster:
        """Update pod security policy for the ManagedCluster object.

        :return: the ManagedCluster object
        """
        self._ensure_mc(mc)

        if self.context.get_enable_pod_security_policy():
            mc.enable_pod_security_policy = True

        if self.context.get_disable_pod_security_policy():
            mc.enable_pod_security_policy = False
        return mc

    def update_pod_identity_profile(self, mc: ManagedCluster) -> ManagedCluster:
        """Update pod identity profile for the ManagedCluster object.

        :return: the ManagedCluster object
        """
        self._ensure_mc(mc)

        # fill default values for pod labels in pod identity exceptions
        _fill_defaults_for_pod_identity_profile(mc.pod_identity_profile)

        if self.context.get_enable_pod_identity():
            if not _is_pod_identity_addon_enabled(mc):
                # we only rebuild the pod identity profile if it's disabled before
                _update_addon_pod_identity(
                    mc,
                    enable=True,
                    allow_kubenet_consent=self.context.get_enable_pod_identity_with_kubenet(),
                    models=self.models.pod_identity_models
                )

        if self.context.get_disable_pod_identity():
            _update_addon_pod_identity(
                mc, enable=False, models=self.models.pod_identity_models)
        return mc

    def update_k8s_support_plan(self, mc: ManagedCluster) -> ManagedCluster:
        """Update supportPlan for the ManagedCluster object.
        :return: the ManagedCluster object
        """
        self._ensure_mc(mc)

        support_plan = self.context.get_k8s_support_plan()
        if support_plan == KubernetesSupportPlan.AKS_LONG_TERM_SUPPORT:
            if mc is None or mc.sku is None or mc.sku.tier.lower() != CONST_MANAGED_CLUSTER_SKU_TIER_PREMIUM.lower():
                raise RequiredArgumentMissingError("Long term support is only available for premium tier clusters.")

        mc.support_plan = support_plan
        return mc

    def update_image_integrity(self, mc: ManagedCluster) -> ManagedCluster:
        """Update security profile imageIntegrity for the ManagedCluster object.

        :return: the ManagedCluster object
        """
        self._ensure_mc(mc)

        enable_image_integrity = self.context.get_enable_image_integrity()
        disable_image_integrity = self.context.get_disable_image_integrity()

        # no image integrity related changes
        if not enable_image_integrity and not disable_image_integrity:
            return mc
        if enable_image_integrity and disable_image_integrity:
            raise MutuallyExclusiveArgumentError(
                "Cannot specify --enable-image-integrity and "
                "--disable-image-integrity at the same time."
            )
        shouldEnable_image_integrity = False
        if enable_image_integrity:
            shouldEnable_image_integrity = True

        if mc.security_profile is None:
            mc.security_profile = self.models.ManagedClusterSecurityProfile()  # pylint: disable=no-member

        image_integrity_profile = mc.security_profile.image_integrity

        if image_integrity_profile is None:
            image_integrity_profile = (
                self.models.ManagedClusterSecurityProfileImageIntegrity()  # pylint: disable=no-member
            )
            mc.security_profile.image_integrity = image_integrity_profile

        image_integrity_profile.enabled = shouldEnable_image_integrity

        return mc

    def update_storage_profile(self, mc: ManagedCluster) -> ManagedCluster:
        """Update storage profile for the ManagedCluster object.

        :return: the ManagedCluster object
        """
        self._ensure_mc(mc)

        mc.storage_profile = self.context.get_storage_profile()

        return mc

    def update_workload_auto_scaler_profile(self, mc: ManagedCluster) -> ManagedCluster:
        """Update workload auto-scaler profile for the ManagedCluster object.

        :return: the ManagedCluster object
        """
        self._ensure_mc(mc)

        if self.context.get_enable_keda():
            if mc.workload_auto_scaler_profile is None:
                mc.workload_auto_scaler_profile = (
                    self.models.ManagedClusterWorkloadAutoScalerProfile()  # pylint: disable=no-member
                )
            mc.workload_auto_scaler_profile.keda = (
                self.models.ManagedClusterWorkloadAutoScalerProfileKeda(enabled=True)  # pylint: disable=no-member
            )

        if self.context.get_disable_keda():
            if mc.workload_auto_scaler_profile is None:
                mc.workload_auto_scaler_profile = (
                    self.models.ManagedClusterWorkloadAutoScalerProfile()  # pylint: disable=no-member
                )
            mc.workload_auto_scaler_profile.keda = (
                self.models.ManagedClusterWorkloadAutoScalerProfileKeda(enabled=False)  # pylint: disable=no-member
            )

        return mc

    def update_custom_ca_trust_certificates(self, mc: ManagedCluster) -> ManagedCluster:
        """Update Custom CA Trust Certificates for the ManagedCluster object.

        :return: the ManagedCluster object
        """
        self._ensure_mc(mc)

        ca_certs = self.context.get_custom_ca_trust_certificates()
        if ca_certs:
            if mc.security_profile is None:
                mc.security_profile = self.models.ManagedClusterSecurityProfile()  # pylint: disable=no-member

            mc.security_profile.custom_ca_trust_certificates = ca_certs

        return mc

    def update_azure_monitor_profile(self, mc: ManagedCluster) -> ManagedCluster:
        """Update azure monitor profile for the ManagedCluster object.
        :return: the ManagedCluster object
        """
        self._ensure_mc(mc)

        # read the original value passed by the command
        ksm_metric_labels_allow_list = self.context.raw_param.get("ksm_metric_labels_allow_list")
        ksm_metric_annotations_allow_list = self.context.raw_param.get("ksm_metric_annotations_allow_list")

        if ksm_metric_labels_allow_list is None:
            ksm_metric_labels_allow_list = ""
        if ksm_metric_annotations_allow_list is None:
            ksm_metric_annotations_allow_list = ""

        if self.context.get_enable_azure_monitor_metrics():
            if mc.azure_monitor_profile is None:
                mc.azure_monitor_profile = self.models.ManagedClusterAzureMonitorProfile()  # pylint: disable=no-member
            mc.azure_monitor_profile.metrics = (
                self.models.ManagedClusterAzureMonitorProfileMetrics(enabled=True)  # pylint: disable=no-member
            )
            mc.azure_monitor_profile.metrics.kube_state_metrics = (
                self.models.ManagedClusterAzureMonitorProfileKubeStateMetrics(  # pylint: disable=no-member
                    metric_labels_allowlist=str(ksm_metric_labels_allow_list),
                    metric_annotations_allow_list=str(ksm_metric_annotations_allow_list)
                )
            )

        if self.context.get_disable_azure_monitor_metrics():
            if mc.azure_monitor_profile is None:
                mc.azure_monitor_profile = self.models.ManagedClusterAzureMonitorProfile()  # pylint: disable=no-member
            mc.azure_monitor_profile.metrics = (
                self.models.ManagedClusterAzureMonitorProfileMetrics(enabled=False)  # pylint: disable=no-member
            )

        if self.context.get_enable_azure_monitor_app_monitoring():
            if mc.azure_monitor_profile is None:
                mc.azure_monitor_profile = self.models.ManagedClusterAzureMonitorProfile()
            mc.azure_monitor_profile.app_monitoring = self.models.ManagedClusterAzureMonitorProfileAppMonitoring()
            mc.azure_monitor_profile.app_monitoring.auto_instrumentation = (
                self.models.ManagedClusterAzureMonitorProfileAppMonitoringAutoInstrumentation(enabled=True)
            )
            mc.azure_monitor_profile.app_monitoring.open_telemetry_metrics = (
                self.models.ManagedClusterAzureMonitorProfileAppMonitoringOpenTelemetryMetrics(enabled=True)
            )
            mc.azure_monitor_profile.app_monitoring.open_telemetry_logs = (
                self.models.ManagedClusterAzureMonitorProfileAppMonitoringOpenTelemetryLogs(enabled=True)
            )

        if self.context.get_disable_azure_monitor_app_monitoring():
            if mc.azure_monitor_profile is None:
                mc.azure_monitor_profile = self.models.ManagedClusterAzureMonitorProfile()
            mc.azure_monitor_profile.app_monitoring = self.models.ManagedClusterAzureMonitorProfileAppMonitoring()
            mc.azure_monitor_profile.app_monitoring.auto_instrumentation = (
                self.models.ManagedClusterAzureMonitorProfileAppMonitoringAutoInstrumentation(enabled=False)
            )
            mc.azure_monitor_profile.app_monitoring.open_telemetry_metrics = (
                self.models.ManagedClusterAzureMonitorProfileAppMonitoringOpenTelemetryMetrics(enabled=False)
            )
            mc.azure_monitor_profile.app_monitoring.open_telemetry_logs = (
                self.models.ManagedClusterAzureMonitorProfileAppMonitoringOpenTelemetryLogs(enabled=False)
            )

        # TODO: should remove get value from enable_azuremonitormetrics once the option is removed
        # TODO: should remove get value from disable_azuremonitormetrics once the option is removed
        if (
            self.context.raw_param.get("enable_azure_monitor_metrics") or
            self.context.raw_param.get("enable_azuremonitormetrics") or
            self.context.raw_param.get("disable_azure_monitor_metrics") or
            self.context.raw_param.get("disable_azuremonitormetrics")
        ):
            ensure_azure_monitor_profile_prerequisites(
                self.cmd,
                self.context.get_subscription_id(),
                self.context.get_resource_group_name(),
                self.context.get_name(),
                self.context.get_location(),
                self.__raw_parameters,
                self.context.get_disable_azure_monitor_metrics())

        return mc

    def update_node_restriction(self, mc: ManagedCluster) -> ManagedCluster:
        """Update security profile nodeRestriction for the ManagedCluster object.

        :return: the ManagedCluster object
        """
        self._ensure_mc(mc)

        if self.context.get_enable_node_restriction():
            if mc.security_profile is None:
                mc.security_profile = self.models.ManagedClusterSecurityProfile()  # pylint: disable=no-member
            if mc.security_profile.node_restriction is None:
                mc.security_profile.node_restriction = (
                    self.models.ManagedClusterSecurityProfileNodeRestriction()  # pylint: disable=no-member
                )

            # set enabled
            mc.security_profile.node_restriction.enabled = True

        if self.context.get_disable_node_restriction():
            if mc.security_profile is None:
                mc.security_profile = self.models.ManagedClusterSecurityProfile()  # pylint: disable=no-member
            if mc.security_profile.node_restriction is None:
                mc.security_profile.node_restriction = (
                    # pylint: disable=no-member
                    self.models.ManagedClusterSecurityProfileNodeRestriction()
                )

            # set disabled
            mc.security_profile.node_restriction.enabled = False

        return mc

    def update_vpa(self, mc: ManagedCluster) -> ManagedCluster:
        """Update workload auto-scaler profile vertical pod auto-scaler for the ManagedCluster object.

        :return: the ManagedCluster object
        """
        self._ensure_mc(mc)

        if self.context.get_enable_vpa():
            if mc.workload_auto_scaler_profile is None:
                mc.workload_auto_scaler_profile = (
                    self.models.ManagedClusterWorkloadAutoScalerProfile()  # pylint: disable=no-member
                )
            if mc.workload_auto_scaler_profile.vertical_pod_autoscaler is None:
                mc.workload_auto_scaler_profile.vertical_pod_autoscaler = (
                    # pylint: disable=no-member
                    self.models.ManagedClusterWorkloadAutoScalerProfileVerticalPodAutoscaler()
                )

            # set enabled
            mc.workload_auto_scaler_profile.vertical_pod_autoscaler.enabled = True

        if self.context.get_disable_vpa():
            if mc.workload_auto_scaler_profile is None:
                mc.workload_auto_scaler_profile = (
                    self.models.ManagedClusterWorkloadAutoScalerProfile()  # pylint: disable=no-member
                )
            if mc.workload_auto_scaler_profile.vertical_pod_autoscaler is None:
                mc.workload_auto_scaler_profile.vertical_pod_autoscaler = (
                    # pylint: disable=no-member
                    self.models.ManagedClusterWorkloadAutoScalerProfileVerticalPodAutoscaler()
                )

            # set disabled
            mc.workload_auto_scaler_profile.vertical_pod_autoscaler.enabled = False

        return mc

    def update_addon_autoscaling(self, mc: ManagedCluster) -> ManagedCluster:
        """Update workload auto-scaler vertical pod auto-scaler profile
        for the ManagedCluster object.
        :return: the ManagedCluster object
        """
        self._ensure_mc(mc)

        if self.context.get_enable_addon_autoscaling():
            if mc.workload_auto_scaler_profile is None:
                mc.workload_auto_scaler_profile = self.models.ManagedClusterWorkloadAutoScalerProfile()  # pylint: disable=no-member
            if mc.workload_auto_scaler_profile.vertical_pod_autoscaler is None:
                mc.workload_auto_scaler_profile.vertical_pod_autoscaler = (
                    self.models.ManagedClusterWorkloadAutoScalerProfileVerticalPodAutoscaler()  # pylint: disable=no-member
                )
            # set enabled
            mc.workload_auto_scaler_profile.vertical_pod_autoscaler.enabled = True
            mc.workload_auto_scaler_profile.vertical_pod_autoscaler.addon_autoscaling = "Enabled"

        if self.context.get_disable_addon_autoscaling():
            if mc.workload_auto_scaler_profile is None:
                mc.workload_auto_scaler_profile = self.models.ManagedClusterWorkloadAutoScalerProfile()  # pylint: disable=no-member
            if mc.workload_auto_scaler_profile.vertical_pod_autoscaler is None:
                mc.workload_auto_scaler_profile.vertical_pod_autoscaler = (
                    self.models.ManagedClusterWorkloadAutoScalerProfileVerticalPodAutoscaler()  # pylint: disable=no-member
                )
            # set disabled
            mc.workload_auto_scaler_profile.vertical_pod_autoscaler.addon_autoscaling = "Disabled"

        return mc

    def update_creation_data(self, mc: ManagedCluster) -> ManagedCluster:
        self._ensure_mc(mc)
        snapshot_id = self.context.get_cluster_snapshot_id()
        # snapshot creation data
        creation_data = None
        if snapshot_id:
            snapshot = self.context.get_cluster_snapshot()
            if mc.kubernetes_version != snapshot.managed_cluster_properties_read_only.kubernetes_version:
                raise UnknownError(
                    "Please use az aks upgrade --cluster-snapshot-id to upgrade cluster version"
                )
            creation_data = self.models.CreationData(  # pylint: disable=no-member
                source_resource_id=snapshot_id
            )
            mc.creation_data = creation_data

        return mc

    def update_linux_profile(self, mc: ManagedCluster) -> ManagedCluster:
        """Update Linux profile for the ManagedCluster object.

        :return: the ManagedCluster object
        """
        self._ensure_mc(mc)

        ssh_key_value = self.context.get_ssh_key_value_for_update()

        if ssh_key_value:
            if mc.linux_profile is None:
                mc.linux_profile = self.models.ContainerServiceLinuxProfile(  # pylint: disable=no-member
                    admin_username="azureuser",
                    ssh=self.models.ContainerServiceSshConfiguration(  # pylint: disable=no-member
                        public_keys=[
                            self.models.ContainerServiceSshPublicKey(  # pylint: disable=no-member
                                key_data=ssh_key_value
                            )
                        ]
                    )
                )
            else:
                mc.linux_profile.ssh = self.models.ContainerServiceSshConfiguration(  # pylint: disable=no-member
                    public_keys=[
                        self.models.ContainerServiceSshPublicKey(  # pylint: disable=no-member
                            key_data=ssh_key_value
                        )
                    ]
                )
        return mc

    def update_node_resource_group_profile(self, mc: ManagedCluster) -> ManagedCluster:
        """Update node resource group profile for the ManagedCluster object.
        :return: the ManagedCluster object
        """
        self._ensure_mc(mc)

        nrg_lockdown_restriction_level = self.context.get_nrg_lockdown_restriction_level()
        if nrg_lockdown_restriction_level is not None:
            if mc.node_resource_group_profile is None:
                mc.node_resource_group_profile = (
                    self.models.ManagedClusterNodeResourceGroupProfile()  # pylint: disable=no-member
                )
            mc.node_resource_group_profile.restriction_level = nrg_lockdown_restriction_level
        return mc

    def update_auto_upgrade_profile(self, mc: ManagedCluster) -> ManagedCluster:
        """Update auto upgrade profile for the ManagedCluster object.
        :return: the ManagedCluster object
        """
        mc = super().update_auto_upgrade_profile(mc)

        node_os_upgrade_channel = self.context.get_node_os_upgrade_channel()
        if node_os_upgrade_channel is not None:
            if mc.auto_upgrade_profile is None:
                mc.auto_upgrade_profile = self.models.ManagedClusterAutoUpgradeProfile()  # pylint: disable=no-member
            mc.auto_upgrade_profile.node_os_upgrade_channel = node_os_upgrade_channel
        return mc

    def update_safeguards_profile(self, mc: ManagedCluster) -> ManagedCluster:
        """Update safeguards profile for the ManagedCluster object
        :return: the ManagedCluster object
        """

        self._ensure_mc(mc)

        excludedNamespaces = self.context.get_safeguards_excluded_namespaces()
        version = self.context.get_safeguards_version()
        level = self.context.get_safeguards_level()

        mc = setup_common_safeguards_profile(level, version, excludedNamespaces, mc, self.models)

        if level is not None:
            mc.safeguards_profile.level = level
        if version is not None:
            mc.safeguards_profile.version = version

        return mc

    def update_azure_service_mesh_profile(self, mc: ManagedCluster) -> ManagedCluster:
        """Update azure service mesh profile for the ManagedCluster object.
        """
        self._ensure_mc(mc)

        mc.service_mesh_profile = self.context.update_azure_service_mesh_profile()
        return mc

    def update_sku(self, mc: ManagedCluster) -> ManagedCluster:
        """Update sku (uptime sla) for the ManagedCluster object.

        Note: Overwritten in aks-preview to add support for the new option tier. Could be removed after updating
        the dependency on core cli to 2.47.0.

        :return: the ManagedCluster object
        """
        self._ensure_mc(mc)

        # there are existing MCs with nil sku, that is Base/Free
        if mc.sku is None:
            mc.sku = self.models.ManagedClusterSKU()
        skuName = self.context.get_sku_name()
        tier = self.context.get_tier()
        if skuName == CONST_MANAGED_CLUSTER_SKU_NAME_AUTOMATIC:
            mc.sku.name = "Automatic"
            # passive Kind should always to match sku.name
            mc.kind = "Automatic"
        else:
            mc.sku.name = "Base"
            # passive Kind should always match sku.name
            mc.kind = "Base"

        # Premium without LTS is ok (not vice versa)
        if tier == CONST_MANAGED_CLUSTER_SKU_TIER_PREMIUM:
            mc.sku.tier = "Premium"
        if self.context.get_uptime_sla() or tier == CONST_MANAGED_CLUSTER_SKU_TIER_STANDARD:
            mc.sku.tier = "Standard"
        if self.context.get_no_uptime_sla() or tier == CONST_MANAGED_CLUSTER_SKU_TIER_FREE:
            mc.sku.tier = "Free"
        # backfill the tier to "Free" if it's not set
        if mc.sku.tier is None:
            mc.sku.tier = "Free"
        return mc

    def update_upgrade_settings(self, mc: ManagedCluster) -> ManagedCluster:
        """Update upgrade settings for the ManagedCluster object.
        :return: the ManagedCluster object
        """
        self._ensure_mc(mc)

        existing_until = None
        if (
            mc.upgrade_settings is not None and
            mc.upgrade_settings.override_settings is not None and
            mc.upgrade_settings.override_settings.until is not None
        ):
            existing_until = mc.upgrade_settings.override_settings.until

        force_upgrade = self.context.get_force_upgrade()
        override_until = self.context.get_upgrade_override_until()

        if force_upgrade is not None or override_until is not None:
            if mc.upgrade_settings is None:
                mc.upgrade_settings = self.models.ClusterUpgradeSettings()  # pylint: disable=no-member
            if mc.upgrade_settings.override_settings is None:
                mc.upgrade_settings.override_settings = (
                    self.models.UpgradeOverrideSettings()  # pylint: disable=no-member
                )
            # sets force_upgrade
            if force_upgrade is not None:
                mc.upgrade_settings.override_settings.force_upgrade = force_upgrade
            # sets until
            if override_until is not None:
                try:
                    mc.upgrade_settings.override_settings.until = parse(override_until)
                except Exception as exc:  # pylint: disable=broad-except
                    raise InvalidArgumentValueError(
                        f"{override_until} is not a valid datatime format."
                    ) from exc
            elif force_upgrade:
                default_extended_until = datetime.datetime.utcnow() + datetime.timedelta(days=3)
                if existing_until is None or existing_until.timestamp() < default_extended_until.timestamp():
                    mc.upgrade_settings.override_settings.until = default_extended_until

        return mc

    def update_nodepool_taints_mc(self, mc: ManagedCluster) -> ManagedCluster:
        self._ensure_mc(mc)

        if not mc.agent_pool_profiles:
            raise UnknownError(
                "Encounter an unexpected error while getting agent pool profiles from the cluster in the process of "
                "updating agentpool profile."
            )

        # update nodepool taints for all nodepools
        nodepool_taints = self.context.get_nodepool_taints()
        if nodepool_taints is not None:
            for agent_profile in mc.agent_pool_profiles:
                agent_profile.node_taints = nodepool_taints
        return mc

    def update_nodepool_initialization_taints_mc(self, mc: ManagedCluster) -> ManagedCluster:
        self._ensure_mc(mc)

        if not mc.agent_pool_profiles:
            raise UnknownError(
                "Encounter an unexpected error while getting agent pool profiles from the cluster in the process of "
                "updating agentpool profile."
            )

        # update nodepool taints for all nodepools
        nodepool_initialization_taints = self.context.get_nodepool_initialization_taints()
        if nodepool_initialization_taints is not None:
            for agent_profile in mc.agent_pool_profiles:
                agent_profile.node_initialization_taints = nodepool_initialization_taints
        return mc

    def update_node_provisioning_mode(self, mc: ManagedCluster) -> ManagedCluster:
        self._ensure_mc(mc)

        mode = self.context.get_node_provisioning_mode()
        if mode is not None:
            if mc.node_provisioning_profile is None:
                mc.node_provisioning_profile = (
                    self.models.ManagedClusterNodeProvisioningProfile()  # pylint: disable=no-member
                )

            # set mode
            mc.node_provisioning_profile.mode = mode

        return mc

    # pylint: disable=too-many-branches
    def update_app_routing_profile(self, mc: ManagedCluster) -> ManagedCluster:
        """Update app routing profile for the ManagedCluster object.

        :return: the ManagedCluster object
        """
        self._ensure_mc(mc)

        # get parameters from context
        enable_app_routing = self.context.get_enable_app_routing()
        enable_keyvault_secret_provider = self.context.get_enable_kv()
        dns_zone_resource_ids = self.context.get_dns_zone_resource_ids_from_input()
        nginx = self.context.get_nginx()

        # update ManagedCluster object with app routing settings
        mc.ingress_profile = (
            mc.ingress_profile or
            self.models.ManagedClusterIngressProfile()  # pylint: disable=no-member
        )
        mc.ingress_profile.web_app_routing = (
            mc.ingress_profile.web_app_routing or
            self.models.ManagedClusterIngressProfileWebAppRouting()  # pylint: disable=no-member
        )
        if enable_app_routing is not None:
            if mc.ingress_profile.web_app_routing.enabled == enable_app_routing:
                error_message = (
                    "App Routing is already enabled.\n"
                    if enable_app_routing
                    else "App Routing is already disabled.\n"
                )
                raise CLIError(error_message)
            mc.ingress_profile.web_app_routing.enabled = enable_app_routing

        # enable keyvault secret provider addon
        if enable_keyvault_secret_provider:
            self._enable_keyvault_secret_provider_addon(mc)

        # modify DNS zone resource IDs
        if dns_zone_resource_ids:
            self._update_dns_zone_resource_ids(mc, dns_zone_resource_ids)

        # modify default nic config
        if nginx:
            self._update_app_routing_nginx(mc, nginx)

        return mc

    def _enable_keyvault_secret_provider_addon(self, mc: ManagedCluster) -> None:
        """Helper function to enable keyvault secret provider addon for the ManagedCluster object.

        :return: None
        """
        mc.addon_profiles = mc.addon_profiles or {}
        if not mc.addon_profiles.get(CONST_AZURE_KEYVAULT_SECRETS_PROVIDER_ADDON_NAME):
            mc.addon_profiles[
                CONST_AZURE_KEYVAULT_SECRETS_PROVIDER_ADDON_NAME
            ] = self.models.ManagedClusterAddonProfile(  # pylint: disable=no-member
                enabled=True,
                config={
                    CONST_SECRET_ROTATION_ENABLED: "false",
                    CONST_ROTATION_POLL_INTERVAL: "2m",
                },
            )
        elif not mc.addon_profiles[CONST_AZURE_KEYVAULT_SECRETS_PROVIDER_ADDON_NAME].enabled:
            mc.addon_profiles[CONST_AZURE_KEYVAULT_SECRETS_PROVIDER_ADDON_NAME].enabled = True
            mc.addon_profiles[CONST_AZURE_KEYVAULT_SECRETS_PROVIDER_ADDON_NAME].config = {
                CONST_SECRET_ROTATION_ENABLED: "false",
                CONST_ROTATION_POLL_INTERVAL: "2m",
            }

    def _update_app_routing_nginx(self, mc: ManagedCluster, nginx) -> None:
        """Helper function to set default nginx ingress controller config for app routing

        :return: None
        """
        # web app routing object has been created
        if mc.ingress_profile and mc.ingress_profile.web_app_routing and mc.ingress_profile.web_app_routing.enabled:
            if mc.ingress_profile.web_app_routing.nginx is None:
                mc.ingress_profile.web_app_routing.nginx = self.models.ManagedClusterIngressProfileNginx()
            mc.ingress_profile.web_app_routing.nginx.default_ingress_controller_type = nginx
        else:
            raise CLIError('App Routing must be enabled to modify the default nginx ingress controller.\n')

    # pylint: disable=too-many-nested-blocks
    def _update_dns_zone_resource_ids(self, mc: ManagedCluster, dns_zone_resource_ids) -> None:
        """Helper function to update dns zone resource ids in app routing addon.

        :return: None
        """
        add_dns_zone = self.context.get_add_dns_zone()
        delete_dns_zone = self.context.get_delete_dns_zone()
        update_dns_zone = self.context.get_update_dns_zone()
        attach_zones = self.context.get_attach_zones()

        if mc.ingress_profile and mc.ingress_profile.web_app_routing and mc.ingress_profile.web_app_routing.enabled:
            if add_dns_zone:
                mc.ingress_profile.web_app_routing.dns_zone_resource_ids = (
                    mc.ingress_profile.web_app_routing.dns_zone_resource_ids or []
                )
                for dns_zone_id in dns_zone_resource_ids:
                    if dns_zone_id not in mc.ingress_profile.web_app_routing.dns_zone_resource_ids:
                        mc.ingress_profile.web_app_routing.dns_zone_resource_ids.append(dns_zone_id)
                        if attach_zones:
                            try:
                                is_private_dns_zone = (
                                    parse_resource_id(dns_zone_id).get("type").lower() == "privatednszones"
                                )
                                role = CONST_PRIVATE_DNS_ZONE_CONTRIBUTOR_ROLE if is_private_dns_zone else \
                                    CONST_DNS_ZONE_CONTRIBUTOR_ROLE
                                if not add_role_assignment(
                                    self.cmd,
                                    role,
                                    mc.ingress_profile.web_app_routing.identity.object_id,
                                    False,
                                    scope=dns_zone_id
                                ):
                                    logger.warning(
                                        'Could not create a role assignment for App Routing. '
                                        'Are you an Owner on this subscription?')
                            except Exception as ex:
                                raise CLIError('Error in granting dns zone permissions to managed identity.\n') from ex
            elif delete_dns_zone:
                if mc.ingress_profile.web_app_routing.dns_zone_resource_ids:
                    dns_zone_resource_ids = [
                        x
                        for x in mc.ingress_profile.web_app_routing.dns_zone_resource_ids
                        if x not in dns_zone_resource_ids
                    ]
                    mc.ingress_profile.web_app_routing.dns_zone_resource_ids = dns_zone_resource_ids
                else:
                    raise CLIError('No DNS zone is used by App Routing.\n')
            elif update_dns_zone:
                mc.ingress_profile.web_app_routing.dns_zone_resource_ids = dns_zone_resource_ids
                if attach_zones:
                    try:
                        for dns_zone in dns_zone_resource_ids:
                            is_private_dns_zone = parse_resource_id(dns_zone).get("type").lower() == "privatednszones"
                            role = CONST_PRIVATE_DNS_ZONE_CONTRIBUTOR_ROLE if is_private_dns_zone else \
                                CONST_DNS_ZONE_CONTRIBUTOR_ROLE
                            if not add_role_assignment(
                                self.cmd,
                                role,
                                mc.ingress_profile.web_app_routing.identity.object_id,
                                False,
                                scope=dns_zone,
                            ):
                                logger.warning(
                                    'Could not create a role assignment for App Routing. '
                                    'Are you an Owner on this subscription?')
                    except Exception as ex:
                        raise CLIError('Error in granting dns zone permisions to managed identity.\n') from ex
        else:
            raise CLIError('App Routing must be enabled to modify DNS zone resource IDs.\n')

    def update_node_provisioning_profile(self, mc: ManagedCluster) -> ManagedCluster:
        """Updates the nodeProvisioningProfile field of the managed cluster

        :return: the ManagedCluster object
        """
        self._ensure_mc(mc)

        mc = self.update_node_provisioning_mode(mc)

        return mc

    def update_ai_toolchain_operator(self, mc: ManagedCluster) -> ManagedCluster:
        """Updates the aiToolchainOperatorProfile field of the managed cluster

        :return: the ManagedCluster object
        """

        if self.context.get_ai_toolchain_operator(enable_validation=True):
            if mc.ai_toolchain_operator_profile is None:
                mc.ai_toolchain_operator_profile = self.models.ManagedClusterAIToolchainOperatorProfile()  # pylint: disable=no-member
            mc.ai_toolchain_operator_profile.enabled = True

        if self.context.get_disable_ai_toolchain_operator():
            if mc.ai_toolchain_operator_profile is None:
                mc.ai_toolchain_operator_profile = self.models.ManagedClusterAIToolchainOperatorProfile()  # pylint: disable=no-member
            mc.ai_toolchain_operator_profile.enabled = False
        return mc

    def update_agentpool_profile_ssh_access(self, mc: ManagedCluster) -> ManagedCluster:
        self._ensure_mc(mc)

        ssh_access = self.context.get_ssh_access()
        if ssh_access is not None:
            msg = (
                f"You're going to update ALL agentpool ssh access to '{ssh_access}' "
                "This change will take effect after you upgrade the nodepool. Proceed?"
            )
            if not self.context.get_yes() and not prompt_y_n(msg, default="n"):
                raise DecoratorEarlyExitException()
            for agent_pool_profile in mc.agent_pool_profiles:
                if agent_pool_profile.security_profile is None:
                    agent_pool_profile.security_profile = self.models.AgentPoolSecurityProfile()  # pylint: disable=no-member
                agent_pool_profile.security_profile.ssh_access = ssh_access
        return mc

    def update_bootstrap_profile(self, mc: ManagedCluster) -> ManagedCluster:
        self._ensure_mc(mc)

        bootstrap_artifact_source = self.context.get_bootstrap_artifact_source()
        bootstrap_container_registry_resource_id = self.context.get_bootstrap_container_registry_resource_id()
        if bootstrap_artifact_source is not None:
            if bootstrap_artifact_source != CONST_ARTIFACT_SOURCE_CACHE and bootstrap_container_registry_resource_id:
                raise MutuallyExclusiveArgumentError(
                    "Cannot specify --bootstrap-container-registry-resource-id when "
                    "--bootstrap-artifact-source is not Cache."
                )
            if mc.bootstrap_profile is None:
                mc.bootstrap_profile = self.models.ManagedClusterBootstrapProfile()  # pylint: disable=no-member
            mc.bootstrap_profile.artifact_source = bootstrap_artifact_source
            mc.bootstrap_profile.container_registry_id = bootstrap_container_registry_resource_id

        return mc

    def update_static_egress_gateway(self, mc: ManagedCluster) -> ManagedCluster:
        """Update static egress gateway addon for the ManagedCluster object.

        :return: the ManagedCluster object
        """
        self._ensure_mc(mc)

        if self.context.get_enable_static_egress_gateway():
            if not mc.network_profile:
                raise UnknownError(
                    "Unexpectedly get an empty network profile in the process of updating static-egress-gateway config."
                )
            if mc.network_profile.static_egress_gateway_profile is None:
                mc.network_profile.static_egress_gateway_profile = (
                    self.models.ManagedClusterStaticEgressGatewayProfile()  # pylint: disable=no-member
                )
            mc.network_profile.static_egress_gateway_profile.enabled = True

        if self.context.get_disable_static_egress_gateway():
            if not mc.network_profile:
                raise UnknownError(
                    "Unexpectedly get an empty network profile in the process of updating static-egress-gateway config."
                )
            if mc.network_profile.static_egress_gateway_profile is None:
                mc.network_profile.static_egress_gateway_profile = (
                    self.models.ManagedClusterStaticEgressGatewayProfile()  # pylint: disable=no-member
                )
            mc.network_profile.static_egress_gateway_profile.enabled = False
        return mc

    def update_imds_restriction(self, mc: ManagedCluster) -> ManagedCluster:
        """Update imds restriction for the ManagedCluster object.

        :return: the ManagedCluster object
        """
        self._ensure_mc(mc)

        original_imds_restriction = 'IMDS'  # default value is IMDS
        if mc.network_profile and mc.network_profile.pod_link_local_access:
            original_imds_restriction = mc.network_profile.pod_link_local_access
        target_imds_restriction = ''
        if self.context.get_enable_imds_restriction():
            mc.network_profile.pod_link_local_access = CONST_IMDS_RESTRICTION_ENABLED
            target_imds_restriction = CONST_IMDS_RESTRICTION_ENABLED
        if self.context.get_disable_imds_restriction():
            mc.network_profile.pod_link_local_access = CONST_IMDS_RESTRICTION_DISABLED
            target_imds_restriction = CONST_IMDS_RESTRICTION_DISABLED

        if target_imds_restriction != '' and original_imds_restriction != target_imds_restriction:
            target_behavior = ("enabled" if target_imds_restriction == CONST_IMDS_RESTRICTION_ENABLED else "disabled")
            msg = (
                f"You're going to update cluster imds restriction to '{target_behavior}' "
                "This change will take effect after you upgrade the cluster. Proceed?"
            )
            if not self.context.get_yes() and not prompt_y_n(msg, default="n"):
                raise DecoratorEarlyExitException()
        return mc

    def update_mc_profile_preview(self) -> ManagedCluster:
        """The overall controller used to update the preview ManagedCluster profile.

        The completely updated ManagedCluster object will later be passed as a parameter to the underlying SDK
        (mgmt-containerservice) to send the actual request.

        :return: the ManagedCluster object
        """
        # DO NOT MOVE: keep this on top, fetch and update the default ManagedCluster profile
        mc = self.update_mc_profile_default()

        # update pod security policy
        mc = self.update_pod_security_policy(mc)
        # update pod identity profile
        mc = self.update_pod_identity_profile(mc)
        # update workload identity profile
        mc = self.update_workload_identity_profile(mc)
        # update node restriction
        mc = self.update_node_restriction(mc)
        # update image cleaner
        mc = self.update_image_cleaner(mc)
        # update image integrity
        mc = self.update_image_integrity(mc)
        # update workload auto scaler profile
        mc = self.update_workload_auto_scaler_profile(mc)
        # update azure monitor metrics profile
        mc = self.update_azure_monitor_profile(mc)
        # update vpa
        mc = self.update_vpa(mc)
        # update addon autoscaling
        mc = self.update_addon_autoscaling(mc)
        # update creation data
        mc = self.update_creation_data(mc)
        # update linux profile
        mc = self.update_linux_profile(mc)
        # update network profile
        mc = self.update_network_profile(mc)
        # update outbound type
        mc = self.update_outbound_type_in_network_profile(mc)
        # update loadbalancer profile
        mc = self.update_load_balancer_profile(mc)
        # update natgateway profile
        mc = self.update_nat_gateway_profile(mc)
        # update kube proxy config
        mc = self.update_kube_proxy_config(mc)
        # update custom ca trust certificates
        mc = self.update_custom_ca_trust_certificates(mc)
        # update node resource group profile
        mc = self.update_node_resource_group_profile(mc)
        # update auto upgrade profile
        mc = self.update_auto_upgrade_profile(mc)
        # update safeguards_profile
        mc = self.update_safeguards_profile(mc)
        # update cluster upgrade settings profile
        mc = self.update_upgrade_settings(mc)
        # update nodepool taints
        mc = self.update_nodepool_taints_mc(mc)
        # update nodepool initialization taints
        mc = self.update_nodepool_initialization_taints_mc(mc)
<<<<<<< HEAD
        # update advanced_networking_observability in network_profile
        mc = self.update_advanced_networking_observability_in_network_profile(mc)
=======
        # update advanced_network_observability in network_profile
        mc = self.update_enable_advanced_network_observability_in_network_profile(mc)
        # update fqdn policy in network_profile
        mc = self.update_enable_fqdn_policy_in_network_profile(mc)
        # update acns in network_profile
        mc = self.update_enable_acns_in_network_profile(mc)
>>>>>>> 9eace8f4
        # update kubernetes support plan
        mc = self.update_k8s_support_plan(mc)
        # update AI toolchain operator
        mc = self.update_ai_toolchain_operator(mc)
        # update azure container storage
        mc = self.update_azure_container_storage(mc)
        # update node provisioning profile
        mc = self.update_node_provisioning_profile(mc)
        # update agentpool profile ssh access
        mc = self.update_agentpool_profile_ssh_access(mc)
        # update bootstrap profile
        mc = self.update_bootstrap_profile(mc)
        # update static egress gateway
        mc = self.update_static_egress_gateway(mc)
        # update imds restriction
        mc = self.update_imds_restriction(mc)

        return mc

    def check_is_postprocessing_required(self, mc: ManagedCluster) -> bool:
        """Helper function to check if postprocessing is required after sending a PUT request to create the cluster.

        :return: bool
        """
        postprocessing_required = super().check_is_postprocessing_required(mc)
        if not postprocessing_required:
            enable_azure_container_storage = self.context.get_intermediate(
                "enable_azure_container_storage", default_value=False
            )
            disable_azure_container_storage = self.context.get_intermediate(
                "disable_azure_container_storage", default_value=False
            )
            keyvault_id = self.context.get_keyvault_id()
            enable_azure_keyvault_secrets_provider_addon = self.context.get_enable_kv() or (
                mc.addon_profiles and mc.addon_profiles.get(CONST_AZURE_KEYVAULT_SECRETS_PROVIDER_ADDON_NAME)
                and mc.addon_profiles[CONST_AZURE_KEYVAULT_SECRETS_PROVIDER_ADDON_NAME].enabled)
            if (enable_azure_container_storage or disable_azure_container_storage) or \
               (keyvault_id and enable_azure_keyvault_secrets_provider_addon):
                return True
        return postprocessing_required

    # pylint: disable=too-many-statements
    # pylint: disable=too-many-locals
    def postprocessing_after_mc_created(self, cluster: ManagedCluster) -> None:
        """Postprocessing performed after the cluster is created.

        :return: None
        """
        super().postprocessing_after_mc_created(cluster)
        enable_azure_container_storage = self.context.get_intermediate("enable_azure_container_storage")
        disable_azure_container_storage = self.context.get_intermediate("disable_azure_container_storage")
        is_extension_installed = self.context.get_intermediate("is_extension_installed")
        is_azureDisk_enabled = self.context.get_intermediate("is_azureDisk_enabled")
        is_elasticSan_enabled = self.context.get_intermediate("is_elasticSan_enabled")
        is_ephemeralDisk_localssd_enabled = self.context.get_intermediate("is_ephemeralDisk_localssd_enabled")
        is_ephemeralDisk_nvme_enabled = self.context.get_intermediate("is_ephemeralDisk_nvme_enabled")
        current_core_value = self.context.get_intermediate("current_core_value")
        existing_ephemeral_disk_volume_type = self.context.get_intermediate("existing_ephemeral_disk_volume_type")
        existing_ephemeral_nvme_perf_tier = self.context.get_intermediate("current_ephemeral_nvme_perf_tier")
        pool_option = self.context.raw_param.get("storage_pool_option")

        # enable azure container storage
        if enable_azure_container_storage:
            if cluster.identity_profile is None or cluster.identity_profile["kubeletidentity"] is None:
                logger.warning(
                    "Unexpected error getting kubelet's identity for the cluster."
                    "Unable to perform azure container storage operation."
                )
                return
            pool_name = self.context.raw_param.get("storage_pool_name")
            pool_type = self.context.raw_param.get("enable_azure_container_storage")
            pool_sku = self.context.raw_param.get("storage_pool_sku")
            pool_size = self.context.raw_param.get("storage_pool_size")
            nodepool_list = self.context.get_intermediate("azure_container_storage_nodepools")
            ephemeral_disk_volume_type = self.context.raw_param.get("ephemeral_disk_volume_type")
            ephemeral_disk_nvme_perf_tier = self.context.raw_param.get("ephemeral_disk_nvme_perf_tier")
            kubelet_identity_object_id = cluster.identity_profile["kubeletidentity"].object_id
            acstor_nodepool_skus = []
            for agentpool_profile in cluster.agent_pool_profiles:
                if agentpool_profile.name in nodepool_list:
                    acstor_nodepool_skus.append(agentpool_profile.vm_size)

            self.context.external_functions.perform_enable_azure_container_storage(
                self.cmd,
                self.context.get_subscription_id(),
                self.context.get_resource_group_name(),
                self.context.get_name(),
                self.context.get_node_resource_group(),
                kubelet_identity_object_id,
                pool_name,
                pool_type,
                pool_size,
                pool_sku,
                pool_option,
                acstor_nodepool_skus,
                ephemeral_disk_volume_type,
                ephemeral_disk_nvme_perf_tier,
                False,
                existing_ephemeral_disk_volume_type,
                existing_ephemeral_nvme_perf_tier,
                is_extension_installed,
                is_azureDisk_enabled,
                is_elasticSan_enabled,
                is_ephemeralDisk_localssd_enabled,
                is_ephemeralDisk_nvme_enabled,
                current_core_value,
                is_called_from_extension=True,
            )

        # disable azure container storage
        if disable_azure_container_storage:
            pool_type = self.context.raw_param.get("disable_azure_container_storage")
            kubelet_identity_object_id = cluster.identity_profile["kubeletidentity"].object_id
            pre_disable_validate = self.context.get_intermediate("pre_disable_validate_azure_container_storage")
            self.context.external_functions.perform_disable_azure_container_storage(
                self.cmd,
                self.context.get_subscription_id(),
                self.context.get_resource_group_name(),
                self.context.get_name(),
                self.context.get_node_resource_group(),
                kubelet_identity_object_id,
                pre_disable_validate,
                pool_type,
                pool_option,
                is_elasticSan_enabled,
                is_azureDisk_enabled,
                is_ephemeralDisk_localssd_enabled,
                is_ephemeralDisk_nvme_enabled,
                current_core_value,
                existing_ephemeral_disk_volume_type,
                existing_ephemeral_nvme_perf_tier,
                is_called_from_extension=True,
            )

        # attach keyvault to app routing addon
        from azure.cli.command_modules.keyvault.custom import set_policy
        from azext_aks_preview._client_factory import get_keyvault_client
        keyvault_id = self.context.get_keyvault_id()
        enable_azure_keyvault_secrets_provider_addon = (
            self.context.get_enable_kv() or
            (cluster.addon_profiles and
             cluster.addon_profiles.get(CONST_AZURE_KEYVAULT_SECRETS_PROVIDER_ADDON_NAME) and
             cluster.addon_profiles[CONST_AZURE_KEYVAULT_SECRETS_PROVIDER_ADDON_NAME].enabled)
        )
        if keyvault_id:
            if enable_azure_keyvault_secrets_provider_addon:
                if cluster.ingress_profile and \
                   cluster.ingress_profile.web_app_routing and \
                   cluster.ingress_profile.web_app_routing.enabled:
                    if not is_valid_resource_id(keyvault_id):
                        raise InvalidArgumentValueError("Please provide a valid keyvault ID")
                    self.cmd.command_kwargs['operation_group'] = 'vaults'
                    keyvault_params = parse_resource_id(keyvault_id)
                    keyvault_subscription = keyvault_params['subscription']
                    keyvault_name = keyvault_params['name']
                    keyvault_rg = keyvault_params['resource_group']
                    keyvault_client = get_keyvault_client(self.cmd.cli_ctx, subscription_id=keyvault_subscription)
                    keyvault = keyvault_client.get(resource_group_name=keyvault_rg, vault_name=keyvault_name)
                    managed_identity_object_id = cluster.ingress_profile.web_app_routing.identity.object_id
                    is_service_principal = False

                    try:
                        if keyvault.properties.enable_rbac_authorization:
                            if not self.context.external_functions.add_role_assignment(
                                self.cmd,
                                "Key Vault Secrets User",
                                managed_identity_object_id,
                                is_service_principal,
                                scope=keyvault_id,
                            ):
                                logger.warning(
                                    "Could not create a role assignment for App Routing. "
                                    "Are you an Owner on this subscription?"
                                )
                        else:
                            keyvault = set_policy(
                                self.cmd,
                                keyvault_client,
                                keyvault_rg,
                                keyvault_name,
                                object_id=managed_identity_object_id,
                                secret_permissions=["Get"],
                                certificate_permissions=["Get"],
                            )
                    except Exception as ex:
                        raise CLIError('Error in granting keyvault permissions to managed identity.\n') from ex
                else:
                    raise CLIError('App Routing must be enabled to attach keyvault.\n')
            else:
                raise CLIError('Keyvault secrets provider addon must be enabled to attach keyvault.\n')

    def put_mc(self, mc: ManagedCluster) -> ManagedCluster:
        if self.check_is_postprocessing_required(mc):
            # send request
            poller = self.client.begin_create_or_update(
                resource_group_name=self.context.get_resource_group_name(),
                resource_name=self.context.get_name(),
                parameters=mc,
                if_match=self.context.get_if_match(),
                if_none_match=self.context.get_if_none_match(),
                headers=self.context.get_aks_custom_headers(),
            )
            self.immediate_processing_after_request(mc)
            # poll until the result is returned
            cluster = LongRunningOperation(self.cmd.cli_ctx)(poller)
            self.postprocessing_after_mc_created(cluster)
        else:
            cluster = sdk_no_wait(
                self.context.get_no_wait(),
                self.client.begin_create_or_update,
                resource_group_name=self.context.get_resource_group_name(),
                resource_name=self.context.get_name(),
                parameters=mc,
                if_match=self.context.get_if_match(),
                if_none_match=self.context.get_if_none_match(),
                headers=self.context.get_aks_custom_headers(),
            )
        return cluster<|MERGE_RESOLUTION|>--- conflicted
+++ resolved
@@ -729,7 +729,6 @@
             return not disable_advanced_network_observability
         return None
 
-<<<<<<< HEAD
     def get_advanced_networking_observability_tls_management(self) -> Union[str, None]:
         """Obtain the value of advanced_networking_observability_tls_management.
 
@@ -753,7 +752,7 @@
                 "(--enable-advanced-network-observability)."
             )
         return tls_management
-=======
+
     def get_enable_fqdn_policy(self) -> Optional[bool]:
         """Get the value of enable_fqdn_policy
 
@@ -808,7 +807,6 @@
         if disable_acns is not None:
             return not disable_acns
         return None
->>>>>>> 9eace8f4
 
     def get_load_balancer_managed_outbound_ip_count(self) -> Union[int, None]:
         """Obtain the value of load_balancer_managed_outbound_ip_count.
@@ -3078,19 +3076,6 @@
         else:
             network_profile.network_dataplane = self.context.get_network_dataplane()
 
-<<<<<<< HEAD
-        advanced_network_observability = self.context.get_enable_advanced_network_observability()
-        if advanced_network_observability is not None:
-            # Create an advanced networking model with an observability model if it does not exist.
-            if network_profile.advanced_networking is None:
-                network_profile.advanced_networking = self.models.AdvancedNetworking()  # pylint: disable=no-member
-            network_profile.advanced_networking.observability = self.models.AdvancedNetworkingObservability(  # pylint: disable=no-member
-                enabled=advanced_network_observability
-            )
-            tls_management = self.context.get_advanced_networking_observability_tls_management()
-            if tls_management is not None:
-                network_profile.advanced_networking.observability.tls_management = tls_management
-=======
         acns = self.context.get_enable_acns()
         if acns is not None:
             network_profile.advanced_networking = self.models.AdvancedNetworking(  # pylint: disable=no-member
@@ -3112,6 +3097,9 @@
             network_profile.advanced_networking.observability = self.models.AdvancedNetworkingObservability(  # pylint: disable=no-member
                 enabled=advanced_network_observability
             )
+            tls_management = self.context.get_advanced_networking_observability_tls_management()
+            if tls_management is not None:
+                network_profile.advanced_networking.observability.tls_management = tls_management
 
         fqdn_policy = self.context.get_enable_fqdn_policy()
         if fqdn_policy is not None:
@@ -3124,7 +3112,6 @@
                 )
             )
 
->>>>>>> 9eace8f4
         return mc
 
     def set_up_api_server_access_profile(self, mc: ManagedCluster) -> ManagedCluster:
@@ -5547,17 +5534,12 @@
         mc = self.update_nodepool_taints_mc(mc)
         # update nodepool initialization taints
         mc = self.update_nodepool_initialization_taints_mc(mc)
-<<<<<<< HEAD
         # update advanced_networking_observability in network_profile
         mc = self.update_advanced_networking_observability_in_network_profile(mc)
-=======
-        # update advanced_network_observability in network_profile
-        mc = self.update_enable_advanced_network_observability_in_network_profile(mc)
         # update fqdn policy in network_profile
         mc = self.update_enable_fqdn_policy_in_network_profile(mc)
         # update acns in network_profile
         mc = self.update_enable_acns_in_network_profile(mc)
->>>>>>> 9eace8f4
         # update kubernetes support plan
         mc = self.update_k8s_support_plan(mc)
         # update AI toolchain operator
