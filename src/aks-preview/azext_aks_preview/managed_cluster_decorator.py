# --------------------------------------------------------------------------------------------
# Copyright (c) Microsoft Corporation. All rights reserved.
# Licensed under the MIT License. See License.txt in the project root for license information.
# --------------------------------------------------------------------------------------------

# pylint: disable=too-many-lines
import copy
import datetime
import os
from types import SimpleNamespace
from typing import Any, Dict, List, Optional, Tuple, TypeVar, Union

import semver
from azext_aks_preview._consts import (
    CONST_AZURE_KEYVAULT_SECRETS_PROVIDER_ADDON_NAME,
    CONST_AZURE_SERVICE_MESH_MODE_DISABLED,
    CONST_AZURE_SERVICE_MESH_MODE_ISTIO,
    CONST_AZURE_SERVICE_MESH_UPGRADE_COMMAND_COMPLETE,
    CONST_AZURE_SERVICE_MESH_UPGRADE_COMMAND_ROLLBACK,
    CONST_AZURE_SERVICE_MESH_UPGRADE_COMMAND_START,
    CONST_AZURE_SERVICE_MESH_DEFAULT_EGRESS_NAMESPACE,
    CONST_LOAD_BALANCER_SKU_BASIC,
    CONST_MANAGED_CLUSTER_SKU_NAME_BASE,
    CONST_MANAGED_CLUSTER_SKU_NAME_AUTOMATIC,
    CONST_MANAGED_CLUSTER_SKU_TIER_FREE,
    CONST_MANAGED_CLUSTER_SKU_TIER_PREMIUM,
    CONST_MANAGED_CLUSTER_SKU_TIER_STANDARD,
    CONST_NETWORK_DATAPLANE_CILIUM,
    CONST_NETWORK_PLUGIN_AZURE,
    CONST_NETWORK_PLUGIN_MODE_OVERLAY,
    CONST_NETWORK_POLICY_CILIUM,
    CONST_PRIVATE_DNS_ZONE_NONE,
    CONST_PRIVATE_DNS_ZONE_SYSTEM,
    CONST_ROTATION_POLL_INTERVAL,
    CONST_SECRET_ROTATION_ENABLED,
    CONST_PRIVATE_DNS_ZONE_CONTRIBUTOR_ROLE,
    CONST_DNS_ZONE_CONTRIBUTOR_ROLE,
    CONST_ARTIFACT_SOURCE_CACHE,
    CONST_OUTBOUND_TYPE_NONE,
    CONST_OUTBOUND_TYPE_BLOCK,
    CONST_IMDS_RESTRICTION_ENABLED,
    CONST_IMDS_RESTRICTION_DISABLED,
)
from azext_aks_preview._helpers import (
    check_is_apiserver_vnet_integration_cluster,
    check_is_azure_cli_core_editable_installed,
    check_is_private_cluster,
    get_cluster_snapshot_by_snapshot_id,
    setup_common_safeguards_profile,
    filter_hard_taints,
)
from azext_aks_preview._loadbalancer import create_load_balancer_profile
from azext_aks_preview._loadbalancer import (
    update_load_balancer_profile as _update_load_balancer_profile,
)
from azext_aks_preview._natgateway import create_nat_gateway_profile
from azext_aks_preview._natgateway import (
    update_nat_gateway_profile as _update_nat_gateway_profile
)
from azext_aks_preview._podidentity import (
    _fill_defaults_for_pod_identity_profile,
    _is_pod_identity_addon_enabled,
    _update_addon_pod_identity,
)
from azext_aks_preview._roleassignments import (
    add_role_assignment,
    _add_role_assignment_executor_new
)
from azext_aks_preview.agentpool_decorator import (
    AKSPreviewAgentPoolAddDecorator,
    AKSPreviewAgentPoolUpdateDecorator,
)
from azext_aks_preview.azurecontainerstorage.acstor_ops import (
    perform_disable_azure_container_storage,
    perform_enable_azure_container_storage,
)
from azext_aks_preview.azuremonitormetrics.azuremonitorprofile import (
    ensure_azure_monitor_profile_prerequisites,
)
from azure.cli.command_modules.acs._client_factory import get_graph_client
from azure.cli.command_modules.acs._consts import (
    CONST_OUTBOUND_TYPE_LOAD_BALANCER,
    CONST_OUTBOUND_TYPE_MANAGED_NAT_GATEWAY,
    CONST_OUTBOUND_TYPE_USER_ASSIGNED_NAT_GATEWAY,
    CONST_OUTBOUND_TYPE_USER_DEFINED_ROUTING,
    DecoratorEarlyExitException,
    DecoratorMode,
)
from azure.cli.command_modules.acs._helpers import (
    check_is_msi_cluster,
    format_parameter_name_to_option_name,
    safe_lower,
)
from azure.cli.command_modules.acs._validators import extract_comma_separated_string
from azure.cli.command_modules.acs.managed_cluster_decorator import (
    AKSManagedClusterContext,
    AKSManagedClusterCreateDecorator,
    AKSManagedClusterModels,
    AKSManagedClusterParamDict,
    AKSManagedClusterUpdateDecorator,
)
from azure.cli.core import AzCommandsLoader
from azure.cli.core.azclierror import (
    ArgumentUsageError,
    InvalidArgumentValueError,
    MutuallyExclusiveArgumentError,
    RequiredArgumentMissingError,
    UnknownError,
)
from azure.cli.core.util import sdk_no_wait
from azure.cli.core.commands import LongRunningOperation
from azure.cli.core.commands import AzCliCommand
from azure.cli.core.profiles import ResourceType
from azure.cli.core.util import get_file_json, read_file_content
from azure.mgmt.containerservice.models import KubernetesSupportPlan
from azure.mgmt.core.tools import is_valid_resource_id, parse_resource_id, resource_id
from dateutil.parser import parse
from knack.log import get_logger
from knack.prompting import prompt_y_n
from knack.util import CLIError


logger = get_logger(__name__)

# type variables
ContainerServiceClient = TypeVar("ContainerServiceClient")
ContainerServiceNetworkProfileKubeProxyConfig = TypeVar("ContainerServiceNetworkProfileKubeProxyConfig")
ManagedCluster = TypeVar("ManagedCluster")
ManagedClusterAddonProfile = TypeVar("ManagedClusterAddonProfile")
ManagedClusterHTTPProxyConfig = TypeVar("ManagedClusterHTTPProxyConfig")
ManagedClusterSecurityProfileWorkloadIdentity = TypeVar("ManagedClusterSecurityProfileWorkloadIdentity")
ManagedClusterOIDCIssuerProfile = TypeVar("ManagedClusterOIDCIssuerProfile")
ManagedClusterSnapshot = TypeVar("ManagedClusterSnapshot")
ManagedClusterStorageProfile = TypeVar('ManagedClusterStorageProfile')
ManagedClusterStorageProfileDiskCSIDriver = TypeVar('ManagedClusterStorageProfileDiskCSIDriver')
ManagedClusterStorageProfileFileCSIDriver = TypeVar('ManagedClusterStorageProfileFileCSIDriver')
ManagedClusterStorageProfileBlobCSIDriver = TypeVar('ManagedClusterStorageProfileBlobCSIDriver')
ManagedClusterStorageProfileSnapshotController = TypeVar('ManagedClusterStorageProfileSnapshotController')
ManagedClusterIngressProfileWebAppRouting = TypeVar("ManagedClusterIngressProfileWebAppRouting")
ManagedClusterIngressProfileNginx = TypeVar("ManagedClusterIngressProfileNginx")
ManagedClusterSecurityProfileDefender = TypeVar("ManagedClusterSecurityProfileDefender")
ManagedClusterWorkloadProfileVerticalPodAutoscaler = TypeVar("ManagedClusterWorkloadProfileVerticalPodAutoscaler")
ManagedClusterLoadBalancerProfile = TypeVar("ManagedClusterLoadBalancerProfile")
ServiceMeshProfile = TypeVar("ServiceMeshProfile")
ResourceReference = TypeVar("ResourceReference")


# pylint: disable=too-few-public-methods
class AKSPreviewManagedClusterModels(AKSManagedClusterModels):
    """Store the models used in aks series of commands.

    The api version of the class corresponding to a model is determined by resource_type.
    """
    def __init__(self, cmd: AzCommandsLoader, resource_type: ResourceType):
        super().__init__(cmd, resource_type)
        # holder for pod identity related models
        self.__pod_identity_models = None

    @property
    def pod_identity_models(self) -> SimpleNamespace:
        """Get pod identity related models.

        The models are stored in a SimpleNamespace object, could be accessed by the dot operator like
        `pod_identity_models.ManagedClusterPodIdentityProfile`.

        :return: SimpleNamespace
        """
        if self.__pod_identity_models is None:
            pod_identity_models = {}
            pod_identity_models["ManagedClusterPodIdentityProfile"] = (
                self.ManagedClusterPodIdentityProfile  # pylint: disable=no-member
            )
            pod_identity_models["ManagedClusterPodIdentityException"] = (
                self.ManagedClusterPodIdentityException  # pylint: disable=no-member
            )
            self.__pod_identity_models = SimpleNamespace(**pod_identity_models)
        return self.__pod_identity_models


# pylint: disable=too-many-public-methods
class AKSPreviewManagedClusterContext(AKSManagedClusterContext):
    def __init__(
        self,
        cmd: AzCliCommand,
        raw_parameters: AKSManagedClusterParamDict,
        models: AKSPreviewManagedClusterModels,
        decorator_mode: DecoratorMode,
    ):
        super().__init__(cmd, raw_parameters, models, decorator_mode)
        # used to store external functions
        self.__external_functions = None

    @property
    def external_functions(self) -> SimpleNamespace:
        if self.__external_functions is None:
            external_functions = vars(super().external_functions)
            external_functions["get_cluster_snapshot_by_snapshot_id"] = get_cluster_snapshot_by_snapshot_id
            external_functions[
                "ensure_azure_monitor_profile_prerequisites"
            ] = ensure_azure_monitor_profile_prerequisites
            # temp workaround for the breaking change caused by default API version bump of the auth SDK
            external_functions["add_role_assignment"] = add_role_assignment
            external_functions["_add_role_assignment_executor_new"] = _add_role_assignment_executor_new
            # azure container storage functions
            external_functions["perform_enable_azure_container_storage"] = perform_enable_azure_container_storage
            external_functions["perform_disable_azure_container_storage"] = perform_disable_azure_container_storage
            self.__external_functions = SimpleNamespace(**external_functions)
        return self.__external_functions

    def get_safeguards_level(self) -> Union[str, None]:
        return self.raw_param.get("safeguards_level")

    def get_safeguards_excluded_namespaces(self) -> Union[str, None]:
        return self.raw_param.get("safeguards_excluded_ns")

    def get_safeguards_version(self) -> Union[str, None]:
        return self.raw_param.get("safeguards_version")

    def __validate_pod_identity_with_kubenet(self, mc, enable_pod_identity, enable_pod_identity_with_kubenet):
        """Helper function to check the validity of serveral pod identity related parameters.

        If network_profile has been set up in `mc`, network_plugin equals to "kubenet" and enable_pod_identity is
        specified but enable_pod_identity_with_kubenet is not, raise a RequiredArgumentMissingError.

        :return: None
        """
        if (
            mc and
            mc.network_profile and
            safe_lower(mc.network_profile.network_plugin) == "kubenet"
        ):
            if enable_pod_identity and not enable_pod_identity_with_kubenet:
                raise RequiredArgumentMissingError(
                    "--enable-pod-identity-with-kubenet is required for enabling pod identity addon "
                    "when using Kubenet network plugin"
                )

    def get_addon_consts(self) -> Dict[str, str]:
        """Helper function to obtain the constants used by addons.

        Note: Inherited and extended in aks-preview to replace and add a few values.

        Note: This is not a parameter of aks commands.

        :return: dict
        """
        from azext_aks_preview._consts import ADDONS, CONST_GITOPS_ADDON_NAME

        addon_consts = super().get_addon_consts()
        addon_consts["ADDONS"] = ADDONS
        addon_consts["CONST_GITOPS_ADDON_NAME"] = CONST_GITOPS_ADDON_NAME
        return addon_consts

    def get_pod_cidrs_and_service_cidrs_and_ip_families(self) -> Tuple[
        Union[List[str], None],
        Union[List[str], None],
        Union[List[str], None],
    ]:
        return self.get_pod_cidrs(), self.get_service_cidrs(), self.get_ip_families()

    def get_pod_cidrs(self) -> Union[List[str], None]:
        """Obtain the CIDR ranges used for pod subnets.

        :return: List[str] or None
        """
        # read the original value passed by the command
        pod_cidrs = self.raw_param.get("pod_cidrs")
        # normalize
        pod_cidrs = extract_comma_separated_string(pod_cidrs, keep_none=True, default_value=[])
        # try to read the property value corresponding to the parameter from the `mc` object
        if self.mc and self.mc.network_profile and self.mc.network_profile.pod_cidrs is not None:
            pod_cidrs = self.mc.network_profile.pod_cidrs

        # this parameter does not need dynamic completion
        # this parameter does not need validation
        return pod_cidrs

    def get_service_cidrs(self) -> Union[List[str], None]:
        """Obtain the CIDR ranges for the service subnet.

        :return: List[str] or None
        """
        # read the original value passed by the command
        service_cidrs = self.raw_param.get("service_cidrs")
        # normalize
        service_cidrs = extract_comma_separated_string(service_cidrs, keep_none=True, default_value=[])
        # try to read the property value corresponding to the parameter from the `mc` object
        if self.mc and self.mc.network_profile and self.mc.network_profile.service_cidrs is not None:
            service_cidrs = self.mc.network_profile.service_cidrs

        # this parameter does not need dynamic completion
        # this parameter does not need validation
        return service_cidrs

    def get_ip_families(self) -> Union[List[str], None]:
        """Obtain the value of ip_families.

        :return: List[str] or None
        """
        # read the original value passed by the command
        ip_families = self.raw_param.get("ip_families")
        # normalize
        ip_families = extract_comma_separated_string(ip_families, keep_none=True, default_value=[])

        # try to read the property value corresponding to the parameter from the `mc` object
        # when it wasn't provided as param.
        if (
            not ip_families and
            self.mc and
            self.mc.network_profile and
            self.mc.network_profile.ip_families is not None
        ):
            ip_families = self.mc.network_profile.ip_families

        # this parameter does not need dynamic completion
        # this parameter does not need validation
        return ip_families

    def get_sku_name(self) -> str:
        # read the original value passed by the command
        skuName = self.raw_param.get("sku")
        if skuName is None:
            if (
                self.mc and
                self.mc.sku and
                getattr(self.mc.sku, 'name', None) is not None
            ):
                skuName = vars(self.mc.sku)['name'].lower()
            else:
                skuName = CONST_MANAGED_CLUSTER_SKU_NAME_BASE
        return skuName

    def _get_enable_addons(self, enable_validation: bool = False) -> List[str]:
        enable_addons = super()._get_enable_addons()
        sku_name = self.get_sku_name()
        if sku_name == CONST_MANAGED_CLUSTER_SKU_NAME_AUTOMATIC:
            enable_addons.append("monitoring")
        return enable_addons

    def get_enable_msi_auth_for_monitoring(self) -> Union[bool, None]:
        enable_msi_auth_for_monitoring = super().get_enable_msi_auth_for_monitoring()
        sku_name = self.get_sku_name()
        if sku_name == CONST_MANAGED_CLUSTER_SKU_NAME_AUTOMATIC:
            return True
        return enable_msi_auth_for_monitoring

    def _get_disable_local_accounts(self, enable_validation: bool = False) -> bool:
        """Internal function to obtain the value of disable_local_accounts.

        This function supports the option of enable_validation. When enabled, if both disable_local_accounts and
        enable_local_accounts are specified, raise a MutuallyExclusiveArgumentError.

        :return: bool
        """
        # read the original value passed by the command
        disable_local_accounts = self.raw_param.get("disable_local_accounts")
        # In create mode, try to read the property value corresponding to the parameter from the `mc` object.
        if self.decorator_mode == DecoratorMode.CREATE:
            if (
                self.mc and
                hasattr(self.mc, "disable_local_accounts") and      # backward compatibility
                self.mc.disable_local_accounts is not None
            ):
                disable_local_accounts = self.mc.disable_local_accounts
            sku_name = self.get_sku_name()
            if sku_name == CONST_MANAGED_CLUSTER_SKU_NAME_AUTOMATIC:
                disable_local_accounts = True

        # this parameter does not need dynamic completion
        # validation
        if enable_validation:
            if self.decorator_mode == DecoratorMode.UPDATE:
                if disable_local_accounts and self._get_enable_local_accounts(enable_validation=False):
                    raise MutuallyExclusiveArgumentError(
                        "Cannot specify --disable-local-accounts and "
                        "--enable-local-accounts at the same time."
                    )
        return disable_local_accounts

    def _get_outbound_type(
        self,
        enable_validation: bool = False,
        read_only: bool = False,
        load_balancer_profile: ManagedClusterLoadBalancerProfile = None,
    ) -> Union[str, None]:
        """Internal function to dynamically obtain the value of outbound_type according to the context.

        Note: Overwritten in aks-preview to support being updated.

        Note: All the external parameters involved in the validation are not verified in their own getters.

        When outbound_type is not assigned, dynamic completion will be triggerd. By default, the value is set to
        CONST_OUTBOUND_TYPE_LOAD_BALANCER.

        This function supports the option of enable_validation. When enabled, if the value of outbound_type is
        CONST_OUTBOUND_TYPE_MANAGED_NAT_GATEWAY, CONST_OUTBOUND_TYPE_USER_ASSIGNED_NAT_GATEWAY or
        CONST_OUTBOUND_TYPE_USER_DEFINED_ROUTING, the following checks will be performed. If load_balancer_sku is set
        to basic, an InvalidArgumentValueError will be raised. If vnet_subnet_id is not assigned,
        a RequiredArgumentMissingError will be raised. If any of load_balancer_managed_outbound_ip_count,
        load_balancer_outbound_ips or load_balancer_outbound_ip_prefixes is assigned, a MutuallyExclusiveArgumentError
        will be raised.
        This function supports the option of read_only. When enabled, it will skip dynamic completion and validation.
        This function supports the option of load_balancer_profile, if provided, when verifying loadbalancer-related
        parameters, the value in load_balancer_profile will be used for validation.

        :return: string or None
        """
        # read the original value passed by the command
        outbound_type = self.raw_param.get("outbound_type")
        # In create mode, try to read the property value corresponding to the parameter from the `mc` object.
        read_from_mc = False
        if self.decorator_mode == DecoratorMode.CREATE:
            if (
                self.mc and
                self.mc.network_profile and
                self.mc.network_profile.outbound_type is not None
            ):
                outbound_type = self.mc.network_profile.outbound_type
                read_from_mc = True

        # skip dynamic completion & validation if option read_only is specified
        if read_only:
            return outbound_type

        # dynamic completion
        if (
            self.decorator_mode == DecoratorMode.CREATE and
            not read_from_mc and
            outbound_type not in [
                CONST_OUTBOUND_TYPE_MANAGED_NAT_GATEWAY,
                CONST_OUTBOUND_TYPE_USER_ASSIGNED_NAT_GATEWAY,
                CONST_OUTBOUND_TYPE_USER_DEFINED_ROUTING,
                CONST_OUTBOUND_TYPE_NONE,
                CONST_OUTBOUND_TYPE_BLOCK,]
        ):
            outbound_type = CONST_OUTBOUND_TYPE_LOAD_BALANCER
            skuName = self.get_sku_name()
            isVnetSubnetIdEmpty = self.get_vnet_subnet_id() in ["", None]
            if skuName is not None and skuName == CONST_MANAGED_CLUSTER_SKU_NAME_AUTOMATIC and isVnetSubnetIdEmpty:
                # outbound_type of Automatic SKU should be ManagedNATGateway if no subnet id provided.
                outbound_type = CONST_OUTBOUND_TYPE_MANAGED_NAT_GATEWAY

        # validation
        # Note: The parameters involved in the validation are not verified in their own getters.
        # pylint: disable=too-many-nested-blocks
        if enable_validation:
            if outbound_type in [
                CONST_OUTBOUND_TYPE_USER_DEFINED_ROUTING,
                CONST_OUTBOUND_TYPE_MANAGED_NAT_GATEWAY,
                CONST_OUTBOUND_TYPE_USER_ASSIGNED_NAT_GATEWAY,
            ]:
                if safe_lower(self._get_load_balancer_sku(enable_validation=False)) == CONST_LOAD_BALANCER_SKU_BASIC:
                    raise InvalidArgumentValueError(
                        f"{outbound_type} doesn't support basic load balancer sku"
                    )

                if outbound_type in [
                    CONST_OUTBOUND_TYPE_USER_DEFINED_ROUTING,
                    CONST_OUTBOUND_TYPE_USER_ASSIGNED_NAT_GATEWAY,
                ]:
                    if self.get_vnet_subnet_id() in ["", None]:
                        raise RequiredArgumentMissingError(
                            "--vnet-subnet-id must be specified for userDefinedRouting and it must "
                            "be pre-configured with a route table with egress rules"
                        )

                if (
                    self.decorator_mode == DecoratorMode.CREATE and
                    outbound_type == CONST_OUTBOUND_TYPE_USER_DEFINED_ROUTING
                ):
                    if load_balancer_profile:
                        if (
                            load_balancer_profile.managed_outbound_i_ps or
                            load_balancer_profile.outbound_i_ps or
                            load_balancer_profile.outbound_ip_prefixes
                        ):
                            raise MutuallyExclusiveArgumentError(
                                "userDefinedRouting doesn't support customizing \
                                a standard load balancer with IP addresses"
                            )
                    else:
                        if (
                            self.get_load_balancer_managed_outbound_ip_count() or
                            self.get_load_balancer_outbound_ips() or
                            self.get_load_balancer_outbound_ip_prefixes()
                        ):
                            raise MutuallyExclusiveArgumentError(
                                "userDefinedRouting doesn't support customizing \
                                a standard load balancer with IP addresses"
                            )
            if self.decorator_mode == DecoratorMode.UPDATE:
                if outbound_type == CONST_OUTBOUND_TYPE_MANAGED_NAT_GATEWAY:
                    if self.mc.agent_pool_profiles is not None and len(self.mc.agent_pool_profiles) > 1:
                        multizoned = False
                        for ap in self.mc.agent_pool_profiles:
                            if ap.availability_zones:
                                multizoned = True
                        msg = (
                            "\nWarning: this AKS cluster has multi-zonal nodepools, but NAT Gateway is not "
                            "currently zone redundant. Migrating outbound connectivity to NAT Gateway could lead to "
                            "a reduction in zone redundancy for this cluster. Continue?"
                        )
                        if multizoned and not self.get_yes() and not prompt_y_n(msg, default="n"):
                            raise DecoratorEarlyExitException()
        return outbound_type

    def _get_pod_cidr_and_service_cidr_and_dns_service_ip_and_docker_bridge_address_and_network_policy(
        self, enable_validation: bool = False
    ) -> Tuple[
        Union[str, None],
        Union[str, None],
        Union[str, None],
        Union[str, None],
        Union[str, None],
    ]:
        """Internal function to obtain the value of pod_cidr, service_cidr, dns_service_ip, docker_bridge_address and
        network_policy.

        Note: Overwritten in aks-preview to remove the deprecated property docker_bridge_cidr.

        Note: SDK provides default value "10.244.0.0/16" and performs the following validation
        {'pattern': r'^([0-9]{1,3}\\.){3}[0-9]{1,3}(\\/([0-9]|[1-2][0-9]|3[0-2]))?$'} for pod_cidr.
        Note: SDK provides default value "10.0.0.0/16" and performs the following validation
        {'pattern': r'^([0-9]{1,3}\\.){3}[0-9]{1,3}(\\/([0-9]|[1-2][0-9]|3[0-2]))?$'} for service_cidr.
        Note: SDK provides default value "10.0.0.10" and performs the following validation
        {'pattern': r'^(?:(?:25[0-5]|2[0-4][0-9]|[01]?[0-9][0-9]?)\\.){3}(?:25[0-5]|2[0-4][0-9]|[01]?[0-9][0-9]?)$'}
        for dns_service_ip.
        Note: SDK provides default value "172.17.0.1/16" and performs the following validation
        {'pattern': r'^([0-9]{1,3}\\.){3}[0-9]{1,3}(\\/([0-9]|[1-2][0-9]|3[0-2]))?$'} for docker_bridge_address.

        This function supports the option of enable_validation. When enabled, if pod_cidr is assigned and the value of
        network_plugin is azure, an InvalidArgumentValueError will be raised; otherwise, if any of pod_cidr,
        service_cidr, dns_service_ip, docker_bridge_address or network_policy is assigned, a
        RequiredArgumentMissingError will be raised.

        :return: a tuple of five elements: pod_cidr of string type or None, service_cidr of string type or None,
        dns_service_ip of string type or None, docker_bridge_address of string type or None, network_policy of
        string type or None.
        """
        # get network profile from `mc`
        network_profile = None
        if self.mc:
            network_profile = self.mc.network_profile

        # pod_cidr
        # read the original value passed by the command
        pod_cidr = self.raw_param.get("pod_cidr")
        # try to read the property value corresponding to the parameter from the `mc` object
        # pod_cidr is allowed to be updated so only read from mc object during creates
        if self.decorator_mode == DecoratorMode.CREATE:
            if network_profile and network_profile.pod_cidr is not None:
                pod_cidr = network_profile.pod_cidr

        # service_cidr
        # read the original value passed by the command
        service_cidr = self.raw_param.get("service_cidr")
        # try to read the property value corresponding to the parameter from the `mc` object
        if network_profile and network_profile.service_cidr is not None:
            service_cidr = network_profile.service_cidr

        # dns_service_ip
        # read the original value passed by the command
        dns_service_ip = self.raw_param.get("dns_service_ip")
        # try to read the property value corresponding to the parameter from the `mc` object
        if network_profile and network_profile.dns_service_ip is not None:
            dns_service_ip = network_profile.dns_service_ip

        # network_policy
        # read the original value passed by the command
        network_policy = self.raw_param.get("network_policy")
        # try to read the property value corresponding to the parameter from the `mc` object
        if network_profile and network_profile.network_policy is not None:
            network_policy = network_profile.network_policy

        # these parameters do not need dynamic completion

        # validation
        if enable_validation:
            network_plugin = self._get_network_plugin(enable_validation=False)
            if not network_plugin:
                if (
                    pod_cidr or
                    service_cidr or
                    dns_service_ip or
                    network_policy
                ):
                    raise RequiredArgumentMissingError(
                        "Please explicitly specify the network plugin type"
                    )
        return pod_cidr, service_cidr, dns_service_ip, None, network_policy

    def _get_network_plugin(self, enable_validation: bool = False) -> Union[str, None]:
        """Internal function to obtain the value of network_plugin.

        Note: Overwritten in aks-preview to update the valiation.

        Note: SDK provides default value "kubenet" for network_plugin.

        This function supports the option of enable_validation. When enabled, in case network_plugin is assigned, if
        pod_cidr is assigned, the value of network_plugin is "azure" and network_plugin_mode is not "overlay", an
        InvalidArgumentValueError will be raised; otherwise, if any of pod_cidr, service_cidr, dns_service_ip,
        docker_bridge_address or network_policy is assigned, a RequiredArgumentMissingError will be raised.

        :return: string or None
        """
        # read the original value passed by the command
        network_plugin = self.raw_param.get("network_plugin")
        # try to read the property value corresponding to the parameter from the `mc` object
        # but do not override if it was specified in the raw params since this property can be updated.
        if (
            not network_plugin and
            self.mc and
            self.mc.network_profile and
            self.mc.network_profile.network_plugin is not None
        ):
            network_plugin = self.mc.network_profile.network_plugin

        # this parameter does not need dynamic completion
        # validation
        if enable_validation:
            (
                pod_cidr,
                service_cidr,
                dns_service_ip,
                docker_bridge_address,
                network_policy,
            ) = self._get_pod_cidr_and_service_cidr_and_dns_service_ip_and_docker_bridge_address_and_network_policy(
                enable_validation=False
            )
            if network_plugin:
                if network_plugin == CONST_NETWORK_PLUGIN_AZURE and pod_cidr:
                    if self.get_network_plugin_mode() != CONST_NETWORK_PLUGIN_MODE_OVERLAY:
                        raise InvalidArgumentValueError(
                            "Please specify network plugin mode `overlay` when using pod_cidr or "
                            "use network plugin `kubenet`. For more information about Azure CNI "
                            "Overlay please see https://aka.ms/aksoverlay"
                        )
            else:
                if (
                    pod_cidr or
                    service_cidr or
                    dns_service_ip or
                    docker_bridge_address or
                    network_policy
                ):
                    raise RequiredArgumentMissingError(
                        "Please explicitly specify the network plugin type"
                    )
        return network_plugin

    def get_pod_cidr(self) -> Union[str, None]:
        """Get the value of pod_cidr.

        :return: str or None
        """
        # try to read the property value corresponding to the parameter from the `mc` object
        # only read on CREATE as this property can be updated
        pod_cidr = self.raw_param.get("pod_cidr")

        if self.decorator_mode == DecoratorMode.CREATE:
            if (
                self.mc and
                self.mc.network_profile and
                self.mc.network_profile.pod_cidr is not None
            ):
                pod_cidr = self.mc.network_profile.pod_cidr

        # this parameter does not need dynamic completion
        # this parameter does not need validation
        return pod_cidr

    def get_network_plugin_mode(self) -> Union[str, None]:
        """Get the value of network_plugin_mode.

        :return: str or None
        """
        # overwrite if provided by user
        network_plugin_mode = self.raw_param.get("network_plugin_mode")

        # try to read the property value corresponding to the parameter from the `mc` object
        # only read on CREATE as this property can be updated
        if self.decorator_mode == DecoratorMode.CREATE:
            if (
                self.mc and
                self.mc.network_profile and
                self.mc.network_profile.network_plugin_mode is not None
            ):
                network_plugin_mode = self.mc.network_profile.network_plugin_mode

        # this parameter does not need dynamic completion
        # this parameter does not need validation
        return network_plugin_mode

    def get_network_policy(self) -> Union[str, None]:
        """Get the value of network_dataplane.

        :return: str or None
        """
        return self.raw_param.get("network_policy")

    def get_network_dataplane(self) -> Union[str, None]:
        """Get the value of network_dataplane.

        :return: str or None
        """
        return self.raw_param.get("network_dataplane")

    def get_enable_cilium_dataplane(self) -> bool:
        """Get the value of enable_cilium_dataplane

        :return: bool
        """
        return bool(self.raw_param.get('enable_cilium_dataplane'))

    def get_acns_enablement(self) -> Tuple[
        Union[bool, None],
        Union[bool, None],
        Union[bool, None],
    ]:
        """Get the enablement of acns
        :return: Tuple of 3 elements which can be bool or None
        """
        enable_acns = self.raw_param.get("enable_acns")
        disable_acns = self.raw_param.get("disable_acns")
        if enable_acns is None and disable_acns is None:
            return None, None, None
        if enable_acns and disable_acns:
            raise MutuallyExclusiveArgumentError(
                "Cannot specify --enable-acns and "
                "--disable-acns at the same time."
            )
        enable_acns = bool(enable_acns) if enable_acns is not None else False
        disable_acns = bool(disable_acns) if disable_acns is not None else False
        acns = enable_acns or not disable_acns
        acns_observability = self.get_acns_observability()
        acns_security = self.get_acns_security()
        if acns and (acns_observability is False and acns_security is False):
            raise MutuallyExclusiveArgumentError(
                "Cannot disable both observability and security when enabling ACNS. "
                "Please enable at least one of them or disable ACNS with --disable-acns."
            )
        if not acns and (acns_observability is not None or acns_security is not None):
            raise MutuallyExclusiveArgumentError(
                "--disable-acns does not use any additional acns arguments."
            )
        return acns, acns_observability, acns_security

    def get_acns_observability(self) -> Union[bool, None]:
        """Get the enablement of acns observability

        :return: bool or None"""
        disable_acns_observability = self.raw_param.get("disable_acns_observability")
        if disable_acns_observability is not None:
            return not disable_acns_observability
        return None

    def get_acns_security(self) -> Union[bool, None]:
        """Get the enablement of acns security

        :return: bool or None"""
        disable_acns_security = self.raw_param.get("disable_acns_security")
        if disable_acns_security is not None:
            return not disable_acns_security
        return None

<<<<<<< HEAD
    def get_retina_flow_logs(self, mc: ManagedCluster) -> Union[bool, None]:
        """Get the enablement of retina flow logs

        :return: bool or None"""
        enable_retina_flow_logs = self.raw_param.get("enable_retina_flow_logs")
        disable_retina_flow_logs = self.raw_param.get("disable_retina_flow_logs")
        if enable_retina_flow_logs is None and disable_retina_flow_logs is None:
            return None
        if enable_retina_flow_logs and disable_retina_flow_logs:
            raise MutuallyExclusiveArgumentError(
                "Cannot specify --enable-retina-flow-logs and "
                "--disable-retina-flow-logs at the same time."
            )
        if (
            enable_retina_flow_logs and
            (not self.raw_param.get("enable_acns", False) and
                not (mc.network_profile and mc.network_profile.advanced_networking and
                     mc.network_profile.advanced_networking.enabled)) or
            not (mc.addon_profiles and mc.addon_profiles.get("omsagent") and mc.addon_profiles["omsagent"].enabled)
        ):
            raise InvalidArgumentValueError(
                "Flow logs requires '--enable-acns', advanced networking "
                "to be enabled, and the monitoring addon to be enabled."
            )
        enable_retina_flow_logs = bool(enable_retina_flow_logs) if enable_retina_flow_logs is not None else False
        disable_retina_flow_logs = bool(disable_retina_flow_logs) if disable_retina_flow_logs is not None else False
        retina_flow_logs = enable_retina_flow_logs or not disable_retina_flow_logs
        return retina_flow_logs
=======
    def get_acns_advanced_networkpolicies(self) -> Union[str, None]:
        """Get the value of acns_advanced_networkpolicies

        :return: str or None
        """
        disable_acns_security = self.raw_param.get("disable_acns_security")
        disable_acns = self.raw_param.get("disable_acns")
        acns_advanced_networkpolicies = self.raw_param.get("acns_advanced_networkpolicies")
        if acns_advanced_networkpolicies is not None:
            if disable_acns_security or disable_acns:
                raise MutuallyExclusiveArgumentError(
                    "--disable-acns-security and --disable-acns cannot be used with acns_advanced_networkpolicies."
                )
        return self.raw_param.get("acns_advanced_networkpolicies")
>>>>>>> 84dbe1f3

    def get_load_balancer_managed_outbound_ip_count(self) -> Union[int, None]:
        """Obtain the value of load_balancer_managed_outbound_ip_count.

        Note: SDK performs the following validation {'maximum': 100, 'minimum': 1}.

        :return: int or None
        """
        # read the original value passed by the command
        return self.raw_param.get("load_balancer_managed_outbound_ip_count")

    def get_load_balancer_managed_outbound_ipv6_count(self) -> Union[int, None]:
        """Obtain the expected count of IPv6 managed outbound IPs.

        Note: SDK provides default value 0 and performs the following validation {'maximum': 100, 'minimum': 0}.

        :return: int or None
        """
        return self.raw_param.get('load_balancer_managed_outbound_ipv6_count')

    def get_load_balancer_outbound_ips(self) -> Union[str, List[ResourceReference], None]:
        """Obtain the value of load_balancer_outbound_ips.

        Note: SDK performs the following validation {'maximum': 16, 'minimum': 1}.

        :return: string, list of ResourceReference, or None
        """
        # read the original value passed by the command
        return self.raw_param.get("load_balancer_outbound_ips")

    def get_load_balancer_outbound_ip_prefixes(self) -> Union[str, List[ResourceReference], None]:
        """Obtain the value of load_balancer_outbound_ip_prefixes.

        :return: string, list of ResourceReference, or None
        """
        # read the original value passed by the command
        return self.raw_param.get("load_balancer_outbound_ip_prefixes")

    def get_load_balancer_backend_pool_type(self) -> str:
        """Obtain the value of load_balancer_backend_pool_type.

        :return: string
        """
        # read the original value passed by the command
        load_balancer_backend_pool_type = self.raw_param.get(
            "load_balancer_backend_pool_type"
        )

        # this parameter does not need dynamic completion
        # this parameter does not need validation
        return load_balancer_backend_pool_type

    def get_cluster_service_load_balancer_health_probe_mode(self) -> Union[str, None]:
        """Obtain the value of cluster_service_load_balancer_health_probe_mode.

        :return: string
        """
        # read the original value passed by the command
        cluster_service_health_probe_mode = self.raw_param.get(
            "cluster_service_load_balancer_health_probe_mode"
        )

        # this parameter does not need dynamic completion
        # this parameter does not need validation
        return cluster_service_health_probe_mode

    def get_nrg_lockdown_restriction_level(self) -> Union[str, None]:
        """Obtain the value of nrg_lockdown_restriction_level.
        :return: string or None
        """
        # read the original value passed by the command
        nrg_lockdown_restriction_level = self.raw_param.get("nrg_lockdown_restriction_level")

        # In create mode, try to read the property value corresponding to the parameter from the `mc` object.
        if self.decorator_mode == DecoratorMode.CREATE:
            if (
                self.mc and
                self.mc.node_resource_group_profile and
                self.mc.node_resource_group_profile.restriction_level is not None
            ):
                nrg_lockdown_restriction_level = self.mc.node_resource_group_profile.restriction_level

        # this parameter does not need dynamic completion
        # this parameter does not need validation
        return nrg_lockdown_restriction_level

    def get_kube_proxy_config(self) -> Union[Dict, ContainerServiceNetworkProfileKubeProxyConfig, None]:
        """Obtain the value of kube_proxy_config.

        :return: dictionary, ContainerServiceNetworkProfileKubeProxyConfig or None
        """
        # read the original value passed by the command
        kube_proxy_config = None
        kube_proxy_config_file_path = self.raw_param.get("kube_proxy_config")
        # validate user input
        if kube_proxy_config_file_path:
            if not os.path.isfile(kube_proxy_config_file_path):
                raise InvalidArgumentValueError(
                    f"{kube_proxy_config_file_path} is not valid file, or not accessible."
                )
            kube_proxy_config = get_file_json(kube_proxy_config_file_path)
            if not isinstance(kube_proxy_config, dict):
                raise InvalidArgumentValueError(
                    f"Error reading kube-proxy config from {kube_proxy_config_file_path}. "
                    "Please see https://aka.ms/KubeProxyConfig for correct format."
                )

        # try to read the property value corresponding to the parameter from the `mc` object
        if self.decorator_mode == DecoratorMode.CREATE:
            if self.mc and self.mc.network_profile and self.mc.network_profile.kube_proxy_config is not None:
                kube_proxy_config = self.mc.network_profile.kube_proxy_config

        # this parameter does not need dynamic completion
        # this parameter does not need validation
        return kube_proxy_config

    def get_node_os_upgrade_channel(self) -> Union[str, None]:
        """Obtain the value of node_os_upgrade_channel.
        :return: string or None
        """
        # read the original value passed by the command
        node_os_upgrade_channel = self.raw_param.get("node_os_upgrade_channel")

        # In create mode, try to read the property value corresponding to the parameter from the `mc` object.
        if self.decorator_mode == DecoratorMode.CREATE:
            if (
                self.mc and
                self.mc.auto_upgrade_profile and
                self.mc.auto_upgrade_profile.node_os_upgrade_channel is not None
            ):
                node_os_upgrade_channel = self.mc.auto_upgrade_profile.node_os_upgrade_channel

        # this parameter does not need dynamic completion
        # this parameter does not need validation
        return node_os_upgrade_channel

    def get_upgrade_override_until(self) -> Union[str, None]:
        """Obtain the value of upgrade_override_until.
        :return: string or None
        """
        # this parameter does not need dynamic completion
        # this parameter does not need validation
        return self.raw_param.get("upgrade_override_until")

    def get_if_match(self) -> Union[str, None]:
        """Obtain the value of if_match.
        :return: string or None
        """
        # this parameter does not need dynamic completion
        # this parameter does not need validation
        return self.raw_param.get("if_match")

    def get_if_none_match(self) -> Union[str, None]:
        """Obtain the value of if_none_match.
        :return: string or None
        """
        # this parameter does not need dynamic completion
        # this parameter does not need validation
        return self.raw_param.get("if_none_match")

    def get_force_upgrade(self) -> Union[bool, None]:
        """Obtain the value of force_upgrade.
        :return: bool or None
        """
        # this parameter does not need dynamic completion
        # validation is done with param validator
        enable_force_upgrade = self.raw_param.get("enable_force_upgrade")
        disable_force_upgrade = self.raw_param.get("disable_force_upgrade")

        if enable_force_upgrade is False and disable_force_upgrade is False:
            return None
        if enable_force_upgrade is not None:
            return enable_force_upgrade
        if disable_force_upgrade is not None:
            return not disable_force_upgrade
        return None

    def _get_enable_pod_security_policy(self, enable_validation: bool = False) -> bool:
        """Internal function to obtain the value of enable_pod_security_policy.

        This function supports the option of enable_validation. When enabled, if both enable_pod_security_policy and
        disable_pod_security_policy are specified, raise a MutuallyExclusiveArgumentError.

        :return: bool
        """
        # read the original value passed by the command
        enable_pod_security_policy = self.raw_param.get("enable_pod_security_policy")
        # In create mode, try to read the property value corresponding to the parameter from the `mc` object.
        if self.decorator_mode == DecoratorMode.CREATE:
            if (
                self.mc and
                self.mc.enable_pod_security_policy is not None
            ):
                enable_pod_security_policy = self.mc.enable_pod_security_policy

        # this parameter does not need dynamic completion
        # validation
        if enable_validation:
            if enable_pod_security_policy and self._get_disable_pod_security_policy(enable_validation=False):
                raise MutuallyExclusiveArgumentError(
                    "Cannot specify --enable-pod-security-policy and "
                    "--disable-pod-security-policy at the same time."
                )
        return enable_pod_security_policy

    def get_enable_pod_security_policy(self) -> bool:
        """Obtain the value of enable_pod_security_policy.

        This function will verify the parameter by default. If both enable_pod_security_policy and
        disable_pod_security_policy are specified, raise a MutuallyExclusiveArgumentError.

        :return: bool
        """
        return self._get_enable_pod_security_policy(enable_validation=True)

    def _get_disable_pod_security_policy(self, enable_validation: bool = False) -> bool:
        """Internal function to obtain the value of disable_pod_security_policy.

        This function supports the option of enable_validation. When enabled, if both enable_pod_security_policy and
        disable_pod_security_policy are specified, raise a MutuallyExclusiveArgumentError.

        :return: bool
        """
        # read the original value passed by the command
        disable_pod_security_policy = self.raw_param.get("disable_pod_security_policy")
        # We do not support this option in create mode, therefore we do not read the value from `mc`.

        # this parameter does not need dynamic completion
        # validation
        if enable_validation:
            if disable_pod_security_policy and self._get_enable_pod_security_policy(enable_validation=False):
                raise MutuallyExclusiveArgumentError(
                    "Cannot specify --enable-pod-security-policy and "
                    "--disable-pod-security-policy at the same time."
                )
        return disable_pod_security_policy

    def get_disable_pod_security_policy(self) -> bool:
        """Obtain the value of disable_pod_security_policy.

        This function will verify the parameter by default. If both enable_pod_security_policy and
        disable_pod_security_policy are specified, raise a MutuallyExclusiveArgumentError.

        :return: bool
        """
        return self._get_disable_pod_security_policy(enable_validation=True)

    # pylint: disable=unused-argument
    def _get_enable_managed_identity(
        self, enable_validation: bool = False, read_only: bool = False
    ) -> bool:
        """Internal function to obtain the value of enable_managed_identity.

        Note: Inherited and extended in aks-preview to perform additional validation.

        This function supports the option of enable_validation. When enabled, if enable_managed_identity is not
        specified but enable_pod_identity is, raise a RequiredArgumentMissingError.

        :return: bool
        """
        enable_managed_identity = super()._get_enable_managed_identity()

        # validation
        if enable_validation:
            # additional validation in aks-preview
            if self.decorator_mode == DecoratorMode.CREATE:
                if not enable_managed_identity and self._get_enable_pod_identity(enable_validation=False):
                    raise RequiredArgumentMissingError(
                        "--enable-pod-identity can only be specified when --enable-managed-identity is specified"
                    )
            elif self.decorator_mode == DecoratorMode.UPDATE:
                if not check_is_msi_cluster(self.mc) and self._get_enable_pod_identity(enable_validation=False):
                    raise RequiredArgumentMissingError(
                        "--enable-pod-identity can only be specified for cluster enabled managed identity"
                    )
        return enable_managed_identity

    def _get_enable_pod_identity(self, enable_validation: bool = False) -> bool:
        """Internal function to obtain the value of enable_managed_identity.

        This function supports the option of enable_validation. When enabled, if enable_managed_identity is not
        specified but enable_pod_identity is, raise a RequiredArgumentMissingError. Will also call function
        "__validate_pod_identity_with_kubenet" for verification. In update mode, if both
        enable_pod_identity and disable_pod_identity are specified, raise a MutuallyExclusiveArgumentError.

        :return: bool
        """
        # read the original value passed by the command
        enable_pod_identity = self.raw_param.get("enable_pod_identity")
        # In create mode, try to read the property value corresponding to the parameter from the `mc` object.
        if self.decorator_mode == DecoratorMode.CREATE:
            if (
                self.mc and
                self.mc.pod_identity_profile and
                self.mc.pod_identity_profile.enabled is not None
            ):
                enable_pod_identity = self.mc.pod_identity_profile.enabled

        # this parameter does not need dynamic completion
        # validation
        if enable_validation:
            if self.decorator_mode == DecoratorMode.CREATE:
                if enable_pod_identity and not self._get_enable_managed_identity(enable_validation=False):
                    raise RequiredArgumentMissingError(
                        "--enable-pod-identity can only be specified when --enable-managed-identity is specified"
                    )
                # validate pod identity with kubenet plugin
                self.__validate_pod_identity_with_kubenet(
                    self.mc,
                    enable_pod_identity,
                    self._get_enable_pod_identity_with_kubenet(
                        enable_validation=False
                    ),
                )
            elif self.decorator_mode == DecoratorMode.UPDATE:
                if enable_pod_identity:
                    if not check_is_msi_cluster(self.mc):
                        raise RequiredArgumentMissingError(
                            "--enable-pod-identity can only be specified for cluster enabled managed identity"
                        )
                    if self._get_disable_pod_identity(enable_validation=False):
                        raise MutuallyExclusiveArgumentError(
                            "Cannot specify --enable-pod-identity and "
                            "--disable-pod-identity at the same time."
                        )
        return enable_pod_identity

    def get_enable_pod_identity(self) -> bool:
        """Obtain the value of enable_pod_identity.

        This function will verify the parameter by default. If enable_managed_identity is not specified but
        enable_pod_identity is, raise a RequiredArgumentMissingError. Will also call function
        "__validate_pod_identity_with_kubenet" for verification. In update mode, if both enable_pod_identity and
        disable_pod_identity are specified, raise a MutuallyExclusiveArgumentError.

        :return: bool
        """

        return self._get_enable_pod_identity(enable_validation=True)

    def _get_disable_pod_identity(self, enable_validation: bool = False) -> bool:
        """Internal function to obtain the value of disable_pod_identity.

        This function supports the option of enable_validation. When enabled, in update mode, if both
        enable_pod_identity and disable_pod_identity are specified, raise a MutuallyExclusiveArgumentError.

        :return: bool
        """
        # read the original value passed by the command
        disable_pod_identity = self.raw_param.get("disable_pod_identity")
        # We do not support this option in create mode, therefore we do not read the value from `mc`.

        # this parameter does not need dynamic completion
        # validation
        if enable_validation:
            if self.decorator_mode == DecoratorMode.UPDATE:
                if disable_pod_identity and self._get_enable_pod_identity(enable_validation=False):
                    raise MutuallyExclusiveArgumentError(
                        "Cannot specify --enable-pod-identity and "
                        "--disable-pod-identity at the same time."
                    )
        return disable_pod_identity

    def get_disable_pod_identity(self) -> bool:
        """Obtain the value of disable_pod_identity.

        This function will verify the parameter by default. When enabled, in update mode, if both
        enable_pod_identity and disable_pod_identity are specified, raise a MutuallyExclusiveArgumentError.

        :return: bool
        """

        return self._get_disable_pod_identity(enable_validation=True)

    def _get_enable_pod_identity_with_kubenet(self, enable_validation: bool = False) -> bool:
        """Internal function to obtain the value of enable_pod_identity_with_kubenet.

        This function supports the option of enable_validation. When enabled, will call function
        "__validate_pod_identity_with_kubenet" for verification.

        :return: bool
        """
        # read the original value passed by the command
        enable_pod_identity_with_kubenet = self.raw_param.get(
            "enable_pod_identity_with_kubenet")
        # In create mode, try to read the property value corresponding to the parameter from the `mc` object.
        if self.decorator_mode == DecoratorMode.CREATE:
            if (
                self.mc and
                self.mc.pod_identity_profile and
                self.mc.pod_identity_profile.allow_network_plugin_kubenet is not None
            ):
                enable_pod_identity_with_kubenet = self.mc.pod_identity_profile.allow_network_plugin_kubenet

        # this parameter does not need dynamic completion
        # validation
        if enable_validation:
            if self.decorator_mode == DecoratorMode.CREATE:
                self.__validate_pod_identity_with_kubenet(
                    self.mc,
                    self._get_enable_pod_identity(enable_validation=False),
                    enable_pod_identity_with_kubenet,
                )
        return enable_pod_identity_with_kubenet

    def get_enable_pod_identity_with_kubenet(self) -> bool:
        """Obtain the value of enable_pod_identity_with_kubenet.

        This function will verify the parameter by default. Will call function "__validate_pod_identity_with_kubenet"
        for verification.

        :return: bool
        """
        return self._get_enable_pod_identity_with_kubenet(enable_validation=True)

    def get_enable_image_integrity(self) -> bool:
        """Obtain the value of enable_image_integrity.

        :return: bool
        """
        # read the original value passed by the command
        enable_image_integrity = self.raw_param.get("enable_image_integrity")

        return enable_image_integrity

    def get_disable_image_integrity(self) -> bool:
        """Obtain the value of disable_image_integrity.

        :return: bool
        """
        # read the original value passed by the command
        disable_image_integrity = self.raw_param.get("disable_image_integrity")

        return disable_image_integrity

    def get_cluster_snapshot_id(self) -> Union[str, None]:
        """Obtain the values of cluster_snapshot_id.

        :return: string or None
        """
        # read the original value passed by the command
        snapshot_id = self.raw_param.get("cluster_snapshot_id")
        # try to read the property value corresponding to the parameter from the `mc` object
        if (
            self.mc and
            self.mc.creation_data and
            self.mc.creation_data.source_resource_id is not None
        ):
            snapshot_id = (
                self.mc.creation_data.source_resource_id
            )

        # this parameter does not need dynamic completion
        # this parameter does not need validation
        return snapshot_id

    def get_cluster_snapshot(self) -> Union[ManagedClusterSnapshot, None]:
        """Helper function to retrieve the ManagedClusterSnapshot object corresponding to a cluster snapshot id.

        This fuction will store an intermediate "managedclustersnapshot" to avoid sending the same request multiple
        times.

        Function "get_cluster_snapshot_by_snapshot_id" will be called to retrieve the ManagedClusterSnapshot object
        corresponding to a cluster snapshot id, which internally used the managedclustersnapshot client
        (managedclustersnapshots operations belonging to container service client) to send the request.

        :return: ManagedClusterSnapshot or None
        """
        # try to read from intermediates
        snapshot = self.get_intermediate("managedclustersnapshot")
        if snapshot:
            return snapshot

        snapshot_id = self.get_cluster_snapshot_id()
        if snapshot_id:
            snapshot = self.external_functions.get_cluster_snapshot_by_snapshot_id(self.cmd.cli_ctx, snapshot_id)
            self.set_intermediate("managedclustersnapshot", snapshot, overwrite_exists=True)
        return snapshot

    def _get_kubernetes_version(self, read_only: bool = False) -> str:
        """Internal function to dynamically obtain the value of kubernetes_version according to the context.

        Note: Overwritten to take the value from mc snapshot.

        If snapshot_id is specified, dynamic completion will be triggerd, and will try to get the corresponding value
        from the Snapshot. When determining the value of the parameter, obtaining from `mc` takes precedence over user's
        explicit input over cluster snapshot over nodepool snapshot over default vaule.

        :return: string
        """
        # read the original value passed by the command
        raw_value = self.raw_param.get("kubernetes_version")
        # try to read the property value corresponding to the parameter from the `mc` object
        value_obtained_from_mc = None
        if self.mc:
            value_obtained_from_mc = self.mc.kubernetes_version
        # try to retrieve the value from snapshot
        value_obtained_from_snapshot = None
        value_obtained_from_cluster_snapshot = None
        # skip dynamic completion if read_only is specified
        if not read_only:
            snapshot = self.agentpool_context.get_snapshot()
            if snapshot:
                value_obtained_from_snapshot = snapshot.kubernetes_version
        # skip dynamic completion if read_only is specified
        if not read_only:
            snapshot = self.get_cluster_snapshot()
            if snapshot:
                value_obtained_from_cluster_snapshot = snapshot.managed_cluster_properties_read_only.kubernetes_version

        # set default value
        if value_obtained_from_mc is not None:
            kubernetes_version = value_obtained_from_mc
        elif raw_value not in [None, ""]:
            kubernetes_version = raw_value
        elif not read_only and value_obtained_from_cluster_snapshot is not None:
            kubernetes_version = value_obtained_from_cluster_snapshot
        elif not read_only and value_obtained_from_snapshot is not None:
            kubernetes_version = value_obtained_from_snapshot
        else:
            kubernetes_version = raw_value

        # this parameter does not need validation
        return kubernetes_version

    def get_kubernetes_version(self) -> str:
        """Obtain the value of kubernetes_version.

        Note: Overwritten to take the value from mc snapshot.

        :return: string
        """
        return self._get_kubernetes_version(read_only=False)

    def get_disk_driver(self) -> Optional[ManagedClusterStorageProfileDiskCSIDriver]:
        """Obtain the value of storage_profile.disk_csi_driver

        :return: Optional[ManagedClusterStorageProfileDiskCSIDriver]
        """
        enable_disk_driver = self.raw_param.get("enable_disk_driver")
        disable_disk_driver = self.raw_param.get("disable_disk_driver")
        disk_driver_version = self.raw_param.get("disk_driver_version")

        if not enable_disk_driver and not disable_disk_driver and not disk_driver_version:
            return None
        profile = self.models.ManagedClusterStorageProfileDiskCSIDriver()  # pylint: disable=no-member

        if enable_disk_driver and disable_disk_driver:
            raise MutuallyExclusiveArgumentError(
                "Cannot specify --enable-disk-driver and "
                "--disable-disk-driver at the same time."
            )

        if disable_disk_driver and disk_driver_version:
            raise ArgumentUsageError(
                "The parameter --disable-disk-driver cannot be used "
                "when --disk-driver-version is specified.")

        if self.decorator_mode == DecoratorMode.UPDATE and disk_driver_version and not enable_disk_driver:
            raise ArgumentUsageError(
                "Parameter --enable-disk-driver is required "
                "when --disk-driver-version is specified during update.")

        if self.decorator_mode == DecoratorMode.CREATE:
            if disable_disk_driver:
                profile.enabled = False
            else:
                profile.enabled = True
                if disk_driver_version:
                    profile.version = disk_driver_version

        if self.decorator_mode == DecoratorMode.UPDATE:
            if enable_disk_driver:
                profile.enabled = True
                if disk_driver_version:
                    profile.version = disk_driver_version
            elif disable_disk_driver:
                msg = (
                    "Please make sure there are no existing PVs and PVCs "
                    "that are used by AzureDisk CSI driver before disabling."
                )
                if not self.get_yes() and not prompt_y_n(msg, default="n"):
                    raise DecoratorEarlyExitException()
                profile.enabled = False

        return profile

    def _get_enable_apiserver_vnet_integration(self, enable_validation: bool = False) -> bool:
        """Internal function to obtain the value of enable_apiserver_vnet_integration.

        This function supports the option of enable_validation. When enable_apiserver_vnet_integration is specified,
        For UPDATE: if apiserver-subnet-id is not used, raise an RequiredArgumentMissingError;

        :return: bool
        """
        # read the original value passed by the command
        enable_apiserver_vnet_integration = self.raw_param.get("enable_apiserver_vnet_integration")
        # In create mode, try to read the property value corresponding to the parameter from the `mc` object.
        if self.decorator_mode == DecoratorMode.CREATE:
            if (
                self.mc and
                self.mc.api_server_access_profile and
                self.mc.api_server_access_profile.enable_vnet_integration is not None
            ):
                enable_apiserver_vnet_integration = self.mc.api_server_access_profile.enable_vnet_integration

        # this parameter does not need dynamic completion
        # validation
        if enable_validation:
            if self.decorator_mode == DecoratorMode.UPDATE:
                is_apiserver_vnet_integration_cluster = check_is_apiserver_vnet_integration_cluster(self.mc)
                if enable_apiserver_vnet_integration and not is_apiserver_vnet_integration_cluster:
                    if self._get_apiserver_subnet_id(enable_validation=False) is None:
                        raise RequiredArgumentMissingError(
                            "--apiserver-subnet-id is required for update with --enable-apiserver-vnet-integration."
                        )

        return enable_apiserver_vnet_integration

    def get_enable_apiserver_vnet_integration(self) -> bool:
        """Obtain the value of enable_apiserver_vnet_integration.

        This function will verify the parameter by default. When enable_apiserver_vnet_integration is specified,
        For UPDATE: if apiserver-subnet-id is not used, raise an RequiredArgumentMissingError

        :return: bool
        """
        return self._get_enable_apiserver_vnet_integration(enable_validation=True)

    def _get_apiserver_subnet_id(self, enable_validation: bool = False) -> Union[str, None]:
        """Internal function to obtain the value of apiserver_subnet_id.

        This function supports the option of enable_validation. When apiserver_subnet_id is specified,
        if enable_apiserver_vnet_integration is not used, raise an RequiredArgumentMissingError;
        For CREATE: if vnet_subnet_id is not used, raise an RequiredArgumentMissingError;

        :return: bool
        """
        # read the original value passed by the command
        apiserver_subnet_id = self.raw_param.get("apiserver_subnet_id")
        # try to read the property value corresponding to the parameter from the `mc` object
        if self.decorator_mode == DecoratorMode.CREATE:
            if (
                self.mc and
                self.mc.api_server_access_profile and
                self.mc.api_server_access_profile.subnet_id is not None
            ):
                apiserver_subnet_id = self.mc.api_server_access_profile.subnet_id

        # this parameter does not need dynamic completion
        # validation
        if enable_validation:
            if self.decorator_mode == DecoratorMode.CREATE:
                vnet_subnet_id = self.get_vnet_subnet_id()
                if apiserver_subnet_id and vnet_subnet_id is None:
                    raise RequiredArgumentMissingError(
                        '"--apiserver-subnet-id" requires "--vnet-subnet-id".')

            enable_apiserver_vnet_integration = self._get_enable_apiserver_vnet_integration(
                enable_validation=False)
            if (
                apiserver_subnet_id and
                (
                    enable_apiserver_vnet_integration is None or
                    enable_apiserver_vnet_integration is False
                )
                and self.get_sku_name() != CONST_MANAGED_CLUSTER_SKU_NAME_AUTOMATIC
            ):
                raise RequiredArgumentMissingError(
                    '"--apiserver-subnet-id" requires "--enable-apiserver-vnet-integration".')

        return apiserver_subnet_id

    def get_apiserver_subnet_id(self) -> Union[str, None]:
        """Obtain the value of apiserver_subnet_id.

        This function will verify the parameter by default. When apiserver_subnet_id is specified,
        if enable_apiserver_vnet_integration is not specified, raise an RequiredArgumentMissingError;

        :return: bool
        """
        return self._get_apiserver_subnet_id(enable_validation=True)

    def _get_enable_private_cluster(self, enable_validation: bool = False) -> bool:
        """Internal function to obtain the value of enable_private_cluster for update.

        This function supports the option of enable_validation during update. When enable_private_cluster is specified,
        if api_server_authorized_ip_ranges is assigned, raise an MutuallyExclusiveArgumentError;
        When enable_private_cluster is not specified, disable_public_fqdn, enable_public_fqdn or private_dns_zone
        is assigned, raise an InvalidArgumentValueError.

        For UPDATE: if existing cluster is not using apiserver vnet integration, raise an ArgumentUsageError;

        :return: bool
        """
        # read the original value passed by the command
        enable_apiserver_vnet_integration = self.raw_param.get("enable_apiserver_vnet_integration")
        enable_private_cluster = self.raw_param.get("enable_private_cluster")

        # In create mode, try to read the property value corresponding to the parameter from the `mc` object.
        if self.decorator_mode == DecoratorMode.CREATE:
            if (
                self.mc and
                self.mc.api_server_access_profile and
                self.mc.api_server_access_profile.enable_private_cluster is not None
            ):
                enable_private_cluster = self.mc.api_server_access_profile.enable_private_cluster

        # this parameter does not need dynamic completion
        # validation
        if enable_validation:
            # copy from cli core
            if self.decorator_mode == DecoratorMode.CREATE:
                if enable_private_cluster:
                    if (
                        safe_lower(self._get_load_balancer_sku(enable_validation=False)) ==
                        CONST_LOAD_BALANCER_SKU_BASIC
                    ):
                        raise InvalidArgumentValueError(
                            "Please use standard load balancer for private cluster"
                        )
                    if self._get_api_server_authorized_ip_ranges(enable_validation=False):
                        raise MutuallyExclusiveArgumentError(
                            "--api-server-authorized-ip-ranges is not supported for private cluster"
                        )
                else:
                    if self._get_disable_public_fqdn(enable_validation=False):
                        raise InvalidArgumentValueError(
                            "--disable-public-fqdn should only be used with --enable-private-cluster"
                        )
                    if self._get_private_dns_zone(enable_validation=False):
                        raise InvalidArgumentValueError(
                            "Invalid private dns zone for public cluster. It should always be empty for public cluster"
                        )

            if self.decorator_mode == DecoratorMode.UPDATE:
                # copy logic from cli core
                is_private_cluster = check_is_private_cluster(self.mc)
                is_apiserver_vnet_integration_cluster = check_is_apiserver_vnet_integration_cluster(self.mc)

                if is_private_cluster or enable_private_cluster:
                    if self._get_api_server_authorized_ip_ranges(enable_validation=False):
                        raise MutuallyExclusiveArgumentError(
                            "--api-server-authorized-ip-ranges is not supported for private cluster"
                        )
                else:
                    if self._get_disable_public_fqdn(enable_validation=False):
                        raise InvalidArgumentValueError(
                            "--disable-public-fqdn can only be used for private cluster"
                        )
                    if self._get_enable_public_fqdn(enable_validation=False):
                        raise InvalidArgumentValueError(
                            "--enable-public-fqdn can only be used for private cluster"
                        )
                # new validation added for vnet integration
                if enable_private_cluster and not enable_apiserver_vnet_integration:
                    if not is_apiserver_vnet_integration_cluster:
                        raise ArgumentUsageError(
                            "Enabling private cluster requires enabling apiserver vnet integration"
                            "(--enable-apiserver-vnet-integration)."
                        )

        return enable_private_cluster

    def get_enable_private_cluster(self) -> bool:
        """Obtain the value of enable_private_cluster.

        This function will verify the parameter by default. When enable_private_cluster is specified,
        For UPDATE: if enable-apiserver-vnet-integration is not used and existing cluster is not using
        apiserver vnet integration, raise an ArgumentUsageError

        :return: bool
        """
        return self._get_enable_private_cluster(enable_validation=True)

    def _get_disable_private_cluster(self, enable_validation: bool = False) -> bool:
        """Internal function to obtain the value of disable_private_cluster.

        This function supports the option of enable_validation.
        For UPDATE: if existing cluster is not using apiserver vnet integration, raise an ArgumentUsageError;

        :return: bool
        """
        # read the original value passed by the command
        enable_apiserver_vnet_integration = self.raw_param.get("enable_apiserver_vnet_integration")
        disable_private_cluster = self.raw_param.get("disable_private_cluster")

        # this parameter does not need dynamic completion
        # validation
        if enable_validation:
            if self.decorator_mode == DecoratorMode.UPDATE:
                # logic copied from cli core
                if disable_private_cluster:
                    if self._get_disable_public_fqdn(enable_validation=False):
                        raise InvalidArgumentValueError(
                            "--disable-public-fqdn can only be used for private cluster"
                        )
                    if self._get_enable_public_fqdn(enable_validation=False):
                        raise InvalidArgumentValueError(
                            "--enable-public-fqdn can only be used for private cluster"
                        )
                # new validation added for apiserver vnet integration
                if disable_private_cluster and not enable_apiserver_vnet_integration:
                    if (
                        self.mc.api_server_access_profile is None or
                        self.mc.api_server_access_profile.enable_vnet_integration is not True
                    ):
                        raise ArgumentUsageError(
                            "Disabling private cluster requires enabling apiserver vnet integration"
                            "(--enable-apiserver-vnet-integration)."
                        )

        return disable_private_cluster

    def get_disable_private_cluster(self) -> bool:
        """Obtain the value of disable_private_cluster.

        This function will verify the parameter by default. When disable_private_cluster is specified,
        For UPDATE: if enable-apiserver-vnet-integration is not used and existing cluster is not using
        apiserver vnet integration, raise an ArgumentUsageError

        :return: bool
        """
        return self._get_disable_private_cluster(enable_validation=True)

    def _get_disable_public_fqdn(self, enable_validation: bool = False) -> bool:
        """Internal function to obtain the value of disable_public_fqdn for update.

        This function supports the option of enable_validation. When enabled, if enable_private_cluster is not specified
        and disable_public_fqdn is assigned, raise an InvalidArgumentValueError. If both disable_public_fqdn and
        enable_public_fqdn are assigned, raise a MutuallyExclusiveArgumentError. In update mode, if
        disable_public_fqdn is assigned and private_dns_zone equals to CONST_PRIVATE_DNS_ZONE_NONE, raise an
        InvalidArgumentValueError.
        :return: bool
        """
        # read the original value passed by the command
        disable_public_fqdn = self.raw_param.get("disable_public_fqdn")

        # In create mode, try to read the property value corresponding to the parameter from the `mc` object.
        if self.decorator_mode == DecoratorMode.CREATE:
            if (
                self.mc and
                self.mc.api_server_access_profile and
                self.mc.api_server_access_profile.enable_private_cluster_public_fqdn is not None
            ):
                disable_public_fqdn = not self.mc.api_server_access_profile.enable_private_cluster_public_fqdn

        # this parameter does not need dynamic completion
        # validation
        if enable_validation:
            if self.decorator_mode == DecoratorMode.CREATE:
                if disable_public_fqdn and not self._get_enable_private_cluster(enable_validation=False):
                    raise InvalidArgumentValueError(
                        "--disable-public-fqdn should only be used with --enable-private-cluster"
                    )
            if self.decorator_mode == DecoratorMode.UPDATE:
                if disable_public_fqdn:
                    if self._get_enable_public_fqdn(enable_validation=False):
                        raise MutuallyExclusiveArgumentError(
                            "Cannot specify '--enable-public-fqdn' and '--disable-public-fqdn' at the same time"
                        )
                    if (
                        safe_lower(self._get_private_dns_zone(enable_validation=False)) ==
                        CONST_PRIVATE_DNS_ZONE_NONE or
                        safe_lower(self.mc.api_server_access_profile.private_dns_zone) ==
                        CONST_PRIVATE_DNS_ZONE_NONE
                    ):
                        raise InvalidArgumentValueError(
                            "--disable-public-fqdn cannot be applied for none mode private dns zone cluster"
                        )

        return disable_public_fqdn

    def get_disable_public_fqdn(self) -> bool:
        """Obtain the value of disable_public_fqdn.
        This function will verify the parameter by default. If enable_private_cluster is not specified and
        disable_public_fqdn is assigned, raise an InvalidArgumentValueError. If both disable_public_fqdn and
        enable_public_fqdn are assigned, raise a MutuallyExclusiveArgumentError. In update mode, if
        disable_public_fqdn is assigned and private_dns_zone equals to CONST_PRIVATE_DNS_ZONE_NONE, raise an
        InvalidArgumentValueError.
        :return: bool
        """
        return self._get_disable_public_fqdn(enable_validation=True)

    def _get_enable_public_fqdn(self, enable_validation: bool = False) -> bool:
        """Internal function to obtain the value of enable_public_fqdn for update.

        This function supports the option of enable_validation. When enabled, if private cluster is not enabled and
        enable_public_fqdn is assigned, raise an InvalidArgumentValueError. If both disable_public_fqdn and
        enable_public_fqdn are assigned, raise a MutuallyExclusiveArgumentError.
        :return: bool
        """
        # read the original value passed by the command
        enable_public_fqdn = self.raw_param.get("enable_public_fqdn")

        # this parameter does not need dynamic completion
        # validation
        if enable_validation:
            if self.decorator_mode == DecoratorMode.UPDATE:
                if enable_public_fqdn:
                    if self._get_disable_public_fqdn(enable_validation=False):
                        raise MutuallyExclusiveArgumentError(
                            "Cannot specify '--enable-public-fqdn' and '--disable-public-fqdn' at the same time"
                        )

        return enable_public_fqdn

    def get_enable_public_fqdn(self) -> bool:
        """Obtain the value of enable_public_fqdn.
        This function will verify the parameter by default. If private cluster is not enabled and enable_public_fqdn
        is assigned, raise an InvalidArgumentValueError. If both disable_public_fqdn and enable_private_cluster are
        assigned, raise a MutuallyExclusiveArgumentError.
        :return: bool
        """
        return self._get_enable_public_fqdn(enable_validation=True)

    def _get_private_dns_zone(self, enable_validation: bool = False) -> Union[str, None]:
        """Internal function to obtain the value of private_dns_zone.
        This function supports the option of enable_validation. When enabled and private_dns_zone is assigned, if
        enable_private_cluster is not specified raise an InvalidArgumentValueError. It will also check when both
        private_dns_zone and fqdn_subdomain are assigned, if the value of private_dns_zone is
        CONST_PRIVATE_DNS_ZONE_SYSTEM or CONST_PRIVATE_DNS_ZONE_NONE, raise an InvalidArgumentValueError; Otherwise if
        the value of private_dns_zone is not a valid resource ID, raise an InvalidArgumentValueError. In update mode,
        if disable_public_fqdn is assigned and private_dns_zone equals to CONST_PRIVATE_DNS_ZONE_NONE, raise an
        InvalidArgumentValueError.
        :return: string or None
        """
        # read the original value passed by the command
        private_dns_zone = self.raw_param.get("private_dns_zone")
        # In create mode, try to read the property value corresponding to the parameter from the `mc` object.
        if self.decorator_mode == DecoratorMode.CREATE:
            if (
                self.mc and
                self.mc.api_server_access_profile and
                self.mc.api_server_access_profile.private_dns_zone is not None
            ):
                private_dns_zone = self.mc.api_server_access_profile.private_dns_zone

        # this parameter does not need dynamic completion
        # validation
        if enable_validation:
            if self.decorator_mode == DecoratorMode.CREATE:
                if private_dns_zone:
                    if not self._get_enable_private_cluster(enable_validation=False):
                        raise InvalidArgumentValueError(
                            "Invalid private dns zone for public cluster. It should always be empty for public cluster"
                        )
                    if (
                        private_dns_zone.lower() != CONST_PRIVATE_DNS_ZONE_SYSTEM and
                        private_dns_zone.lower() != CONST_PRIVATE_DNS_ZONE_NONE
                    ):
                        if not is_valid_resource_id(private_dns_zone):
                            raise InvalidArgumentValueError(
                                private_dns_zone + " is not a valid Azure resource ID."
                            )
                    else:
                        if self._get_fqdn_subdomain(enable_validation=False):
                            raise InvalidArgumentValueError(
                                "--fqdn-subdomain should only be used for private cluster with custom private dns zone"
                            )
            elif self.decorator_mode == DecoratorMode.UPDATE:
                if (
                    self.mc and
                    self.mc.api_server_access_profile and
                    self.mc.api_server_access_profile.private_dns_zone == CONST_PRIVATE_DNS_ZONE_NONE
                ):
                    if self._get_disable_public_fqdn(enable_validation=False):
                        raise InvalidArgumentValueError(
                            "--disable-public-fqdn cannot be applied for none mode private dns zone cluster"
                        )
        return private_dns_zone

    def get_private_dns_zone(self) -> Union[str, None]:
        """Obtain the value of private_dns_zone.
        This function will verify the parameter by default. When private_dns_zone is assigned, if enable_private_cluster
        is not specified raise an InvalidArgumentValueError. It will also check when both private_dns_zone and
        fqdn_subdomain are assigned, if the value of private_dns_zone is CONST_PRIVATE_DNS_ZONE_SYSTEM or
        CONST_PRIVATE_DNS_ZONE_NONE, raise an InvalidArgumentValueError; Otherwise if the value of private_dns_zone is
        not a valid resource ID, raise an InvalidArgumentValueError. In update mode, if disable_public_fqdn is assigned
        and private_dns_zone equals to CONST_PRIVATE_DNS_ZONE_NONE, raise an InvalidArgumentValueError.
        :return: string or None
        """
        return self._get_private_dns_zone(enable_validation=True)

    def _get_api_server_authorized_ip_ranges(self, enable_validation: bool = False) -> List[str]:
        """Internal function to obtain the value of api_server_authorized_ip_ranges for update.

        This function supports the option of enable_validation. When enabled and api_server_authorized_ip_ranges is
        assigned, if load_balancer_sku equals to CONST_LOAD_BALANCER_SKU_BASIC, raise an InvalidArgumentValueError;
        if enable_private_cluster is specified, raise a MutuallyExclusiveArgumentError.
        This function will normalize the parameter by default. It will split the string into a list with "," as the
        delimiter.
        :return: empty list or list of strings
        """
        # read the original value passed by the command
        api_server_authorized_ip_ranges = self.raw_param.get(
            "api_server_authorized_ip_ranges"
        )
        # In create mode, try to read the property value corresponding to the parameter from the `mc` object.
        if self.decorator_mode == DecoratorMode.CREATE:
            read_from_mc = False
            if (
                self.mc and
                self.mc.api_server_access_profile and
                self.mc.api_server_access_profile.authorized_ip_ranges is not None
            ):
                api_server_authorized_ip_ranges = (
                    self.mc.api_server_access_profile.authorized_ip_ranges
                )
                read_from_mc = True

            # normalize
            if not read_from_mc:
                api_server_authorized_ip_ranges = [
                    x.strip()
                    for x in (
                        api_server_authorized_ip_ranges.split(",")
                        if api_server_authorized_ip_ranges
                        else []
                    )
                ]
        elif self.decorator_mode == DecoratorMode.UPDATE:
            # normalize, keep None as None
            if api_server_authorized_ip_ranges is not None:
                api_server_authorized_ip_ranges = [
                    x.strip()
                    for x in (
                        api_server_authorized_ip_ranges.split(",")
                        if api_server_authorized_ip_ranges
                        else []
                    )
                ]

        # validation
        if enable_validation:
            if self.decorator_mode == DecoratorMode.CREATE:
                if api_server_authorized_ip_ranges:
                    if (
                        safe_lower(self._get_load_balancer_sku(enable_validation=False)) ==
                        CONST_LOAD_BALANCER_SKU_BASIC
                    ):
                        raise InvalidArgumentValueError(
                            "--api-server-authorized-ip-ranges can only be used with standard load balancer"
                        )
                    if self._get_enable_private_cluster(enable_validation=False):
                        raise MutuallyExclusiveArgumentError(
                            "--api-server-authorized-ip-ranges is not supported for private cluster"
                        )

        return api_server_authorized_ip_ranges

    def get_api_server_authorized_ip_ranges(self) -> List[str]:
        """Obtain the value of api_server_authorized_ip_ranges.
        This function will verify the parameter by default. When api_server_authorized_ip_ranges is assigned, if
        load_balancer_sku equals to CONST_LOAD_BALANCER_SKU_BASIC, raise an InvalidArgumentValueError; if
        enable_private_cluster is specified, raise a MutuallyExclusiveArgumentError.
        This function will normalize the parameter by default. It will split the string into a list with "," as the
        delimiter.
        :return: empty list or list of strings
        """
        return self._get_api_server_authorized_ip_ranges(enable_validation=True)

    def get_dns_zone_resource_ids(self) -> Union[list, None]:
        """Obtain the value of dns_zone_resource_ids.

        :return: list or None
        """
        # read the original value passed by the command
        dns_zone_resource_ids = self.raw_param.get("dns_zone_resource_ids")
        # normalize
        dns_zone_resource_ids = [
            x.strip()
            for x in (
                dns_zone_resource_ids.split(",")
                if dns_zone_resource_ids
                else []
            )
        ]
        # try to read the property value corresponding to the parameter from the `mc` object
        if (
            self.mc and
            self.mc.ingress_profile and
            self.mc.ingress_profile.web_app_routing and
            self.mc.ingress_profile.web_app_routing.dns_zone_resource_ids is not None
        ):
            dns_zone_resource_ids = self.mc.ingress_profile.web_app_routing.dns_zone_resource_ids

        # for backward compatibility, if --dns-zone-resource-ids is not specified,
        # try to read from --dns-zone-resource-id
        dns_zone_resource_id = self.raw_param.get("dns_zone_resource_id")
        if not dns_zone_resource_ids and dns_zone_resource_id:
            dns_zone_resource_ids = [dns_zone_resource_id]

        # this parameter does not need dynamic completion
        # this parameter does not need validation
        return dns_zone_resource_ids

    def _get_enable_keda(self, enable_validation: bool = False) -> bool:
        """Internal function to obtain the value of enable_keda.

        This function supports the option of enable_validation. When enabled, if both enable_keda and disable_keda are
        specified, raise a MutuallyExclusiveArgumentError.

        :return: bool
        """
        # Read the original value passed by the command.
        enable_keda = self.raw_param.get("enable_keda")

        # In create mode, try to read the property value corresponding to the parameter from the `mc` object.
        if self.decorator_mode == DecoratorMode.CREATE:
            if (
                self.mc and
                self.mc.workload_auto_scaler_profile and
                self.mc.workload_auto_scaler_profile.keda
            ):
                enable_keda = self.mc.workload_auto_scaler_profile.keda.enabled

        # This parameter does not need dynamic completion.
        if enable_validation:
            if enable_keda and self._get_disable_keda(enable_validation=False):
                raise MutuallyExclusiveArgumentError(
                    "Cannot specify --enable-keda and --disable-keda at the same time."
                )

        return enable_keda

    def get_enable_keda(self) -> bool:
        """Obtain the value of enable_keda.

        This function will verify the parameter by default. If both enable_keda and disable_keda are specified, raise a
        MutuallyExclusiveArgumentError.

        :return: bool
        """
        return self._get_enable_keda(enable_validation=True)

    def _get_disable_keda(self, enable_validation: bool = False) -> bool:
        """Internal function to obtain the value of disable_keda.

        This function supports the option of enable_validation. When enabled, if both enable_keda and disable_keda are
        specified, raise a MutuallyExclusiveArgumentError.

        :return: bool
        """
        # Read the original value passed by the command.
        disable_keda = self.raw_param.get("disable_keda")

        # This option is not supported in create mode, hence we do not read the property value from the `mc` object.
        # This parameter does not need dynamic completion.
        if enable_validation:
            if disable_keda and self._get_enable_keda(enable_validation=False):
                raise MutuallyExclusiveArgumentError(
                    "Cannot specify --enable-keda and --disable-keda at the same time."
                )

        return disable_keda

    def get_disable_keda(self) -> bool:
        """Obtain the value of disable_keda.

        This function will verify the parameter by default. If both enable_keda and disable_keda are specified, raise a
        MutuallyExclusiveArgumentError.

        :return: bool
        """
        return self._get_disable_keda(enable_validation=True)

    def get_custom_ca_trust_certificates(self) -> Union[List[bytes], None]:
        """Obtain the value of custom ca trust certificates.

        :return: List[str] or None
        """
        custom_ca_certs_file_path = self.raw_param.get("custom_ca_trust_certificates")
        if not custom_ca_certs_file_path:
            return None
        if not os.path.isfile(custom_ca_certs_file_path):
            raise InvalidArgumentValueError(
                f"{custom_ca_certs_file_path} is not valid file, or not accessible."
            )
        # CAs are supposed to be separated with a new line, we filter out empty strings (e.g. some stray new line).
        # We only allow up to 10 CAs
        file_content = read_file_content(custom_ca_certs_file_path).split(os.linesep + os.linesep)
        certs = [str.encode(x) for x in file_content if len(x) > 1]
        if len(certs) > 10:
            raise InvalidArgumentValueError(
                f"Only up to 10 new-line separated CAs can be passed, got {len(certs)} instead."
            )
        return certs

    def _get_enable_azure_monitor_metrics(self, enable_validation: bool = False) -> bool:
        """Internal function to obtain the value of enable_azure_monitor_metrics.
        This function supports the option of enable_validation. When enabled, if both enable_azure_monitor_metrics and
        disable_azure_monitor_metrics are specified, raise a MutuallyExclusiveArgumentError.

        :return: bool
        """
        # Read the original value passed by the command.
        # TODO: should remove get value from enable_azuremonitormetrics once the option is removed
        enable_azure_monitor_metrics = (
            self.raw_param.get("enable_azure_monitor_metrics") or
            self.raw_param.get("enable_azuremonitormetrics")
        )
        # In create mode, try to read the property value corresponding to the parameter from the `mc` object.
        if self.decorator_mode == DecoratorMode.CREATE:
            if (
                self.mc and
                self.mc.azure_monitor_profile and
                self.mc.azure_monitor_profile.metrics
            ):
                enable_azure_monitor_metrics = self.mc.azure_monitor_profile.metrics.enabled
            skuName = self.get_sku_name()
            if skuName == CONST_MANAGED_CLUSTER_SKU_NAME_AUTOMATIC:
                enable_azure_monitor_metrics = True
        # This parameter does not need dynamic completion.
        if enable_validation:
            if enable_azure_monitor_metrics and self._get_disable_azure_monitor_metrics(False):
                raise MutuallyExclusiveArgumentError(
                    "Cannot specify --enable-azuremonitormetrics and --disable-azuremonitormetrics at the same time."
                )
            if enable_azure_monitor_metrics and not check_is_msi_cluster(self.mc):
                raise RequiredArgumentMissingError(
                    "--enable-azuremonitormetrics can only be specified for clusters with managed identity enabled"
                )
        return enable_azure_monitor_metrics

    def get_enable_azure_monitor_metrics(self) -> bool:
        """Obtain the value of enable_azure_monitor_metrics.
        This function will verify the parameter by default. If both enable_azure_monitor_metrics and
        disable_azure_monitor_metrics are specified, raise a MutuallyExclusiveArgumentError.
        :return: bool
        """
        return self._get_enable_azure_monitor_metrics(enable_validation=True)

    def _get_disable_azure_monitor_metrics(self, enable_validation: bool = False) -> bool:
        """Internal function to obtain the value of disable_azure_monitor_metrics.
        This function supports the option of enable_validation. When enabled, if both enable_azure_monitor_metrics and
        disable_azure_monitor_metrics are specified, raise a MutuallyExclusiveArgumentError.
        :return: bool
        """
        # Read the original value passed by the command.
        # TODO: should remove get value from disable_azuremonitormetrics once the option is removed
        disable_azure_monitor_metrics = (
            self.raw_param.get("disable_azure_monitor_metrics") or
            self.raw_param.get("disable_azuremonitormetrics")
        )
        if disable_azure_monitor_metrics and self._get_enable_azure_monitor_metrics(False):
            raise MutuallyExclusiveArgumentError(
                "Cannot specify --enable-azuremonitormetrics and --disable-azuremonitormetrics at the same time."
            )
        return disable_azure_monitor_metrics

    def get_disable_azure_monitor_metrics(self) -> bool:
        """Obtain the value of disable_azure_monitor_metrics.
        This function will verify the parameter by default. If both enable_azure_monitor_metrics and
        disable_azure_monitor_metrics are specified, raise a MutuallyExclusiveArgumentError.
        :return: bool
        """
        return self._get_disable_azure_monitor_metrics(enable_validation=True)

    def _get_enable_azure_monitor_app_monitoring(self, enable_validation=True) -> bool:
        """Internal function to obtain the value of enable_azure_monitor_app_monitoring.
        This function supports the option of enable_validation. When enabled, if both
        enable_azure_monitor_app_monitoring and disable_azure_monitor_app_monitoring are specified,
        raise a MutuallyExclusiveArgumentError.
        :return: bool
        """
        # Read the original value passed by the command.
        enable_azure_monitor_app_monitoring = self.raw_param.get("enable_azure_monitor_app_monitoring")

        # This parameter does not need dynamic completion.
        if enable_validation:
            if enable_azure_monitor_app_monitoring and self._get_disable_azure_monitor_app_monitoring(False):
                raise MutuallyExclusiveArgumentError(
                    "Cannot specify --enable-azure-monitor-app-monitoring and --disable-azure-monitor-app-monitoring "
                    "at the same time."
                )
        return enable_azure_monitor_app_monitoring

    def get_enable_azure_monitor_app_monitoring(self) -> bool:
        """Obtain the value of enable_azure_monitor_app_monitoring.
        If both enable_azure_monitor_app_monitoring and
        disable_azure_monitor_app_monitoring are specified, raise a MutuallyExclusiveArgumentError.
        :return: bool
        """
        return self._get_enable_azure_monitor_app_monitoring(enable_validation=True)

    def _get_disable_azure_monitor_app_monitoring(self, enable_validation=True) -> bool:
        """Internal function to obtain the value of disable_azure_monitor_app_monitoring.
        This function supports the option of enable_validation. When enabled, if both
        enable_azure_monitor_app_monitoring and disable_azure_monitor_app_monitoring are specified,
        raise a MutuallyExclusiveArgumentError.
        :return: bool
        """
        # Read the original value passed by the command.
        disable_azure_monitor_app_monitoring = self.raw_param.get("disable_azure_monitor_app_monitoring")
        if disable_azure_monitor_app_monitoring and self._get_enable_azure_monitor_app_monitoring(False):
            raise MutuallyExclusiveArgumentError(
                "Cannot specify --enable-azure-monitor-app-monitoring and --disable-azure-monitor-app-monitoring "
                "at the same time."
            )
        return disable_azure_monitor_app_monitoring

    def get_disable_azure_monitor_app_monitoring(self) -> bool:
        """Obtain the value of disable_azure_monitor_app_monitoring.
        If both enable_azure_monitor_app_monitoring and
        disable_azure_monitor_app_monitoring are specified, raise a MutuallyExclusiveArgumentError.
        :return: bool
        """
        return self._get_disable_azure_monitor_app_monitoring(enable_validation=True)

    def _get_enable_vpa(self, enable_validation: bool = False) -> bool:
        """Internal function to obtain the value of enable_vpa.
        This function supports the option of enable_vpa. When enabled, if both enable_vpa and enable_vpa are
        specified, raise a MutuallyExclusiveArgumentError.
        :return: bool
        """
        # Read the original value passed by the command.
        enable_vpa = self.raw_param.get("enable_vpa")

        # This parameter does not need dynamic completion.
        if enable_validation:
            if enable_vpa and self._get_disable_vpa(enable_validation=False):
                raise MutuallyExclusiveArgumentError(
                    "Cannot specify --enable-vpa and --disable-vpa at the same time."
                )

        return enable_vpa

    def get_enable_vpa(self) -> bool:
        """Obtain the value of enable_vpa.

        This function will verify the parameter by default. If both enable_vpa and disable_vpa are specified, raise
        a MutuallyExclusiveArgumentError.

        :return: bool
        """
        return self._get_enable_vpa(enable_validation=True)

    def _get_disable_vpa(self, enable_validation: bool = False) -> bool:
        """Internal function to obtain the value of disable_vpa.

        This function supports the option of enable_vpa. When enabled, if both enable_vpa and disable_vpa are specified,
        raise a MutuallyExclusiveArgumentError.

        :return: bool
        """
        # Read the original value passed by the command.
        disable_vpa = self.raw_param.get("disable_vpa")

        # This option is not supported in create mode, hence we do not read the property value from the `mc` object.
        # This parameter does not need dynamic completion.
        if enable_validation:
            if disable_vpa and self._get_enable_vpa(enable_validation=False):
                raise MutuallyExclusiveArgumentError(
                    "Cannot specify --enable-vpa and --disable-vpa at the same time."
                )

        return disable_vpa

    def get_disable_vpa(self) -> bool:
        """Obtain the value of disable_vpa.

        This function will verify the parameter by default. If both enable_vpa and disable_vpa are specified,
        raise a MutuallyExclusiveArgumentError.

        :return: bool
        """
        return self._get_disable_vpa(enable_validation=True)

    def _get_enable_optimized_addon_scaling(self, enable_validation: bool = False) -> bool:
        """Internal function to obtain the value of enable_optimized_addon_scaling.
        This function supports the option of enable_optimized_addon_scaling.
        When enabled, if both enable_optimized_addon_scaling and disable_optimized_addon_scaling are
        specified, raise a MutuallyExclusiveArgumentError.
        :return: bool
        """
        # Read the original value passed by the command.
        enable_optimized_addon_scaling = self.raw_param.get("enable_optimized_addon_scaling")

        # This parameter does not need dynamic completion.
        if enable_validation:
            if enable_optimized_addon_scaling and self._get_disable_optimized_addon_scaling(enable_validation=False):
                raise MutuallyExclusiveArgumentError(
                    "Cannot specify --enable-optimized-addon-scaling and \
                    --disable-optimized-addon-scaling at the same time."
                )

        return enable_optimized_addon_scaling

    def get_enable_optimized_addon_scaling(self) -> bool:
        """Obtain the value of enable_optimized_addon_scaling.
        This function will verify the parameter by default.
        If both enable_optimized_addon_scaling and disable_optimized_addon_scaling are specified,
        raise a MutuallyExclusiveArgumentError.
        :return: bool
        """
        return self._get_enable_optimized_addon_scaling(enable_validation=True)

    def _get_disable_optimized_addon_scaling(self, enable_validation: bool = False) -> bool:
        """Internal function to obtain the value of disable_optimized_addon_scaling.
        This function supports the option of enable_optimized_addon_scaling.
        When enabled, if both enable_optimized_addon_scaling and disable_optimized_addon_scaling are specified,
        raise a MutuallyExclusiveArgumentError.
        :return: bool
        """
        # Read the original value passed by the command.
        disable_optimized_addon_scaling = self.raw_param.get("disable_optimized_addon_scaling")

        # This option is not supported in create mode, hence we do not read the property value from the `mc` object.
        # This parameter does not need dynamic completion.
        if enable_validation:
            if disable_optimized_addon_scaling and self._get_enable_optimized_addon_scaling(enable_validation=False):
                raise MutuallyExclusiveArgumentError(
                    "Cannot specify --enable-optimized-addon-scaling and \
                    --disable-optimized-addon-scaling at the same time."
                )

        return disable_optimized_addon_scaling

    def get_disable_optimized_addon_scaling(self) -> bool:
        """Obtain the value of disable_optimized_addon_scaling.
        This function will verify the parameter by default.
        If both enable_optimized_addon_scaling and disable_optimized_addon_scaling are specified,
        raise a MutuallyExclusiveArgumentError.
        :return: bool
        """
        return self._get_disable_optimized_addon_scaling(enable_validation=True)

    def get_ssh_key_value_for_update(self) -> Tuple[str, bool]:
        """Obtain the value of ssh_key_value for "az aks update".

        Note: no_ssh_key will not be decorated into the `mc` object.

        If the user provides a string-like input for --ssh-key-value, the validator function
        "validate_ssh_key_for_update" will check whether it is a file path, if so, read its content and return;
        if it is a valid public key, return it. Otherwise, raise error.

        :return: ssh_key_value of string type
        """
        # read the original value passed by the command
        ssh_key_value = self.raw_param.get("ssh_key_value")

        # this parameter does not need dynamic completion
        # this parameter does not need validation
        return ssh_key_value

    def get_initial_service_mesh_profile(self) -> ServiceMeshProfile:
        """ Obtain the initial service mesh profile from parameters.
        This function is used only when setting up a new AKS cluster.

        :return: initial service mesh profile
        """

        # returns a service mesh profile only if '--enable-azure-service-mesh' is applied
        enable_asm = self.raw_param.get("enable_azure_service_mesh", False)
        revision = self.raw_param.get("revision", None)
        revisions = None
        if revision is not None:
            revisions = [revision]
        if enable_asm:
            return self.models.ServiceMeshProfile(  # pylint: disable=no-member
                mode=CONST_AZURE_SERVICE_MESH_MODE_ISTIO,
                istio=self.models.IstioServiceMesh(
                    revisions=revisions
                ),  # pylint: disable=no-member
            )

        return None

    def _handle_upgrade_asm(self, new_profile: ServiceMeshProfile) -> Tuple[ServiceMeshProfile, bool]:
        mesh_upgrade_command = self.raw_param.get("mesh_upgrade_command", None)
        supress_confirmation = self.raw_param.get("yes", False)
        updated = False

        # deal with mesh upgrade commands
        if mesh_upgrade_command is not None:
            if new_profile is None or new_profile.mode == CONST_AZURE_SERVICE_MESH_MODE_DISABLED:
                raise ArgumentUsageError(
                    "Istio has not been enabled for this cluster, please refer to https://aka.ms/asm-aks-addon-docs "
                    "for more details on enabling Azure Service Mesh."
                )
            requested_revision = self.raw_param.get("revision", None)
            if mesh_upgrade_command in (
                CONST_AZURE_SERVICE_MESH_UPGRADE_COMMAND_COMPLETE,
                CONST_AZURE_SERVICE_MESH_UPGRADE_COMMAND_ROLLBACK,
            ):
                if len(new_profile.istio.revisions) < 2:
                    raise ArgumentUsageError('Azure Service Mesh upgrade is not in progress.')

                sorted_revisons = self._sort_revisions(new_profile.istio.revisions)
                if mesh_upgrade_command == CONST_AZURE_SERVICE_MESH_UPGRADE_COMMAND_COMPLETE:
                    revision_to_remove = sorted_revisons[0]
                    revision_to_keep = sorted_revisons[-1]
                else:
                    revision_to_remove = sorted_revisons[-1]
                    revision_to_keep = sorted_revisons[0]
                msg = (
                    f"This operation will remove Istio control plane for revision {revision_to_remove}. "
                    f"Please ensure all data plane workloads have been rolled over to revision {revision_to_keep} "
                    "so that they are still part of the mesh.\nAre you sure you want to proceed?"
                )
                if not supress_confirmation and not prompt_y_n(msg, default="n"):
                    raise DecoratorEarlyExitException()
                new_profile.istio.revisions.remove(revision_to_remove)
                updated = True
            elif (
                mesh_upgrade_command == CONST_AZURE_SERVICE_MESH_UPGRADE_COMMAND_START and
                requested_revision is not None
            ):
                if new_profile.istio.revisions is None:
                    new_profile.istio.revisions = []
                new_profile.istio.revisions.append(requested_revision)
                updated = True

        return new_profile, updated

    def _handle_pluginca_asm(self, new_profile: ServiceMeshProfile) -> Tuple[ServiceMeshProfile, bool]:
        updated = False
        enable_asm = self.raw_param.get("enable_azure_service_mesh", False)

        # deal with plugin ca
        key_vault_id = self.raw_param.get("key_vault_id", None)
        ca_cert_object_name = self.raw_param.get("ca_cert_object_name", None)
        ca_key_object_name = self.raw_param.get("ca_key_object_name", None)
        root_cert_object_name = self.raw_param.get("root_cert_object_name", None)
        cert_chain_object_name = self.raw_param.get("cert_chain_object_name", None)

        if any([key_vault_id, ca_cert_object_name, ca_key_object_name, root_cert_object_name, cert_chain_object_name]):
            if key_vault_id is None:
                raise InvalidArgumentValueError(
                    '--key-vault-id is required to use Azure Service Mesh plugin CA feature.'
                )
            if ca_cert_object_name is None:
                raise InvalidArgumentValueError(
                    '--ca-cert-object-name is required to use Azure Service Mesh plugin CA feature.'
                )
            if ca_key_object_name is None:
                raise InvalidArgumentValueError(
                    '--ca-key-object-name is required to use Azure Service Mesh plugin CA feature.'
                )
            if root_cert_object_name is None:
                raise InvalidArgumentValueError(
                    '--root-cert-object-name is required to use Azure Service Mesh plugin CA feature.'
                )
            if cert_chain_object_name is None:
                raise InvalidArgumentValueError(
                    '--cert-chain-object-name is required to use Azure Service Mesh plugin CA feature.'
                )

        if key_vault_id is not None and (
                not is_valid_resource_id(key_vault_id) or "providers/Microsoft.KeyVault/vaults" not in key_vault_id):
            raise InvalidArgumentValueError(
                key_vault_id + " is not a valid Azure Keyvault resource ID."
            )

        if enable_asm and all(
            [
                key_vault_id,
                ca_cert_object_name,
                ca_key_object_name,
                root_cert_object_name,
                cert_chain_object_name,
            ]
        ):
            if new_profile.istio.certificate_authority is None:
                new_profile.istio.certificate_authority = (
                    self.models.IstioCertificateAuthority()  # pylint: disable=no-member
                )
            if new_profile.istio.certificate_authority.plugin is None:
                new_profile.istio.certificate_authority.plugin = (
                    self.models.IstioPluginCertificateAuthority()  # pylint: disable=no-member
                )
            new_profile.mode = CONST_AZURE_SERVICE_MESH_MODE_ISTIO
            new_profile.istio.certificate_authority.plugin.key_vault_id = key_vault_id
            new_profile.istio.certificate_authority.plugin.cert_object_name = ca_cert_object_name
            new_profile.istio.certificate_authority.plugin.key_object_name = ca_key_object_name
            new_profile.istio.certificate_authority.plugin.root_cert_object_name = root_cert_object_name
            new_profile.istio.certificate_authority.plugin.cert_chain_object_name = cert_chain_object_name
            updated = True

        return new_profile, updated

    def _handle_egress_gateways_asm(self, new_profile: ServiceMeshProfile) -> Tuple[ServiceMeshProfile, bool]:
        updated = False
        enable_egress_gateway = self.raw_param.get("enable_egress_gateway", False)
        disable_egress_gateway = self.raw_param.get("disable_egress_gateway", False)
        istio_egressgateway_name = self.raw_param.get("istio_egressgateway_name", None)
        istio_egressgateway_namespace = self.raw_param.get(
            "istio_egressgateway_namespace",
            CONST_AZURE_SERVICE_MESH_DEFAULT_EGRESS_NAMESPACE
        )
        gateway_configuration_name = self.raw_param.get("gateway_configuration_name", None)

        # disallow disable egress gateway on a cluser with no asm enabled
        if disable_egress_gateway:
            if new_profile is None or new_profile.mode == CONST_AZURE_SERVICE_MESH_MODE_DISABLED:
                raise ArgumentUsageError(
                    "Istio has not been enabled for this cluster, please refer to https://aka.ms/asm-aks-addon-docs "
                    "for more details on enabling Azure Service Mesh."
                )

        # deal with egress gateways
        if enable_egress_gateway and disable_egress_gateway:
            raise MutuallyExclusiveArgumentError(
                "Cannot both enable and disable azure service mesh egress gateway at the same time.",
            )

        if enable_egress_gateway or disable_egress_gateway:
            # if a gateway is enabled, enable the mesh
            if enable_egress_gateway:

                new_profile.mode = CONST_AZURE_SERVICE_MESH_MODE_ISTIO
                if new_profile.istio is None:
                    new_profile.istio = self.models.IstioServiceMesh()  # pylint: disable=no-member
                updated = True

                # Gateway configuration name is required for Istio egress gateway enablement
                if not gateway_configuration_name:
                    raise RequiredArgumentMissingError("--gateway-configuration-name is required.")

            if not istio_egressgateway_name:
                raise RequiredArgumentMissingError("--istio-egressgateway-name is required.")

            # ensure necessary fields
            if new_profile.istio.components is None:
                new_profile.istio.components = self.models.IstioComponents()  # pylint: disable=no-member
                updated = True
            if new_profile.istio.components.egress_gateways is None:
                new_profile.istio.components.egress_gateways = []
                updated = True

            # make update if the egress gateway already exists
            egress_gateway_exists = False
            for egress in new_profile.istio.components.egress_gateways:
                if egress.name == istio_egressgateway_name and egress.namespace == istio_egressgateway_namespace:
                    if not egress.enabled and disable_egress_gateway:
                        raise ArgumentUsageError(
                            f'Egress gateway {istio_egressgateway_name} '
                            f'in namespace {istio_egressgateway_namespace} is already disabled.'
                        )
                    if egress.enabled and enable_egress_gateway:
                        if egress.gateway_configuration_name == gateway_configuration_name:
                            raise ArgumentUsageError(
                                f'Egress gateway {istio_egressgateway_name} '
                                f'in namespace {istio_egressgateway_namespace} is already enabled '
                                f'with gateway configuration name {gateway_configuration_name}.'
                            )
                    egress.enabled = enable_egress_gateway
                    # only update gateway configuration name for enabled egress gateways
                    if enable_egress_gateway:
                        egress.gateway_configuration_name = gateway_configuration_name
                    egress_gateway_exists = True
                    updated = True
                    break

            # egress gateway doesn't exist, append
            if not egress_gateway_exists:
                if enable_egress_gateway:
                    new_profile.istio.components.egress_gateways.append(
                        self.models.IstioEgressGateway(  # pylint: disable=no-member
                            enabled=enable_egress_gateway,
                            name=istio_egressgateway_name,
                            namespace=istio_egressgateway_namespace,
                            gateway_configuration_name=gateway_configuration_name,
                        )
                    )
                elif disable_egress_gateway:
                    raise ArgumentUsageError(
                        f'Egress gateway {istio_egressgateway_name} '
                        f'in namespace {istio_egressgateway_namespace} does not exist, cannot disable.'
                    )

                updated = True

        return new_profile, updated

    def _handle_ingress_gateways_asm(self, new_profile: ServiceMeshProfile) -> Tuple[ServiceMeshProfile, bool]:
        updated = False
        enable_ingress_gateway = self.raw_param.get("enable_ingress_gateway", False)
        disable_ingress_gateway = self.raw_param.get("disable_ingress_gateway", False)
        ingress_gateway_type = self.raw_param.get("ingress_gateway_type", None)

        # disallow disable ingress gateway on a cluser with no asm enabled
        if disable_ingress_gateway:
            if new_profile is None or new_profile.mode == CONST_AZURE_SERVICE_MESH_MODE_DISABLED:
                raise ArgumentUsageError(
                    "Istio has not been enabled for this cluster, please refer to https://aka.ms/asm-aks-addon-docs "
                    "for more details on enabling Azure Service Mesh."
                )

        if enable_ingress_gateway and disable_ingress_gateway:
            raise MutuallyExclusiveArgumentError(
                "Cannot both enable and disable azure service mesh ingress gateway at the same time.",
            )

        # deal with ingress gateways
        if enable_ingress_gateway or disable_ingress_gateway:
            # if an ingress gateway is enabled, enable the mesh
            if enable_ingress_gateway:
                new_profile.mode = CONST_AZURE_SERVICE_MESH_MODE_ISTIO
                if new_profile.istio is None:
                    new_profile.istio = self.models.IstioServiceMesh()  # pylint: disable=no-member
                updated = True

            if not ingress_gateway_type:
                raise RequiredArgumentMissingError("--ingress-gateway-type is required.")

            # ensure necessary fields
            if new_profile.istio.components is None:
                new_profile.istio.components = self.models.IstioComponents()  # pylint: disable=no-member
                updated = True
            if new_profile.istio.components.ingress_gateways is None:
                new_profile.istio.components.ingress_gateways = []
                updated = True

            # make update if the ingress gateway already exist
            ingress_gateway_exists = False
            for ingress in new_profile.istio.components.ingress_gateways:
                if ingress.mode == ingress_gateway_type:
                    ingress.enabled = enable_ingress_gateway
                    ingress_gateway_exists = True
                    updated = True
                    break

            # ingress gateway not exist, append
            if not ingress_gateway_exists:
                new_profile.istio.components.ingress_gateways.append(
                    self.models.IstioIngressGateway(  # pylint: disable=no-member
                        mode=ingress_gateway_type,
                        enabled=enable_ingress_gateway,
                    )
                )
                updated = True

        return new_profile, updated

    def _handle_enable_disable_asm(self, new_profile: ServiceMeshProfile) -> Tuple[ServiceMeshProfile, bool]:
        updated = False
        # enable/disable
        enable_asm = self.raw_param.get("enable_azure_service_mesh", False)
        disable_asm = self.raw_param.get("disable_azure_service_mesh", False)
        mesh_upgrade_command = self.raw_param.get("mesh_upgrade_command", None)

        if enable_asm and disable_asm:
            raise MutuallyExclusiveArgumentError(
                "Cannot both enable and disable azure service mesh at the same time.",
            )

        if disable_asm:
            if new_profile is None or new_profile.mode == CONST_AZURE_SERVICE_MESH_MODE_DISABLED:
                raise ArgumentUsageError(
                    "Istio has not been enabled for this cluster, please refer to https://aka.ms/asm-aks-addon-docs "
                    "for more details on enabling Azure Service Mesh."
                )
            new_profile.mode = CONST_AZURE_SERVICE_MESH_MODE_DISABLED
            updated = True
        elif enable_asm:
            if new_profile is not None and new_profile.mode == CONST_AZURE_SERVICE_MESH_MODE_ISTIO:
                raise ArgumentUsageError(
                    "Istio has already been enabled for this cluster, please refer to "
                    "https://aka.ms/asm-aks-upgrade-docs for more details on updating the mesh profile."
                )
            requested_revision = self.raw_param.get("revision", None)
            new_profile.mode = CONST_AZURE_SERVICE_MESH_MODE_ISTIO
            if new_profile.istio is None:
                new_profile.istio = self.models.IstioServiceMesh()  # pylint: disable=no-member
            if mesh_upgrade_command is None and requested_revision is not None:
                new_profile.istio.revisions = [requested_revision]
            updated = True

        return new_profile, updated

    # pylint: disable=too-many-branches,too-many-locals,too-many-statements
    def update_azure_service_mesh_profile(self) -> ServiceMeshProfile:
        """ Update azure service mesh profile.

        This function clone the existing service mesh profile, then apply user supplied changes
        like enable or disable mesh, enable or disable internal or external ingress gateway
        then return the updated service mesh profile.

        It does not overwrite the service mesh profile attribute of the managed cluster.

        :return: updated service mesh profile
        """
        updated = False
        new_profile = (
            self.models.ServiceMeshProfile(mode=CONST_AZURE_SERVICE_MESH_MODE_DISABLED)  # pylint: disable=no-member
            if self.mc.service_mesh_profile is None
            else copy.deepcopy(self.mc.service_mesh_profile)
        )

        new_profile, updated_enable_disable_asm = self._handle_enable_disable_asm(new_profile)
        updated |= updated_enable_disable_asm

        new_profile, updated_ingress_gateways_asm = self._handle_ingress_gateways_asm(new_profile)
        updated |= updated_ingress_gateways_asm

        new_profile, updated_egress_gateways_asm = self._handle_egress_gateways_asm(new_profile)
        updated |= updated_egress_gateways_asm

        new_profile, updated_pluginca_asm = self._handle_pluginca_asm(new_profile)
        updated |= updated_pluginca_asm

        new_profile, updated_upgrade_asm = self._handle_upgrade_asm(new_profile)
        updated |= updated_upgrade_asm

        if updated:
            return new_profile
        return self.mc.service_mesh_profile

    def _sort_revisions(self, revisions):
        def _convert_revision_to_semver(rev):
            sr = rev.replace("asm-", "")
            sv = sr.replace("-", ".", 1)
            # Add a custom patch version of 0
            sv += ".0"
            return semver.VersionInfo.parse(sv)

        sorted_revisions = sorted(revisions, key=_convert_revision_to_semver)
        return sorted_revisions

    def _get_k8s_support_plan(self) -> KubernetesSupportPlan:
        support_plan = self.raw_param.get("k8s_support_plan")
        return support_plan

    def get_tier(self) -> str:
        """Obtain the value of tier.

        Note: Could be removed after updating the dependency on core cli to 2.47.0.

        :return: str
        """
        tier = self.raw_param.get("tier")
        if not tier:
            return ""

        return tier.lower()

    def get_k8s_support_plan(self) -> Union[str, None]:
        """Obtain the value of kubernetes_support_plan.

        :return: string or None
        """
        # take input
        support_plan = self.raw_param.get("k8s_support_plan")
        if support_plan is None:
            # user didn't update this property, load from existing ManagedCluster
            if self.mc and hasattr(self.mc, "support_plan") and self.mc.support_plan is not None:
                support_plan = self.mc.support_plan

        # this parameter does not need dynamic completion
        # this parameter does not need validation
        return support_plan

    def get_nodepool_taints(self) -> Union[List[str], None]:
        """Obtain the value of nodepool_labels.

        :return: dictionary or None
        """
        return self.agentpool_context.get_node_taints()

    def get_nodepool_initialization_taints(self) -> Union[List[str], None]:
        """Obtain the value of nodepool_initialization_taints.

        :return: dictionary or None
        """
        return self.agentpool_context.get_node_initialization_taints()

    def get_keyvault_id(self) -> str:
        """Obtain the value of keyvault_id.

        :return: str
        """
        return self.raw_param.get("keyvault_id")

    def get_enable_kv(self) -> bool:
        """Obtain the value of enable_kv.

        :return: bool
        """
        return self.raw_param.get("enable_kv")

    def get_attach_zones(self) -> bool:
        """Obtain the value of attach_zones.

        :return: bool
        """
        return self.raw_param.get("attach_zones")

    def get_enable_app_routing(self) -> bool:
        """Obtain the value of enable_app_routing.

        :return: bool
        """
        return self.raw_param.get("enable_app_routing")

    def get_dns_zone_resource_ids_from_input(self) -> Union[List[str], None]:
        """Obtain the value of dns_zone_resource_ids.

        :return: list of str or None
        """
        dns_zone_resource_ids_input = self.raw_param.get("dns_zone_resource_ids")
        dns_zone_resource_ids = []

        if dns_zone_resource_ids_input:
            for dns_zone in dns_zone_resource_ids_input.split(","):
                dns_zone = dns_zone.strip()
                if dns_zone and is_valid_resource_id(dns_zone):
                    dns_zone_resource_ids.append(dns_zone)
                else:
                    raise CLIError(dns_zone, " is not a valid Azure DNS Zone resource ID.")

        return dns_zone_resource_ids

    def get_add_dns_zone(self) -> bool:
        """Obtain the value of add_dns_zone.

        :return: bool
        """
        return self.raw_param.get("add_dns_zone")

    def get_delete_dns_zone(self) -> bool:
        """Obtain the value of delete_dns_zone.

        :return: bool
        """
        return self.raw_param.get("delete_dns_zone")

    def get_update_dns_zone(self) -> bool:
        """Obtain the value of update_dns_zone.

        :return: bool
        """
        return self.raw_param.get("update_dns_zone")

    def get_app_routing_default_nginx_controller(self) -> str:
        """Obtain the value of app_routing_default_nginx_controller.

        :return: str
        """
        return self.raw_param.get("app_routing_default_nginx_controller")

    def get_nginx(self):
        """Obtain the value of nginx, written to the update decorator context by _aks_approuting_update

        :return: string
        """
        return self.raw_param.get("nginx")

    def get_node_provisioning_mode(self) -> Union[str, None]:
        """Obtain the value of node_provisioning_mode.
        """
        return self.raw_param.get("node_provisioning_mode")

    def get_ai_toolchain_operator(self, enable_validation: bool = False) -> bool:
        """Internal function to obtain the value of enable_ai_toolchain_operator.

        When enabled, if both enable_ai_toolchain_operator and
        disable_ai_toolchain_operator are specified, raise
        a MutuallyExclusiveArgumentError.

        :return: bool
        """
        enable_ai_toolchain_operator = self.raw_param.get("enable_ai_toolchain_operator")
        # This parameter does not need dynamic completion.
        if enable_validation:
            if enable_ai_toolchain_operator and self.get_disable_ai_toolchain_operator():
                raise MutuallyExclusiveArgumentError(
                    "Cannot specify --enable-ai-toolchain-operator and "
                    "--disable-ai-toolchain-operator at the same time. "
                )

        return enable_ai_toolchain_operator

    def get_disable_ai_toolchain_operator(self) -> bool:
        """Obtain the value of disable_ai_toolchain_operator.

        :return: bool
        """
        # Note: No need to check for mutually exclusive parameter with enable-ai-toolchain-operator here
        # because it's already checked in get_ai_toolchain_operator
        return self.raw_param.get("disable_ai_toolchain_operator")

    def get_ssh_access(self) -> Union[str, None]:
        """Obtain the value of ssh_access.
        """
        return self.raw_param.get("ssh_access")

    def get_bootstrap_artifact_source(self) -> Union[str, None]:
        """Obtain the value of bootstrap_artifact_source.
        """
        return self.raw_param.get("bootstrap_artifact_source")

    def get_bootstrap_container_registry_resource_id(self) -> Union[str, None]:
        """Obtain the value of bootstrap_container_registry_resource_id.
        """
        return self.raw_param.get("bootstrap_container_registry_resource_id")

    def _get_enable_static_egress_gateway(self, enable_validation: bool = False) -> bool:
        """Internal function to obtain the value of enable_static_egress_gateway.
        When enabled, if both enable_static_egress_gateway and disable_static_egress_gateway are
        specified, raise a MutuallyExclusiveArgumentError.

        :return: bool
        """
        enable_static_egress_gateway = self.raw_param.get("enable_static_egress_gateway")
        # This parameter does not need dynamic completion.
        if enable_validation:
            if enable_static_egress_gateway and self.get_disable_static_egress_gateway():
                raise MutuallyExclusiveArgumentError(
                    "Cannot specify --enable-static-egress-gateway and "
                    "--disable-static-egress-gateway at the same time. "
                )

        return enable_static_egress_gateway

    def get_enable_static_egress_gateway(self) -> bool:
        """Obtain the value of enable_static_egress_gateway.

        :return: bool
        """
        return self._get_enable_static_egress_gateway(enable_validation=True)

    def get_disable_static_egress_gateway(self) -> bool:
        """Obtain the value of disable_static_egress_gateway.

        :return: bool
        """
        # Note: No need to check for mutually exclusive parameter with enable-static-egress-gateway here
        # because it's already checked in get_enable_static_egress_gateway
        return self.raw_param.get("disable_static_egress_gateway")

    def get_enable_imds_restriction(self) -> bool:
        """Obtain the value of enable_imds_restriction.

        :return: bool
        """
        enable_imds_restriction = self.raw_param.get("enable_imds_restriction")
        if enable_imds_restriction and self.get_disable_imds_restriction():
            raise MutuallyExclusiveArgumentError(
                "Cannot specify --enable-imds-restriction and --disable-imds-restriction at the same time."
            )
        return enable_imds_restriction

    def get_disable_imds_restriction(self) -> bool:
        """Obtain the value of disable_imds_restriction.

        :return: bool
        """
        return self.raw_param.get("disable_imds_restriction")


# pylint: disable=too-many-public-methods
class AKSPreviewManagedClusterCreateDecorator(AKSManagedClusterCreateDecorator):
    def __init__(
        self, cmd: AzCliCommand, client: ContainerServiceClient, raw_parameters: Dict, resource_type: ResourceType
    ):
        self.__raw_parameters = raw_parameters
        super().__init__(cmd, client, raw_parameters, resource_type)

    def init_models(self) -> None:
        """Initialize an AKSPreviewManagedClusterModels object to store the models.

        :return: None
        """
        self.models = AKSPreviewManagedClusterModels(self.cmd, self.resource_type)

    def init_context(self) -> None:
        """Initialize an AKSPreviewManagedClusterContext object to store the context in the process of assemble the
        ManagedCluster object.

        :return: None
        """
        self.context = AKSPreviewManagedClusterContext(
            self.cmd,
            AKSManagedClusterParamDict(self.__raw_parameters),
            self.models,
            DecoratorMode.CREATE,
        )

    def init_agentpool_decorator_context(self) -> None:
        """Initialize an AKSPreviewAgentPoolAddDecorator object to assemble the AgentPool profile.

        :return: None
        """
        self.agentpool_decorator = AKSPreviewAgentPoolAddDecorator(
            self.cmd, self.client, self.__raw_parameters, self.resource_type, self.agentpool_decorator_mode
        )
        self.agentpool_context = self.agentpool_decorator.context
        self.context.attach_agentpool_context(self.agentpool_context)

    def set_up_agentpool_profile(self, mc: ManagedCluster) -> ManagedCluster:
        """Set up agent pool profiles for the ManagedCluster object.

        Note: Overwritten to call construct_agentpool_profile_preview of AKSPreviewAgentPoolAddDecorator.

        :return: the ManagedCluster object
        """
        self._ensure_mc(mc)

        agentpool_profile = self.agentpool_decorator.construct_agentpool_profile_preview()
        mc.agent_pool_profiles = [agentpool_profile]
        return mc

    def set_up_network_profile(self, mc: ManagedCluster) -> ManagedCluster:
        """Set up network profile for the ManagedCluster object.

        Note: Inherited and extended in aks-preview to set ipv6 configs and
        network plugin mode.

        :return: the ManagedCluster object
        """
        mc = super().set_up_network_profile(mc)
        network_profile = mc.network_profile

        # network_plugin is typically defaulted to kubenet. AKS-RP is moving
        # away from specifying this default in the API and making it based
        # on the k8s version being used. The CLI should not be responsible
        # for setting default values and should pass properties as empty
        # unless specified by the user.
        if (
            network_profile.network_plugin is not None and
            self.context.raw_param.get("network_plugin") is None
        ):
            network_profile.network_plugin = None

        # set up pod_cidrs, service_cidrs and ip_families
        (
            pod_cidrs,
            service_cidrs,
            ip_families
        ) = self.context.get_pod_cidrs_and_service_cidrs_and_ip_families()
        network_profile.pod_cidrs = pod_cidrs
        network_profile.service_cidrs = service_cidrs
        network_profile.ip_families = ip_families

        # recreate the load balancer profile if load_balancer_managed_outbound_ipv6_count is not None
        if (
            self.context.get_load_balancer_managed_outbound_ipv6_count() is not None or
            self.context.get_load_balancer_backend_pool_type() is not None or
            self.context.get_cluster_service_load_balancer_health_probe_mode() is not None
        ):
            network_profile.load_balancer_profile = create_load_balancer_profile(
                self.context.get_load_balancer_managed_outbound_ip_count(),
                self.context.get_load_balancer_managed_outbound_ipv6_count(),
                self.context.get_load_balancer_outbound_ips(),
                self.context.get_load_balancer_outbound_ip_prefixes(),
                self.context.get_load_balancer_outbound_ports(),
                self.context.get_load_balancer_idle_timeout(),
                self.context.get_load_balancer_backend_pool_type(),
                self.context.get_cluster_service_load_balancer_health_probe_mode(),
                models=self.models.load_balancer_models,
            )

        if self.context.get_nat_gateway_managed_outbound_ip_count() is not None:
            network_profile.nat_gateway_profile = create_nat_gateway_profile(
                self.context.get_nat_gateway_managed_outbound_ip_count(),
                self.context.get_nat_gateway_idle_timeout(),
                models=self.models.nat_gateway_models,
            )

        network_profile.network_plugin_mode = self.context.get_network_plugin_mode()

        if self.context.get_enable_cilium_dataplane():
            # --network-dataplane was introduced with API v20230202preview to replace --enable-cilium-dataplane.
            # Keep both for backwards compatibility, but validate that the user sets only one of them.
            if self.context.get_network_dataplane() is not None:
                raise MutuallyExclusiveArgumentError(
                    "Cannot specify --enable-cilium-dataplane and "
                    "--network-dataplane at the same time"
                )
            network_profile.network_dataplane = CONST_NETWORK_DATAPLANE_CILIUM
        else:
            network_profile.network_dataplane = self.context.get_network_dataplane()

        acns = None
        (acns_enabled, acns_observability_enabled, acns_security_enabled) = self.context.get_acns_enablement()
        acns_advanced_networkpolicies = self.context.get_acns_advanced_networkpolicies()
        if acns_enabled is not None:
            acns = self.models.AdvancedNetworking(
                enabled=acns_enabled,
            )
            if acns_observability_enabled is not None:
                acns.observability = self.models.AdvancedNetworkingObservability(
                    enabled=acns_observability_enabled,
                )
            if acns_security_enabled is not None:
                acns.security = self.models.AdvancedNetworkingSecurity(
                    enabled=acns_security_enabled,
                )
            if acns_advanced_networkpolicies is not None:
                if acns.security is None:
                    acns.security = self.models.AdvancedNetworkingSecurity(
                        advanced_network_policies=acns_advanced_networkpolicies
                    )
                else:
                    acns.security.advanced_network_policies = acns_advanced_networkpolicies
            network_profile.advanced_networking = acns
        return mc

    def set_up_api_server_access_profile(self, mc: ManagedCluster) -> ManagedCluster:
        """Set up apiserverAccessProfile enableVnetIntegration and subnetId for the ManagedCluster object.

        Note: Inherited and extended in aks-preview to set vnet integration configs.

        :return: the ManagedCluster object
        """
        mc = super().set_up_api_server_access_profile(mc)
        if self.context.get_enable_apiserver_vnet_integration():
            if mc.api_server_access_profile is None:
                # pylint: disable=no-member
                mc.api_server_access_profile = self.models.ManagedClusterAPIServerAccessProfile()
            mc.api_server_access_profile.enable_vnet_integration = True
        if self.context.get_apiserver_subnet_id():
            if mc.api_server_access_profile is None:
                # pylint: disable=no-member
                mc.api_server_access_profile = self.models.ManagedClusterAPIServerAccessProfile()
            mc.api_server_access_profile.subnet_id = self.context.get_apiserver_subnet_id()

        return mc

    def build_gitops_addon_profile(self) -> ManagedClusterAddonProfile:
        """Build gitops addon profile.

        :return: a ManagedClusterAddonProfile object
        """
        gitops_addon_profile = self.models.ManagedClusterAddonProfile(  # pylint: disable=no-member
            enabled=True,
        )
        return gitops_addon_profile

    def set_up_addon_profiles(self, mc: ManagedCluster) -> ManagedCluster:
        """Set up addon profiles for the ManagedCluster object.

        Note: Inherited and extended in aks-preview to set some extra addons.

        :return: the ManagedCluster object
        """
        addon_consts = self.context.get_addon_consts()
        CONST_GITOPS_ADDON_NAME = addon_consts.get("CONST_GITOPS_ADDON_NAME")

        mc = super().set_up_addon_profiles(mc)
        addon_profiles = mc.addon_profiles
        addons = self.context.get_enable_addons()
        if "gitops" in addons:
            addon_profiles[
                CONST_GITOPS_ADDON_NAME
            ] = self.build_gitops_addon_profile()

        retina_flow_logs_enabled = self.context.get_retina_flow_logs(mc)
        if retina_flow_logs_enabled is not None:
            monitoring_addon_profile = addon_profiles.get(addon_consts.get("CONST_MONITORING_ADDON_NAME"))
            if monitoring_addon_profile:
                config = monitoring_addon_profile.config or {}
                config["enableRetinaNetworkFlags"] = str(retina_flow_logs_enabled)
                monitoring_addon_profile.config = config

        mc.addon_profiles = addon_profiles
        return mc

    def set_up_pod_security_policy(self, mc: ManagedCluster) -> ManagedCluster:
        """Set up pod security policy for the ManagedCluster object.

        :return: the ManagedCluster object
        """
        self._ensure_mc(mc)

        mc.enable_pod_security_policy = self.context.get_enable_pod_security_policy()
        return mc

    def set_up_pod_identity_profile(self, mc: ManagedCluster) -> ManagedCluster:
        """Set up pod identity profile for the ManagedCluster object.

        This profile depends on network profile.

        :return: the ManagedCluster object
        """
        self._ensure_mc(mc)

        pod_identity_profile = None
        enable_pod_identity = self.context.get_enable_pod_identity()
        enable_pod_identity_with_kubenet = self.context.get_enable_pod_identity_with_kubenet()
        if enable_pod_identity:
            # pylint: disable=no-member
            pod_identity_profile = self.models.pod_identity_models.ManagedClusterPodIdentityProfile(
                enabled=True,
                allow_network_plugin_kubenet=enable_pod_identity_with_kubenet,
            )
        mc.pod_identity_profile = pod_identity_profile
        return mc

    def set_up_image_integrity(self, mc: ManagedCluster) -> ManagedCluster:
        """Set up security profile imageIntegrity for the ManagedCluster object.

        :return: the ManagedCluster object
        """
        self._ensure_mc(mc)

        if self.context.get_enable_image_integrity():
            if mc.security_profile is None:
                mc.security_profile = self.models.ManagedClusterSecurityProfile()  # pylint: disable=no-member
            mc.security_profile.image_integrity = (
                self.models.ManagedClusterSecurityProfileImageIntegrity(  # pylint: disable=no-member
                    enabled=True,
                )
            )

        return mc

    def set_up_creationdata_of_cluster_snapshot(self, mc: ManagedCluster) -> ManagedCluster:
        """Set up creationData of cluster snapshot for the ManagedCluster object.

        :return: the ManagedCluster object
        """
        self._ensure_mc(mc)

        # snapshot creation data
        creation_data = None
        snapshot_id = self.context.get_cluster_snapshot_id()
        if snapshot_id:
            creation_data = self.models.CreationData(  # pylint: disable=no-member
                source_resource_id=snapshot_id
            )
        mc.creation_data = creation_data
        return mc

    def set_up_storage_profile(self, mc: ManagedCluster) -> ManagedCluster:
        """Set up storage profile for the ManagedCluster object.

        :return: the ManagedCluster object
        """
        self._ensure_mc(mc)

        mc.storage_profile = self.context.get_storage_profile()

        return mc

    def set_up_ingress_web_app_routing(self, mc: ManagedCluster) -> ManagedCluster:
        """Set up web app routing profile in ingress profile for the ManagedCluster object.

        :return: the ManagedCluster object
        """
        self._ensure_mc(mc)

        addons = self.context.get_enable_addons()
        if "web_application_routing" in addons or self.context.get_enable_app_routing():
            if mc.ingress_profile is None:
                mc.ingress_profile = self.models.ManagedClusterIngressProfile()  # pylint: disable=no-member
            mc.ingress_profile.web_app_routing = (
                self.models.ManagedClusterIngressProfileWebAppRouting(enabled=True)  # pylint: disable=no-member
            )

            nginx_ingress_controller = self.context.get_app_routing_default_nginx_controller()

            if nginx_ingress_controller:
                mc.ingress_profile.web_app_routing.nginx = (
                    self.models.ManagedClusterIngressProfileNginx(
                        default_ingress_controller_type=nginx_ingress_controller
                    )
                )

            if "web_application_routing" in addons:
                dns_zone_resource_ids = self.context.get_dns_zone_resource_ids()
                mc.ingress_profile.web_app_routing.dns_zone_resource_ids = dns_zone_resource_ids

        return mc

    def set_up_workload_auto_scaler_profile(self, mc: ManagedCluster) -> ManagedCluster:
        """Set up workload auto-scaler profile for the ManagedCluster object.

        :return: the ManagedCluster object
        """
        self._ensure_mc(mc)

        if self.context.get_enable_keda():
            if mc.workload_auto_scaler_profile is None:
                mc.workload_auto_scaler_profile = (
                    self.models.ManagedClusterWorkloadAutoScalerProfile()  # pylint: disable=no-member
                )
            mc.workload_auto_scaler_profile.keda = (
                self.models.ManagedClusterWorkloadAutoScalerProfileKeda(enabled=True)  # pylint: disable=no-member
            )

        return mc

    def set_up_custom_ca_trust_certificates(self, mc: ManagedCluster) -> ManagedCluster:
        """Set up Custom CA Trust Certificates for the ManagedCluster object.

        :return: the ManagedCluster object
        """
        self._ensure_mc(mc)

        ca_certs = self.context.get_custom_ca_trust_certificates()
        if ca_certs:
            if mc.security_profile is None:
                mc.security_profile = self.models.ManagedClusterSecurityProfile()  # pylint: disable=no-member

            mc.security_profile.custom_ca_trust_certificates = ca_certs

        return mc

    def set_up_vpa(self, mc: ManagedCluster) -> ManagedCluster:
        """Set up workload auto-scaler profile vpa for the ManagedCluster object.

        :return: the ManagedCluster object
        """
        self._ensure_mc(mc)

        if self.context.get_enable_vpa():
            if mc.workload_auto_scaler_profile is None:
                mc.workload_auto_scaler_profile = (
                    # pylint: disable=no-member
                    self.models.ManagedClusterWorkloadAutoScalerProfile()
                )
            if mc.workload_auto_scaler_profile.vertical_pod_autoscaler is None:
                mc.workload_auto_scaler_profile.vertical_pod_autoscaler = (
                    # pylint: disable=no-member
                    self.models.ManagedClusterWorkloadAutoScalerProfileVerticalPodAutoscaler(
                        enabled=True
                    )
                )
            else:
                mc.workload_auto_scaler_profile.vertical_pod_autoscaler.enabled = True
        return mc

    def set_up_optimized_addon_scaling(self, mc: ManagedCluster) -> ManagedCluster:
        """Set up workload auto-scaler vertical pod autsocaler profile
        for the ManagedCluster object.
        :return: the ManagedCluster object
        """
        self._ensure_mc(mc)

        if self.context.get_enable_optimized_addon_scaling():
            if mc.workload_auto_scaler_profile is None:
                mc.workload_auto_scaler_profile = self.models.ManagedClusterWorkloadAutoScalerProfile()  # pylint: disable=no-member
            if mc.workload_auto_scaler_profile.vertical_pod_autoscaler is None:
                mc.workload_auto_scaler_profile.vertical_pod_autoscaler = (
                    self.models.ManagedClusterWorkloadAutoScalerProfileVerticalPodAutoscaler()  # pylint: disable=no-member
                )
            # set enabled
            mc.workload_auto_scaler_profile.vertical_pod_autoscaler.enabled = True
            mc.workload_auto_scaler_profile.vertical_pod_autoscaler.addon_autoscaling = "Enabled"

        return mc

    def set_up_kube_proxy_config(self, mc: ManagedCluster) -> ManagedCluster:
        """Set up kube-proxy config for the ManagedCluster object.

        :return: the ManagedCluster object
        """
        self._ensure_mc(mc)

        if not mc.network_profile:
            raise UnknownError(
                "Unexpectedly get an empty network profile in the process of updating kube-proxy config."
            )

        mc.network_profile.kube_proxy_config = self.context.get_kube_proxy_config()
        return mc

    def set_up_node_resource_group_profile(self, mc: ManagedCluster) -> ManagedCluster:
        """Set up node resource group profile for the ManagedCluster object.
        :return: the ManagedCluster object
        """
        self._ensure_mc(mc)

        node_resource_group_profile = None
        nrg_lockdown_restriction_level = self.context.get_nrg_lockdown_restriction_level()
        if nrg_lockdown_restriction_level:
            # pylint: disable=no-member
            node_resource_group_profile = self.models.ManagedClusterNodeResourceGroupProfile(
                restriction_level=nrg_lockdown_restriction_level
            )
        mc.node_resource_group_profile = node_resource_group_profile
        return mc

    def set_up_azure_monitor_profile(self, mc: ManagedCluster) -> ManagedCluster:
        """Set up azure monitor profile for the ManagedCluster object.
        :return: the ManagedCluster object
        """
        self._ensure_mc(mc)
        # read the original value passed by the command
        ksm_metric_labels_allow_list = self.context.raw_param.get("ksm_metric_labels_allow_list")
        ksm_metric_annotations_allow_list = self.context.raw_param.get("ksm_metric_annotations_allow_list")
        if ksm_metric_labels_allow_list is None:
            ksm_metric_labels_allow_list = ""
        if ksm_metric_annotations_allow_list is None:
            ksm_metric_annotations_allow_list = ""
        if self.context.get_enable_azure_monitor_metrics():
            if mc.azure_monitor_profile is None:
                mc.azure_monitor_profile = self.models.ManagedClusterAzureMonitorProfile()  # pylint: disable=no-member
            mc.azure_monitor_profile.metrics = (
                self.models.ManagedClusterAzureMonitorProfileMetrics(enabled=False)  # pylint: disable=no-member
            )
            # pylint: disable=line-too-long, no-member
            mc.azure_monitor_profile.metrics.kube_state_metrics = self.models.ManagedClusterAzureMonitorProfileKubeStateMetrics(
                metric_labels_allowlist=str(ksm_metric_labels_allow_list),
                metric_annotations_allow_list=str(ksm_metric_annotations_allow_list))
            self.context.set_intermediate("azuremonitormetrics_addon_enabled", True, overwrite_exists=True)

        if self.context.get_enable_azure_monitor_app_monitoring():
            if mc.azure_monitor_profile is None:
                mc.azure_monitor_profile = self.models.ManagedClusterAzureMonitorProfile()
            mc.azure_monitor_profile.app_monitoring = (
                self.models.ManagedClusterAzureMonitorProfileAppMonitoring()
            )
            mc.azure_monitor_profile.app_monitoring.auto_instrumentation = (
                self.models.ManagedClusterAzureMonitorProfileAppMonitoringAutoInstrumentation(enabled=True)
            )
            mc.azure_monitor_profile.app_monitoring.open_telemetry_metrics = (
                self.models.ManagedClusterAzureMonitorProfileAppMonitoringOpenTelemetryMetrics(enabled=True)
            )
            mc.azure_monitor_profile.app_monitoring.open_telemetry_logs = (
                self.models.ManagedClusterAzureMonitorProfileAppMonitoringOpenTelemetryLogs(enabled=True)
            )

        return mc

    def set_up_azure_container_storage(self, mc: ManagedCluster) -> ManagedCluster:  # pylint: disable=too-many-locals
        """Set up azure container storage for the Managed Cluster object
        :return: ManagedCluster
        """
        self._ensure_mc(mc)
        # read the azure container storage values passed
        pool_type = self.context.raw_param.get("enable_azure_container_storage")
        enable_azure_container_storage = pool_type is not None
        ephemeral_disk_volume_type = self.context.raw_param.get("ephemeral_disk_volume_type")
        ephemeral_disk_nvme_perf_tier = self.context.raw_param.get("ephemeral_disk_nvme_perf_tier")
        if (ephemeral_disk_volume_type is not None or ephemeral_disk_nvme_perf_tier is not None) and \
           not enable_azure_container_storage:
            params_defined_arr = []
            if ephemeral_disk_volume_type is not None:
                params_defined_arr.append('--ephemeral-disk-volume-type')
            if ephemeral_disk_nvme_perf_tier is not None:
                params_defined_arr.append('--ephemeral-disk-nvme-perf-tier')

            params_defined = 'and '.join(params_defined_arr)
            raise RequiredArgumentMissingError(
                f'Cannot set {params_defined} without the parameter --enable-azure-container-storage.'
            )

        if enable_azure_container_storage:
            pool_name = self.context.raw_param.get("storage_pool_name")
            pool_option = self.context.raw_param.get("storage_pool_option")
            pool_sku = self.context.raw_param.get("storage_pool_sku")
            pool_size = self.context.raw_param.get("storage_pool_size")
            if not mc.agent_pool_profiles:
                raise UnknownError("Encountered an unexpected error while getting the agent pools from the cluster.")
            agentpool = mc.agent_pool_profiles[0]
            agentpool_details = {}
            pool_details = {}
            pool_details["vm_size"] = agentpool.vm_size
            pool_details["count"] = agentpool.count
            pool_details["os_type"] = agentpool.os_type
            pool_details["mode"] = agentpool.mode
            pool_details["node_taints"] = agentpool.node_taints
            pool_details["zoned"] = agentpool.availability_zones is not None
            agentpool_details[agentpool.name] = pool_details
            # Marking the only agentpool name as the valid nodepool for
            # installing Azure Container Storage during `az aks create`
            nodepool_list = agentpool.name

            from azext_aks_preview.azurecontainerstorage._validators import (
                validate_enable_azure_container_storage_params
            )
            from azext_aks_preview.azurecontainerstorage._consts import (
                CONST_ACSTOR_IO_ENGINE_LABEL_KEY,
                CONST_ACSTOR_IO_ENGINE_LABEL_VAL,
                CONST_DISK_TYPE_EPHEMERAL_VOLUME_ONLY,
                CONST_EPHEMERAL_NVME_PERF_TIER_STANDARD,
            )

            vm_cache_generated = self.context.get_intermediate(
                "vm_cache_generated",
                default_value=False,
            )

            if not vm_cache_generated:
                from azext_aks_preview.azurecontainerstorage._helpers import generate_vm_sku_cache_for_region
                generate_vm_sku_cache_for_region(self.cmd.cli_ctx, self.context.get_location())
                self.context.set_intermediate("vm_cache_generated", True, overwrite_exists=True)

            default_ephemeral_disk_volume_type = CONST_DISK_TYPE_EPHEMERAL_VOLUME_ONLY
            default_ephemeral_disk_nvme_perf_tier = CONST_EPHEMERAL_NVME_PERF_TIER_STANDARD
            validate_enable_azure_container_storage_params(
                pool_type,
                pool_name,
                pool_sku,
                pool_option,
                pool_size,
                nodepool_list,
                agentpool_details,
                False,
                False,
                False,
                False,
                False,
                ephemeral_disk_volume_type,
                ephemeral_disk_nvme_perf_tier,
                default_ephemeral_disk_volume_type,
                default_ephemeral_disk_nvme_perf_tier,
            )

            # Setup Azure Container Storage labels on the nodepool
            nodepool_labels = agentpool.node_labels
            if nodepool_labels is None:
                nodepool_labels = {}
            nodepool_labels[CONST_ACSTOR_IO_ENGINE_LABEL_KEY] = CONST_ACSTOR_IO_ENGINE_LABEL_VAL
            agentpool.node_labels = nodepool_labels

            # set intermediates
            self.context.set_intermediate("enable_azure_container_storage", True, overwrite_exists=True)
            self.context.set_intermediate("azure_container_storage_nodepools", nodepool_list, overwrite_exists=True)
            self.context.set_intermediate(
                "current_ephemeral_nvme_perf_tier",
                default_ephemeral_disk_nvme_perf_tier,
                overwrite_exists=True
            )
            self.context.set_intermediate(
                "existing_ephemeral_disk_volume_type",
                default_ephemeral_disk_volume_type,
                overwrite_exists=True
            )

        return mc

    def set_up_auto_upgrade_profile(self, mc: ManagedCluster) -> ManagedCluster:
        """Set up auto upgrade profile for the ManagedCluster object.
        :return: the ManagedCluster object
        """
        mc = super().set_up_auto_upgrade_profile(mc)

        node_os_upgrade_channel = self.context.get_node_os_upgrade_channel()
        if node_os_upgrade_channel:
            if mc.auto_upgrade_profile is None:
                mc.auto_upgrade_profile = self.models.ManagedClusterAutoUpgradeProfile()  # pylint: disable=no-member
            mc.auto_upgrade_profile.node_os_upgrade_channel = node_os_upgrade_channel
        return mc

    def set_up_safeguards_profile(self, mc: ManagedCluster) -> ManagedCluster:
        excludedNamespaces = self.context.get_safeguards_excluded_namespaces()
        version = self.context.get_safeguards_version()
        level = self.context.get_safeguards_level()
        # provided any value?
        mc = setup_common_safeguards_profile(level, version, excludedNamespaces, mc, self.models)
        return mc

    def set_up_azure_service_mesh_profile(self, mc: ManagedCluster) -> ManagedCluster:
        """Set up azure service mesh for the ManagedCluster object.

        :return: the ManagedCluster object
        """
        self._ensure_mc(mc)

        profile = self.context.get_initial_service_mesh_profile()
        if profile is not None:
            mc.service_mesh_profile = profile
        return mc

    def set_up_sku(self, mc: ManagedCluster) -> ManagedCluster:
        """Set up sku (uptime sla) for the ManagedCluster object.

        Note: Overwritten in aks-preview to add support for the new option tier. Could be removed after updating
        the dependency on core cli to 2.47.0.

        :return: the ManagedCluster object
        """
        self._ensure_mc(mc)

        mc.sku = self.models.ManagedClusterSKU()
        skuName = self.context.get_sku_name()
        tier = self.context.get_tier()
        if skuName == CONST_MANAGED_CLUSTER_SKU_NAME_AUTOMATIC:
            mc.sku.name = "Automatic"
            # passive Kind should always to match sku.name
            mc.kind = "Automatic"

            # default tier for automatic sku is standard
            mc.sku.tier = "Standard"
        else:
            mc.sku.name = "Base"
            # passive Kind should always match sku.name
            mc.kind = "Base"

        if tier == CONST_MANAGED_CLUSTER_SKU_TIER_STANDARD:
            mc.sku.tier = "Standard"
        if tier == CONST_MANAGED_CLUSTER_SKU_TIER_PREMIUM:
            mc.sku.tier = "Premium"
        # backfill the tier to "Free" if it's not set
        if mc.sku.tier is None:
            mc.sku.tier = "Free"
        return mc

    def set_up_k8s_support_plan(self, mc: ManagedCluster) -> ManagedCluster:
        """Set up supportPlan for the ManagedCluster object.
        :return: the ManagedCluster object
        """
        self._ensure_mc(mc)

        support_plan = self.context.get_k8s_support_plan()
        if support_plan == KubernetesSupportPlan.AKS_LONG_TERM_SUPPORT:
            if mc is None or mc.sku is None or mc.sku.tier.lower() != CONST_MANAGED_CLUSTER_SKU_TIER_PREMIUM.lower():
                raise InvalidArgumentValueError("Long term support is only available for premium tier clusters.")

        mc.support_plan = support_plan
        return mc

    def set_up_node_provisioning_mode(self, mc: ManagedCluster) -> ManagedCluster:
        self._ensure_mc(mc)

        mode = self.context.get_node_provisioning_mode()
        if mode is not None:
            if mc.node_provisioning_profile is None:
                mc.node_provisioning_profile = (
                    self.models.ManagedClusterNodeProvisioningProfile()  # pylint: disable=no-member
                )

            # set mode
            mc.node_provisioning_profile.mode = mode

        return mc

    def set_up_node_provisioning_profile(self, mc: ManagedCluster) -> ManagedCluster:
        self._ensure_mc(mc)

        mc = self.set_up_node_provisioning_mode(mc)

        return mc

    def set_up_ai_toolchain_operator(self, mc: ManagedCluster) -> ManagedCluster:
        self._ensure_mc(mc)

        if self.context.get_ai_toolchain_operator(enable_validation=True):
            if mc.ai_toolchain_operator_profile is None:
                mc.ai_toolchain_operator_profile = self.models.ManagedClusterAIToolchainOperatorProfile()  # pylint: disable=no-member
            # set enabled
            mc.ai_toolchain_operator_profile.enabled = True

        # Default is disabled so no need to worry about that here
        return mc

    def set_up_agentpool_profile_ssh_access(self, mc: ManagedCluster) -> ManagedCluster:
        self._ensure_mc(mc)

        ssh_access = self.context.get_ssh_access()
        if ssh_access is not None:
            for agent_pool_profile in mc.agent_pool_profiles:
                if agent_pool_profile.security_profile is None:
                    agent_pool_profile.security_profile = self.models.AgentPoolSecurityProfile()  # pylint: disable=no-member
                agent_pool_profile.security_profile.ssh_access = ssh_access
        return mc

    def set_up_bootstrap_profile(self, mc: ManagedCluster) -> ManagedCluster:
        self._ensure_mc(mc)

        bootstrap_artifact_source = self.context.get_bootstrap_artifact_source()
        bootstrap_container_registry_resource_id = self.context.get_bootstrap_container_registry_resource_id()
        if bootstrap_artifact_source is not None:
            if bootstrap_artifact_source != CONST_ARTIFACT_SOURCE_CACHE and bootstrap_container_registry_resource_id:
                raise MutuallyExclusiveArgumentError(
                    "Cannot specify --bootstrap-container-registry-resource-id when "
                    "--bootstrap-artifact-source is not Cache."
                )
            if mc.bootstrap_profile is None:
                mc.bootstrap_profile = self.models.ManagedClusterBootstrapProfile()  # pylint: disable=no-member
            mc.bootstrap_profile.artifact_source = bootstrap_artifact_source
            mc.bootstrap_profile.container_registry_id = bootstrap_container_registry_resource_id

        return mc

    def set_up_static_egress_gateway(self, mc: ManagedCluster) -> ManagedCluster:
        self._ensure_mc(mc)

        if self.context.get_enable_static_egress_gateway():
            if not mc.network_profile:
                raise UnknownError(
                    "Unexpectedly get an empty network profile in the process of "
                    "updating enable-static-egress-gateway config."
                )
            if mc.network_profile.static_egress_gateway_profile is None:
                mc.network_profile.static_egress_gateway_profile = (
                    self.models.ManagedClusterStaticEgressGatewayProfile()  # pylint: disable=no-member
                )
            # set enabled
            mc.network_profile.static_egress_gateway_profile.enabled = True

        # Default is disabled so no need to worry about that here
        return mc

    def set_up_imds_restriction(self, mc: ManagedCluster) -> ManagedCluster:
        self._ensure_mc(mc)

        enable_imds_restriction = self.context.get_enable_imds_restriction()
        if enable_imds_restriction:
            mc.network_profile.pod_link_local_access = CONST_IMDS_RESTRICTION_ENABLED
        return mc

    # pylint: disable=unused-argument
    def construct_mc_profile_preview(self, bypass_restore_defaults: bool = False) -> ManagedCluster:
        """The overall controller used to construct the default ManagedCluster profile.

        The completely constructed ManagedCluster object will later be passed as a parameter to the underlying SDK
        (mgmt-containerservice) to send the actual request.

        :return: the ManagedCluster object
        """
        # DO NOT MOVE: keep this on top, construct the default ManagedCluster profile
        mc = self.construct_mc_profile_default(bypass_restore_defaults=True)

        # set up pod security policy
        mc = self.set_up_pod_security_policy(mc)
        # set up pod identity profile
        mc = self.set_up_pod_identity_profile(mc)
        # set up workload identity profile
        mc = self.set_up_workload_identity_profile(mc)
        # set up image cleaner
        mc = self.set_up_image_cleaner(mc)
        # set up image integrity
        mc = self.set_up_image_integrity(mc)
        # set up cluster snapshot
        mc = self.set_up_creationdata_of_cluster_snapshot(mc)
        # set up app routing profile
        mc = self.set_up_ingress_web_app_routing(mc)
        # set up workload auto scaler profile
        mc = self.set_up_workload_auto_scaler_profile(mc)
        # set up vpa
        mc = self.set_up_vpa(mc)
        # set up optimized addon scaling
        mc = self.set_up_optimized_addon_scaling(mc)
        # set up kube-proxy config
        mc = self.set_up_kube_proxy_config(mc)
        # set up custom ca trust certificates
        mc = self.set_up_custom_ca_trust_certificates(mc)
        # set up node resource group profile
        mc = self.set_up_node_resource_group_profile(mc)
        # set up auto upgrade profile
        mc = self.set_up_auto_upgrade_profile(mc)
        # set up safeguards profile
        mc = self.set_up_safeguards_profile(mc)
        # set up azure service mesh profile
        mc = self.set_up_azure_service_mesh_profile(mc)
        # setup k8s support plan
        mc = self.set_up_k8s_support_plan(mc)
        # set up azure monitor profile
        mc = self.set_up_azure_monitor_profile(mc)
        # set up AI toolchain operator
        mc = self.set_up_ai_toolchain_operator(mc)
        # set up for azure container storage
        mc = self.set_up_azure_container_storage(mc)
        # set up node provisioning profile
        mc = self.set_up_node_provisioning_profile(mc)
        # set up agentpool profile ssh access
        mc = self.set_up_agentpool_profile_ssh_access(mc)
        # set up bootstrap profile
        mc = self.set_up_bootstrap_profile(mc)
        # set up static egress gateway profile
        mc = self.set_up_static_egress_gateway(mc)
        # set up imds restriction(a property in network profile)
        mc = self.set_up_imds_restriction(mc)

        # validate the azure cli core version
        self.verify_cli_core_version()

        # DO NOT MOVE: keep this at the bottom, restore defaults
        mc = self._restore_defaults_in_mc(mc)
        return mc

    def verify_cli_core_version(self):
        from azure.cli.core import __version__ as core_version
        monitor_options_specified = False
        # in case in a super old version, the options are not available
        try:
            monitor_options_specified = any(
                (
                    self.context.get_ampls_resource_id(),
                    self.context.get_enable_high_log_scale_mode(),
                )
            )
        except Exception as ex:  # pylint: disable=broad-except
            logger.debug("failed to get the value of monitor_options: %s", ex)
            monitor_options_specified = any(
                (
                    self.__raw_parameters.get("ampls_resource_id"),
                    self.__raw_parameters.get("enable_high_log_scale_mode"),
                )
            )
        finally:
            if monitor_options_specified and (
                core_version < "2.63.0" and
                not check_is_azure_cli_core_editable_installed()
            ):
                raise ArgumentUsageError(
                    f"The --ampls-resource-id and --enable-high-log-scale-mode options are only available in Azure CLI "
                    f"version 2.63.0 and later. Your current Azure CLI version is {core_version}. Please upgrade your "
                    "Azure CLI."
                )

    def check_is_postprocessing_required(self, mc: ManagedCluster) -> bool:
        """Helper function to check if postprocessing is required after sending a PUT request to create the cluster.

        :return: bool
        """
        # some addons require post cluster creation role assigment
        monitoring_addon_enabled = self.context.get_intermediate("monitoring_addon_enabled", default_value=False)
        ingress_appgw_addon_enabled = self.context.get_intermediate("ingress_appgw_addon_enabled", default_value=False)
        virtual_node_addon_enabled = self.context.get_intermediate("virtual_node_addon_enabled", default_value=False)
        azuremonitormetrics_addon_enabled = self.context.get_intermediate(
            "azuremonitormetrics_addon_enabled",
            default_value=False
        )
        enable_managed_identity = self.context.get_enable_managed_identity()
        attach_acr = self.context.get_attach_acr()
        need_grant_vnet_permission_to_cluster_identity = self.context.get_intermediate(
            "need_post_creation_vnet_permission_granting", default_value=False
        )
        enable_azure_container_storage = self.context.get_intermediate(
            "enable_azure_container_storage",
            default_value=False
        )

        # pylint: disable=too-many-boolean-expressions
        if (
            monitoring_addon_enabled or
            ingress_appgw_addon_enabled or
            virtual_node_addon_enabled or
            azuremonitormetrics_addon_enabled or
            (enable_managed_identity and attach_acr) or
            need_grant_vnet_permission_to_cluster_identity or
            enable_azure_container_storage
        ):
            return True
        return False

    # pylint: disable=unused-argument
    def immediate_processing_after_request(self, mc: ManagedCluster) -> None:
        """Immediate processing performed when the cluster has not finished creating after a PUT request to the cluster
        has been sent.

        :return: None
        """
        # vnet
        need_grant_vnet_permission_to_cluster_identity = self.context.get_intermediate(
            "need_post_creation_vnet_permission_granting", default_value=False
        )
        if need_grant_vnet_permission_to_cluster_identity:
            # Grant vnet permission to system assigned identity RIGHT AFTER the cluster is put, this operation can
            # reduce latency for the role assignment take effect
            instant_cluster = self.client.get(self.context.get_resource_group_name(), self.context.get_name())
            if not self.context.external_functions.add_role_assignment(
                self.cmd,
                "Network Contributor",
                instant_cluster.identity.principal_id,
                scope=self.context.get_vnet_subnet_id(),
                is_service_principal=False,
            ):
                logger.warning(
                    "Could not create a role assignment for subnet. Are you an Owner on this subscription?"
                )

    # pylint: disable=too-many-locals
    def postprocessing_after_mc_created(self, cluster: ManagedCluster) -> None:
        """Postprocessing performed after the cluster is created.

        :return: None
        """
        # monitoring addon
        monitoring_addon_enabled = self.context.get_intermediate("monitoring_addon_enabled", default_value=False)
        if monitoring_addon_enabled:
            enable_msi_auth_for_monitoring = self.context.get_enable_msi_auth_for_monitoring()
            if not enable_msi_auth_for_monitoring:
                # add cluster spn/msi Monitoring Metrics Publisher role assignment to publish metrics to MDM
                # mdm metrics is supported only in azure public cloud, so add the role assignment only in this cloud
                cloud_name = self.cmd.cli_ctx.cloud.name
                if cloud_name.lower() == "azurecloud":
                    cluster_resource_id = resource_id(
                        subscription=self.context.get_subscription_id(),
                        resource_group=self.context.get_resource_group_name(),
                        namespace="Microsoft.ContainerService",
                        type="managedClusters",
                        name=self.context.get_name(),
                    )
                    self.context.external_functions.add_monitoring_role_assignment(
                        cluster, cluster_resource_id, self.cmd
                    )
            elif self.context.raw_param.get("enable_addons") is not None:
                # Create the DCR Association here
                addon_consts = self.context.get_addon_consts()
                CONST_MONITORING_ADDON_NAME = addon_consts.get("CONST_MONITORING_ADDON_NAME")
                self.context.external_functions.ensure_container_insights_for_monitoring(
                    self.cmd,
                    cluster.addon_profiles[CONST_MONITORING_ADDON_NAME],
                    self.context.get_subscription_id(),
                    self.context.get_resource_group_name(),
                    self.context.get_name(),
                    self.context.get_location(),
                    remove_monitoring=False,
                    aad_route=self.context.get_enable_msi_auth_for_monitoring(),
                    create_dcr=False,
                    create_dcra=True,
                    enable_syslog=self.context.get_enable_syslog(),
                    data_collection_settings=self.context.get_data_collection_settings(),
                    is_private_cluster=self.context.get_enable_private_cluster(),
                    ampls_resource_id=self.context.get_ampls_resource_id(),
                    enable_high_log_scale_mode=self.context.get_enable_high_log_scale_mode(),
                )

        # ingress appgw addon
        ingress_appgw_addon_enabled = self.context.get_intermediate("ingress_appgw_addon_enabled", default_value=False)
        if ingress_appgw_addon_enabled:
            self.context.external_functions.add_ingress_appgw_addon_role_assignment(cluster, self.cmd)

        # virtual node addon
        virtual_node_addon_enabled = self.context.get_intermediate("virtual_node_addon_enabled", default_value=False)
        if virtual_node_addon_enabled:
            self.context.external_functions.add_virtual_node_role_assignment(
                self.cmd, cluster, self.context.get_vnet_subnet_id()
            )

        # attach acr
        enable_managed_identity = self.context.get_enable_managed_identity()
        attach_acr = self.context.get_attach_acr()
        if enable_managed_identity and attach_acr:
            # Attach ACR to cluster enabled managed identity
            if cluster.identity_profile is None or cluster.identity_profile["kubeletidentity"] is None:
                logger.warning(
                    "Your cluster is successfully created, but we failed to attach "
                    "acr to it, you can manually grant permission to the identity "
                    "named <ClUSTER_NAME>-agentpool in MC_ resource group to give "
                    "it permission to pull from ACR."
                )
            else:
                kubelet_identity_object_id = cluster.identity_profile["kubeletidentity"].object_id
                self.context.external_functions.ensure_aks_acr(
                    self.cmd,
                    assignee=kubelet_identity_object_id,
                    acr_name_or_id=attach_acr,
                    subscription_id=self.context.get_subscription_id(),
                    is_service_principal=False,
                )

        # azure monitor metrics addon (v2)
        azuremonitormetrics_addon_enabled = self.context.get_intermediate(
            "azuremonitormetrics_addon_enabled",
            default_value=False
        )
        if azuremonitormetrics_addon_enabled:
            # Create the DC* objects, AMW, recording rules and grafana link here
            self.context.external_functions.ensure_azure_monitor_profile_prerequisites(
                self.cmd,
                self.context.get_subscription_id(),
                self.context.get_resource_group_name(),
                self.context.get_name(),
                self.context.get_location(),
                self.__raw_parameters,
                self.context.get_disable_azure_monitor_metrics(),
                True
            )

        # enable azure container storage
        enable_azure_container_storage = self.context.get_intermediate("enable_azure_container_storage")
        if enable_azure_container_storage:
            if cluster.identity_profile is None or cluster.identity_profile["kubeletidentity"] is None:
                logger.warning(
                    "Unexpected error getting kubelet's identity for the cluster. "
                    "Unable to perform the azure container storage operation."
                )
                return

            # Get the node_resource_group from the cluster object since
            # `mc` in `context` still doesn't have the updated node_resource_group.
            if cluster.node_resource_group is None:
                logger.warning(
                    "Unexpected error getting cluster's node resource group. "
                    "Unable to perform the azure container storage operation."
                )
                return

            pool_name = self.context.raw_param.get("storage_pool_name")
            pool_type = self.context.raw_param.get("enable_azure_container_storage")
            pool_option = self.context.raw_param.get("storage_pool_option")
            pool_sku = self.context.raw_param.get("storage_pool_sku")
            pool_size = self.context.raw_param.get("storage_pool_size")
            ephemeral_disk_volume_type = self.context.raw_param.get("ephemeral_disk_volume_type")
            ephemeral_disk_nvme_perf_tier = self.context.raw_param.get("ephemeral_disk_nvme_perf_tier")
            existing_ephemeral_disk_volume_type = self.context.get_intermediate("existing_ephemeral_disk_volume_type")
            existing_ephemeral_nvme_perf_tier = self.context.get_intermediate("current_ephemeral_nvme_perf_tier")
            kubelet_identity_object_id = cluster.identity_profile["kubeletidentity"].object_id
            node_resource_group = cluster.node_resource_group
            agent_pool_vm_sizes = []
            if len(cluster.agent_pool_profiles) > 0:
                # Cluster creation has only 1 agentpool
                agentpool_profile = cluster.agent_pool_profiles[0]
                agent_pool_vm_sizes.append(agentpool_profile.vm_size)

            self.context.external_functions.perform_enable_azure_container_storage(
                self.cmd,
                self.context.get_subscription_id(),
                self.context.get_resource_group_name(),
                self.context.get_name(),
                node_resource_group,
                kubelet_identity_object_id,
                pool_name,
                pool_type,
                pool_size,
                pool_sku,
                pool_option,
                agent_pool_vm_sizes,
                ephemeral_disk_volume_type,
                ephemeral_disk_nvme_perf_tier,
                True,
                existing_ephemeral_disk_volume_type,
                existing_ephemeral_nvme_perf_tier,
                is_called_from_extension=True,
            )

        # Add role assignments for automatic sku
        if cluster.sku is not None and cluster.sku.name == "Automatic":
            try:
                user = get_graph_client(self.cmd.cli_ctx).signed_in_user_get()
            except Exception as e:  # pylint: disable=broad-except
                logger.warning("Could not get signed in user: %s", str(e))
            else:
                self.context.external_functions._add_role_assignment_executor_new(  # type: ignore # pylint: disable=protected-access
                    self.cmd,
                    "Azure Kubernetes Service RBAC Cluster Admin",
                    user["id"],
                    scope=cluster.id,
                    resolve_assignee=False,
                )


class AKSPreviewManagedClusterUpdateDecorator(AKSManagedClusterUpdateDecorator):
    def __init__(
        self, cmd: AzCliCommand, client: ContainerServiceClient, raw_parameters: Dict, resource_type: ResourceType
    ):
        self.__raw_parameters = raw_parameters
        super().__init__(cmd, client, raw_parameters, resource_type)

    def init_models(self) -> None:
        """Initialize an AKSManagedClusterModels object to store the models.

        :return: None
        """
        self.models = AKSPreviewManagedClusterModels(self.cmd, self.resource_type)

    def init_context(self) -> None:
        """Initialize an AKSManagedClusterContext object to store the context in the process of assemble the
        ManagedCluster object.

        :return: None
        """
        self.context = AKSPreviewManagedClusterContext(
            self.cmd, AKSManagedClusterParamDict(self.__raw_parameters), self.models, DecoratorMode.UPDATE
        )

    def init_agentpool_decorator_context(self) -> None:
        """Initialize an AKSAgentPoolAddDecorator object to assemble the AgentPool profile.

        :return: None
        """
        self.agentpool_decorator = AKSPreviewAgentPoolUpdateDecorator(
            self.cmd, self.client, self.__raw_parameters, self.resource_type, self.agentpool_decorator_mode
        )
        self.agentpool_context = self.agentpool_decorator.context
        self.context.attach_agentpool_context(self.agentpool_context)

    def get_special_parameter_default_value_pairs_list(self) -> List[Tuple[Any, Any]]:
        """Get a list of special parameter value and its corresponding default value pairs.
        :return: list of tuples
        """
        return [
            (self.context.get_cluster_autoscaler_profile(), None),
            (self.context.get_api_server_authorized_ip_ranges(), None),
            (self.context.get_nodepool_labels(), None),
            (self.context.get_nodepool_taints(), None),
            (self.context.get_nodepool_initialization_taints(), None),
            (self.context.raw_param.get("upgrade_settings"), None),
            (self.context.get_load_balancer_managed_outbound_ip_count(), None),
            (self.context.get_load_balancer_managed_outbound_ipv6_count(), None),
            (self.context.get_load_balancer_outbound_ports(), None),
            (self.context.get_nat_gateway_managed_outbound_ip_count(), None),
        ]

    def check_raw_parameters(self):
        """Helper function to check whether any parameters are set.

        Note: Overwritten in aks-preview to add special handling for extra default values.

        If the values of all the parameters are the default values, the command execution will be terminated early and
        raise a RequiredArgumentMissingError. Neither the request to fetch or update the ManagedCluster object will be
        sent.

        :return: None
        """
        # exclude some irrelevant or mandatory parameters
        excluded_keys = ("cmd", "client", "resource_group_name", "name")
        # check whether the remaining parameters are set
        # the default "falsy" value will be considered as not set (e.g., None, "", [], {}, 0)
        is_changed = any(v for k, v in self.context.raw_param.items() if k not in excluded_keys)

        # special cases
        # Some parameters support using "falsy" value to update/remove previously set values.
        # In this case, we need to declare the expected value pair in `get_special_parameter_default_value_pairs_list`.`
        is_different_from_special_default = False
        for pair in self.get_special_parameter_default_value_pairs_list():
            if pair[0] != pair[1]:
                is_different_from_special_default = True
                break
        if is_changed or is_different_from_special_default:
            return

        reconcile_prompt = 'no argument specified to update would you like to reconcile to current settings?'
        if prompt_y_n(reconcile_prompt, default="n"):
            return

        option_names = sorted([
            f'"{format_parameter_name_to_option_name(x)}"'
            for x in self.context.raw_param.keys()
            if x not in excluded_keys
        ])
        error_msg = f"Please specify one or more of {' or '.join(option_names)}."
        raise RequiredArgumentMissingError(error_msg)

    def update_network_profile(self, mc: ManagedCluster) -> ManagedCluster:
        self._ensure_mc(mc)

        ip_families = self.context.get_ip_families()
        if ip_families:
            mc.network_profile.ip_families = ip_families

        self.update_network_plugin_settings(mc)

        return mc

    def update_network_plugin_settings(self, mc: ManagedCluster) -> ManagedCluster:
        """Update network plugin settings of network profile for the ManagedCluster object.

        :return: the ManagedCluster object
        """
        self._ensure_mc(mc)

        # TODO: replace protected access with public access
        network_plugin = self.context._get_network_plugin()  # pylint: disable=protected-access
        if network_plugin:
            mc.network_profile.network_plugin = network_plugin

        network_plugin_mode = self.context.get_network_plugin_mode()
        if network_plugin_mode:
            mc.network_profile.network_plugin_mode = network_plugin_mode

        network_dataplane = self.context.get_network_dataplane()
        if network_dataplane:
            mc.network_profile.network_dataplane = network_dataplane

        pod_cidr = self.context.get_pod_cidr()
        if pod_cidr:
            mc.network_profile.pod_cidr = pod_cidr

        network_policy = self.context.get_network_policy()
        if network_policy:
            mc.network_profile.network_policy = network_policy
        elif network_dataplane == CONST_NETWORK_DATAPLANE_CILIUM:
            # force network_policy to "cilium" when network_dataplane is "cilium" to pass validation in aks rp
            # this was needed because api version 2023-08-02preview introduced --network-policy=none
            # without forcing network_policy to "cilium" here, when upgrading to cilium without specifying
            # --network-policy, it will be set to none by default and validation in aks rp will fail.
            mc.network_profile.network_policy = CONST_NETWORK_POLICY_CILIUM

        return mc

    def update_acns_in_network_profile(self, mc: ManagedCluster) -> ManagedCluster:
        """Update acns of network profile for the ManagedCluster object.

        :return: the ManagedCluster object
        """
        self._ensure_mc(mc)

        acns = None
        (acns_enabled, acns_observability_enabled, acns_security_enabled) = self.context.get_acns_enablement()
        acns_advanced_networkpolicies = self.context.get_acns_advanced_networkpolicies()
        if acns_enabled is not None:
            acns = self.models.AdvancedNetworking(
                enabled=acns_enabled,
            )
            if acns_observability_enabled is not None:
                acns.observability = self.models.AdvancedNetworkingObservability(
                    enabled=acns_observability_enabled,
                )
            if acns_security_enabled is not None:
                acns.security = self.models.AdvancedNetworkingSecurity(
                    enabled=acns_security_enabled,
                )
            if acns_advanced_networkpolicies is not None:
                if acns.security is None:
                    acns.security = self.models.AdvancedNetworkingSecurity(
                        advanced_network_policies=acns_advanced_networkpolicies
                    )
                else:
                    acns.security.advanced_network_policies = acns_advanced_networkpolicies
            mc.network_profile.advanced_networking = acns
        return mc

    def update_monitoring_profile_flow_logs(self, mc: ManagedCluster) -> ManagedCluster:
        """Update monitor profile for the ManagedCluster object for flow logs.

        :return: the ManagedCluster object
        """
        self._ensure_mc(mc)

        retina_flow_logs_enabled = self.context.get_retina_flow_logs(mc)
        if retina_flow_logs_enabled is not None:
            if mc.addon_profiles:
                addon_consts = self.context.get_addon_consts()
                CONST_MONITORING_ADDON_NAME = addon_consts.get("CONST_MONITORING_ADDON_NAME")
                monitoring_addon_profile = mc.addon_profiles.get(CONST_MONITORING_ADDON_NAME)
                if monitoring_addon_profile:
                    config = monitoring_addon_profile.config or {}
                    config["enableRetinaNetworkFlags"] = str(retina_flow_logs_enabled)
                    mc.addon_profiles[CONST_MONITORING_ADDON_NAME].config = config
        return mc

    # pylint: disable=too-many-statements,too-many-locals,too-many-branches
    def update_azure_container_storage(self, mc: ManagedCluster) -> ManagedCluster:
        """Update azure container storage for the Managed Cluster object
        :return: ManagedCluster
        """
        self._ensure_mc(mc)
        # read the azure container storage values passed
        enable_pool_type = self.context.raw_param.get("enable_azure_container_storage")
        disable_pool_type = self.context.raw_param.get("disable_azure_container_storage")
        enable_azure_container_storage = enable_pool_type is not None
        disable_azure_container_storage = disable_pool_type is not None
        nodepool_list = self.context.raw_param.get("azure_container_storage_nodepools")
        ephemeral_disk_volume_type = self.context.raw_param.get("ephemeral_disk_volume_type")
        ephemeral_disk_nvme_perf_tier = self.context.raw_param.get("ephemeral_disk_nvme_perf_tier")
        if enable_azure_container_storage and disable_azure_container_storage:
            raise MutuallyExclusiveArgumentError(
                'Conflicting flags. Cannot set --enable-azure-container-storage '
                'and --disable-azure-container-storage together.'
            )

        if (ephemeral_disk_volume_type is not None or ephemeral_disk_nvme_perf_tier is not None) and \
           not enable_azure_container_storage:
            params_defined_arr = []
            if ephemeral_disk_volume_type is not None:
                params_defined_arr.append('--ephemeral-disk-volume-type')
            if ephemeral_disk_nvme_perf_tier is not None:
                params_defined_arr.append('--ephemeral-disk-nvme-perf-tier')

            params_defined = 'and '.join(params_defined_arr)
            raise RequiredArgumentMissingError(
                f'Cannot set {params_defined} without the parameter --enable-azure-container-storage.'
            )

        # pylint: disable=too-many-nested-blocks
        if enable_azure_container_storage or disable_azure_container_storage:
            # Require the agent pool profiles for azure container storage
            # operations. Raise exception if not found.
            if not mc.agent_pool_profiles:
                raise UnknownError(
                    "Encounter an unexpected error while getting agent pool profiles from the cluster "
                    "in the process of updating agentpool profile."
                )
            storagepool_name = self.context.raw_param.get("storage_pool_name")
            pool_option = self.context.raw_param.get("storage_pool_option")
            pool_sku = self.context.raw_param.get("storage_pool_sku")
            pool_size = self.context.raw_param.get("storage_pool_size")
            agentpool_details = {}
            from azext_aks_preview.azurecontainerstorage._helpers import get_extension_installed_and_cluster_configs

            try:
                (
                    is_extension_installed,
                    is_azureDisk_enabled,
                    is_elasticSan_enabled,
                    is_ephemeralDisk_localssd_enabled,
                    is_ephemeralDisk_nvme_enabled,
                    current_core_value,
                    existing_ephemeral_disk_volume_type,
                    existing_perf_tier,
                ) = get_extension_installed_and_cluster_configs(
                    self.cmd,
                    self.context.get_resource_group_name(),
                    self.context.get_name(),
                    mc.agent_pool_profiles,
                )
            except UnknownError as e:
                logger.error("\nError fetching installed extension and cluster config: %s", e)
                return mc
            except Exception as ex:  # pylint: disable=broad-except
                logger.error("Exception fetching installed extension and cluster config: %s", ex)
                return mc

            vm_cache_generated = self.context.get_intermediate(
                "vm_cache_generated",
                default_value=False,
            )

            if not vm_cache_generated:
                from azext_aks_preview.azurecontainerstorage._helpers import generate_vm_sku_cache_for_region
                generate_vm_sku_cache_for_region(self.cmd.cli_ctx, self.context.get_location())
                self.context.set_intermediate("vm_cache_generated", True, overwrite_exists=True)

            if enable_azure_container_storage:
                from azext_aks_preview.azurecontainerstorage._consts import (
                    CONST_ACSTOR_IO_ENGINE_LABEL_KEY,
                    CONST_ACSTOR_IO_ENGINE_LABEL_VAL
                )
                labelled_nodepool_arr = []
                for agentpool in mc.agent_pool_profiles:
                    pool_details = {}
                    nodepool_name = agentpool.name
                    pool_details["vm_size"] = agentpool.vm_size
                    pool_details["count"] = agentpool.count
                    pool_details["os_type"] = agentpool.os_type
                    pool_details["mode"] = agentpool.mode
                    pool_details["node_taints"] = agentpool.node_taints
                    pool_details["zoned"] = agentpool.availability_zones is not None
                    if agentpool.node_labels is not None:
                        node_labels = agentpool.node_labels
                        if node_labels is not None and \
                           node_labels.get(CONST_ACSTOR_IO_ENGINE_LABEL_KEY) is not None and \
                           nodepool_name is not None:
                            labelled_nodepool_arr.append(nodepool_name)
                        pool_details["node_labels"] = node_labels
                    agentpool_details[nodepool_name] = pool_details

                # Incase of a new installation, if the nodepool list is not defined
                # then check for all the nodepools which are marked with acstor io-engine
                # labels and include them for installation. If none of the nodepools are
                # labelled, either pick nodepool1 as default, or if only
                # one nodepool exists, choose the only nodepool by default.
                if not is_extension_installed:
                    if nodepool_list is None:
                        nodepool_list = ""
                        if len(labelled_nodepool_arr) > 0:
                            nodepool_list = ','.join(labelled_nodepool_arr)
                        elif len(agentpool_details) == 1:
                            nodepool_list = ','.join(agentpool_details.keys())

                from azext_aks_preview.azurecontainerstorage._validators import (
                    validate_enable_azure_container_storage_params
                )
                validate_enable_azure_container_storage_params(
                    enable_pool_type,
                    storagepool_name,
                    pool_sku,
                    pool_option,
                    pool_size,
                    nodepool_list,
                    agentpool_details,
                    is_extension_installed,
                    is_azureDisk_enabled,
                    is_elasticSan_enabled,
                    is_ephemeralDisk_localssd_enabled,
                    is_ephemeralDisk_nvme_enabled,
                    ephemeral_disk_volume_type,
                    ephemeral_disk_nvme_perf_tier,
                    existing_ephemeral_disk_volume_type,
                    existing_perf_tier,
                )

                if is_ephemeralDisk_nvme_enabled and ephemeral_disk_nvme_perf_tier is not None:
                    # Adding this intermediate and check to ensure that the below
                    # message prompt doesn't appear twice when aks-preview extension
                    # is called from both update_mc_profile_preview and update_mc_profile_default.
                    is_azure_container_storage_perf_tier_op_set = self.context.get_intermediate(
                        "azure_container_storage_perf_tier_op_set",
                        default_value="default",
                    )

                    if is_azure_container_storage_perf_tier_op_set == "default":
                        msg = (
                            "Changing ephemeralDisk NVMe performance tier may result in a temporary "
                            "interruption to the applications using Azure Container Storage. Do you "
                            "want to continue with this operation?"
                        )

                        if not (self.context.get_yes() or prompt_y_n(msg, default="n")):
                            raise DecoratorEarlyExitException()

                        self.context.set_intermediate(
                            "azure_container_storage_perf_tier_op_set",
                            True,
                            overwrite_exists=True
                        )

                # If the extension is already installed,
                # we expect that the Azure Container Storage
                # nodes are already labelled. Use those label
                # to generate the nodepool_list.
                if is_extension_installed:
                    nodepool_list = ','.join(labelled_nodepool_arr)
                else:
                    # Set Azure Container Storage labels on the required nodepools.
                    nodepool_list_arr = nodepool_list.split(',')
                    for agentpool in mc.agent_pool_profiles:
                        labels = agentpool.node_labels
                        if agentpool.name in nodepool_list_arr:
                            if labels is None:
                                labels = {}
                            labels[CONST_ACSTOR_IO_ENGINE_LABEL_KEY] = CONST_ACSTOR_IO_ENGINE_LABEL_VAL
                        else:
                            # Remove residual Azure Container Storage labels
                            # from any other nodepools where its not intended
                            if labels is not None:
                                labels.pop(CONST_ACSTOR_IO_ENGINE_LABEL_KEY, None)
                        agentpool.node_labels = labels

                # set intermediates
                self.context.set_intermediate("azure_container_storage_nodepools", nodepool_list, overwrite_exists=True)
                self.context.set_intermediate("enable_azure_container_storage", True, overwrite_exists=True)

            if disable_azure_container_storage:
                from azext_aks_preview.azurecontainerstorage._validators import (
                    validate_disable_azure_container_storage_params
                )
                validate_disable_azure_container_storage_params(
                    disable_pool_type,
                    storagepool_name,
                    pool_sku,
                    pool_option,
                    pool_size,
                    nodepool_list,
                    is_extension_installed,
                    is_azureDisk_enabled,
                    is_elasticSan_enabled,
                    is_ephemeralDisk_localssd_enabled,
                    is_ephemeralDisk_nvme_enabled,
                    ephemeral_disk_volume_type,
                    ephemeral_disk_nvme_perf_tier,
                )

                is_pre_disable_validate_set = self.context.get_intermediate(
                    "pre_disable_validate_azure_container_storage",
                    default_value="default",
                )

                # pre_disable_validate_azure_container_storage will be set to
                # True or False if the updated version az aks cli is being used.
                # If that is the case, we will skip showing the prompt.
                if is_pre_disable_validate_set == "default":
                    pre_disable_validate = False

                    msg = (
                        "Disabling Azure Container Storage will forcefully delete all the storage pools in the cluster "
                        "and affect the applications using these storage pools. Forceful deletion of storage pools can "
                        "also lead to leaking of storage resources which are being consumed. Do you want to validate "
                        "whether any of the storage pools are being used before disabling Azure Container Storage?"
                    )

                    from azext_aks_preview.azurecontainerstorage._consts import (
                        CONST_ACSTOR_ALL,
                    )
                    if disable_pool_type != CONST_ACSTOR_ALL:
                        msg = (
                            f"Disabling Azure Container Storage for storage pool type {disable_pool_type} "
                            "will forcefully delete all the storage pools of the same type and affect the "
                            "applications using these storage pools. Forceful deletion of storage pools can "
                            "also lead to leaking of storage resources which are being consumed. Do you want to "
                            f"validate whether any of the storage pools of type {disable_pool_type} are being used "
                            "before disabling Azure Container Storage?"
                        )
                    if self.context.get_yes() or prompt_y_n(msg, default="y"):
                        pre_disable_validate = True

                    # set intermediate
                    self.context.set_intermediate("disable_azure_container_storage", True, overwrite_exists=True)
                    self.context.set_intermediate(
                        "pre_disable_validate_azure_container_storage",
                        pre_disable_validate,
                        overwrite_exists=True
                    )

            # Set intermediates
            self.context.set_intermediate("is_extension_installed", is_extension_installed, overwrite_exists=True)
            self.context.set_intermediate("is_azureDisk_enabled", is_azureDisk_enabled, overwrite_exists=True)
            self.context.set_intermediate("is_elasticSan_enabled", is_elasticSan_enabled, overwrite_exists=True)
            self.context.set_intermediate("current_core_value", current_core_value, overwrite_exists=True)
            self.context.set_intermediate(
                "current_ephemeral_nvme_perf_tier",
                existing_perf_tier,
                overwrite_exists=True
            )
            self.context.set_intermediate(
                "existing_ephemeral_disk_volume_type",
                existing_ephemeral_disk_volume_type,
                overwrite_exists=True
            )
            self.context.set_intermediate(
                "is_ephemeralDisk_nvme_enabled",
                is_ephemeralDisk_nvme_enabled,
                overwrite_exists=True
            )
            self.context.set_intermediate(
                "is_ephemeralDisk_localssd_enabled",
                is_ephemeralDisk_localssd_enabled,
                overwrite_exists=True
            )

        return mc

    def update_load_balancer_profile(self, mc: ManagedCluster) -> ManagedCluster:
        """Update load balancer profile for the ManagedCluster object.

        Note: Overwritten in aks-preview to set dual stack related properties.

        :return: the ManagedCluster object
        """
        self._ensure_mc(mc)

        if not mc.network_profile:
            raise UnknownError(
                "Unexpectedly get an empty network profile in the process of updating load balancer profile."
            )
        outbound_type = self.context.get_outbound_type()
        if outbound_type and outbound_type != CONST_OUTBOUND_TYPE_LOAD_BALANCER:
            mc.network_profile.load_balancer_profile = None
        else:
            # In the internal function "_update_load_balancer_profile", it will check whether the provided parameters
            # have been assigned, and if there are any, the corresponding profile will be modified; otherwise, it will
            # remain unchanged.
            mc.network_profile.load_balancer_profile = _update_load_balancer_profile(
                managed_outbound_ip_count=self.context.get_load_balancer_managed_outbound_ip_count(),
                managed_outbound_ipv6_count=self.context.get_load_balancer_managed_outbound_ipv6_count(),
                outbound_ips=self.context.get_load_balancer_outbound_ips(),
                outbound_ip_prefixes=self.context.get_load_balancer_outbound_ip_prefixes(),
                outbound_ports=self.context.get_load_balancer_outbound_ports(),
                idle_timeout=self.context.get_load_balancer_idle_timeout(),
                backend_pool_type=self.context.get_load_balancer_backend_pool_type(),
                health_probe_mode=self.context.get_cluster_service_load_balancer_health_probe_mode(),
                profile=mc.network_profile.load_balancer_profile,
                models=self.models.load_balancer_models,
            )
        return mc

    def update_nat_gateway_profile(self, mc: ManagedCluster) -> ManagedCluster:
        """Update nat gateway profile for the ManagedCluster object.

        :return: the ManagedCluster object
        """
        self._ensure_mc(mc)

        if not mc.network_profile:
            raise UnknownError(
                "Unexpectedly get an empty network profile in the process of updating nat gateway profile."
            )
        outbound_type = self.context.get_outbound_type()
        if outbound_type and outbound_type != CONST_OUTBOUND_TYPE_MANAGED_NAT_GATEWAY:
            mc.network_profile.nat_gateway_profile = None
        else:
            mc.network_profile.nat_gateway_profile = _update_nat_gateway_profile(
                self.context.get_nat_gateway_managed_outbound_ip_count(),
                self.context.get_nat_gateway_idle_timeout(),
                mc.network_profile.nat_gateway_profile,
                models=self.models.nat_gateway_models,
            )
        return mc

    def update_outbound_type_in_network_profile(self, mc: ManagedCluster) -> ManagedCluster:
        """Update outbound type of network profile for the ManagedCluster object.
        :return: the ManagedCluster object
        """
        self._ensure_mc(mc)

        outboundType = self.context.get_outbound_type()
        if outboundType:
            mc.network_profile.outbound_type = outboundType
        return mc

    def update_api_server_access_profile(self, mc: ManagedCluster) -> ManagedCluster:
        """Update apiServerAccessProfile property for the ManagedCluster object.

        Note: It completely rewrite the update_api_server_access_profile.

        :return: the ManagedCluster object
        """
        #
        self._ensure_mc(mc)

        if mc.api_server_access_profile is None:
            profile_holder = self.models.ManagedClusterAPIServerAccessProfile()  # pylint: disable=no-member
        else:
            profile_holder = mc.api_server_access_profile

        if self.context.get_enable_apiserver_vnet_integration():
            profile_holder.enable_vnet_integration = True
        if self.context.get_apiserver_subnet_id():
            profile_holder.subnet_id = self.context.get_apiserver_subnet_id()

        if self.context.get_enable_private_cluster():
            profile_holder.enable_private_cluster = True
        if self.context.get_disable_private_cluster():
            profile_holder.enable_private_cluster = False

        api_server_authorized_ip_ranges = self.context.get_api_server_authorized_ip_ranges()
        if api_server_authorized_ip_ranges is not None:
            # empty string is valid as it disables ip whitelisting
            profile_holder.authorized_ip_ranges = api_server_authorized_ip_ranges

        if self.context.get_enable_public_fqdn():
            profile_holder.enable_private_cluster_public_fqdn = True
        if self.context.get_disable_public_fqdn():
            profile_holder.enable_private_cluster_public_fqdn = False

        private_dns_zone = self.context.get_private_dns_zone()
        if private_dns_zone is not None:
            mc.api_server_access_profile.private_dns_zone = private_dns_zone

        # keep api_server_access_profile empty if none of its properties are updated
        if (
            profile_holder != mc.api_server_access_profile and
            profile_holder == self.models.ManagedClusterAPIServerAccessProfile()  # pylint: disable=no-member
        ):
            profile_holder = None
        mc.api_server_access_profile = profile_holder

        return mc

    def update_kube_proxy_config(self, mc: ManagedCluster) -> ManagedCluster:
        """Update kube proxy config for the ManagedCluster object.

        :return: the ManagedCluster object
        """
        self._ensure_mc(mc)

        if not mc.network_profile:
            raise UnknownError(
                "Unexpectedly get an empty network profile in the process of updating kube-proxy config."
            )

        kube_proxy_config = self.context.get_kube_proxy_config()

        if kube_proxy_config:
            mc.network_profile.kube_proxy_config = kube_proxy_config

        return mc

    def update_pod_security_policy(self, mc: ManagedCluster) -> ManagedCluster:
        """Update pod security policy for the ManagedCluster object.

        :return: the ManagedCluster object
        """
        self._ensure_mc(mc)

        if self.context.get_enable_pod_security_policy():
            mc.enable_pod_security_policy = True

        if self.context.get_disable_pod_security_policy():
            mc.enable_pod_security_policy = False
        return mc

    def update_pod_identity_profile(self, mc: ManagedCluster) -> ManagedCluster:
        """Update pod identity profile for the ManagedCluster object.

        :return: the ManagedCluster object
        """
        self._ensure_mc(mc)

        # fill default values for pod labels in pod identity exceptions
        _fill_defaults_for_pod_identity_profile(mc.pod_identity_profile)

        if self.context.get_enable_pod_identity():
            if not _is_pod_identity_addon_enabled(mc):
                # we only rebuild the pod identity profile if it's disabled before
                _update_addon_pod_identity(
                    mc,
                    enable=True,
                    allow_kubenet_consent=self.context.get_enable_pod_identity_with_kubenet(),
                    models=self.models.pod_identity_models
                )

        if self.context.get_disable_pod_identity():
            _update_addon_pod_identity(
                mc, enable=False, models=self.models.pod_identity_models)
        return mc

    def update_k8s_support_plan(self, mc: ManagedCluster) -> ManagedCluster:
        """Update supportPlan for the ManagedCluster object.
        :return: the ManagedCluster object
        """
        self._ensure_mc(mc)

        support_plan = self.context.get_k8s_support_plan()
        if support_plan == KubernetesSupportPlan.AKS_LONG_TERM_SUPPORT:
            if mc is None or mc.sku is None or mc.sku.tier.lower() != CONST_MANAGED_CLUSTER_SKU_TIER_PREMIUM.lower():
                raise RequiredArgumentMissingError("Long term support is only available for premium tier clusters.")

        mc.support_plan = support_plan
        return mc

    def update_image_integrity(self, mc: ManagedCluster) -> ManagedCluster:
        """Update security profile imageIntegrity for the ManagedCluster object.

        :return: the ManagedCluster object
        """
        self._ensure_mc(mc)

        enable_image_integrity = self.context.get_enable_image_integrity()
        disable_image_integrity = self.context.get_disable_image_integrity()

        # no image integrity related changes
        if not enable_image_integrity and not disable_image_integrity:
            return mc
        if enable_image_integrity and disable_image_integrity:
            raise MutuallyExclusiveArgumentError(
                "Cannot specify --enable-image-integrity and "
                "--disable-image-integrity at the same time."
            )
        shouldEnable_image_integrity = False
        if enable_image_integrity:
            shouldEnable_image_integrity = True

        if mc.security_profile is None:
            mc.security_profile = self.models.ManagedClusterSecurityProfile()  # pylint: disable=no-member

        image_integrity_profile = mc.security_profile.image_integrity

        if image_integrity_profile is None:
            image_integrity_profile = (
                self.models.ManagedClusterSecurityProfileImageIntegrity()  # pylint: disable=no-member
            )
            mc.security_profile.image_integrity = image_integrity_profile

        image_integrity_profile.enabled = shouldEnable_image_integrity

        return mc

    def update_storage_profile(self, mc: ManagedCluster) -> ManagedCluster:
        """Update storage profile for the ManagedCluster object.

        :return: the ManagedCluster object
        """
        self._ensure_mc(mc)

        mc.storage_profile = self.context.get_storage_profile()

        return mc

    def update_workload_auto_scaler_profile(self, mc: ManagedCluster) -> ManagedCluster:
        """Update workload auto-scaler profile for the ManagedCluster object.

        :return: the ManagedCluster object
        """
        self._ensure_mc(mc)

        if self.context.get_enable_keda():
            if mc.workload_auto_scaler_profile is None:
                mc.workload_auto_scaler_profile = (
                    self.models.ManagedClusterWorkloadAutoScalerProfile()  # pylint: disable=no-member
                )
            mc.workload_auto_scaler_profile.keda = (
                self.models.ManagedClusterWorkloadAutoScalerProfileKeda(enabled=True)  # pylint: disable=no-member
            )

        if self.context.get_disable_keda():
            if mc.workload_auto_scaler_profile is None:
                mc.workload_auto_scaler_profile = (
                    self.models.ManagedClusterWorkloadAutoScalerProfile()  # pylint: disable=no-member
                )
            mc.workload_auto_scaler_profile.keda = (
                self.models.ManagedClusterWorkloadAutoScalerProfileKeda(enabled=False)  # pylint: disable=no-member
            )

        return mc

    def update_custom_ca_trust_certificates(self, mc: ManagedCluster) -> ManagedCluster:
        """Update Custom CA Trust Certificates for the ManagedCluster object.

        :return: the ManagedCluster object
        """
        self._ensure_mc(mc)

        ca_certs = self.context.get_custom_ca_trust_certificates()
        if ca_certs:
            if mc.security_profile is None:
                mc.security_profile = self.models.ManagedClusterSecurityProfile()  # pylint: disable=no-member

            mc.security_profile.custom_ca_trust_certificates = ca_certs

        return mc

    def update_azure_monitor_profile(self, mc: ManagedCluster) -> ManagedCluster:
        """Update azure monitor profile for the ManagedCluster object.
        :return: the ManagedCluster object
        """
        self._ensure_mc(mc)

        # read the original value passed by the command
        ksm_metric_labels_allow_list = self.context.raw_param.get("ksm_metric_labels_allow_list")
        ksm_metric_annotations_allow_list = self.context.raw_param.get("ksm_metric_annotations_allow_list")

        if ksm_metric_labels_allow_list is None:
            ksm_metric_labels_allow_list = ""
        if ksm_metric_annotations_allow_list is None:
            ksm_metric_annotations_allow_list = ""

        if self.context.get_enable_azure_monitor_metrics():
            if mc.azure_monitor_profile is None:
                mc.azure_monitor_profile = self.models.ManagedClusterAzureMonitorProfile()  # pylint: disable=no-member
            mc.azure_monitor_profile.metrics = (
                self.models.ManagedClusterAzureMonitorProfileMetrics(enabled=True)  # pylint: disable=no-member
            )
            mc.azure_monitor_profile.metrics.kube_state_metrics = (
                self.models.ManagedClusterAzureMonitorProfileKubeStateMetrics(  # pylint: disable=no-member
                    metric_labels_allowlist=str(ksm_metric_labels_allow_list),
                    metric_annotations_allow_list=str(ksm_metric_annotations_allow_list)
                )
            )

        if self.context.get_disable_azure_monitor_metrics():
            if mc.azure_monitor_profile is None:
                mc.azure_monitor_profile = self.models.ManagedClusterAzureMonitorProfile()  # pylint: disable=no-member
            mc.azure_monitor_profile.metrics = (
                self.models.ManagedClusterAzureMonitorProfileMetrics(enabled=False)  # pylint: disable=no-member
            )

        if self.context.get_enable_azure_monitor_app_monitoring():
            if mc.azure_monitor_profile is None:
                mc.azure_monitor_profile = self.models.ManagedClusterAzureMonitorProfile()
            mc.azure_monitor_profile.app_monitoring = self.models.ManagedClusterAzureMonitorProfileAppMonitoring()
            mc.azure_monitor_profile.app_monitoring.auto_instrumentation = (
                self.models.ManagedClusterAzureMonitorProfileAppMonitoringAutoInstrumentation(enabled=True)
            )
            mc.azure_monitor_profile.app_monitoring.open_telemetry_metrics = (
                self.models.ManagedClusterAzureMonitorProfileAppMonitoringOpenTelemetryMetrics(enabled=True)
            )
            mc.azure_monitor_profile.app_monitoring.open_telemetry_logs = (
                self.models.ManagedClusterAzureMonitorProfileAppMonitoringOpenTelemetryLogs(enabled=True)
            )

        if self.context.get_disable_azure_monitor_app_monitoring():
            if mc.azure_monitor_profile is None:
                mc.azure_monitor_profile = self.models.ManagedClusterAzureMonitorProfile()
            mc.azure_monitor_profile.app_monitoring = self.models.ManagedClusterAzureMonitorProfileAppMonitoring()
            mc.azure_monitor_profile.app_monitoring.auto_instrumentation = (
                self.models.ManagedClusterAzureMonitorProfileAppMonitoringAutoInstrumentation(enabled=False)
            )
            mc.azure_monitor_profile.app_monitoring.open_telemetry_metrics = (
                self.models.ManagedClusterAzureMonitorProfileAppMonitoringOpenTelemetryMetrics(enabled=False)
            )
            mc.azure_monitor_profile.app_monitoring.open_telemetry_logs = (
                self.models.ManagedClusterAzureMonitorProfileAppMonitoringOpenTelemetryLogs(enabled=False)
            )

        # TODO: should remove get value from enable_azuremonitormetrics once the option is removed
        # TODO: should remove get value from disable_azuremonitormetrics once the option is removed
        if (
            self.context.raw_param.get("enable_azure_monitor_metrics") or
            self.context.raw_param.get("enable_azuremonitormetrics") or
            self.context.raw_param.get("disable_azure_monitor_metrics") or
            self.context.raw_param.get("disable_azuremonitormetrics")
        ):
            ensure_azure_monitor_profile_prerequisites(
                self.cmd,
                self.context.get_subscription_id(),
                self.context.get_resource_group_name(),
                self.context.get_name(),
                self.context.get_location(),
                self.__raw_parameters,
                self.context.get_disable_azure_monitor_metrics())

        return mc

    def update_vpa(self, mc: ManagedCluster) -> ManagedCluster:
        """Update workload auto-scaler profile vertical pod auto-scaler for the ManagedCluster object.

        :return: the ManagedCluster object
        """
        self._ensure_mc(mc)

        if self.context.get_enable_vpa():
            if mc.workload_auto_scaler_profile is None:
                mc.workload_auto_scaler_profile = (
                    self.models.ManagedClusterWorkloadAutoScalerProfile()  # pylint: disable=no-member
                )
            if mc.workload_auto_scaler_profile.vertical_pod_autoscaler is None:
                mc.workload_auto_scaler_profile.vertical_pod_autoscaler = (
                    # pylint: disable=no-member
                    self.models.ManagedClusterWorkloadAutoScalerProfileVerticalPodAutoscaler()
                )

            # set enabled
            mc.workload_auto_scaler_profile.vertical_pod_autoscaler.enabled = True

        if self.context.get_disable_vpa():
            if mc.workload_auto_scaler_profile is None:
                mc.workload_auto_scaler_profile = (
                    self.models.ManagedClusterWorkloadAutoScalerProfile()  # pylint: disable=no-member
                )
            if mc.workload_auto_scaler_profile.vertical_pod_autoscaler is None:
                mc.workload_auto_scaler_profile.vertical_pod_autoscaler = (
                    # pylint: disable=no-member
                    self.models.ManagedClusterWorkloadAutoScalerProfileVerticalPodAutoscaler()
                )

            # set disabled
            mc.workload_auto_scaler_profile.vertical_pod_autoscaler.enabled = False

        return mc

    def update_optimized_addon_scaling(self, mc: ManagedCluster) -> ManagedCluster:
        """Update workload auto-scaler vertical pod auto-scaler profile
        for the ManagedCluster object.
        :return: the ManagedCluster object
        """
        self._ensure_mc(mc)

        if self.context.get_enable_optimized_addon_scaling():
            if mc.workload_auto_scaler_profile is None:
                mc.workload_auto_scaler_profile = self.models.ManagedClusterWorkloadAutoScalerProfile()  # pylint: disable=no-member
            if mc.workload_auto_scaler_profile.vertical_pod_autoscaler is None:
                mc.workload_auto_scaler_profile.vertical_pod_autoscaler = (
                    self.models.ManagedClusterWorkloadAutoScalerProfileVerticalPodAutoscaler()  # pylint: disable=no-member
                )
            # set enabled
            mc.workload_auto_scaler_profile.vertical_pod_autoscaler.enabled = True
            mc.workload_auto_scaler_profile.vertical_pod_autoscaler.addon_autoscaling = "Enabled"

        if self.context.get_disable_optimized_addon_scaling():
            if mc.workload_auto_scaler_profile is None:
                mc.workload_auto_scaler_profile = self.models.ManagedClusterWorkloadAutoScalerProfile()  # pylint: disable=no-member
            if mc.workload_auto_scaler_profile.vertical_pod_autoscaler is None:
                mc.workload_auto_scaler_profile.vertical_pod_autoscaler = (
                    self.models.ManagedClusterWorkloadAutoScalerProfileVerticalPodAutoscaler()  # pylint: disable=no-member
                )
            # set disabled
            mc.workload_auto_scaler_profile.vertical_pod_autoscaler.addon_autoscaling = "Disabled"

        return mc

    def update_creation_data(self, mc: ManagedCluster) -> ManagedCluster:
        self._ensure_mc(mc)
        snapshot_id = self.context.get_cluster_snapshot_id()
        # snapshot creation data
        creation_data = None
        if snapshot_id:
            snapshot = self.context.get_cluster_snapshot()
            if mc.kubernetes_version != snapshot.managed_cluster_properties_read_only.kubernetes_version:
                raise UnknownError(
                    "Please use az aks upgrade --cluster-snapshot-id to upgrade cluster version"
                )
            creation_data = self.models.CreationData(  # pylint: disable=no-member
                source_resource_id=snapshot_id
            )
            mc.creation_data = creation_data

        return mc

    def update_linux_profile(self, mc: ManagedCluster) -> ManagedCluster:
        """Update Linux profile for the ManagedCluster object.

        :return: the ManagedCluster object
        """
        self._ensure_mc(mc)

        ssh_key_value = self.context.get_ssh_key_value_for_update()

        if ssh_key_value:
            if mc.linux_profile is None:
                mc.linux_profile = self.models.ContainerServiceLinuxProfile(  # pylint: disable=no-member
                    admin_username="azureuser",
                    ssh=self.models.ContainerServiceSshConfiguration(  # pylint: disable=no-member
                        public_keys=[
                            self.models.ContainerServiceSshPublicKey(  # pylint: disable=no-member
                                key_data=ssh_key_value
                            )
                        ]
                    )
                )
            else:
                mc.linux_profile.ssh = self.models.ContainerServiceSshConfiguration(  # pylint: disable=no-member
                    public_keys=[
                        self.models.ContainerServiceSshPublicKey(  # pylint: disable=no-member
                            key_data=ssh_key_value
                        )
                    ]
                )
        return mc

    def update_node_resource_group_profile(self, mc: ManagedCluster) -> ManagedCluster:
        """Update node resource group profile for the ManagedCluster object.
        :return: the ManagedCluster object
        """
        self._ensure_mc(mc)

        nrg_lockdown_restriction_level = self.context.get_nrg_lockdown_restriction_level()
        if nrg_lockdown_restriction_level is not None:
            if mc.node_resource_group_profile is None:
                mc.node_resource_group_profile = (
                    self.models.ManagedClusterNodeResourceGroupProfile()  # pylint: disable=no-member
                )
            mc.node_resource_group_profile.restriction_level = nrg_lockdown_restriction_level
        return mc

    def update_auto_upgrade_profile(self, mc: ManagedCluster) -> ManagedCluster:
        """Update auto upgrade profile for the ManagedCluster object.
        :return: the ManagedCluster object
        """
        mc = super().update_auto_upgrade_profile(mc)

        node_os_upgrade_channel = self.context.get_node_os_upgrade_channel()
        if node_os_upgrade_channel is not None:
            if mc.auto_upgrade_profile is None:
                mc.auto_upgrade_profile = self.models.ManagedClusterAutoUpgradeProfile()  # pylint: disable=no-member
            mc.auto_upgrade_profile.node_os_upgrade_channel = node_os_upgrade_channel
        return mc

    def update_safeguards_profile(self, mc: ManagedCluster) -> ManagedCluster:
        """Update safeguards profile for the ManagedCluster object
        :return: the ManagedCluster object
        """

        self._ensure_mc(mc)

        excludedNamespaces = self.context.get_safeguards_excluded_namespaces()
        version = self.context.get_safeguards_version()
        level = self.context.get_safeguards_level()

        mc = setup_common_safeguards_profile(level, version, excludedNamespaces, mc, self.models)

        if level is not None:
            mc.safeguards_profile.level = level
        if version is not None:
            mc.safeguards_profile.version = version

        return mc

    def update_azure_service_mesh_profile(self, mc: ManagedCluster) -> ManagedCluster:
        """Update azure service mesh profile for the ManagedCluster object.
        """
        self._ensure_mc(mc)

        mc.service_mesh_profile = self.context.update_azure_service_mesh_profile()
        return mc

    def update_sku(self, mc: ManagedCluster) -> ManagedCluster:
        """Update sku (uptime sla) for the ManagedCluster object.

        Note: Overwritten in aks-preview to add support for the new option tier. Could be removed after updating
        the dependency on core cli to 2.47.0.

        :return: the ManagedCluster object
        """
        self._ensure_mc(mc)

        # there are existing MCs with nil sku, that is Base/Free
        if mc.sku is None:
            mc.sku = self.models.ManagedClusterSKU()
        skuName = self.context.get_sku_name()
        tier = self.context.get_tier()
        if skuName == CONST_MANAGED_CLUSTER_SKU_NAME_AUTOMATIC:
            mc.sku.name = "Automatic"
            # passive Kind should always to match sku.name
            mc.kind = "Automatic"
        else:
            mc.sku.name = "Base"
            # passive Kind should always match sku.name
            mc.kind = "Base"

        # Premium without LTS is ok (not vice versa)
        if tier == CONST_MANAGED_CLUSTER_SKU_TIER_PREMIUM:
            mc.sku.tier = "Premium"
        if tier == CONST_MANAGED_CLUSTER_SKU_TIER_STANDARD:
            mc.sku.tier = "Standard"
        if tier == CONST_MANAGED_CLUSTER_SKU_TIER_FREE:
            mc.sku.tier = "Free"
        # backfill the tier to "Free" if it's not set
        if mc.sku.tier is None:
            mc.sku.tier = "Free"
        return mc

    def update_upgrade_settings(self, mc: ManagedCluster) -> ManagedCluster:
        """Update upgrade settings for the ManagedCluster object.
        :return: the ManagedCluster object
        """
        self._ensure_mc(mc)

        existing_until = None
        if (
            mc.upgrade_settings is not None and
            mc.upgrade_settings.override_settings is not None and
            mc.upgrade_settings.override_settings.until is not None
        ):
            existing_until = mc.upgrade_settings.override_settings.until

        force_upgrade = self.context.get_force_upgrade()
        override_until = self.context.get_upgrade_override_until()

        if force_upgrade is not None or override_until is not None:
            if mc.upgrade_settings is None:
                mc.upgrade_settings = self.models.ClusterUpgradeSettings()  # pylint: disable=no-member
            if mc.upgrade_settings.override_settings is None:
                mc.upgrade_settings.override_settings = (
                    self.models.UpgradeOverrideSettings()  # pylint: disable=no-member
                )
            # sets force_upgrade
            if force_upgrade is not None:
                mc.upgrade_settings.override_settings.force_upgrade = force_upgrade
            # sets until
            if override_until is not None:
                try:
                    mc.upgrade_settings.override_settings.until = parse(override_until)
                except Exception as exc:  # pylint: disable=broad-except
                    raise InvalidArgumentValueError(
                        f"{override_until} is not a valid datatime format."
                    ) from exc
            elif force_upgrade:
                default_extended_until = datetime.datetime.utcnow() + datetime.timedelta(days=3)
                if existing_until is None or existing_until.timestamp() < default_extended_until.timestamp():
                    mc.upgrade_settings.override_settings.until = default_extended_until

        return mc

    def update_nodepool_taints_mc(self, mc: ManagedCluster) -> ManagedCluster:
        self._ensure_mc(mc)

        if not mc.agent_pool_profiles:
            raise UnknownError(
                "Encounter an unexpected error while getting agent pool profiles from the cluster in the process of "
                "updating agentpool profile."
            )

        # update nodepool taints for all nodepools
        nodepool_taints = self.context.get_nodepool_taints()
        if nodepool_taints is not None:
            for agent_profile in mc.agent_pool_profiles:
                agent_profile.node_taints = nodepool_taints
        return mc

    def update_nodepool_initialization_taints_mc(self, mc: ManagedCluster) -> ManagedCluster:
        self._ensure_mc(mc)

        if not mc.agent_pool_profiles:
            raise UnknownError(
                "Encounter an unexpected error while getting agent pool profiles from the cluster in the process of "
                "updating agentpool profile."
            )

        # update nodepool taints for all nodepools
        nodepool_initialization_taints = self.context.get_nodepool_initialization_taints()
        if nodepool_initialization_taints is not None:
            for agent_profile in mc.agent_pool_profiles:
                if agent_profile.mode is not None and agent_profile.mode.lower() == "user":
                    agent_profile.node_initialization_taints = nodepool_initialization_taints
                    continue
                # Filter out taints with hard effects (NoSchedule and NoExecute) for system pools
                agent_profile.node_initialization_taints = filter_hard_taints(nodepool_initialization_taints)
        return mc

    def update_node_provisioning_mode(self, mc: ManagedCluster) -> ManagedCluster:
        self._ensure_mc(mc)

        mode = self.context.get_node_provisioning_mode()
        if mode is not None:
            if mc.node_provisioning_profile is None:
                mc.node_provisioning_profile = (
                    self.models.ManagedClusterNodeProvisioningProfile()  # pylint: disable=no-member
                )

            # set mode
            mc.node_provisioning_profile.mode = mode

        return mc

    # pylint: disable=too-many-branches
    def update_app_routing_profile(self, mc: ManagedCluster) -> ManagedCluster:
        """Update app routing profile for the ManagedCluster object.

        :return: the ManagedCluster object
        """
        self._ensure_mc(mc)

        # get parameters from context
        enable_app_routing = self.context.get_enable_app_routing()
        enable_keyvault_secret_provider = self.context.get_enable_kv()
        dns_zone_resource_ids = self.context.get_dns_zone_resource_ids_from_input()
        nginx = self.context.get_nginx()

        # update ManagedCluster object with app routing settings
        mc.ingress_profile = (
            mc.ingress_profile or
            self.models.ManagedClusterIngressProfile()  # pylint: disable=no-member
        )
        mc.ingress_profile.web_app_routing = (
            mc.ingress_profile.web_app_routing or
            self.models.ManagedClusterIngressProfileWebAppRouting()  # pylint: disable=no-member
        )
        if enable_app_routing is not None:
            if mc.ingress_profile.web_app_routing.enabled == enable_app_routing:
                error_message = (
                    "App Routing is already enabled.\n"
                    if enable_app_routing
                    else "App Routing is already disabled.\n"
                )
                raise CLIError(error_message)
            mc.ingress_profile.web_app_routing.enabled = enable_app_routing

        # enable keyvault secret provider addon
        if enable_keyvault_secret_provider:
            self._enable_keyvault_secret_provider_addon(mc)

        # modify DNS zone resource IDs
        if dns_zone_resource_ids:
            self._update_dns_zone_resource_ids(mc, dns_zone_resource_ids)

        # modify default nic config
        if nginx:
            self._update_app_routing_nginx(mc, nginx)

        return mc

    def _enable_keyvault_secret_provider_addon(self, mc: ManagedCluster) -> None:
        """Helper function to enable keyvault secret provider addon for the ManagedCluster object.

        :return: None
        """
        mc.addon_profiles = mc.addon_profiles or {}
        if not mc.addon_profiles.get(CONST_AZURE_KEYVAULT_SECRETS_PROVIDER_ADDON_NAME):
            mc.addon_profiles[
                CONST_AZURE_KEYVAULT_SECRETS_PROVIDER_ADDON_NAME
            ] = self.models.ManagedClusterAddonProfile(  # pylint: disable=no-member
                enabled=True,
                config={
                    CONST_SECRET_ROTATION_ENABLED: "false",
                    CONST_ROTATION_POLL_INTERVAL: "2m",
                },
            )
        elif not mc.addon_profiles[CONST_AZURE_KEYVAULT_SECRETS_PROVIDER_ADDON_NAME].enabled:
            mc.addon_profiles[CONST_AZURE_KEYVAULT_SECRETS_PROVIDER_ADDON_NAME].enabled = True
            mc.addon_profiles[CONST_AZURE_KEYVAULT_SECRETS_PROVIDER_ADDON_NAME].config = {
                CONST_SECRET_ROTATION_ENABLED: "false",
                CONST_ROTATION_POLL_INTERVAL: "2m",
            }

    def _update_app_routing_nginx(self, mc: ManagedCluster, nginx) -> None:
        """Helper function to set default nginx ingress controller config for app routing

        :return: None
        """
        # web app routing object has been created
        if mc.ingress_profile and mc.ingress_profile.web_app_routing and mc.ingress_profile.web_app_routing.enabled:
            if mc.ingress_profile.web_app_routing.nginx is None:
                mc.ingress_profile.web_app_routing.nginx = self.models.ManagedClusterIngressProfileNginx()
            mc.ingress_profile.web_app_routing.nginx.default_ingress_controller_type = nginx
        else:
            raise CLIError('App Routing must be enabled to modify the default nginx ingress controller.\n')

    # pylint: disable=too-many-nested-blocks
    def _update_dns_zone_resource_ids(self, mc: ManagedCluster, dns_zone_resource_ids) -> None:
        """Helper function to update dns zone resource ids in app routing addon.

        :return: None
        """
        add_dns_zone = self.context.get_add_dns_zone()
        delete_dns_zone = self.context.get_delete_dns_zone()
        update_dns_zone = self.context.get_update_dns_zone()
        attach_zones = self.context.get_attach_zones()

        if mc.ingress_profile and mc.ingress_profile.web_app_routing and mc.ingress_profile.web_app_routing.enabled:
            if add_dns_zone:
                mc.ingress_profile.web_app_routing.dns_zone_resource_ids = (
                    mc.ingress_profile.web_app_routing.dns_zone_resource_ids or []
                )
                for dns_zone_id in dns_zone_resource_ids:
                    if dns_zone_id not in mc.ingress_profile.web_app_routing.dns_zone_resource_ids:
                        mc.ingress_profile.web_app_routing.dns_zone_resource_ids.append(dns_zone_id)
                        if attach_zones:
                            try:
                                is_private_dns_zone = (
                                    parse_resource_id(dns_zone_id).get("type").lower() == "privatednszones"
                                )
                                role = CONST_PRIVATE_DNS_ZONE_CONTRIBUTOR_ROLE if is_private_dns_zone else \
                                    CONST_DNS_ZONE_CONTRIBUTOR_ROLE
                                if not add_role_assignment(
                                    self.cmd,
                                    role,
                                    mc.ingress_profile.web_app_routing.identity.object_id,
                                    False,
                                    scope=dns_zone_id
                                ):
                                    logger.warning(
                                        'Could not create a role assignment for App Routing. '
                                        'Are you an Owner on this subscription?')
                            except Exception as ex:
                                raise CLIError('Error in granting dns zone permissions to managed identity.\n') from ex
            elif delete_dns_zone:
                if mc.ingress_profile.web_app_routing.dns_zone_resource_ids:
                    dns_zone_resource_ids = [
                        x
                        for x in mc.ingress_profile.web_app_routing.dns_zone_resource_ids
                        if x not in dns_zone_resource_ids
                    ]
                    mc.ingress_profile.web_app_routing.dns_zone_resource_ids = dns_zone_resource_ids
                else:
                    raise CLIError('No DNS zone is used by App Routing.\n')
            elif update_dns_zone:
                mc.ingress_profile.web_app_routing.dns_zone_resource_ids = dns_zone_resource_ids
                if attach_zones:
                    try:
                        for dns_zone in dns_zone_resource_ids:
                            is_private_dns_zone = parse_resource_id(dns_zone).get("type").lower() == "privatednszones"
                            role = CONST_PRIVATE_DNS_ZONE_CONTRIBUTOR_ROLE if is_private_dns_zone else \
                                CONST_DNS_ZONE_CONTRIBUTOR_ROLE
                            if not add_role_assignment(
                                self.cmd,
                                role,
                                mc.ingress_profile.web_app_routing.identity.object_id,
                                False,
                                scope=dns_zone,
                            ):
                                logger.warning(
                                    'Could not create a role assignment for App Routing. '
                                    'Are you an Owner on this subscription?')
                    except Exception as ex:
                        raise CLIError('Error in granting dns zone permisions to managed identity.\n') from ex
        else:
            raise CLIError('App Routing must be enabled to modify DNS zone resource IDs.\n')

    def update_node_provisioning_profile(self, mc: ManagedCluster) -> ManagedCluster:
        """Updates the nodeProvisioningProfile field of the managed cluster

        :return: the ManagedCluster object
        """
        self._ensure_mc(mc)

        mc = self.update_node_provisioning_mode(mc)

        return mc

    def update_ai_toolchain_operator(self, mc: ManagedCluster) -> ManagedCluster:
        """Updates the aiToolchainOperatorProfile field of the managed cluster

        :return: the ManagedCluster object
        """

        if self.context.get_ai_toolchain_operator(enable_validation=True):
            if mc.ai_toolchain_operator_profile is None:
                mc.ai_toolchain_operator_profile = self.models.ManagedClusterAIToolchainOperatorProfile()  # pylint: disable=no-member
            mc.ai_toolchain_operator_profile.enabled = True

        if self.context.get_disable_ai_toolchain_operator():
            if mc.ai_toolchain_operator_profile is None:
                mc.ai_toolchain_operator_profile = self.models.ManagedClusterAIToolchainOperatorProfile()  # pylint: disable=no-member
            mc.ai_toolchain_operator_profile.enabled = False
        return mc

    def update_bootstrap_profile(self, mc: ManagedCluster) -> ManagedCluster:
        self._ensure_mc(mc)

        bootstrap_artifact_source = self.context.get_bootstrap_artifact_source()
        bootstrap_container_registry_resource_id = self.context.get_bootstrap_container_registry_resource_id()
        if bootstrap_artifact_source is not None:
            if bootstrap_artifact_source != CONST_ARTIFACT_SOURCE_CACHE and bootstrap_container_registry_resource_id:
                raise MutuallyExclusiveArgumentError(
                    "Cannot specify --bootstrap-container-registry-resource-id when "
                    "--bootstrap-artifact-source is not Cache."
                )
            if mc.bootstrap_profile is None:
                mc.bootstrap_profile = self.models.ManagedClusterBootstrapProfile()  # pylint: disable=no-member
            mc.bootstrap_profile.artifact_source = bootstrap_artifact_source
            mc.bootstrap_profile.container_registry_id = bootstrap_container_registry_resource_id

        return mc

    def update_static_egress_gateway(self, mc: ManagedCluster) -> ManagedCluster:
        """Update static egress gateway addon for the ManagedCluster object.

        :return: the ManagedCluster object
        """
        self._ensure_mc(mc)

        if self.context.get_enable_static_egress_gateway():
            if not mc.network_profile:
                raise UnknownError(
                    "Unexpectedly get an empty network profile in the process of updating static-egress-gateway config."
                )
            if mc.network_profile.static_egress_gateway_profile is None:
                mc.network_profile.static_egress_gateway_profile = (
                    self.models.ManagedClusterStaticEgressGatewayProfile()  # pylint: disable=no-member
                )
            mc.network_profile.static_egress_gateway_profile.enabled = True

        if self.context.get_disable_static_egress_gateway():
            if not mc.network_profile:
                raise UnknownError(
                    "Unexpectedly get an empty network profile in the process of updating static-egress-gateway config."
                )
            if mc.network_profile.static_egress_gateway_profile is None:
                mc.network_profile.static_egress_gateway_profile = (
                    self.models.ManagedClusterStaticEgressGatewayProfile()  # pylint: disable=no-member
                )
            mc.network_profile.static_egress_gateway_profile.enabled = False
        return mc

    def update_imds_restriction(self, mc: ManagedCluster) -> ManagedCluster:
        """Update imds restriction for the ManagedCluster object.

        :return: the ManagedCluster object
        """
        self._ensure_mc(mc)

        original_imds_restriction = 'IMDS'  # default value is IMDS
        if mc.network_profile and mc.network_profile.pod_link_local_access:
            original_imds_restriction = mc.network_profile.pod_link_local_access
        target_imds_restriction = ''
        if self.context.get_enable_imds_restriction():
            mc.network_profile.pod_link_local_access = CONST_IMDS_RESTRICTION_ENABLED
            target_imds_restriction = CONST_IMDS_RESTRICTION_ENABLED
        if self.context.get_disable_imds_restriction():
            mc.network_profile.pod_link_local_access = CONST_IMDS_RESTRICTION_DISABLED
            target_imds_restriction = CONST_IMDS_RESTRICTION_DISABLED

        if target_imds_restriction != '' and original_imds_restriction != target_imds_restriction:
            target_behavior = ("enabled" if target_imds_restriction == CONST_IMDS_RESTRICTION_ENABLED else "disabled")
            msg = (
                f"You're going to update cluster imds restriction to '{target_behavior}' "
                "This change will take effect after you upgrade the cluster. Proceed?"
            )
            if not self.context.get_yes() and not prompt_y_n(msg, default="n"):
                raise DecoratorEarlyExitException()
        return mc

    def update_mc_profile_preview(self) -> ManagedCluster:
        """The overall controller used to update the preview ManagedCluster profile.

        The completely updated ManagedCluster object will later be passed as a parameter to the underlying SDK
        (mgmt-containerservice) to send the actual request.

        :return: the ManagedCluster object
        """
        # DO NOT MOVE: keep this on top, fetch and update the default ManagedCluster profile
        mc = self.update_mc_profile_default()

        # update pod security policy
        mc = self.update_pod_security_policy(mc)
        # update pod identity profile
        mc = self.update_pod_identity_profile(mc)
        # update workload identity profile
        mc = self.update_workload_identity_profile(mc)
        # update image cleaner
        mc = self.update_image_cleaner(mc)
        # update image integrity
        mc = self.update_image_integrity(mc)
        # update workload auto scaler profile
        mc = self.update_workload_auto_scaler_profile(mc)
        # update azure monitor metrics profile
        mc = self.update_azure_monitor_profile(mc)
        # update vpa
        mc = self.update_vpa(mc)
        # update optimized addon scaling
        mc = self.update_optimized_addon_scaling(mc)
        # update creation data
        mc = self.update_creation_data(mc)
        # update linux profile
        mc = self.update_linux_profile(mc)
        # update network profile
        mc = self.update_network_profile(mc)
        # update outbound type
        mc = self.update_outbound_type_in_network_profile(mc)
        # update loadbalancer profile
        mc = self.update_load_balancer_profile(mc)
        # update natgateway profile
        mc = self.update_nat_gateway_profile(mc)
        # update kube proxy config
        mc = self.update_kube_proxy_config(mc)
        # update custom ca trust certificates
        mc = self.update_custom_ca_trust_certificates(mc)
        # update node resource group profile
        mc = self.update_node_resource_group_profile(mc)
        # update auto upgrade profile
        mc = self.update_auto_upgrade_profile(mc)
        # update safeguards_profile
        mc = self.update_safeguards_profile(mc)
        # update cluster upgrade settings profile
        mc = self.update_upgrade_settings(mc)
        # update nodepool taints
        mc = self.update_nodepool_taints_mc(mc)
        # update nodepool initialization taints
        mc = self.update_nodepool_initialization_taints_mc(mc)
        # update acns in network_profile
        mc = self.update_acns_in_network_profile(mc)
        # update update_monitoring_profile_flow_logs
        mc = self.update_monitoring_profile_flow_logs(mc)
        # update kubernetes support plan
        mc = self.update_k8s_support_plan(mc)
        # update AI toolchain operator
        mc = self.update_ai_toolchain_operator(mc)
        # update azure container storage
        mc = self.update_azure_container_storage(mc)
        # update node provisioning profile
        mc = self.update_node_provisioning_profile(mc)
        # update bootstrap profile
        mc = self.update_bootstrap_profile(mc)
        # update static egress gateway
        mc = self.update_static_egress_gateway(mc)
        # update imds restriction
        mc = self.update_imds_restriction(mc)

        return mc

    def check_is_postprocessing_required(self, mc: ManagedCluster) -> bool:
        """Helper function to check if postprocessing is required after sending a PUT request to create the cluster.

        :return: bool
        """
        postprocessing_required = super().check_is_postprocessing_required(mc)
        if not postprocessing_required:
            enable_azure_container_storage = self.context.get_intermediate(
                "enable_azure_container_storage", default_value=False
            )
            disable_azure_container_storage = self.context.get_intermediate(
                "disable_azure_container_storage", default_value=False
            )
            keyvault_id = self.context.get_keyvault_id()
            enable_azure_keyvault_secrets_provider_addon = self.context.get_enable_kv() or (
                mc.addon_profiles and mc.addon_profiles.get(CONST_AZURE_KEYVAULT_SECRETS_PROVIDER_ADDON_NAME)
                and mc.addon_profiles[CONST_AZURE_KEYVAULT_SECRETS_PROVIDER_ADDON_NAME].enabled)
            if (enable_azure_container_storage or disable_azure_container_storage) or \
               (keyvault_id and enable_azure_keyvault_secrets_provider_addon):
                return True
        return postprocessing_required

    # pylint: disable=too-many-statements
    # pylint: disable=too-many-locals
    def postprocessing_after_mc_created(self, cluster: ManagedCluster) -> None:
        """Postprocessing performed after the cluster is created.

        :return: None
        """
        super().postprocessing_after_mc_created(cluster)
        enable_azure_container_storage = self.context.get_intermediate("enable_azure_container_storage")
        disable_azure_container_storage = self.context.get_intermediate("disable_azure_container_storage")
        is_extension_installed = self.context.get_intermediate("is_extension_installed")
        is_azureDisk_enabled = self.context.get_intermediate("is_azureDisk_enabled")
        is_elasticSan_enabled = self.context.get_intermediate("is_elasticSan_enabled")
        is_ephemeralDisk_localssd_enabled = self.context.get_intermediate("is_ephemeralDisk_localssd_enabled")
        is_ephemeralDisk_nvme_enabled = self.context.get_intermediate("is_ephemeralDisk_nvme_enabled")
        current_core_value = self.context.get_intermediate("current_core_value")
        existing_ephemeral_disk_volume_type = self.context.get_intermediate("existing_ephemeral_disk_volume_type")
        existing_ephemeral_nvme_perf_tier = self.context.get_intermediate("current_ephemeral_nvme_perf_tier")
        pool_option = self.context.raw_param.get("storage_pool_option")

        # enable azure container storage
        if enable_azure_container_storage:
            if cluster.identity_profile is None or cluster.identity_profile["kubeletidentity"] is None:
                logger.warning(
                    "Unexpected error getting kubelet's identity for the cluster."
                    "Unable to perform azure container storage operation."
                )
                return
            pool_name = self.context.raw_param.get("storage_pool_name")
            pool_type = self.context.raw_param.get("enable_azure_container_storage")
            pool_sku = self.context.raw_param.get("storage_pool_sku")
            pool_size = self.context.raw_param.get("storage_pool_size")
            nodepool_list = self.context.get_intermediate("azure_container_storage_nodepools")
            ephemeral_disk_volume_type = self.context.raw_param.get("ephemeral_disk_volume_type")
            ephemeral_disk_nvme_perf_tier = self.context.raw_param.get("ephemeral_disk_nvme_perf_tier")
            kubelet_identity_object_id = cluster.identity_profile["kubeletidentity"].object_id
            acstor_nodepool_skus = []
            for agentpool_profile in cluster.agent_pool_profiles:
                if agentpool_profile.name in nodepool_list:
                    acstor_nodepool_skus.append(agentpool_profile.vm_size)

            self.context.external_functions.perform_enable_azure_container_storage(
                self.cmd,
                self.context.get_subscription_id(),
                self.context.get_resource_group_name(),
                self.context.get_name(),
                self.context.get_node_resource_group(),
                kubelet_identity_object_id,
                pool_name,
                pool_type,
                pool_size,
                pool_sku,
                pool_option,
                acstor_nodepool_skus,
                ephemeral_disk_volume_type,
                ephemeral_disk_nvme_perf_tier,
                False,
                existing_ephemeral_disk_volume_type,
                existing_ephemeral_nvme_perf_tier,
                is_extension_installed,
                is_azureDisk_enabled,
                is_elasticSan_enabled,
                is_ephemeralDisk_localssd_enabled,
                is_ephemeralDisk_nvme_enabled,
                current_core_value,
                is_called_from_extension=True,
            )

        # disable azure container storage
        if disable_azure_container_storage:
            pool_type = self.context.raw_param.get("disable_azure_container_storage")
            kubelet_identity_object_id = cluster.identity_profile["kubeletidentity"].object_id
            pre_disable_validate = self.context.get_intermediate("pre_disable_validate_azure_container_storage")
            self.context.external_functions.perform_disable_azure_container_storage(
                self.cmd,
                self.context.get_subscription_id(),
                self.context.get_resource_group_name(),
                self.context.get_name(),
                self.context.get_node_resource_group(),
                kubelet_identity_object_id,
                pre_disable_validate,
                pool_type,
                pool_option,
                is_elasticSan_enabled,
                is_azureDisk_enabled,
                is_ephemeralDisk_localssd_enabled,
                is_ephemeralDisk_nvme_enabled,
                current_core_value,
                existing_ephemeral_disk_volume_type,
                existing_ephemeral_nvme_perf_tier,
                is_called_from_extension=True,
            )

        # attach keyvault to app routing addon
        from azure.cli.command_modules.keyvault.custom import set_policy
        from azext_aks_preview._client_factory import get_keyvault_client
        keyvault_id = self.context.get_keyvault_id()
        enable_azure_keyvault_secrets_provider_addon = (
            self.context.get_enable_kv() or
            (cluster.addon_profiles and
             cluster.addon_profiles.get(CONST_AZURE_KEYVAULT_SECRETS_PROVIDER_ADDON_NAME) and
             cluster.addon_profiles[CONST_AZURE_KEYVAULT_SECRETS_PROVIDER_ADDON_NAME].enabled)
        )
        if keyvault_id:
            if enable_azure_keyvault_secrets_provider_addon:
                if cluster.ingress_profile and \
                   cluster.ingress_profile.web_app_routing and \
                   cluster.ingress_profile.web_app_routing.enabled:
                    if not is_valid_resource_id(keyvault_id):
                        raise InvalidArgumentValueError("Please provide a valid keyvault ID")
                    self.cmd.command_kwargs['operation_group'] = 'vaults'
                    keyvault_params = parse_resource_id(keyvault_id)
                    keyvault_subscription = keyvault_params['subscription']
                    keyvault_name = keyvault_params['name']
                    keyvault_rg = keyvault_params['resource_group']
                    keyvault_client = get_keyvault_client(self.cmd.cli_ctx, subscription_id=keyvault_subscription)
                    keyvault = keyvault_client.get(resource_group_name=keyvault_rg, vault_name=keyvault_name)
                    managed_identity_object_id = cluster.ingress_profile.web_app_routing.identity.object_id
                    is_service_principal = False

                    try:
                        if keyvault.properties.enable_rbac_authorization:
                            if not self.context.external_functions.add_role_assignment(
                                self.cmd,
                                "Key Vault Secrets User",
                                managed_identity_object_id,
                                is_service_principal,
                                scope=keyvault_id,
                            ):
                                logger.warning(
                                    "Could not create a role assignment for App Routing. "
                                    "Are you an Owner on this subscription?"
                                )
                        else:
                            keyvault = set_policy(
                                self.cmd,
                                keyvault_client,
                                keyvault_rg,
                                keyvault_name,
                                object_id=managed_identity_object_id,
                                secret_permissions=["Get"],
                                certificate_permissions=["Get"],
                            )
                    except Exception as ex:
                        raise CLIError('Error in granting keyvault permissions to managed identity.\n') from ex
                else:
                    raise CLIError('App Routing must be enabled to attach keyvault.\n')
            else:
                raise CLIError('Keyvault secrets provider addon must be enabled to attach keyvault.\n')

    def put_mc(self, mc: ManagedCluster) -> ManagedCluster:
        if self.check_is_postprocessing_required(mc):
            # send request
            poller = self.client.begin_create_or_update(
                resource_group_name=self.context.get_resource_group_name(),
                resource_name=self.context.get_name(),
                parameters=mc,
                if_match=self.context.get_if_match(),
                if_none_match=self.context.get_if_none_match(),
                headers=self.context.get_aks_custom_headers(),
            )
            self.immediate_processing_after_request(mc)
            # poll until the result is returned
            cluster = LongRunningOperation(self.cmd.cli_ctx)(poller)
            self.postprocessing_after_mc_created(cluster)
        else:
            cluster = sdk_no_wait(
                self.context.get_no_wait(),
                self.client.begin_create_or_update,
                resource_group_name=self.context.get_resource_group_name(),
                resource_name=self.context.get_name(),
                parameters=mc,
                if_match=self.context.get_if_match(),
                if_none_match=self.context.get_if_none_match(),
                headers=self.context.get_aks_custom_headers(),
            )
        return cluster<|MERGE_RESOLUTION|>--- conflicted
+++ resolved
@@ -763,7 +763,21 @@
             return not disable_acns_security
         return None
 
-<<<<<<< HEAD
+    def get_acns_advanced_networkpolicies(self) -> Union[str, None]:
+        """Get the value of acns_advanced_networkpolicies
+
+        :return: str or None
+        """
+        disable_acns_security = self.raw_param.get("disable_acns_security")
+        disable_acns = self.raw_param.get("disable_acns")
+        acns_advanced_networkpolicies = self.raw_param.get("acns_advanced_networkpolicies")
+        if acns_advanced_networkpolicies is not None:
+            if disable_acns_security or disable_acns:
+                raise MutuallyExclusiveArgumentError(
+                    "--disable-acns-security and --disable-acns cannot be used with acns_advanced_networkpolicies."
+                )
+        return self.raw_param.get("acns_advanced_networkpolicies")
+
     def get_retina_flow_logs(self, mc: ManagedCluster) -> Union[bool, None]:
         """Get the enablement of retina flow logs
 
@@ -792,22 +806,6 @@
         disable_retina_flow_logs = bool(disable_retina_flow_logs) if disable_retina_flow_logs is not None else False
         retina_flow_logs = enable_retina_flow_logs or not disable_retina_flow_logs
         return retina_flow_logs
-=======
-    def get_acns_advanced_networkpolicies(self) -> Union[str, None]:
-        """Get the value of acns_advanced_networkpolicies
-
-        :return: str or None
-        """
-        disable_acns_security = self.raw_param.get("disable_acns_security")
-        disable_acns = self.raw_param.get("disable_acns")
-        acns_advanced_networkpolicies = self.raw_param.get("acns_advanced_networkpolicies")
-        if acns_advanced_networkpolicies is not None:
-            if disable_acns_security or disable_acns:
-                raise MutuallyExclusiveArgumentError(
-                    "--disable-acns-security and --disable-acns cannot be used with acns_advanced_networkpolicies."
-                )
-        return self.raw_param.get("acns_advanced_networkpolicies")
->>>>>>> 84dbe1f3
 
     def get_load_balancer_managed_outbound_ip_count(self) -> Union[int, None]:
         """Obtain the value of load_balancer_managed_outbound_ip_count.
