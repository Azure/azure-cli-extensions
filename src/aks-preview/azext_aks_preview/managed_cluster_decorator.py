# --------------------------------------------------------------------------------------------
# Copyright (c) Microsoft Corporation. All rights reserved.
# Licensed under the MIT License. See License.txt in the project root for license information.
# --------------------------------------------------------------------------------------------

import os
from types import SimpleNamespace
from typing import Dict, List, Optional, Tuple, TypeVar, Union

from azure.cli.command_modules.acs._consts import (
    DecoratorEarlyExitException,
    DecoratorMode,
)
from azure.cli.command_modules.acs._helpers import (
    check_is_msi_cluster,
    format_parameter_name_to_option_name,
    safe_lower,
)
from azure.cli.command_modules.acs._validators import (
    extract_comma_separated_string,
)
from azext_aks_preview.azuremonitorprofile import (
    ensure_azure_monitor_profile_prerequisites,
    validate_ksm_parameter
)
from azure.cli.command_modules.acs.managed_cluster_decorator import (
    AKSManagedClusterContext,
    AKSManagedClusterCreateDecorator,
    AKSManagedClusterModels,
    AKSManagedClusterParamDict,
    AKSManagedClusterUpdateDecorator,
)
from azure.cli.core import AzCommandsLoader
from azure.cli.core.azclierror import (
    ArgumentUsageError,
    InvalidArgumentValueError,
    MutuallyExclusiveArgumentError,
    RequiredArgumentMissingError,
    UnknownError,
)
from azure.cli.core.commands import AzCliCommand
from azure.cli.core.profiles import ResourceType
from azure.cli.core.util import get_file_json
from knack.log import get_logger
from knack.prompting import prompt_y_n

from azext_aks_preview._consts import (
    CONST_AZURE_KEYVAULT_NETWORK_ACCESS_PRIVATE,
    CONST_AZURE_KEYVAULT_NETWORK_ACCESS_PUBLIC,
    CONST_LOAD_BALANCER_SKU_BASIC,
    CONST_PRIVATE_DNS_ZONE_NONE,
    CONST_PRIVATE_DNS_ZONE_SYSTEM,
)
from azext_aks_preview._helpers import (
    get_cluster_snapshot_by_snapshot_id,
    check_is_private_cluster,
    check_is_apiserver_vnet_integration_cluster,
)
from azext_aks_preview._loadbalancer import create_load_balancer_profile
from azext_aks_preview._loadbalancer import (
    update_load_balancer_profile as _update_load_balancer_profile,
)
from azext_aks_preview._podidentity import (
    _fill_defaults_for_pod_identity_profile,
    _is_pod_identity_addon_enabled,
    _update_addon_pod_identity,
)
from azext_aks_preview.agentpool_decorator import (
    AKSPreviewAgentPoolAddDecorator,
    AKSPreviewAgentPoolUpdateDecorator,
)
from msrestazure.tools import is_valid_resource_id

logger = get_logger(__name__)

# type variables
ContainerServiceClient = TypeVar("ContainerServiceClient")
ManagedCluster = TypeVar("ManagedCluster")
ManagedClusterAddonProfile = TypeVar("ManagedClusterAddonProfile")
ManagedClusterHTTPProxyConfig = TypeVar("ManagedClusterHTTPProxyConfig")
ManagedClusterSecurityProfileWorkloadIdentity = TypeVar("ManagedClusterSecurityProfileWorkloadIdentity")
ManagedClusterOIDCIssuerProfile = TypeVar("ManagedClusterOIDCIssuerProfile")
ManagedClusterSnapshot = TypeVar("ManagedClusterSnapshot")
ManagedClusterStorageProfile = TypeVar('ManagedClusterStorageProfile')
ManagedClusterStorageProfileDiskCSIDriver = TypeVar('ManagedClusterStorageProfileDiskCSIDriver')
ManagedClusterStorageProfileFileCSIDriver = TypeVar('ManagedClusterStorageProfileFileCSIDriver')
ManagedClusterStorageProfileBlobCSIDriver = TypeVar('ManagedClusterStorageProfileBlobCSIDriver')
ManagedClusterStorageProfileSnapshotController = TypeVar('ManagedClusterStorageProfileSnapshotController')
ManagedClusterIngressProfileWebAppRouting = TypeVar("ManagedClusterIngressProfileWebAppRouting")
ManagedClusterSecurityProfileDefender = TypeVar("ManagedClusterSecurityProfileDefender")
ManagedClusterSecurityProfileNodeRestriction = TypeVar("ManagedClusterSecurityProfileNodeRestriction")
ManagedClusterWorkloadProfileVerticalPodAutoscaler = TypeVar("ManagedClusterWorkloadProfileVerticalPodAutoscaler")


# pylint: disable=too-few-public-methods
class AKSPreviewManagedClusterModels(AKSManagedClusterModels):
    """Store the models used in aks series of commands.

    The api version of the class corresponding to a model is determined by resource_type.
    """
    def __init__(self, cmd: AzCommandsLoader, resource_type: ResourceType):
        super().__init__(cmd, resource_type)
        # holder for pod identity related models
        self.__pod_identity_models = None

    @property
    def pod_identity_models(self) -> SimpleNamespace:
        """Get pod identity related models.

        The models are stored in a SimpleNamespace object, could be accessed by the dot operator like
        `pod_identity_models.ManagedClusterPodIdentityProfile`.

        :return: SimpleNamespace
        """
        if self.__pod_identity_models is None:
            pod_identity_models = {}
            pod_identity_models["ManagedClusterPodIdentityProfile"] = self.ManagedClusterPodIdentityProfile
            pod_identity_models["ManagedClusterPodIdentityException"] = self.ManagedClusterPodIdentityException
            self.__pod_identity_models = SimpleNamespace(**pod_identity_models)
        return self.__pod_identity_models


class AKSPreviewManagedClusterContext(AKSManagedClusterContext):
    def __init__(
        self,
        cmd: AzCliCommand,
        raw_parameters: AKSManagedClusterParamDict,
        models: AKSPreviewManagedClusterModels,
        decorator_mode: DecoratorMode,
    ):
        super().__init__(cmd, raw_parameters, models, decorator_mode)
        # used to store external functions
        self.__external_functions = None

    @property
    def external_functions(self) -> SimpleNamespace:
        if self.__external_functions is None:
            external_functions = vars(super().external_functions)
            external_functions["get_cluster_snapshot_by_snapshot_id"] = get_cluster_snapshot_by_snapshot_id
            self.__external_functions = SimpleNamespace(**external_functions)
        return self.__external_functions

    # pylint: disable=no-self-use
    def __validate_pod_identity_with_kubenet(self, mc, enable_pod_identity, enable_pod_identity_with_kubenet):
        """Helper function to check the validity of serveral pod identity related parameters.

        If network_profile has been set up in `mc`, network_plugin equals to "kubenet" and enable_pod_identity is
        specified but enable_pod_identity_with_kubenet is not, raise a RequiredArgumentMissingError.

        :return: None
        """
        if (
            mc and
            mc.network_profile and
            safe_lower(mc.network_profile.network_plugin) == "kubenet"
        ):
            if enable_pod_identity and not enable_pod_identity_with_kubenet:
                raise RequiredArgumentMissingError(
                    "--enable-pod-identity-with-kubenet is required for enabling pod identity addon "
                    "when using Kubenet network plugin"
                )

    def get_addon_consts(self) -> Dict[str, str]:
        """Helper function to obtain the constants used by addons.

        Note: Inherited and extended in aks-preview to replace and add a few values.

        Note: This is not a parameter of aks commands.

        :return: dict
        """
        from azext_aks_preview._consts import ADDONS, CONST_GITOPS_ADDON_NAME

        addon_consts = super().get_addon_consts()
        addon_consts["ADDONS"] = ADDONS
        addon_consts["CONST_GITOPS_ADDON_NAME"] = CONST_GITOPS_ADDON_NAME
        return addon_consts

    def get_http_proxy_config(self) -> Union[Dict, ManagedClusterHTTPProxyConfig, None]:
        """Obtain the value of http_proxy_config.

        :return: dictionary, ManagedClusterHTTPProxyConfig or None
        """
        # read the original value passed by the command
        http_proxy_config = None
        http_proxy_config_file_path = self.raw_param.get("http_proxy_config")
        # validate user input
        if http_proxy_config_file_path:
            if not os.path.isfile(http_proxy_config_file_path):
                raise InvalidArgumentValueError(
                    "{} is not valid file, or not accessable.".format(
                        http_proxy_config_file_path
                    )
                )
            http_proxy_config = get_file_json(http_proxy_config_file_path)
            if not isinstance(http_proxy_config, dict):
                raise InvalidArgumentValueError(
                    "Error reading Http Proxy Config from {}. "
                    "Please see https://aka.ms/HttpProxyConfig for correct format.".format(
                        http_proxy_config_file_path
                    )
                )

        # In create mode, try to read the property value corresponding to the parameter from the `mc` object
        if self.decorator_mode == DecoratorMode.CREATE:
            if self.mc and self.mc.http_proxy_config is not None:
                http_proxy_config = self.mc.http_proxy_config

        # this parameter does not need dynamic completion
        # this parameter does not need validation
        return http_proxy_config

    def get_pod_cidrs_and_service_cidrs_and_ip_families(self) -> Tuple[
        Union[List[str], None],
        Union[List[str], None],
        Union[List[str], None],
    ]:
        return self.get_pod_cidrs(), self.get_service_cidrs(), self.get_ip_families()

    def get_pod_cidrs(self) -> Union[List[str], None]:
        """Obtain the CIDR ranges used for pod subnets.

        :return: List[str] or None
        """
        # read the original value passed by the command
        pod_cidrs = self.raw_param.get("pod_cidrs")
        # normalize
        pod_cidrs = extract_comma_separated_string(pod_cidrs, keep_none=True, default_value=[])
        # try to read the property value corresponding to the parameter from the `mc` object
        if self.mc and self.mc.network_profile and self.mc.network_profile.pod_cidrs is not None:
            pod_cidrs = self.mc.network_profile.pod_cidrs

        # this parameter does not need dynamic completion
        # this parameter does not need validation
        return pod_cidrs

    def get_service_cidrs(self) -> Union[List[str], None]:
        """Obtain the CIDR ranges for the service subnet.

        :return: List[str] or None
        """
        # read the original value passed by the command
        service_cidrs = self.raw_param.get("service_cidrs")
        # normalize
        service_cidrs = extract_comma_separated_string(service_cidrs, keep_none=True, default_value=[])
        # try to read the property value corresponding to the parameter from the `mc` object
        if self.mc and self.mc.network_profile and self.mc.network_profile.service_cidrs is not None:
            service_cidrs = self.mc.network_profile.service_cidrs

        # this parameter does not need dynamic completion
        # this parameter does not need validation
        return service_cidrs

    def get_ip_families(self) -> Union[List[str], None]:
        """Obtain the value of ip_families.

        :return: List[str] or None
        """
        # read the original value passed by the command
        ip_families = self.raw_param.get("ip_families")
        # normalize
        ip_families = extract_comma_separated_string(ip_families, keep_none=True, default_value=[])
        # try to read the property value corresponding to the parameter from the `mc` object
        if self.mc and self.mc.network_profile and self.mc.network_profile.ip_families is not None:
            ip_families = self.mc.network_profile.ip_families

        # this parameter does not need dynamic completion
        # this parameter does not need validation
        return ip_families

    def get_load_balancer_managed_outbound_ip_count(self) -> Union[int, None]:
        """Obtain the value of load_balancer_managed_outbound_ip_count.

        Note: Overwritten in aks-preview to preserve value from `mc` in update mode under certain circumstance.

        Note: SDK provides default value 1 and performs the following validation {'maximum': 100, 'minimum': 1}.

        :return: int or None
        """
        # read the original value passed by the command
        load_balancer_managed_outbound_ip_count = self.raw_param.get(
            "load_balancer_managed_outbound_ip_count"
        )
        # In create mode, try to read the property value corresponding to the parameter from the `mc` object.
        if self.decorator_mode == DecoratorMode.CREATE:
            if (
                self.mc and
                self.mc.network_profile and
                self.mc.network_profile.load_balancer_profile and
                self.mc.network_profile.load_balancer_profile.managed_outbound_i_ps and
                self.mc.network_profile.load_balancer_profile.managed_outbound_i_ps.count is not None
            ):
                load_balancer_managed_outbound_ip_count = (
                    self.mc.network_profile.load_balancer_profile.managed_outbound_i_ps.count
                )
        elif self.decorator_mode == DecoratorMode.UPDATE:
            if (
                not self.get_load_balancer_outbound_ips() and
                not self.get_load_balancer_outbound_ip_prefixes() and
                load_balancer_managed_outbound_ip_count is None
            ):
                if (
                    self.mc and
                    self.mc.network_profile and
                    self.mc.network_profile.load_balancer_profile and
                    self.mc.network_profile.load_balancer_profile.managed_outbound_i_ps and
                    self.mc.network_profile.load_balancer_profile.managed_outbound_i_ps.count is not None
                ):
                    load_balancer_managed_outbound_ip_count = (
                        self.mc.network_profile.load_balancer_profile.managed_outbound_i_ps.count
                    )

        # this parameter does not need dynamic completion
        # this parameter does not need validation
        return load_balancer_managed_outbound_ip_count

    def get_network_plugin_mode(self) -> Union[str, None]:
        """Get the value of network_plugin_mode

        :return: str or None
        """
        return self.raw_param.get('network_plugin_mode')

    def get_load_balancer_managed_outbound_ipv6_count(self) -> Union[int, None]:
        """Obtain the expected count of IPv6 managed outbound IPs.

        Note: SDK provides default value 0 and performs the following validation {'maximum': 100, 'minimum': 0}.

        :return: int or None
        """
        count_ipv6 = self.raw_param.get('load_balancer_managed_outbound_ipv6_count')

        if self.decorator_mode == DecoratorMode.CREATE:
            if (
                self.mc and
                self.mc.network_profile and
                self.mc.network_profile.load_balancer_profile and
                self.mc.network_profile.load_balancer_profile.managed_outbound_i_ps and
                self.mc.network_profile.load_balancer_profile.managed_outbound_i_ps.count_ipv6 is not None
            ):
                count_ipv6 = (
                    self.mc.network_profile.load_balancer_profile.managed_outbound_i_ps.count_ipv6
                )
        elif self.decorator_mode == DecoratorMode.UPDATE:
            if (
                not self.get_load_balancer_outbound_ips() and
                not self.get_load_balancer_outbound_ip_prefixes() and
                count_ipv6 is None
            ):
                if (
                    self.mc and
                    self.mc.network_profile and
                    self.mc.network_profile.load_balancer_profile and
                    self.mc.network_profile.load_balancer_profile.managed_outbound_i_ps and
                    self.mc.network_profile.load_balancer_profile.managed_outbound_i_ps.count_ipv6 is not None
                ):
                    count_ipv6 = (
                        self.mc.network_profile.load_balancer_profile.managed_outbound_i_ps.count_ipv6
                    )

        return count_ipv6

    def get_load_balancer_backend_pool_type(self) -> str:
        """Obtain the value of load_balancer_backend_pool_type.

        :return: string
        """
        # read the original value passed by the command
        load_balancer_backend_pool_type = self.raw_param.get(
            "load_balancer_backend_pool_type"
        )

        # this parameter does not need dynamic completion
        # this parameter does not need validation
        return load_balancer_backend_pool_type

    def _get_enable_pod_security_policy(self, enable_validation: bool = False) -> bool:
        """Internal function to obtain the value of enable_pod_security_policy.

        This function supports the option of enable_validation. When enabled, if both enable_pod_security_policy and
        disable_pod_security_policy are specified, raise a MutuallyExclusiveArgumentError.

        :return: bool
        """
        # read the original value passed by the command
        enable_pod_security_policy = self.raw_param.get("enable_pod_security_policy")
        # In create mode, try to read the property value corresponding to the parameter from the `mc` object.
        if self.decorator_mode == DecoratorMode.CREATE:
            if (
                self.mc and
                self.mc.enable_pod_security_policy is not None
            ):
                enable_pod_security_policy = self.mc.enable_pod_security_policy

        # this parameter does not need dynamic completion
        # validation
        if enable_validation:
            if enable_pod_security_policy and self._get_disable_pod_security_policy(enable_validation=False):
                raise MutuallyExclusiveArgumentError(
                    "Cannot specify --enable-pod-security-policy and "
                    "--disable-pod-security-policy at the same time."
                )
        return enable_pod_security_policy

    def get_enable_pod_security_policy(self) -> bool:
        """Obtain the value of enable_pod_security_policy.

        This function will verify the parameter by default. If both enable_pod_security_policy and
        disable_pod_security_policy are specified, raise a MutuallyExclusiveArgumentError.

        :return: bool
        """
        return self._get_enable_pod_security_policy(enable_validation=True)

    def _get_disable_pod_security_policy(self, enable_validation: bool = False) -> bool:
        """Internal function to obtain the value of disable_pod_security_policy.

        This function supports the option of enable_validation. When enabled, if both enable_pod_security_policy and
        disable_pod_security_policy are specified, raise a MutuallyExclusiveArgumentError.

        :return: bool
        """
        # read the original value passed by the command
        disable_pod_security_policy = self.raw_param.get("disable_pod_security_policy")
        # We do not support this option in create mode, therefore we do not read the value from `mc`.

        # this parameter does not need dynamic completion
        # validation
        if enable_validation:
            if disable_pod_security_policy and self._get_enable_pod_security_policy(enable_validation=False):
                raise MutuallyExclusiveArgumentError(
                    "Cannot specify --enable-pod-security-policy and "
                    "--disable-pod-security-policy at the same time."
                )
        return disable_pod_security_policy

    def get_disable_pod_security_policy(self) -> bool:
        """Obtain the value of disable_pod_security_policy.

        This function will verify the parameter by default. If both enable_pod_security_policy and
        disable_pod_security_policy are specified, raise a MutuallyExclusiveArgumentError.

        :return: bool
        """
        return self._get_disable_pod_security_policy(enable_validation=True)

    # pylint: disable=unused-argument
    def _get_enable_managed_identity(
        self, enable_validation: bool = False, read_only: bool = False
    ) -> bool:
        """Internal function to obtain the value of enable_managed_identity.

        Note: Inherited and extended in aks-preview to perform additional validation.

        This function supports the option of enable_validation. When enabled, if enable_managed_identity is not
        specified but enable_pod_identity is, raise a RequiredArgumentMissingError.

        :return: bool
        """
        enable_managed_identity = super()._get_enable_managed_identity(enable_validation, read_only)
        # additional validation
        if enable_validation:
            if self.decorator_mode == DecoratorMode.CREATE:
                if not enable_managed_identity and self._get_enable_pod_identity(enable_validation=False):
                    raise RequiredArgumentMissingError(
                        "--enable-pod-identity can only be specified when --enable-managed-identity is specified"
                    )
            elif self.decorator_mode == DecoratorMode.UPDATE:
                if not check_is_msi_cluster(self.mc) and self._get_enable_pod_identity(enable_validation=False):
                    raise RequiredArgumentMissingError(
                        "--enable-pod-identity can only be specified for cluster enabled managed identity"
                    )
        return enable_managed_identity

    def _get_enable_pod_identity(self, enable_validation: bool = False) -> bool:
        """Internal function to obtain the value of enable_managed_identity.

        This function supports the option of enable_validation. When enabled, if enable_managed_identity is not
        specified but enable_pod_identity is, raise a RequiredArgumentMissingError. Will also call function
        "__validate_pod_identity_with_kubenet" for verification. In update mode, if both
        enable_pod_identity and disable_pod_identity are specified, raise a MutuallyExclusiveArgumentError.

        :return: bool
        """
        # read the original value passed by the command
        enable_pod_identity = self.raw_param.get("enable_pod_identity")
        # In create mode, try to read the property value corresponding to the parameter from the `mc` object.
        if self.decorator_mode == DecoratorMode.CREATE:
            if (
                self.mc and
                self.mc.pod_identity_profile and
                self.mc.pod_identity_profile.enabled is not None
            ):
                enable_pod_identity = self.mc.pod_identity_profile.enabled

        # this parameter does not need dynamic completion
        # validation
        if enable_validation:
            if self.decorator_mode == DecoratorMode.CREATE:
                if enable_pod_identity and not self._get_enable_managed_identity(enable_validation=False):
                    raise RequiredArgumentMissingError(
                        "--enable-pod-identity can only be specified when --enable-managed-identity is specified"
                    )
                # validate pod identity with kubenet plugin
                self.__validate_pod_identity_with_kubenet(
                    self.mc,
                    enable_pod_identity,
                    self._get_enable_pod_identity_with_kubenet(
                        enable_validation=False
                    ),
                )
            elif self.decorator_mode == DecoratorMode.UPDATE:
                if enable_pod_identity:
                    if not check_is_msi_cluster(self.mc):
                        raise RequiredArgumentMissingError(
                            "--enable-pod-identity can only be specified for cluster enabled managed identity"
                        )
                    if self._get_disable_pod_identity(enable_validation=False):
                        raise MutuallyExclusiveArgumentError(
                            "Cannot specify --enable-pod-identity and "
                            "--disable-pod-identity at the same time."
                        )
        return enable_pod_identity

    def get_enable_pod_identity(self) -> bool:
        """Obtain the value of enable_pod_identity.

        This function will verify the parameter by default. If enable_managed_identity is not specified but
        enable_pod_identity is, raise a RequiredArgumentMissingError. Will also call function
        "__validate_pod_identity_with_kubenet" for verification. In update mode, if both enable_pod_identity and
        disable_pod_identity are specified, raise a MutuallyExclusiveArgumentError.

        :return: bool
        """

        return self._get_enable_pod_identity(enable_validation=True)

    def _get_disable_pod_identity(self, enable_validation: bool = False) -> bool:
        """Internal function to obtain the value of disable_pod_identity.

        This function supports the option of enable_validation. When enabled, in update mode, if both
        enable_pod_identity and disable_pod_identity are specified, raise a MutuallyExclusiveArgumentError.

        :return: bool
        """
        # read the original value passed by the command
        disable_pod_identity = self.raw_param.get("disable_pod_identity")
        # We do not support this option in create mode, therefore we do not read the value from `mc`.

        # this parameter does not need dynamic completion
        # validation
        if enable_validation:
            if self.decorator_mode == DecoratorMode.UPDATE:
                if disable_pod_identity and self._get_enable_pod_identity(enable_validation=False):
                    raise MutuallyExclusiveArgumentError(
                        "Cannot specify --enable-pod-identity and "
                        "--disable-pod-identity at the same time."
                    )
        return disable_pod_identity

    def get_disable_pod_identity(self) -> bool:
        """Obtain the value of disable_pod_identity.

        This function will verify the parameter by default. When enabled, in update mode, if both
        enable_pod_identity and disable_pod_identity are specified, raise a MutuallyExclusiveArgumentError.

        :return: bool
        """

        return self._get_disable_pod_identity(enable_validation=True)

    def _get_enable_pod_identity_with_kubenet(self, enable_validation: bool = False) -> bool:
        """Internal function to obtain the value of enable_pod_identity_with_kubenet.

        This function supports the option of enable_validation. When enabled, will call function
        "__validate_pod_identity_with_kubenet" for verification.

        :return: bool
        """
        # read the original value passed by the command
        enable_pod_identity_with_kubenet = self.raw_param.get(
            "enable_pod_identity_with_kubenet")
        # In create mode, try to read the property value corresponding to the parameter from the `mc` object.
        if self.decorator_mode == DecoratorMode.CREATE:
            if (
                self.mc and
                self.mc.pod_identity_profile and
                self.mc.pod_identity_profile.allow_network_plugin_kubenet is not None
            ):
                enable_pod_identity_with_kubenet = self.mc.pod_identity_profile.allow_network_plugin_kubenet

        # this parameter does not need dynamic completion
        # validation
        if enable_validation:
            if self.decorator_mode == DecoratorMode.CREATE:
                self.__validate_pod_identity_with_kubenet(
                    self.mc,
                    self._get_enable_pod_identity(enable_validation=False),
                    enable_pod_identity_with_kubenet,
                )
        return enable_pod_identity_with_kubenet

    def get_enable_pod_identity_with_kubenet(self) -> bool:
        """Obtain the value of enable_pod_identity_with_kubenet.

        This function will verify the parameter by default. Will call function "__validate_pod_identity_with_kubenet"
        for verification.

        :return: bool
        """
        return self._get_enable_pod_identity_with_kubenet(enable_validation=True)

    def get_workload_identity_profile(self) -> Optional[ManagedClusterSecurityProfileWorkloadIdentity]:
        """Obtrain the value of security_profile.workload_identity.

        :return: Optional[ManagedClusterSecurityProfileWorkloadIdentity]
        """
        # NOTE: enable_workload_identity can be one of:
        #
        # - True: sets by user, to enable the workload identity feature
        # - False: sets by user, to disable the workload identity feature
        # - None: user unspecified, don't set the profile and let server side to backfill
        enable_workload_identity = self.raw_param.get("enable_workload_identity")

        if enable_workload_identity is None:
            return None

        profile = self.models.ManagedClusterSecurityProfileWorkloadIdentity()
        if self.decorator_mode == DecoratorMode.UPDATE:
            if self.mc.security_profile is not None and self.mc.security_profile.workload_identity is not None:
                # reuse previous profile is has been set
                profile = self.mc.security_profile.workload_identity

        profile.enabled = bool(enable_workload_identity)

        if profile.enabled:
            # in enable case, we need to check if OIDC issuer has been enabled
            oidc_issuer_profile = self.get_oidc_issuer_profile()
            if self.decorator_mode == DecoratorMode.UPDATE and oidc_issuer_profile is None:
                # if the cluster has enabled OIDC issuer before, in update call:
                #
                #    az aks update --enable-workload-identity
                #
                # we need to use previous OIDC issuer profile
                oidc_issuer_profile = self.mc.oidc_issuer_profile
            oidc_issuer_enabled = oidc_issuer_profile is not None and oidc_issuer_profile.enabled
            if not oidc_issuer_enabled:
                raise RequiredArgumentMissingError(
                    "Enabling workload identity requires enabling OIDC issuer (--enable-oidc-issuer)."
                )

        return profile

    def get_oidc_issuer_profile(self) -> ManagedClusterOIDCIssuerProfile:
        """Obtain the value of oidc_issuer_profile based on the user input.

        :return: ManagedClusterOIDCIssuerProfile
        """
        enable_flag_value = bool(self.raw_param.get("enable_oidc_issuer"))
        if not enable_flag_value:
            # enable flag not set, return a None profile, server side will backfill the default/existing value
            return None

        profile = self.models.ManagedClusterOIDCIssuerProfile()
        if self.decorator_mode == DecoratorMode.UPDATE:
            if self.mc.oidc_issuer_profile is not None:
                profile = self.mc.oidc_issuer_profile
        profile.enabled = True

        return profile

    def _get_enable_azure_keyvault_kms(self, enable_validation: bool = False) -> bool:
        """Internal function to obtain the value of enable_azure_keyvault_kms.

        This function supports the option of enable_validation. When enabled, if azure_keyvault_kms_key_id is empty,
        raise a RequiredArgumentMissingError.

        :return: bool
        """
        # read the original value passed by the command
        enable_azure_keyvault_kms = self.raw_param.get("enable_azure_keyvault_kms")
        # In create mode, try to read the property value corresponding to the parameter from the `mc` object.
        if self.decorator_mode == DecoratorMode.CREATE:
            if (
                self.mc and
                self.mc.security_profile and
                self.mc.security_profile.azure_key_vault_kms
            ):
                enable_azure_keyvault_kms = self.mc.security_profile.azure_key_vault_kms.enabled

        # this parameter does not need dynamic completion
        # validation
        if enable_validation:
            if bool(enable_azure_keyvault_kms) != bool(self._get_azure_keyvault_kms_key_id(enable_validation=False)):
                raise RequiredArgumentMissingError(
                    'You must set "--enable-azure-keyvault-kms" and "--azure-keyvault-kms-key-id" at the same time.'
                )

        return enable_azure_keyvault_kms

    def get_enable_azure_keyvault_kms(self) -> bool:
        """Obtain the value of enable_azure_keyvault_kms.

        This function will verify the parameter by default. When enabled, if azure_keyvault_kms_key_id is empty,
        raise a RequiredArgumentMissingError.

        :return: bool
        """
        return self._get_enable_azure_keyvault_kms(enable_validation=True)

    def _get_disable_azure_keyvault_kms(self, enable_validation: bool = False) -> bool:
        """Internal function to obtain the value of disable_azure_keyvault_kms.

        This function supports the option of enable_validation. When enabled, if both enable_azure_keyvault_kms and disable_azure_keyvault_kms are
        specified, raise a MutuallyExclusiveArgumentError.

        :return: bool
        """
        # Read the original value passed by the command.
        disable_azure_keyvault_kms = self.raw_param.get("disable_azure_keyvault_kms")

        # This option is not supported in create mode, hence we do not read the property value from the `mc` object.
        # This parameter does not need dynamic completion.
        if enable_validation:
            if disable_azure_keyvault_kms and self._get_enable_azure_keyvault_kms(enable_validation=False):
                raise MutuallyExclusiveArgumentError(
                    "Cannot specify --enable-azure-keyvault-kms and --disable-azure-keyvault-kms at the same time."
                )

        return disable_azure_keyvault_kms

    def get_disable_azure_keyvault_kms(self) -> bool:
        """Obtain the value of disable_azure_keyvault_kms.

        This function will verify the parameter by default. If both enable_azure_keyvault_kms and disable_azure_keyvault_kms are specified, raise a
        MutuallyExclusiveArgumentError.

        :return: bool
        """
        return self._get_disable_azure_keyvault_kms(enable_validation=True)

    def _get_azure_keyvault_kms_key_id(self, enable_validation: bool = False) -> Union[str, None]:
        """Internal function to obtain the value of azure_keyvault_kms_key_id according to the context.

        This function supports the option of enable_validation. When enabled, it will check if azure_keyvault_kms_key_id is
        assigned but enable_azure_keyvault_kms is not specified, if so, raise a RequiredArgumentMissingError.

        :return: string or None
        """
        # read the original value passed by the command
        azure_keyvault_kms_key_id = self.raw_param.get("azure_keyvault_kms_key_id")
        # In create mode, try to read the property value corresponding to the parameter from the `mc` object.
        if self.decorator_mode == DecoratorMode.CREATE:
            if (
                self.mc and
                self.mc.security_profile and
                self.mc.security_profile.azure_key_vault_kms and
                self.mc.security_profile.azure_key_vault_kms.key_id is not None
            ):
                azure_keyvault_kms_key_id = self.mc.security_profile.azure_key_vault_kms.key_id

        if enable_validation:
            enable_azure_keyvault_kms = self._get_enable_azure_keyvault_kms(
                enable_validation=False)
            if (
                azure_keyvault_kms_key_id and
                (
                    enable_azure_keyvault_kms is None or
                    enable_azure_keyvault_kms is False
                )
            ):
                raise RequiredArgumentMissingError(
                    '"--azure-keyvault-kms-key-id" requires "--enable-azure-keyvault-kms".')

        return azure_keyvault_kms_key_id

    def get_azure_keyvault_kms_key_id(self) -> Union[str, None]:
        """Obtain the value of azure_keyvault_kms_key_id.

        This function will verify the parameter by default. When enabled, if enable_azure_keyvault_kms is False,
        raise a RequiredArgumentMissingError.

        :return: bool
        """
        return self._get_azure_keyvault_kms_key_id(enable_validation=True)

    def _get_azure_keyvault_kms_key_vault_network_access(self, enable_validation: bool = False) -> Union[str, None]:
        """Internal function to obtain the value of azure_keyvault_kms_key_vault_network_access according to the
        context.

        This function supports the option of enable_validation. When enabled, it will check if
        azure_keyvault_kms_key_vault_network_access is assigned but enable_azure_keyvault_kms is not specified, if so,
        raise a RequiredArgumentMissingError.

        :return: string or None
        """
        # read the original value passed by the command
        azure_keyvault_kms_key_vault_network_access = self.raw_param.get(
            "azure_keyvault_kms_key_vault_network_access"
        )

        # validation
        if enable_validation:
            enable_azure_keyvault_kms = self._get_enable_azure_keyvault_kms(
                enable_validation=False)
            if azure_keyvault_kms_key_vault_network_access is None:
                raise RequiredArgumentMissingError(
                    '"--azure-keyvault-kms-key-vault-network-access" is required.')

            if (
                azure_keyvault_kms_key_vault_network_access and
                (
                    enable_azure_keyvault_kms is None or
                    enable_azure_keyvault_kms is False
                )
            ):
                raise RequiredArgumentMissingError(
                    '"--azure-keyvault-kms-key-vault-network-access" requires "--enable-azure-keyvault-kms".')

            if azure_keyvault_kms_key_vault_network_access == CONST_AZURE_KEYVAULT_NETWORK_ACCESS_PRIVATE:
                key_vault_resource_id = self._get_azure_keyvault_kms_key_vault_resource_id(
                    enable_validation=False)
                if (
                    key_vault_resource_id is None or
                    key_vault_resource_id == ""
                ):
                    raise RequiredArgumentMissingError(
                        '"--azure-keyvault-kms-key-vault-resource-id" is required when "--azure-keyvault-kms-key-vault-network-access" is Private.')

        return azure_keyvault_kms_key_vault_network_access

    def get_azure_keyvault_kms_key_vault_network_access(self) -> Union[str, None]:
        """Obtain the value of azure_keyvault_kms_key_vault_network_access.

        This function will verify the parameter by default. When enabled, if enable_azure_keyvault_kms is False,
        raise a RequiredArgumentMissingError.

        :return: bool
        """
        return self._get_azure_keyvault_kms_key_vault_network_access(enable_validation=True)

    def _get_azure_keyvault_kms_key_vault_resource_id(self, enable_validation: bool = False) -> Union[str, None]:
        """Internal function to obtain the value of azure_keyvault_kms_key_vault_resource_id according to the context.

        This function supports the option of enable_validation. When enabled, it will do validation, and raise a
        RequiredArgumentMissingError.

        :return: string or None
        """
        # read the original value passed by the command
        azure_keyvault_kms_key_vault_resource_id = self.raw_param.get(
            "azure_keyvault_kms_key_vault_resource_id"
        )
        if self.decorator_mode == DecoratorMode.CREATE:
            if (
                self.mc and
                self.mc.security_profile and
                self.mc.security_profile.azure_key_vault_kms and
                self.mc.security_profile.azure_key_vault_kms.key_vault_resource_id is not None
            ):
                azure_keyvault_kms_key_vault_resource_id = (
                    self.mc.security_profile.azure_key_vault_kms.key_vault_resource_id
                )

        # validation
        if enable_validation:
            enable_azure_keyvault_kms = self._get_enable_azure_keyvault_kms(
                enable_validation=False)
            if (
                azure_keyvault_kms_key_vault_resource_id and
                (
                    enable_azure_keyvault_kms is None or
                    enable_azure_keyvault_kms is False
                )
            ):
                raise RequiredArgumentMissingError(
                    '"--azure-keyvault-kms-key-vault-resource-id" requires "--enable-azure-keyvault-kms".')

            key_vault_network_access = self._get_azure_keyvault_kms_key_vault_network_access(
                enable_validation=False)
            if (
                key_vault_network_access == CONST_AZURE_KEYVAULT_NETWORK_ACCESS_PRIVATE and
                (
                    azure_keyvault_kms_key_vault_resource_id is None or
                    azure_keyvault_kms_key_vault_resource_id == ""
                )
            ):
                raise ArgumentUsageError(
                    '"--azure-keyvault-kms-key-vault-resource-id" can not be empty if '
                    '"--azure-keyvault-kms-key-vault-network-access" is "Private".'
                )
            if (
                key_vault_network_access == CONST_AZURE_KEYVAULT_NETWORK_ACCESS_PUBLIC and
                (
                    azure_keyvault_kms_key_vault_resource_id is not None and
                    azure_keyvault_kms_key_vault_resource_id != ""
                )
            ):
                raise ArgumentUsageError(
                    '"--azure-keyvault-kms-key-vault-resource-id" must be empty if '
                    '"--azure-keyvault-kms-key-vault-network-access" is "Public".'
                )

        return azure_keyvault_kms_key_vault_resource_id

    def get_azure_keyvault_kms_key_vault_resource_id(self) -> Union[str, None]:
        """Obtain the value of azure_keyvault_kms_key_vault_resource_id.

        This function will verify the parameter by default. When enabled, if enable_azure_keyvault_kms is False,
        raise a RequiredArgumentMissingError.

        :return: bool
        """
        return self._get_azure_keyvault_kms_key_vault_resource_id(enable_validation=True)

    def get_enable_image_cleaner(self) -> bool:
        """Obtain the value of enable_image_cleaner.

        :return: bool
        """
        # read the original value passed by the command
        enable_image_cleaner = self.raw_param.get("enable_image_cleaner")

        return enable_image_cleaner

    def get_disable_image_cleaner(self) -> bool:
        """Obtain the value of disable_image_cleaner.

        This function supports the option of enable_validation. When enabled, if both enable_image_cleaner and
        disable_image_cleaner are specified, raise a MutuallyExclusiveArgumentError.

        :return: bool
        """
        # read the original value passed by the command
        disable_image_cleaner = self.raw_param.get("disable_image_cleaner")

        return disable_image_cleaner

    def _get_image_cleaner_interval_hours(self, enable_validation: bool = False) -> Union[int, None]:
        """Internal function to obtain the value of image_cleaner_interval_hours according to the context.

        This function supports the option of enable_validation. When enabled
          1. In Create mode
            a. if image_cleaner_interval_hours is specified but enable_image_cleaner is missed, raise a RequiredArgumentMissingError.
          2. In update mode
            b. if image_cleaner_interval_hours is specified and image cleaner wat not enabled, raise a RequiredArgumentMissingError.
            c. if image_cleaner_interval_hours is specified and disable_image_cleaner is specified, raise a MutuallyExclusiveArgumentError.

        :return: int or None
        """
        # read the original value passed by the command
        image_cleaner_interval_hours = self.raw_param.get("image_cleaner_interval_hours")

        if image_cleaner_interval_hours is not None and enable_validation:

            enable_image_cleaner = self.get_enable_image_cleaner()
            disable_image_cleaner = self.get_disable_image_cleaner()

            if self.decorator_mode == DecoratorMode.CREATE:
                if not enable_image_cleaner:
                    raise RequiredArgumentMissingError(
                        '"--image-cleaner-interval-hours" requires "--enable-image-cleaner" in create mode.')

            elif self.decorator_mode == DecoratorMode.UPDATE:
                if not enable_image_cleaner and (
                    not self.mc or
                    not self.mc.security_profile or
                    not self.mc.security_profile.image_cleaner or
                    not self.mc.security_profile.image_cleaner.enabled
                ):
                    raise RequiredArgumentMissingError(
                        'Update "--image-cleaner-interval-hours" requires specifying "--enable-image-cleaner" or ImageCleaner enabled on managed cluster.')

                if disable_image_cleaner:
                    raise MutuallyExclusiveArgumentError(
                        'Cannot specify --image-cleaner-interval-hours and --disable-image-cleaner at the same time.')

        return image_cleaner_interval_hours

    def get_image_cleaner_interval_hours(self) -> Union[int, None]:
        """Obtain the value of image_cleaner_interval_hours.

        This function supports the option of enable_validation. When enabled
          1. In Create mode
            a. if image_cleaner_interval_hours is specified but enable_image_cleaner is missed, raise a RequiredArgumentMissingError.
          2. In update mode
            b. if image_cleaner_interval_hours is specified and image cleaner wat not enabled, raise a RequiredArgumentMissingError.
            c. if image_cleaner_interval_hours is specified and disable_image_cleaner is specified, raise a MutuallyExclusiveArgumentError.

        :return: int or None
        """
        interval_hours = self._get_image_cleaner_interval_hours(enable_validation=True)

        return interval_hours

    def get_cluster_snapshot_id(self) -> Union[str, None]:
        """Obtain the values of cluster_snapshot_id.

        :return: string or None
        """
        # read the original value passed by the command
        snapshot_id = self.raw_param.get("cluster_snapshot_id")
        # try to read the property value corresponding to the parameter from the `mc` object
        if (
            self.mc and
            self.mc.creation_data and
            self.mc.creation_data.source_resource_id is not None
        ):
            snapshot_id = (
                self.mc.creation_data.source_resource_id
            )

        # this parameter does not need dynamic completion
        # this parameter does not need validation
        return snapshot_id

    def get_cluster_snapshot(self) -> Union[ManagedClusterSnapshot, None]:
        """Helper function to retrieve the ManagedClusterSnapshot object corresponding to a cluster snapshot id.

        This fuction will store an intermediate "managedclustersnapshot" to avoid sending the same request multiple
        times.

        Function "get_cluster_snapshot_by_snapshot_id" will be called to retrieve the ManagedClusterSnapshot object
        corresponding to a cluster snapshot id, which internally used the managedclustersnapshot client
        (managedclustersnapshots operations belonging to container service client) to send the request.

        :return: ManagedClusterSnapshot or None
        """
        # try to read from intermediates
        snapshot = self.get_intermediate("managedclustersnapshot")
        if snapshot:
            return snapshot

        snapshot_id = self.get_cluster_snapshot_id()
        if snapshot_id:
            snapshot = self.external_functions.get_cluster_snapshot_by_snapshot_id(self.cmd.cli_ctx, snapshot_id)
            self.set_intermediate("managedclustersnapshot", snapshot, overwrite_exists=True)
        return snapshot

    def _get_kubernetes_version(self, read_only: bool = False) -> str:
        """Internal function to dynamically obtain the value of kubernetes_version according to the context.

        Note: Overwritten to take the value from mc snapshot.

        If snapshot_id is specified, dynamic completion will be triggerd, and will try to get the corresponding value
        from the Snapshot. When determining the value of the parameter, obtaining from `mc` takes precedence over user's
        explicit input over cluster snapshot over nodepool snapshot over default vaule.

        :return: string
        """
        # read the original value passed by the command
        raw_value = self.raw_param.get("kubernetes_version")
        # try to read the property value corresponding to the parameter from the `mc` object
        value_obtained_from_mc = None
        if self.mc:
            value_obtained_from_mc = self.mc.kubernetes_version
        # try to retrieve the value from snapshot
        value_obtained_from_snapshot = None
        value_obtained_from_cluster_snapshot = None
        # skip dynamic completion if read_only is specified
        if not read_only:
            snapshot = self.agentpool_context.get_snapshot()
            if snapshot:
                value_obtained_from_snapshot = snapshot.kubernetes_version
        # skip dynamic completion if read_only is specified
        if not read_only:
            snapshot = self.get_cluster_snapshot()
            if snapshot:
                value_obtained_from_cluster_snapshot = snapshot.managed_cluster_properties_read_only.kubernetes_version

        # set default value
        if value_obtained_from_mc is not None:
            kubernetes_version = value_obtained_from_mc
        elif raw_value not in [None, ""]:
            kubernetes_version = raw_value
        elif not read_only and value_obtained_from_cluster_snapshot is not None:
            kubernetes_version = value_obtained_from_cluster_snapshot
        elif not read_only and value_obtained_from_snapshot is not None:
            kubernetes_version = value_obtained_from_snapshot
        else:
            kubernetes_version = raw_value

        # this parameter does not need validation
        return kubernetes_version

    def get_kubernetes_version(self) -> str:
        """Obtain the value of kubernetes_version.

        Note: Overwritten to take the value from mc snapshot.

        :return: string
        """
        return self._get_kubernetes_version(read_only=False)

    def get_disk_driver(self) -> Optional[ManagedClusterStorageProfileDiskCSIDriver]:
        """Obtain the value of storage_profile.disk_csi_driver

        :return: Optional[ManagedClusterStorageProfileDiskCSIDriver]
        """
        enable_disk_driver = self.raw_param.get("enable_disk_driver")
        disable_disk_driver = self.raw_param.get("disable_disk_driver")
        disk_driver_version = self.raw_param.get("disk_driver_version")

        if not enable_disk_driver and not disable_disk_driver and not disk_driver_version:
            return None
        profile = self.models.ManagedClusterStorageProfileDiskCSIDriver()

        if enable_disk_driver and disable_disk_driver:
            raise MutuallyExclusiveArgumentError(
                "Cannot specify --enable-disk-driver and "
                "--disable-disk-driver at the same time."
            )

        if disable_disk_driver and disk_driver_version:
            raise ArgumentUsageError(
                "The parameter --disable-disk-driver cannot be used "
                "when --disk-driver-version is specified.")

        if self.decorator_mode == DecoratorMode.UPDATE and disk_driver_version and not enable_disk_driver:
            raise ArgumentUsageError(
                "Parameter --enable-disk-driver is required "
                "when --disk-driver-version is specified during update.")

        if self.decorator_mode == DecoratorMode.CREATE:
            if disable_disk_driver:
                profile.enabled = False
            else:
                profile.enabled = True
                if disk_driver_version:
                    profile.version = disk_driver_version

        if self.decorator_mode == DecoratorMode.UPDATE:
            if enable_disk_driver:
                profile.enabled = True
                if disk_driver_version:
                    profile.version = disk_driver_version
            elif disable_disk_driver:
                msg = "Please make sure there are no existing PVs and PVCs that are used by AzureDisk CSI driver before disabling."
                if not self.get_yes() and not prompt_y_n(msg, default="n"):
                    raise DecoratorEarlyExitException()
                profile.enabled = False

        return profile

    def get_file_driver(self) -> Optional[ManagedClusterStorageProfileFileCSIDriver]:
        """Obtain the value of storage_profile.file_csi_driver

        :return: Optional[ManagedClusterStorageProfileFileCSIDriver]
        """
        enable_file_driver = self.raw_param.get("enable_file_driver")
        disable_file_driver = self.raw_param.get("disable_file_driver")

        if not enable_file_driver and not disable_file_driver:
            return None
        profile = self.models.ManagedClusterStorageProfileFileCSIDriver()

        if enable_file_driver and disable_file_driver:
            raise MutuallyExclusiveArgumentError(
                "Cannot specify --enable-file-driver and "
                "--disable-file-driver at the same time."
            )

        if self.decorator_mode == DecoratorMode.CREATE:
            if disable_file_driver:
                profile.enabled = False

        if self.decorator_mode == DecoratorMode.UPDATE:
            if enable_file_driver:
                profile.enabled = True
            elif disable_file_driver:
                msg = "Please make sure there are no existing PVs and PVCs that are used by AzureFile CSI driver before disabling."
                if not self.get_yes() and not prompt_y_n(msg, default="n"):
                    raise DecoratorEarlyExitException()
                profile.enabled = False

        return profile

    def get_blob_driver(self) -> Optional[ManagedClusterStorageProfileBlobCSIDriver]:
        """Obtain the value of storage_profile.blob_csi_driver

        :return: Optional[ManagedClusterStorageProfileBlobCSIDriver]
        """
        enable_blob_driver = self.raw_param.get("enable_blob_driver")
        disable_blob_driver = self.raw_param.get("disable_blob_driver")

        if enable_blob_driver is None and disable_blob_driver is None:
            return None

        profile = self.models.ManagedClusterStorageProfileBlobCSIDriver()

        if enable_blob_driver and disable_blob_driver:
            raise MutuallyExclusiveArgumentError(
                "Cannot specify --enable-blob-driver and "
                "--disable-blob-driver at the same time."
            )

        if self.decorator_mode == DecoratorMode.CREATE:
            if enable_blob_driver:
                profile.enabled = True

        if self.decorator_mode == DecoratorMode.UPDATE:
            if enable_blob_driver:
                msg = "Please make sure there is no open-source Blob CSI driver installed before enabling."
                if not self.get_yes() and not prompt_y_n(msg, default="n"):
                    raise DecoratorEarlyExitException()
                profile.enabled = True
            elif disable_blob_driver:
                msg = "Please make sure there are no existing PVs and PVCs that are used by Blob CSI driver before disabling."
                if not self.get_yes() and not prompt_y_n(msg, default="n"):
                    raise DecoratorEarlyExitException()
                profile.enabled = False

        return profile

    def get_snapshot_controller(self) -> Optional[ManagedClusterStorageProfileSnapshotController]:
        """Obtain the value of storage_profile.snapshot_controller

        :return: Optional[ManagedClusterStorageProfileSnapshotController]
        """
        enable_snapshot_controller = self.raw_param.get("enable_snapshot_controller")
        disable_snapshot_controller = self.raw_param.get("disable_snapshot_controller")

        if not enable_snapshot_controller and not disable_snapshot_controller:
            return None

        profile = self.models.ManagedClusterStorageProfileSnapshotController()

        if enable_snapshot_controller and disable_snapshot_controller:
            raise MutuallyExclusiveArgumentError(
                "Cannot specify --enable-snapshot_controller and "
                "--disable-snapshot_controller at the same time."
            )

        if self.decorator_mode == DecoratorMode.CREATE:
            if disable_snapshot_controller:
                profile.enabled = False

        if self.decorator_mode == DecoratorMode.UPDATE:
            if enable_snapshot_controller:
                profile.enabled = True
            elif disable_snapshot_controller:
                msg = "Please make sure there are no existing VolumeSnapshots, VolumeSnapshotClasses and VolumeSnapshotContents " \
                      "that are used by the snapshot controller before disabling."
                if not self.get_yes() and not prompt_y_n(msg, default="n"):
                    raise DecoratorEarlyExitException()
                profile.enabled = False

        return profile

    def get_storage_profile(self) -> Optional[ManagedClusterStorageProfile]:
        """Obtain the value of storage_profile.

        :return: Optional[ManagedClusterStorageProfile]
        """
        profile = self.models.ManagedClusterStorageProfile()
        if self.mc.storage_profile is not None:
            profile = self.mc.storage_profile
        profile.disk_csi_driver = self.get_disk_driver()
        profile.file_csi_driver = self.get_file_driver()
        profile.blob_csi_driver = self.get_blob_driver()
        profile.snapshot_controller = self.get_snapshot_controller()

        return profile

    def _get_enable_apiserver_vnet_integration(self, enable_validation: bool = False) -> bool:
        """Internal function to obtain the value of enable_apiserver_vnet_integration.

        This function supports the option of enable_validation. When enable_apiserver_vnet_integration is specified,
        For UPDATE: if apiserver-subnet-id is not used, raise an RequiredArgumentMissingError;

        :return: bool
        """
        # read the original value passed by the command
        enable_apiserver_vnet_integration = self.raw_param.get("enable_apiserver_vnet_integration")
        # In create mode, try to read the property value corresponding to the parameter from the `mc` object.
        if self.decorator_mode == DecoratorMode.CREATE:
            if (
                self.mc and
                self.mc.api_server_access_profile and
                self.mc.api_server_access_profile.enable_vnet_integration is not None
            ):
                enable_apiserver_vnet_integration = self.mc.api_server_access_profile.enable_vnet_integration

        # this parameter does not need dynamic completion
        # validation
        if enable_validation:
            if self.decorator_mode == DecoratorMode.UPDATE:
                is_apiserver_vnet_integration_cluster = check_is_apiserver_vnet_integration_cluster(self.mc)
                if enable_apiserver_vnet_integration and not is_apiserver_vnet_integration_cluster:
                    if self._get_apiserver_subnet_id(enable_validation=False) is None:
                        raise RequiredArgumentMissingError(
                            "--apiserver-subnet-id is required for update with --enable-apiserver-vnet-integration."
                        )

        return enable_apiserver_vnet_integration

    def get_enable_apiserver_vnet_integration(self) -> bool:
        """Obtain the value of enable_apiserver_vnet_integration.

        This function will verify the parameter by default. When enable_apiserver_vnet_integration is specified,
        For UPDATE: if apiserver-subnet-id is not used, raise an RequiredArgumentMissingError

        :return: bool
        """
        return self._get_enable_apiserver_vnet_integration(enable_validation=True)

    def _get_apiserver_subnet_id(self, enable_validation: bool = False) -> Union[str, None]:
        """Internal function to obtain the value of apiserver_subnet_id.

        This function supports the option of enable_validation. When apiserver_subnet_id is specified,
        if enable_apiserver_vnet_integration is not used, raise an RequiredArgumentMissingError;
        For CREATE: if vnet_subnet_id is not used, raise an RequiredArgumentMissingError;

        :return: bool
        """
        # read the original value passed by the command
        apiserver_subnet_id = self.raw_param.get("apiserver_subnet_id")
        # try to read the property value corresponding to the parameter from the `mc` object
        if self.decorator_mode == DecoratorMode.CREATE:
            if (
                self.mc and
                self.mc.api_server_access_profile and
                self.mc.api_server_access_profile.subnet_id is not None
            ):
                apiserver_subnet_id = self.mc.api_server_access_profile.subnet_id

        # this parameter does not need dynamic completion
        # validation
        if enable_validation:
            if self.decorator_mode == DecoratorMode.CREATE:
                vnet_subnet_id = self.get_vnet_subnet_id()
                if apiserver_subnet_id and vnet_subnet_id is None:
                    raise RequiredArgumentMissingError(
                        '"--apiserver-subnet-id" requires "--vnet-subnet-id".')

            enable_apiserver_vnet_integration = self._get_enable_apiserver_vnet_integration(
                enable_validation=False)
            if (
                apiserver_subnet_id and
                (
                    enable_apiserver_vnet_integration is None or
                    enable_apiserver_vnet_integration is False
                )
            ):
                raise RequiredArgumentMissingError(
                    '"--apiserver-subnet-id" requires "--enable-apiserver-vnet-integration".')

        return apiserver_subnet_id

    def get_apiserver_subnet_id(self) -> Union[str, None]:
        """Obtain the value of apiserver_subnet_id.

        This function will verify the parameter by default. When apiserver_subnet_id is specified,
        if enable_apiserver_vnet_integration is not specified, raise an RequiredArgumentMissingError;

        :return: bool
        """
        return self._get_apiserver_subnet_id(enable_validation=True)

    def _get_enable_private_cluster(self, enable_validation: bool = False) -> bool:
        """Internal function to obtain the value of enable_private_cluster for update.

        This function supports the option of enable_validation during update. When enable_private_cluster is specified,
        if api_server_authorized_ip_ranges is assigned, raise an MutuallyExclusiveArgumentError;
        When enable_private_cluster is not specified, disable_public_fqdn, enable_public_fqdn or private_dns_zone is assigned, raise an InvalidArgumentValueError.

        For UPDATE: if existing cluster is not using apiserver vnet integration, raise an ArgumentUsageError;

        :return: bool
        """
        # read the original value passed by the command
        enable_apiserver_vnet_integration = self.raw_param.get("enable_apiserver_vnet_integration")
        enable_private_cluster = self.raw_param.get("enable_private_cluster")

        # In create mode, try to read the property value corresponding to the parameter from the `mc` object.
        if self.decorator_mode == DecoratorMode.CREATE:
            if (
                self.mc and
                self.mc.api_server_access_profile and
                self.mc.api_server_access_profile.enable_private_cluster is not None
            ):
                enable_private_cluster = self.mc.api_server_access_profile.enable_private_cluster

        # this parameter does not need dynamic completion
        # validation
        if enable_validation:
            # copy from cli core
            if self.decorator_mode == DecoratorMode.CREATE:
                if enable_private_cluster:
                    if (
                        safe_lower(self._get_load_balancer_sku(enable_validation=False)) ==
                        CONST_LOAD_BALANCER_SKU_BASIC
                    ):
                        raise InvalidArgumentValueError(
                            "Please use standard load balancer for private cluster"
                        )
                    if self._get_api_server_authorized_ip_ranges(enable_validation=False):
                        raise MutuallyExclusiveArgumentError(
                            "--api-server-authorized-ip-ranges is not supported for private cluster"
                        )
                else:
                    if self._get_disable_public_fqdn(enable_validation=False):
                        raise InvalidArgumentValueError(
                            "--disable-public-fqdn should only be used with --enable-private-cluster"
                        )
                    if self._get_private_dns_zone(enable_validation=False):
                        raise InvalidArgumentValueError(
                            "Invalid private dns zone for public cluster. It should always be empty for public cluster"
                        )

            if self.decorator_mode == DecoratorMode.UPDATE:
                # copy logic from cli core
                is_private_cluster = check_is_private_cluster(self.mc)
                is_apiserver_vnet_integration_cluster = check_is_apiserver_vnet_integration_cluster(self.mc)

                if is_private_cluster or enable_private_cluster:
                    if self._get_api_server_authorized_ip_ranges(enable_validation=False):
                        raise MutuallyExclusiveArgumentError(
                            "--api-server-authorized-ip-ranges is not supported for private cluster"
                        )
                else:
                    if self._get_disable_public_fqdn(enable_validation=False):
                        raise InvalidArgumentValueError(
                            "--disable-public-fqdn can only be used for private cluster"
                        )
                    if self._get_enable_public_fqdn(enable_validation=False):
                        raise InvalidArgumentValueError(
                            "--enable-public-fqdn can only be used for private cluster"
                        )
                # new validation added for vnet integration
                if enable_private_cluster and not enable_apiserver_vnet_integration:
                    if not is_apiserver_vnet_integration_cluster:
                        raise ArgumentUsageError(
                            "Enabling private cluster requires enabling apiserver vnet integration(--enable-apiserver-vnet-integration)."
                        )

        return enable_private_cluster

    def get_enable_private_cluster(self) -> bool:
        """Obtain the value of enable_private_cluster.

        This function will verify the parameter by default. When enable_private_cluster is specified,
        For UPDATE: if enable-apiserver-vnet-integration is not used and existing cluster is not using apiserver vnet integration, raise an ArgumentUsageError

        :return: bool
        """
        return self._get_enable_private_cluster(enable_validation=True)

    def _get_disable_private_cluster(self, enable_validation: bool = False) -> bool:
        """Internal function to obtain the value of disable_private_cluster.

        This function supports the option of enable_validation.
        For UPDATE: if existing cluster is not using apiserver vnet integration, raise an ArgumentUsageError;

        :return: bool
        """
        # read the original value passed by the command
        enable_apiserver_vnet_integration = self.raw_param.get("enable_apiserver_vnet_integration")
        disable_private_cluster = self.raw_param.get("disable_private_cluster")

        # this parameter does not need dynamic completion
        # validation
        if enable_validation:
            if self.decorator_mode == DecoratorMode.UPDATE:
                # logic copied from cli core
                if disable_private_cluster:
                    if self._get_disable_public_fqdn(enable_validation=False):
                        raise InvalidArgumentValueError(
                            "--disable-public-fqdn can only be used for private cluster"
                        )
                    if self._get_enable_public_fqdn(enable_validation=False):
                        raise InvalidArgumentValueError(
                            "--enable-public-fqdn can only be used for private cluster"
                        )
                # new validation added for apiserver vnet integration
                if disable_private_cluster and not enable_apiserver_vnet_integration:
                    if self.mc.api_server_access_profile is None or self.mc.api_server_access_profile.enable_vnet_integration is not True:
                        raise ArgumentUsageError(
                            "Disabling private cluster requires enabling apiserver vnet integration(--enable-apiserver-vnet-integration)."
                        )

        return disable_private_cluster

    def get_disable_private_cluster(self) -> bool:
        """Obtain the value of disable_private_cluster.

        This function will verify the parameter by default. When disable_private_cluster is specified,
        For UPDATE: if enable-apiserver-vnet-integration is not used and existing cluster is not using apiserver vnet integration, raise an ArgumentUsageError

        :return: bool
        """
        return self._get_disable_private_cluster(enable_validation=True)

    def _get_disable_public_fqdn(self, enable_validation: bool = False) -> bool:
        """Internal function to obtain the value of disable_public_fqdn for update.

        This function supports the option of enable_validation. When enabled, if enable_private_cluster is not specified
        and disable_public_fqdn is assigned, raise an InvalidArgumentValueError. If both disable_public_fqdn and
        enable_public_fqdn are assigned, raise a MutuallyExclusiveArgumentError. In update mode, if
        disable_public_fqdn is assigned and private_dns_zone equals to CONST_PRIVATE_DNS_ZONE_NONE, raise an
        InvalidArgumentValueError.
        :return: bool
        """
        # read the original value passed by the command
        disable_public_fqdn = self.raw_param.get("disable_public_fqdn")

        # In create mode, try to read the property value corresponding to the parameter from the `mc` object.
        if self.decorator_mode == DecoratorMode.CREATE:
            if (
                self.mc and
                self.mc.api_server_access_profile and
                self.mc.api_server_access_profile.enable_private_cluster_public_fqdn is not None
            ):
                disable_public_fqdn = not self.mc.api_server_access_profile.enable_private_cluster_public_fqdn

        # this parameter does not need dynamic completion
        # validation
        if enable_validation:
            if self.decorator_mode == DecoratorMode.CREATE:
                if disable_public_fqdn and not self._get_enable_private_cluster(enable_validation=False):
                    raise InvalidArgumentValueError(
                        "--disable-public-fqdn should only be used with --enable-private-cluster"
                    )
            if self.decorator_mode == DecoratorMode.UPDATE:
                if disable_public_fqdn:
                    if self._get_enable_public_fqdn(enable_validation=False):
                        raise MutuallyExclusiveArgumentError(
                            "Cannot specify '--enable-public-fqdn' and '--disable-public-fqdn' at the same time"
                        )
                    if (
                        safe_lower(self._get_private_dns_zone(enable_validation=False)) == CONST_PRIVATE_DNS_ZONE_NONE or
                        safe_lower(self.mc.api_server_access_profile.private_dns_zone) == CONST_PRIVATE_DNS_ZONE_NONE
                    ):
                        raise InvalidArgumentValueError(
                            "--disable-public-fqdn cannot be applied for none mode private dns zone cluster"
                        )

        return disable_public_fqdn

    def get_disable_public_fqdn(self) -> bool:
        """Obtain the value of disable_public_fqdn.
        This function will verify the parameter by default. If enable_private_cluster is not specified and
        disable_public_fqdn is assigned, raise an InvalidArgumentValueError. If both disable_public_fqdn and
        enable_public_fqdn are assigned, raise a MutuallyExclusiveArgumentError. In update mode, if
        disable_public_fqdn is assigned and private_dns_zone equals to CONST_PRIVATE_DNS_ZONE_NONE, raise an
        InvalidArgumentValueError.
        :return: bool
        """
        return self._get_disable_public_fqdn(enable_validation=True)

    def _get_enable_public_fqdn(self, enable_validation: bool = False) -> bool:
        """Internal function to obtain the value of enable_public_fqdn for update.

        This function supports the option of enable_validation. When enabled, if private cluster is not enabled and
        enable_public_fqdn is assigned, raise an InvalidArgumentValueError. If both disable_public_fqdn and
        enable_public_fqdn are assigned, raise a MutuallyExclusiveArgumentError.
        :return: bool
        """
        # read the original value passed by the command
        enable_public_fqdn = self.raw_param.get("enable_public_fqdn")

        # this parameter does not need dynamic completion
        # validation
        if enable_validation:
            if self.decorator_mode == DecoratorMode.UPDATE:
                if enable_public_fqdn:
                    if self._get_disable_public_fqdn(enable_validation=False):
                        raise MutuallyExclusiveArgumentError(
                            "Cannot specify '--enable-public-fqdn' and '--disable-public-fqdn' at the same time"
                        )

        return enable_public_fqdn

    def get_enable_public_fqdn(self) -> bool:
        """Obtain the value of enable_public_fqdn.
        This function will verify the parameter by default. If private cluster is not enabled and enable_public_fqdn
        is assigned, raise an InvalidArgumentValueError. If both disable_public_fqdn and enable_private_cluster are
        assigned, raise a MutuallyExclusiveArgumentError.
        :return: bool
        """
        return self._get_enable_public_fqdn(enable_validation=True)

    def _get_private_dns_zone(self, enable_validation: bool = False) -> Union[str, None]:
        """Internal function to obtain the value of private_dns_zone.
        This function supports the option of enable_validation. When enabled and private_dns_zone is assigned, if
        enable_private_cluster is not specified raise an InvalidArgumentValueError. It will also check when both
        private_dns_zone and fqdn_subdomain are assigned, if the value of private_dns_zone is
        CONST_PRIVATE_DNS_ZONE_SYSTEM or CONST_PRIVATE_DNS_ZONE_NONE, raise an InvalidArgumentValueError; Otherwise if
        the value of private_dns_zone is not a valid resource ID, raise an InvalidArgumentValueError. In update mode,
        if disable_public_fqdn is assigned and private_dns_zone equals to CONST_PRIVATE_DNS_ZONE_NONE, raise an
        InvalidArgumentValueError.
        :return: string or None
        """
        # read the original value passed by the command
        private_dns_zone = self.raw_param.get("private_dns_zone")
        # In create mode, try to read the property value corresponding to the parameter from the `mc` object.
        if self.decorator_mode == DecoratorMode.CREATE:
            if (
                self.mc and
                self.mc.api_server_access_profile and
                self.mc.api_server_access_profile.private_dns_zone is not None
            ):
                private_dns_zone = self.mc.api_server_access_profile.private_dns_zone

        # this parameter does not need dynamic completion
        # validation
        if enable_validation:
            if self.decorator_mode == DecoratorMode.CREATE:
                if private_dns_zone:
                    if not self._get_enable_private_cluster(enable_validation=False):
                        raise InvalidArgumentValueError(
                            "Invalid private dns zone for public cluster. It should always be empty for public cluster"
                        )
                    if (
                        private_dns_zone.lower() != CONST_PRIVATE_DNS_ZONE_SYSTEM and
                        private_dns_zone.lower() != CONST_PRIVATE_DNS_ZONE_NONE
                    ):
                        if not is_valid_resource_id(private_dns_zone):
                            raise InvalidArgumentValueError(
                                private_dns_zone + " is not a valid Azure resource ID."
                            )
                    else:
                        if self._get_fqdn_subdomain(enable_validation=False):
                            raise InvalidArgumentValueError(
                                "--fqdn-subdomain should only be used for private cluster with custom private dns zone"
                            )
            elif self.decorator_mode == DecoratorMode.UPDATE:
                if (
                    self.mc and
                    self.mc.api_server_access_profile and
                    self.mc.api_server_access_profile.private_dns_zone == CONST_PRIVATE_DNS_ZONE_NONE
                ):
                    if self._get_disable_public_fqdn(enable_validation=False):
                        raise InvalidArgumentValueError(
                            "--disable-public-fqdn cannot be applied for none mode private dns zone cluster"
                        )
        return private_dns_zone

    def get_private_dns_zone(self) -> Union[str, None]:
        """Obtain the value of private_dns_zone.
        This function will verify the parameter by default. When private_dns_zone is assigned, if enable_private_cluster
        is not specified raise an InvalidArgumentValueError. It will also check when both private_dns_zone and
        fqdn_subdomain are assigned, if the value of private_dns_zone is CONST_PRIVATE_DNS_ZONE_SYSTEM or
        CONST_PRIVATE_DNS_ZONE_NONE, raise an InvalidArgumentValueError; Otherwise if the value of private_dns_zone is
        not a valid resource ID, raise an InvalidArgumentValueError. In update mode, if disable_public_fqdn is assigned
        and private_dns_zone equals to CONST_PRIVATE_DNS_ZONE_NONE, raise an InvalidArgumentValueError.
        :return: string or None
        """
        return self._get_private_dns_zone(enable_validation=True)

    def _get_api_server_authorized_ip_ranges(self, enable_validation: bool = False) -> List[str]:
        """Internal function to obtain the value of api_server_authorized_ip_ranges for update.

        This function supports the option of enable_validation. When enabled and api_server_authorized_ip_ranges is
        assigned, if load_balancer_sku equals to CONST_LOAD_BALANCER_SKU_BASIC, raise an InvalidArgumentValueError;
        if enable_private_cluster is specified, raise a MutuallyExclusiveArgumentError.
        This function will normalize the parameter by default. It will split the string into a list with "," as the
        delimiter.
        :return: empty list or list of strings
        """
        # read the original value passed by the command
        api_server_authorized_ip_ranges = self.raw_param.get(
            "api_server_authorized_ip_ranges"
        )
        # In create mode, try to read the property value corresponding to the parameter from the `mc` object.
        if self.decorator_mode == DecoratorMode.CREATE:
            read_from_mc = False
            if (
                self.mc and
                self.mc.api_server_access_profile and
                self.mc.api_server_access_profile.authorized_ip_ranges is not None
            ):
                api_server_authorized_ip_ranges = (
                    self.mc.api_server_access_profile.authorized_ip_ranges
                )
                read_from_mc = True

            # normalize
            if not read_from_mc:
                api_server_authorized_ip_ranges = [
                    x.strip()
                    for x in (
                        api_server_authorized_ip_ranges.split(",")
                        if api_server_authorized_ip_ranges
                        else []
                    )
                ]
        elif self.decorator_mode == DecoratorMode.UPDATE:
            # normalize, keep None as None
            if api_server_authorized_ip_ranges is not None:
                api_server_authorized_ip_ranges = [
                    x.strip()
                    for x in (
                        api_server_authorized_ip_ranges.split(",")
                        if api_server_authorized_ip_ranges
                        else []
                    )
                ]

        # validation
        if enable_validation:
            if self.decorator_mode == DecoratorMode.CREATE:
                if api_server_authorized_ip_ranges:
                    if (
                        safe_lower(self._get_load_balancer_sku(enable_validation=False)) ==
                        CONST_LOAD_BALANCER_SKU_BASIC
                    ):
                        raise InvalidArgumentValueError(
                            "--api-server-authorized-ip-ranges can only be used with standard load balancer"
                        )
                    if self._get_enable_private_cluster(enable_validation=False):
                        raise MutuallyExclusiveArgumentError(
                            "--api-server-authorized-ip-ranges is not supported for private cluster"
                        )

        return api_server_authorized_ip_ranges

    def get_api_server_authorized_ip_ranges(self) -> List[str]:
        """Obtain the value of api_server_authorized_ip_ranges.
        This function will verify the parameter by default. When api_server_authorized_ip_ranges is assigned, if
        load_balancer_sku equals to CONST_LOAD_BALANCER_SKU_BASIC, raise an InvalidArgumentValueError; if
        enable_private_cluster is specified, raise a MutuallyExclusiveArgumentError.
        This function will normalize the parameter by default. It will split the string into a list with "," as the
        delimiter.
        :return: empty list or list of strings
        """
        return self._get_api_server_authorized_ip_ranges(enable_validation=True)

    def get_dns_zone_resource_id(self) -> Union[str, None]:
        """Obtain the value of ip_families.

        :return: string or None
        """
        # read the original value passed by the command
        dns_zone_resource_id = self.raw_param.get("dns_zone_resource_id")
        # try to read the property value corresponding to the parameter from the `mc` object
        if (
            self.mc and
            self.mc.ingress_profile and
            self.mc.ingress_profile.web_app_routing and
            self.mc.ingress_profile.web_app_routing.dns_zone_resource_id is not None
        ):
            dns_zone_resource_id = self.mc.ingress_profile.web_app_routing.dns_zone_resource_id

        # this parameter does not need dynamic completion
        # this parameter does not need validation
        return dns_zone_resource_id

    def _get_enable_keda(self, enable_validation: bool = False) -> bool:
        """Internal function to obtain the value of enable_keda.

        This function supports the option of enable_validation. When enabled, if both enable_keda and disable_keda are
        specified, raise a MutuallyExclusiveArgumentError.

        :return: bool
        """
        # Read the original value passed by the command.
        enable_keda = self.raw_param.get("enable_keda")

        # In create mode, try to read the property value corresponding to the parameter from the `mc` object.
        if self.decorator_mode == DecoratorMode.CREATE:
            if (
                self.mc and
                self.mc.workload_auto_scaler_profile and
                self.mc.workload_auto_scaler_profile.keda
            ):
                enable_keda = self.mc.workload_auto_scaler_profile.keda.enabled

        # This parameter does not need dynamic completion.
        if enable_validation:
            if enable_keda and self._get_disable_keda(enable_validation=False):
                raise MutuallyExclusiveArgumentError(
                    "Cannot specify --enable-keda and --disable-keda at the same time."
                )

        return enable_keda

    def get_enable_keda(self) -> bool:
        """Obtain the value of enable_keda.

        This function will verify the parameter by default. If both enable_keda and disable_keda are specified, raise a
        MutuallyExclusiveArgumentError.

        :return: bool
        """
        return self._get_enable_keda(enable_validation=True)

    def _get_disable_keda(self, enable_validation: bool = False) -> bool:
        """Internal function to obtain the value of disable_keda.

        This function supports the option of enable_validation. When enabled, if both enable_keda and disable_keda are
        specified, raise a MutuallyExclusiveArgumentError.

        :return: bool
        """
        # Read the original value passed by the command.
        disable_keda = self.raw_param.get("disable_keda")

        # This option is not supported in create mode, hence we do not read the property value from the `mc` object.
        # This parameter does not need dynamic completion.
        if enable_validation:
            if disable_keda and self._get_enable_keda(enable_validation=False):
                raise MutuallyExclusiveArgumentError(
                    "Cannot specify --enable-keda and --disable-keda at the same time."
                )

        return disable_keda

    def get_disable_keda(self) -> bool:
        """Obtain the value of disable_keda.

        This function will verify the parameter by default. If both enable_keda and disable_keda are specified, raise a
        MutuallyExclusiveArgumentError.

        :return: bool
        """
        return self._get_disable_keda(enable_validation=True)

    def get_defender_config(self) -> Union[ManagedClusterSecurityProfileDefender, None]:
        """Obtain the value of defender.

        Note: Overwritten in aks-preview to adapt to v2 defender structure.

        :return: ManagedClusterSecurityProfileDefender or None
        """
        disable_defender = self.raw_param.get("disable_defender")
        if disable_defender:
            return self.models.ManagedClusterSecurityProfileDefender(
                security_monitoring=self.models.ManagedClusterSecurityProfileDefenderSecurityMonitoring(
                    enabled=False
                )
            )

        enable_defender = self.raw_param.get("enable_defender")

        if not enable_defender:
            return None

        workspace = ""
        config_file_path = self.raw_param.get("defender_config")
        if config_file_path:
            if not os.path.isfile(config_file_path):
                raise InvalidArgumentValueError(
                    "{} is not valid file, or not accessable.".format(
                        config_file_path
                    )
                )
            defender_config = get_file_json(config_file_path)
            if "logAnalyticsWorkspaceResourceId" in defender_config:
                workspace = defender_config["logAnalyticsWorkspaceResourceId"]

        if workspace == "":
            workspace = self.external_functions.ensure_default_log_analytics_workspace_for_monitoring(
                self.cmd,
                self.get_subscription_id(),
                self.get_resource_group_name())

        azure_defender = self.models.ManagedClusterSecurityProfileDefender(
            log_analytics_workspace_resource_id=workspace,
            security_monitoring=self.models.ManagedClusterSecurityProfileDefenderSecurityMonitoring(
                enabled=enable_defender
            ),
        )
        return azure_defender

    def _get_enable_node_restriction(self, enable_validation: bool = False) -> bool:
        """Internal function to obtain the value of enable_node_restriction.
        This function supports the option of enable_node_restriction. When enabled, if both enable_node_restriction and disable_node_restriction are
        specified, raise a MutuallyExclusiveArgumentError.

        :return: bool
        """
        # Read the original value passed by the command.
        enable_node_restriction = self.raw_param.get("enable_node_restriction")

        # This parameter does not need dynamic completion.
        if enable_validation:
            if enable_node_restriction and self._get_disable_node_restriction(enable_validation=False):
                raise MutuallyExclusiveArgumentError(
                    "Cannot specify --enable-node-restriction and --disable-node-restriction at the same time."
                )

        return enable_node_restriction

    def _get_enable_azure_monitor_metrics(self, enable_validation: bool = False) -> bool:
        """Internal function to obtain the value of enable_azure_monitor_metrics.
        This function supports the option of enable_validation. When enabled, if both enable_azure_monitor_metrics and disable_azure_monitor_metrics are
        specified, raise a MutuallyExclusiveArgumentError.

        :return: bool
        """
        # print("_get_enable_azure_monitor_metrics being called...")
        # Read the original value passed by the command.
        enable_azure_monitor_metrics = self.raw_param.get("enable_azuremonitormetrics")
        # In create mode, try to read the property value corresponding to the parameter from the `mc` object.
        if self.decorator_mode == DecoratorMode.CREATE:
            if (
                self.mc and
                self.mc.azure_monitor_profile and
                self.mc.azure_monitor_profile.metrics
            ):
                enable_azure_monitor_metrics = self.mc.azure_monitor_profile.metrics.enabled
        # This parameter does not need dynamic completion.
        if enable_validation:
            if enable_azure_monitor_metrics and self._get_disable_azure_monitor_metrics(False):
                raise MutuallyExclusiveArgumentError(
                    "Cannot specify --enable-azuremonitormetrics and --enable-azuremonitormetrics at the same time."
                )
        return enable_azure_monitor_metrics

    def get_enable_azure_monitor_metrics(self) -> bool:
        """Obtain the value of enable_azure_monitor_metrics.
        This function will verify the parameter by default. If both enable_azure_monitor_metrics and disable_azure_monitor_metrics are specified, raise a
        MutuallyExclusiveArgumentError.
        :return: bool
        """
        return self._get_enable_azure_monitor_metrics(enable_validation=True)

    def _get_disable_azure_monitor_metrics(self, enable_validation: bool = False) -> bool:
        """Internal function to obtain the value of disable_azure_monitor_metrics.
        This function supports the option of enable_validation. When enabled, if both enable_azure_monitor_metrics and disable_azure_monitor_metrics are
        specified, raise a MutuallyExclusiveArgumentError.
        :return: bool
        """
        # Read the original value passed by the command.
        disable_azure_monitor_metrics = self.raw_param.get("disable_azuremonitormetrics")
        if disable_azure_monitor_metrics and self._get_enable_azure_monitor_metrics(False):
            raise MutuallyExclusiveArgumentError("Cannot specify --enable-azuremonitormetrics and --disable-azuremonitormetrics at the same time.")
        return disable_azure_monitor_metrics

    def get_disable_azure_monitor_metrics(self) -> bool:
        """Obtain the value of disable_azure_monitor_metrics.
        This function will verify the parameter by default. If both enable_azure_monitor_metrics and disable_azure_monitor_metrics are specified, raise a
        MutuallyExclusiveArgumentError.
        :return: bool
        """
        return self._get_disable_azure_monitor_metrics(enable_validation=True)

    def get_enable_node_restriction(self) -> bool:
        """Obtain the value of enable_node_restriction.

        This function will verify the parameter by default. If both enable_node_restriction and disable_node_restriction are specified, raise a
        MutuallyExclusiveArgumentError.

        :return: bool
        """
        return self._get_enable_node_restriction(enable_validation=True)

    def _get_disable_node_restriction(self, enable_validation: bool = False) -> bool:
        """Internal function to obtain the value of disable_node_restriction.

        This function supports the option of enable_validation. When enabled, if both enable_node_restriction and disable_node_restriction are
        specified, raise a MutuallyExclusiveArgumentError.

        :return: bool
        """
        # Read the original value passed by the command.
        disable_node_restriction = self.raw_param.get("disable_node_restriction")

        # This option is not supported in create mode, hence we do not read the property value from the `mc` object.
        # This parameter does not need dynamic completion.
        if enable_validation:
            if disable_node_restriction and self._get_enable_node_restriction(enable_validation=False):
                raise MutuallyExclusiveArgumentError(
                    "Cannot specify --enable-node-restriction and --disable-node-restriction at the same time."
                )

        return disable_node_restriction

    def get_disable_node_restriction(self) -> bool:
        """Obtain the value of disable_node_restriction.

        This function will verify the parameter by default. If both enable_node_restriction and disable_node_restriction are specified, raise a
        MutuallyExclusiveArgumentError.

        :return: bool
        """
        return self._get_disable_node_restriction(enable_validation=True)

    def _get_enable_vpa(self, enable_validation: bool = False) -> bool:
        """Internal function to obtain the value of enable_vpa.
        This function supports the option of enable_vpa. When enabled, if both enable_vpa and enable_vpa are
        specified, raise a MutuallyExclusiveArgumentError.
        :return: bool
        """
        # Read the original value passed by the command.
        enable_vpa = self.raw_param.get("enable_vpa")

        # This parameter does not need dynamic completion.
        if enable_validation:
            if enable_vpa and self._get_disable_vpa(enable_validation=False):
                raise MutuallyExclusiveArgumentError(
                    "Cannot specify --enable-vpa and --disable-vpa at the same time."
                )

        return enable_vpa

    def get_enable_vpa(self) -> bool:
        """Obtain the value of enable_vpa.

        This function will verify the parameter by default. If both enable_vpa and disable_vpa are specified, raise
        a MutuallyExclusiveArgumentError.

        :return: bool
        """
        return self._get_enable_vpa(enable_validation=True)

    def _get_disable_vpa(self, enable_validation: bool = False) -> bool:
        """Internal function to obtain the value of disable_vpa.

        This function supports the option of enable_vpa. When enabled, if both enable_vpa and disable_vpa are specified,
        raise a MutuallyExclusiveArgumentError.

        :return: bool
        """
        # Read the original value passed by the command.
        disable_vpa = self.raw_param.get("disable_vpa")

        # This option is not supported in create mode, hence we do not read the property value from the `mc` object.
        # This parameter does not need dynamic completion.
        if enable_validation:
            if disable_vpa and self._get_enable_vpa(enable_validation=False):
                raise MutuallyExclusiveArgumentError(
                    "Cannot specify --enable-vpa and --disable-vpa at the same time."
                )

        return disable_vpa

    def get_disable_vpa(self) -> bool:
        """Obtain the value of disable_vpa.

        This function will verify the parameter by default. If both enable_vpa and disable_vpa are specified, raise a MutuallyExclusiveArgumentError.

        :return: bool
        """
        return self._get_disable_vpa(enable_validation=True)


class AKSPreviewManagedClusterCreateDecorator(AKSManagedClusterCreateDecorator):
    def __init__(
        self, cmd: AzCliCommand, client: ContainerServiceClient, raw_parameters: Dict, resource_type: ResourceType
    ):
        self.__raw_parameters = raw_parameters
        super().__init__(cmd, client, raw_parameters, resource_type)

    def init_models(self) -> None:
        """Initialize an AKSPreviewManagedClusterModels object to store the models.

        :return: None
        """
        self.models = AKSPreviewManagedClusterModels(self.cmd, self.resource_type)

    def init_context(self) -> None:
        """Initialize an AKSPreviewManagedClusterContext object to store the context in the process of assemble the
        ManagedCluster object.

        :return: None
        """
        self.context = AKSPreviewManagedClusterContext(
            self.cmd,
            AKSManagedClusterParamDict(self.__raw_parameters),
            self.models,
            DecoratorMode.CREATE,
        )

    def init_agentpool_decorator_context(self) -> None:
        """Initialize an AKSPreviewAgentPoolAddDecorator object to assemble the AgentPool profile.

        :return: None
        """
        self.agentpool_decorator = AKSPreviewAgentPoolAddDecorator(
            self.cmd, self.client, self.__raw_parameters, self.resource_type, self.agentpool_decorator_mode
        )
        self.agentpool_context = self.agentpool_decorator.context
        self.context.attach_agentpool_context(self.agentpool_context)

    def set_up_agentpool_profile(self, mc: ManagedCluster) -> ManagedCluster:
        """Set up agent pool profiles for the ManagedCluster object.

        Note: Overwritten to call construct_agentpool_profile_preview of AKSPreviewAgentPoolAddDecorator.

        :return: the ManagedCluster object
        """
        self._ensure_mc(mc)

        agentpool_profile = self.agentpool_decorator.construct_agentpool_profile_preview()
        mc.agent_pool_profiles = [agentpool_profile]
        return mc

    def set_up_network_profile(self, mc: ManagedCluster) -> ManagedCluster:
        """Set up network profile for the ManagedCluster object.

        Note: Inherited and extended in aks-preview to set ipv6 configs and
        network plugin mode.

        :return: the ManagedCluster object
        """
        mc = super().set_up_network_profile(mc)
        network_profile = mc.network_profile

        # set up pod_cidrs, service_cidrs and ip_families
        (
            pod_cidrs,
            service_cidrs,
            ip_families
        ) = self.context.get_pod_cidrs_and_service_cidrs_and_ip_families()
        network_profile.pod_cidrs = pod_cidrs
        network_profile.service_cidrs = service_cidrs
        network_profile.ip_families = ip_families

        # recreate the load balancer profile if load_balancer_managed_outbound_ipv6_count is not None
        if self.context.get_load_balancer_managed_outbound_ipv6_count() is not None or self.context.get_load_balancer_backend_pool_type() is not None:
            network_profile.load_balancer_profile = create_load_balancer_profile(
                self.context.get_load_balancer_managed_outbound_ip_count(),
                self.context.get_load_balancer_managed_outbound_ipv6_count(),
                self.context.get_load_balancer_outbound_ips(),
                self.context.get_load_balancer_outbound_ip_prefixes(),
                self.context.get_load_balancer_outbound_ports(),
                self.context.get_load_balancer_idle_timeout(),
                self.context.get_load_balancer_backend_pool_type(),
                models=self.models.load_balancer_models,
            )

        network_profile.network_plugin_mode = self.context.get_network_plugin_mode()

        return mc

    def set_up_api_server_access_profile(self, mc: ManagedCluster) -> ManagedCluster:
        """Set up apiserverAccessProfile enableVnetIntegration and subnetId for the ManagedCluster object.

        Note: Inherited and extended in aks-preview to set vnet integration configs.

        :return: the ManagedCluster object
        """
        mc = super().set_up_api_server_access_profile(mc)
        if self.context.get_enable_apiserver_vnet_integration():
            if mc.api_server_access_profile is None:
                mc.api_server_access_profile = self.models.ManagedClusterAPIServerAccessProfile()
            mc.api_server_access_profile.enable_vnet_integration = True
        if self.context.get_apiserver_subnet_id():
            mc.api_server_access_profile.subnet_id = self.context.get_apiserver_subnet_id()

        return mc

    def build_gitops_addon_profile(self) -> ManagedClusterAddonProfile:
        """Build gitops addon profile.

        :return: a ManagedClusterAddonProfile object
        """
        gitops_addon_profile = self.models.ManagedClusterAddonProfile(
            enabled=True,
        )
        return gitops_addon_profile

    def set_up_addon_profiles(self, mc: ManagedCluster) -> ManagedCluster:
        """Set up addon profiles for the ManagedCluster object.

        Note: Inherited and extended in aks-preview to set some extra addons.

        :return: the ManagedCluster object
        """
        addon_consts = self.context.get_addon_consts()
        CONST_GITOPS_ADDON_NAME = addon_consts.get("CONST_GITOPS_ADDON_NAME")

        mc = super().set_up_addon_profiles(mc)
        addon_profiles = mc.addon_profiles
        addons = self.context.get_enable_addons()
        if "gitops" in addons:
            addon_profiles[
                CONST_GITOPS_ADDON_NAME
            ] = self.build_gitops_addon_profile()
        mc.addon_profiles = addon_profiles
        return mc

    def set_up_http_proxy_config(self, mc: ManagedCluster) -> ManagedCluster:
        """Set up http proxy config for the ManagedCluster object.

        :return: the ManagedCluster object
        """
        self._ensure_mc(mc)

        mc.http_proxy_config = self.context.get_http_proxy_config()
        return mc

    def set_up_pod_security_policy(self, mc: ManagedCluster) -> ManagedCluster:
        """Set up pod security policy for the ManagedCluster object.

        :return: the ManagedCluster object
        """
        self._ensure_mc(mc)

        mc.enable_pod_security_policy = self.context.get_enable_pod_security_policy()
        return mc

    def set_up_pod_identity_profile(self, mc: ManagedCluster) -> ManagedCluster:
        """Set up pod identity profile for the ManagedCluster object.

        This profile depends on network profile.

        :return: the ManagedCluster object
        """
        self._ensure_mc(mc)

        pod_identity_profile = None
        enable_pod_identity = self.context.get_enable_pod_identity()
        enable_pod_identity_with_kubenet = self.context.get_enable_pod_identity_with_kubenet()
        if enable_pod_identity:
            pod_identity_profile = self.models.pod_identity_models.ManagedClusterPodIdentityProfile(
                enabled=True,
                allow_network_plugin_kubenet=enable_pod_identity_with_kubenet,
            )
        mc.pod_identity_profile = pod_identity_profile
        return mc

    def set_up_oidc_issuer_profile(self, mc: ManagedCluster) -> ManagedCluster:
        """Set up OIDC issuer profile for the ManagedCluster object.

        :return: the ManagedCluster object
        """
        self._ensure_mc(mc)

        mc.oidc_issuer_profile = self.context.get_oidc_issuer_profile()

        return mc

    def set_up_workload_identity_profile(self, mc: ManagedCluster) -> ManagedCluster:
        """Set up workload identity for the ManagedCluster object.

        :return: the ManagedCluster object
        """
        self._ensure_mc(mc)

        profile = self.context.get_workload_identity_profile()
        if profile is None:
            if mc.security_profile is not None:
                # set the value to None to let server side to fill in the default value
                mc.security_profile.workload_identity = None
            return mc

        if mc.security_profile is None:
            mc.security_profile = self.models.ManagedClusterSecurityProfile()
        mc.security_profile.workload_identity = profile

        return mc

    def set_up_azure_keyvault_kms(self, mc: ManagedCluster) -> ManagedCluster:
        """Set up security profile azureKeyVaultKms for the ManagedCluster object.

        :return: the ManagedCluster object
        """
        self._ensure_mc(mc)

        if self.context.get_enable_azure_keyvault_kms():
            key_id = self.context.get_azure_keyvault_kms_key_id()
            if key_id:
                if mc.security_profile is None:
                    mc.security_profile = self.models.ManagedClusterSecurityProfile()
                mc.security_profile.azure_key_vault_kms = self.models.AzureKeyVaultKms(
                    enabled=True,
                    key_id=key_id,
                )
                key_vault_network_access = self.context.get_azure_keyvault_kms_key_vault_network_access()
                mc.security_profile.azure_key_vault_kms.key_vault_network_access = key_vault_network_access
                if key_vault_network_access == CONST_AZURE_KEYVAULT_NETWORK_ACCESS_PRIVATE:
                    mc.security_profile.azure_key_vault_kms.key_vault_resource_id = self.context.get_azure_keyvault_kms_key_vault_resource_id()

        return mc

    def set_up_image_cleaner(self, mc: ManagedCluster) -> ManagedCluster:
        """Set up security profile imageCleaner for the ManagedCluster object.

        :return: the ManagedCluster object
        """
        self._ensure_mc(mc)

        interval_hours = self.context.get_image_cleaner_interval_hours()

        if self.context.get_enable_image_cleaner():

            if mc.security_profile is None:
                mc.security_profile = self.models.ManagedClusterSecurityProfile()

            if not interval_hours:
                # default value for intervalHours - one week
                interval_hours = 24 * 7

            mc.security_profile.image_cleaner = self.models.ManagedClusterSecurityProfileImageCleaner(
                enabled=True,
                interval_hours=interval_hours,
            )

        return mc

    def set_up_creationdata_of_cluster_snapshot(self, mc: ManagedCluster) -> ManagedCluster:
        """Set up creationData of cluster snapshot for the ManagedCluster object.

        :return: the ManagedCluster object
        """
        self._ensure_mc(mc)

        # snapshot creation data
        creation_data = None
        snapshot_id = self.context.get_cluster_snapshot_id()
        if snapshot_id:
            creation_data = self.models.CreationData(
                source_resource_id=snapshot_id
            )
        mc.creation_data = creation_data
        return mc

    def set_up_storage_profile(self, mc: ManagedCluster) -> ManagedCluster:
        """Set up storage profile for the ManagedCluster object.

        :return: the ManagedCluster object
        """
        self._ensure_mc(mc)

        mc.storage_profile = self.context.get_storage_profile()

        return mc

    def set_up_ingress_web_app_routing(self, mc: ManagedCluster) -> ManagedCluster:
        """Set up web app routing profile in ingress profile for the ManagedCluster object.

        :return: the ManagedCluster object
        """
        self._ensure_mc(mc)

        addons = self.context.get_enable_addons()
        if "web_application_routing" in addons:
            if mc.ingress_profile is None:
                mc.ingress_profile = self.models.ManagedClusterIngressProfile()
            dns_zone_resource_id = self.context.get_dns_zone_resource_id()
            mc.ingress_profile.web_app_routing = self.models.ManagedClusterIngressProfileWebAppRouting(
                enabled=True,
                dns_zone_resource_id=dns_zone_resource_id,
            )
        return mc

    def set_up_workload_auto_scaler_profile(self, mc: ManagedCluster) -> ManagedCluster:
        """Set up workload auto-scaler profile for the ManagedCluster object.

        :return: the ManagedCluster object
        """
        self._ensure_mc(mc)

        if self.context.get_enable_keda():
            if mc.workload_auto_scaler_profile is None:
                mc.workload_auto_scaler_profile = self.models.ManagedClusterWorkloadAutoScalerProfile()
            mc.workload_auto_scaler_profile.keda = self.models.ManagedClusterWorkloadAutoScalerProfileKeda(enabled=True)

        return mc

    def set_up_defender(self, mc: ManagedCluster) -> ManagedCluster:
        """Set up defender for the ManagedCluster object.

        Note: Overwritten in aks-preview to adapt to v2 defender structure.

        :return: the ManagedCluster object
        """
        self._ensure_mc(mc)

        defender = self.context.get_defender_config()
        if defender:
            if mc.security_profile is None:
                mc.security_profile = self.models.ManagedClusterSecurityProfile()

            mc.security_profile.defender = defender

        return mc

    def set_up_node_restriction(self, mc: ManagedCluster) -> ManagedCluster:
        """Set up security profile nodeRestriction for the ManagedCluster object.

        :return: the ManagedCluster object
        """
        self._ensure_mc(mc)

        if self.context.get_enable_node_restriction():
            if mc.security_profile is None:
                mc.security_profile = self.models.ManagedClusterSecurityProfile()
            mc.security_profile.node_restriction = self.models.ManagedClusterSecurityProfileNodeRestriction(
                enabled=True,
            )

        return mc

    def set_up_vpa(self, mc: ManagedCluster) -> ManagedCluster:
        """Set up workload auto-scaler profile vpa for the ManagedCluster object.

        :return: the ManagedCluster object
        """
        self._ensure_mc(mc)

        if self.context.get_enable_vpa():
            if mc.workload_auto_scaler_profile is None:
                mc.workload_auto_scaler_profile = self.models.ManagedClusterWorkloadAutoScalerProfile()
            if mc.workload_auto_scaler_profile.vertical_pod_autoscaler is None:
                mc.workload_auto_scaler_profile.vertical_pod_autoscaler = self.models.ManagedClusterWorkloadAutoScalerProfileVerticalPodAutoscaler(enabled=True)
            else:
                mc.workload_auto_scaler_profile.vertical_pod_autoscaler.enabled = True
        return mc

    def construct_mc_profile_preview(self, bypass_restore_defaults: bool = False) -> ManagedCluster:
        """The overall controller used to construct the default ManagedCluster profile.

        The completely constructed ManagedCluster object will later be passed as a parameter to the underlying SDK
        (mgmt-containerservice) to send the actual request.

        :return: the ManagedCluster object
        """
        # DO NOT MOVE: keep this on top, construct the default AgentPool profile
        mc = self.construct_mc_profile_default(bypass_restore_defaults=True)

        # set up http proxy config
        mc = self.set_up_http_proxy_config(mc)
        # set up pod security policy
        mc = self.set_up_pod_security_policy(mc)
        # set up pod identity profile
        mc = self.set_up_pod_identity_profile(mc)

        # update workload identity & OIDC issuer settings
        # NOTE: in current implementation, workload identity settings setup requires checking
        #       previous OIDC issuer profile. However, the OIDC issuer settings setup will
        #       overrides the previous OIDC issuer profile based on user input. Therefore, we have
        #       to make sure the workload identity settings setup is done after OIDC issuer settings.
        mc = self.set_up_workload_identity_profile(mc)
        mc = self.set_up_oidc_issuer_profile(mc)

        # set up azure keyvalut kms
        mc = self.set_up_azure_keyvault_kms(mc)
        # set up node restriction
        mc = self.set_up_node_restriction(mc)
        # set up image cleaner
        mc = self.set_up_image_cleaner(mc)
        # set up cluster snapshot
        mc = self.set_up_creationdata_of_cluster_snapshot(mc)
        # set up storage profile
        mc = self.set_up_storage_profile(mc)
        # set up ingress web app routing profile
        mc = self.set_up_ingress_web_app_routing(mc)
        # set up workload auto scaler profile
        mc = self.set_up_workload_auto_scaler_profile(mc)
        # set up vpa
        mc = self.set_up_vpa(mc)

        # DO NOT MOVE: keep this at the bottom, restore defaults
        mc = self._restore_defaults_in_mc(mc)
        return mc


class AKSPreviewManagedClusterUpdateDecorator(AKSManagedClusterUpdateDecorator):
    def __init__(
        self, cmd: AzCliCommand, client: ContainerServiceClient, raw_parameters: Dict, resource_type: ResourceType
    ):
        self.__raw_parameters = raw_parameters
        super().__init__(cmd, client, raw_parameters, resource_type)

    def init_models(self) -> None:
        """Initialize an AKSManagedClusterModels object to store the models.

        :return: None
        """
        self.models = AKSPreviewManagedClusterModels(self.cmd, self.resource_type)

    def init_context(self) -> None:
        """Initialize an AKSManagedClusterContext object to store the context in the process of assemble the
        ManagedCluster object.

        :return: None
        """
        self.context = AKSPreviewManagedClusterContext(
            self.cmd, AKSManagedClusterParamDict(self.__raw_parameters), self.models, DecoratorMode.UPDATE
        )

    def init_agentpool_decorator_context(self) -> None:
        """Initialize an AKSAgentPoolAddDecorator object to assemble the AgentPool profile.

        :return: None
        """
        self.agentpool_decorator = AKSPreviewAgentPoolUpdateDecorator(
            self.cmd, self.client, self.__raw_parameters, self.resource_type, self.agentpool_decorator_mode
        )
        self.agentpool_context = self.agentpool_decorator.context
        self.context.attach_agentpool_context(self.agentpool_context)

    def check_raw_parameters(self):
        """Helper function to check whether any parameters are set.

        Note: Overwritten in aks-preview to use different hard-coded error message.

        If the values of all the parameters are the default values, the command execution will be terminated early and
        raise a RequiredArgumentMissingError. Neither the request to fetch or update the ManagedCluster object will be
        sent.

        :return: None
        """
        # exclude some irrelevant or mandatory parameters
        excluded_keys = ("cmd", "client", "resource_group_name", "name")
        # check whether the remaining parameters are set
        # the default value None or False (and other empty values, like empty string) will be considered as not set
        is_changed = any(
            v for k, v in self.context.raw_param.items() if k not in excluded_keys)

        # special cases
        # some parameters support the use of empty string or dictionary to update/remove previously set values
        is_default = (
            self.context.get_cluster_autoscaler_profile() is None and
            self.context.get_api_server_authorized_ip_ranges() is None and
            self.context.get_nodepool_labels() is None
        )

        if not is_changed and is_default:
            reconcilePrompt = 'no argument specified to update would you like to reconcile to current settings?'
            if not prompt_y_n(reconcilePrompt, default="n"):
                # Note: Uncomment the followings to automatically generate the error message.
                option_names = [
                    '"{}"'.format(format_parameter_name_to_option_name(x))
                    for x in self.context.raw_param.keys()
                    if x not in excluded_keys
                ]
                error_msg = "Please specify one or more of {}.".format(
                    " or ".join(option_names)
                )
                raise RequiredArgumentMissingError(error_msg)

    def update_load_balancer_profile(self, mc: ManagedCluster) -> ManagedCluster:
        """Update load balancer profile for the ManagedCluster object.

        Note: Overwritten in aks-preview to set dual stack related properties.

        :return: the ManagedCluster object
        """
        self._ensure_mc(mc)

        if not mc.network_profile:
            raise UnknownError(
                "Unexpectedly get an empty network profile in the process of updating load balancer profile."
            )

        # In the internal function "_update_load_balancer_profile", it will check whether the provided parameters
        # have been assigned, and if there are any, the corresponding profile will be modified; otherwise, it will
        # remain unchanged.
        mc.network_profile.load_balancer_profile = _update_load_balancer_profile(
            managed_outbound_ip_count=self.context.get_load_balancer_managed_outbound_ip_count(),
            managed_outbound_ipv6_count=self.context.get_load_balancer_managed_outbound_ipv6_count(),
            outbound_ips=self.context.get_load_balancer_outbound_ips(),
            outbound_ip_prefixes=self.context.get_load_balancer_outbound_ip_prefixes(),
            outbound_ports=self.context.get_load_balancer_outbound_ports(),
            idle_timeout=self.context.get_load_balancer_idle_timeout(),
            backend_pool_type=self.context.get_load_balancer_backend_pool_type(),
            profile=mc.network_profile.load_balancer_profile,
            models=self.models.load_balancer_models,
        )
        return mc

    def update_api_server_access_profile(self, mc: ManagedCluster) -> ManagedCluster:
        """Update apiServerAccessProfile property for the ManagedCluster object.

        Note: It completely rewrite the update_api_server_access_profile.

        :return: the ManagedCluster object
        """
        #
        self._ensure_mc(mc)

        if mc.api_server_access_profile is None:
            profile_holder = self.models.ManagedClusterAPIServerAccessProfile()
        else:
            profile_holder = mc.api_server_access_profile

        if self.context.get_enable_apiserver_vnet_integration():
            profile_holder.enable_vnet_integration = True
        if self.context.get_apiserver_subnet_id():
            profile_holder.subnet_id = self.context.get_apiserver_subnet_id()

        if self.context.get_enable_private_cluster():
            profile_holder.enable_private_cluster = True
        if self.context.get_disable_private_cluster():
            profile_holder.enable_private_cluster = False

        api_server_authorized_ip_ranges = self.context.get_api_server_authorized_ip_ranges()
        if api_server_authorized_ip_ranges is not None:
            # empty string is valid as it disables ip whitelisting
            profile_holder.authorized_ip_ranges = api_server_authorized_ip_ranges

        if self.context.get_enable_public_fqdn():
            profile_holder.enable_private_cluster_public_fqdn = True
        if self.context.get_disable_public_fqdn():
            profile_holder.enable_private_cluster_public_fqdn = False

        private_dns_zone = self.context.get_private_dns_zone()
        if private_dns_zone is not None:
            mc.api_server_access_profile.private_dns_zone = private_dns_zone

        # keep api_server_access_profile empty if none of its properties are updated
        if (
            profile_holder != mc.api_server_access_profile and
            profile_holder == self.models.ManagedClusterAPIServerAccessProfile()
        ):
            profile_holder = None
        mc.api_server_access_profile = profile_holder

        return mc

    def update_http_proxy_config(self, mc: ManagedCluster) -> ManagedCluster:
        """Set up http proxy config for the ManagedCluster object.

        :return: the ManagedCluster object
        """
        self._ensure_mc(mc)

        mc.http_proxy_config = self.context.get_http_proxy_config()
        return mc

    def update_pod_security_policy(self, mc: ManagedCluster) -> ManagedCluster:
        """Update pod security policy for the ManagedCluster object.

        :return: the ManagedCluster object
        """
        self._ensure_mc(mc)

        if self.context.get_enable_pod_security_policy():
            mc.enable_pod_security_policy = True

        if self.context.get_disable_pod_security_policy():
            mc.enable_pod_security_policy = False
        return mc

    def update_pod_identity_profile(self, mc: ManagedCluster) -> ManagedCluster:
        """Update pod identity profile for the ManagedCluster object.

        :return: the ManagedCluster object
        """
        self._ensure_mc(mc)

        # fill default values for pod labels in pod identity exceptions
        _fill_defaults_for_pod_identity_profile(mc.pod_identity_profile)

        if self.context.get_enable_pod_identity():
            if not _is_pod_identity_addon_enabled(mc):
                # we only rebuild the pod identity profile if it's disabled before
                _update_addon_pod_identity(
                    mc,
                    enable=True,
                    allow_kubenet_consent=self.context.get_enable_pod_identity_with_kubenet(),
                    models=self.models.pod_identity_models
                )

        if self.context.get_disable_pod_identity():
            _update_addon_pod_identity(
                mc, enable=False, models=self.models.pod_identity_models)
        return mc

    def update_oidc_issuer_profile(self, mc: ManagedCluster) -> ManagedCluster:
        """Update OIDC issuer profile for the ManagedCluster object.

        :return: the ManagedCluster object
        """
        self._ensure_mc(mc)

        mc.oidc_issuer_profile = self.context.get_oidc_issuer_profile()

        return mc

    def update_workload_identity_profile(self, mc: ManagedCluster) -> ManagedCluster:
        """Update workload identity profile for the ManagedCluster object.

        :return: the ManagedCluster object
        """
        self._ensure_mc(mc)

        profile = self.context.get_workload_identity_profile()
        if profile is None:
            if mc.security_profile is not None:
                # set the value to None to let server side to fill in the default value
                mc.security_profile.workload_identity = None
            return mc

        if mc.security_profile is None:
            mc.security_profile = self.models.ManagedClusterSecurityProfile()
        mc.security_profile.workload_identity = profile

        return mc

    def update_azure_keyvault_kms(self, mc: ManagedCluster) -> ManagedCluster:
        """Update security profile azureKeyvaultKms for the ManagedCluster object.

        :return: the ManagedCluster object
        """
        self._ensure_mc(mc)

        if self.context.get_enable_azure_keyvault_kms():
            # get kms profile
            if mc.security_profile is None:
                mc.security_profile = self.models.ManagedClusterSecurityProfile()
            azure_key_vault_kms_profile = mc.security_profile.azure_key_vault_kms
            if azure_key_vault_kms_profile is None:
                azure_key_vault_kms_profile = self.models.AzureKeyVaultKms()
                mc.security_profile.azure_key_vault_kms = azure_key_vault_kms_profile

            # set enabled
            azure_key_vault_kms_profile.enabled = True
            # set key id
            azure_key_vault_kms_profile.key_id = self.context.get_azure_keyvault_kms_key_id()
            # set network access, should never be None for now, can be safely assigned, temp fix for rp
            # the value is obtained from user input or backfilled from existing mc or to default value
            azure_key_vault_kms_profile.key_vault_network_access = self.context.get_azure_keyvault_kms_key_vault_network_access()
            # set key vault resource id
            if azure_key_vault_kms_profile.key_vault_network_access == CONST_AZURE_KEYVAULT_NETWORK_ACCESS_PRIVATE:
                azure_key_vault_kms_profile.key_vault_resource_id = self.context.get_azure_keyvault_kms_key_vault_resource_id()
            else:
                azure_key_vault_kms_profile.key_vault_resource_id = ""

        if self.context.get_disable_azure_keyvault_kms():
            # get kms profile
            if mc.security_profile is None:
                mc.security_profile = self.models.ManagedClusterSecurityProfile()
            azure_key_vault_kms_profile = mc.security_profile.azure_key_vault_kms
            if azure_key_vault_kms_profile is None:
                azure_key_vault_kms_profile = self.models.AzureKeyVaultKms()
                mc.security_profile.azure_key_vault_kms = azure_key_vault_kms_profile

            # set enabled to False
            azure_key_vault_kms_profile.enabled = False

        return mc

    def update_image_cleaner(self, mc: ManagedCluster) -> ManagedCluster:
        """Update security profile imageCleaner for the ManagedCluster object.

        :return: the ManagedCluster object
        """
        self._ensure_mc(mc)

        enable_image_cleaner = self.context.get_enable_image_cleaner()
        disable_image_cleaner = self.context.get_disable_image_cleaner()
        interval_hours = self.context.get_image_cleaner_interval_hours()

        # no image cleaner related changes
        if not enable_image_cleaner and not disable_image_cleaner and interval_hours is None:
            return mc

        if mc.security_profile is None:
            mc.security_profile = self.models.ManagedClusterSecurityProfile()

        image_cleaner_profile = mc.security_profile.image_cleaner

        if image_cleaner_profile is None:
            image_cleaner_profile = self.models.ManagedClusterSecurityProfileImageCleaner()
            mc.security_profile.image_cleaner = image_cleaner_profile

            # init the image cleaner profile
            image_cleaner_profile.enabled = False
            image_cleaner_profile.interval_hours = 7 * 24

        if enable_image_cleaner:
            image_cleaner_profile.enabled = True

        if disable_image_cleaner:
            image_cleaner_profile.enabled = False

        if interval_hours is not None:
            image_cleaner_profile.interval_hours = interval_hours

        return mc

    def update_storage_profile(self, mc: ManagedCluster) -> ManagedCluster:
        """Update storage profile for the ManagedCluster object.

        :return: the ManagedCluster object
        """
        self._ensure_mc(mc)

        mc.storage_profile = self.context.get_storage_profile()

        return mc

    def update_workload_auto_scaler_profile(self, mc: ManagedCluster) -> ManagedCluster:
        """Update workload auto-scaler profile for the ManagedCluster object.

        :return: the ManagedCluster object
        """
        self._ensure_mc(mc)

        if self.context.get_enable_keda():
            if mc.workload_auto_scaler_profile is None:
                mc.workload_auto_scaler_profile = self.models.ManagedClusterWorkloadAutoScalerProfile()
            mc.workload_auto_scaler_profile.keda = self.models.ManagedClusterWorkloadAutoScalerProfileKeda(enabled=True)

        if self.context.get_disable_keda():
            if mc.workload_auto_scaler_profile is None:
                mc.workload_auto_scaler_profile = self.models.ManagedClusterWorkloadAutoScalerProfile()
            mc.workload_auto_scaler_profile.keda = self.models.ManagedClusterWorkloadAutoScalerProfileKeda(enabled=False)

        return mc

    def update_defender(self, mc: ManagedCluster) -> ManagedCluster:
        """Update defender for the ManagedCluster object.

        Note: Overwritten in aks-preview to adapt to v2 defender structure.

        :return: the ManagedCluster object
        """
        self._ensure_mc(mc)

        defender = self.context.get_defender_config()
        if defender:
            if mc.security_profile is None:
                mc.security_profile = self.models.ManagedClusterSecurityProfile()

            mc.security_profile.defender = defender

        return mc

    def update_azure_monitor_profile(self, mc: ManagedCluster) -> ManagedCluster:
        """Update azure monitor profile for the ManagedCluster object.
        :return: the ManagedCluster object
        """
        self._ensure_mc(mc)

        # read the original value passed by the command
        ksm_metric_labels_allow_list = self._AKSPreviewManagedClusterUpdateDecorator__raw_parameters.get("ksm_metric_labels_allow_list")
        ksm_metric_annotations_allow_list = self._AKSPreviewManagedClusterUpdateDecorator__raw_parameters.get("ksm_metric_annotations_allow_list")

        # Validate Param
        ksm_metric_labels_allow_list = validate_ksm_parameter(ksm_metric_labels_allow_list)
        ksm_metric_annotations_allow_list = validate_ksm_parameter(ksm_metric_annotations_allow_list)

        if self.context.get_enable_azure_monitor_metrics():
            if mc.azure_monitor_profile is None:
                mc.azure_monitor_profile = self.models.ManagedClusterAzureMonitorProfile()
            mc.azure_monitor_profile.metrics = self.models.ManagedClusterAzureMonitorProfileMetrics(enabled=True)
            mc.azure_monitor_profile.metrics.kube_state_metrics = self.models.ManagedClusterAzureMonitorProfileKubeStateMetrics(
                metric_labels_allowlist=str(ksm_metric_labels_allow_list),
                metric_annotations_allow_list=str(ksm_metric_annotations_allow_list))

        if self.context.get_disable_azure_monitor_metrics():
            if mc.azure_monitor_profile is None:
                mc.azure_monitor_profile = self.models.ManagedClusterAzureMonitorProfile()
            mc.azure_monitor_profile.metrics = self.models.ManagedClusterAzureMonitorProfileMetrics(enabled=False)
        return mc

    def update_node_restriction(self, mc: ManagedCluster) -> ManagedCluster:
        """Update security profile nodeRestriction for the ManagedCluster object.
        :return: the ManagedCluster object
        """
        self._ensure_mc(mc)
        if self.context.get_enable_node_restriction():
            if mc.security_profile is None:
                mc.security_profile = self.models.ManagedClusterSecurityProfile()
            if mc.security_profile.node_restriction is None:
                mc.security_profile.node_restriction = self.models.ManagedClusterSecurityProfileNodeRestriction()
            # set enabled
            mc.security_profile.node_restriction.enabled = True
        if self.context.get_disable_node_restriction():
            if mc.security_profile is None:
                mc.security_profile = self.models.ManagedClusterSecurityProfile()
            if mc.security_profile.node_restriction is None:
                mc.security_profile.node_restriction = self.models.ManagedClusterSecurityProfileNodeRestriction()
            # set disabled
            mc.security_profile.node_restriction.enabled = False
        return mc

    def update_vpa(self, mc: ManagedCluster) -> ManagedCluster:
        """Update workload auto-scaler profile vertical pod auto-scaler for the ManagedCluster object.

        :return: the ManagedCluster object
        """
        self._ensure_mc(mc)

        if self.context.get_enable_vpa():
            if mc.workload_auto_scaler_profile is None:
                mc.workload_auto_scaler_profile = self.models.ManagedClusterWorkloadAutoScalerProfile()
            if mc.workload_auto_scaler_profile.vertical_pod_autoscaler is None:
                mc.workload_auto_scaler_profile.vertical_pod_autoscaler = self.models.ManagedClusterWorkloadAutoScalerProfileVerticalPodAutoscaler()

            # set enabled
            mc.workload_auto_scaler_profile.vertical_pod_autoscaler.enabled = True

        if self.context.get_disable_vpa():
            if mc.workload_auto_scaler_profile is None:
                mc.workload_auto_scaler_profile = self.models.ManagedClusterWorkloadAutoScalerProfile()
            if mc.workload_auto_scaler_profile.vertical_pod_autoscaler is None:
                mc.workload_auto_scaler_profile.vertical_pod_autoscaler = self.models.ManagedClusterWorkloadAutoScalerProfileVerticalPodAutoscaler()

            # set disabled
            mc.workload_auto_scaler_profile.vertical_pod_autoscaler.enabled = False

        return mc

    def update_creation_data(self, mc: ManagedCluster) -> ManagedCluster:
        self._ensure_mc(mc)
        snapshot_id = self.context.get_cluster_snapshot_id()
        # snapshot creation data
        creation_data = None
        if snapshot_id:
            snapshot = self.context.get_cluster_snapshot()
            if mc.kubernetes_version != snapshot.managed_cluster_properties_read_only.kubernetes_version:
                raise UnknownError(
                    "Please use az aks upgrade --cluster-snapshot-id to upgrade cluster version"
                )
            creation_data = self.models.CreationData(
                source_resource_id=snapshot_id
            )
            mc.creation_data = creation_data
        return mc

    def update_mc_profile_preview(self) -> ManagedCluster:
        """The overall controller used to update the preview ManagedCluster profile.

        The completely updated ManagedCluster object will later be passed as a parameter to the underlying SDK
        (mgmt-containerservice) to send the actual request.

        :return: the ManagedCluster object
        """
        # DO NOT MOVE: keep this on top, fetch and update the default ManagedCluster profile
        mc = self.update_mc_profile_default()

        # set up http proxy config
        mc = self.update_http_proxy_config(mc)
        # update pod security policy
        mc = self.update_pod_security_policy(mc)
        # update pod identity profile
        mc = self.update_pod_identity_profile(mc)

        # update workload identity & OIDC issuer settings
        # NOTE: in current implementation, workload identity settings setup requires checking
        #       previous OIDC issuer profile. However, the OIDC issuer settings setup will
        #       overrides the previous OIDC issuer profile based on user input. Therefore, we have
        #       to make sure the workload identity settings setup is done after OIDC issuer settings.
        mc = self.update_workload_identity_profile(mc)
        mc = self.update_oidc_issuer_profile(mc)

        # update azure keyvalut kms
        mc = self.update_azure_keyvault_kms(mc)
        # update node restriction
        mc = self.update_node_restriction(mc)
        # update image cleaner
        mc = self.update_image_cleaner(mc)
        # update stroage profile
        mc = self.update_storage_profile(mc)
        # update workload auto scaler profile
        mc = self.update_workload_auto_scaler_profile(mc)
        # update azure monitor metrics profile
        mc = self.update_azure_monitor_profile(mc)
        # update vpa
        mc = self.update_vpa(mc)
<<<<<<< HEAD

        if (self.__raw_parameters.get("enable_azuremonitormetrics") or self.__raw_parameters.get("disable_azuremonitormetrics")):
            ensure_azure_monitor_profile_prerequisites(
                self.cmd,
                self.client,
                self.context.get_subscription_id(),
                self.context.get_resource_group_name(),
                self.context.get_name(),
                self.context.get_location(),
                self.__raw_parameters,
                self.context.get_disable_azure_monitor_metrics())

=======
        # update creation data
        mc = self.update_creation_data(mc)
>>>>>>> e30aa5ef
        return mc<|MERGE_RESOLUTION|>--- conflicted
+++ resolved
@@ -2946,7 +2946,8 @@
         mc = self.update_azure_monitor_profile(mc)
         # update vpa
         mc = self.update_vpa(mc)
-<<<<<<< HEAD
+        # update creation data
+        mc = self.update_creation_data(mc)
 
         if (self.__raw_parameters.get("enable_azuremonitormetrics") or self.__raw_parameters.get("disable_azuremonitormetrics")):
             ensure_azure_monitor_profile_prerequisites(
@@ -2959,8 +2960,4 @@
                 self.__raw_parameters,
                 self.context.get_disable_azure_monitor_metrics())
 
-=======
-        # update creation data
-        mc = self.update_creation_data(mc)
->>>>>>> e30aa5ef
         return mc