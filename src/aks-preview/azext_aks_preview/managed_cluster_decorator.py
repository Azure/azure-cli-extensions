--- conflicted
+++ resolved
@@ -770,10 +770,6 @@
         """
         enable_acns = self.raw_param.get("enable_acns")
         disable_acns = self.raw_param.get("disable_acns")
-<<<<<<< HEAD
-        acns_datapath_acceleration_mode = self.raw_param.get("acns_datapath_acceleration_mode")
-=======
->>>>>>> ff1e4aa8
         if enable_acns is None and disable_acns is None:
             return None, None, None, None
         if enable_acns and disable_acns:
