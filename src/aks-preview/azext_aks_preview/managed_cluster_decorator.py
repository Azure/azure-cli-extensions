# --------------------------------------------------------------------------------------------
# Copyright (c) Microsoft Corporation. All rights reserved.
# Licensed under the MIT License. See License.txt in the project root for license information.
# --------------------------------------------------------------------------------------------

# pylint: disable=too-many-lines
import copy
import datetime
import os
from types import SimpleNamespace
from typing import Any, Dict, List, Optional, Tuple, TypeVar, Union

import semver
from azext_aks_preview._consts import (
    CONST_AZURE_KEYVAULT_SECRETS_PROVIDER_ADDON_NAME,
    CONST_AZURE_SERVICE_MESH_MODE_DISABLED,
    CONST_AZURE_SERVICE_MESH_MODE_ISTIO,
    CONST_AZURE_SERVICE_MESH_UPGRADE_COMMAND_COMPLETE,
    CONST_AZURE_SERVICE_MESH_UPGRADE_COMMAND_ROLLBACK,
    CONST_AZURE_SERVICE_MESH_UPGRADE_COMMAND_START,
    CONST_AZURE_SERVICE_MESH_DEFAULT_EGRESS_NAMESPACE,
    CONST_AZURE_SERVICE_MESH_PROXY_REDIRECTION_CNI_CHAINING,
    CONST_AZURE_SERVICE_MESH_PROXY_REDIRECTION_INIT_CONTAINERS,
    CONST_LOAD_BALANCER_SKU_BASIC,
    CONST_MANAGED_CLUSTER_SKU_NAME_BASE,
    CONST_MANAGED_CLUSTER_SKU_NAME_AUTOMATIC,
    CONST_MANAGED_CLUSTER_SKU_TIER_FREE,
    CONST_MANAGED_CLUSTER_SKU_TIER_PREMIUM,
    CONST_MANAGED_CLUSTER_SKU_TIER_STANDARD,
    CONST_MONITORING_ADDON_NAME_CAMELCASE,
    CONST_NETWORK_DATAPLANE_CILIUM,
    CONST_NETWORK_PLUGIN_AZURE,
    CONST_NETWORK_PLUGIN_MODE_OVERLAY,
    CONST_NETWORK_POLICY_CILIUM,
    CONST_NODEPOOL_MODE_MANAGEDSYSTEM,
    CONST_PRIVATE_DNS_ZONE_NONE,
    CONST_PRIVATE_DNS_ZONE_SYSTEM,
    CONST_ROTATION_POLL_INTERVAL,
    CONST_SECRET_ROTATION_ENABLED,
    CONST_PRIVATE_DNS_ZONE_CONTRIBUTOR_ROLE,
    CONST_DNS_ZONE_CONTRIBUTOR_ROLE,
    CONST_ARTIFACT_SOURCE_CACHE,
    CONST_OUTBOUND_TYPE_NONE,
    CONST_OUTBOUND_TYPE_BLOCK,
    CONST_IMDS_RESTRICTION_ENABLED,
    CONST_IMDS_RESTRICTION_DISABLED,
    CONST_AVAILABILITY_SET,
    CONST_VIRTUAL_MACHINES,
    CONST_MANAGED_GATEWAY_INSTALLATION_STANDARD,
    CONST_MANAGED_GATEWAY_INSTALLATION_DISABLED,
    CONST_ACNS_DATAPATH_ACCELERATION_MODE_BPFVETH,
    CONST_ACNS_DATAPATH_ACCELERATION_MODE_NONE
)
from azext_aks_preview.azurecontainerstorage._consts import (
    CONST_ACSTOR_EXT_INSTALLATION_NAME,
    CONST_ACSTOR_V1_EXT_INSTALLATION_NAME,
    CONST_ACSTOR_VERSION_V1,
)
from azext_aks_preview._helpers import (
    check_is_apiserver_vnet_integration_cluster,
    check_is_azure_cli_core_editable_installed,
    check_is_private_cluster,
    get_cluster_snapshot_by_snapshot_id,
    filter_hard_taints,
)
from azext_aks_preview._loadbalancer import create_load_balancer_profile
from azext_aks_preview._loadbalancer import (
    update_load_balancer_profile as _update_load_balancer_profile,
)
from azext_aks_preview._natgateway import create_nat_gateway_profile
from azext_aks_preview._natgateway import (
    update_nat_gateway_profile as _update_nat_gateway_profile
)
from azext_aks_preview._podidentity import (
    _fill_defaults_for_pod_identity_profile,
    _is_pod_identity_addon_enabled,
    _update_addon_pod_identity,
)
from azext_aks_preview._roleassignments import (
    add_role_assignment,
    add_role_assignment_executor
)
from azext_aks_preview.agentpool_decorator import (
    AKSPreviewAgentPoolAddDecorator,
    AKSPreviewAgentPoolUpdateDecorator,
)
from azext_aks_preview.azurecontainerstorage.acstor_ops import (
    perform_disable_azure_container_storage_v1,
    perform_enable_azure_container_storage_v1,
    perform_disable_azure_container_storage,
    perform_enable_azure_container_storage,
)
from azext_aks_preview.azuremonitormetrics.azuremonitorprofile import (
    ensure_azure_monitor_profile_prerequisites,
)
from azext_aks_preview.custom import (
    ensure_container_insights_for_monitoring_preview,
)
from azure.cli.command_modules.acs._client_factory import get_graph_client
from azure.cli.command_modules.acs._consts import (
    CONST_OUTBOUND_TYPE_LOAD_BALANCER,
    CONST_OUTBOUND_TYPE_MANAGED_NAT_GATEWAY,
    CONST_OUTBOUND_TYPE_USER_ASSIGNED_NAT_GATEWAY,
    CONST_OUTBOUND_TYPE_USER_DEFINED_ROUTING,
    CONST_LOAD_BALANCER_SKU_STANDARD,
    DecoratorEarlyExitException,
    DecoratorMode,
)
from azure.cli.command_modules.acs._helpers import (
    check_is_msi_cluster,
    format_parameter_name_to_option_name,
    safe_lower,
)
from azure.cli.command_modules.acs._validators import extract_comma_separated_string
from azure.cli.command_modules.acs.addonconfiguration import (
    sanitize_loganalytics_ws_resource_id,
)
from azure.cli.command_modules.acs.managed_cluster_decorator import (
    AKSManagedClusterContext,
    AKSManagedClusterCreateDecorator,
    AKSManagedClusterModels,
    AKSManagedClusterParamDict,
    AKSManagedClusterUpdateDecorator,
)
from azure.cli.core import AzCommandsLoader
from azure.cli.core.azclierror import (
    ArgumentUsageError,
    InvalidArgumentValueError,
    MutuallyExclusiveArgumentError,
    RequiredArgumentMissingError,
    UnknownError,
)
from azure.cli.core.util import sdk_no_wait
from azure.cli.core.commands import LongRunningOperation
from azure.cli.core.commands import AzCliCommand
from azure.cli.core.profiles import ResourceType
from azure.cli.core.util import get_file_json, read_file_content
from azure.mgmt.containerservice.models import KubernetesSupportPlan
from azure.mgmt.core.tools import is_valid_resource_id, parse_resource_id, resource_id
from dateutil.parser import parse
from knack.log import get_logger
from knack.prompting import prompt_y_n
from knack.util import CLIError


logger = get_logger(__name__)

# type variables
ContainerServiceClient = TypeVar("ContainerServiceClient")
ContainerServiceNetworkProfileKubeProxyConfig = TypeVar("ContainerServiceNetworkProfileKubeProxyConfig")
ManagedCluster = TypeVar("ManagedCluster")
ManagedClusterAddonProfile = TypeVar("ManagedClusterAddonProfile")
ManagedClusterHTTPProxyConfig = TypeVar("ManagedClusterHTTPProxyConfig")
ManagedClusterSecurityProfileWorkloadIdentity = TypeVar("ManagedClusterSecurityProfileWorkloadIdentity")
ManagedClusterOIDCIssuerProfile = TypeVar("ManagedClusterOIDCIssuerProfile")
ManagedClusterSnapshot = TypeVar("ManagedClusterSnapshot")
ManagedClusterStorageProfile = TypeVar('ManagedClusterStorageProfile')
ManagedClusterStorageProfileDiskCSIDriver = TypeVar('ManagedClusterStorageProfileDiskCSIDriver')
ManagedClusterStorageProfileFileCSIDriver = TypeVar('ManagedClusterStorageProfileFileCSIDriver')
ManagedClusterStorageProfileBlobCSIDriver = TypeVar('ManagedClusterStorageProfileBlobCSIDriver')
ManagedClusterStorageProfileSnapshotController = TypeVar('ManagedClusterStorageProfileSnapshotController')
ManagedClusterIngressProfileWebAppRouting = TypeVar("ManagedClusterIngressProfileWebAppRouting")
ManagedClusterIngressProfileNginx = TypeVar("ManagedClusterIngressProfileNginx")
ManagedClusterSecurityProfileDefender = TypeVar("ManagedClusterSecurityProfileDefender")
ManagedClusterWorkloadProfileVerticalPodAutoscaler = TypeVar("ManagedClusterWorkloadProfileVerticalPodAutoscaler")
ManagedClusterLoadBalancerProfile = TypeVar("ManagedClusterLoadBalancerProfile")
ServiceMeshProfile = TypeVar("ServiceMeshProfile")
ResourceReference = TypeVar("ResourceReference")


# pylint: disable=too-few-public-methods
class AKSPreviewManagedClusterModels(AKSManagedClusterModels):
    """Store the models used in aks series of commands.

    The api version of the class corresponding to a model is determined by resource_type.
    """
    def __init__(self, cmd: AzCommandsLoader, resource_type: ResourceType):
        super().__init__(cmd, resource_type)
        # holder for pod identity related models
        self.__pod_identity_models = None

    @property
    def pod_identity_models(self) -> SimpleNamespace:
        """Get pod identity related models.

        The models are stored in a SimpleNamespace object, could be accessed by the dot operator like
        `pod_identity_models.ManagedClusterPodIdentityProfile`.

        :return: SimpleNamespace
        """
        if self.__pod_identity_models is None:
            pod_identity_models = {}
            pod_identity_models["ManagedClusterPodIdentityProfile"] = (
                self.ManagedClusterPodIdentityProfile  # pylint: disable=no-member
            )
            pod_identity_models["ManagedClusterPodIdentityException"] = (
                self.ManagedClusterPodIdentityException  # pylint: disable=no-member
            )
            self.__pod_identity_models = SimpleNamespace(**pod_identity_models)
        return self.__pod_identity_models


# pylint: disable=too-many-public-methods
class AKSPreviewManagedClusterContext(AKSManagedClusterContext):
    def __init__(
        self,
        cmd: AzCliCommand,
        raw_parameters: AKSManagedClusterParamDict,
        models: AKSPreviewManagedClusterModels,
        decorator_mode: DecoratorMode,
    ):
        super().__init__(cmd, raw_parameters, models, decorator_mode)
        # used to store external functions
        self.__external_functions = None

    @property
    def external_functions(self) -> SimpleNamespace:
        if self.__external_functions is None:
            external_functions = vars(super().external_functions)
            external_functions["get_cluster_snapshot_by_snapshot_id"] = get_cluster_snapshot_by_snapshot_id
            external_functions[
                "ensure_azure_monitor_profile_prerequisites"
            ] = ensure_azure_monitor_profile_prerequisites
            # temp workaround for the breaking change caused by default API version bump of the auth SDK
            external_functions["add_role_assignment"] = add_role_assignment
            external_functions["add_role_assignment_executor"] = add_role_assignment_executor
            # azure container storage functions
            external_functions[
                "perform_enable_azure_container_storage_v1"
            ] = perform_enable_azure_container_storage_v1
            external_functions[
                "perform_disable_azure_container_storage_v1"
            ] = perform_disable_azure_container_storage_v1
            external_functions["perform_enable_azure_container_storage"] = perform_enable_azure_container_storage
            external_functions["perform_disable_azure_container_storage"] = perform_disable_azure_container_storage
            external_functions["sanitize_loganalytics_ws_resource_id"] = sanitize_loganalytics_ws_resource_id
            # Override base module function with preview version that uses REST API to avoid
            # "Request Header Fields Too Large" errors
            external_functions["ensure_container_insights_for_monitoring"] = (
                ensure_container_insights_for_monitoring_preview
            )
            self.__external_functions = SimpleNamespace(**external_functions)
        return self.__external_functions

    def get_safeguards_level(self) -> Union[str, None]:
        return self.raw_param.get("safeguards_level")

    def get_safeguards_excluded_namespaces(self) -> Union[str, None]:
        return self.raw_param.get("safeguards_excluded_ns")

    def get_safeguards_version(self) -> Union[str, None]:
        return self.raw_param.get("safeguards_version")

    def __validate_pod_identity_with_kubenet(self, mc, enable_pod_identity, enable_pod_identity_with_kubenet):
        """Helper function to check the validity of serveral pod identity related parameters.

        If network_profile has been set up in `mc`, network_plugin equals to "kubenet" and enable_pod_identity is
        specified but enable_pod_identity_with_kubenet is not, raise a RequiredArgumentMissingError.

        :return: None
        """
        if (
            mc and
            mc.network_profile and
            safe_lower(mc.network_profile.network_plugin) == "kubenet"
        ):
            if enable_pod_identity and not enable_pod_identity_with_kubenet:
                raise RequiredArgumentMissingError(
                    "--enable-pod-identity-with-kubenet is required for enabling pod identity addon "
                    "when using Kubenet network plugin"
                )

    def get_addon_consts(self) -> Dict[str, str]:
        """Helper function to obtain the constants used by addons.

        Note: Inherited and extended in aks-preview to replace and add a few values.

        Note: This is not a parameter of aks commands.

        :return: dict
        """
        from azext_aks_preview._consts import ADDONS, CONST_GITOPS_ADDON_NAME

        addon_consts = super().get_addon_consts()
        addon_consts["ADDONS"] = ADDONS
        addon_consts["CONST_GITOPS_ADDON_NAME"] = CONST_GITOPS_ADDON_NAME
        return addon_consts

    def get_pod_cidrs_and_service_cidrs_and_ip_families(self) -> Tuple[
        Union[List[str], None],
        Union[List[str], None],
        Union[List[str], None],
    ]:
        return self.get_pod_cidrs(), self.get_service_cidrs(), self.get_ip_families()

    def get_pod_cidrs(self) -> Union[List[str], None]:
        """Obtain the CIDR ranges used for pod subnets.

        :return: List[str] or None
        """
        # read the original value passed by the command
        pod_cidrs = self.raw_param.get("pod_cidrs")
        # normalize
        pod_cidrs = extract_comma_separated_string(pod_cidrs, keep_none=True, default_value=[])
        # try to read the property value corresponding to the parameter from the `mc` object
        if self.mc and self.mc.network_profile and self.mc.network_profile.pod_cidrs is not None:
            pod_cidrs = self.mc.network_profile.pod_cidrs

        # this parameter does not need dynamic completion
        # this parameter does not need validation
        return pod_cidrs

    def get_service_cidrs(self) -> Union[List[str], None]:
        """Obtain the CIDR ranges for the service subnet.

        :return: List[str] or None
        """
        # read the original value passed by the command
        service_cidrs = self.raw_param.get("service_cidrs")
        # normalize
        service_cidrs = extract_comma_separated_string(service_cidrs, keep_none=True, default_value=[])
        # try to read the property value corresponding to the parameter from the `mc` object
        if self.mc and self.mc.network_profile and self.mc.network_profile.service_cidrs is not None:
            service_cidrs = self.mc.network_profile.service_cidrs

        # this parameter does not need dynamic completion
        # this parameter does not need validation
        return service_cidrs

    def get_ip_families(self) -> Union[List[str], None]:
        """Obtain the value of ip_families.

        :return: List[str] or None
        """
        # read the original value passed by the command
        ip_families = self.raw_param.get("ip_families")
        # normalize
        ip_families = extract_comma_separated_string(ip_families, keep_none=True, default_value=[])

        # try to read the property value corresponding to the parameter from the `mc` object
        # when it wasn't provided as param.
        if (
            not ip_families and
            self.mc and
            self.mc.network_profile and
            self.mc.network_profile.ip_families is not None
        ):
            ip_families = self.mc.network_profile.ip_families

        # this parameter does not need dynamic completion
        # this parameter does not need validation
        return ip_families

    def get_sku_name(self) -> str:
        # read the original value passed by the command
        skuName = self.raw_param.get("sku")
        if skuName is None:
            if (
                self.mc and
                self.mc.sku and
                getattr(self.mc.sku, 'name', None) is not None
            ):
                skuName = vars(self.mc.sku)['name'].lower()
            else:
                skuName = CONST_MANAGED_CLUSTER_SKU_NAME_BASE
        return skuName

    def _get_enable_addons(self, enable_validation: bool = False) -> List[str]:
        enable_addons = super()._get_enable_addons()
        sku_name = self.get_sku_name()
        if sku_name == CONST_MANAGED_CLUSTER_SKU_NAME_AUTOMATIC:
            enable_addons.append("monitoring")
        return enable_addons

    def get_enable_msi_auth_for_monitoring(self) -> Union[bool, None]:
        enable_msi_auth_for_monitoring = super().get_enable_msi_auth_for_monitoring()
        sku_name = self.get_sku_name()
        if sku_name == CONST_MANAGED_CLUSTER_SKU_NAME_AUTOMATIC:
            return True

        # Check explicit settings
        disable_msi_auth = self.raw_param.get("disable_msi_auth_for_monitoring")
        enable_msi_auth = self.raw_param.get("enable_msi_auth_for_monitoring")
        enable_azure_monitor_logs = self.raw_param.get("enable_azure_monitor_logs")

        # Process explicit settings and special cases
        if disable_msi_auth:
            result = False
        elif enable_msi_auth:
            result = True
        elif enable_azure_monitor_logs:
            result = True
        elif enable_msi_auth_for_monitoring is False:
            result = False
        elif enable_msi_auth_for_monitoring is None and not disable_msi_auth and not enable_msi_auth:
            result = True
        else:
            result = enable_msi_auth_for_monitoring
        return result

    def _get_load_balancer_sku(self, enable_validation: bool = False) -> Union[str, None]:
        """Internal function to obtain the value of load_balancer_sku, default value is
        CONST_LOAD_BALANCER_SKU_STANDARD.

        Note: When returning a string, it will always be lowercase.

        This function supports the option of enable_validation. When enabled, it will check if load_balancer_sku equals
        to CONST_LOAD_BALANCER_SKU_BASIC, if so, when api_server_authorized_ip_ranges is assigned or
        enable_private_cluster is specified, raise an InvalidArgumentValueError.

        :return: string or None
        """
        # read the original value passed by the command
        load_balancer_sku = safe_lower(self.raw_param.get("load_balancer_sku"))
        # try to read the property value corresponding to the parameter from the `mc` object
        if (
            load_balancer_sku is None and
            self.mc and
            self.mc.network_profile and
            self.mc.network_profile.load_balancer_sku is not None
        ):
            load_balancer_sku = safe_lower(
                self.mc.network_profile.load_balancer_sku
            )
        if self.decorator_mode == DecoratorMode.CREATE and load_balancer_sku is None:
            # default value
            load_balancer_sku = CONST_LOAD_BALANCER_SKU_STANDARD

        # validation
        if enable_validation:
            if load_balancer_sku == CONST_LOAD_BALANCER_SKU_BASIC:
                if self._get_api_server_authorized_ip_ranges(enable_validation=False):
                    raise InvalidArgumentValueError(
                        "--api-server-authorized-ip-ranges can only be used with standard load balancer"
                    )
                if self._get_enable_private_cluster(enable_validation=False):
                    raise InvalidArgumentValueError(
                        "Please use standard load balancer for private cluster"
                    )

        return load_balancer_sku

    def _get_disable_local_accounts(self, enable_validation: bool = False) -> bool:
        """Internal function to obtain the value of disable_local_accounts.

        This function supports the option of enable_validation. When enabled, if both disable_local_accounts and
        enable_local_accounts are specified, raise a MutuallyExclusiveArgumentError.

        :return: bool
        """
        # read the original value passed by the command
        disable_local_accounts = self.raw_param.get("disable_local_accounts")
        # In create mode, try to read the property value corresponding to the parameter from the `mc` object.
        if self.decorator_mode == DecoratorMode.CREATE:
            if (
                self.mc and
                hasattr(self.mc, "disable_local_accounts") and      # backward compatibility
                self.mc.disable_local_accounts is not None
            ):
                disable_local_accounts = self.mc.disable_local_accounts
            sku_name = self.get_sku_name()
            if sku_name == CONST_MANAGED_CLUSTER_SKU_NAME_AUTOMATIC:
                disable_local_accounts = True

        # this parameter does not need dynamic completion
        # validation
        if enable_validation:
            if self.decorator_mode == DecoratorMode.UPDATE:
                if disable_local_accounts and self._get_enable_local_accounts(enable_validation=False):
                    raise MutuallyExclusiveArgumentError(
                        "Cannot specify --disable-local-accounts and "
                        "--enable-local-accounts at the same time."
                    )
        return disable_local_accounts

    def _get_outbound_type(
        self,
        enable_validation: bool = False,
        read_only: bool = False,
        load_balancer_profile: ManagedClusterLoadBalancerProfile = None,
    ) -> Union[str, None]:
        """Internal function to dynamically obtain the value of outbound_type according to the context.

        Note: Overwritten in aks-preview to support being updated.

        Note: All the external parameters involved in the validation are not verified in their own getters.

        When outbound_type is not assigned, dynamic completion will be triggerd. By default, the value is set to
        CONST_OUTBOUND_TYPE_LOAD_BALANCER.

        This function supports the option of enable_validation. When enabled, if the value of outbound_type is
        CONST_OUTBOUND_TYPE_MANAGED_NAT_GATEWAY, CONST_OUTBOUND_TYPE_USER_ASSIGNED_NAT_GATEWAY or
        CONST_OUTBOUND_TYPE_USER_DEFINED_ROUTING, the following checks will be performed. If load_balancer_sku is set
        to basic, an InvalidArgumentValueError will be raised. If vnet_subnet_id is not assigned,
        a RequiredArgumentMissingError will be raised. If any of load_balancer_managed_outbound_ip_count,
        load_balancer_outbound_ips or load_balancer_outbound_ip_prefixes is assigned, a MutuallyExclusiveArgumentError
        will be raised.
        This function supports the option of read_only. When enabled, it will skip dynamic completion and validation.
        This function supports the option of load_balancer_profile, if provided, when verifying loadbalancer-related
        parameters, the value in load_balancer_profile will be used for validation.

        :return: string or None
        """
        # read the original value passed by the command
        outbound_type = self.raw_param.get("outbound_type")
        # In create mode, try to read the property value corresponding to the parameter from the `mc` object.
        read_from_mc = False
        if self.decorator_mode == DecoratorMode.CREATE:
            if (
                self.mc and
                self.mc.network_profile and
                self.mc.network_profile.outbound_type is not None
            ):
                outbound_type = self.mc.network_profile.outbound_type
                read_from_mc = True

        # skip dynamic completion & validation if option read_only is specified
        if read_only:
            return outbound_type

        # dynamic completion
        if (
            self.decorator_mode == DecoratorMode.CREATE and
            not read_from_mc and
            outbound_type not in [
                CONST_OUTBOUND_TYPE_MANAGED_NAT_GATEWAY,
                CONST_OUTBOUND_TYPE_USER_ASSIGNED_NAT_GATEWAY,
                CONST_OUTBOUND_TYPE_USER_DEFINED_ROUTING,
                CONST_OUTBOUND_TYPE_NONE,
                CONST_OUTBOUND_TYPE_BLOCK,]
        ):
            outbound_type = CONST_OUTBOUND_TYPE_LOAD_BALANCER
            skuName = self.get_sku_name()
            isVnetSubnetIdEmpty = self.get_vnet_subnet_id() in ["", None]
            if skuName is not None and skuName == CONST_MANAGED_CLUSTER_SKU_NAME_AUTOMATIC and isVnetSubnetIdEmpty:
                # outbound_type of Automatic SKU should be ManagedNATGateway if no subnet id provided.
                outbound_type = CONST_OUTBOUND_TYPE_MANAGED_NAT_GATEWAY

        # validation
        # Note: The parameters involved in the validation are not verified in their own getters.
        # pylint: disable=too-many-nested-blocks
        if enable_validation:
            if outbound_type in [
                CONST_OUTBOUND_TYPE_USER_DEFINED_ROUTING,
                CONST_OUTBOUND_TYPE_MANAGED_NAT_GATEWAY,
                CONST_OUTBOUND_TYPE_USER_ASSIGNED_NAT_GATEWAY,
            ]:
                if safe_lower(self._get_load_balancer_sku(enable_validation=False)) == CONST_LOAD_BALANCER_SKU_BASIC:
                    raise InvalidArgumentValueError(
                        f"{outbound_type} doesn't support basic load balancer sku"
                    )

                if outbound_type in [
                    CONST_OUTBOUND_TYPE_USER_DEFINED_ROUTING,
                    CONST_OUTBOUND_TYPE_USER_ASSIGNED_NAT_GATEWAY,
                ]:
                    if self.get_vnet_subnet_id() in ["", None]:
                        raise RequiredArgumentMissingError(
                            "--vnet-subnet-id must be specified for userDefinedRouting and it must "
                            "be pre-configured with a route table with egress rules"
                        )

                if (
                    self.decorator_mode == DecoratorMode.CREATE and
                    outbound_type == CONST_OUTBOUND_TYPE_USER_DEFINED_ROUTING
                ):
                    if load_balancer_profile:
                        if (
                            load_balancer_profile.managed_outbound_i_ps or
                            load_balancer_profile.outbound_i_ps or
                            load_balancer_profile.outbound_ip_prefixes
                        ):
                            raise MutuallyExclusiveArgumentError(
                                "userDefinedRouting doesn't support customizing \
                                a standard load balancer with IP addresses"
                            )
                    else:
                        if (
                            self.get_load_balancer_managed_outbound_ip_count() or
                            self.get_load_balancer_outbound_ips() or
                            self.get_load_balancer_outbound_ip_prefixes()
                        ):
                            raise MutuallyExclusiveArgumentError(
                                "userDefinedRouting doesn't support customizing \
                                a standard load balancer with IP addresses"
                            )
            if self.decorator_mode == DecoratorMode.UPDATE:
                if outbound_type == CONST_OUTBOUND_TYPE_MANAGED_NAT_GATEWAY:
                    if self.mc.agent_pool_profiles is not None and len(self.mc.agent_pool_profiles) > 1:
                        multizoned = False
                        for ap in self.mc.agent_pool_profiles:
                            if ap.availability_zones:
                                multizoned = True
                        msg = (
                            "\nWarning: this AKS cluster has multi-zonal nodepools, but NAT Gateway is not "
                            "currently zone redundant. Migrating outbound connectivity to NAT Gateway could lead to "
                            "a reduction in zone redundancy for this cluster. Continue?"
                        )
                        if multizoned and not self.get_yes() and not prompt_y_n(msg, default="n"):
                            raise DecoratorEarlyExitException()
        return outbound_type

    def _get_pod_cidr_and_service_cidr_and_dns_service_ip_and_docker_bridge_address_and_network_policy(
        self, enable_validation: bool = False
    ) -> Tuple[
        Union[str, None],
        Union[str, None],
        Union[str, None],
        Union[str, None],
        Union[str, None],
    ]:
        """Internal function to obtain the value of pod_cidr, service_cidr, dns_service_ip, docker_bridge_address and
        network_policy.

        Note: Overwritten in aks-preview to remove the deprecated property docker_bridge_cidr.

        Note: SDK provides default value "10.244.0.0/16" and performs the following validation
        {'pattern': r'^([0-9]{1,3}\\.){3}[0-9]{1,3}(\\/([0-9]|[1-2][0-9]|3[0-2]))?$'} for pod_cidr.
        Note: SDK provides default value "10.0.0.0/16" and performs the following validation
        {'pattern': r'^([0-9]{1,3}\\.){3}[0-9]{1,3}(\\/([0-9]|[1-2][0-9]|3[0-2]))?$'} for service_cidr.
        Note: SDK provides default value "10.0.0.10" and performs the following validation
        {'pattern': r'^(?:(?:25[0-5]|2[0-4][0-9]|[01]?[0-9][0-9]?)\\.){3}(?:25[0-5]|2[0-4][0-9]|[01]?[0-9][0-9]?)$'}
        for dns_service_ip.
        Note: SDK provides default value "172.17.0.1/16" and performs the following validation
        {'pattern': r'^([0-9]{1,3}\\.){3}[0-9]{1,3}(\\/([0-9]|[1-2][0-9]|3[0-2]))?$'} for docker_bridge_address.

        This function supports the option of enable_validation. When enabled, if pod_cidr is assigned and the value of
        network_plugin is azure, an InvalidArgumentValueError will be raised; otherwise, if any of pod_cidr,
        service_cidr, dns_service_ip, docker_bridge_address or network_policy is assigned, a
        RequiredArgumentMissingError will be raised.

        :return: a tuple of five elements: pod_cidr of string type or None, service_cidr of string type or None,
        dns_service_ip of string type or None, docker_bridge_address of string type or None, network_policy of
        string type or None.
        """
        # get network profile from `mc`
        network_profile = None
        if self.mc:
            network_profile = self.mc.network_profile

        # pod_cidr
        # read the original value passed by the command
        pod_cidr = self.raw_param.get("pod_cidr")
        # try to read the property value corresponding to the parameter from the `mc` object
        # pod_cidr is allowed to be updated so only read from mc object during creates
        if self.decorator_mode == DecoratorMode.CREATE:
            if network_profile and network_profile.pod_cidr is not None:
                pod_cidr = network_profile.pod_cidr

        # service_cidr
        # read the original value passed by the command
        service_cidr = self.raw_param.get("service_cidr")
        # try to read the property value corresponding to the parameter from the `mc` object
        if network_profile and network_profile.service_cidr is not None:
            service_cidr = network_profile.service_cidr

        # dns_service_ip
        # read the original value passed by the command
        dns_service_ip = self.raw_param.get("dns_service_ip")
        # try to read the property value corresponding to the parameter from the `mc` object
        if network_profile and network_profile.dns_service_ip is not None:
            dns_service_ip = network_profile.dns_service_ip

        # network_policy
        # read the original value passed by the command
        network_policy = self.raw_param.get("network_policy")
        # try to read the property value corresponding to the parameter from the `mc` object
        if network_profile and network_profile.network_policy is not None:
            network_policy = network_profile.network_policy

        # these parameters do not need dynamic completion

        # validation
        if enable_validation:
            network_plugin = self._get_network_plugin(enable_validation=False)
            if not network_plugin:
                if (
                    pod_cidr or
                    service_cidr or
                    dns_service_ip or
                    network_policy
                ):
                    raise RequiredArgumentMissingError(
                        "Please explicitly specify the network plugin type"
                    )
        return pod_cidr, service_cidr, dns_service_ip, None, network_policy

    def _get_network_plugin(self, enable_validation: bool = False) -> Union[str, None]:
        """Internal function to obtain the value of network_plugin.

        Note: Overwritten in aks-preview to update the valiation.

        Note: SDK provides default value "kubenet" for network_plugin.

        This function supports the option of enable_validation. When enabled, in case network_plugin is assigned, if
        pod_cidr is assigned, the value of network_plugin is "azure" and network_plugin_mode is not "overlay", an
        InvalidArgumentValueError will be raised; otherwise, if any of pod_cidr, service_cidr, dns_service_ip,
        docker_bridge_address or network_policy is assigned, a RequiredArgumentMissingError will be raised.

        :return: string or None
        """
        # read the original value passed by the command
        network_plugin = self.raw_param.get("network_plugin")
        # try to read the property value corresponding to the parameter from the `mc` object
        # but do not override if it was specified in the raw params since this property can be updated.
        if (
            not network_plugin and
            self.mc and
            self.mc.network_profile and
            self.mc.network_profile.network_plugin is not None
        ):
            network_plugin = self.mc.network_profile.network_plugin

        # this parameter does not need dynamic completion
        # validation
        if enable_validation:
            (
                pod_cidr,
                service_cidr,
                dns_service_ip,
                docker_bridge_address,
                network_policy,
            ) = self._get_pod_cidr_and_service_cidr_and_dns_service_ip_and_docker_bridge_address_and_network_policy(
                enable_validation=False
            )
            if network_plugin:
                if network_plugin == CONST_NETWORK_PLUGIN_AZURE and pod_cidr:
                    if self.get_network_plugin_mode() != CONST_NETWORK_PLUGIN_MODE_OVERLAY:
                        raise InvalidArgumentValueError(
                            "Please specify network plugin mode `overlay` when using pod_cidr or "
                            "use network plugin `kubenet`. For more information about Azure CNI "
                            "Overlay please see https://aka.ms/aksoverlay"
                        )
            else:
                if (
                    pod_cidr or
                    service_cidr or
                    dns_service_ip or
                    docker_bridge_address or
                    network_policy
                ):
                    raise RequiredArgumentMissingError(
                        "Please explicitly specify the network plugin type"
                    )
        return network_plugin

    def get_pod_cidr(self) -> Union[str, None]:
        """Get the value of pod_cidr.

        :return: str or None
        """
        # try to read the property value corresponding to the parameter from the `mc` object
        # only read on CREATE as this property can be updated
        pod_cidr = self.raw_param.get("pod_cidr")

        if self.decorator_mode == DecoratorMode.CREATE:
            if (
                self.mc and
                self.mc.network_profile and
                self.mc.network_profile.pod_cidr is not None
            ):
                pod_cidr = self.mc.network_profile.pod_cidr

        # this parameter does not need dynamic completion
        # this parameter does not need validation
        return pod_cidr

    def get_network_plugin_mode(self) -> Union[str, None]:
        """Get the value of network_plugin_mode.

        :return: str or None
        """
        # overwrite if provided by user
        network_plugin_mode = self.raw_param.get("network_plugin_mode")

        # try to read the property value corresponding to the parameter from the `mc` object
        # only read on CREATE as this property can be updated
        if self.decorator_mode == DecoratorMode.CREATE:
            if (
                self.mc and
                self.mc.network_profile and
                self.mc.network_profile.network_plugin_mode is not None
            ):
                network_plugin_mode = self.mc.network_profile.network_plugin_mode

        # this parameter does not need dynamic completion
        # this parameter does not need validation
        return network_plugin_mode

    def get_network_policy(self) -> Union[str, None]:
        """Get the value of network_dataplane.

        :return: str or None
        """
        return self.raw_param.get("network_policy")

    def get_network_dataplane(self) -> Union[str, None]:
        """Get the value of network_dataplane.

        :return: str or None
        """
        return self.raw_param.get("network_dataplane")

    def get_enable_cilium_dataplane(self) -> bool:
        """Get the value of enable_cilium_dataplane

        :return: bool
        """
        return bool(self.raw_param.get('enable_cilium_dataplane'))

    def get_acns_enablement(self) -> Tuple[
        Union[bool, None],
        Union[bool, None],
        Union[bool, None]
    ]:
        """Get the enablement of acns (not including the performance suite)
        :return: Tuple of 3 elements which can be bool or None
        """
        enable_acns, enable_acns_observability, enable_acns_security, _ = self.get_acns_enablement_with_perf()
        return enable_acns, enable_acns_observability, enable_acns_security

    def get_acns_enablement_with_perf(self) -> Tuple[
        Union[bool, None],
        Union[bool, None],
        Union[bool, None],
        Union[bool, None]
    ]:
        """Get the enablement of acns including the performance suite
        :return: Tuple of 4 elements which can be bool or None
        """
        enable_acns = self.raw_param.get("enable_acns")
        disable_acns = self.raw_param.get("disable_acns")
        if enable_acns is None and disable_acns is None:
            return None, None, None, None
        if enable_acns and disable_acns:
            raise MutuallyExclusiveArgumentError(
                "Cannot specify --enable-acns and "
                "--disable-acns at the same time."
            )
        enable_acns = bool(enable_acns) if enable_acns is not None else False
        disable_acns = bool(disable_acns) if disable_acns is not None else False
        acns = enable_acns or not disable_acns
        acns_observability = self.get_acns_observability()
        acns_datapath_acceleration_mode = self.get_acns_datapath_acceleration_mode()
        acns_perf_enabled = None
        if acns_datapath_acceleration_mode is not None:
            acns_perf_enabled = acns_datapath_acceleration_mode == CONST_ACNS_DATAPATH_ACCELERATION_MODE_BPFVETH
        acns_security = self.get_acns_security()
        if acns and (acns_observability is False and acns_security is False and acns_perf_enabled is not True):
            raise MutuallyExclusiveArgumentError(
                "Cannot disable observability, security, and performance acceleration when enabling ACNS. "
                "Please enable at least one of them or disable ACNS with --disable-acns."
            )
        if not acns and (acns_observability is not None or acns_security is not None
           or acns_datapath_acceleration_mode is not None):
            raise MutuallyExclusiveArgumentError(
                "--disable-acns does not use any additional acns arguments."
            )
        return acns, acns_observability, acns_security, acns_perf_enabled

    def get_acns_observability(self) -> Union[bool, None]:
        """Get the enablement of acns observability

        :return: bool or None"""
        disable_acns_observability = self.raw_param.get("disable_acns_observability")
        if disable_acns_observability is not None:
            return not disable_acns_observability
        return None

    def get_acns_security(self) -> Union[bool, None]:
        """Get the enablement of acns security

        :return: bool or None"""
        disable_acns_security = self.raw_param.get("disable_acns_security")
        if disable_acns_security is not None:
            return not disable_acns_security
        return None

    def get_acns_advanced_networkpolicies(self) -> Union[str, None]:
        """Get the value of acns_advanced_networkpolicies

        :return: str or None
        """
        disable_acns_security = self.raw_param.get("disable_acns_security")
        disable_acns = self.raw_param.get("disable_acns")
        acns_advanced_networkpolicies = self.raw_param.get("acns_advanced_networkpolicies")
        if acns_advanced_networkpolicies is not None:
            if disable_acns_security or disable_acns:
                raise MutuallyExclusiveArgumentError(
                    "--disable-acns-security and --disable-acns cannot be used with acns_advanced_networkpolicies."
                )
        return self.raw_param.get("acns_advanced_networkpolicies")

    def get_acns_datapath_acceleration_mode(self) -> Union[str, None]:
        """Get the value of acns_datapath_acceleration_mode

        :return: str or None
        """
        disable_acns = self.raw_param.get("disable_acns")
        acns_datapath_acceleration_mode = self.raw_param.get("acns_datapath_acceleration_mode")
        if (acns_datapath_acceleration_mode is not None
           and acns_datapath_acceleration_mode != CONST_ACNS_DATAPATH_ACCELERATION_MODE_NONE):
            if disable_acns:
                raise MutuallyExclusiveArgumentError(
                    "--disable-acns cannot be used with --acns-performance-acceleration-mode."
                )
        return acns_datapath_acceleration_mode

    def get_acns_transit_encryption_type(self) -> Union[str, None]:
        """Get the value of acns_transit_encryption_type

        :return: str or None
        """
        disable_acns_security = self.raw_param.get("disable_acns_security")
        disable_acns = self.raw_param.get("disable_acns")
        acns_transit_encryption_type = self.raw_param.get("acns_transit_encryption_type")
        if acns_transit_encryption_type is not None:
            if disable_acns_security or disable_acns:
                raise MutuallyExclusiveArgumentError(
                    "--disable-acns-security and --disable-acns cannot be used with --acns-transit-encryption-type."
                )
        return self.raw_param.get("acns_transit_encryption_type")

    # Container network logs is the new name for retina flow logs.
    def get_container_network_logs(self, mc: ManagedCluster) -> Union[bool, None]:
        """Get the enablement of container network logs

        :return: bool or None"""
        enable_cnl = (
            self.raw_param.get("enable_container_network_logs") or
            self.raw_param.get("enable_retina_flow_logs")
        )
        disable_cnl = (
            self.raw_param.get("disable_container_network_logs") or
            self.raw_param.get("disable_retina_flow_logs")
        )
        if enable_cnl is None and disable_cnl is None:
            return None
        if enable_cnl and disable_cnl:
            raise MutuallyExclusiveArgumentError(
                "Cannot specify --enable-container-network-logs and "
                "--disable-container-network-logs at the same time."
            )
        if (
            enable_cnl and
            (not self.raw_param.get("enable_acns", False) and
                not (mc.network_profile and mc.network_profile.advanced_networking and
                     mc.network_profile.advanced_networking.enabled)) or
            not (mc.addon_profiles and mc.addon_profiles.get("omsagent") and mc.addon_profiles["omsagent"].enabled)
        ):
            raise InvalidArgumentValueError(
                "Container network logs requires '--enable-acns', advanced networking "
                "to be enabled, and the monitoring addon to be enabled."
            )
        enable_cnl = bool(enable_cnl) if enable_cnl is not None else False
        disable_cnl = bool(disable_cnl) if disable_cnl is not None else False
        return enable_cnl or not disable_cnl

    def get_load_balancer_managed_outbound_ip_count(self) -> Union[int, None]:
        """Obtain the value of load_balancer_managed_outbound_ip_count.

        Note: SDK performs the following validation {'maximum': 100, 'minimum': 1}.

        :return: int or None
        """
        # read the original value passed by the command
        return self.raw_param.get("load_balancer_managed_outbound_ip_count")

    def get_load_balancer_managed_outbound_ipv6_count(self) -> Union[int, None]:
        """Obtain the expected count of IPv6 managed outbound IPs.

        Note: SDK provides default value 0 and performs the following validation {'maximum': 100, 'minimum': 0}.

        :return: int or None
        """
        return self.raw_param.get('load_balancer_managed_outbound_ipv6_count')

    def get_load_balancer_outbound_ips(self) -> Union[str, List[ResourceReference], None]:
        """Obtain the value of load_balancer_outbound_ips.

        Note: SDK performs the following validation {'maximum': 16, 'minimum': 1}.

        :return: string, list of ResourceReference, or None
        """
        # read the original value passed by the command
        return self.raw_param.get("load_balancer_outbound_ips")

    def get_load_balancer_outbound_ip_prefixes(self) -> Union[str, List[ResourceReference], None]:
        """Obtain the value of load_balancer_outbound_ip_prefixes.

        :return: string, list of ResourceReference, or None
        """
        # read the original value passed by the command
        return self.raw_param.get("load_balancer_outbound_ip_prefixes")

    def get_load_balancer_backend_pool_type(self) -> str:
        """Obtain the value of load_balancer_backend_pool_type.

        :return: string
        """
        # read the original value passed by the command
        load_balancer_backend_pool_type = self.raw_param.get(
            "load_balancer_backend_pool_type"
        )

        # this parameter does not need dynamic completion
        # this parameter does not need validation
        return load_balancer_backend_pool_type

    def get_cluster_service_load_balancer_health_probe_mode(self) -> Union[str, None]:
        """Obtain the value of cluster_service_load_balancer_health_probe_mode.

        :return: string
        """
        # read the original value passed by the command
        cluster_service_health_probe_mode = self.raw_param.get(
            "cluster_service_load_balancer_health_probe_mode"
        )

        # this parameter does not need dynamic completion
        # this parameter does not need validation
        return cluster_service_health_probe_mode

    def get_nrg_lockdown_restriction_level(self) -> Union[str, None]:
        """Obtain the value of nrg_lockdown_restriction_level.
        :return: string or None
        """
        # read the original value passed by the command
        nrg_lockdown_restriction_level = self.raw_param.get("nrg_lockdown_restriction_level")

        # In create mode, try to read the property value corresponding to the parameter from the `mc` object.
        if self.decorator_mode == DecoratorMode.CREATE:
            if (
                self.mc and
                self.mc.node_resource_group_profile and
                self.mc.node_resource_group_profile.restriction_level is not None
            ):
                nrg_lockdown_restriction_level = self.mc.node_resource_group_profile.restriction_level

        # this parameter does not need dynamic completion
        # this parameter does not need validation
        return nrg_lockdown_restriction_level

    def get_kube_proxy_config(self) -> Union[Dict, ContainerServiceNetworkProfileKubeProxyConfig, None]:
        """Obtain the value of kube_proxy_config.

        :return: dictionary, ContainerServiceNetworkProfileKubeProxyConfig or None
        """
        # read the original value passed by the command
        kube_proxy_config = None
        kube_proxy_config_file_path = self.raw_param.get("kube_proxy_config")
        # validate user input
        if kube_proxy_config_file_path:
            if not os.path.isfile(kube_proxy_config_file_path):
                raise InvalidArgumentValueError(
                    f"{kube_proxy_config_file_path} is not valid file, or not accessible."
                )
            kube_proxy_config = get_file_json(kube_proxy_config_file_path)
            if not isinstance(kube_proxy_config, dict):
                raise InvalidArgumentValueError(
                    f"Error reading kube-proxy config from {kube_proxy_config_file_path}. "
                    "Please see https://aka.ms/KubeProxyConfig for correct format."
                )

        # try to read the property value corresponding to the parameter from the `mc` object
        if self.decorator_mode == DecoratorMode.CREATE:
            if self.mc and self.mc.network_profile and self.mc.network_profile.kube_proxy_config is not None:
                kube_proxy_config = self.mc.network_profile.kube_proxy_config

        # this parameter does not need dynamic completion
        # this parameter does not need validation
        return kube_proxy_config

    def get_node_os_upgrade_channel(self) -> Union[str, None]:
        """Obtain the value of node_os_upgrade_channel.
        :return: string or None
        """
        # read the original value passed by the command
        node_os_upgrade_channel = self.raw_param.get("node_os_upgrade_channel")

        # In create mode, try to read the property value corresponding to the parameter from the `mc` object.
        if self.decorator_mode == DecoratorMode.CREATE:
            if (
                self.mc and
                self.mc.auto_upgrade_profile and
                self.mc.auto_upgrade_profile.node_os_upgrade_channel is not None
            ):
                node_os_upgrade_channel = self.mc.auto_upgrade_profile.node_os_upgrade_channel

        # this parameter does not need dynamic completion
        # this parameter does not need validation
        return node_os_upgrade_channel

    def get_upgrade_override_until(self) -> Union[str, None]:
        """Obtain the value of upgrade_override_until.
        :return: string or None
        """
        # this parameter does not need dynamic completion
        # this parameter does not need validation
        return self.raw_param.get("upgrade_override_until")

    def get_if_match(self) -> Union[str, None]:
        """Obtain the value of if_match.
        :return: string or None
        """
        # this parameter does not need dynamic completion
        # this parameter does not need validation
        return self.raw_param.get("if_match")

    def get_if_none_match(self) -> Union[str, None]:
        """Obtain the value of if_none_match.
        :return: string or None
        """
        # this parameter does not need dynamic completion
        # this parameter does not need validation
        return self.raw_param.get("if_none_match")

    def get_force_upgrade(self) -> Union[bool, None]:
        """Obtain the value of force_upgrade.
        :return: bool or None
        """
        # this parameter does not need dynamic completion
        # validation is done with param validator
        enable_force_upgrade = self.raw_param.get("enable_force_upgrade")
        disable_force_upgrade = self.raw_param.get("disable_force_upgrade")

        if enable_force_upgrade is False and disable_force_upgrade is False:
            return None
        if enable_force_upgrade is not None:
            return enable_force_upgrade
        if disable_force_upgrade is not None:
            return not disable_force_upgrade
        return None

    # pylint: disable=unused-argument
    def _get_enable_managed_identity(
        self, enable_validation: bool = False, read_only: bool = False
    ) -> bool:
        """Internal function to obtain the value of enable_managed_identity.

        Note: Inherited and extended in aks-preview to perform additional validation.

        This function supports the option of enable_validation. When enabled, if enable_managed_identity is not
        specified but enable_pod_identity is, raise a RequiredArgumentMissingError.

        :return: bool
        """
        enable_managed_identity = super()._get_enable_managed_identity()

        # validation
        if enable_validation:
            # additional validation in aks-preview
            if self.decorator_mode == DecoratorMode.CREATE:
                if not enable_managed_identity and self._get_enable_pod_identity(enable_validation=False):
                    raise RequiredArgumentMissingError(
                        "--enable-pod-identity can only be specified when --enable-managed-identity is specified"
                    )
            elif self.decorator_mode == DecoratorMode.UPDATE:
                if not check_is_msi_cluster(self.mc) and self._get_enable_pod_identity(enable_validation=False):
                    raise RequiredArgumentMissingError(
                        "--enable-pod-identity can only be specified for cluster enabled managed identity"
                    )
        return enable_managed_identity

    def _get_enable_pod_identity(self, enable_validation: bool = False) -> bool:
        """Internal function to obtain the value of enable_managed_identity.

        This function supports the option of enable_validation. When enabled, if enable_managed_identity is not
        specified but enable_pod_identity is, raise a RequiredArgumentMissingError. Will also call function
        "__validate_pod_identity_with_kubenet" for verification. In update mode, if both
        enable_pod_identity and disable_pod_identity are specified, raise a MutuallyExclusiveArgumentError.

        :return: bool
        """
        # read the original value passed by the command
        enable_pod_identity = self.raw_param.get("enable_pod_identity")
        # In create mode, try to read the property value corresponding to the parameter from the `mc` object.
        if self.decorator_mode == DecoratorMode.CREATE:
            if (
                self.mc and
                self.mc.pod_identity_profile and
                self.mc.pod_identity_profile.enabled is not None
            ):
                enable_pod_identity = self.mc.pod_identity_profile.enabled

        # this parameter does not need dynamic completion
        # validation
        if enable_validation:
            if self.decorator_mode == DecoratorMode.CREATE:
                if enable_pod_identity and not self._get_enable_managed_identity(enable_validation=False):
                    raise RequiredArgumentMissingError(
                        "--enable-pod-identity can only be specified when --enable-managed-identity is specified"
                    )
                # validate pod identity with kubenet plugin
                self.__validate_pod_identity_with_kubenet(
                    self.mc,
                    enable_pod_identity,
                    self._get_enable_pod_identity_with_kubenet(
                        enable_validation=False
                    ),
                )
            elif self.decorator_mode == DecoratorMode.UPDATE:
                if enable_pod_identity:
                    if not check_is_msi_cluster(self.mc):
                        raise RequiredArgumentMissingError(
                            "--enable-pod-identity can only be specified for cluster enabled managed identity"
                        )
                    if self._get_disable_pod_identity(enable_validation=False):
                        raise MutuallyExclusiveArgumentError(
                            "Cannot specify --enable-pod-identity and "
                            "--disable-pod-identity at the same time."
                        )
        return enable_pod_identity

    def get_enable_pod_identity(self) -> bool:
        """Obtain the value of enable_pod_identity.

        This function will verify the parameter by default. If enable_managed_identity is not specified but
        enable_pod_identity is, raise a RequiredArgumentMissingError. Will also call function
        "__validate_pod_identity_with_kubenet" for verification. In update mode, if both enable_pod_identity and
        disable_pod_identity are specified, raise a MutuallyExclusiveArgumentError.

        :return: bool
        """

        return self._get_enable_pod_identity(enable_validation=True)

    def _get_disable_pod_identity(self, enable_validation: bool = False) -> bool:
        """Internal function to obtain the value of disable_pod_identity.

        This function supports the option of enable_validation. When enabled, in update mode, if both
        enable_pod_identity and disable_pod_identity are specified, raise a MutuallyExclusiveArgumentError.

        :return: bool
        """
        # read the original value passed by the command
        disable_pod_identity = self.raw_param.get("disable_pod_identity")
        # We do not support this option in create mode, therefore we do not read the value from `mc`.

        # this parameter does not need dynamic completion
        # validation
        if enable_validation:
            if self.decorator_mode == DecoratorMode.UPDATE:
                if disable_pod_identity and self._get_enable_pod_identity(enable_validation=False):
                    raise MutuallyExclusiveArgumentError(
                        "Cannot specify --enable-pod-identity and "
                        "--disable-pod-identity at the same time."
                    )
        return disable_pod_identity

    def get_disable_pod_identity(self) -> bool:
        """Obtain the value of disable_pod_identity.

        This function will verify the parameter by default. When enabled, in update mode, if both
        enable_pod_identity and disable_pod_identity are specified, raise a MutuallyExclusiveArgumentError.

        :return: bool
        """

        return self._get_disable_pod_identity(enable_validation=True)

    def _get_enable_pod_identity_with_kubenet(self, enable_validation: bool = False) -> bool:
        """Internal function to obtain the value of enable_pod_identity_with_kubenet.

        This function supports the option of enable_validation. When enabled, will call function
        "__validate_pod_identity_with_kubenet" for verification.

        :return: bool
        """
        # read the original value passed by the command
        enable_pod_identity_with_kubenet = self.raw_param.get(
            "enable_pod_identity_with_kubenet")
        # In create mode, try to read the property value corresponding to the parameter from the `mc` object.
        if self.decorator_mode == DecoratorMode.CREATE:
            if (
                self.mc and
                self.mc.pod_identity_profile and
                self.mc.pod_identity_profile.allow_network_plugin_kubenet is not None
            ):
                enable_pod_identity_with_kubenet = self.mc.pod_identity_profile.allow_network_plugin_kubenet

        # this parameter does not need dynamic completion
        # validation
        if enable_validation:
            if self.decorator_mode == DecoratorMode.CREATE:
                self.__validate_pod_identity_with_kubenet(
                    self.mc,
                    self._get_enable_pod_identity(enable_validation=False),
                    enable_pod_identity_with_kubenet,
                )
        return enable_pod_identity_with_kubenet

    def get_enable_pod_identity_with_kubenet(self) -> bool:
        """Obtain the value of enable_pod_identity_with_kubenet.

        This function will verify the parameter by default. Will call function "__validate_pod_identity_with_kubenet"
        for verification.

        :return: bool
        """
        return self._get_enable_pod_identity_with_kubenet(enable_validation=True)

    def get_enable_image_integrity(self) -> bool:
        """Obtain the value of enable_image_integrity.

        :return: bool
        """
        # read the original value passed by the command
        enable_image_integrity = self.raw_param.get("enable_image_integrity")

        return enable_image_integrity

    def get_disable_image_integrity(self) -> bool:
        """Obtain the value of disable_image_integrity.

        :return: bool
        """
        # read the original value passed by the command
        disable_image_integrity = self.raw_param.get("disable_image_integrity")

        return disable_image_integrity

    def get_kms_infrastructure_encryption(self) -> str:
        """Obtain the value of kms_infrastructure_encryption.

        :return: str
        """
        # read the original value passed by the command
        kms_infrastructure_encryption = self.raw_param.get("kms_infrastructure_encryption")

        # Try to read the property value corresponding to the parameter from the `mc` object.
        if kms_infrastructure_encryption is None and self.mc:
            security_profile = getattr(self.mc, "security_profile", None)
            if security_profile:
                encryption_profile = getattr(
                    security_profile, "kubernetes_resource_object_encryption_profile", None
                )
                if encryption_profile:
                    infrastructure_encryption = getattr(encryption_profile, "infrastructure_encryption", None)
                    if infrastructure_encryption is not None:
                        kms_infrastructure_encryption = infrastructure_encryption

        return kms_infrastructure_encryption

    def _get_enable_azure_keyvault_kms(self, enable_validation: bool = False) -> bool:
        """Internal function to obtain the value of enable_azure_keyvault_kms.

        This function supports the option of enable_validation. When enabled, if azure_keyvault_kms_key_id is empty,
        raise a RequiredArgumentMissingError.

        :return: bool
        """
        # read the original value passed by the command
        enable_azure_keyvault_kms = self.raw_param.get("enable_azure_keyvault_kms")
        # In create mode, try to read the property value corresponding to the parameter from the `mc` object.
        if self.decorator_mode == DecoratorMode.CREATE:
            if (
                self.mc and
                hasattr(self.mc, "security_profile") and  # backward compatibility
                self.mc.security_profile and
                self.mc.security_profile.azure_key_vault_kms
            ):
                enable_azure_keyvault_kms = self.mc.security_profile.azure_key_vault_kms.enabled

        # this parameter does not need dynamic completion
        # validation
        if enable_validation:
            if bool(enable_azure_keyvault_kms) != bool(self._get_azure_keyvault_kms_key_id(enable_validation=False)):
                raise RequiredArgumentMissingError(
                    'You must set "--enable-azure-keyvault-kms" and "--azure-keyvault-kms-key-id" at the same time.'
                )

        return enable_azure_keyvault_kms

    def get_enable_azure_keyvault_kms(self) -> bool:
        """Obtain the value of enable_azure_keyvault_kms.

        This function will verify the parameter by default. When enabled, if azure_keyvault_kms_key_id is empty,
        raise a RequiredArgumentMissingError.

        :return: bool
        """
        return self._get_enable_azure_keyvault_kms(enable_validation=True)

    def _get_disable_azure_keyvault_kms(self, enable_validation: bool = False) -> bool:
        """Internal function to obtain the value of disable_azure_keyvault_kms.

        This function supports the option of enable_validation. When enabled,
        if both enable_azure_keyvault_kms and disable_azure_keyvault_kms are
        specified, raise a MutuallyExclusiveArgumentError.

        :return: bool
        """
        # Read the original value passed by the command.
        disable_azure_keyvault_kms = self.raw_param.get("disable_azure_keyvault_kms")

        # This option is not supported in create mode, hence we do not read the property value from the `mc` object.
        # This parameter does not need dynamic completion.
        if enable_validation:
            if disable_azure_keyvault_kms and self._get_enable_azure_keyvault_kms(enable_validation=False):
                raise MutuallyExclusiveArgumentError(
                    "Cannot specify --enable-azure-keyvault-kms and --disable-azure-keyvault-kms at the same time."
                )

        return disable_azure_keyvault_kms

    def get_disable_azure_keyvault_kms(self) -> bool:
        """Obtain the value of disable_azure_keyvault_kms.

        This function will verify the parameter by default. If both enable_azure_keyvault_kms and
        disable_azure_keyvault_kms are specified, raise a MutuallyExclusiveArgumentError.

        :return: bool
        """
        return self._get_disable_azure_keyvault_kms(enable_validation=True)

    def _get_azure_keyvault_kms_key_id(self, enable_validation: bool = False) -> Union[str, None]:
        """Internal function to obtain the value of azure_keyvault_kms_key_id according to the context.

        This function supports the option of enable_validation. When enabled, it will check if
        azure_keyvault_kms_key_id is assigned but enable_azure_keyvault_kms is not specified,
        if so, raise a RequiredArgumentMissingError. It will also validate the key ID format
        based on PMK (Platform Managed Key) enablement status.

        :return: string or None
        """
        # read the original value passed by the command
        key_id = self.raw_param.get("azure_keyvault_kms_key_id")
        # In create mode, try to read the property value corresponding to the parameter from the `mc` object.
        if self.decorator_mode == DecoratorMode.CREATE:
            if (
                self.mc and
                hasattr(self.mc, "security_profile") and  # backward compatibility
                self.mc.security_profile and
                self.mc.security_profile.azure_key_vault_kms and
                self.mc.security_profile.azure_key_vault_kms.key_id is not None
            ):
                key_id = self.mc.security_profile.azure_key_vault_kms.key_id

        if enable_validation:
            enable_azure_keyvault_kms = self._get_enable_azure_keyvault_kms(enable_validation=False)
            if key_id and not enable_azure_keyvault_kms:
                raise RequiredArgumentMissingError(
                    '"--azure-keyvault-kms-key-id" requires "--enable-azure-keyvault-kms".')

<<<<<<< HEAD
            # PMK validation logic moved from validate_azure_keyvault_kms_key_id
            if key_id:
                # Check if PMK (Platform-Managed Keys) is enabled
                is_pmk_enabled = self.get_kms_infrastructure_encryption() == "Enabled"
                segments = key_id[len("https://"):].split("/")

                if is_pmk_enabled:
                    # PMK enabled (K2P): Only accept versionless key ID (3 segments: vault.net/keys/key-name)
                    if len(segments) != 3:
                        err_msg = (
                            "--azure-keyvault-kms-key-id is not a valid versionless Key Vault key ID for PMK. "
                            "Valid format is https://{key-vault-url}/keys/{key-name}. "
                            "See https://docs.microsoft.com/en-us/azure/key-vault/general/about-keys-secrets-certificates#vault-name-and-object-name"  # pylint: disable=line-too-long
                        )
                        raise InvalidArgumentValueError(err_msg)
                else:
                    # PMK disabled (KMS v2): Accept versioned key ID (4 segments)
                    if len(segments) != 4:
                        err_msg = (
                            "--azure-keyvault-kms-key-id is not a valid Key Vault key ID. "
                            "See https://docs.microsoft.com/en-us/azure/key-vault/general/about-keys-secrets-certificates#vault-name-and-object-name"  # pylint: disable=line-too-long
                        )
                        raise InvalidArgumentValueError(err_msg)

=======
>>>>>>> 5b4614dd
        return key_id

    def get_azure_keyvault_kms_key_id(self) -> Union[str, None]:
        """Obtain the value of azure_keyvault_kms_key_id.

        This function will verify the parameter by default. When enabled, if enable_azure_keyvault_kms is False,
        raise a RequiredArgumentMissingError.

        :return: string or None
        """
        return self._get_azure_keyvault_kms_key_id(enable_validation=True)

    def _get_azure_keyvault_kms_key_vault_network_access(self, enable_validation: bool = False) -> Union[str, None]:
        """Internal function to obtain the value of azure_keyvault_kms_key_vault_network_access according to the
        context.

        This function supports the option of enable_validation. When enabled, it will check if
        azure_keyvault_kms_key_vault_network_access is assigned but enable_azure_keyvault_kms is not specified, if so,
        raise a RequiredArgumentMissingError.

        :return: string or None
        """
        # read the original value passed by the command
        key_vault_network_access = self.raw_param.get("azure_keyvault_kms_key_vault_network_access")

        # validation
        if enable_validation:
            is_cmk_enabled = self._get_enable_azure_keyvault_kms(enable_validation=False)
            if key_vault_network_access and not is_cmk_enabled:
                raise RequiredArgumentMissingError(
                    '"--azure-keyvault-kms-key-vault-network-access" requires "--enable-azure-keyvault-kms".')

        return key_vault_network_access

    def get_azure_keyvault_kms_key_vault_network_access(self) -> Union[str, None]:
        """Obtain the value of azure_keyvault_kms_key_vault_network_access.

        This function will verify the parameter by default. When enabled, if enable_azure_keyvault_kms is False,
        raise a RequiredArgumentMissingError.

        :return: string or None
        """
        return self._get_azure_keyvault_kms_key_vault_network_access(enable_validation=True)

    def _get_azure_keyvault_kms_key_vault_resource_id(self, enable_validation: bool = False) -> Union[str, None]:
        """Internal function to obtain the value of azure_keyvault_kms_key_vault_resource_id according to the context.

        This function supports the option of enable_validation. When enabled, it will do validation, and raise a
        RequiredArgumentMissingError.

        :return: string or None
        """
        # read the original value passed by the command
        key_vault_resource_id = self.raw_param.get("azure_keyvault_kms_key_vault_resource_id")
        if self.decorator_mode == DecoratorMode.CREATE:
            if (
                self.mc and
                hasattr(self.mc, "security_profile") and  # backward compatibility
                self.mc.security_profile and
                self.mc.security_profile.azure_key_vault_kms and
                self.mc.security_profile.azure_key_vault_kms.key_vault_resource_id is not None
            ):
                key_vault_resource_id = self.mc.security_profile.azure_key_vault_kms.key_vault_resource_id

        # validation
        if enable_validation:
            is_pmk_enabled = self.get_kms_infrastructure_encryption() == "Enabled"
            is_cmk_enabled = self._get_enable_azure_keyvault_kms(enable_validation=False)
            if key_vault_resource_id and not is_cmk_enabled:
                raise RequiredArgumentMissingError(
                    '"--azure-keyvault-kms-key-vault-resource-id" requires "--enable-azure-keyvault-kms".'
                )
            if is_pmk_enabled and not key_vault_resource_id:
                raise RequiredArgumentMissingError(
                    "--azure-keyvault-kms-key-vault-resource-id is required when "
                    "--kms-infrastructure-encryption is set to Enabled (PMK)."
                )

        return key_vault_resource_id

    def get_azure_keyvault_kms_key_vault_resource_id(self) -> Union[str, None]:
        """Obtain the value of azure_keyvault_kms_key_vault_resource_id.

        This function will verify the parameter by default. When enabled, if enable_azure_keyvault_kms is False,
        raise a RequiredArgumentMissingError.

        :return: string or None
        """
        return self._get_azure_keyvault_kms_key_vault_resource_id(enable_validation=True)

    def get_cluster_snapshot_id(self) -> Union[str, None]:
        """Obtain the values of cluster_snapshot_id.

        :return: string or None
        """
        # read the original value passed by the command
        snapshot_id = self.raw_param.get("cluster_snapshot_id")
        # try to read the property value corresponding to the parameter from the `mc` object
        if (
            self.mc and
            self.mc.creation_data and
            self.mc.creation_data.source_resource_id is not None
        ):
            snapshot_id = (
                self.mc.creation_data.source_resource_id
            )

        # this parameter does not need dynamic completion
        # this parameter does not need validation
        return snapshot_id

    def get_cluster_snapshot(self) -> Union[ManagedClusterSnapshot, None]:
        """Helper function to retrieve the ManagedClusterSnapshot object corresponding to a cluster snapshot id.

        This fuction will store an intermediate "managedclustersnapshot" to avoid sending the same request multiple
        times.

        Function "get_cluster_snapshot_by_snapshot_id" will be called to retrieve the ManagedClusterSnapshot object
        corresponding to a cluster snapshot id, which internally used the managedclustersnapshot client
        (managedclustersnapshots operations belonging to container service client) to send the request.

        :return: ManagedClusterSnapshot or None
        """
        # try to read from intermediates
        snapshot = self.get_intermediate("managedclustersnapshot")
        if snapshot:
            return snapshot

        snapshot_id = self.get_cluster_snapshot_id()
        if snapshot_id:
            snapshot = self.external_functions.get_cluster_snapshot_by_snapshot_id(self.cmd.cli_ctx, snapshot_id)
            self.set_intermediate("managedclustersnapshot", snapshot, overwrite_exists=True)
        return snapshot

    def _get_kubernetes_version(self, read_only: bool = False) -> str:
        """Internal function to dynamically obtain the value of kubernetes_version according to the context.

        Note: Overwritten to take the value from mc snapshot.

        If snapshot_id is specified, dynamic completion will be triggerd, and will try to get the corresponding value
        from the Snapshot. When determining the value of the parameter, obtaining from `mc` takes precedence over user's
        explicit input over cluster snapshot over nodepool snapshot over default vaule.

        :return: string
        """
        # read the original value passed by the command
        raw_value = self.raw_param.get("kubernetes_version")
        # try to read the property value corresponding to the parameter from the `mc` object
        value_obtained_from_mc = None
        if self.mc:
            value_obtained_from_mc = self.mc.kubernetes_version
        # try to retrieve the value from snapshot
        value_obtained_from_snapshot = None
        value_obtained_from_cluster_snapshot = None
        # skip dynamic completion if read_only is specified
        if not read_only:
            snapshot = self.agentpool_context.get_snapshot()
            if snapshot:
                value_obtained_from_snapshot = snapshot.kubernetes_version
        # skip dynamic completion if read_only is specified
        if not read_only:
            snapshot = self.get_cluster_snapshot()
            if snapshot:
                value_obtained_from_cluster_snapshot = snapshot.managed_cluster_properties_read_only.kubernetes_version

        # set default value
        if value_obtained_from_mc is not None:
            kubernetes_version = value_obtained_from_mc
        elif raw_value not in [None, ""]:
            kubernetes_version = raw_value
        elif not read_only and value_obtained_from_cluster_snapshot is not None:
            kubernetes_version = value_obtained_from_cluster_snapshot
        elif not read_only and value_obtained_from_snapshot is not None:
            kubernetes_version = value_obtained_from_snapshot
        else:
            kubernetes_version = raw_value

        # this parameter does not need validation
        return kubernetes_version

    def get_kubernetes_version(self) -> str:
        """Obtain the value of kubernetes_version.

        Note: Overwritten to take the value from mc snapshot.

        :return: string
        """
        return self._get_kubernetes_version(read_only=False)

    def get_disk_driver(self) -> Optional[ManagedClusterStorageProfileDiskCSIDriver]:
        """Obtain the value of storage_profile.disk_csi_driver

        :return: Optional[ManagedClusterStorageProfileDiskCSIDriver]
        """
        enable_disk_driver = self.raw_param.get("enable_disk_driver")
        disable_disk_driver = self.raw_param.get("disable_disk_driver")
        disk_driver_version = self.raw_param.get("disk_driver_version")

        if not enable_disk_driver and not disable_disk_driver and not disk_driver_version:
            return None
        profile = self.models.ManagedClusterStorageProfileDiskCSIDriver()  # pylint: disable=no-member

        if enable_disk_driver and disable_disk_driver:
            raise MutuallyExclusiveArgumentError(
                "Cannot specify --enable-disk-driver and "
                "--disable-disk-driver at the same time."
            )

        if disable_disk_driver and disk_driver_version:
            raise ArgumentUsageError(
                "The parameter --disable-disk-driver cannot be used "
                "when --disk-driver-version is specified.")

        if self.decorator_mode == DecoratorMode.UPDATE and disk_driver_version and not enable_disk_driver:
            raise ArgumentUsageError(
                "Parameter --enable-disk-driver is required "
                "when --disk-driver-version is specified during update.")

        if self.decorator_mode == DecoratorMode.CREATE:
            if disable_disk_driver:
                profile.enabled = False
            else:
                profile.enabled = True
                if disk_driver_version:
                    profile.version = disk_driver_version

        if self.decorator_mode == DecoratorMode.UPDATE:
            if enable_disk_driver:
                profile.enabled = True
                if disk_driver_version:
                    profile.version = disk_driver_version
            elif disable_disk_driver:
                msg = (
                    "Please make sure there are no existing PVs and PVCs "
                    "that are used by AzureDisk CSI driver before disabling."
                )
                if not self.get_yes() and not prompt_y_n(msg, default="n"):
                    raise DecoratorEarlyExitException()
                profile.enabled = False

        return profile

    def _get_enable_apiserver_vnet_integration(self, enable_validation: bool = False) -> bool:
        """Internal function to obtain the value of enable_apiserver_vnet_integration.

        This function supports the option of enable_validation. When enable_apiserver_vnet_integration is specified,
        For UPDATE: if apiserver-subnet-id is not used, raise an RequiredArgumentMissingError;

        :return: bool
        """
        # read the original value passed by the command
        enable_apiserver_vnet_integration = self.raw_param.get("enable_apiserver_vnet_integration")
        # In create mode, try to read the property value corresponding to the parameter from the `mc` object.
        if self.decorator_mode == DecoratorMode.CREATE:
            if (
                self.mc and
                self.mc.api_server_access_profile and
                self.mc.api_server_access_profile.enable_vnet_integration is not None
            ):
                enable_apiserver_vnet_integration = self.mc.api_server_access_profile.enable_vnet_integration

        # this parameter does not need dynamic completion
        # validation
        if enable_validation:
            if self.decorator_mode == DecoratorMode.UPDATE:
                is_apiserver_vnet_integration_cluster = check_is_apiserver_vnet_integration_cluster(self.mc)
                if enable_apiserver_vnet_integration and not is_apiserver_vnet_integration_cluster:
                    if self._get_apiserver_subnet_id(enable_validation=False) is None:
                        raise RequiredArgumentMissingError(
                            "--apiserver-subnet-id is required for update with --enable-apiserver-vnet-integration."
                        )

        return enable_apiserver_vnet_integration

    def get_enable_apiserver_vnet_integration(self) -> bool:
        """Obtain the value of enable_apiserver_vnet_integration.

        This function will verify the parameter by default. When enable_apiserver_vnet_integration is specified,
        For UPDATE: if apiserver-subnet-id is not used, raise an RequiredArgumentMissingError

        :return: bool
        """
        return self._get_enable_apiserver_vnet_integration(enable_validation=True)

    def _get_apiserver_subnet_id(self, enable_validation: bool = False) -> Union[str, None]:
        """Internal function to obtain the value of apiserver_subnet_id.

        This function supports the option of enable_validation. When apiserver_subnet_id is specified,
        if enable_apiserver_vnet_integration is not used, raise an RequiredArgumentMissingError;
        For CREATE: if vnet_subnet_id is not used, raise an RequiredArgumentMissingError;

        :return: bool
        """
        # read the original value passed by the command
        apiserver_subnet_id = self.raw_param.get("apiserver_subnet_id")
        # try to read the property value corresponding to the parameter from the `mc` object
        if self.decorator_mode == DecoratorMode.CREATE:
            if (
                self.mc and
                self.mc.api_server_access_profile and
                self.mc.api_server_access_profile.subnet_id is not None
            ):
                apiserver_subnet_id = self.mc.api_server_access_profile.subnet_id

        # this parameter does not need dynamic completion
        # validation
        if enable_validation:
            if self.decorator_mode == DecoratorMode.CREATE:
                vnet_subnet_id = self.get_vnet_subnet_id()
                if apiserver_subnet_id and vnet_subnet_id is None:
                    raise RequiredArgumentMissingError(
                        '"--apiserver-subnet-id" requires "--vnet-subnet-id".')

            enable_apiserver_vnet_integration = self._get_enable_apiserver_vnet_integration(
                enable_validation=False)
            if (
                apiserver_subnet_id and
                (
                    enable_apiserver_vnet_integration is None or
                    enable_apiserver_vnet_integration is False
                )
                and self.get_sku_name() != CONST_MANAGED_CLUSTER_SKU_NAME_AUTOMATIC
            ):
                raise RequiredArgumentMissingError(
                    '"--apiserver-subnet-id" requires "--enable-apiserver-vnet-integration".')

        return apiserver_subnet_id

    def get_apiserver_subnet_id(self) -> Union[str, None]:
        """Obtain the value of apiserver_subnet_id.

        This function will verify the parameter by default. When apiserver_subnet_id is specified,
        if enable_apiserver_vnet_integration is not specified, raise an RequiredArgumentMissingError;

        :return: bool
        """
        return self._get_apiserver_subnet_id(enable_validation=True)

    def _get_enable_private_cluster(self, enable_validation: bool = False) -> bool:
        """Internal function to obtain the value of enable_private_cluster for update.

        This function supports the option of enable_validation during update. When enable_private_cluster is specified,
        if api_server_authorized_ip_ranges is assigned, raise an MutuallyExclusiveArgumentError;
        When enable_private_cluster is not specified, disable_public_fqdn, enable_public_fqdn or private_dns_zone
        is assigned, raise an InvalidArgumentValueError.

        For UPDATE: if existing cluster is not using apiserver vnet integration, raise an ArgumentUsageError;

        :return: bool
        """
        # read the original value passed by the command
        enable_apiserver_vnet_integration = self.raw_param.get("enable_apiserver_vnet_integration")
        enable_private_cluster = self.raw_param.get("enable_private_cluster")

        # In create mode, try to read the property value corresponding to the parameter from the `mc` object.
        if self.decorator_mode == DecoratorMode.CREATE:
            if (
                self.mc and
                self.mc.api_server_access_profile and
                self.mc.api_server_access_profile.enable_private_cluster is not None
            ):
                enable_private_cluster = self.mc.api_server_access_profile.enable_private_cluster

        # this parameter does not need dynamic completion
        # validation
        if enable_validation:
            # copy from cli core
            if self.decorator_mode == DecoratorMode.CREATE:
                if enable_private_cluster:
                    if (
                        safe_lower(self._get_load_balancer_sku(enable_validation=False)) ==
                        CONST_LOAD_BALANCER_SKU_BASIC
                    ):
                        raise InvalidArgumentValueError(
                            "Please use standard load balancer for private cluster"
                        )
                    if self._get_api_server_authorized_ip_ranges(enable_validation=False):
                        raise MutuallyExclusiveArgumentError(
                            "--api-server-authorized-ip-ranges is not supported for private cluster"
                        )
                else:
                    if self._get_disable_public_fqdn(enable_validation=False):
                        raise InvalidArgumentValueError(
                            "--disable-public-fqdn should only be used with --enable-private-cluster"
                        )
                    if self._get_private_dns_zone(enable_validation=False):
                        raise InvalidArgumentValueError(
                            "Invalid private dns zone for public cluster. It should always be empty for public cluster"
                        )

            if self.decorator_mode == DecoratorMode.UPDATE:
                # copy logic from cli core
                is_private_cluster = check_is_private_cluster(self.mc)
                is_apiserver_vnet_integration_cluster = check_is_apiserver_vnet_integration_cluster(self.mc)

                if is_private_cluster or enable_private_cluster:
                    if self._get_api_server_authorized_ip_ranges(enable_validation=False):
                        raise MutuallyExclusiveArgumentError(
                            "--api-server-authorized-ip-ranges is not supported for private cluster"
                        )
                else:
                    if self._get_disable_public_fqdn(enable_validation=False):
                        raise InvalidArgumentValueError(
                            "--disable-public-fqdn can only be used for private cluster"
                        )
                    if self._get_enable_public_fqdn(enable_validation=False):
                        raise InvalidArgumentValueError(
                            "--enable-public-fqdn can only be used for private cluster"
                        )
                # new validation added for vnet integration
                if enable_private_cluster and not enable_apiserver_vnet_integration:
                    if not is_apiserver_vnet_integration_cluster:
                        raise ArgumentUsageError(
                            "Enabling private cluster requires enabling apiserver vnet integration"
                            "(--enable-apiserver-vnet-integration)."
                        )

        return enable_private_cluster

    def get_enable_private_cluster(self) -> bool:
        """Obtain the value of enable_private_cluster.

        This function will verify the parameter by default. When enable_private_cluster is specified,
        For UPDATE: if enable-apiserver-vnet-integration is not used and existing cluster is not using
        apiserver vnet integration, raise an ArgumentUsageError

        :return: bool
        """
        return self._get_enable_private_cluster(enable_validation=True)

    def _get_disable_private_cluster(self, enable_validation: bool = False) -> bool:
        """Internal function to obtain the value of disable_private_cluster.

        This function supports the option of enable_validation.
        For UPDATE: if existing cluster is not using apiserver vnet integration, raise an ArgumentUsageError;

        :return: bool
        """
        # read the original value passed by the command
        enable_apiserver_vnet_integration = self.raw_param.get("enable_apiserver_vnet_integration")
        disable_private_cluster = self.raw_param.get("disable_private_cluster")

        # this parameter does not need dynamic completion
        # validation
        if enable_validation:
            if self.decorator_mode == DecoratorMode.UPDATE:
                # logic copied from cli core
                if disable_private_cluster:
                    if self._get_disable_public_fqdn(enable_validation=False):
                        raise InvalidArgumentValueError(
                            "--disable-public-fqdn can only be used for private cluster"
                        )
                    if self._get_enable_public_fqdn(enable_validation=False):
                        raise InvalidArgumentValueError(
                            "--enable-public-fqdn can only be used for private cluster"
                        )
                # new validation added for apiserver vnet integration
                if disable_private_cluster and not enable_apiserver_vnet_integration:
                    if (
                        self.mc.api_server_access_profile is None or
                        self.mc.api_server_access_profile.enable_vnet_integration is not True
                    ):
                        raise ArgumentUsageError(
                            "Disabling private cluster requires enabling apiserver vnet integration"
                            "(--enable-apiserver-vnet-integration)."
                        )

        return disable_private_cluster

    def get_disable_private_cluster(self) -> bool:
        """Obtain the value of disable_private_cluster.

        This function will verify the parameter by default. When disable_private_cluster is specified,
        For UPDATE: if enable-apiserver-vnet-integration is not used and existing cluster is not using
        apiserver vnet integration, raise an ArgumentUsageError

        :return: bool
        """
        return self._get_disable_private_cluster(enable_validation=True)

    def _get_disable_public_fqdn(self, enable_validation: bool = False) -> bool:
        """Internal function to obtain the value of disable_public_fqdn for update.

        This function supports the option of enable_validation. When enabled, if enable_private_cluster is not specified
        and disable_public_fqdn is assigned, raise an InvalidArgumentValueError. If both disable_public_fqdn and
        enable_public_fqdn are assigned, raise a MutuallyExclusiveArgumentError. In update mode, if
        disable_public_fqdn is assigned and private_dns_zone equals to CONST_PRIVATE_DNS_ZONE_NONE, raise an
        InvalidArgumentValueError.
        :return: bool
        """
        # read the original value passed by the command
        disable_public_fqdn = self.raw_param.get("disable_public_fqdn")

        # In create mode, try to read the property value corresponding to the parameter from the `mc` object.
        if self.decorator_mode == DecoratorMode.CREATE:
            if (
                self.mc and
                self.mc.api_server_access_profile and
                self.mc.api_server_access_profile.enable_private_cluster_public_fqdn is not None
            ):
                disable_public_fqdn = not self.mc.api_server_access_profile.enable_private_cluster_public_fqdn

        # this parameter does not need dynamic completion
        # validation
        if enable_validation:
            if self.decorator_mode == DecoratorMode.CREATE:
                if disable_public_fqdn and not self._get_enable_private_cluster(enable_validation=False):
                    raise InvalidArgumentValueError(
                        "--disable-public-fqdn should only be used with --enable-private-cluster"
                    )
            if self.decorator_mode == DecoratorMode.UPDATE:
                if disable_public_fqdn:
                    if self._get_enable_public_fqdn(enable_validation=False):
                        raise MutuallyExclusiveArgumentError(
                            "Cannot specify '--enable-public-fqdn' and '--disable-public-fqdn' at the same time"
                        )
                    if (
                        safe_lower(self._get_private_dns_zone(enable_validation=False)) ==
                        CONST_PRIVATE_DNS_ZONE_NONE or
                        safe_lower(self.mc.api_server_access_profile.private_dns_zone) ==
                        CONST_PRIVATE_DNS_ZONE_NONE
                    ):
                        raise InvalidArgumentValueError(
                            "--disable-public-fqdn cannot be applied for none mode private dns zone cluster"
                        )

        return disable_public_fqdn

    def get_disable_public_fqdn(self) -> bool:
        """Obtain the value of disable_public_fqdn.
        This function will verify the parameter by default. If enable_private_cluster is not specified and
        disable_public_fqdn is assigned, raise an InvalidArgumentValueError. If both disable_public_fqdn and
        enable_public_fqdn are assigned, raise a MutuallyExclusiveArgumentError. In update mode, if
        disable_public_fqdn is assigned and private_dns_zone equals to CONST_PRIVATE_DNS_ZONE_NONE, raise an
        InvalidArgumentValueError.
        :return: bool
        """
        return self._get_disable_public_fqdn(enable_validation=True)

    def _get_enable_public_fqdn(self, enable_validation: bool = False) -> bool:
        """Internal function to obtain the value of enable_public_fqdn for update.

        This function supports the option of enable_validation. When enabled, if private cluster is not enabled and
        enable_public_fqdn is assigned, raise an InvalidArgumentValueError. If both disable_public_fqdn and
        enable_public_fqdn are assigned, raise a MutuallyExclusiveArgumentError.
        :return: bool
        """
        # read the original value passed by the command
        enable_public_fqdn = self.raw_param.get("enable_public_fqdn")

        # this parameter does not need dynamic completion
        # validation
        if enable_validation:
            if self.decorator_mode == DecoratorMode.UPDATE:
                if enable_public_fqdn:
                    if self._get_disable_public_fqdn(enable_validation=False):
                        raise MutuallyExclusiveArgumentError(
                            "Cannot specify '--enable-public-fqdn' and '--disable-public-fqdn' at the same time"
                        )

        return enable_public_fqdn

    def get_enable_public_fqdn(self) -> bool:
        """Obtain the value of enable_public_fqdn.
        This function will verify the parameter by default. If private cluster is not enabled and enable_public_fqdn
        is assigned, raise an InvalidArgumentValueError. If both disable_public_fqdn and enable_private_cluster are
        assigned, raise a MutuallyExclusiveArgumentError.
        :return: bool
        """
        return self._get_enable_public_fqdn(enable_validation=True)

    def _get_private_dns_zone(self, enable_validation: bool = False) -> Union[str, None]:
        """Internal function to obtain the value of private_dns_zone.
        This function supports the option of enable_validation. When enabled and private_dns_zone is assigned, if
        enable_private_cluster is not specified raise an InvalidArgumentValueError. It will also check when both
        private_dns_zone and fqdn_subdomain are assigned, if the value of private_dns_zone is
        CONST_PRIVATE_DNS_ZONE_SYSTEM or CONST_PRIVATE_DNS_ZONE_NONE, raise an InvalidArgumentValueError; Otherwise if
        the value of private_dns_zone is not a valid resource ID, raise an InvalidArgumentValueError. In update mode,
        if disable_public_fqdn is assigned and private_dns_zone equals to CONST_PRIVATE_DNS_ZONE_NONE, raise an
        InvalidArgumentValueError.
        :return: string or None
        """
        # read the original value passed by the command
        private_dns_zone = self.raw_param.get("private_dns_zone")
        # In create mode, try to read the property value corresponding to the parameter from the `mc` object.
        if self.decorator_mode == DecoratorMode.CREATE:
            if (
                self.mc and
                self.mc.api_server_access_profile and
                self.mc.api_server_access_profile.private_dns_zone is not None
            ):
                private_dns_zone = self.mc.api_server_access_profile.private_dns_zone

        # this parameter does not need dynamic completion
        # validation
        if enable_validation:
            if self.decorator_mode == DecoratorMode.CREATE:
                if private_dns_zone:
                    if not self._get_enable_private_cluster(enable_validation=False):
                        raise InvalidArgumentValueError(
                            "Invalid private dns zone for public cluster. It should always be empty for public cluster"
                        )
                    if (
                        private_dns_zone.lower() != CONST_PRIVATE_DNS_ZONE_SYSTEM and
                        private_dns_zone.lower() != CONST_PRIVATE_DNS_ZONE_NONE
                    ):
                        if not is_valid_resource_id(private_dns_zone):
                            raise InvalidArgumentValueError(
                                private_dns_zone + " is not a valid Azure resource ID."
                            )
                    else:
                        if self._get_fqdn_subdomain(enable_validation=False):
                            raise InvalidArgumentValueError(
                                "--fqdn-subdomain should only be used for private cluster with custom private dns zone"
                            )
            elif self.decorator_mode == DecoratorMode.UPDATE:
                if (
                    self.mc and
                    self.mc.api_server_access_profile and
                    self.mc.api_server_access_profile.private_dns_zone == CONST_PRIVATE_DNS_ZONE_NONE
                ):
                    if self._get_disable_public_fqdn(enable_validation=False):
                        raise InvalidArgumentValueError(
                            "--disable-public-fqdn cannot be applied for none mode private dns zone cluster"
                        )
        return private_dns_zone

    def get_private_dns_zone(self) -> Union[str, None]:
        """Obtain the value of private_dns_zone.
        This function will verify the parameter by default. When private_dns_zone is assigned, if enable_private_cluster
        is not specified raise an InvalidArgumentValueError. It will also check when both private_dns_zone and
        fqdn_subdomain are assigned, if the value of private_dns_zone is CONST_PRIVATE_DNS_ZONE_SYSTEM or
        CONST_PRIVATE_DNS_ZONE_NONE, raise an InvalidArgumentValueError; Otherwise if the value of private_dns_zone is
        not a valid resource ID, raise an InvalidArgumentValueError. In update mode, if disable_public_fqdn is assigned
        and private_dns_zone equals to CONST_PRIVATE_DNS_ZONE_NONE, raise an InvalidArgumentValueError.
        :return: string or None
        """
        return self._get_private_dns_zone(enable_validation=True)

    def _get_api_server_authorized_ip_ranges(self, enable_validation: bool = False) -> List[str]:
        """Internal function to obtain the value of api_server_authorized_ip_ranges for update.

        This function supports the option of enable_validation. When enabled and api_server_authorized_ip_ranges is
        assigned, if load_balancer_sku equals to CONST_LOAD_BALANCER_SKU_BASIC, raise an InvalidArgumentValueError;
        if enable_private_cluster is specified, raise a MutuallyExclusiveArgumentError.
        This function will normalize the parameter by default. It will split the string into a list with "," as the
        delimiter.
        :return: empty list or list of strings
        """
        # read the original value passed by the command
        api_server_authorized_ip_ranges = self.raw_param.get(
            "api_server_authorized_ip_ranges"
        )
        # In create mode, try to read the property value corresponding to the parameter from the `mc` object.
        if self.decorator_mode == DecoratorMode.CREATE:
            read_from_mc = False
            if (
                self.mc and
                self.mc.api_server_access_profile and
                self.mc.api_server_access_profile.authorized_ip_ranges is not None
            ):
                api_server_authorized_ip_ranges = (
                    self.mc.api_server_access_profile.authorized_ip_ranges
                )
                read_from_mc = True

            # normalize
            if not read_from_mc:
                api_server_authorized_ip_ranges = [
                    x.strip()
                    for x in (
                        api_server_authorized_ip_ranges.split(",")
                        if api_server_authorized_ip_ranges
                        else []
                    )
                ]
        elif self.decorator_mode == DecoratorMode.UPDATE:
            # normalize, keep None as None
            if api_server_authorized_ip_ranges is not None:
                api_server_authorized_ip_ranges = [
                    x.strip()
                    for x in (
                        api_server_authorized_ip_ranges.split(",")
                        if api_server_authorized_ip_ranges
                        else []
                    )
                ]

        # validation
        if enable_validation:
            if self.decorator_mode == DecoratorMode.CREATE:
                if api_server_authorized_ip_ranges:
                    if (
                        safe_lower(self._get_load_balancer_sku(enable_validation=False)) ==
                        CONST_LOAD_BALANCER_SKU_BASIC
                    ):
                        raise InvalidArgumentValueError(
                            "--api-server-authorized-ip-ranges can only be used with standard load balancer"
                        )
                    if self._get_enable_private_cluster(enable_validation=False):
                        raise MutuallyExclusiveArgumentError(
                            "--api-server-authorized-ip-ranges is not supported for private cluster"
                        )

        return api_server_authorized_ip_ranges

    def get_api_server_authorized_ip_ranges(self) -> List[str]:
        """Obtain the value of api_server_authorized_ip_ranges.
        This function will verify the parameter by default. When api_server_authorized_ip_ranges is assigned, if
        load_balancer_sku equals to CONST_LOAD_BALANCER_SKU_BASIC, raise an InvalidArgumentValueError; if
        enable_private_cluster is specified, raise a MutuallyExclusiveArgumentError.
        This function will normalize the parameter by default. It will split the string into a list with "," as the
        delimiter.
        :return: empty list or list of strings
        """
        return self._get_api_server_authorized_ip_ranges(enable_validation=True)

    def get_dns_zone_resource_ids(self) -> Union[list, None]:
        """Obtain the value of dns_zone_resource_ids.

        :return: list or None
        """
        # read the original value passed by the command
        dns_zone_resource_ids = self.raw_param.get("dns_zone_resource_ids")
        # normalize
        dns_zone_resource_ids = [
            x.strip()
            for x in (
                dns_zone_resource_ids.split(",")
                if dns_zone_resource_ids
                else []
            )
        ]
        # try to read the property value corresponding to the parameter from the `mc` object
        if (
            self.mc and
            self.mc.ingress_profile and
            self.mc.ingress_profile.web_app_routing and
            self.mc.ingress_profile.web_app_routing.dns_zone_resource_ids is not None
        ):
            dns_zone_resource_ids = self.mc.ingress_profile.web_app_routing.dns_zone_resource_ids

        # for backward compatibility, if --dns-zone-resource-ids is not specified,
        # try to read from --dns-zone-resource-id
        dns_zone_resource_id = self.raw_param.get("dns_zone_resource_id")
        if not dns_zone_resource_ids and dns_zone_resource_id:
            dns_zone_resource_ids = [dns_zone_resource_id]

        # this parameter does not need dynamic completion
        # this parameter does not need validation
        return dns_zone_resource_ids

    def _get_enable_keda(self, enable_validation: bool = False) -> bool:
        """Internal function to obtain the value of enable_keda.

        This function supports the option of enable_validation. When enabled, if both enable_keda and disable_keda are
        specified, raise a MutuallyExclusiveArgumentError.

        :return: bool
        """
        # Read the original value passed by the command.
        enable_keda = self.raw_param.get("enable_keda")

        # In create mode, try to read the property value corresponding to the parameter from the `mc` object.
        if self.decorator_mode == DecoratorMode.CREATE:
            if (
                self.mc and
                self.mc.workload_auto_scaler_profile and
                self.mc.workload_auto_scaler_profile.keda
            ):
                enable_keda = self.mc.workload_auto_scaler_profile.keda.enabled

        # This parameter does not need dynamic completion.
        if enable_validation:
            if enable_keda and self._get_disable_keda(enable_validation=False):
                raise MutuallyExclusiveArgumentError(
                    "Cannot specify --enable-keda and --disable-keda at the same time."
                )

        return enable_keda

    def get_enable_keda(self) -> bool:
        """Obtain the value of enable_keda.

        This function will verify the parameter by default. If both enable_keda and disable_keda are specified, raise a
        MutuallyExclusiveArgumentError.

        :return: bool
        """
        return self._get_enable_keda(enable_validation=True)

    def _get_disable_keda(self, enable_validation: bool = False) -> bool:
        """Internal function to obtain the value of disable_keda.

        This function supports the option of enable_validation. When enabled, if both enable_keda and disable_keda are
        specified, raise a MutuallyExclusiveArgumentError.

        :return: bool
        """
        # Read the original value passed by the command.
        disable_keda = self.raw_param.get("disable_keda")

        # This option is not supported in create mode, hence we do not read the property value from the `mc` object.
        # This parameter does not need dynamic completion.
        if enable_validation:
            if disable_keda and self._get_enable_keda(enable_validation=False):
                raise MutuallyExclusiveArgumentError(
                    "Cannot specify --enable-keda and --disable-keda at the same time."
                )

        return disable_keda

    def get_disable_keda(self) -> bool:
        """Obtain the value of disable_keda.

        This function will verify the parameter by default. If both enable_keda and disable_keda are specified, raise a
        MutuallyExclusiveArgumentError.

        :return: bool
        """
        return self._get_disable_keda(enable_validation=True)

    def get_custom_ca_trust_certificates(self) -> Union[List[bytes], None]:
        """Obtain the value of custom ca trust certificates.

        :return: List[str] or None
        """
        custom_ca_certs_file_path = self.raw_param.get("custom_ca_trust_certificates")
        if not custom_ca_certs_file_path:
            return None
        if not os.path.isfile(custom_ca_certs_file_path):
            raise InvalidArgumentValueError(
                f"{custom_ca_certs_file_path} is not valid file, or not accessible."
            )
        # CAs are supposed to be separated with a new line, we filter out empty strings (e.g. some stray new line).
        # We only allow up to 10 CAs
        file_content = read_file_content(custom_ca_certs_file_path).split(os.linesep + os.linesep)
        certs = [str.encode(x) for x in file_content if len(x) > 1]
        if len(certs) > 10:
            raise InvalidArgumentValueError(
                f"Only up to 10 new-line separated CAs can be passed, got {len(certs)} instead."
            )
        return certs

    def _get_enable_run_command(self, enable_validation: bool = False) -> bool:
        """Internal function to obtain the value of enable_run_command.
        :return: bool
        """
        enable_run_command = self.raw_param.get("enable_run_command")

        # In create mode, try to read the property value corresponding to the parameter from the `mc` object.
        if self.decorator_mode == DecoratorMode.CREATE:
            if (
                self.mc and
                hasattr(self.mc, "api_server_access_profile") and  # backward compatibility
                self.mc.api_server_access_profile and
                self.mc.api_server_access_profile.disable_run_command is not None
            ):
                enable_run_command = not self.mc.api_server_access_profile.disable_run_command

        # validation
        if enable_validation:
            if enable_run_command and self._get_disable_run_command(enable_validation=False):
                raise MutuallyExclusiveArgumentError(
                    "Cannot specify --enable-run-command and --disable-run-command at the same time."
                )

        return enable_run_command

    def get_enable_run_command(self) -> bool:
        """Obtain the value of enable_run_command.
        This function will verify the parameter by default. If both enable_run_command and disable_run_command are
        specified, raise a MutuallyExclusiveArgumentError.
        :return: bool
        """
        return self._get_enable_run_command(enable_validation=True)

    def _get_disable_run_command(self, enable_validation: bool = False) -> bool:
        """Internal function to obtain the value of disable_run_command.
        :return: bool
        """
        disable_run_command = self.raw_param.get("disable_run_command")

        # In create mode, try to read the property value corresponding to the parameter from the `mc` object.
        if self.decorator_mode == DecoratorMode.CREATE:
            if (
                self.mc and
                hasattr(self.mc, "api_server_access_profile") and  # backward compatibility
                self.mc.api_server_access_profile and
                self.mc.api_server_access_profile.disable_run_command is not None
            ):
                disable_run_command = self.mc.api_server_access_profile.disable_run_command

        # validation
        if enable_validation:
            if disable_run_command and self._get_enable_run_command(enable_validation=False):
                raise MutuallyExclusiveArgumentError(
                    "Cannot specify --enable-run-command and --disable-run-command at the same time."
                )
        return disable_run_command

    def get_disable_run_command(self) -> bool:
        """Obtain the value of disable_run_command.
        This function will verify the parameter by default. If both enable_run_command and disable_run_command
        are specified, raise a MutuallyExclusiveArgumentError.
        :return: bool
        """
        return self._get_disable_run_command(enable_validation=True)

    def _get_enable_azure_monitor_metrics(self, enable_validation: bool = False) -> bool:
        """Internal function to obtain the value of enable_azure_monitor_metrics.
        This function supports the option of enable_validation. When enabled, if both enable_azure_monitor_metrics and
        disable_azure_monitor_metrics are specified, raise a MutuallyExclusiveArgumentError.

        :return: bool
        """
        # Read the original value passed by the command.
        # TODO: should remove get value from enable_azuremonitormetrics once the option is removed
        enable_azure_monitor_metrics = (
            self.raw_param.get("enable_azure_monitor_metrics") or
            self.raw_param.get("enable_azuremonitormetrics")
        )
        # In create mode, try to read the property value corresponding to the parameter from the `mc` object.
        if self.decorator_mode == DecoratorMode.CREATE:
            if (
                self.mc and
                self.mc.azure_monitor_profile and
                self.mc.azure_monitor_profile.metrics
            ):
                enable_azure_monitor_metrics = self.mc.azure_monitor_profile.metrics.enabled
            skuName = self.get_sku_name()
            if skuName == CONST_MANAGED_CLUSTER_SKU_NAME_AUTOMATIC:
                enable_azure_monitor_metrics = True
        # This parameter does not need dynamic completion.
        if enable_validation:
            if enable_azure_monitor_metrics and self._get_disable_azure_monitor_metrics(False):
                raise MutuallyExclusiveArgumentError(
                    "Cannot specify --enable-azuremonitormetrics and --disable-azuremonitormetrics at the same time."
                )
            if enable_azure_monitor_metrics and not check_is_msi_cluster(self.mc):
                raise RequiredArgumentMissingError(
                    "--enable-azuremonitormetrics can only be specified for clusters with managed identity enabled"
                )
        return enable_azure_monitor_metrics

    def get_enable_azure_monitor_metrics(self) -> bool:
        """Obtain the value of enable_azure_monitor_metrics.
        This function will verify the parameter by default. If both enable_azure_monitor_metrics and
        disable_azure_monitor_metrics are specified, raise a MutuallyExclusiveArgumentError.
        :return: bool
        """
        return self._get_enable_azure_monitor_metrics(enable_validation=True)

    def _get_disable_azure_monitor_metrics(self, enable_validation: bool = False) -> bool:
        """Internal function to obtain the value of disable_azure_monitor_metrics.
        This function supports the option of enable_validation. When enabled, if both enable_azure_monitor_metrics and
        disable_azure_monitor_metrics are specified, raise a MutuallyExclusiveArgumentError.
        :return: bool
        """
        # Read the original value passed by the command.
        # TODO: should remove get value from disable_azuremonitormetrics once the option is removed
        disable_azure_monitor_metrics = (
            self.raw_param.get("disable_azure_monitor_metrics") or
            self.raw_param.get("disable_azuremonitormetrics")
        )
        if disable_azure_monitor_metrics and self._get_enable_azure_monitor_metrics(False):
            raise MutuallyExclusiveArgumentError(
                "Cannot specify --enable-azuremonitormetrics and --disable-azuremonitormetrics at the same time."
            )
        return disable_azure_monitor_metrics

    def get_disable_azure_monitor_metrics(self) -> bool:
        """Obtain the value of disable_azure_monitor_metrics.
        This function will verify the parameter by default. If both enable_azure_monitor_metrics and
        disable_azure_monitor_metrics are specified, raise a MutuallyExclusiveArgumentError.
        :return: bool
        """
        return self._get_disable_azure_monitor_metrics(enable_validation=True)

    def _get_enable_azure_monitor_app_monitoring(self, enable_validation=True) -> bool:
        """Internal function to obtain the value of enable_azure_monitor_app_monitoring.
        This function supports the option of enable_validation. When enabled, if both
        enable_azure_monitor_app_monitoring and disable_azure_monitor_app_monitoring are specified,
        raise a MutuallyExclusiveArgumentError.
        :return: bool
        """
        # Read the original value passed by the command.
        enable_azure_monitor_app_monitoring = self.raw_param.get("enable_azure_monitor_app_monitoring")

        # This parameter does not need dynamic completion.
        if enable_validation:
            if enable_azure_monitor_app_monitoring and self._get_disable_azure_monitor_app_monitoring(False):
                raise MutuallyExclusiveArgumentError(
                    "Cannot specify --enable-azure-monitor-app-monitoring and --disable-azure-monitor-app-monitoring "
                    "at the same time."
                )
        return enable_azure_monitor_app_monitoring

    def get_enable_azure_monitor_app_monitoring(self) -> bool:
        """Obtain the value of enable_azure_monitor_app_monitoring.
        If both enable_azure_monitor_app_monitoring and
        disable_azure_monitor_app_monitoring are specified, raise a MutuallyExclusiveArgumentError.
        :return: bool
        """
        return self._get_enable_azure_monitor_app_monitoring(enable_validation=True)

    def _get_disable_azure_monitor_app_monitoring(self, enable_validation=True) -> bool:
        """Internal function to obtain the value of disable_azure_monitor_app_monitoring.
        This function supports the option of enable_validation. When enabled, if both
        enable_azure_monitor_app_monitoring and disable_azure_monitor_app_monitoring are specified,
        raise a MutuallyExclusiveArgumentError.
        :return: bool
        """
        # Read the original value passed by the command.
        disable_azure_monitor_app_monitoring = self.raw_param.get("disable_azure_monitor_app_monitoring")
        if disable_azure_monitor_app_monitoring and self._get_enable_azure_monitor_app_monitoring(False):
            raise MutuallyExclusiveArgumentError(
                "Cannot specify --enable-azure-monitor-app-monitoring and --disable-azure-monitor-app-monitoring "
                "at the same time."
            )
        return disable_azure_monitor_app_monitoring

    def get_disable_azure_monitor_app_monitoring(self) -> bool:
        """Obtain the value of disable_azure_monitor_app_monitoring.
        If both enable_azure_monitor_app_monitoring and
        disable_azure_monitor_app_monitoring are specified, raise a MutuallyExclusiveArgumentError.
        :return: bool
        """
        return self._get_disable_azure_monitor_app_monitoring(enable_validation=True)

    def _get_enable_azure_monitor_logs(self, enable_validation: bool = False) -> bool:
        """Internal function to obtain the value of enable_azure_monitor_logs.
        This function supports the option of enable_validation. When enabled, if both
        enable_azure_monitor_logs and disable_azure_monitor_logs are specified,
        raise a MutuallyExclusiveArgumentError.
<<<<<<< HEAD
=======
        :return: bool
        """
        # Read the original value passed by the command.
        enable_azure_monitor_logs = self.raw_param.get("enable_azure_monitor_logs")
        if enable_validation and enable_azure_monitor_logs and self._get_disable_azure_monitor_logs(False):
            raise MutuallyExclusiveArgumentError(
                "Cannot specify --enable-azure-monitor-logs and --disable-azure-monitor-logs at the same time."
            )

        return enable_azure_monitor_logs

    def get_enable_azure_monitor_logs(self) -> bool:
        """Obtain the value of enable_azure_monitor_logs.
        If both enable_azure_monitor_logs and disable_azure_monitor_logs are specified,
        raise a MutuallyExclusiveArgumentError.
        :return: bool
        """
        return self._get_enable_azure_monitor_logs(enable_validation=True)

    def _get_disable_azure_monitor_logs(self, enable_validation: bool = False) -> bool:
        """Internal function to obtain the value of disable_azure_monitor_logs.
        This function supports the option of enable_validation. When enabled, if both
        enable_azure_monitor_logs and disable_azure_monitor_logs are specified,
        raise a MutuallyExclusiveArgumentError.
        :return: bool
        """
        # Read the original value passed by the command.
        disable_azure_monitor_logs = self.raw_param.get("disable_azure_monitor_logs")
        if enable_validation and disable_azure_monitor_logs and self._get_enable_azure_monitor_logs(False):
            raise MutuallyExclusiveArgumentError(
                "Cannot specify --enable-azure-monitor-logs and --disable-azure-monitor-logs at the same time."
            )
        return disable_azure_monitor_logs

    def get_disable_azure_monitor_logs(self) -> bool:
        """Obtain the value of disable_azure_monitor_logs.
        If both enable_azure_monitor_logs and disable_azure_monitor_logs are specified,
        raise a MutuallyExclusiveArgumentError.
        :return: bool
        """
        return self._get_disable_azure_monitor_logs(enable_validation=True)

    # OpenTelemetry methods
    def _get_enable_opentelemetry_metrics(self, enable_validation: bool = False) -> bool:
        """Internal function to obtain the value of enable_opentelemetry_metrics.
        This function supports the option of enable_validation. When enabled, if both
        enable_opentelemetry_metrics and disable_opentelemetry_metrics are specified,
        raise a MutuallyExclusiveArgumentError.
        For update operations, also validates that Azure Monitor metrics is enabled
        in the cluster's Azure Monitor profile.
        :return: bool
        """
        # Read the original value passed by the command.
        enable_opentelemetry_metrics = self.raw_param.get("enable_opentelemetry_metrics")

        # This parameter does not need dynamic completion.
        if enable_validation:
            if enable_opentelemetry_metrics and self._get_disable_opentelemetry_metrics(
                    enable_validation=False):
                raise MutuallyExclusiveArgumentError(
                    "Cannot specify --enable-opentelemetry-metrics and "
                    "--disable-opentelemetry-metrics at the same time."
                )

            # For update operations, validate that Azure Monitor metrics is enabled
            # in the cluster's Azure Monitor profile
            if (enable_opentelemetry_metrics and
                    self.decorator_mode == DecoratorMode.UPDATE and
                    self.mc):
                # Check if Azure Monitor metrics is enabled via command parameters
                azure_monitor_enabled_via_params = (
                    self._get_enable_azure_monitor_metrics(enable_validation=False) or
                    self.raw_param.get("enable_azuremonitormetrics")
                )

                # Check if Azure Monitor metrics is already enabled in the cluster's Azure Monitor profile
                azure_monitor_enabled_in_profile = (
                    self.mc.azure_monitor_profile and
                    self.mc.azure_monitor_profile.metrics and
                    self.mc.azure_monitor_profile.metrics.enabled
                )

                if not azure_monitor_enabled_via_params and not azure_monitor_enabled_in_profile:
                    raise ArgumentUsageError(
                        "OpenTelemetry metrics requires Azure Monitor metrics to be enabled. "
                        "Azure Monitor metrics is not currently enabled in the cluster. "
                        "Please add --enable-azure-monitor-metrics to your command."
                    )
        return enable_opentelemetry_metrics if enable_opentelemetry_metrics is not None else False

    def get_enable_opentelemetry_metrics(self) -> bool:
        """Obtain the value of enable_opentelemetry_metrics.
        This function will verify the parameter by default. If both enable_opentelemetry_metrics and
        disable_opentelemetry_metrics are specified, raise a MutuallyExclusiveArgumentError.
        :return: bool
        """
        return self._get_enable_opentelemetry_metrics(enable_validation=True)

    def _get_disable_opentelemetry_metrics(self, enable_validation: bool = False) -> bool:
        """Internal function to obtain the value of disable_opentelemetry_metrics.
        This function supports the option of enable_validation. When enabled, if both enable_opentelemetry_metrics and
        disable_opentelemetry_metrics are specified, raise a MutuallyExclusiveArgumentError.
        :return: bool
        """
        # Read the original value passed by the command.
        disable_opentelemetry_metrics = self.raw_param.get("disable_opentelemetry_metrics")

        if enable_validation:
            if disable_opentelemetry_metrics and self._get_enable_opentelemetry_metrics(
                    enable_validation=False):
                raise MutuallyExclusiveArgumentError(
                    "Cannot specify --enable-opentelemetry-metrics and "
                    "--disable-opentelemetry-metrics at the same time."
                )
        return disable_opentelemetry_metrics if disable_opentelemetry_metrics is not None else False

    def get_disable_opentelemetry_metrics(self) -> bool:
        """Obtain the value of disable_opentelemetry_metrics.
        This function will verify the parameter by default. If both enable_opentelemetry_metrics and
        disable_opentelemetry_metrics are specified, raise a MutuallyExclusiveArgumentError.
        :return: bool
        """
        return self._get_disable_opentelemetry_metrics(enable_validation=True)

    def get_opentelemetry_metrics_port(self) -> Union[int, None]:
        """Obtain the value of opentelemetry_metrics_port.
        :return: int or None
        """
        opentelemetry_metrics_port = self.raw_param.get("opentelemetry_metrics_port")

        # Validate that port is only specified when OpenTelemetry metrics are enabled
        if opentelemetry_metrics_port is not None:
            # Validate that port is not negative
            if opentelemetry_metrics_port < 0:
                raise InvalidArgumentValueError(
                    "--opentelemetry-metrics-port must be a non-negative integer."
                )
            # Check if disabling Azure Monitor metrics - port specification is invalid
            if self.get_disable_azure_monitor_metrics():
                raise InvalidArgumentValueError(
                    "--opentelemetry-metrics-port cannot be specified when --disable-azure-monitor-metrics is used."
                )

            # For CREATE: --enable-opentelemetry-metrics must be explicitly specified
            if self.decorator_mode == DecoratorMode.CREATE:
                if not self.get_enable_opentelemetry_metrics():
                    raise InvalidArgumentValueError(
                        "--opentelemetry-metrics-port can only be specified when "
                        "--enable-opentelemetry-metrics is also specified."
                    )
            # For UPDATE: allow if either explicitly enabling OR already enabled in cluster
            elif self.decorator_mode == DecoratorMode.UPDATE:
                explicitly_enabling = self.get_enable_opentelemetry_metrics()
                already_enabled = (
                    self.mc and
                    self.mc.azure_monitor_profile and
                    self.mc.azure_monitor_profile.app_monitoring and
                    self.mc.azure_monitor_profile.app_monitoring.open_telemetry_metrics and
                    self.mc.azure_monitor_profile.app_monitoring.open_telemetry_metrics.enabled
                )
                if not explicitly_enabling and not already_enabled:
                    raise InvalidArgumentValueError(
                        "--opentelemetry-metrics-port can only be specified when "
                        "--enable-opentelemetry-metrics is also specified or "
                        "OpenTelemetry metrics are already enabled."
                    )

        return opentelemetry_metrics_port

    def _get_enable_opentelemetry_logs(self, enable_validation: bool = False) -> bool:
        """Internal function to obtain the value of enable_opentelemetry_logs.
        This function supports the option of enable_validation. When enabled, if both enable_opentelemetry_logs and
        disable_opentelemetry_logs are specified, raise a MutuallyExclusiveArgumentError.
        For update operations, also validates that Azure Monitor logs is enabled in the cluster's Azure Monitor profile.
        :return: bool
        """
        # Read the original value passed by the command.
        enable_opentelemetry_logs = self.raw_param.get("enable_opentelemetry_logs")

        # This parameter does not need dynamic completion.
        if enable_validation:
            if enable_opentelemetry_logs and self._get_disable_opentelemetry_logs(
                    enable_validation=False):
                raise MutuallyExclusiveArgumentError(
                    "Cannot specify --enable-opentelemetry-logs and "
                    "--disable-opentelemetry-logs at the same time."
                )

            # For update operations, validate that Azure Monitor logs is enabled
            # in the cluster's Azure Monitor profile OR being enabled in this command
            if (enable_opentelemetry_logs and
                    self.decorator_mode == DecoratorMode.UPDATE and
                    self.mc):
                # Check if Azure Monitor logs is being enabled in this command
                enable_azure_monitor_logs_in_command = self.raw_param.get("enable_azure_monitor_logs")

                # Check if Azure Monitor logs is currently enabled in the cluster
                # This can be in two places:
                # 1. New API: azureMonitorProfile.containerInsights.enabled
                # 2. Legacy: addonProfiles.omsagent.enabled (or omsAgent with camelCase)
                addon_consts = self.get_addon_consts()
                CONST_MONITORING_ADDON_NAME = addon_consts.get("CONST_MONITORING_ADDON_NAME")

                # Check new API location
                container_insights_enabled = (
                    self.mc.azure_monitor_profile and
                    self.mc.azure_monitor_profile.container_insights and
                    self.mc.azure_monitor_profile.container_insights.enabled
                )

                # Check legacy addon location (try both lowercase and camelCase)
                monitoring_addon_enabled = False
                if self.mc.addon_profiles:
                    # Try lowercase first (constant value)
                    if CONST_MONITORING_ADDON_NAME in self.mc.addon_profiles:
                        monitoring_addon_enabled = self.mc.addon_profiles[CONST_MONITORING_ADDON_NAME].enabled
                    # Try camelCase variant (what Azure actually returns)
                    elif CONST_MONITORING_ADDON_NAME_CAMELCASE in self.mc.addon_profiles:
                        monitoring_addon_enabled = self.mc.addon_profiles[CONST_MONITORING_ADDON_NAME_CAMELCASE].enabled

                monitoring_addon_currently_enabled = container_insights_enabled or monitoring_addon_enabled

                # Allow OpenTelemetry logs if monitoring is either:
                # 1. Currently enabled in the cluster (via new API or legacy addon), OR
                # 2. Being enabled in this command
                if not (monitoring_addon_currently_enabled or enable_azure_monitor_logs_in_command):
                    raise ArgumentUsageError(
                        "OpenTelemetry logs requires Azure Monitor logs (monitoring addon) to be enabled. "
                        "Add --enable-azure-monitor-logs to your command."
                    )
        return enable_opentelemetry_logs if enable_opentelemetry_logs is not None else False

    def get_enable_opentelemetry_logs(self) -> bool:
        """Obtain the value of enable_opentelemetry_logs.
        This function will verify the parameter by default. If both enable_opentelemetry_logs and
        disable_opentelemetry_logs are specified, raise a MutuallyExclusiveArgumentError.
        :return: bool
        """
        return self._get_enable_opentelemetry_logs(enable_validation=True)

    def _get_disable_opentelemetry_logs(self, enable_validation: bool = False) -> bool:
        """Internal function to obtain the value of disable_opentelemetry_logs.
        This function supports the option of enable_validation. When enabled, if both enable_opentelemetry_logs and
        disable_opentelemetry_logs are specified, raise a MutuallyExclusiveArgumentError.
        :return: bool
        """
        # Read the original value passed by the command.
        disable_opentelemetry_logs = self.raw_param.get("disable_opentelemetry_logs")

        if enable_validation:
            if disable_opentelemetry_logs and self._get_enable_opentelemetry_logs(enable_validation=False):
                raise MutuallyExclusiveArgumentError(
                    "Cannot specify --enable-opentelemetry-logs and --disable-opentelemetry-logs at the same time."
                )
        return disable_opentelemetry_logs if disable_opentelemetry_logs is not None else False

    def get_disable_opentelemetry_logs(self) -> bool:
        """Obtain the value of disable_opentelemetry_logs.
        This function will verify the parameter by default. If both enable_opentelemetry_logs and
        disable_opentelemetry_logs are specified, raise a MutuallyExclusiveArgumentError.
        :return: bool
        """
        return self._get_disable_opentelemetry_logs(enable_validation=True)

    def get_opentelemetry_logs_port(self) -> Union[int, None]:
        """Obtain the value of opentelemetry_logs_port.
        :return: int or None
        """
        opentelemetry_logs_port = self.raw_param.get("opentelemetry_logs_port")

        # Validate that port is only specified when OpenTelemetry logs are enabled
        if opentelemetry_logs_port is not None:
            # Validate that port is not negative
            if opentelemetry_logs_port < 0:
                raise InvalidArgumentValueError(
                    "--opentelemetry-logs-port must be a non-negative integer."
                )
            # Check if disabling Azure Monitor logs - port specification is invalid
            if self.get_disable_azure_monitor_logs():
                raise InvalidArgumentValueError(
                    "--opentelemetry-logs-port cannot be specified when --disable-azure-monitor-logs is used."
                )

            # For CREATE: --enable-opentelemetry-logs must be explicitly specified
            if self.decorator_mode == DecoratorMode.CREATE:
                if not self.get_enable_opentelemetry_logs():
                    raise InvalidArgumentValueError(
                        "--opentelemetry-logs-port can only be specified when "
                        "--enable-opentelemetry-logs is also specified."
                    )
            # For UPDATE: allow if either explicitly enabling OR already enabled in cluster
            elif self.decorator_mode == DecoratorMode.UPDATE:
                explicitly_enabling = self.get_enable_opentelemetry_logs()
                already_enabled = (
                    self.mc and
                    self.mc.azure_monitor_profile and
                    self.mc.azure_monitor_profile.app_monitoring and
                    self.mc.azure_monitor_profile.app_monitoring.open_telemetry_logs and
                    self.mc.azure_monitor_profile.app_monitoring.open_telemetry_logs.enabled
                )
                if not explicitly_enabling and not already_enabled:
                    raise InvalidArgumentValueError(
                        "--opentelemetry-logs-port can only be specified when "
                        "--enable-opentelemetry-logs is also specified or "
                        "OpenTelemetry logs are already enabled."
                    )

        return opentelemetry_logs_port

    def _get_enable_vpa(self, enable_validation: bool = False) -> bool:
        """Internal function to obtain the value of enable_vpa.
        This function supports the option of enable_vpa. When enabled, if both enable_vpa and enable_vpa are
        specified, raise a MutuallyExclusiveArgumentError.
>>>>>>> 5b4614dd
        :return: bool
        """
        # Read the original value passed by the command.
        enable_azure_monitor_logs = self.raw_param.get("enable_azure_monitor_logs")
        if enable_validation and enable_azure_monitor_logs and self._get_disable_azure_monitor_logs(False):
            raise MutuallyExclusiveArgumentError(
                "Cannot specify --enable-azure-monitor-logs and --disable-azure-monitor-logs at the same time."
            )

        return enable_azure_monitor_logs

    def get_enable_azure_monitor_logs(self) -> bool:
        """Obtain the value of enable_azure_monitor_logs.
        If both enable_azure_monitor_logs and disable_azure_monitor_logs are specified,
        raise a MutuallyExclusiveArgumentError.
        :return: bool
        """
        return self._get_enable_azure_monitor_logs(enable_validation=True)

    def _get_disable_azure_monitor_logs(self, enable_validation: bool = False) -> bool:
        """Internal function to obtain the value of disable_azure_monitor_logs.
        This function supports the option of enable_validation. When enabled, if both
        enable_azure_monitor_logs and disable_azure_monitor_logs are specified,
        raise a MutuallyExclusiveArgumentError.
        :return: bool
        """
        # Read the original value passed by the command.
        disable_azure_monitor_logs = self.raw_param.get("disable_azure_monitor_logs")
        if enable_validation and disable_azure_monitor_logs and self._get_enable_azure_monitor_logs(False):
            raise MutuallyExclusiveArgumentError(
                "Cannot specify --enable-azure-monitor-logs and --disable-azure-monitor-logs at the same time."
            )
        return disable_azure_monitor_logs

    def get_disable_azure_monitor_logs(self) -> bool:
        """Obtain the value of disable_azure_monitor_logs.
        If both enable_azure_monitor_logs and disable_azure_monitor_logs are specified,
        raise a MutuallyExclusiveArgumentError.
        :return: bool
        """
        return self._get_disable_azure_monitor_logs(enable_validation=True)

    # OpenTelemetry methods
    def _get_enable_opentelemetry_metrics(self, enable_validation: bool = False) -> bool:
        """Internal function to obtain the value of enable_opentelemetry_metrics.
        This function supports the option of enable_validation. When enabled, if both
        enable_opentelemetry_metrics and disable_opentelemetry_metrics are specified,
        raise a MutuallyExclusiveArgumentError.
        For update operations, also validates that Azure Monitor metrics is enabled
        in the cluster's Azure Monitor profile.
        :return: bool
        """
        # Read the original value passed by the command.
        enable_opentelemetry_metrics = self.raw_param.get("enable_opentelemetry_metrics")

        # This parameter does not need dynamic completion.
        if enable_validation:
            if enable_opentelemetry_metrics and self._get_disable_opentelemetry_metrics(
                    enable_validation=False):
                raise MutuallyExclusiveArgumentError(
                    "Cannot specify --enable-opentelemetry-metrics and "
                    "--disable-opentelemetry-metrics at the same time."
                )

            # For update operations, validate that Azure Monitor metrics is enabled
            # in the cluster's Azure Monitor profile
            if (enable_opentelemetry_metrics and
                    self.decorator_mode == DecoratorMode.UPDATE and
                    self.mc):
                # Check if Azure Monitor metrics is enabled via command parameters
                azure_monitor_enabled_via_params = (
                    self._get_enable_azure_monitor_metrics(enable_validation=False) or
                    self.raw_param.get("enable_azuremonitormetrics")
                )

                # Check if Azure Monitor metrics is already enabled in the cluster's Azure Monitor profile
                azure_monitor_enabled_in_profile = (
                    self.mc.azure_monitor_profile and
                    self.mc.azure_monitor_profile.metrics and
                    self.mc.azure_monitor_profile.metrics.enabled
                )

                if not azure_monitor_enabled_via_params and not azure_monitor_enabled_in_profile:
                    raise ArgumentUsageError(
                        "OpenTelemetry metrics requires Azure Monitor metrics to be enabled. "
                        "Azure Monitor metrics is not currently enabled in the cluster. "
                        "Please add --enable-azure-monitor-metrics to your command."
                    )
        return enable_opentelemetry_metrics if enable_opentelemetry_metrics is not None else False

    def get_enable_opentelemetry_metrics(self) -> bool:
        """Obtain the value of enable_opentelemetry_metrics.
        This function will verify the parameter by default. If both enable_opentelemetry_metrics and
        disable_opentelemetry_metrics are specified, raise a MutuallyExclusiveArgumentError.
        :return: bool
        """
        return self._get_enable_opentelemetry_metrics(enable_validation=True)

    def _get_disable_opentelemetry_metrics(self, enable_validation: bool = False) -> bool:
        """Internal function to obtain the value of disable_opentelemetry_metrics.
        This function supports the option of enable_validation. When enabled, if both enable_opentelemetry_metrics and
        disable_opentelemetry_metrics are specified, raise a MutuallyExclusiveArgumentError.
        :return: bool
        """
        # Read the original value passed by the command.
        disable_opentelemetry_metrics = self.raw_param.get("disable_opentelemetry_metrics")

        if enable_validation:
            if disable_opentelemetry_metrics and self._get_enable_opentelemetry_metrics(
                    enable_validation=False):
                raise MutuallyExclusiveArgumentError(
                    "Cannot specify --enable-opentelemetry-metrics and "
                    "--disable-opentelemetry-metrics at the same time."
                )
        return disable_opentelemetry_metrics if disable_opentelemetry_metrics is not None else False

    def get_disable_opentelemetry_metrics(self) -> bool:
        """Obtain the value of disable_opentelemetry_metrics.
        This function will verify the parameter by default. If both enable_opentelemetry_metrics and
        disable_opentelemetry_metrics are specified, raise a MutuallyExclusiveArgumentError.
        :return: bool
        """
        return self._get_disable_opentelemetry_metrics(enable_validation=True)

    def get_opentelemetry_metrics_port(self) -> Union[int, None]:
        """Obtain the value of opentelemetry_metrics_port.
        :return: int or None
        """
        opentelemetry_metrics_port = self.raw_param.get("opentelemetry_metrics_port")

        # Validate that port is only specified when OpenTelemetry metrics are enabled
        if opentelemetry_metrics_port is not None:
            # Validate that port is not negative
            if opentelemetry_metrics_port < 0:
                raise InvalidArgumentValueError(
                    "--opentelemetry-metrics-port must be a non-negative integer."
                )
            # Check if disabling Azure Monitor metrics - port specification is invalid
            if self.get_disable_azure_monitor_metrics():
                raise InvalidArgumentValueError(
                    "--opentelemetry-metrics-port cannot be specified when --disable-azure-monitor-metrics is used."
                )

            # For CREATE: --enable-opentelemetry-metrics must be explicitly specified
            if self.decorator_mode == DecoratorMode.CREATE:
                if not self.get_enable_opentelemetry_metrics():
                    raise InvalidArgumentValueError(
                        "--opentelemetry-metrics-port can only be specified when "
                        "--enable-opentelemetry-metrics is also specified."
                    )
            # For UPDATE: allow if either explicitly enabling OR already enabled in cluster
            elif self.decorator_mode == DecoratorMode.UPDATE:
                explicitly_enabling = self.get_enable_opentelemetry_metrics()
                already_enabled = (
                    self.mc and
                    self.mc.azure_monitor_profile and
                    self.mc.azure_monitor_profile.app_monitoring and
                    self.mc.azure_monitor_profile.app_monitoring.open_telemetry_metrics and
                    self.mc.azure_monitor_profile.app_monitoring.open_telemetry_metrics.enabled
                )
                if not explicitly_enabling and not already_enabled:
                    raise InvalidArgumentValueError(
                        "--opentelemetry-metrics-port can only be specified when "
                        "--enable-opentelemetry-metrics is also specified or "
                        "OpenTelemetry metrics are already enabled."
                    )

        return opentelemetry_metrics_port

    def _get_enable_opentelemetry_logs(self, enable_validation: bool = False) -> bool:
        """Internal function to obtain the value of enable_opentelemetry_logs.
        This function supports the option of enable_validation. When enabled, if both enable_opentelemetry_logs and
        disable_opentelemetry_logs are specified, raise a MutuallyExclusiveArgumentError.
        For update operations, also validates that Azure Monitor logs is enabled in the cluster's Azure Monitor profile.
        :return: bool
        """
        # Read the original value passed by the command.
        enable_opentelemetry_logs = self.raw_param.get("enable_opentelemetry_logs")

        # This parameter does not need dynamic completion.
        if enable_validation:
            if enable_opentelemetry_logs and self._get_disable_opentelemetry_logs(
                    enable_validation=False):
                raise MutuallyExclusiveArgumentError(
                    "Cannot specify --enable-opentelemetry-logs and "
                    "--disable-opentelemetry-logs at the same time."
                )

            # For update operations, validate that Azure Monitor logs is enabled
            # in the cluster's Azure Monitor profile OR being enabled in this command
            if (enable_opentelemetry_logs and
                    self.decorator_mode == DecoratorMode.UPDATE and
                    self.mc):
                # Check if Azure Monitor logs is being enabled in this command
                enable_azure_monitor_logs_in_command = self.raw_param.get("enable_azure_monitor_logs")

                # Check if Azure Monitor logs is currently enabled in the cluster
                # This can be in two places:
                # 1. New API: azureMonitorProfile.containerInsights.enabled
                # 2. Legacy: addonProfiles.omsagent.enabled (or omsAgent with camelCase)
                addon_consts = self.get_addon_consts()
                CONST_MONITORING_ADDON_NAME = addon_consts.get("CONST_MONITORING_ADDON_NAME")

                # Check new API location
                container_insights_enabled = (
                    self.mc.azure_monitor_profile and
                    self.mc.azure_monitor_profile.container_insights and
                    self.mc.azure_monitor_profile.container_insights.enabled
                )

                # Check legacy addon location (try both lowercase and camelCase)
                monitoring_addon_enabled = False
                if self.mc.addon_profiles:
                    # Try lowercase first (constant value)
                    if CONST_MONITORING_ADDON_NAME in self.mc.addon_profiles:
                        monitoring_addon_enabled = self.mc.addon_profiles[CONST_MONITORING_ADDON_NAME].enabled
                    # Try camelCase variant (what Azure actually returns)
                    elif CONST_MONITORING_ADDON_NAME_CAMELCASE in self.mc.addon_profiles:
                        monitoring_addon_enabled = self.mc.addon_profiles[CONST_MONITORING_ADDON_NAME_CAMELCASE].enabled

                monitoring_addon_currently_enabled = container_insights_enabled or monitoring_addon_enabled

                # Allow OpenTelemetry logs if monitoring is either:
                # 1. Currently enabled in the cluster (via new API or legacy addon), OR
                # 2. Being enabled in this command
                if not (monitoring_addon_currently_enabled or enable_azure_monitor_logs_in_command):
                    raise ArgumentUsageError(
                        "OpenTelemetry logs requires Azure Monitor logs (monitoring addon) to be enabled. "
                        "Add --enable-azure-monitor-logs to your command."
                    )
        return enable_opentelemetry_logs if enable_opentelemetry_logs is not None else False

    def get_enable_opentelemetry_logs(self) -> bool:
        """Obtain the value of enable_opentelemetry_logs.
        This function will verify the parameter by default. If both enable_opentelemetry_logs and
        disable_opentelemetry_logs are specified, raise a MutuallyExclusiveArgumentError.
        :return: bool
        """
        return self._get_enable_opentelemetry_logs(enable_validation=True)

    def _get_disable_opentelemetry_logs(self, enable_validation: bool = False) -> bool:
        """Internal function to obtain the value of disable_opentelemetry_logs.
        This function supports the option of enable_validation. When enabled, if both enable_opentelemetry_logs and
        disable_opentelemetry_logs are specified, raise a MutuallyExclusiveArgumentError.
        :return: bool
        """
        # Read the original value passed by the command.
        disable_opentelemetry_logs = self.raw_param.get("disable_opentelemetry_logs")

        if enable_validation:
            if disable_opentelemetry_logs and self._get_enable_opentelemetry_logs(enable_validation=False):
                raise MutuallyExclusiveArgumentError(
                    "Cannot specify --enable-opentelemetry-logs and --disable-opentelemetry-logs at the same time."
                )
        return disable_opentelemetry_logs if disable_opentelemetry_logs is not None else False

    def get_disable_opentelemetry_logs(self) -> bool:
        """Obtain the value of disable_opentelemetry_logs.
        This function will verify the parameter by default. If both enable_opentelemetry_logs and
        disable_opentelemetry_logs are specified, raise a MutuallyExclusiveArgumentError.
        :return: bool
        """
        return self._get_disable_opentelemetry_logs(enable_validation=True)

    def get_opentelemetry_logs_port(self) -> Union[int, None]:
        """Obtain the value of opentelemetry_logs_port.
        :return: int or None
        """
        opentelemetry_logs_port = self.raw_param.get("opentelemetry_logs_port")

        # Validate that port is only specified when OpenTelemetry logs are enabled
        if opentelemetry_logs_port is not None:
            # Validate that port is not negative
            if opentelemetry_logs_port < 0:
                raise InvalidArgumentValueError(
                    "--opentelemetry-logs-port must be a non-negative integer."
                )
            # Check if disabling Azure Monitor logs - port specification is invalid
            if self.get_disable_azure_monitor_logs():
                raise InvalidArgumentValueError(
                    "--opentelemetry-logs-port cannot be specified when --disable-azure-monitor-logs is used."
                )

            # For CREATE: --enable-opentelemetry-logs must be explicitly specified
            if self.decorator_mode == DecoratorMode.CREATE:
                if not self.get_enable_opentelemetry_logs():
                    raise InvalidArgumentValueError(
                        "--opentelemetry-logs-port can only be specified when "
                        "--enable-opentelemetry-logs is also specified."
                    )
            # For UPDATE: allow if either explicitly enabling OR already enabled in cluster
            elif self.decorator_mode == DecoratorMode.UPDATE:
                explicitly_enabling = self.get_enable_opentelemetry_logs()
                already_enabled = (
                    self.mc and
                    self.mc.azure_monitor_profile and
                    self.mc.azure_monitor_profile.app_monitoring and
                    self.mc.azure_monitor_profile.app_monitoring.open_telemetry_logs and
                    self.mc.azure_monitor_profile.app_monitoring.open_telemetry_logs.enabled
                )
                if not explicitly_enabling and not already_enabled:
                    raise InvalidArgumentValueError(
                        "--opentelemetry-logs-port can only be specified when "
                        "--enable-opentelemetry-logs is also specified or "
                        "OpenTelemetry logs are already enabled."
                    )

        return opentelemetry_logs_port

    def _get_enable_vpa(self, enable_validation: bool = False) -> bool:
        """Internal function to obtain the value of enable_vpa.
        This function supports the option of enable_vpa. When enabled, if both enable_vpa and enable_vpa are
        specified, raise a MutuallyExclusiveArgumentError.
        :return: bool
        """
        # Read the original value passed by the command.
        enable_vpa = self.raw_param.get("enable_vpa")

        # This parameter does not need dynamic completion.
        if enable_validation:
            if enable_vpa and self._get_disable_vpa(enable_validation=False):
                raise MutuallyExclusiveArgumentError(
                    "Cannot specify --enable-vpa and --disable-vpa at the same time."
                )

        return enable_vpa

    def get_enable_vpa(self) -> bool:
        """Obtain the value of enable_vpa.

        This function will verify the parameter by default. If both enable_vpa and disable_vpa are specified, raise
        a MutuallyExclusiveArgumentError.

        :return: bool
        """
        return self._get_enable_vpa(enable_validation=True)

    def _get_disable_vpa(self, enable_validation: bool = False) -> bool:
        """Internal function to obtain the value of disable_vpa.

        This function supports the option of enable_vpa. When enabled, if both enable_vpa and disable_vpa are specified,
        raise a MutuallyExclusiveArgumentError.

        :return: bool
        """
        # Read the original value passed by the command.
        disable_vpa = self.raw_param.get("disable_vpa")

        # This option is not supported in create mode, hence we do not read the property value from the `mc` object.
        # This parameter does not need dynamic completion.
        if enable_validation:
            if disable_vpa and self._get_enable_vpa(enable_validation=False):
                raise MutuallyExclusiveArgumentError(
                    "Cannot specify --enable-vpa and --disable-vpa at the same time."
                )

        return disable_vpa

    def get_disable_vpa(self) -> bool:
        """Obtain the value of disable_vpa.

        This function will verify the parameter by default. If both enable_vpa and disable_vpa are specified,
        raise a MutuallyExclusiveArgumentError.

        :return: bool
        """
        return self._get_disable_vpa(enable_validation=True)

    def _get_enable_optimized_addon_scaling(self, enable_validation: bool = False) -> bool:
        """Internal function to obtain the value of enable_optimized_addon_scaling.
        This function supports the option of enable_optimized_addon_scaling.
        When enabled, if both enable_optimized_addon_scaling and disable_optimized_addon_scaling are
        specified, raise a MutuallyExclusiveArgumentError.
        :return: bool
        """
        # Read the original value passed by the command.
        enable_optimized_addon_scaling = self.raw_param.get("enable_optimized_addon_scaling")

        # This parameter does not need dynamic completion.
        if enable_validation:
            if enable_optimized_addon_scaling and self._get_disable_optimized_addon_scaling(enable_validation=False):
                raise MutuallyExclusiveArgumentError(
                    "Cannot specify --enable-optimized-addon-scaling and \
                    --disable-optimized-addon-scaling at the same time."
                )

        return enable_optimized_addon_scaling

    def get_enable_optimized_addon_scaling(self) -> bool:
        """Obtain the value of enable_optimized_addon_scaling.
        This function will verify the parameter by default.
        If both enable_optimized_addon_scaling and disable_optimized_addon_scaling are specified,
        raise a MutuallyExclusiveArgumentError.
        :return: bool
        """
        return self._get_enable_optimized_addon_scaling(enable_validation=True)

    def _get_disable_optimized_addon_scaling(self, enable_validation: bool = False) -> bool:
        """Internal function to obtain the value of disable_optimized_addon_scaling.
        This function supports the option of enable_optimized_addon_scaling.
        When enabled, if both enable_optimized_addon_scaling and disable_optimized_addon_scaling are specified,
        raise a MutuallyExclusiveArgumentError.
        :return: bool
        """
        # Read the original value passed by the command.
        disable_optimized_addon_scaling = self.raw_param.get("disable_optimized_addon_scaling")

        # This option is not supported in create mode, hence we do not read the property value from the `mc` object.
        # This parameter does not need dynamic completion.
        if enable_validation:
            if disable_optimized_addon_scaling and self._get_enable_optimized_addon_scaling(enable_validation=False):
                raise MutuallyExclusiveArgumentError(
                    "Cannot specify --enable-optimized-addon-scaling and \
                    --disable-optimized-addon-scaling at the same time."
                )

        return disable_optimized_addon_scaling

    def get_disable_optimized_addon_scaling(self) -> bool:
        """Obtain the value of disable_optimized_addon_scaling.
        This function will verify the parameter by default.
        If both enable_optimized_addon_scaling and disable_optimized_addon_scaling are specified,
        raise a MutuallyExclusiveArgumentError.
        :return: bool
        """
        return self._get_disable_optimized_addon_scaling(enable_validation=True)

    def get_ssh_key_value_for_update(self) -> Tuple[str, bool]:
        """Obtain the value of ssh_key_value for "az aks update".

        Note: no_ssh_key will not be decorated into the `mc` object.

        If the user provides a string-like input for --ssh-key-value, the validator function
        "validate_ssh_key_for_update" will check whether it is a file path, if so, read its content and return;
        if it is a valid public key, return it. Otherwise, raise error.

        :return: ssh_key_value of string type
        """
        # read the original value passed by the command
        ssh_key_value = self.raw_param.get("ssh_key_value")

        # this parameter does not need dynamic completion
        # this parameter does not need validation
        return ssh_key_value

    def get_initial_service_mesh_profile(self) -> ServiceMeshProfile:
        """ Obtain the initial service mesh profile from parameters.
        This function is used only when setting up a new AKS cluster.

        :return: initial service mesh profile
        """

        # returns a service mesh profile only if '--enable-azure-service-mesh' is applied
        enable_asm = self.raw_param.get("enable_azure_service_mesh", False)
        revision = self.raw_param.get("revision", None)
        revisions = None
        if revision is not None:
            revisions = [revision]
        if enable_asm:
            return self.models.ServiceMeshProfile(  # pylint: disable=no-member
                mode=CONST_AZURE_SERVICE_MESH_MODE_ISTIO,
                istio=self.models.IstioServiceMesh(
                    revisions=revisions
                ),  # pylint: disable=no-member
            )

        return None

    def _handle_upgrade_asm(self, new_profile: ServiceMeshProfile) -> Tuple[ServiceMeshProfile, bool]:
        mesh_upgrade_command = self.raw_param.get("mesh_upgrade_command", None)
        supress_confirmation = self.raw_param.get("yes", False)
        updated = False

        # deal with mesh upgrade commands
        if mesh_upgrade_command is not None:
            if new_profile is None or new_profile.mode == CONST_AZURE_SERVICE_MESH_MODE_DISABLED:
                raise ArgumentUsageError(
                    "Istio has not been enabled for this cluster, please refer to https://aka.ms/asm-aks-addon-docs "
                    "for more details on enabling Azure Service Mesh."
                )
            requested_revision = self.raw_param.get("revision", None)
            if mesh_upgrade_command in (
                CONST_AZURE_SERVICE_MESH_UPGRADE_COMMAND_COMPLETE,
                CONST_AZURE_SERVICE_MESH_UPGRADE_COMMAND_ROLLBACK,
            ):
                if len(new_profile.istio.revisions) < 2:
                    raise ArgumentUsageError('Azure Service Mesh upgrade is not in progress.')

                sorted_revisons = self._sort_revisions(new_profile.istio.revisions)
                if mesh_upgrade_command == CONST_AZURE_SERVICE_MESH_UPGRADE_COMMAND_COMPLETE:
                    revision_to_remove = sorted_revisons[0]
                    revision_to_keep = sorted_revisons[-1]
                else:
                    revision_to_remove = sorted_revisons[-1]
                    revision_to_keep = sorted_revisons[0]
                msg = (
                    f"This operation will remove Istio control plane for revision {revision_to_remove}. "
                    f"Please ensure all data plane workloads have been rolled over to revision {revision_to_keep} "
                    "so that they are still part of the mesh.\nAre you sure you want to proceed?"
                )
                if not supress_confirmation and not prompt_y_n(msg, default="n"):
                    raise DecoratorEarlyExitException()
                new_profile.istio.revisions.remove(revision_to_remove)
                updated = True
            elif (
                mesh_upgrade_command == CONST_AZURE_SERVICE_MESH_UPGRADE_COMMAND_START and
                requested_revision is not None
            ):
                if new_profile.istio.revisions is None:
                    new_profile.istio.revisions = []
                new_profile.istio.revisions.append(requested_revision)
                updated = True

        return new_profile, updated

    def _handle_pluginca_asm(self, new_profile: ServiceMeshProfile) -> Tuple[ServiceMeshProfile, bool]:
        updated = False
        enable_asm = self.raw_param.get("enable_azure_service_mesh", False)

        # deal with plugin ca
        key_vault_id = self.raw_param.get("key_vault_id", None)
        ca_cert_object_name = self.raw_param.get("ca_cert_object_name", None)
        ca_key_object_name = self.raw_param.get("ca_key_object_name", None)
        root_cert_object_name = self.raw_param.get("root_cert_object_name", None)
        cert_chain_object_name = self.raw_param.get("cert_chain_object_name", None)

        if any([key_vault_id, ca_cert_object_name, ca_key_object_name, root_cert_object_name, cert_chain_object_name]):
            if key_vault_id is None:
                raise InvalidArgumentValueError(
                    '--key-vault-id is required to use Azure Service Mesh plugin CA feature.'
                )
            if ca_cert_object_name is None:
                raise InvalidArgumentValueError(
                    '--ca-cert-object-name is required to use Azure Service Mesh plugin CA feature.'
                )
            if ca_key_object_name is None:
                raise InvalidArgumentValueError(
                    '--ca-key-object-name is required to use Azure Service Mesh plugin CA feature.'
                )
            if root_cert_object_name is None:
                raise InvalidArgumentValueError(
                    '--root-cert-object-name is required to use Azure Service Mesh plugin CA feature.'
                )
            if cert_chain_object_name is None:
                raise InvalidArgumentValueError(
                    '--cert-chain-object-name is required to use Azure Service Mesh plugin CA feature.'
                )

        if key_vault_id is not None and (
                not is_valid_resource_id(key_vault_id) or "providers/Microsoft.KeyVault/vaults" not in key_vault_id):
            raise InvalidArgumentValueError(
                key_vault_id + " is not a valid Azure Keyvault resource ID."
            )

        if enable_asm and all(
            [
                key_vault_id,
                ca_cert_object_name,
                ca_key_object_name,
                root_cert_object_name,
                cert_chain_object_name,
            ]
        ):
            if new_profile.istio.certificate_authority is None:
                new_profile.istio.certificate_authority = (
                    self.models.IstioCertificateAuthority()  # pylint: disable=no-member
                )
            if new_profile.istio.certificate_authority.plugin is None:
                new_profile.istio.certificate_authority.plugin = (
                    self.models.IstioPluginCertificateAuthority()  # pylint: disable=no-member
                )
            new_profile.mode = CONST_AZURE_SERVICE_MESH_MODE_ISTIO
            new_profile.istio.certificate_authority.plugin.key_vault_id = key_vault_id
            new_profile.istio.certificate_authority.plugin.cert_object_name = ca_cert_object_name
            new_profile.istio.certificate_authority.plugin.key_object_name = ca_key_object_name
            new_profile.istio.certificate_authority.plugin.root_cert_object_name = root_cert_object_name
            new_profile.istio.certificate_authority.plugin.cert_chain_object_name = cert_chain_object_name
            updated = True

        return new_profile, updated

    def _handle_egress_gateways_asm(self, new_profile: ServiceMeshProfile) -> Tuple[ServiceMeshProfile, bool]:
        updated = False
        enable_egress_gateway = self.raw_param.get("enable_egress_gateway", False)
        disable_egress_gateway = self.raw_param.get("disable_egress_gateway", False)
        istio_egressgateway_name = self.raw_param.get("istio_egressgateway_name", None)
        istio_egressgateway_namespace = self.raw_param.get(
            "istio_egressgateway_namespace",
            CONST_AZURE_SERVICE_MESH_DEFAULT_EGRESS_NAMESPACE
        )
        gateway_configuration_name = self.raw_param.get("gateway_configuration_name", None)

        # disallow disable egress gateway on a cluser with no asm enabled
        if disable_egress_gateway:
            if new_profile is None or new_profile.mode == CONST_AZURE_SERVICE_MESH_MODE_DISABLED:
                raise ArgumentUsageError(
                    "Istio has not been enabled for this cluster, please refer to https://aka.ms/asm-aks-addon-docs "
                    "for more details on enabling Azure Service Mesh."
                )

        # deal with egress gateways
        if enable_egress_gateway and disable_egress_gateway:
            raise MutuallyExclusiveArgumentError(
                "Cannot both enable and disable azure service mesh egress gateway at the same time.",
            )

        if enable_egress_gateway or disable_egress_gateway:
            # if a gateway is enabled, enable the mesh
            if enable_egress_gateway:

                new_profile.mode = CONST_AZURE_SERVICE_MESH_MODE_ISTIO
                if new_profile.istio is None:
                    new_profile.istio = self.models.IstioServiceMesh()  # pylint: disable=no-member
                updated = True

                # Gateway configuration name is required for Istio egress gateway enablement
                if not gateway_configuration_name:
                    raise RequiredArgumentMissingError("--gateway-configuration-name is required.")

            if not istio_egressgateway_name:
                raise RequiredArgumentMissingError("--istio-egressgateway-name is required.")

            # ensure necessary fields
            if new_profile.istio.components is None:
                new_profile.istio.components = self.models.IstioComponents()  # pylint: disable=no-member
                updated = True
            if new_profile.istio.components.egress_gateways is None:
                new_profile.istio.components.egress_gateways = []
                updated = True

            # make update if the egress gateway already exists
            egress_gateway_exists = False
            for egress in new_profile.istio.components.egress_gateways:
                if egress.name == istio_egressgateway_name and egress.namespace == istio_egressgateway_namespace:
                    if not egress.enabled and disable_egress_gateway:
                        raise ArgumentUsageError(
                            f'Egress gateway {istio_egressgateway_name} '
                            f'in namespace {istio_egressgateway_namespace} is already disabled.'
                        )
                    if egress.enabled and enable_egress_gateway:
                        if egress.gateway_configuration_name == gateway_configuration_name:
                            raise ArgumentUsageError(
                                f'Egress gateway {istio_egressgateway_name} '
                                f'in namespace {istio_egressgateway_namespace} is already enabled '
                                f'with gateway configuration name {gateway_configuration_name}.'
                            )
                    egress.enabled = enable_egress_gateway
                    # only update gateway configuration name for enabled egress gateways
                    if enable_egress_gateway:
                        egress.gateway_configuration_name = gateway_configuration_name
                    egress_gateway_exists = True
                    updated = True
                    break

            # egress gateway doesn't exist, append
            if not egress_gateway_exists:
                if enable_egress_gateway:
                    new_profile.istio.components.egress_gateways.append(
                        self.models.IstioEgressGateway(  # pylint: disable=no-member
                            enabled=enable_egress_gateway,
                            name=istio_egressgateway_name,
                            namespace=istio_egressgateway_namespace,
                            gateway_configuration_name=gateway_configuration_name,
                        )
                    )
                elif disable_egress_gateway:
                    raise ArgumentUsageError(
                        f'Egress gateway {istio_egressgateway_name} '
                        f'in namespace {istio_egressgateway_namespace} does not exist, cannot disable.'
                    )

                updated = True

        return new_profile, updated

    def _handle_ingress_gateways_asm(self, new_profile: ServiceMeshProfile) -> Tuple[ServiceMeshProfile, bool]:
        updated = False
        enable_ingress_gateway = self.raw_param.get("enable_ingress_gateway", False)
        disable_ingress_gateway = self.raw_param.get("disable_ingress_gateway", False)
        ingress_gateway_type = self.raw_param.get("ingress_gateway_type", None)

        # disallow disable ingress gateway on a cluser with no asm enabled
        if disable_ingress_gateway:
            if new_profile is None or new_profile.mode == CONST_AZURE_SERVICE_MESH_MODE_DISABLED:
                raise ArgumentUsageError(
                    "Istio has not been enabled for this cluster, please refer to https://aka.ms/asm-aks-addon-docs "
                    "for more details on enabling Azure Service Mesh."
                )

        if enable_ingress_gateway and disable_ingress_gateway:
            raise MutuallyExclusiveArgumentError(
                "Cannot both enable and disable azure service mesh ingress gateway at the same time.",
            )

        # deal with ingress gateways
        if enable_ingress_gateway or disable_ingress_gateway:
            # if an ingress gateway is enabled, enable the mesh
            if enable_ingress_gateway:
                new_profile.mode = CONST_AZURE_SERVICE_MESH_MODE_ISTIO
                if new_profile.istio is None:
                    new_profile.istio = self.models.IstioServiceMesh()  # pylint: disable=no-member
                updated = True

            if not ingress_gateway_type:
                raise RequiredArgumentMissingError("--ingress-gateway-type is required.")

            # ensure necessary fields
            if new_profile.istio.components is None:
                new_profile.istio.components = self.models.IstioComponents()  # pylint: disable=no-member
                updated = True
            if new_profile.istio.components.ingress_gateways is None:
                new_profile.istio.components.ingress_gateways = []
                updated = True

            # make update if the ingress gateway already exist
            ingress_gateway_exists = False
            for ingress in new_profile.istio.components.ingress_gateways:
                if ingress.mode == ingress_gateway_type:
                    ingress.enabled = enable_ingress_gateway
                    ingress_gateway_exists = True
                    updated = True
                    break

            # ingress gateway not exist, append
            if not ingress_gateway_exists:
                new_profile.istio.components.ingress_gateways.append(
                    self.models.IstioIngressGateway(  # pylint: disable=no-member
                        mode=ingress_gateway_type,
                        enabled=enable_ingress_gateway,
                    )
                )
                updated = True

        return new_profile, updated

    def _handle_enable_disable_asm(self, new_profile: ServiceMeshProfile) -> Tuple[ServiceMeshProfile, bool]:
        updated = False
        # enable/disable
        enable_asm = self.raw_param.get("enable_azure_service_mesh", False)
        disable_asm = self.raw_param.get("disable_azure_service_mesh", False)
        mesh_upgrade_command = self.raw_param.get("mesh_upgrade_command", None)

        if enable_asm and disable_asm:
            raise MutuallyExclusiveArgumentError(
                "Cannot both enable and disable azure service mesh at the same time.",
            )

        if disable_asm:
            if new_profile is None or new_profile.mode == CONST_AZURE_SERVICE_MESH_MODE_DISABLED:
                raise ArgumentUsageError(
                    "Istio has not been enabled for this cluster, please refer to https://aka.ms/asm-aks-addon-docs "
                    "for more details on enabling Azure Service Mesh."
                )
            new_profile.mode = CONST_AZURE_SERVICE_MESH_MODE_DISABLED
            updated = True
        elif enable_asm:
            if new_profile is not None and new_profile.mode == CONST_AZURE_SERVICE_MESH_MODE_ISTIO:
                raise ArgumentUsageError(
                    "Istio has already been enabled for this cluster, please refer to "
                    "https://aka.ms/asm-aks-upgrade-docs for more details on updating the mesh profile."
                )
            requested_revision = self.raw_param.get("revision", None)
            new_profile.mode = CONST_AZURE_SERVICE_MESH_MODE_ISTIO
            if new_profile.istio is None:
                new_profile.istio = self.models.IstioServiceMesh()  # pylint: disable=no-member
            if mesh_upgrade_command is None and requested_revision is not None:
                new_profile.istio.revisions = [requested_revision]
            updated = True

        return new_profile, updated

    def _handle_istio_cni_asm(self, new_profile: ServiceMeshProfile) -> Tuple[ServiceMeshProfile, bool]:
        """Handle enable/disable Istio CNI proxy redirection mechanism."""
        updated = False
        enable_istio_cni = self.raw_param.get("enable_istio_cni", False)
        disable_istio_cni = self.raw_param.get("disable_istio_cni", False)

        if enable_istio_cni and disable_istio_cni:
            raise MutuallyExclusiveArgumentError(
                "Cannot specify --enable-istio-cni and "
                "--disable-istio-cni at the same time."
            )

        # Check if service mesh is enabled before allowing CNI changes
        if enable_istio_cni or disable_istio_cni:
            if new_profile is None or new_profile.mode == CONST_AZURE_SERVICE_MESH_MODE_DISABLED:
                raise ArgumentUsageError(
                    "Istio has not been enabled for this cluster, please refer to https://aka.ms/asm-aks-addon-docs "
                    "for more details on enabling Azure Service Mesh."
                )

            # Ensure istio profile exists
            if new_profile.istio is None:
                new_profile.istio = self.models.IstioServiceMesh()  # pylint: disable=no-member

            # Ensure components exist
            if new_profile.istio.components is None:
                new_profile.istio.components = self.models.IstioComponents()  # pylint: disable=no-member

            if enable_istio_cni:
                new_profile.istio.components.proxy_redirection_mechanism = \
                    CONST_AZURE_SERVICE_MESH_PROXY_REDIRECTION_CNI_CHAINING
                updated = True
            elif disable_istio_cni:
                new_profile.istio.components.proxy_redirection_mechanism = \
                    CONST_AZURE_SERVICE_MESH_PROXY_REDIRECTION_INIT_CONTAINERS
                updated = True

        return new_profile, updated

    # pylint: disable=too-many-branches,too-many-locals,too-many-statements
    def update_azure_service_mesh_profile(self) -> ServiceMeshProfile:
        """ Update azure service mesh profile.

        This function clone the existing service mesh profile, then apply user supplied changes
        like enable or disable mesh, enable or disable internal or external ingress gateway
        then return the updated service mesh profile.

        It does not overwrite the service mesh profile attribute of the managed cluster.

        :return: updated service mesh profile
        """
        updated = False
        new_profile = (
            self.models.ServiceMeshProfile(mode=CONST_AZURE_SERVICE_MESH_MODE_DISABLED)  # pylint: disable=no-member
            if self.mc.service_mesh_profile is None
            else copy.deepcopy(self.mc.service_mesh_profile)
        )

        new_profile, updated_enable_disable_asm = self._handle_enable_disable_asm(new_profile)
        updated |= updated_enable_disable_asm

        new_profile, updated_ingress_gateways_asm = self._handle_ingress_gateways_asm(new_profile)
        updated |= updated_ingress_gateways_asm

        new_profile, updated_egress_gateways_asm = self._handle_egress_gateways_asm(new_profile)
        updated |= updated_egress_gateways_asm

        new_profile, updated_pluginca_asm = self._handle_pluginca_asm(new_profile)
        updated |= updated_pluginca_asm

        new_profile, updated_upgrade_asm = self._handle_upgrade_asm(new_profile)
        updated |= updated_upgrade_asm

        new_profile, updated_istio_cni = self._handle_istio_cni_asm(new_profile)
        updated |= updated_istio_cni

        if updated:
            return new_profile
        return self.mc.service_mesh_profile

    def _sort_revisions(self, revisions):
        def _convert_revision_to_semver(rev):
            sr = rev.replace("asm-", "")
            sv = sr.replace("-", ".", 1)
            # Add a custom patch version of 0
            sv += ".0"
            return semver.VersionInfo.parse(sv)

        sorted_revisions = sorted(revisions, key=_convert_revision_to_semver)
        return sorted_revisions

    def _get_k8s_support_plan(self) -> KubernetesSupportPlan:
        support_plan = self.raw_param.get("k8s_support_plan")
        return support_plan

    def get_tier(self) -> str:
        """Obtain the value of tier.

        Note: Could be removed after updating the dependency on core cli to 2.47.0.

        :return: str
        """
        tier = self.raw_param.get("tier")
        if not tier:
            return ""

        return tier.lower()

    def get_k8s_support_plan(self) -> Union[str, None]:
        """Obtain the value of kubernetes_support_plan.

        :return: string or None
        """
        # take input
        support_plan = self.raw_param.get("k8s_support_plan")
        if support_plan is None:
            # user didn't update this property, load from existing ManagedCluster
            if self.mc and hasattr(self.mc, "support_plan") and self.mc.support_plan is not None:
                support_plan = self.mc.support_plan

        # this parameter does not need dynamic completion
        # this parameter does not need validation
        return support_plan

    def get_nodepool_taints(self) -> Union[List[str], None]:
        """Obtain the value of nodepool_labels.

        :return: dictionary or None
        """
        return self.agentpool_context.get_node_taints()

    def get_nodepool_initialization_taints(self) -> Union[List[str], None]:
        """Obtain the value of nodepool_initialization_taints.

        :return: dictionary or None
        """
        return self.agentpool_context.get_node_initialization_taints()

    def get_keyvault_id(self) -> str:
        """Obtain the value of keyvault_id.

        :return: str
        """
        return self.raw_param.get("keyvault_id")

    def get_enable_kv(self) -> bool:
        """Obtain the value of enable_kv.

        :return: bool
        """
        return self.raw_param.get("enable_kv")

    def get_attach_zones(self) -> bool:
        """Obtain the value of attach_zones.

        :return: bool
        """
        return self.raw_param.get("attach_zones")

    def get_enable_app_routing(self) -> bool:
        """Obtain the value of enable_app_routing.

        :return: bool
        """
        return self.raw_param.get("enable_app_routing")

    def get_dns_zone_resource_ids_from_input(self) -> Union[List[str], None]:
        """Obtain the value of dns_zone_resource_ids.

        :return: list of str or None
        """
        dns_zone_resource_ids_input = self.raw_param.get("dns_zone_resource_ids")
        dns_zone_resource_ids = []

        if dns_zone_resource_ids_input:
            for dns_zone in dns_zone_resource_ids_input.split(","):
                dns_zone = dns_zone.strip()
                if dns_zone and is_valid_resource_id(dns_zone):
                    dns_zone_resource_ids.append(dns_zone)
                else:
                    raise CLIError(dns_zone, " is not a valid Azure DNS Zone resource ID.")

        return dns_zone_resource_ids

    def get_add_dns_zone(self) -> bool:
        """Obtain the value of add_dns_zone.

        :return: bool
        """
        return self.raw_param.get("add_dns_zone")

    def get_delete_dns_zone(self) -> bool:
        """Obtain the value of delete_dns_zone.

        :return: bool
        """
        return self.raw_param.get("delete_dns_zone")

    def get_update_dns_zone(self) -> bool:
        """Obtain the value of update_dns_zone.

        :return: bool
        """
        return self.raw_param.get("update_dns_zone")

    def get_app_routing_default_nginx_controller(self) -> str:
        """Obtain the value of app_routing_default_nginx_controller.

        :return: str
        """
        return self.raw_param.get("app_routing_default_nginx_controller")

    def get_nginx(self):
        """Obtain the value of nginx, written to the update decorator context by _aks_approuting_update

        :return: string
        """
        return self.raw_param.get("nginx")

    def get_node_provisioning_mode(self) -> Union[str, None]:
        """Obtain the value of node_provisioning_mode.
        """
        return self.raw_param.get("node_provisioning_mode")

    def get_node_provisioning_default_pools(self) -> Union[str, None]:
        """Obtain the value of node_provisioning_default_pools.
        """
        return self.raw_param.get("node_provisioning_default_pools")

    def get_ai_toolchain_operator(self, enable_validation: bool = False) -> bool:
        """Internal function to obtain the value of enable_ai_toolchain_operator.

        When enabled, if both enable_ai_toolchain_operator and
        disable_ai_toolchain_operator are specified, raise
        a MutuallyExclusiveArgumentError.

        :return: bool
        """
        enable_ai_toolchain_operator = self.raw_param.get("enable_ai_toolchain_operator")
        # This parameter does not need dynamic completion.
        if enable_validation:
            if enable_ai_toolchain_operator and self.get_disable_ai_toolchain_operator():
                raise MutuallyExclusiveArgumentError(
                    "Cannot specify --enable-ai-toolchain-operator and "
                    "--disable-ai-toolchain-operator at the same time. "
                )

        return enable_ai_toolchain_operator

    def get_disable_ai_toolchain_operator(self) -> bool:
        """Obtain the value of disable_ai_toolchain_operator.

        :return: bool
        """
        # Note: No need to check for mutually exclusive parameter with enable-ai-toolchain-operator here
        # because it's already checked in get_ai_toolchain_operator
        return self.raw_param.get("disable_ai_toolchain_operator")

    def get_ssh_access(self) -> Union[str, None]:
        """Obtain the value of ssh_access.
        """
        return self.raw_param.get("ssh_access")

    def get_bootstrap_artifact_source(self) -> Union[str, None]:
        """Obtain the value of bootstrap_artifact_source.
        """
        return self.raw_param.get("bootstrap_artifact_source")

    def get_bootstrap_container_registry_resource_id(self) -> Union[str, None]:
        """Obtain the value of bootstrap_container_registry_resource_id.
        """
        return self.raw_param.get("bootstrap_container_registry_resource_id")

    def _get_enable_static_egress_gateway(self, enable_validation: bool = False) -> bool:
        """Internal function to obtain the value of enable_static_egress_gateway.
        When enabled, if both enable_static_egress_gateway and disable_static_egress_gateway are
        specified, raise a MutuallyExclusiveArgumentError.

        :return: bool
        """
        enable_static_egress_gateway = self.raw_param.get("enable_static_egress_gateway")
        # This parameter does not need dynamic completion.
        if enable_validation:
            if enable_static_egress_gateway and self.get_disable_static_egress_gateway():
                raise MutuallyExclusiveArgumentError(
                    "Cannot specify --enable-static-egress-gateway and "
                    "--disable-static-egress-gateway at the same time. "
                )

        return enable_static_egress_gateway

    def get_enable_static_egress_gateway(self) -> bool:
        """Obtain the value of enable_static_egress_gateway.

        :return: bool
        """
        return self._get_enable_static_egress_gateway(enable_validation=True)

    def get_disable_static_egress_gateway(self) -> bool:
        """Obtain the value of disable_static_egress_gateway.

        :return: bool
        """
        # Note: No need to check for mutually exclusive parameter with enable-static-egress-gateway here
        # because it's already checked in get_enable_static_egress_gateway
        return self.raw_param.get("disable_static_egress_gateway")

    def get_enable_imds_restriction(self) -> bool:
        """Obtain the value of enable_imds_restriction.

        :return: bool
        """
        enable_imds_restriction = self.raw_param.get("enable_imds_restriction")
        if enable_imds_restriction and self.get_disable_imds_restriction():
            raise MutuallyExclusiveArgumentError(
                "Cannot specify --enable-imds-restriction and --disable-imds-restriction at the same time."
            )
        return enable_imds_restriction

    def get_disable_imds_restriction(self) -> bool:
        """Obtain the value of disable_imds_restriction.

        :return: bool
        """
        return self.raw_param.get("disable_imds_restriction")

    def get_migrate_vmas_to_vms(self) -> bool:
        """Obtain the value of migrate_vmas_to_vms.

        :return: bool
        """
        return self.raw_param.get("migrate_vmas_to_vms")

    def get_disable_http_proxy(self) -> bool:
        """Obtain the value of disable_http_proxy.

        :return: bool
        """
        # read the original value passed by the command
        disable_http_proxy = self.raw_param.get("disable_http_proxy")

        return disable_http_proxy

    def get_enable_http_proxy(self) -> bool:
        """Obtain the value of enable_http_proxy.

        :return: bool
        """
        # read the original value passed by the command
        enable_http_proxy = self.raw_param.get("enable_http_proxy")

        return enable_http_proxy

    def get_enable_upstream_kubescheduler_user_configuration(self) -> bool:
        """Obtain the value of enable_upstream_kubescheduler_user_configuration.

        :return: bool
        """
        return self.raw_param.get("enable_upstream_kubescheduler_user_configuration")

    def get_disable_upstream_kubescheduler_user_configuration(self) -> bool:
        """Obtain the value of disable_upstream_kubescheduler_user_configuration.

        :return: bool
        """
        disable_upstream_kubescheduler_user_configuration = self.raw_param.get(
            "disable_upstream_kubescheduler_user_configuration"
        )
        if (
            disable_upstream_kubescheduler_user_configuration and
            self.get_enable_upstream_kubescheduler_user_configuration()
        ):
            raise MutuallyExclusiveArgumentError(
                "Cannot specify --enable-upstream-kubescheduler-user-configuration and "
                "--disable-upstream-kubescheduler-user-configuration at the same time."
            )
        return disable_upstream_kubescheduler_user_configuration

    def get_enable_gateway_api(self) -> bool:
        """Obtain the value of enable_gateway_api.

        :return: bool
        """
        return self.raw_param.get("enable_gateway_api", False)

    def get_disable_gateway_api(self) -> bool:
        """Obtain the value of disable_gateway_api.

        :return: bool
        """
        return self.raw_param.get("disable_gateway_api", False)

    def get_enable_hosted_system(self) -> bool:
        """Obtain the value of enable_hosted_system.

        :return: bool
        """
        enable_hosted_system = self.raw_param.get("enable_hosted_system")
        if enable_hosted_system and self.get_sku_name() != CONST_MANAGED_CLUSTER_SKU_NAME_AUTOMATIC:
            raise RequiredArgumentMissingError('"--enable-hosted-system" requires "--sku automatic".')
        return enable_hosted_system


# pylint: disable=too-many-public-methods
class AKSPreviewManagedClusterCreateDecorator(AKSManagedClusterCreateDecorator):
    def __init__(
        self, cmd: AzCliCommand, client: ContainerServiceClient, raw_parameters: Dict, resource_type: ResourceType
    ):
        self.__raw_parameters = raw_parameters
        super().__init__(cmd, client, raw_parameters, resource_type)

    def init_models(self) -> None:
        """Initialize an AKSPreviewManagedClusterModels object to store the models.

        :return: None
        """
        self.models = AKSPreviewManagedClusterModels(self.cmd, self.resource_type)

    def init_context(self) -> None:
        """Initialize an AKSPreviewManagedClusterContext object to store the context in the process of assemble the
        ManagedCluster object.

        :return: None
        """
        self.context = AKSPreviewManagedClusterContext(
            self.cmd,
            AKSManagedClusterParamDict(self.__raw_parameters),
            self.models,
            DecoratorMode.CREATE,
        )

    def init_agentpool_decorator_context(self) -> None:
        """Initialize an AKSPreviewAgentPoolAddDecorator object to assemble the AgentPool profile.

        :return: None
        """
        self.agentpool_decorator = AKSPreviewAgentPoolAddDecorator(
            self.cmd, self.client, self.__raw_parameters, self.resource_type, self.agentpool_decorator_mode
        )
        self.agentpool_context = self.agentpool_decorator.context
        self.context.attach_agentpool_context(self.agentpool_context)

    def set_up_agentpool_profile(self, mc: ManagedCluster) -> ManagedCluster:
        """Set up agent pool profiles for the ManagedCluster object.

        Note: Overwritten to call construct_agentpool_profile_preview of AKSPreviewAgentPoolAddDecorator.

        :return: the ManagedCluster object
        """
        self._ensure_mc(mc)

        agentpool_profile = self.agentpool_decorator.construct_agentpool_profile_preview()
        mc.agent_pool_profiles = [agentpool_profile]
        return mc

    def set_up_network_profile(self, mc: ManagedCluster) -> ManagedCluster:
        """Set up network profile for the ManagedCluster object.

        Note: Inherited and extended in aks-preview to set ipv6 configs and
        network plugin mode.

        :return: the ManagedCluster object
        """
        mc = super().set_up_network_profile(mc)
        network_profile = mc.network_profile

        # network_plugin is typically defaulted to kubenet. AKS-RP is moving
        # away from specifying this default in the API and making it based
        # on the k8s version being used. The CLI should not be responsible
        # for setting default values and should pass properties as empty
        # unless specified by the user.
        if (
            network_profile.network_plugin is not None and
            self.context.raw_param.get("network_plugin") is None
        ):
            network_profile.network_plugin = None

        # set up pod_cidrs, service_cidrs and ip_families
        (
            pod_cidrs,
            service_cidrs,
            ip_families
        ) = self.context.get_pod_cidrs_and_service_cidrs_and_ip_families()
        network_profile.pod_cidrs = pod_cidrs
        network_profile.service_cidrs = service_cidrs
        network_profile.ip_families = ip_families

        # recreate the load balancer profile if load_balancer_managed_outbound_ipv6_count is not None
        if (
            self.context.get_load_balancer_managed_outbound_ipv6_count() is not None or
            self.context.get_load_balancer_backend_pool_type() is not None or
            self.context.get_cluster_service_load_balancer_health_probe_mode() is not None
        ):
            network_profile.load_balancer_profile = create_load_balancer_profile(
                self.context.get_load_balancer_managed_outbound_ip_count(),
                self.context.get_load_balancer_managed_outbound_ipv6_count(),
                self.context.get_load_balancer_outbound_ips(),
                self.context.get_load_balancer_outbound_ip_prefixes(),
                self.context.get_load_balancer_outbound_ports(),
                self.context.get_load_balancer_idle_timeout(),
                self.context.get_load_balancer_backend_pool_type(),
                self.context.get_cluster_service_load_balancer_health_probe_mode(),
                models=self.models.load_balancer_models,
            )

        if self.context.get_nat_gateway_managed_outbound_ip_count() is not None:
            network_profile.nat_gateway_profile = create_nat_gateway_profile(
                self.context.get_nat_gateway_managed_outbound_ip_count(),
                self.context.get_nat_gateway_idle_timeout(),
                models=self.models.nat_gateway_models,
            )

        network_profile.network_plugin_mode = self.context.get_network_plugin_mode()

        if self.context.get_enable_cilium_dataplane():
            # --network-dataplane was introduced with API v20230202preview to replace --enable-cilium-dataplane.
            # Keep both for backwards compatibility, but validate that the user sets only one of them.
            if self.context.get_network_dataplane() is not None:
                raise MutuallyExclusiveArgumentError(
                    "Cannot specify --enable-cilium-dataplane and "
                    "--network-dataplane at the same time"
                )
            network_profile.network_dataplane = CONST_NETWORK_DATAPLANE_CILIUM
        else:
            network_profile.network_dataplane = self.context.get_network_dataplane()

        acns = None
        (acns_enabled, acns_observability_enabled, acns_security_enabled) = self.context.get_acns_enablement()
        acns_advanced_networkpolicies = self.context.get_acns_advanced_networkpolicies()
        acns_transit_encryption_type = self.context.get_acns_transit_encryption_type()
        acns_datapath_acceleration_mode = self.context.get_acns_datapath_acceleration_mode()
        if acns_enabled is not None:
            acns = self.models.AdvancedNetworking(
                enabled=acns_enabled,
            )
            if acns_observability_enabled is not None:
                acns.observability = self.models.AdvancedNetworkingObservability(
                    enabled=acns_observability_enabled,
                )
            if acns_security_enabled is not None:
                acns.security = self.models.AdvancedNetworkingSecurity(
                    enabled=acns_security_enabled,
                )
            if acns_advanced_networkpolicies is not None:
                if acns.security is None:
                    acns.security = self.models.AdvancedNetworkingSecurity(
                        advanced_network_policies=acns_advanced_networkpolicies
                    )
                else:
                    acns.security.advanced_network_policies = acns_advanced_networkpolicies
            if acns_transit_encryption_type is not None:
                if acns.security is None:
                    acns.security = self.models.AdvancedNetworkingSecurity()
                if acns.security.transit_encryption is None:
                    acns.security.transit_encryption = self.models.AdvancedNetworkingSecurityTransitEncryption()
                acns.security.transit_encryption.type = acns_transit_encryption_type
            if acns_datapath_acceleration_mode is not None:
                if acns.performance is None:
                    acns.performance = self.models.AdvancedNetworkingPerformance()
                acns.performance.acceleration_mode = acns_datapath_acceleration_mode

            network_profile.advanced_networking = acns
        return mc

    def set_up_run_command(self, mc: ManagedCluster) -> ManagedCluster:
        """Set up run command for the ManagedCluster object.
        :return: the ManagedCluster object
        """
        if hasattr(super(), 'set_up_run_command'):
            return super().set_up_run_command(mc)

        self._ensure_mc(mc)

        disable_run_command = self.context.get_disable_run_command()
        if disable_run_command:
            if mc.api_server_access_profile is None:
                mc.api_server_access_profile = self.models.ManagedClusterAPIServerAccessProfile(
                    disable_run_command=True
                )
            else:
                mc.api_server_access_profile.disable_run_command = True

        return mc

    def set_up_api_server_access_profile(self, mc: ManagedCluster) -> ManagedCluster:
        """Set up apiserverAccessProfile enableVnetIntegration and subnetId for the ManagedCluster object.

        Note: Inherited and extended in aks-preview to set vnet integration configs.

        :return: the ManagedCluster object
        """
        mc = super().set_up_api_server_access_profile(mc)
        if self.context.get_enable_apiserver_vnet_integration():
            if mc.api_server_access_profile is None:
                # pylint: disable=no-member
                mc.api_server_access_profile = self.models.ManagedClusterAPIServerAccessProfile()
            mc.api_server_access_profile.enable_vnet_integration = True
        if self.context.get_apiserver_subnet_id():
            if mc.api_server_access_profile is None:
                # pylint: disable=no-member
                mc.api_server_access_profile = self.models.ManagedClusterAPIServerAccessProfile()
            mc.api_server_access_profile.subnet_id = self.context.get_apiserver_subnet_id()

        if (
            mc.api_server_access_profile is not None and
            mc.api_server_access_profile.additional_properties is not None
        ):
            # remove the additional properties that are set in official azure-cli/acs
            mc.api_server_access_profile.additional_properties = {}
        return mc

    def build_gitops_addon_profile(self) -> ManagedClusterAddonProfile:
        """Build gitops addon profile.

        :return: a ManagedClusterAddonProfile object
        """
        gitops_addon_profile = self.models.ManagedClusterAddonProfile(  # pylint: disable=no-member
            enabled=True,
        )
        return gitops_addon_profile

    def set_up_addon_profiles(self, mc: ManagedCluster) -> ManagedCluster:
        """Set up addon profiles for the ManagedCluster object.

        Note: Inherited and extended in aks-preview to set some extra addons.

        :return: the ManagedCluster object
        """
        addon_consts = self.context.get_addon_consts()
        CONST_GITOPS_ADDON_NAME = addon_consts.get("CONST_GITOPS_ADDON_NAME")

        mc = super().set_up_addon_profiles(mc)

        # Handle enable Azure Monitor logs directly
        if self.context.get_enable_azure_monitor_logs():
            self._setup_azure_monitor_logs(mc)

        addon_profiles = mc.addon_profiles
        addons = self.context.get_enable_addons()
        if "gitops" in addons:
            addon_profiles[
                CONST_GITOPS_ADDON_NAME
            ] = self.build_gitops_addon_profile()

        container_network_logs_enabled = self.context.get_container_network_logs(mc)
        if container_network_logs_enabled is not None:
            monitoring_addon_profile = addon_profiles.get(addon_consts.get("CONST_MONITORING_ADDON_NAME"))
            if monitoring_addon_profile:
                config = monitoring_addon_profile.config or {}
                config["enableRetinaNetworkFlags"] = str(container_network_logs_enabled)
                monitoring_addon_profile.config = config

        mc.addon_profiles = addon_profiles
        return mc

    def set_up_pod_identity_profile(self, mc: ManagedCluster) -> ManagedCluster:
        """Set up pod identity profile for the ManagedCluster object.

        This profile depends on network profile.

        :return: the ManagedCluster object
        """
        self._ensure_mc(mc)

        pod_identity_profile = None
        enable_pod_identity = self.context.get_enable_pod_identity()
        enable_pod_identity_with_kubenet = self.context.get_enable_pod_identity_with_kubenet()
        if enable_pod_identity:
            # pylint: disable=no-member
            pod_identity_profile = self.models.pod_identity_models.ManagedClusterPodIdentityProfile(
                enabled=True,
                allow_network_plugin_kubenet=enable_pod_identity_with_kubenet,
            )
        mc.pod_identity_profile = pod_identity_profile
        return mc

    def set_up_image_integrity(self, mc: ManagedCluster) -> ManagedCluster:
        """Set up security profile imageIntegrity for the ManagedCluster object.

        :return: the ManagedCluster object
        """
        self._ensure_mc(mc)

        if self.context.get_enable_image_integrity():
            if mc.security_profile is None:
                mc.security_profile = self.models.ManagedClusterSecurityProfile()  # pylint: disable=no-member
            mc.security_profile.image_integrity = (
                self.models.ManagedClusterSecurityProfileImageIntegrity(  # pylint: disable=no-member
                    enabled=True,
                )
            )

        return mc

    def set_up_kms_pmk_and_cmk(self, mc: ManagedCluster) -> ManagedCluster:
        """Set up security profile KubernetesResourceObjectEncryptionProfile and AzureKeyVaultKms for
        the ManagedCluster object.

        :return: the ManagedCluster object
        """
        self._ensure_mc(mc)

        kms_infrastructure_encryption = self.context.get_kms_infrastructure_encryption()
        if kms_infrastructure_encryption and kms_infrastructure_encryption != "Disabled":
            if mc.security_profile is None:
                mc.security_profile = self.models.ManagedClusterSecurityProfile()  # pylint: disable=no-member

            # Set or update the kubernetes resource object encryption profile
            if mc.security_profile.kubernetes_resource_object_encryption_profile is None:
                mc.security_profile.kubernetes_resource_object_encryption_profile = (
                    self.models.KubernetesResourceObjectEncryptionProfile()  # pylint: disable=no-member
                )

            # Set infrastructure encryption
            # pylint: disable=line-too-long
            mc.security_profile.kubernetes_resource_object_encryption_profile.infrastructure_encryption = kms_infrastructure_encryption

        if self.context.get_enable_azure_keyvault_kms():
            key_id = self.context.get_azure_keyvault_kms_key_id()
            if key_id:
                if mc.security_profile is None:
                    mc.security_profile = self.models.ManagedClusterSecurityProfile()
                mc.security_profile.azure_key_vault_kms = self.models.AzureKeyVaultKms(
                    enabled=True,
                    key_id=key_id,
<<<<<<< HEAD
=======
                    key_vault_network_access=self.context.get_azure_keyvault_kms_key_vault_network_access(),
>>>>>>> 5b4614dd
                    key_vault_resource_id=self.context.get_azure_keyvault_kms_key_vault_resource_id(),
                )

        return mc

    def set_up_creationdata_of_cluster_snapshot(self, mc: ManagedCluster) -> ManagedCluster:
        """Set up creationData of cluster snapshot for the ManagedCluster object.

        :return: the ManagedCluster object
        """
        self._ensure_mc(mc)

        # snapshot creation data
        creation_data = None
        snapshot_id = self.context.get_cluster_snapshot_id()
        if snapshot_id:
            creation_data = self.models.CreationData(  # pylint: disable=no-member
                source_resource_id=snapshot_id
            )
        mc.creation_data = creation_data
        return mc

    def set_up_storage_profile(self, mc: ManagedCluster) -> ManagedCluster:
        """Set up storage profile for the ManagedCluster object.

        :return: the ManagedCluster object
        """
        self._ensure_mc(mc)

        mc.storage_profile = self.context.get_storage_profile()

        return mc

    def set_up_ingress_web_app_routing(self, mc: ManagedCluster) -> ManagedCluster:
        """Set up web app routing profile in ingress profile for the ManagedCluster object.

        :return: the ManagedCluster object
        """
        self._ensure_mc(mc)

        addons = self.context.get_enable_addons()
        if "web_application_routing" in addons or self.context.get_enable_app_routing():
            if mc.ingress_profile is None:
                mc.ingress_profile = self.models.ManagedClusterIngressProfile()  # pylint: disable=no-member
            mc.ingress_profile.web_app_routing = (
                self.models.ManagedClusterIngressProfileWebAppRouting(enabled=True)  # pylint: disable=no-member
            )

            nginx_ingress_controller = self.context.get_app_routing_default_nginx_controller()

            if nginx_ingress_controller:
                mc.ingress_profile.web_app_routing.nginx = (
                    self.models.ManagedClusterIngressProfileNginx(
                        default_ingress_controller_type=nginx_ingress_controller
                    )
                )

            if "web_application_routing" in addons:
                dns_zone_resource_ids = self.context.get_dns_zone_resource_ids()
                mc.ingress_profile.web_app_routing.dns_zone_resource_ids = dns_zone_resource_ids

        return mc

    def set_up_ingress_profile_gateway_api(self, mc: ManagedCluster) -> ManagedCluster:
        """Set up Gateway API configuration in ingress profile for the ManagedCluster object.

        :return: the ManagedCluster object
        """
        self._ensure_mc(mc)

        if self.context.get_enable_gateway_api():
            if mc.ingress_profile is None:
                mc.ingress_profile = self.models.ManagedClusterIngressProfile()  # pylint: disable=no-member
            if mc.ingress_profile.gateway_api is None:
                mc.ingress_profile.gateway_api = (
                    self.models.ManagedClusterIngressProfileGatewayConfiguration(  # pylint: disable=no-member
                        installation=CONST_MANAGED_GATEWAY_INSTALLATION_STANDARD
                    )
                )

        return mc

    def set_up_workload_auto_scaler_profile(self, mc: ManagedCluster) -> ManagedCluster:
        """Set up workload auto-scaler profile for the ManagedCluster object.

        :return: the ManagedCluster object
        """
        self._ensure_mc(mc)

        if self.context.get_enable_keda():
            if mc.workload_auto_scaler_profile is None:
                mc.workload_auto_scaler_profile = (
                    self.models.ManagedClusterWorkloadAutoScalerProfile()  # pylint: disable=no-member
                )
            mc.workload_auto_scaler_profile.keda = (
                self.models.ManagedClusterWorkloadAutoScalerProfileKeda(enabled=True)  # pylint: disable=no-member
            )

        return mc

    def set_up_custom_ca_trust_certificates(self, mc: ManagedCluster) -> ManagedCluster:
        """Set up Custom CA Trust Certificates for the ManagedCluster object.

        :return: the ManagedCluster object
        """
        self._ensure_mc(mc)

        ca_certs = self.context.get_custom_ca_trust_certificates()
        if ca_certs:
            if mc.security_profile is None:
                mc.security_profile = self.models.ManagedClusterSecurityProfile()  # pylint: disable=no-member

            mc.security_profile.custom_ca_trust_certificates = ca_certs

        return mc

    def set_up_vpa(self, mc: ManagedCluster) -> ManagedCluster:
        """Set up workload auto-scaler profile vpa for the ManagedCluster object.

        :return: the ManagedCluster object
        """
        self._ensure_mc(mc)

        if self.context.get_enable_vpa():
            if mc.workload_auto_scaler_profile is None:
                mc.workload_auto_scaler_profile = (
                    # pylint: disable=no-member
                    self.models.ManagedClusterWorkloadAutoScalerProfile()
                )
            if mc.workload_auto_scaler_profile.vertical_pod_autoscaler is None:
                mc.workload_auto_scaler_profile.vertical_pod_autoscaler = (
                    # pylint: disable=no-member
                    self.models.ManagedClusterWorkloadAutoScalerProfileVerticalPodAutoscaler(
                        enabled=True
                    )
                )
            else:
                mc.workload_auto_scaler_profile.vertical_pod_autoscaler.enabled = True
        return mc

    def set_up_optimized_addon_scaling(self, mc: ManagedCluster) -> ManagedCluster:
        """Set up workload auto-scaler vertical pod autsocaler profile
        for the ManagedCluster object.
        :return: the ManagedCluster object
        """
        self._ensure_mc(mc)

        if self.context.get_enable_optimized_addon_scaling():
            if mc.workload_auto_scaler_profile is None:
                mc.workload_auto_scaler_profile = self.models.ManagedClusterWorkloadAutoScalerProfile()  # pylint: disable=no-member
            if mc.workload_auto_scaler_profile.vertical_pod_autoscaler is None:
                mc.workload_auto_scaler_profile.vertical_pod_autoscaler = (
                    self.models.ManagedClusterWorkloadAutoScalerProfileVerticalPodAutoscaler()  # pylint: disable=no-member
                )
            # set enabled
            mc.workload_auto_scaler_profile.vertical_pod_autoscaler.enabled = True
            mc.workload_auto_scaler_profile.vertical_pod_autoscaler.addon_autoscaling = "Enabled"

        return mc

    def set_up_kube_proxy_config(self, mc: ManagedCluster) -> ManagedCluster:
        """Set up kube-proxy config for the ManagedCluster object.

        :return: the ManagedCluster object
        """
        self._ensure_mc(mc)

        if not mc.network_profile:
            raise UnknownError(
                "Unexpectedly get an empty network profile in the process of updating kube-proxy config."
            )

        mc.network_profile.kube_proxy_config = self.context.get_kube_proxy_config()
        return mc

    def set_up_node_resource_group_profile(self, mc: ManagedCluster) -> ManagedCluster:
        """Set up node resource group profile for the ManagedCluster object.
        :return: the ManagedCluster object
        """
        self._ensure_mc(mc)

        node_resource_group_profile = None
        nrg_lockdown_restriction_level = self.context.get_nrg_lockdown_restriction_level()
        if nrg_lockdown_restriction_level:
            # pylint: disable=no-member
            node_resource_group_profile = self.models.ManagedClusterNodeResourceGroupProfile(
                restriction_level=nrg_lockdown_restriction_level
            )
        mc.node_resource_group_profile = node_resource_group_profile
        return mc

    def _ensure_azure_monitor_profile(self, mc: ManagedCluster) -> None:
        """Ensure azure monitor profile exists on the managed cluster."""
        if mc.azure_monitor_profile is None:
            mc.azure_monitor_profile = self.models.ManagedClusterAzureMonitorProfile()

    def _ensure_app_monitoring_profile(self, mc: ManagedCluster) -> None:
        """Ensure app monitoring profile exists on the managed cluster."""
        self._ensure_azure_monitor_profile(mc)
        if mc.azure_monitor_profile.app_monitoring is None:
            mc.azure_monitor_profile.app_monitoring = (
                self.models.ManagedClusterAzureMonitorProfileAppMonitoring()
            )

    def _setup_azure_monitor_metrics(self, mc: ManagedCluster) -> None:
        """Set up Azure Monitor metrics configuration."""
        ksm_metric_labels_allow_list = self.context.raw_param.get("ksm_metric_labels_allow_list", "")
        ksm_metric_annotations_allow_list = self.context.raw_param.get("ksm_metric_annotations_allow_list", "")

        self._ensure_azure_monitor_profile(mc)
        mc.azure_monitor_profile.metrics = (
            self.models.ManagedClusterAzureMonitorProfileMetrics(enabled=True)
        )

        kube_state_metrics = (
            self.models.ManagedClusterAzureMonitorProfileKubeStateMetrics(
                metric_labels_allowlist=str(ksm_metric_labels_allow_list),
                metric_annotations_allow_list=str(ksm_metric_annotations_allow_list)
            ))
        mc.azure_monitor_profile.metrics.kube_state_metrics = kube_state_metrics
        self.context.set_intermediate("azuremonitormetrics_addon_enabled", True, overwrite_exists=True)

    def _setup_azure_monitor_app_monitoring(self, mc: ManagedCluster) -> None:
        """Set up Azure Monitor app monitoring configuration."""
        self._ensure_azure_monitor_profile(mc)
        mc.azure_monitor_profile.app_monitoring = (
            self.models.ManagedClusterAzureMonitorProfileAppMonitoring()
        )
        mc.azure_monitor_profile.app_monitoring.auto_instrumentation = (
            self.models.ManagedClusterAzureMonitorProfileAppMonitoringAutoInstrumentation(enabled=True)
        )

    def _setup_azure_monitor_logs(self, mc: ManagedCluster) -> None:
        """Set up Azure Monitor logs configuration."""

        addon_consts = self.context.get_addon_consts()

        if mc.addon_profiles is None:
            mc.addon_profiles = {}

        CONST_MONITORING_ADDON_NAME = addon_consts.get("CONST_MONITORING_ADDON_NAME")
        addon_profile = mc.addon_profiles.get(
            CONST_MONITORING_ADDON_NAME,
            self.models.ManagedClusterAddonProfile(enabled=False))
        addon_profile.enabled = True

        # Get or create workspace resource ID
        workspace_resource_id = self.context.raw_param.get("workspace_resource_id")
        if not workspace_resource_id:
            ensure_workspace_func = (
                self.context.external_functions.ensure_default_log_analytics_workspace_for_monitoring)
            workspace_resource_id = ensure_workspace_func(
                self.cmd,
                self.context.get_subscription_id(),
                self.context.get_resource_group_name()
            )

        # Sanitize and configure
        sanitize_func = self.context.external_functions.sanitize_loganalytics_ws_resource_id
        workspace_resource_id = sanitize_func(workspace_resource_id)

        CONST_MONITORING_LOG_ANALYTICS_WORKSPACE_RESOURCE_ID = addon_consts.get(
            "CONST_MONITORING_LOG_ANALYTICS_WORKSPACE_RESOURCE_ID")
        CONST_MONITORING_USING_AAD_MSI_AUTH = addon_consts.get("CONST_MONITORING_USING_AAD_MSI_AUTH")

        # Get MSI auth setting using the same logic as update decorator
        enable_msi_auth_bool = self.context.get_enable_msi_auth_for_monitoring()

        if enable_msi_auth_bool:
            enable_msi_auth = "true"
        else:
            enable_msi_auth = "false"

        # Create completely new config
        addon_profile.config = {
            CONST_MONITORING_LOG_ANALYTICS_WORKSPACE_RESOURCE_ID: workspace_resource_id,
            CONST_MONITORING_USING_AAD_MSI_AUTH: enable_msi_auth
        }
        mc.addon_profiles[CONST_MONITORING_ADDON_NAME] = addon_profile

        self.context.set_intermediate("monitoring_addon_enabled", True, overwrite_exists=True)

        # Call ensure_container_insights_for_monitoring with all parameters (similar to postprocessing)
        CONST_MONITORING_ADDON_NAME = addon_consts.get("CONST_MONITORING_ADDON_NAME")
        if (mc.addon_profiles and
                CONST_MONITORING_ADDON_NAME in mc.addon_profiles and
                mc.addon_profiles[CONST_MONITORING_ADDON_NAME].enabled):

            # Set intermediate value to trigger postprocessing
            self.context.set_intermediate("monitoring_addon_postprocessing_required", True, overwrite_exists=True)

    def _setup_opentelemetry_metrics(self, mc: ManagedCluster) -> None:
        """Set up OpenTelemetry metrics configuration."""
        self._ensure_app_monitoring_profile(mc)

        otlp_metrics_config = (
            self.models.ManagedClusterAzureMonitorProfileAppMonitoringOpenTelemetryMetrics(enabled=True))
        metrics_port = self.context.get_opentelemetry_metrics_port()
        if metrics_port:
            otlp_metrics_config.port = metrics_port

        mc.azure_monitor_profile.app_monitoring.open_telemetry_metrics = otlp_metrics_config

    def _disable_opentelemetry_metrics(self, mc: ManagedCluster) -> None:
        """Disable OpenTelemetry metrics configuration."""
        self._ensure_app_monitoring_profile(mc)
        if mc.azure_monitor_profile.app_monitoring.open_telemetry_metrics is None:
            mc.azure_monitor_profile.app_monitoring.open_telemetry_metrics = (
                self.models.ManagedClusterAzureMonitorProfileAppMonitoringOpenTelemetryMetrics(enabled=False))
        else:
            mc.azure_monitor_profile.app_monitoring.open_telemetry_metrics.enabled = False
            # Clear the port when disabling OpenTelemetry metrics
            mc.azure_monitor_profile.app_monitoring.open_telemetry_metrics.port = None

    def _setup_opentelemetry_logs(self, mc: ManagedCluster) -> None:
        """Set up OpenTelemetry logs configuration."""
        self._ensure_app_monitoring_profile(mc)

        otlp_logs_config = self.models.ManagedClusterAzureMonitorProfileAppMonitoringOpenTelemetryLogs(enabled=True)
        logs_port = self.context.get_opentelemetry_logs_port()
        if logs_port:
            otlp_logs_config.port = logs_port

        mc.azure_monitor_profile.app_monitoring.open_telemetry_logs = otlp_logs_config

    def _disable_opentelemetry_logs(self, mc: ManagedCluster) -> None:
        """Disable OpenTelemetry logs configuration."""
        if (mc.azure_monitor_profile is not None and
                mc.azure_monitor_profile.app_monitoring is not None):
            if mc.azure_monitor_profile.app_monitoring.open_telemetry_logs is None:
                mc.azure_monitor_profile.app_monitoring.open_telemetry_logs = (
                    self.models.ManagedClusterAzureMonitorProfileAppMonitoringOpenTelemetryLogs(enabled=False)
                )
            else:
                mc.azure_monitor_profile.app_monitoring.open_telemetry_logs.enabled = False
                # Clear the port when disabling OpenTelemetry logs
                mc.azure_monitor_profile.app_monitoring.open_telemetry_logs.port = None

    def set_up_azure_monitor_profile(self, mc: ManagedCluster) -> ManagedCluster:
        """Set up azure monitor profile for the ManagedCluster object.
        :return: the ManagedCluster object
        """
        self._ensure_mc(mc)

        if self.context.get_enable_azure_monitor_metrics():
            self._setup_azure_monitor_metrics(mc)

        if self.context.get_enable_azure_monitor_app_monitoring():
            self._setup_azure_monitor_app_monitoring(mc)

        if self.context.get_enable_opentelemetry_metrics():
            self._setup_opentelemetry_metrics(mc)

        if self.context.get_disable_opentelemetry_metrics():
            self._disable_opentelemetry_metrics(mc)

        if self.context.get_enable_opentelemetry_logs():
            self._setup_opentelemetry_logs(mc)

        if self.context.get_disable_opentelemetry_logs():
            self._disable_opentelemetry_logs(mc)

        return mc

    def set_up_azure_container_storage(self, mc: ManagedCluster) -> ManagedCluster:  # pylint: disable=too-many-locals
        """Set up azure container storage for the Managed Cluster object
        :return: ManagedCluster
        """
        self._ensure_mc(mc)

        if self.context.raw_param.get("enable_azure_container_storage") is not None:
            self.context.set_intermediate("enable_azure_container_storage", True, overwrite_exists=True)
            container_storage_version = self.context.raw_param.get("container_storage_version")

            if container_storage_version is not None and container_storage_version == CONST_ACSTOR_VERSION_V1:
                # read the azure container storage values passed
                pool_type = self.context.raw_param.get("enable_azure_container_storage")
                enable_azure_container_storage = pool_type is not None
                ephemeral_disk_volume_type = self.context.raw_param.get("ephemeral_disk_volume_type")
                ephemeral_disk_nvme_perf_tier = self.context.raw_param.get("ephemeral_disk_nvme_perf_tier")
                if (ephemeral_disk_volume_type is not None or ephemeral_disk_nvme_perf_tier is not None) and \
                        not enable_azure_container_storage:
                    params_defined_arr = []
                    if ephemeral_disk_volume_type is not None:
                        params_defined_arr.append('--ephemeral-disk-volume-type')
                    if ephemeral_disk_nvme_perf_tier is not None:
                        params_defined_arr.append('--ephemeral-disk-nvme-perf-tier')

                    params_defined = 'and '.join(params_defined_arr)
                    raise RequiredArgumentMissingError(
                        f'Cannot set {params_defined} without the parameter --enable-azure-container-storage.'
                    )

                if enable_azure_container_storage:
                    pool_name = self.context.raw_param.get("storage_pool_name")
                    pool_option = self.context.raw_param.get("storage_pool_option")
                    pool_sku = self.context.raw_param.get("storage_pool_sku")
                    pool_size = self.context.raw_param.get("storage_pool_size")
                    if not mc.agent_pool_profiles:
                        raise UnknownError(
                            "Encountered an unexpected error while getting the agent pools from the cluster."
                        )
                    agentpool = mc.agent_pool_profiles[0]
                    agentpool_details = {}
                    pool_details = {}
                    pool_details["vm_size"] = agentpool.vm_size
                    pool_details["count"] = agentpool.count
                    pool_details["os_type"] = agentpool.os_type
                    pool_details["mode"] = agentpool.mode
                    pool_details["node_taints"] = agentpool.node_taints
                    pool_details["zoned"] = agentpool.availability_zones is not None
                    agentpool_details[agentpool.name] = pool_details
                    # Marking the only agentpool name as the valid nodepool for
                    # installing Azure Container Storage during `az aks create`
                    nodepool_list = agentpool.name

                    from azext_aks_preview.azurecontainerstorage._validators import (
                        validate_enable_azure_container_storage_v1_params
                    )
                    from azext_aks_preview.azurecontainerstorage._consts import (
                        CONST_ACSTOR_IO_ENGINE_LABEL_KEY,
                        CONST_ACSTOR_IO_ENGINE_LABEL_VAL,
                        CONST_DISK_TYPE_EPHEMERAL_VOLUME_ONLY,
                        CONST_EPHEMERAL_NVME_PERF_TIER_STANDARD,
                    )

                    vm_cache_generated = self.context.get_intermediate(
                        "vm_cache_generated",
                        default_value=False,
                    )

                    if not vm_cache_generated:
                        from azext_aks_preview.azurecontainerstorage._helpers import generate_vm_sku_cache_for_region
                        generate_vm_sku_cache_for_region(self.cmd.cli_ctx, self.context.get_location())
                        self.context.set_intermediate("vm_cache_generated", True, overwrite_exists=True)

                    default_ephemeral_disk_volume_type = CONST_DISK_TYPE_EPHEMERAL_VOLUME_ONLY
                    default_ephemeral_disk_nvme_perf_tier = CONST_EPHEMERAL_NVME_PERF_TIER_STANDARD
                    validate_enable_azure_container_storage_v1_params(
                        pool_type,
                        pool_name,
                        pool_sku,
                        pool_option,
                        pool_size,
                        nodepool_list,
                        agentpool_details,
                        False,
                        False,
                        "",
                        False,
                        False,
                        False,
                        False,
                        ephemeral_disk_volume_type,
                        ephemeral_disk_nvme_perf_tier,
                        default_ephemeral_disk_volume_type,
                        default_ephemeral_disk_nvme_perf_tier,
                    )

                    # Setup Azure Container Storage labels on the nodepool
                    nodepool_labels = agentpool.node_labels
                    if nodepool_labels is None:
                        nodepool_labels = {}
                    nodepool_labels[CONST_ACSTOR_IO_ENGINE_LABEL_KEY] = CONST_ACSTOR_IO_ENGINE_LABEL_VAL
                    agentpool.node_labels = nodepool_labels

                    # set intermediates
                    self.context.set_intermediate(
                        "container_storage_version", container_storage_version, overwrite_exists=True
                    )
                    self.context.set_intermediate(
                        "azure_container_storage_nodepools", nodepool_list, overwrite_exists=True
                    )
                    self.context.set_intermediate(
                        "current_ephemeral_nvme_perf_tier",
                        default_ephemeral_disk_nvme_perf_tier,
                        overwrite_exists=True
                    )
                    self.context.set_intermediate(
                        "existing_ephemeral_disk_volume_type",
                        default_ephemeral_disk_volume_type,
                        overwrite_exists=True
                    )
            else:
                enable_azure_container_storage = self.context.raw_param.get("enable_azure_container_storage")
                storage_pool_name = self.context.raw_param.get("storage_pool_name")
                pool_sku = self.context.raw_param.get("storage_pool_sku")
                pool_option = self.context.raw_param.get("storage_pool_option")
                pool_size = self.context.raw_param.get("storage_pool_size")

                from azext_aks_preview.azurecontainerstorage._validators import (
                    validate_enable_azure_container_storage_params,
                )
                validate_enable_azure_container_storage_params(
                    False,
                    False,
                    "",
                    enable_azure_container_storage,
                    storage_pool_name,
                    pool_sku,
                    pool_option,
                    pool_size,
                )

        return mc

    def set_up_auto_upgrade_profile(self, mc: ManagedCluster) -> ManagedCluster:
        """Set up auto upgrade profile for the ManagedCluster object.
        :return: the ManagedCluster object
        """
        mc = super().set_up_auto_upgrade_profile(mc)

        node_os_upgrade_channel = self.context.get_node_os_upgrade_channel()
        if node_os_upgrade_channel:
            if mc.auto_upgrade_profile is None:
                mc.auto_upgrade_profile = self.models.ManagedClusterAutoUpgradeProfile()  # pylint: disable=no-member
            mc.auto_upgrade_profile.node_os_upgrade_channel = node_os_upgrade_channel
        return mc

    def set_up_azure_service_mesh_profile(self, mc: ManagedCluster) -> ManagedCluster:
        """Set up azure service mesh for the ManagedCluster object.

        :return: the ManagedCluster object
        """
        self._ensure_mc(mc)

        profile = self.context.get_initial_service_mesh_profile()
        if profile is not None:
            mc.service_mesh_profile = profile
        return mc

    def set_up_sku(self, mc: ManagedCluster) -> ManagedCluster:
        """Set up sku (uptime sla) for the ManagedCluster object.

        Note: Overwritten in aks-preview to add support for the new option tier. Could be removed after updating
        the dependency on core cli to 2.47.0.

        :return: the ManagedCluster object
        """
        self._ensure_mc(mc)

        mc.sku = self.models.ManagedClusterSKU()
        skuName = self.context.get_sku_name()
        tier = self.context.get_tier()
        if skuName == CONST_MANAGED_CLUSTER_SKU_NAME_AUTOMATIC:
            mc.sku.name = "Automatic"
            # passive Kind should always to match sku.name
            mc.kind = "Automatic"

            # default tier for automatic sku is standard
            mc.sku.tier = "Standard"
        else:
            mc.sku.name = "Base"
            # passive Kind should always match sku.name
            mc.kind = "Base"

        if tier == CONST_MANAGED_CLUSTER_SKU_TIER_STANDARD:
            mc.sku.tier = "Standard"
        if tier == CONST_MANAGED_CLUSTER_SKU_TIER_PREMIUM:
            mc.sku.tier = "Premium"
        # backfill the tier to "Free" if it's not set
        if mc.sku.tier is None:
            mc.sku.tier = "Free"
        return mc

    def set_up_k8s_support_plan(self, mc: ManagedCluster) -> ManagedCluster:
        """Set up supportPlan for the ManagedCluster object.
        :return: the ManagedCluster object
        """
        self._ensure_mc(mc)

        support_plan = self.context.get_k8s_support_plan()
        if support_plan == KubernetesSupportPlan.AKS_LONG_TERM_SUPPORT:
            if mc is None or mc.sku is None or mc.sku.tier.lower() != CONST_MANAGED_CLUSTER_SKU_TIER_PREMIUM.lower():
                raise InvalidArgumentValueError("Long term support is only available for premium tier clusters.")

        mc.support_plan = support_plan
        return mc

    def set_up_node_provisioning_mode(self, mc: ManagedCluster) -> ManagedCluster:
        self._ensure_mc(mc)

        mode = self.context.get_node_provisioning_mode()
        if mode is not None:
            if mc.node_provisioning_profile is None:
                mc.node_provisioning_profile = (
                    self.models.ManagedClusterNodeProvisioningProfile()  # pylint: disable=no-member
                )

            # set mode
            mc.node_provisioning_profile.mode = mode

        return mc

    def set_up_node_provisioning_default_pools(self, mc: ManagedCluster) -> ManagedCluster:
        self._ensure_mc(mc)

        default_pools = self.context.get_node_provisioning_default_pools()
        if default_pools is not None:
            if mc.node_provisioning_profile is None:
                mc.node_provisioning_profile = (
                    self.models.ManagedClusterNodeProvisioningProfile()  # pylint: disable=no-member
                )

            # set default_node_pools
            mc.node_provisioning_profile.default_node_pools = default_pools

        return mc

    def set_up_node_provisioning_profile(self, mc: ManagedCluster) -> ManagedCluster:
        self._ensure_mc(mc)

        mc = self.set_up_node_provisioning_mode(mc)
        mc = self.set_up_node_provisioning_default_pools(mc)

        return mc

    def set_up_ai_toolchain_operator(self, mc: ManagedCluster) -> ManagedCluster:
        self._ensure_mc(mc)

        if self.context.get_ai_toolchain_operator(enable_validation=True):
            if mc.ai_toolchain_operator_profile is None:
                mc.ai_toolchain_operator_profile = self.models.ManagedClusterAIToolchainOperatorProfile()  # pylint: disable=no-member
            # set enabled
            mc.ai_toolchain_operator_profile.enabled = True

        # Default is disabled so no need to worry about that here
        return mc

    def set_up_agentpool_profile_ssh_access(self, mc: ManagedCluster) -> ManagedCluster:
        self._ensure_mc(mc)

        ssh_access = self.context.get_ssh_access()
        if ssh_access is not None:
            for agent_pool_profile in mc.agent_pool_profiles:
                if agent_pool_profile.security_profile is None:
                    agent_pool_profile.security_profile = self.models.AgentPoolSecurityProfile()  # pylint: disable=no-member
                agent_pool_profile.security_profile.ssh_access = ssh_access
        return mc

    def set_up_bootstrap_profile(self, mc: ManagedCluster) -> ManagedCluster:
        self._ensure_mc(mc)

        bootstrap_artifact_source = self.context.get_bootstrap_artifact_source()
        bootstrap_container_registry_resource_id = self.context.get_bootstrap_container_registry_resource_id()
        if bootstrap_artifact_source is not None:
            if bootstrap_artifact_source != CONST_ARTIFACT_SOURCE_CACHE and bootstrap_container_registry_resource_id:
                raise MutuallyExclusiveArgumentError(
                    "Cannot specify --bootstrap-container-registry-resource-id when "
                    "--bootstrap-artifact-source is not Cache."
                )
            if mc.bootstrap_profile is None:
                mc.bootstrap_profile = self.models.ManagedClusterBootstrapProfile()  # pylint: disable=no-member
            mc.bootstrap_profile.artifact_source = bootstrap_artifact_source
            mc.bootstrap_profile.container_registry_id = bootstrap_container_registry_resource_id

        return mc

    def set_up_static_egress_gateway(self, mc: ManagedCluster) -> ManagedCluster:
        self._ensure_mc(mc)

        if self.context.get_enable_static_egress_gateway():
            if not mc.network_profile:
                raise UnknownError(
                    "Unexpectedly get an empty network profile in the process of "
                    "updating enable-static-egress-gateway config."
                )
            if mc.network_profile.static_egress_gateway_profile is None:
                mc.network_profile.static_egress_gateway_profile = (
                    self.models.ManagedClusterStaticEgressGatewayProfile()  # pylint: disable=no-member
                )
            # set enabled
            mc.network_profile.static_egress_gateway_profile.enabled = True

        # Default is disabled so no need to worry about that here
        return mc

    def set_up_imds_restriction(self, mc: ManagedCluster) -> ManagedCluster:
        self._ensure_mc(mc)

        enable_imds_restriction = self.context.get_enable_imds_restriction()
        if enable_imds_restriction:
            mc.network_profile.pod_link_local_access = CONST_IMDS_RESTRICTION_ENABLED
        return mc

    def set_up_upstream_kubescheduler_user_configuration(self, mc: ManagedCluster) -> ManagedCluster:
        self._ensure_mc(mc)

        if self.context.get_enable_upstream_kubescheduler_user_configuration():
            if mc.scheduler_profile is None:
                mc.scheduler_profile = self.models.SchedulerProfile()  # pylint: disable=no-member
            if mc.scheduler_profile.scheduler_instance_profiles is None:
                mc.scheduler_profile.scheduler_instance_profiles = (
                    self.models.SchedulerProfileSchedulerInstanceProfiles()  # pylint: disable=no-member
                )
            if mc.scheduler_profile.scheduler_instance_profiles.upstream is None:
                mc.scheduler_profile.scheduler_instance_profiles.upstream = self.models.SchedulerInstanceProfile()  # pylint: disable=no-member
            mc.scheduler_profile.scheduler_instance_profiles.upstream.scheduler_config_mode = (
                self.models.SchedulerConfigMode.MANAGED_BY_CRD  # pylint: disable=no-member
            )

        return mc

    def set_up_enable_hosted_components(self, mc: ManagedCluster) -> ManagedCluster:
        self._ensure_mc(mc)

        enable_hosted_components = self.context.get_enable_hosted_system()
        if enable_hosted_components:
            if mc.hosted_system_profile is None:
                mc.hosted_system_profile = self.models.ManagedClusterHostedSystemProfile()  # pylint: disable=no-member
            mc.hosted_system_profile.enabled = True

            # Remove default agent pool profiles when hosted system profile is enabled
            if mc.agent_pool_profiles is not None:
                mc.agent_pool_profiles = None

        return mc

    # pylint: disable=unused-argument
    def construct_mc_profile_preview(self, bypass_restore_defaults: bool = False) -> ManagedCluster:
        """The overall controller used to construct the default ManagedCluster profile.

        The completely constructed ManagedCluster object will later be passed as a parameter to the underlying SDK
        (mgmt-containerservice) to send the actual request.

        :return: the ManagedCluster object
        """
        # DO NOT MOVE: keep this on top, construct the default ManagedCluster profile
        mc = self.construct_mc_profile_default(bypass_restore_defaults=True)

        # set up pod identity profile
        mc = self.set_up_pod_identity_profile(mc)
        # set up workload identity profile
        mc = self.set_up_workload_identity_profile(mc)
        # set up image cleaner
        mc = self.set_up_image_cleaner(mc)
        # set up image integrity
        mc = self.set_up_image_integrity(mc)
        # set up KMS infrastructure encryption
        mc = self.set_up_kms_pmk_and_cmk(mc)
        # set up cluster snapshot
        mc = self.set_up_creationdata_of_cluster_snapshot(mc)
        # set up app routing profile
        mc = self.set_up_ingress_web_app_routing(mc)
        # set up gateway api profile
        mc = self.set_up_ingress_profile_gateway_api(mc)
        # set up workload auto scaler profile
        mc = self.set_up_workload_auto_scaler_profile(mc)
        # set up vpa
        mc = self.set_up_vpa(mc)
        # set up optimized addon scaling
        mc = self.set_up_optimized_addon_scaling(mc)
        # set up kube-proxy config
        mc = self.set_up_kube_proxy_config(mc)
        # set up custom ca trust certificates
        mc = self.set_up_custom_ca_trust_certificates(mc)
        # set up run command
        mc = self.set_up_run_command(mc)
        # set up node resource group profile
        mc = self.set_up_node_resource_group_profile(mc)
        # set up auto upgrade profile
        mc = self.set_up_auto_upgrade_profile(mc)
        # set up azure service mesh profile
        mc = self.set_up_azure_service_mesh_profile(mc)
        # setup k8s support plan
        mc = self.set_up_k8s_support_plan(mc)
        # set up azure monitor profile
        mc = self.set_up_azure_monitor_profile(mc)
        # set up AI toolchain operator
        mc = self.set_up_ai_toolchain_operator(mc)
        # set up for azure container storage
        mc = self.set_up_azure_container_storage(mc)
        # set up node provisioning profile
        mc = self.set_up_node_provisioning_profile(mc)
        # set up agentpool profile ssh access
        mc = self.set_up_agentpool_profile_ssh_access(mc)
        # set up bootstrap profile
        mc = self.set_up_bootstrap_profile(mc)
        # set up static egress gateway profile
        mc = self.set_up_static_egress_gateway(mc)
        # set up imds restriction(a property in network profile)
        mc = self.set_up_imds_restriction(mc)
        # set up user-defined scheduler configuration for kube-scheduler upstream
        mc = self.set_up_upstream_kubescheduler_user_configuration(mc)
        # set up enable hosted components
        # enabling hosted components will remove the default agent pool profiles from the mc object
        mc = self.set_up_enable_hosted_components(mc)

        # validate the azure cli core version
        self.verify_cli_core_version()

        # DO NOT MOVE: keep this at the bottom, restore defaults
        mc = self._restore_defaults_in_mc(mc)
        return mc

    def verify_cli_core_version(self):
        from azure.cli.core import __version__ as core_version
        monitor_options_specified = False
        # in case in a super old version, the options are not available
        try:
            monitor_options_specified = any(
                (
                    self.context.get_ampls_resource_id(),
                    self.context.get_enable_high_log_scale_mode(),
                )
            )
        except Exception as ex:  # pylint: disable=broad-except
            logger.debug("failed to get the value of monitor_options: %s", ex)
            monitor_options_specified = any(
                (
                    self.__raw_parameters.get("ampls_resource_id"),
                    self.__raw_parameters.get("enable_high_log_scale_mode"),
                )
            )
        finally:
            if monitor_options_specified and (
                core_version < "2.63.0" and
                not check_is_azure_cli_core_editable_installed()
            ):
                raise ArgumentUsageError(
                    f"The --ampls-resource-id and --enable-high-log-scale-mode options are only available in Azure CLI "
                    f"version 2.63.0 and later. Your current Azure CLI version is {core_version}. Please upgrade your "
                    "Azure CLI."
                )

    def check_is_postprocessing_required(self, mc: ManagedCluster) -> bool:
        """Helper function to check if postprocessing is required after sending a PUT request to create the cluster.

        :return: bool
        """
        # some addons require post cluster creation role assigment
        monitoring_addon_enabled = self.context.get_intermediate("monitoring_addon_enabled", default_value=False)
        ingress_appgw_addon_enabled = self.context.get_intermediate("ingress_appgw_addon_enabled", default_value=False)
        virtual_node_addon_enabled = self.context.get_intermediate("virtual_node_addon_enabled", default_value=False)
        azuremonitormetrics_addon_enabled = self.context.get_intermediate(
            "azuremonitormetrics_addon_enabled",
            default_value=False
        )
        enable_managed_identity = self.context.get_enable_managed_identity()
        attach_acr = self.context.get_attach_acr()
        need_grant_vnet_permission_to_cluster_identity = self.context.get_intermediate(
            "need_post_creation_vnet_permission_granting", default_value=False
        )
        enable_azure_container_storage = self.context.get_intermediate(
            "enable_azure_container_storage",
            default_value=False
        )

        # pylint: disable=too-many-boolean-expressions
        if (
            monitoring_addon_enabled or
            ingress_appgw_addon_enabled or
            virtual_node_addon_enabled or
            azuremonitormetrics_addon_enabled or
            (enable_managed_identity and attach_acr) or
            need_grant_vnet_permission_to_cluster_identity or
            enable_azure_container_storage
        ):
            return True
        return False

    # pylint: disable=unused-argument
    def immediate_processing_after_request(self, mc: ManagedCluster) -> None:
        """Immediate processing performed when the cluster has not finished creating after a PUT request to the cluster
        has been sent.

        :return: None
        """
        # vnet
        need_grant_vnet_permission_to_cluster_identity = self.context.get_intermediate(
            "need_post_creation_vnet_permission_granting", default_value=False
        )
        if need_grant_vnet_permission_to_cluster_identity:
            # Grant vnet permission to system assigned identity RIGHT AFTER the cluster is put, this operation can
            # reduce latency for the role assignment take effect
            instant_cluster = self.client.get(self.context.get_resource_group_name(), self.context.get_name())
            if not self.context.external_functions.add_role_assignment(
                self.cmd,
                "Network Contributor",
                instant_cluster.identity.principal_id,
                scope=self.context.get_vnet_subnet_id(),
                is_service_principal=False,
            ):
                logger.warning(
                    "Could not create a role assignment for subnet. Are you an Owner on this subscription?"
                )

    # pylint: disable=too-many-locals,too-many-branches
    def postprocessing_after_mc_created(self, cluster: ManagedCluster) -> None:
        """Postprocessing performed after the cluster is created.

        :return: None
        """
        # monitoring addon
        monitoring_addon_enabled = self.context.get_intermediate("monitoring_addon_enabled", default_value=False)
        if monitoring_addon_enabled:
            enable_msi_auth_for_monitoring = self.context.get_enable_msi_auth_for_monitoring()
            if not enable_msi_auth_for_monitoring:
                # add cluster spn/msi Monitoring Metrics Publisher role assignment to publish metrics to MDM
                # mdm metrics is supported only in azure public cloud, so add the role assignment only in this cloud
                cloud_name = self.cmd.cli_ctx.cloud.name
                if cloud_name.lower() == "azurecloud":
                    cluster_resource_id = resource_id(
                        subscription=self.context.get_subscription_id(),
                        resource_group=self.context.get_resource_group_name(),
                        namespace="Microsoft.ContainerService",
                        type="managedClusters",
                        name=self.context.get_name(),
                    )
                    self.context.external_functions.add_monitoring_role_assignment(
                        cluster, cluster_resource_id, self.cmd
                    )
            elif (self.context.raw_param.get("enable_addons") is not None or
                  self.context.raw_param.get("enable-azure-monitor-logs") is not None):
                # Create the DCR Association here
                addon_consts = self.context.get_addon_consts()
                CONST_MONITORING_ADDON_NAME = addon_consts.get("CONST_MONITORING_ADDON_NAME")
                self.context.external_functions.ensure_container_insights_for_monitoring(
                    self.cmd,
                    cluster.addon_profiles[CONST_MONITORING_ADDON_NAME],
                    self.context.get_subscription_id(),
                    self.context.get_resource_group_name(),
                    self.context.get_name(),
                    self.context.get_location(),
                    remove_monitoring=False,
                    aad_route=self.context.get_enable_msi_auth_for_monitoring(),
                    create_dcr=False,
                    create_dcra=True,
                    enable_syslog=self.context.get_enable_syslog(),
                    data_collection_settings=self.context.get_data_collection_settings(),
                    is_private_cluster=self.context.get_enable_private_cluster(),
                    ampls_resource_id=self.context.get_ampls_resource_id(),
                    enable_high_log_scale_mode=self.context.get_enable_high_log_scale_mode(),
                )

        # Handle monitoring addon postprocessing (disable case) - same logic as aks_disable_addons
        monitoring_addon_disable_postprocessing_required = self.context.get_intermediate(
            "monitoring_addon_disable_postprocessing_required", default_value=False
        )

        if monitoring_addon_disable_postprocessing_required:
            addon_consts = self.context.get_addon_consts()
            CONST_MONITORING_ADDON_NAME = addon_consts.get("CONST_MONITORING_ADDON_NAME")

            # Get the current cluster state to check config before it was disabled
            current_cluster = self.client.get(self.context.get_resource_group_name(), self.context.get_name())

            if (current_cluster.addon_profiles and
                    CONST_MONITORING_ADDON_NAME in current_cluster.addon_profiles):

                # Use the current cluster addon profile for cleanup
                addon_profile = current_cluster.addon_profiles[CONST_MONITORING_ADDON_NAME]

                # Call ensure_container_insights_for_monitoring with remove_monitoring=True (same as aks_disable_addons)
                try:
                    self.context.external_functions.ensure_container_insights_for_monitoring(
                        self.cmd,
                        addon_profile,
                        self.context.get_subscription_id(),
                        self.context.get_resource_group_name(),
                        self.context.get_name(),
                        self.context.get_location(),
                        remove_monitoring=True,
                        aad_route=True,
                        create_dcr=False,
                        create_dcra=True,
                        enable_syslog=False,
                        data_collection_settings=None,
                        ampls_resource_id=None,
                        enable_high_log_scale_mode=False
                    )
                except TypeError:
                    # Ignore TypeError just like aks_disable_addons does
                    pass

        # ingress appgw addon
        ingress_appgw_addon_enabled = self.context.get_intermediate("ingress_appgw_addon_enabled", default_value=False)
        if ingress_appgw_addon_enabled:
            self.context.external_functions.add_ingress_appgw_addon_role_assignment(cluster, self.cmd)

        # virtual node addon
        virtual_node_addon_enabled = self.context.get_intermediate("virtual_node_addon_enabled", default_value=False)
        if virtual_node_addon_enabled:
            self.context.external_functions.add_virtual_node_role_assignment(
                self.cmd, cluster, self.context.get_vnet_subnet_id()
            )

        # attach acr
        enable_managed_identity = self.context.get_enable_managed_identity()
        attach_acr = self.context.get_attach_acr()
        if enable_managed_identity and attach_acr:
            # Attach ACR to cluster enabled managed identity
            if cluster.identity_profile is None or cluster.identity_profile["kubeletidentity"] is None:
                logger.warning(
                    "Your cluster is successfully created, but we failed to attach "
                    "acr to it, you can manually grant permission to the identity "
                    "named <ClUSTER_NAME>-agentpool in MC_ resource group to give "
                    "it permission to pull from ACR."
                )
            else:
                kubelet_identity_object_id = cluster.identity_profile["kubeletidentity"].object_id
                self.context.external_functions.ensure_aks_acr(
                    self.cmd,
                    assignee=kubelet_identity_object_id,
                    acr_name_or_id=attach_acr,
                    subscription_id=self.context.get_subscription_id(),
                    is_service_principal=False,
                )

        # azure monitor metrics addon (v2)
        azuremonitormetrics_addon_enabled = self.context.get_intermediate(
            "azuremonitormetrics_addon_enabled",
            default_value=False
        )
        if azuremonitormetrics_addon_enabled:
            # Create the DC* objects, AMW, recording rules and grafana link here
            self.context.external_functions.ensure_azure_monitor_profile_prerequisites(
                self.cmd,
                self.context.get_subscription_id(),
                self.context.get_resource_group_name(),
                self.context.get_name(),
                self.context.get_location(),
                self.__raw_parameters,
                self.context.get_disable_azure_monitor_metrics(),
                True
            )

        # enable azure container storage
        enable_azure_container_storage = self.context.get_intermediate("enable_azure_container_storage")
        container_storage_version = self.context.get_intermediate("container_storage_version")
        if enable_azure_container_storage:
            if container_storage_version is not None and container_storage_version == CONST_ACSTOR_VERSION_V1:
                if cluster.identity_profile is None or cluster.identity_profile["kubeletidentity"] is None:
                    logger.warning(
                        "Unexpected error getting kubelet's identity for the cluster. "
                        "Unable to perform the azure container storage operation."
                    )
                    return

                # Get the node_resource_group from the cluster object since
                # `mc` in `context` still doesn't have the updated node_resource_group.
                if cluster.node_resource_group is None:
                    logger.warning(
                        "Unexpected error getting cluster's node resource group. "
                        "Unable to perform the azure container storage operation."
                    )
                    return

                pool_name = self.context.raw_param.get("storage_pool_name")
                pool_type = self.context.raw_param.get(
                    "enable_azure_container_storage"
                )
                pool_option = self.context.raw_param.get("storage_pool_option")
                pool_sku = self.context.raw_param.get("storage_pool_sku")
                pool_size = self.context.raw_param.get("storage_pool_size")
                ephemeral_disk_volume_type = self.context.raw_param.get("ephemeral_disk_volume_type")
                ephemeral_disk_nvme_perf_tier = self.context.raw_param.get("ephemeral_disk_nvme_perf_tier")
                existing_ephemeral_disk_volume_type = self.context.get_intermediate(
                    "existing_ephemeral_disk_volume_type"
                )
                existing_ephemeral_nvme_perf_tier = self.context.get_intermediate(
                    "current_ephemeral_nvme_perf_tier"
                )
                kubelet_identity_object_id = cluster.identity_profile["kubeletidentity"].object_id
                node_resource_group = cluster.node_resource_group
                agent_pool_vm_sizes = []
                if len(cluster.agent_pool_profiles) > 0:
                    # Cluster creation has only 1 agentpool
                    agentpool_profile = cluster.agent_pool_profiles[0]
                    agent_pool_vm_sizes.append(agentpool_profile.vm_size)

                self.context.external_functions.perform_enable_azure_container_storage_v1(
                    self.cmd,
                    self.context.get_subscription_id(),
                    self.context.get_resource_group_name(),
                    self.context.get_name(),
                    node_resource_group,
                    kubelet_identity_object_id,
                    pool_name,
                    pool_type,
                    pool_size,
                    pool_sku,
                    pool_option,
                    agent_pool_vm_sizes,
                    ephemeral_disk_volume_type,
                    ephemeral_disk_nvme_perf_tier,
                    True,
                    existing_ephemeral_disk_volume_type,
                    existing_ephemeral_nvme_perf_tier,
                    is_called_from_extension=True,
                )
            else:
                self.context.external_functions.perform_enable_azure_container_storage(
                    self.cmd,
                    self.context.get_resource_group_name(),
                    self.context.get_name(),
                    is_called_from_extension=True,
                )

        # Add role assignments for automatic sku
        if cluster.sku is not None and cluster.sku.name == "Automatic":
            try:
                user = get_graph_client(self.cmd.cli_ctx).signed_in_user_get()
            except Exception as e:  # pylint: disable=broad-except
                logger.warning("Could not get signed in user: %s", str(e))
            else:
                self.context.external_functions.add_role_assignment_executor(  # type: ignore # pylint: disable=protected-access
                    self.cmd,
                    "Azure Kubernetes Service RBAC Cluster Admin",
                    user["id"],
                    scope=cluster.id,
                    resolve_assignee=False,
                )


class AKSPreviewManagedClusterUpdateDecorator(AKSManagedClusterUpdateDecorator):
    def __init__(
        self, cmd: AzCliCommand, client: ContainerServiceClient, raw_parameters: Dict, resource_type: ResourceType
    ):
        self.__raw_parameters = raw_parameters
        super().__init__(cmd, client, raw_parameters, resource_type)

    def update_managed_system_pools(self, mc: ManagedCluster) -> ManagedCluster:
        """Update ManagedSystem agent pools to only include name, mode, and type fields.

        :return: the ManagedCluster object
        """
        self._ensure_mc(mc)

        if mc.agent_pool_profiles is None:
            return mc
        for agentpool in mc.agent_pool_profiles:
            # Check if agentpool is in ManagedSystem mode and handle special case
            if agentpool.mode == CONST_NODEPOOL_MODE_MANAGEDSYSTEM:
                # Make sure all other attributes are None
                for attr in vars(agentpool):
                    if attr != 'name' and attr != 'mode' and not attr.startswith('_'):
                        if hasattr(agentpool, attr):
                            setattr(agentpool, attr, None)
        return mc

    def init_models(self) -> None:
        """Initialize an AKSManagedClusterModels object to store the models.

        :return: None
        """
        self.models = AKSPreviewManagedClusterModels(self.cmd, self.resource_type)

    def init_context(self) -> None:
        """Initialize an AKSManagedClusterContext object to store the context in the process of assemble the
        ManagedCluster object.

        :return: None
        """
        self.context = AKSPreviewManagedClusterContext(
            self.cmd, AKSManagedClusterParamDict(self.__raw_parameters), self.models, DecoratorMode.UPDATE
        )

    def init_agentpool_decorator_context(self) -> None:
        """Initialize an AKSAgentPoolAddDecorator object to assemble the AgentPool profile.

        :return: None
        """
        self.agentpool_decorator = AKSPreviewAgentPoolUpdateDecorator(
            self.cmd, self.client, self.__raw_parameters, self.resource_type, self.agentpool_decorator_mode
        )
        self.agentpool_context = self.agentpool_decorator.context
        self.context.attach_agentpool_context(self.agentpool_context)

    def get_special_parameter_default_value_pairs_list(self) -> List[Tuple[Any, Any]]:
        """Get a list of special parameter value and its corresponding default value pairs.
        :return: list of tuples
        """
        return [
            (self.context.get_cluster_autoscaler_profile(), None),
            (self.context.get_api_server_authorized_ip_ranges(), None),
            (self.context.get_nodepool_labels(), None),
            (self.context.get_nodepool_taints(), None),
            (self.context.get_nodepool_initialization_taints(), None),
            (self.context.raw_param.get("upgrade_settings"), None),
            (self.context.get_load_balancer_managed_outbound_ip_count(), None),
            (self.context.get_load_balancer_managed_outbound_ipv6_count(), None),
            (self.context.get_load_balancer_outbound_ports(), None),
            (self.context.get_nat_gateway_managed_outbound_ip_count(), None),
        ]

    def check_raw_parameters(self):
        """Helper function to check whether any parameters are set.

        Note: Overwritten in aks-preview to add special handling for extra default values.

        If the values of all the parameters are the default values, the command execution will be terminated early and
        raise a RequiredArgumentMissingError. Neither the request to fetch or update the ManagedCluster object will be
        sent.

        :return: None
        """
        # exclude some irrelevant or mandatory parameters
        excluded_keys = ("cmd", "client", "resource_group_name", "name")
        # check whether the remaining parameters are set
        # the default "falsy" value will be considered as not set (e.g., None, "", [], {}, 0)
        is_changed = any(v for k, v in self.context.raw_param.items() if k not in excluded_keys)

        # special cases
        # Some parameters support using "falsy" value to update/remove previously set values.
        # In this case, we need to declare the expected value pair in `get_special_parameter_default_value_pairs_list`.`
        is_different_from_special_default = False
        for pair in self.get_special_parameter_default_value_pairs_list():
            if pair[0] != pair[1]:
                is_different_from_special_default = True
                break
        if is_changed or is_different_from_special_default:
            return

        reconcile_prompt = 'no argument specified to update would you like to reconcile to current settings?'
        if prompt_y_n(reconcile_prompt, default="n"):
            return

        option_names = sorted([
            f'"{format_parameter_name_to_option_name(x)}"'
            for x in self.context.raw_param.keys()
            if x not in excluded_keys
        ])
        error_msg = f"Please specify one or more of {' or '.join(option_names)}."
        raise RequiredArgumentMissingError(error_msg)

    def update_agentpool_profile(self, mc: ManagedCluster) -> ManagedCluster:
        """Update agentpool profile for the ManagedCluster object.

        Preview override to handle empty agent_pool_profiles gracefully.

        :return: the ManagedCluster object
        """
        self._ensure_mc(mc)

        # Preview-specific change: an AKS ManagedCluster of automatic
        # cluster with hosted system components may not have agent pools
        # When transitioning from hosted to non-hosted automatic clusters,
        # customers must first add a system node pool before disabling
        # the hosted system profile.
        if not mc.agent_pool_profiles:
            if mc.hosted_system_profile and mc.hosted_system_profile.enabled:
                return mc
            raise UnknownError(
                "Encounter an unexpected error while getting agent pool profiles from the cluster in the process of "
                "updating agentpool profile."
            )

        # Call preview agentpool decorator method instead of default
        agentpool_profile = self.agentpool_decorator.update_agentpool_profile_preview(mc.agent_pool_profiles)
        mc.agent_pool_profiles[0] = agentpool_profile

        # Update nodepool labels for all nodepools
        nodepool_labels = self.context.get_nodepool_labels()
        if nodepool_labels is not None:
            for agent_profile in mc.agent_pool_profiles:
                agent_profile.node_labels = nodepool_labels

        # Update nodepool taints for all nodepools
        nodepool_taints = self.context.get_nodepool_taints()
        if nodepool_taints is not None:
            for agent_profile in mc.agent_pool_profiles:
                agent_profile.node_taints = nodepool_taints
        return mc

    def update_network_profile(self, mc: ManagedCluster) -> ManagedCluster:
        self._ensure_mc(mc)

        ip_families = self.context.get_ip_families()
        if ip_families:
            mc.network_profile.ip_families = ip_families

        self.update_network_plugin_settings(mc)

        loadbalancer_sku = self.context.get_load_balancer_sku()
        if loadbalancer_sku:
            mc.network_profile.load_balancer_sku = loadbalancer_sku
        return mc

    def update_network_plugin_settings(self, mc: ManagedCluster) -> ManagedCluster:
        """Update network plugin settings of network profile for the ManagedCluster object.

        :return: the ManagedCluster object
        """
        self._ensure_mc(mc)

        # TODO: replace protected access with public access
        network_plugin = self.context._get_network_plugin()  # pylint: disable=protected-access
        if network_plugin:
            mc.network_profile.network_plugin = network_plugin

        network_plugin_mode = self.context.get_network_plugin_mode()
        if network_plugin_mode:
            mc.network_profile.network_plugin_mode = network_plugin_mode

        network_dataplane = self.context.get_network_dataplane()
        if network_dataplane:
            mc.network_profile.network_dataplane = network_dataplane

        pod_cidr = self.context.get_pod_cidr()
        if pod_cidr:
            mc.network_profile.pod_cidr = pod_cidr

        network_policy = self.context.get_network_policy()
        if network_policy:
            mc.network_profile.network_policy = network_policy
        elif network_dataplane == CONST_NETWORK_DATAPLANE_CILIUM:
            # force network_policy to "cilium" when network_dataplane is "cilium" to pass validation in aks rp
            # this was needed because api version 2023-08-02preview introduced --network-policy=none
            # without forcing network_policy to "cilium" here, when upgrading to cilium without specifying
            # --network-policy, it will be set to none by default and validation in aks rp will fail.
            mc.network_profile.network_policy = CONST_NETWORK_POLICY_CILIUM

        return mc

    def update_acns_in_network_profile(self, mc: ManagedCluster) -> ManagedCluster:
        """Update acns of network profile for the ManagedCluster object.

        :return: the ManagedCluster object
        """
        self._ensure_mc(mc)

        acns = None
        (acns_enabled, acns_observability_enabled, acns_security_enabled) = self.context.get_acns_enablement()
        acns_advanced_networkpolicies = self.context.get_acns_advanced_networkpolicies()
        acns_transit_encryption_type = self.context.get_acns_transit_encryption_type()
        acns_datapath_acceleration_mode = self.context.get_acns_datapath_acceleration_mode()
        if acns_enabled is not None:
            acns = self.models.AdvancedNetworking(
                enabled=acns_enabled,
            )
            if acns_observability_enabled is not None:
                acns.observability = self.models.AdvancedNetworkingObservability(
                    enabled=acns_observability_enabled,
                )
            if acns_security_enabled is not None:
                acns.security = self.models.AdvancedNetworkingSecurity(
                    enabled=acns_security_enabled,
                )
            if acns_advanced_networkpolicies is not None:
                if acns.security is None:
                    acns.security = self.models.AdvancedNetworkingSecurity(
                        advanced_network_policies=acns_advanced_networkpolicies
                    )
                else:
                    acns.security.advanced_network_policies = acns_advanced_networkpolicies
            if acns_transit_encryption_type is not None:
                if acns.security is None:
                    acns.security = self.models.AdvancedNetworkingSecurity()
                if acns.security.transit_encryption is None:
                    acns.security.transit_encryption = self.models.AdvancedNetworkingSecurityTransitEncryption()
                acns.security.transit_encryption.type = acns_transit_encryption_type
            if acns_datapath_acceleration_mode is not None:
                if acns.performance is None:
                    acns.performance = self.models.AdvancedNetworkingPerformance()
                acns.performance.acceleration_mode = acns_datapath_acceleration_mode
            mc.network_profile.advanced_networking = acns
        return mc

    def update_monitoring_profile_flow_logs(self, mc: ManagedCluster) -> ManagedCluster:
        """Update monitor profile for the ManagedCluster object for flow logs.

        :return: the ManagedCluster object
        """
        self._ensure_mc(mc)

        container_network_logs_enabled = self.context.get_container_network_logs(mc)
        if container_network_logs_enabled is not None:
            if mc.addon_profiles:
                addon_consts = self.context.get_addon_consts()
                CONST_MONITORING_ADDON_NAME = addon_consts.get("CONST_MONITORING_ADDON_NAME")
                monitoring_addon_profile = mc.addon_profiles.get(CONST_MONITORING_ADDON_NAME)
                if monitoring_addon_profile:
                    config = monitoring_addon_profile.config or {}
                    config["enableRetinaNetworkFlags"] = str(container_network_logs_enabled)
                    mc.addon_profiles[CONST_MONITORING_ADDON_NAME].config = config
        return mc

    # pylint: disable=too-many-statements,too-many-locals,too-many-branches
    def update_azure_container_storage(self, mc: ManagedCluster) -> ManagedCluster:
        """Update azure container storage for the Managed Cluster object
        :return: ManagedCluster
        """
        self._ensure_mc(mc)
<<<<<<< HEAD

        # check if we are trying to enable container storage v1
        enable_azure_container_storage_param = self.context.raw_param.get("enable_azure_container_storage")
        disable_azure_container_storage_param = self.context.raw_param.get("disable_azure_container_storage")
        container_storage_version = self.context.raw_param.get("container_storage_version")

        if disable_azure_container_storage_param is not None and container_storage_version is not None:
            raise InvalidArgumentValueError(
                'The --container-storage-version parameter is not required when disabling Azure Container Storage.'
                ' Please remove this parameter and try again.'
            )
        # pylint: disable=too-many-nested-blocks
        if enable_azure_container_storage_param is not None or disable_azure_container_storage_param is not None:
            self.context.set_intermediate("container_storage_version", container_storage_version, overwrite_exists=True)

            enable_azure_container_storage_v1 = (
                enable_azure_container_storage_param is not None
                and container_storage_version == CONST_ACSTOR_VERSION_V1
            )

            # Check if we are trying to disable container storage v1
            from azext_aks_preview.azurecontainerstorage._helpers import (
                get_container_storage_extension_installed
            )
            try:
                is_container_storage_v1_extension_installed, _ = get_container_storage_extension_installed(
                    self.cmd,
                    self.context.get_resource_group_name(),
                    self.context.get_name(),
                    CONST_ACSTOR_V1_EXT_INSTALLATION_NAME,
                )
            except Exception as ex:
                raise UnknownError(
                    f"An error occurred while checking the version of Azure Container Storage"
                    f"extension installed on the cluster: {str(ex)}"
                ) from ex

=======

        # check if we are trying to enable container storage v1
        enable_azure_container_storage_param = self.context.raw_param.get("enable_azure_container_storage")
        disable_azure_container_storage_param = self.context.raw_param.get("disable_azure_container_storage")
        container_storage_version = self.context.raw_param.get("container_storage_version")

        if disable_azure_container_storage_param is not None and container_storage_version is not None:
            raise InvalidArgumentValueError(
                'The --container-storage-version parameter is not required when disabling Azure Container Storage.'
                ' Please remove this parameter and try again.'
            )
        # pylint: disable=too-many-nested-blocks
        if enable_azure_container_storage_param is not None or disable_azure_container_storage_param is not None:
            self.context.set_intermediate("container_storage_version", container_storage_version, overwrite_exists=True)

            enable_azure_container_storage_v1 = (
                enable_azure_container_storage_param is not None
                and container_storage_version == CONST_ACSTOR_VERSION_V1
            )

            # Check if we are trying to disable container storage v1
            from azext_aks_preview.azurecontainerstorage._helpers import (
                get_container_storage_extension_installed
            )
            try:
                is_container_storage_v1_extension_installed, _ = get_container_storage_extension_installed(
                    self.cmd,
                    self.context.get_resource_group_name(),
                    self.context.get_name(),
                    CONST_ACSTOR_V1_EXT_INSTALLATION_NAME,
                )
            except Exception as ex:
                raise UnknownError(
                    f"An error occurred while checking the version of Azure Container Storage"
                    f"extension installed on the cluster: {str(ex)}"
                ) from ex

>>>>>>> 5b4614dd
            disable_azure_container_storage_v1 = (
                disable_azure_container_storage_param is not None
                and is_container_storage_v1_extension_installed
            )
            # pylint: disable=too-many-nested-blocks
            if enable_azure_container_storage_v1 or disable_azure_container_storage_v1:

                # read the azure container storage values passed
                enable_pool_type = self.context.raw_param.get("enable_azure_container_storage")
                disable_pool_type = self.context.raw_param.get("disable_azure_container_storage")
                enable_azure_container_storage = enable_pool_type is not None
                disable_azure_container_storage = disable_pool_type is not None
                nodepool_list = self.context.raw_param.get("azure_container_storage_nodepools")
                ephemeral_disk_volume_type = self.context.raw_param.get("ephemeral_disk_volume_type")
                ephemeral_disk_nvme_perf_tier = self.context.raw_param.get("ephemeral_disk_nvme_perf_tier")
                if enable_azure_container_storage and disable_azure_container_storage:
                    raise MutuallyExclusiveArgumentError(
                        'Conflicting flags. Cannot set --enable-azure-container-storage '
                        'and --disable-azure-container-storage together.'
                    )

                if (ephemeral_disk_volume_type is not None or ephemeral_disk_nvme_perf_tier is not None) and \
                        not enable_azure_container_storage:
                    params_defined_arr = []
                    if ephemeral_disk_volume_type is not None:
                        params_defined_arr.append('--ephemeral-disk-volume-type')
                    if ephemeral_disk_nvme_perf_tier is not None:
                        params_defined_arr.append('--ephemeral-disk-nvme-perf-tier')

                    params_defined = 'and '.join(params_defined_arr)
                    raise RequiredArgumentMissingError(
                        f'Cannot set {params_defined} without the parameter --enable-azure-container-storage.'
                    )

                # Require the agent pool profiles for azure container storage
                # operations. Raise exception if not found.
                if not mc.agent_pool_profiles:
                    raise UnknownError(
                        "Encounter an unexpected error while getting agent pool profiles from the cluster "
                        "in the process of updating agentpool profile."
                    )
                storagepool_name = self.context.raw_param.get("storage_pool_name")
                pool_option = self.context.raw_param.get("storage_pool_option")
                pool_sku = self.context.raw_param.get("storage_pool_sku")
                pool_size = self.context.raw_param.get("storage_pool_size")
                agentpool_details = {}
                from azext_aks_preview.azurecontainerstorage._helpers import (
                    get_extension_installed_and_cluster_configs
                )
                try:
                    (
                        is_extension_installed,
                        is_azureDisk_enabled,
                        is_elasticSan_enabled,
                        is_ephemeralDisk_localssd_enabled,
                        is_ephemeralDisk_nvme_enabled,
                        current_core_value,
                        existing_ephemeral_disk_volume_type,
                        existing_perf_tier,
                    ) = get_extension_installed_and_cluster_configs(
                        self.cmd,
                        self.context.get_resource_group_name(),
                        self.context.get_name(),
                        mc.agent_pool_profiles,
                    )
                except UnknownError as e:
                    logger.error("\nError fetching installed extension and cluster config: %s", e)
                    return mc
                except Exception as ex:  # pylint: disable=broad-except
                    logger.error("Exception fetching installed extension and cluster config: %s", ex)
                    return mc

                vm_cache_generated = self.context.get_intermediate(
                    "vm_cache_generated",
                    default_value=False,
                )

                if not vm_cache_generated:
                    from azext_aks_preview.azurecontainerstorage._helpers import generate_vm_sku_cache_for_region
                    generate_vm_sku_cache_for_region(self.cmd.cli_ctx, self.context.get_location())
                    self.context.set_intermediate("vm_cache_generated", True, overwrite_exists=True)

                if enable_azure_container_storage:
                    from azext_aks_preview.azurecontainerstorage._helpers import (
                        get_container_storage_extension_installed
<<<<<<< HEAD
                    )
                    try:
                        is_container_storage_v2_extension_installed, version_v2 = (
                            get_container_storage_extension_installed(
                                self.cmd,
                                self.context.get_resource_group_name(),
                                self.context.get_name(),
                                CONST_ACSTOR_EXT_INSTALLATION_NAME,
                            )
                        )
                    except Exception as ex:
                        raise UnknownError(
                            f"An error occurred while checking if Azure Container Storage"
                            f"extension is installed on the cluster: {str(ex)}"
                        ) from ex

                    from azext_aks_preview.azurecontainerstorage._consts import (
                        CONST_ACSTOR_IO_ENGINE_LABEL_KEY,
                        CONST_ACSTOR_IO_ENGINE_LABEL_VAL
                    )
                    labelled_nodepool_arr = []
                    for agentpool in mc.agent_pool_profiles:
                        pool_details = {}
                        nodepool_name = agentpool.name
                        pool_details["vm_size"] = agentpool.vm_size
                        pool_details["count"] = agentpool.count
                        pool_details["os_type"] = agentpool.os_type
                        pool_details["mode"] = agentpool.mode
                        pool_details["node_taints"] = agentpool.node_taints
                        pool_details["zoned"] = agentpool.availability_zones is not None
                        if agentpool.node_labels is not None:
                            node_labels = agentpool.node_labels
                            if node_labels is not None and \
                                    node_labels.get(CONST_ACSTOR_IO_ENGINE_LABEL_KEY) is not None and \
                                    nodepool_name is not None:
                                labelled_nodepool_arr.append(nodepool_name)
                            pool_details["node_labels"] = node_labels
                        agentpool_details[nodepool_name] = pool_details

                    # Incase of a new installation, if the nodepool list is not defined
                    # then check for all the nodepools which are marked with acstor io-engine
                    # labels and include them for installation. If none of the nodepools are
                    # labelled, either pick nodepool1 as default, or if only
                    # one nodepool exists, choose the only nodepool by default.
                    if not is_extension_installed:
                        if nodepool_list is None:
                            nodepool_list = ""
                            if len(labelled_nodepool_arr) > 0:
                                nodepool_list = ','.join(labelled_nodepool_arr)
                            elif len(agentpool_details) == 1:
                                nodepool_list = ','.join(agentpool_details.keys())

                    from azext_aks_preview.azurecontainerstorage._validators import (
                        validate_enable_azure_container_storage_v1_params
                    )
                    validate_enable_azure_container_storage_v1_params(
                        enable_pool_type,
                        storagepool_name,
                        pool_sku,
                        pool_option,
                        pool_size,
                        nodepool_list,
                        agentpool_details,
                        is_extension_installed,
                        is_container_storage_v2_extension_installed,
                        version_v2,
                        is_azureDisk_enabled,
                        is_elasticSan_enabled,
                        is_ephemeralDisk_localssd_enabled,
                        is_ephemeralDisk_nvme_enabled,
                        ephemeral_disk_volume_type,
                        ephemeral_disk_nvme_perf_tier,
                        existing_ephemeral_disk_volume_type,
                        existing_perf_tier,
                    )

                    if is_ephemeralDisk_nvme_enabled and ephemeral_disk_nvme_perf_tier is not None:
                        # Adding this intermediate and check to ensure that the below
                        # message prompt doesn't appear twice when aks-preview extension
                        # is called from both update_mc_profile_preview and update_mc_profile_default.
                        is_azure_container_storage_perf_tier_op_set = self.context.get_intermediate(
                            "azure_container_storage_perf_tier_op_set",
                            default_value="default",
                        )

                        if is_azure_container_storage_perf_tier_op_set == "default":
                            msg = (
                                "Changing ephemeralDisk NVMe performance tier may result in a temporary "
                                "interruption to the applications using Azure Container Storage. Do you "
                                "want to continue with this operation?"
                            )
                            if not (self.context.get_yes() or prompt_y_n(msg, default="n")):
                                raise DecoratorEarlyExitException()

                        self.context.set_intermediate(
                            "azure_container_storage_perf_tier_op_set",
                            True,
                            overwrite_exists=True
                        )

                    # If the extension is already installed,
                    # we expect that the Azure Container Storage
                    # nodes are already labelled. Use those label
                    # to generate the nodepool_list.
                    if is_extension_installed:
                        nodepool_list = ','.join(labelled_nodepool_arr)
                    else:
                        # Set Azure Container Storage labels on the required nodepools.
                        nodepool_list_arr = nodepool_list.split(',')
                        for agentpool in mc.agent_pool_profiles:
                            labels = agentpool.node_labels
                            if agentpool.name in nodepool_list_arr:
                                if labels is None:
                                    labels = {}
                                labels[CONST_ACSTOR_IO_ENGINE_LABEL_KEY] = CONST_ACSTOR_IO_ENGINE_LABEL_VAL
                            else:
                                # Remove residual Azure Container Storage labels
                                # from any other nodepools where its not intended
                                if labels is not None:
                                    labels.pop(CONST_ACSTOR_IO_ENGINE_LABEL_KEY, None)
                            agentpool.node_labels = labels

                    # set intermediates
                    self.context.set_intermediate(
                        "azure_container_storage_nodepools",
                        nodepool_list,
                        overwrite_exists=True
                    )
                    self.context.set_intermediate("enable_azure_container_storage", True, overwrite_exists=True)

                if disable_azure_container_storage:
                    from azext_aks_preview.azurecontainerstorage._validators import (
                        validate_disable_azure_container_storage_params_v1
                    )
                    validate_disable_azure_container_storage_params_v1(
                        disable_pool_type,
                        storagepool_name,
                        pool_sku,
                        pool_option,
                        pool_size,
                        nodepool_list,
                        is_extension_installed,
                        is_azureDisk_enabled,
                        is_elasticSan_enabled,
                        is_ephemeralDisk_localssd_enabled,
                        is_ephemeralDisk_nvme_enabled,
                        ephemeral_disk_volume_type,
                        ephemeral_disk_nvme_perf_tier,
                    )

                    is_pre_disable_validate_set = self.context.get_intermediate(
                        "pre_disable_validate_azure_container_storage",
                        default_value="default",
=======
>>>>>>> 5b4614dd
                    )
                    try:
                        is_container_storage_v2_extension_installed, version_v2 = (
                            get_container_storage_extension_installed(
                                self.cmd,
                                self.context.get_resource_group_name(),
                                self.context.get_name(),
                                CONST_ACSTOR_EXT_INSTALLATION_NAME,
                            )
                        )
                    except Exception as ex:
                        raise UnknownError(
                            f"An error occurred while checking if Azure Container Storage"
                            f"extension is installed on the cluster: {str(ex)}"
                        ) from ex

<<<<<<< HEAD
                    # pre_disable_validate_azure_container_storage will be set to
                    # True or False if the updated version az aks cli is being used.
                    # If that is the case, we will skip showing the prompt.
                    if is_pre_disable_validate_set == "default":

                        pre_disable_validate = False

                        msg = (
                            "Disabling Azure Container Storage will forcefully delete all the storage pools in the"
                            " cluster and affect the applications using these storage pools. Forceful deletion of"
                            " storage pools can also lead to leaking of storage resources which are being consumed."
                            " Do you want to validate whether any of the storage pools are being used"
                            " before disabling Azure Container Storage?"
                        )

                        from azext_aks_preview.azurecontainerstorage._consts import (
                            CONST_ACSTOR_ALL,
                        )
                        if disable_pool_type != CONST_ACSTOR_ALL:
                            msg = (
                                f"Disabling Azure Container Storage for storage pool type {disable_pool_type} "
                                "will forcefully delete all the storage pools of the same type and affect the "
                                "applications using these storage pools. Forceful deletion of storage pools can "
                                "also lead to leaking of storage resources which are being consumed. Do you want to "
                                f"validate whether any of the storage pools of type {disable_pool_type} are being used "
                                "before disabling Azure Container Storage?"
                            )
                        if self.context.get_yes() or prompt_y_n(msg, default="y"):
                            pre_disable_validate = True
=======
                    from azext_aks_preview.azurecontainerstorage._consts import (
                        CONST_ACSTOR_IO_ENGINE_LABEL_KEY,
                        CONST_ACSTOR_IO_ENGINE_LABEL_VAL
                    )
                    labelled_nodepool_arr = []
                    for agentpool in mc.agent_pool_profiles:
                        pool_details = {}
                        nodepool_name = agentpool.name
                        pool_details["vm_size"] = agentpool.vm_size
                        pool_details["count"] = agentpool.count
                        pool_details["os_type"] = agentpool.os_type
                        pool_details["mode"] = agentpool.mode
                        pool_details["node_taints"] = agentpool.node_taints
                        pool_details["zoned"] = agentpool.availability_zones is not None
                        if agentpool.node_labels is not None:
                            node_labels = agentpool.node_labels
                            if node_labels is not None and \
                                    node_labels.get(CONST_ACSTOR_IO_ENGINE_LABEL_KEY) is not None and \
                                    nodepool_name is not None:
                                labelled_nodepool_arr.append(nodepool_name)
                            pool_details["node_labels"] = node_labels
                        agentpool_details[nodepool_name] = pool_details

                    # Incase of a new installation, if the nodepool list is not defined
                    # then check for all the nodepools which are marked with acstor io-engine
                    # labels and include them for installation. If none of the nodepools are
                    # labelled, either pick nodepool1 as default, or if only
                    # one nodepool exists, choose the only nodepool by default.
                    if not is_extension_installed:
                        if nodepool_list is None:
                            nodepool_list = ""
                            if len(labelled_nodepool_arr) > 0:
                                nodepool_list = ','.join(labelled_nodepool_arr)
                            elif len(agentpool_details) == 1:
                                nodepool_list = ','.join(agentpool_details.keys())

                    from azext_aks_preview.azurecontainerstorage._validators import (
                        validate_enable_azure_container_storage_v1_params
                    )
                    validate_enable_azure_container_storage_v1_params(
                        enable_pool_type,
                        storagepool_name,
                        pool_sku,
                        pool_option,
                        pool_size,
                        nodepool_list,
                        agentpool_details,
                        is_extension_installed,
                        is_container_storage_v2_extension_installed,
                        version_v2,
                        is_azureDisk_enabled,
                        is_elasticSan_enabled,
                        is_ephemeralDisk_localssd_enabled,
                        is_ephemeralDisk_nvme_enabled,
                        ephemeral_disk_volume_type,
                        ephemeral_disk_nvme_perf_tier,
                        existing_ephemeral_disk_volume_type,
                        existing_perf_tier,
                    )

                    if is_ephemeralDisk_nvme_enabled and ephemeral_disk_nvme_perf_tier is not None:
                        # Adding this intermediate and check to ensure that the below
                        # message prompt doesn't appear twice when aks-preview extension
                        # is called from both update_mc_profile_preview and update_mc_profile_default.
                        is_azure_container_storage_perf_tier_op_set = self.context.get_intermediate(
                            "azure_container_storage_perf_tier_op_set",
                            default_value="default",
                        )

                        if is_azure_container_storage_perf_tier_op_set == "default":
                            msg = (
                                "Changing ephemeralDisk NVMe performance tier may result in a temporary "
                                "interruption to the applications using Azure Container Storage. Do you "
                                "want to continue with this operation?"
                            )
                            if not (self.context.get_yes() or prompt_y_n(msg, default="n")):
                                raise DecoratorEarlyExitException()
>>>>>>> 5b4614dd

                        # set intermediate
                        self.context.set_intermediate(
                            "pre_disable_validate_azure_container_storage",
                            pre_disable_validate,
                            overwrite_exists=True
                        )

<<<<<<< HEAD
                    # Set intermediates
                    self.context.set_intermediate("disable_azure_container_storage", True, overwrite_exists=True)
                    self.context.set_intermediate(
                        "container_storage_version",
                        CONST_ACSTOR_VERSION_V1,
                        overwrite_exists=True
                    )

=======
                    # If the extension is already installed,
                    # we expect that the Azure Container Storage
                    # nodes are already labelled. Use those label
                    # to generate the nodepool_list.
                    if is_extension_installed:
                        nodepool_list = ','.join(labelled_nodepool_arr)
                    else:
                        # Set Azure Container Storage labels on the required nodepools.
                        nodepool_list_arr = nodepool_list.split(',')
                        for agentpool in mc.agent_pool_profiles:
                            labels = agentpool.node_labels
                            if agentpool.name in nodepool_list_arr:
                                if labels is None:
                                    labels = {}
                                labels[CONST_ACSTOR_IO_ENGINE_LABEL_KEY] = CONST_ACSTOR_IO_ENGINE_LABEL_VAL
                            else:
                                # Remove residual Azure Container Storage labels
                                # from any other nodepools where its not intended
                                if labels is not None:
                                    labels.pop(CONST_ACSTOR_IO_ENGINE_LABEL_KEY, None)
                            agentpool.node_labels = labels

                    # set intermediates
                    self.context.set_intermediate(
                        "azure_container_storage_nodepools",
                        nodepool_list,
                        overwrite_exists=True
                    )
                    self.context.set_intermediate("enable_azure_container_storage", True, overwrite_exists=True)

                if disable_azure_container_storage:
                    from azext_aks_preview.azurecontainerstorage._validators import (
                        validate_disable_azure_container_storage_params_v1
                    )
                    validate_disable_azure_container_storage_params_v1(
                        disable_pool_type,
                        storagepool_name,
                        pool_sku,
                        pool_option,
                        pool_size,
                        nodepool_list,
                        is_extension_installed,
                        is_azureDisk_enabled,
                        is_elasticSan_enabled,
                        is_ephemeralDisk_localssd_enabled,
                        is_ephemeralDisk_nvme_enabled,
                        ephemeral_disk_volume_type,
                        ephemeral_disk_nvme_perf_tier,
                    )

                    is_pre_disable_validate_set = self.context.get_intermediate(
                        "pre_disable_validate_azure_container_storage",
                        default_value="default",
                    )

                    # pre_disable_validate_azure_container_storage will be set to
                    # True or False if the updated version az aks cli is being used.
                    # If that is the case, we will skip showing the prompt.
                    if is_pre_disable_validate_set == "default":

                        pre_disable_validate = False

                        msg = (
                            "Disabling Azure Container Storage will forcefully delete all the storage pools in the"
                            " cluster and affect the applications using these storage pools. Forceful deletion of"
                            " storage pools can also lead to leaking of storage resources which are being consumed."
                            " Do you want to validate whether any of the storage pools are being used"
                            " before disabling Azure Container Storage?"
                        )

                        from azext_aks_preview.azurecontainerstorage._consts import (
                            CONST_ACSTOR_ALL,
                        )
                        if disable_pool_type != CONST_ACSTOR_ALL:
                            msg = (
                                f"Disabling Azure Container Storage for storage pool type {disable_pool_type} "
                                "will forcefully delete all the storage pools of the same type and affect the "
                                "applications using these storage pools. Forceful deletion of storage pools can "
                                "also lead to leaking of storage resources which are being consumed. Do you want to "
                                f"validate whether any of the storage pools of type {disable_pool_type} are being used "
                                "before disabling Azure Container Storage?"
                            )
                        if self.context.get_yes() or prompt_y_n(msg, default="y"):
                            pre_disable_validate = True

                        # set intermediate
                        self.context.set_intermediate(
                            "pre_disable_validate_azure_container_storage",
                            pre_disable_validate,
                            overwrite_exists=True
                        )

                    # Set intermediates
                    self.context.set_intermediate("disable_azure_container_storage", True, overwrite_exists=True)
                    self.context.set_intermediate(
                        "container_storage_version",
                        CONST_ACSTOR_VERSION_V1,
                        overwrite_exists=True
                    )

>>>>>>> 5b4614dd
                self.context.set_intermediate("is_extension_installed", is_extension_installed, overwrite_exists=True)
                self.context.set_intermediate("is_azureDisk_enabled", is_azureDisk_enabled, overwrite_exists=True)
                self.context.set_intermediate("is_elasticSan_enabled", is_elasticSan_enabled, overwrite_exists=True)
                self.context.set_intermediate("current_core_value", current_core_value, overwrite_exists=True)
                self.context.set_intermediate(
                    "current_ephemeral_nvme_perf_tier",
                    existing_perf_tier,
                    overwrite_exists=True
                )
                self.context.set_intermediate(
                    "existing_ephemeral_disk_volume_type",
                    existing_ephemeral_disk_volume_type,
                    overwrite_exists=True
                )
                self.context.set_intermediate(
                    "is_ephemeralDisk_nvme_enabled",
                    is_ephemeralDisk_nvme_enabled,
                    overwrite_exists=True
                )
                self.context.set_intermediate(
                    "is_ephemeralDisk_localssd_enabled",
                    is_ephemeralDisk_localssd_enabled,
                    overwrite_exists=True
                )
                self.context.set_intermediate("current_core_value", current_core_value, overwrite_exists=True)
            else:
                storage_pool_name = self.context.raw_param.get("storage_pool_name")
                pool_sku = self.context.raw_param.get("storage_pool_sku")
                pool_option = self.context.raw_param.get("storage_pool_option")
                pool_size = self.context.raw_param.get("storage_pool_size")
<<<<<<< HEAD

                if enable_azure_container_storage_param and disable_azure_container_storage_param:
                    raise MutuallyExclusiveArgumentError(
                        'Conflicting flags. Cannot set --enable-azure-container-storage '
                        'and --disable-azure-container-storage together.'
                    )

=======

                if enable_azure_container_storage_param and disable_azure_container_storage_param:
                    raise MutuallyExclusiveArgumentError(
                        'Conflicting flags. Cannot set --enable-azure-container-storage '
                        'and --disable-azure-container-storage together.'
                    )

>>>>>>> 5b4614dd
                from azext_aks_preview.azurecontainerstorage._helpers import (
                    get_container_storage_extension_installed
                )
                is_extension_installed, _ = get_container_storage_extension_installed(
                    self.cmd,
                    self.context.get_resource_group_name(),
                    self.context.get_name(),
                    CONST_ACSTOR_EXT_INSTALLATION_NAME,
                )

                from azext_aks_preview.azurecontainerstorage._helpers import (
                    get_container_storage_extension_installed
                )
                try:
                    is_containerstorage_v1_installed, v1_extension_version = get_container_storage_extension_installed(
                        self.cmd,
                        self.context.get_resource_group_name(),
                        self.context.get_name(),
                        CONST_ACSTOR_V1_EXT_INSTALLATION_NAME,
                    )
                except Exception as ex:
                    raise UnknownError(
                        f"An error occurred while checking if Azure Container Storage "
                        f"extension is installed on the cluster: {str(ex)}"
                    ) from ex

                if enable_azure_container_storage_param:
                    from azext_aks_preview.azurecontainerstorage._validators import (
                        validate_enable_azure_container_storage_params,
                    )
                    validate_enable_azure_container_storage_params(
                        is_extension_installed,
                        is_containerstorage_v1_installed,
                        v1_extension_version,
                        enable_azure_container_storage_param,
                        storage_pool_name,
                        pool_sku,
                        pool_option,
                        pool_size,
                    )

                if disable_azure_container_storage_param:
                    is_pre_disable_validate_set = self.context.get_intermediate(
                        "pre_disable_validate_azure_container_storage",
                        default_value="default",
                    )

                    # pre_disable_validate_azure_container_storage will be set to
                    # True or False if the updated version az aks cli is being used.
                    # If that is the case, we will skip showing the prompt.
                    if is_pre_disable_validate_set == "default":
                        pre_disable_validate = False

                        msg = (
                            "Please make sure there are no existing PVs and PVCs that are provisioned by Azure"
                            " Container Storage before disabling. If Azure Container Storage is disabled with"
                            " remaining PVs and PVCs, any data associated with those PVs and PVCs will not be erased"
                            " and the nodes will be left in an unclean state. The PVs and PVCs can only be cleaned up"
                            " after re-enabling it by running 'az aks update --enable-azure-container-storage'."
                            " Would you like to proceed with the disabling?"
                        )
                        if not self.context.get_yes() and not prompt_y_n(msg, default="n"):
                            pre_disable_validate = True
                            raise DecoratorEarlyExitException()

                        from azext_aks_preview.azurecontainerstorage._validators import (
                            validate_disable_azure_container_storage_params
                        )
                        validate_disable_azure_container_storage_params(
                            is_extension_installed,
                            disable_azure_container_storage_param,
                            storage_pool_name,
                            pool_sku,
                            pool_option,
                            pool_size
                        )

                        self.context.set_intermediate(
                            "pre_disable_validate_azure_container_storage",
                            pre_disable_validate,
                            overwrite_exists=True
                        )

                if enable_azure_container_storage_param:
                    self.context.set_intermediate("enable_azure_container_storage", True)

                if disable_azure_container_storage_param:
                    self.context.set_intermediate("disable_azure_container_storage", True)

        return mc

    def update_load_balancer_profile(self, mc: ManagedCluster) -> ManagedCluster:
        """Update load balancer profile for the ManagedCluster object.

        Note: Overwritten in aks-preview to set dual stack related properties.

        :return: the ManagedCluster object
        """
        self._ensure_mc(mc)

        if not mc.network_profile:
            raise UnknownError(
                "Unexpectedly get an empty network profile in the process of updating load balancer profile."
            )
        outbound_type = self.context.get_outbound_type()
        if outbound_type and outbound_type != CONST_OUTBOUND_TYPE_LOAD_BALANCER:
            mc.network_profile.load_balancer_profile = None
        else:
            # In the internal function "_update_load_balancer_profile", it will check whether the provided parameters
            # have been assigned, and if there are any, the corresponding profile will be modified; otherwise, it will
            # remain unchanged.
            mc.network_profile.load_balancer_profile = _update_load_balancer_profile(
                managed_outbound_ip_count=self.context.get_load_balancer_managed_outbound_ip_count(),
                managed_outbound_ipv6_count=self.context.get_load_balancer_managed_outbound_ipv6_count(),
                outbound_ips=self.context.get_load_balancer_outbound_ips(),
                outbound_ip_prefixes=self.context.get_load_balancer_outbound_ip_prefixes(),
                outbound_ports=self.context.get_load_balancer_outbound_ports(),
                idle_timeout=self.context.get_load_balancer_idle_timeout(),
                backend_pool_type=self.context.get_load_balancer_backend_pool_type(),
                health_probe_mode=self.context.get_cluster_service_load_balancer_health_probe_mode(),
                profile=mc.network_profile.load_balancer_profile,
                models=self.models.load_balancer_models,
            )
        return mc

    def update_nat_gateway_profile(self, mc: ManagedCluster) -> ManagedCluster:
        """Update nat gateway profile for the ManagedCluster object.

        :return: the ManagedCluster object
        """
        self._ensure_mc(mc)

        if not mc.network_profile:
            raise UnknownError(
                "Unexpectedly get an empty network profile in the process of updating nat gateway profile."
            )
        outbound_type = self.context.get_outbound_type()
        if outbound_type and outbound_type != CONST_OUTBOUND_TYPE_MANAGED_NAT_GATEWAY:
            mc.network_profile.nat_gateway_profile = None
        else:
            mc.network_profile.nat_gateway_profile = _update_nat_gateway_profile(
                self.context.get_nat_gateway_managed_outbound_ip_count(),
                self.context.get_nat_gateway_idle_timeout(),
                mc.network_profile.nat_gateway_profile,
                models=self.models.nat_gateway_models,
            )
        return mc

    def update_outbound_type_in_network_profile(self, mc: ManagedCluster) -> ManagedCluster:
        """Update outbound type of network profile for the ManagedCluster object.
        :return: the ManagedCluster object
        """
        self._ensure_mc(mc)

        outboundType = self.context.get_outbound_type()
        if outboundType:
            mc.network_profile.outbound_type = outboundType
        return mc

    def update_api_server_access_profile(self, mc: ManagedCluster) -> ManagedCluster:
        """Update apiServerAccessProfile property for the ManagedCluster object.

        Note: It completely rewrite the update_api_server_access_profile.

        :return: the ManagedCluster object
        """
        #
        self._ensure_mc(mc)

        if mc.api_server_access_profile is None:
            profile_holder = self.models.ManagedClusterAPIServerAccessProfile()  # pylint: disable=no-member
        else:
            profile_holder = mc.api_server_access_profile

        if self.context.get_enable_apiserver_vnet_integration():
            profile_holder.enable_vnet_integration = True
        if self.context.get_apiserver_subnet_id():
            profile_holder.subnet_id = self.context.get_apiserver_subnet_id()

        if self.context.get_enable_private_cluster():
            profile_holder.enable_private_cluster = True
        if self.context.get_disable_private_cluster():
            profile_holder.enable_private_cluster = False

        api_server_authorized_ip_ranges = self.context.get_api_server_authorized_ip_ranges()
        if api_server_authorized_ip_ranges is not None:
            # empty string is valid as it disables ip whitelisting
            profile_holder.authorized_ip_ranges = api_server_authorized_ip_ranges

        if self.context.get_enable_public_fqdn():
            profile_holder.enable_private_cluster_public_fqdn = True
        if self.context.get_disable_public_fqdn():
            profile_holder.enable_private_cluster_public_fqdn = False

        private_dns_zone = self.context.get_private_dns_zone()
        if private_dns_zone is not None:
            mc.api_server_access_profile.private_dns_zone = private_dns_zone

        # keep api_server_access_profile empty if none of its properties are updated
        if (
            profile_holder != mc.api_server_access_profile and
            profile_holder == self.models.ManagedClusterAPIServerAccessProfile()  # pylint: disable=no-member
        ):
            profile_holder = None
        mc.api_server_access_profile = profile_holder

        return mc

    def update_kube_proxy_config(self, mc: ManagedCluster) -> ManagedCluster:
        """Update kube proxy config for the ManagedCluster object.

        :return: the ManagedCluster object
        """
        self._ensure_mc(mc)

        if not mc.network_profile:
            raise UnknownError(
                "Unexpectedly get an empty network profile in the process of updating kube-proxy config."
            )

        kube_proxy_config = self.context.get_kube_proxy_config()

        if kube_proxy_config:
            mc.network_profile.kube_proxy_config = kube_proxy_config

        return mc

    def update_pod_identity_profile(self, mc: ManagedCluster) -> ManagedCluster:
        """Update pod identity profile for the ManagedCluster object.

        :return: the ManagedCluster object
        """
        self._ensure_mc(mc)

        # fill default values for pod labels in pod identity exceptions
        _fill_defaults_for_pod_identity_profile(mc.pod_identity_profile)

        if self.context.get_enable_pod_identity():
            if not _is_pod_identity_addon_enabled(mc):
                # we only rebuild the pod identity profile if it's disabled before
                _update_addon_pod_identity(
                    mc,
                    enable=True,
                    allow_kubenet_consent=self.context.get_enable_pod_identity_with_kubenet(),
                    models=self.models.pod_identity_models
                )

        if self.context.get_disable_pod_identity():
            _update_addon_pod_identity(
                mc, enable=False, models=self.models.pod_identity_models)
        return mc

    def update_k8s_support_plan(self, mc: ManagedCluster) -> ManagedCluster:
        """Update supportPlan for the ManagedCluster object.
        :return: the ManagedCluster object
        """
        self._ensure_mc(mc)

        support_plan = self.context.get_k8s_support_plan()
        if support_plan == KubernetesSupportPlan.AKS_LONG_TERM_SUPPORT:
            if mc is None or mc.sku is None or mc.sku.tier.lower() != CONST_MANAGED_CLUSTER_SKU_TIER_PREMIUM.lower():
                raise RequiredArgumentMissingError("Long term support is only available for premium tier clusters.")

        mc.support_plan = support_plan
        return mc

    def update_image_integrity(self, mc: ManagedCluster) -> ManagedCluster:
        """Update security profile imageIntegrity for the ManagedCluster object.

        :return: the ManagedCluster object
        """
        self._ensure_mc(mc)

        enable_image_integrity = self.context.get_enable_image_integrity()
        disable_image_integrity = self.context.get_disable_image_integrity()

        # no image integrity related changes
        if not enable_image_integrity and not disable_image_integrity:
            return mc
        if enable_image_integrity and disable_image_integrity:
            raise MutuallyExclusiveArgumentError(
                "Cannot specify --enable-image-integrity and "
                "--disable-image-integrity at the same time."
            )
        shouldEnable_image_integrity = False
        if enable_image_integrity:
            shouldEnable_image_integrity = True

        if mc.security_profile is None:
            mc.security_profile = self.models.ManagedClusterSecurityProfile()  # pylint: disable=no-member

        image_integrity_profile = mc.security_profile.image_integrity

        if image_integrity_profile is None:
            image_integrity_profile = (
                self.models.ManagedClusterSecurityProfileImageIntegrity()  # pylint: disable=no-member
            )
            mc.security_profile.image_integrity = image_integrity_profile

        image_integrity_profile.enabled = shouldEnable_image_integrity

        return mc

    def update_kms_pmk_cmk(self, mc: ManagedCluster) -> ManagedCluster:
        """Update security profile KubernetesResourceObjectEncryptionProfile for the ManagedCluster object.

        :return: the ManagedCluster object
        """
        self._ensure_mc(mc)

        kms_infrastructure_encryption = self.context.get_kms_infrastructure_encryption()

        # no infrastructure encryption related changes
        if not kms_infrastructure_encryption or kms_infrastructure_encryption == "Disabled":
            return mc

        if mc.security_profile is None:
            mc.security_profile = self.models.ManagedClusterSecurityProfile()  # pylint: disable=no-member

        # Set or update the kubernetes resource object encryption profile
        if mc.security_profile.kubernetes_resource_object_encryption_profile is None:
            mc.security_profile.kubernetes_resource_object_encryption_profile = (
                self.models.KubernetesResourceObjectEncryptionProfile()  # pylint: disable=no-member
            )

        # Set infrastructure encryption
        # pylint: disable=line-too-long
        mc.security_profile.kubernetes_resource_object_encryption_profile.infrastructure_encryption = kms_infrastructure_encryption

        if self.context.get_enable_azure_keyvault_kms():
            key_id = self.context.get_azure_keyvault_kms_key_id()
            if key_id:
                if mc.security_profile is None:
                    mc.security_profile = self.models.ManagedClusterSecurityProfile()
                mc.security_profile.azure_key_vault_kms = self.models.AzureKeyVaultKms(
                    enabled=True,
                    key_id=key_id,
<<<<<<< HEAD
                    key_vault_resource_id=self.context.get_azure_keyvault_kms_key_vault_resource_id(),
                )

        if self.context.get_disable_azure_keyvault_kms():
            if mc.security_profile is None:
                mc.security_profile = self.models.ManagedClusterSecurityProfile()
            mc.security_profile.azure_key_vault_kms = self.models.AzureKeyVaultKms()
=======
                    key_vault_network_access=self.context.get_azure_keyvault_kms_key_vault_network_access(),
                    key_vault_resource_id=self.context.get_azure_keyvault_kms_key_vault_resource_id(),
                )

        cmk_disabled_on_existing_cluster = False
        if mc.security_profile is not None and mc.security_profile.azure_key_vault_kms is not None and mc.security_profile.azure_key_vault_kms.enabled is False:
            cmk_disabled_on_existing_cluster = True
        if self.context.get_disable_azure_keyvault_kms() or cmk_disabled_on_existing_cluster:
            if mc.security_profile is None:
                mc.security_profile = self.models.ManagedClusterSecurityProfile()
>>>>>>> 5b4614dd
            # set enabled to False
            mc.security_profile.azure_key_vault_kms.enabled = False

        return mc

    def update_storage_profile(self, mc: ManagedCluster) -> ManagedCluster:
        """Update storage profile for the ManagedCluster object.

        :return: the ManagedCluster object
        """
        self._ensure_mc(mc)

        mc.storage_profile = self.context.get_storage_profile()

        return mc

    def update_workload_auto_scaler_profile(self, mc: ManagedCluster) -> ManagedCluster:
        """Update workload auto-scaler profile for the ManagedCluster object.

        :return: the ManagedCluster object
        """
        self._ensure_mc(mc)

        if self.context.get_enable_keda():
            if mc.workload_auto_scaler_profile is None:
                mc.workload_auto_scaler_profile = (
                    self.models.ManagedClusterWorkloadAutoScalerProfile()  # pylint: disable=no-member
                )
            mc.workload_auto_scaler_profile.keda = (
                self.models.ManagedClusterWorkloadAutoScalerProfileKeda(enabled=True)  # pylint: disable=no-member
            )

        if self.context.get_disable_keda():
            if mc.workload_auto_scaler_profile is None:
                mc.workload_auto_scaler_profile = (
                    self.models.ManagedClusterWorkloadAutoScalerProfile()  # pylint: disable=no-member
                )
            mc.workload_auto_scaler_profile.keda = (
                self.models.ManagedClusterWorkloadAutoScalerProfileKeda(enabled=False)  # pylint: disable=no-member
            )

        return mc

    def update_custom_ca_trust_certificates(self, mc: ManagedCluster) -> ManagedCluster:
        """Update Custom CA Trust Certificates for the ManagedCluster object.

        :return: the ManagedCluster object
        """
        self._ensure_mc(mc)

        ca_certs = self.context.get_custom_ca_trust_certificates()
        if ca_certs:
            if mc.security_profile is None:
                mc.security_profile = self.models.ManagedClusterSecurityProfile()  # pylint: disable=no-member

            mc.security_profile.custom_ca_trust_certificates = ca_certs

        return mc

    def update_run_command(self, mc: ManagedCluster) -> ManagedCluster:
        """Update run command for the ManagedCluster object.
        :return: the ManagedCluster object
        """
        if hasattr(super(), 'update_run_command'):
            return super().update_run_command(mc)

        self._ensure_mc(mc)

        enable_run_command = self.context.get_enable_run_command()
        disable_run_command = self.context.get_disable_run_command()
        if enable_run_command or disable_run_command:
            if mc.api_server_access_profile is None:
                mc.api_server_access_profile = self.models.ManagedClusterAPIServerAccessProfile(
                    disable_run_command=(
                        not enable_run_command
                        if enable_run_command or disable_run_command
                        else None
                    )
                )
            else:
                mc.api_server_access_profile.disable_run_command = (
                    not enable_run_command
                    if enable_run_command or disable_run_command
                    else None
                )

        return mc

    def update_azure_monitor_profile(self, mc: ManagedCluster) -> ManagedCluster:
        """Update azure monitor profile for the ManagedCluster object.
        :return: the ManagedCluster object
        """
        self._ensure_mc(mc)

        # read the original value passed by the command
        ksm_metric_labels_allow_list = self.context.raw_param.get("ksm_metric_labels_allow_list")
        ksm_metric_annotations_allow_list = self.context.raw_param.get("ksm_metric_annotations_allow_list")

        if ksm_metric_labels_allow_list is None:
            ksm_metric_labels_allow_list = ""
        if ksm_metric_annotations_allow_list is None:
            ksm_metric_annotations_allow_list = ""

        if self.context.get_enable_azure_monitor_metrics():
            if mc.azure_monitor_profile is None:
                mc.azure_monitor_profile = self.models.ManagedClusterAzureMonitorProfile()  # pylint: disable=no-member
            mc.azure_monitor_profile.metrics = (
                self.models.ManagedClusterAzureMonitorProfileMetrics(enabled=True)  # pylint: disable=no-member
            )
            mc.azure_monitor_profile.metrics.kube_state_metrics = (
                self.models.ManagedClusterAzureMonitorProfileKubeStateMetrics(  # pylint: disable=no-member
                    metric_labels_allowlist=str(ksm_metric_labels_allow_list),
                    metric_annotations_allow_list=str(ksm_metric_annotations_allow_list)
                )
            )

        # Handle disable Azure Monitor metrics
        if self.context.get_disable_azure_monitor_metrics():
            self._disable_azure_monitor_metrics(mc)

        if self.context.get_enable_azure_monitor_app_monitoring():
            if mc.azure_monitor_profile is None:
                mc.azure_monitor_profile = self.models.ManagedClusterAzureMonitorProfile()

            # Preserve existing app_monitoring configuration if it exists
            if mc.azure_monitor_profile.app_monitoring is None:
                mc.azure_monitor_profile.app_monitoring = (
                    self.models.ManagedClusterAzureMonitorProfileAppMonitoring())

            # Only enable auto instrumentation, preserve OpenTelemetry settings
            mc.azure_monitor_profile.app_monitoring.auto_instrumentation = (
                self.models.ManagedClusterAzureMonitorProfileAppMonitoringAutoInstrumentation(enabled=True)
            )

        # Handle OpenTelemetry metrics updates - these work within the Azure Monitor App Monitoring context
        if self.context.get_enable_opentelemetry_metrics():
            if mc.azure_monitor_profile is None:
                mc.azure_monitor_profile = self.models.ManagedClusterAzureMonitorProfile()
            if mc.azure_monitor_profile.app_monitoring is None:
                mc.azure_monitor_profile.app_monitoring = (
                    self.models.ManagedClusterAzureMonitorProfileAppMonitoring()
                )

            # Configure OpenTelemetry metrics with custom port if provided
            otlp_metrics_config = (
                self.models.ManagedClusterAzureMonitorProfileAppMonitoringOpenTelemetryMetrics(enabled=True)
            )
            if self.context.get_opentelemetry_metrics_port():
                otlp_metrics_config.port = self.context.get_opentelemetry_metrics_port()

            mc.azure_monitor_profile.app_monitoring.open_telemetry_metrics = otlp_metrics_config

        # Handle OpenTelemetry logs updates - these work within the Azure Monitor App Monitoring context
        if self.context.get_enable_opentelemetry_logs():
            if mc.azure_monitor_profile is None:
                mc.azure_monitor_profile = self.models.ManagedClusterAzureMonitorProfile()
            if mc.azure_monitor_profile.app_monitoring is None:
                mc.azure_monitor_profile.app_monitoring = (
                    self.models.ManagedClusterAzureMonitorProfileAppMonitoring()
                )

            # Configure OpenTelemetry logs with custom port if provided
            otlp_logs_config = self.models.ManagedClusterAzureMonitorProfileAppMonitoringOpenTelemetryLogs(enabled=True)
            if self.context.get_opentelemetry_logs_port():
                otlp_logs_config.port = self.context.get_opentelemetry_logs_port()

            mc.azure_monitor_profile.app_monitoring.open_telemetry_logs = otlp_logs_config

        if self.context.get_disable_azure_monitor_app_monitoring():
            if mc.azure_monitor_profile is None:
                mc.azure_monitor_profile = self.models.ManagedClusterAzureMonitorProfile()

            # Preserve existing app_monitoring configuration if it exists
            if mc.azure_monitor_profile.app_monitoring is None:
                mc.azure_monitor_profile.app_monitoring = (
                    self.models.ManagedClusterAzureMonitorProfileAppMonitoring())

            # Only disable auto instrumentation, preserve OpenTelemetry settings
            mc.azure_monitor_profile.app_monitoring.auto_instrumentation = (
                self.models.ManagedClusterAzureMonitorProfileAppMonitoringAutoInstrumentation(enabled=False)
            )

        # Handle disable OpenTelemetry metrics updates
        if self.context.get_disable_opentelemetry_metrics():
            if mc.azure_monitor_profile is None:
                mc.azure_monitor_profile = self.models.ManagedClusterAzureMonitorProfile()
            if mc.azure_monitor_profile.app_monitoring is None:
                mc.azure_monitor_profile.app_monitoring = (
                    self.models.ManagedClusterAzureMonitorProfileAppMonitoring()
                )

            # Create or update the metrics config, setting enabled=False and clearing the port
            if mc.azure_monitor_profile.app_monitoring.open_telemetry_metrics is None:
                mc.azure_monitor_profile.app_monitoring.open_telemetry_metrics = (
                    self.models.ManagedClusterAzureMonitorProfileAppMonitoringOpenTelemetryMetrics(enabled=False)
                )
            else:
                mc.azure_monitor_profile.app_monitoring.open_telemetry_metrics.enabled = False
                mc.azure_monitor_profile.app_monitoring.open_telemetry_metrics.port = None

        # Handle disable OpenTelemetry logs updates
        if self.context.get_disable_opentelemetry_logs():
            if mc.azure_monitor_profile is None:
                mc.azure_monitor_profile = self.models.ManagedClusterAzureMonitorProfile()
            if mc.azure_monitor_profile.app_monitoring is None:
                mc.azure_monitor_profile.app_monitoring = (
                    self.models.ManagedClusterAzureMonitorProfileAppMonitoring()
                )

            # Create or update the logs config, setting enabled=False and clearing the port
            if mc.azure_monitor_profile.app_monitoring.open_telemetry_logs is None:
                mc.azure_monitor_profile.app_monitoring.open_telemetry_logs = (
                    self.models.ManagedClusterAzureMonitorProfileAppMonitoringOpenTelemetryLogs(enabled=False)
                )
            else:
                mc.azure_monitor_profile.app_monitoring.open_telemetry_logs.enabled = False
                mc.azure_monitor_profile.app_monitoring.open_telemetry_logs.port = None

        # Handle standalone port updates for OpenTelemetry metrics
        if (self.context.get_opentelemetry_metrics_port() and
                not self.context.get_enable_opentelemetry_metrics() and
                not self.context.get_disable_opentelemetry_metrics()):
            # Only update port if OpenTelemetry metrics is already enabled and we're not changing the enabled state
            if (mc.azure_monitor_profile and
                    mc.azure_monitor_profile.app_monitoring and
                    mc.azure_monitor_profile.app_monitoring.open_telemetry_metrics and
                    mc.azure_monitor_profile.app_monitoring.open_telemetry_metrics.enabled):
                metrics_port = self.context.get_opentelemetry_metrics_port()
                mc.azure_monitor_profile.app_monitoring.open_telemetry_metrics.port = metrics_port

        # Handle standalone port updates for OpenTelemetry logs
        if (self.context.get_opentelemetry_logs_port() and
                not self.context.get_enable_opentelemetry_logs() and
                not self.context.get_disable_opentelemetry_logs()):
            # Only update port if OpenTelemetry logs is already enabled and we're not changing the enabled state
            if (mc.azure_monitor_profile and
                    mc.azure_monitor_profile.app_monitoring and
                    mc.azure_monitor_profile.app_monitoring.open_telemetry_logs and
                    mc.azure_monitor_profile.app_monitoring.open_telemetry_logs.enabled):
                logs_port = self.context.get_opentelemetry_logs_port()
                mc.azure_monitor_profile.app_monitoring.open_telemetry_logs.port = logs_port

        # TODO: should remove get value from enable_azuremonitormetrics once the option is removed
        # TODO: should remove get value from disable_azuremonitormetrics once the option is removed
        azure_monitor_metrics = (self.context.raw_param.get("enable_azuremonitormetrics") or
                                 self.context.get_enable_azure_monitor_metrics() or
                                 self.context.raw_param.get("disable_azuremonitormetrics") or
                                 self.context.get_disable_azure_monitor_metrics())
        opentelemetry = (self.context.raw_param.get("enable_opentelemetry_metrics") or
                         self.context.raw_param.get("enable_opentelemetry_logs") or
                         self.context.raw_param.get("disable_opentelemetry_metrics") or
                         self.context.raw_param.get("disable_opentelemetry_logs") or
                         self.context.get_opentelemetry_metrics_port() or
                         self.context.get_opentelemetry_logs_port())
        if azure_monitor_metrics or opentelemetry:
            ensure_azure_monitor_profile_prerequisites(
                self.cmd,
                self.context.get_subscription_id(),
                self.context.get_resource_group_name(),
                self.context.get_name(),
                self.context.get_location(),
                self.__raw_parameters,
                self.context.get_disable_azure_monitor_metrics())

        return mc

    def update_vpa(self, mc: ManagedCluster) -> ManagedCluster:
        """Update workload auto-scaler profile vertical pod auto-scaler for the ManagedCluster object.

        :return: the ManagedCluster object
        """
        self._ensure_mc(mc)

        if self.context.get_enable_vpa():
            if mc.workload_auto_scaler_profile is None:
                mc.workload_auto_scaler_profile = (
                    self.models.ManagedClusterWorkloadAutoScalerProfile()  # pylint: disable=no-member
                )
            if mc.workload_auto_scaler_profile.vertical_pod_autoscaler is None:
                mc.workload_auto_scaler_profile.vertical_pod_autoscaler = (
                    # pylint: disable=no-member
                    self.models.ManagedClusterWorkloadAutoScalerProfileVerticalPodAutoscaler()
                )

            # set enabled
            mc.workload_auto_scaler_profile.vertical_pod_autoscaler.enabled = True

        if self.context.get_disable_vpa():
            if mc.workload_auto_scaler_profile is None:
                mc.workload_auto_scaler_profile = (
                    self.models.ManagedClusterWorkloadAutoScalerProfile()  # pylint: disable=no-member
                )
            if mc.workload_auto_scaler_profile.vertical_pod_autoscaler is None:
                mc.workload_auto_scaler_profile.vertical_pod_autoscaler = (
                    # pylint: disable=no-member
                    self.models.ManagedClusterWorkloadAutoScalerProfileVerticalPodAutoscaler()
                )

            # set disabled
            mc.workload_auto_scaler_profile.vertical_pod_autoscaler.enabled = False

        return mc

    def update_optimized_addon_scaling(self, mc: ManagedCluster) -> ManagedCluster:
        """Update workload auto-scaler vertical pod auto-scaler profile
        for the ManagedCluster object.
        :return: the ManagedCluster object
        """
        self._ensure_mc(mc)

        if self.context.get_enable_optimized_addon_scaling():
            if mc.workload_auto_scaler_profile is None:
                mc.workload_auto_scaler_profile = self.models.ManagedClusterWorkloadAutoScalerProfile()  # pylint: disable=no-member
            if mc.workload_auto_scaler_profile.vertical_pod_autoscaler is None:
                mc.workload_auto_scaler_profile.vertical_pod_autoscaler = (
                    self.models.ManagedClusterWorkloadAutoScalerProfileVerticalPodAutoscaler()  # pylint: disable=no-member
                )
            # set enabled
            mc.workload_auto_scaler_profile.vertical_pod_autoscaler.enabled = True
            mc.workload_auto_scaler_profile.vertical_pod_autoscaler.addon_autoscaling = "Enabled"

        if self.context.get_disable_optimized_addon_scaling():
            if mc.workload_auto_scaler_profile is None:
                mc.workload_auto_scaler_profile = self.models.ManagedClusterWorkloadAutoScalerProfile()  # pylint: disable=no-member
            if mc.workload_auto_scaler_profile.vertical_pod_autoscaler is None:
                mc.workload_auto_scaler_profile.vertical_pod_autoscaler = (
                    self.models.ManagedClusterWorkloadAutoScalerProfileVerticalPodAutoscaler()  # pylint: disable=no-member
                )
            # set disabled
            mc.workload_auto_scaler_profile.vertical_pod_autoscaler.addon_autoscaling = "Disabled"

        return mc

    def update_creation_data(self, mc: ManagedCluster) -> ManagedCluster:
        self._ensure_mc(mc)
        snapshot_id = self.context.get_cluster_snapshot_id()
        # snapshot creation data
        creation_data = None
        if snapshot_id:
            snapshot = self.context.get_cluster_snapshot()
            if mc.kubernetes_version != snapshot.managed_cluster_properties_read_only.kubernetes_version:
                raise UnknownError(
                    "Please use az aks upgrade --cluster-snapshot-id to upgrade cluster version"
                )
            creation_data = self.models.CreationData(  # pylint: disable=no-member
                source_resource_id=snapshot_id
            )
            mc.creation_data = creation_data

        return mc

    def update_linux_profile(self, mc: ManagedCluster) -> ManagedCluster:
        """Update Linux profile for the ManagedCluster object.

        :return: the ManagedCluster object
        """
        self._ensure_mc(mc)

        ssh_key_value = self.context.get_ssh_key_value_for_update()

        if ssh_key_value:
            if mc.linux_profile is None:
                mc.linux_profile = self.models.ContainerServiceLinuxProfile(  # pylint: disable=no-member
                    admin_username="azureuser",
                    ssh=self.models.ContainerServiceSshConfiguration(  # pylint: disable=no-member
                        public_keys=[
                            self.models.ContainerServiceSshPublicKey(  # pylint: disable=no-member
                                key_data=ssh_key_value
                            )
                        ]
                    )
                )
            else:
                mc.linux_profile.ssh = self.models.ContainerServiceSshConfiguration(  # pylint: disable=no-member
                    public_keys=[
                        self.models.ContainerServiceSshPublicKey(  # pylint: disable=no-member
                            key_data=ssh_key_value
                        )
                    ]
                )
        return mc

    def update_node_resource_group_profile(self, mc: ManagedCluster) -> ManagedCluster:
        """Update node resource group profile for the ManagedCluster object.
        :return: the ManagedCluster object
        """
        self._ensure_mc(mc)

        nrg_lockdown_restriction_level = self.context.get_nrg_lockdown_restriction_level()
        if nrg_lockdown_restriction_level is not None:
            if mc.node_resource_group_profile is None:
                mc.node_resource_group_profile = (
                    self.models.ManagedClusterNodeResourceGroupProfile()  # pylint: disable=no-member
                )
            mc.node_resource_group_profile.restriction_level = nrg_lockdown_restriction_level
        return mc

    def update_auto_upgrade_profile(self, mc: ManagedCluster) -> ManagedCluster:
        """Update auto upgrade profile for the ManagedCluster object.
        :return: the ManagedCluster object
        """
        mc = super().update_auto_upgrade_profile(mc)

        node_os_upgrade_channel = self.context.get_node_os_upgrade_channel()
        if node_os_upgrade_channel is not None:
            if mc.auto_upgrade_profile is None:
                mc.auto_upgrade_profile = self.models.ManagedClusterAutoUpgradeProfile()  # pylint: disable=no-member
            mc.auto_upgrade_profile.node_os_upgrade_channel = node_os_upgrade_channel
        return mc

    def update_azure_service_mesh_profile(self, mc: ManagedCluster) -> ManagedCluster:
        """Update azure service mesh profile for the ManagedCluster object.
        """
        self._ensure_mc(mc)

        mc.service_mesh_profile = self.context.update_azure_service_mesh_profile()
        return mc

    def update_sku(self, mc: ManagedCluster) -> ManagedCluster:
        """Update sku (uptime sla) for the ManagedCluster object.

        Note: Overwritten in aks-preview to add support for the new option tier. Could be removed after updating
        the dependency on core cli to 2.47.0.

        :return: the ManagedCluster object
        """
        self._ensure_mc(mc)

        # there are existing MCs with nil sku, that is Base/Free
        if mc.sku is None:
            mc.sku = self.models.ManagedClusterSKU()
        skuName = self.context.get_sku_name()
        tier = self.context.get_tier()
        if skuName == CONST_MANAGED_CLUSTER_SKU_NAME_AUTOMATIC:
            mc.sku.name = "Automatic"
            # passive Kind should always to match sku.name
            mc.kind = "Automatic"
        else:
            mc.sku.name = "Base"
            # passive Kind should always match sku.name
            mc.kind = "Base"

        # Premium without LTS is ok (not vice versa)
        if tier == CONST_MANAGED_CLUSTER_SKU_TIER_PREMIUM:
            mc.sku.tier = "Premium"
        if tier == CONST_MANAGED_CLUSTER_SKU_TIER_STANDARD:
            mc.sku.tier = "Standard"
        if tier == CONST_MANAGED_CLUSTER_SKU_TIER_FREE:
            mc.sku.tier = "Free"
        # backfill the tier to "Free" if it's not set
        if mc.sku.tier is None:
            mc.sku.tier = "Free"
        return mc

    def update_upgrade_settings(self, mc: ManagedCluster) -> ManagedCluster:
        """Update upgrade settings for the ManagedCluster object.
        :return: the ManagedCluster object
        """
        self._ensure_mc(mc)

        existing_until = None
        if (
            mc.upgrade_settings is not None and
            mc.upgrade_settings.override_settings is not None and
            mc.upgrade_settings.override_settings.until is not None
        ):
            existing_until = mc.upgrade_settings.override_settings.until

        force_upgrade = self.context.get_force_upgrade()
        override_until = self.context.get_upgrade_override_until()

        if force_upgrade is not None or override_until is not None:
            if mc.upgrade_settings is None:
                mc.upgrade_settings = self.models.ClusterUpgradeSettings()  # pylint: disable=no-member
            if mc.upgrade_settings.override_settings is None:
                mc.upgrade_settings.override_settings = (
                    self.models.UpgradeOverrideSettings()  # pylint: disable=no-member
                )
            # sets force_upgrade
            if force_upgrade is not None:
                mc.upgrade_settings.override_settings.force_upgrade = force_upgrade
            # sets until
            if override_until is not None:
                try:
                    mc.upgrade_settings.override_settings.until = parse(override_until)
                except Exception as exc:  # pylint: disable=broad-except
                    raise InvalidArgumentValueError(
                        f"{override_until} is not a valid datatime format."
                    ) from exc
            elif force_upgrade:
                default_extended_until = datetime.datetime.utcnow() + datetime.timedelta(days=3)
                if existing_until is None or existing_until.timestamp() < default_extended_until.timestamp():
                    mc.upgrade_settings.override_settings.until = default_extended_until

        return mc

    def update_nodepool_initialization_taints_mc(self, mc: ManagedCluster) -> ManagedCluster:
        self._ensure_mc(mc)

        # update nodepool taints for all nodepools
        nodepool_initialization_taints = self.context.get_nodepool_initialization_taints()
        if nodepool_initialization_taints is not None:
            if not mc.agent_pool_profiles:
                raise UnknownError(
                    "Encounter an unexpected error while getting agent pool profiles from the "
                    "cluster in the process of updating agentpool profile."
                )
            for agent_profile in mc.agent_pool_profiles:
                if agent_profile.mode is not None and agent_profile.mode.lower() == "user":
                    agent_profile.node_initialization_taints = nodepool_initialization_taints
                    continue
                # Filter out taints with hard effects (NoSchedule and NoExecute) for system pools
                agent_profile.node_initialization_taints = filter_hard_taints(nodepool_initialization_taints)
        return mc

    def update_node_provisioning_mode(self, mc: ManagedCluster) -> ManagedCluster:
        self._ensure_mc(mc)

        mode = self.context.get_node_provisioning_mode()
        if mode is not None:
            if mc.node_provisioning_profile is None:
                mc.node_provisioning_profile = (
                    self.models.ManagedClusterNodeProvisioningProfile()  # pylint: disable=no-member
                )

            # set mode
            mc.node_provisioning_profile.mode = mode

        return mc

    def update_node_provisioning_default_pools(self, mc: ManagedCluster) -> ManagedCluster:
        self._ensure_mc(mc)

        default_pools = self.context.get_node_provisioning_default_pools()
        if default_pools is not None:
            if mc.node_provisioning_profile is None:
                mc.node_provisioning_profile = (
                    self.models.ManagedClusterNodeProvisioningProfile()  # pylint: disable=no-member
                )

            # set default_node_pools
            mc.node_provisioning_profile.default_node_pools = default_pools

        return mc

    # pylint: disable=too-many-branches
    def update_app_routing_profile(self, mc: ManagedCluster) -> ManagedCluster:
        """Update app routing profile for the ManagedCluster object.

        :return: the ManagedCluster object
        """
        self._ensure_mc(mc)

        # get parameters from context
        enable_app_routing = self.context.get_enable_app_routing()
        enable_keyvault_secret_provider = self.context.get_enable_kv()
        dns_zone_resource_ids = self.context.get_dns_zone_resource_ids_from_input()
        nginx = self.context.get_nginx()

        # update ManagedCluster object with app routing settings
        mc.ingress_profile = (
            mc.ingress_profile or
            self.models.ManagedClusterIngressProfile()  # pylint: disable=no-member
        )
        mc.ingress_profile.web_app_routing = (
            mc.ingress_profile.web_app_routing or
            self.models.ManagedClusterIngressProfileWebAppRouting()  # pylint: disable=no-member
        )
        if enable_app_routing is not None:
            if mc.ingress_profile.web_app_routing.enabled == enable_app_routing:
                error_message = (
                    "App Routing is already enabled.\n"
                    if enable_app_routing
                    else "App Routing is already disabled.\n"
                )
                raise CLIError(error_message)
            mc.ingress_profile.web_app_routing.enabled = enable_app_routing

        # enable keyvault secret provider addon
        if enable_keyvault_secret_provider:
            self._enable_keyvault_secret_provider_addon(mc)

        # modify DNS zone resource IDs
        if dns_zone_resource_ids:
            self._update_dns_zone_resource_ids(mc, dns_zone_resource_ids)

        # modify default nic config
        if nginx:
            self._update_app_routing_nginx(mc, nginx)

        return mc

    def _enable_keyvault_secret_provider_addon(self, mc: ManagedCluster) -> None:
        """Helper function to enable keyvault secret provider addon for the ManagedCluster object.

        :return: None
        """
        mc.addon_profiles = mc.addon_profiles or {}
        if not mc.addon_profiles.get(CONST_AZURE_KEYVAULT_SECRETS_PROVIDER_ADDON_NAME):
            mc.addon_profiles[
                CONST_AZURE_KEYVAULT_SECRETS_PROVIDER_ADDON_NAME
            ] = self.models.ManagedClusterAddonProfile(  # pylint: disable=no-member
                enabled=True,
                config={
                    CONST_SECRET_ROTATION_ENABLED: "false",
                    CONST_ROTATION_POLL_INTERVAL: "2m",
                },
            )
        elif not mc.addon_profiles[CONST_AZURE_KEYVAULT_SECRETS_PROVIDER_ADDON_NAME].enabled:
            mc.addon_profiles[CONST_AZURE_KEYVAULT_SECRETS_PROVIDER_ADDON_NAME].enabled = True
            mc.addon_profiles[CONST_AZURE_KEYVAULT_SECRETS_PROVIDER_ADDON_NAME].config = {
                CONST_SECRET_ROTATION_ENABLED: "false",
                CONST_ROTATION_POLL_INTERVAL: "2m",
            }

    def _update_app_routing_nginx(self, mc: ManagedCluster, nginx) -> None:
        """Helper function to set default nginx ingress controller config for app routing

        :return: None
        """
        # web app routing object has been created
        if mc.ingress_profile and mc.ingress_profile.web_app_routing and mc.ingress_profile.web_app_routing.enabled:
            if mc.ingress_profile.web_app_routing.nginx is None:
                mc.ingress_profile.web_app_routing.nginx = self.models.ManagedClusterIngressProfileNginx()
            mc.ingress_profile.web_app_routing.nginx.default_ingress_controller_type = nginx
        else:
            raise CLIError('App Routing must be enabled to modify the default nginx ingress controller.\n')

    # pylint: disable=too-many-nested-blocks
    def _update_dns_zone_resource_ids(self, mc: ManagedCluster, dns_zone_resource_ids) -> None:
        """Helper function to update dns zone resource ids in app routing addon.

        :return: None
        """
        add_dns_zone = self.context.get_add_dns_zone()
        delete_dns_zone = self.context.get_delete_dns_zone()
        update_dns_zone = self.context.get_update_dns_zone()
        attach_zones = self.context.get_attach_zones()

        if mc.ingress_profile and mc.ingress_profile.web_app_routing and mc.ingress_profile.web_app_routing.enabled:
            if add_dns_zone:
                mc.ingress_profile.web_app_routing.dns_zone_resource_ids = (
                    mc.ingress_profile.web_app_routing.dns_zone_resource_ids or []
                )
                for dns_zone_id in dns_zone_resource_ids:
                    if dns_zone_id not in mc.ingress_profile.web_app_routing.dns_zone_resource_ids:
                        mc.ingress_profile.web_app_routing.dns_zone_resource_ids.append(dns_zone_id)
                        if attach_zones:
                            try:
                                is_private_dns_zone = (
                                    parse_resource_id(dns_zone_id).get("type").lower() == "privatednszones"
                                )
                                role = CONST_PRIVATE_DNS_ZONE_CONTRIBUTOR_ROLE if is_private_dns_zone else \
                                    CONST_DNS_ZONE_CONTRIBUTOR_ROLE
                                if not add_role_assignment(
                                    self.cmd,
                                    role,
                                    mc.ingress_profile.web_app_routing.identity.object_id,
                                    False,
                                    scope=dns_zone_id
                                ):
                                    logger.warning(
                                        'Could not create a role assignment for App Routing. '
                                        'Are you an Owner on this subscription?')
                            except Exception as ex:
                                raise CLIError('Error in granting dns zone permissions to managed identity.\n') from ex
            elif delete_dns_zone:
                if mc.ingress_profile.web_app_routing.dns_zone_resource_ids:
                    dns_zone_resource_ids = [
                        x
                        for x in mc.ingress_profile.web_app_routing.dns_zone_resource_ids
                        if x not in dns_zone_resource_ids
                    ]
                    mc.ingress_profile.web_app_routing.dns_zone_resource_ids = dns_zone_resource_ids
                else:
                    raise CLIError('No DNS zone is used by App Routing.\n')
            elif update_dns_zone:
                mc.ingress_profile.web_app_routing.dns_zone_resource_ids = dns_zone_resource_ids
                if attach_zones:
                    try:
                        for dns_zone in dns_zone_resource_ids:
                            is_private_dns_zone = parse_resource_id(dns_zone).get("type").lower() == "privatednszones"
                            role = CONST_PRIVATE_DNS_ZONE_CONTRIBUTOR_ROLE if is_private_dns_zone else \
                                CONST_DNS_ZONE_CONTRIBUTOR_ROLE
                            if not add_role_assignment(
                                self.cmd,
                                role,
                                mc.ingress_profile.web_app_routing.identity.object_id,
                                False,
                                scope=dns_zone,
                            ):
                                logger.warning(
                                    'Could not create a role assignment for App Routing. '
                                    'Are you an Owner on this subscription?')
                    except Exception as ex:
                        raise CLIError('Error in granting dns zone permisions to managed identity.\n') from ex
        else:
            raise CLIError('App Routing must be enabled to modify DNS zone resource IDs.\n')

    def update_ingress_profile_gateway_api(self, mc: ManagedCluster) -> ManagedCluster:
        """Update Gateway API configuration in ingress profile for the ManagedCluster object.

        :return: the ManagedCluster object
        """
        self._ensure_mc(mc)

        enable_gateway_api = self.context.get_enable_gateway_api()
        disable_gateway_api = self.context.get_disable_gateway_api()

        # Check for mutually exclusive arguments
        if enable_gateway_api and disable_gateway_api:
            raise MutuallyExclusiveArgumentError(
                "Cannot specify --enable-gateway-api and --disable-gateway-api at the same time."
            )

        if enable_gateway_api or disable_gateway_api:
            if mc.ingress_profile is None:
                mc.ingress_profile = self.models.ManagedClusterIngressProfile()  # pylint: disable=no-member
            if mc.ingress_profile.gateway_api is None:
                mc.ingress_profile.gateway_api = (
                    self.models.ManagedClusterIngressProfileGatewayConfiguration()  # pylint: disable=no-member
                )
            if enable_gateway_api:
                mc.ingress_profile.gateway_api.installation = CONST_MANAGED_GATEWAY_INSTALLATION_STANDARD
            elif disable_gateway_api:
                mc.ingress_profile.gateway_api.installation = CONST_MANAGED_GATEWAY_INSTALLATION_DISABLED

        return mc

    def update_node_provisioning_profile(self, mc: ManagedCluster) -> ManagedCluster:
        """Updates the nodeProvisioningProfile field of the managed cluster

        :return: the ManagedCluster object
        """
        self._ensure_mc(mc)

        mc = self.update_node_provisioning_mode(mc)
        mc = self.update_node_provisioning_default_pools(mc)

        return mc

    def update_ai_toolchain_operator(self, mc: ManagedCluster) -> ManagedCluster:
        """Updates the aiToolchainOperatorProfile field of the managed cluster

        :return: the ManagedCluster object
        """

        if self.context.get_ai_toolchain_operator(enable_validation=True):
            if mc.ai_toolchain_operator_profile is None:
                mc.ai_toolchain_operator_profile = self.models.ManagedClusterAIToolchainOperatorProfile()  # pylint: disable=no-member
            mc.ai_toolchain_operator_profile.enabled = True

        if self.context.get_disable_ai_toolchain_operator():
            if mc.ai_toolchain_operator_profile is None:
                mc.ai_toolchain_operator_profile = self.models.ManagedClusterAIToolchainOperatorProfile()  # pylint: disable=no-member
            mc.ai_toolchain_operator_profile.enabled = False
        return mc

    def update_bootstrap_profile(self, mc: ManagedCluster) -> ManagedCluster:
        self._ensure_mc(mc)

        bootstrap_artifact_source = self.context.get_bootstrap_artifact_source()
        bootstrap_container_registry_resource_id = self.context.get_bootstrap_container_registry_resource_id()
        if bootstrap_artifact_source is not None:
            if bootstrap_artifact_source != CONST_ARTIFACT_SOURCE_CACHE and bootstrap_container_registry_resource_id:
                raise MutuallyExclusiveArgumentError(
                    "Cannot specify --bootstrap-container-registry-resource-id when "
                    "--bootstrap-artifact-source is not Cache."
                )
            if mc.bootstrap_profile is None:
                mc.bootstrap_profile = self.models.ManagedClusterBootstrapProfile()  # pylint: disable=no-member
            mc.bootstrap_profile.artifact_source = bootstrap_artifact_source
            mc.bootstrap_profile.container_registry_id = bootstrap_container_registry_resource_id

        return mc

    def update_static_egress_gateway(self, mc: ManagedCluster) -> ManagedCluster:
        """Update static egress gateway addon for the ManagedCluster object.

        :return: the ManagedCluster object
        """
        self._ensure_mc(mc)

        if self.context.get_enable_static_egress_gateway():
            if not mc.network_profile:
                raise UnknownError(
                    "Unexpectedly get an empty network profile in the process of updating static-egress-gateway config."
                )
            if mc.network_profile.static_egress_gateway_profile is None:
                mc.network_profile.static_egress_gateway_profile = (
                    self.models.ManagedClusterStaticEgressGatewayProfile()  # pylint: disable=no-member
                )
            mc.network_profile.static_egress_gateway_profile.enabled = True

        if self.context.get_disable_static_egress_gateway():
            if not mc.network_profile:
                raise UnknownError(
                    "Unexpectedly get an empty network profile in the process of updating static-egress-gateway config."
                )
            if mc.network_profile.static_egress_gateway_profile is None:
                mc.network_profile.static_egress_gateway_profile = (
                    self.models.ManagedClusterStaticEgressGatewayProfile()  # pylint: disable=no-member
                )
            mc.network_profile.static_egress_gateway_profile.enabled = False
        return mc

    def update_imds_restriction(self, mc: ManagedCluster) -> ManagedCluster:
        """Update imds restriction for the ManagedCluster object.

        :return: the ManagedCluster object
        """
        self._ensure_mc(mc)

        original_imds_restriction = 'IMDS'  # default value is IMDS
        if mc.network_profile and mc.network_profile.pod_link_local_access:
            original_imds_restriction = mc.network_profile.pod_link_local_access
        target_imds_restriction = ''
        if self.context.get_enable_imds_restriction():
            mc.network_profile.pod_link_local_access = CONST_IMDS_RESTRICTION_ENABLED
            target_imds_restriction = CONST_IMDS_RESTRICTION_ENABLED
        if self.context.get_disable_imds_restriction():
            mc.network_profile.pod_link_local_access = CONST_IMDS_RESTRICTION_DISABLED
            target_imds_restriction = CONST_IMDS_RESTRICTION_DISABLED

        if target_imds_restriction != '' and original_imds_restriction != target_imds_restriction:
            target_behavior = ("enabled" if target_imds_restriction == CONST_IMDS_RESTRICTION_ENABLED else "disabled")
            msg = (
                f"You're going to update cluster imds restriction to '{target_behavior}' "
                "This change will take effect after you upgrade the cluster. Proceed?"
            )
            if not self.context.get_yes() and not prompt_y_n(msg, default="n"):
                raise DecoratorEarlyExitException()
        return mc

    def update_vmas_to_vms(self, mc: ManagedCluster) -> ManagedCluster:
        """Update the agent pool profile type from VMAS to VMS and LB sku to standard

        :return: the ManagedCluster object
        """
        self._ensure_mc(mc)

        if self.context.get_migrate_vmas_to_vms():
            msg = (
                "\nWARNING: This operation will be disruptive to your workload while underway. "
                "Do you wish to continue?"
            )
            if not self.context.get_yes() and not prompt_y_n(msg, default="n"):
                raise DecoratorEarlyExitException()
            # Ensure we have valid vmas AP
            if len(mc.agent_pool_profiles) == 1 and mc.agent_pool_profiles[0].type in (
                CONST_AVAILABILITY_SET,
                CONST_VIRTUAL_MACHINES,
            ):
                mc.agent_pool_profiles[0].type = CONST_VIRTUAL_MACHINES
            else:
                raise CLIError('This is not a valid VMAS cluster, we cannot proceed with the migration.')

            if mc.network_profile.load_balancer_sku == CONST_LOAD_BALANCER_SKU_BASIC:
                mc.network_profile.load_balancer_sku = CONST_LOAD_BALANCER_SKU_STANDARD

            mc.agent_pool_profiles[0].count = None
            mc.agent_pool_profiles[0].vm_size = None

        return mc

    def update_http_proxy_enabled(self, mc: ManagedCluster) -> ManagedCluster:
        """Update http proxy config for the ManagedCluster object.

        :return: the ManagedCluster object
        """
        self._ensure_mc(mc)

        if self.context.get_disable_http_proxy():
            if mc.http_proxy_config is None:
                mc.http_proxy_config = (
                    self.models.ManagedClusterHTTPProxyConfig()  # pylint: disable=no-member
                )
            mc.http_proxy_config.enabled = False

        if self.context.get_enable_http_proxy():
            if mc.http_proxy_config is None:
                mc.http_proxy_config = (
                    self.models.ManagedClusterHTTPProxyConfig()  # pylint: disable=no-member
                )
            mc.http_proxy_config.enabled = True

        return mc

    def update_upstream_kubescheduler_user_configuration(self, mc: ManagedCluster) -> ManagedCluster:
        """Update user-defined scheduler configuration for kube-scheduler upstream for the ManagedCluster object.

        :return: the ManagedCluster object
        """
        self._ensure_mc(mc)

        if self.context.get_enable_upstream_kubescheduler_user_configuration():
            if mc.scheduler_profile is None:
                mc.scheduler_profile = self.models.SchedulerProfile()  # pylint: disable=no-member
            if mc.scheduler_profile.scheduler_instance_profiles is None:
                mc.scheduler_profile.scheduler_instance_profiles = (
                    self.models.SchedulerProfileSchedulerInstanceProfiles()  # pylint: disable=no-member
                )
            if mc.scheduler_profile.scheduler_instance_profiles.upstream is None:
                mc.scheduler_profile.scheduler_instance_profiles.upstream = self.models.SchedulerInstanceProfile()  # pylint: disable=no-member
            mc.scheduler_profile.scheduler_instance_profiles.upstream.scheduler_config_mode = (
                self.models.SchedulerConfigMode.MANAGED_BY_CRD  # pylint: disable=no-member
            )

        if self.context.get_disable_upstream_kubescheduler_user_configuration():
            if mc.scheduler_profile is None:
                mc.scheduler_profile = self.models.SchedulerProfile()  # pylint: disable=no-member
            if mc.scheduler_profile.scheduler_instance_profiles is None:
                mc.scheduler_profile.scheduler_instance_profiles = (
                    self.models.SchedulerProfileSchedulerInstanceProfiles()  # pylint: disable=no-member
                )
            if mc.scheduler_profile.scheduler_instance_profiles.upstream is None:
                mc.scheduler_profile.scheduler_instance_profiles.upstream = self.models.SchedulerInstanceProfile()  # pylint: disable=no-member
            mc.scheduler_profile.scheduler_instance_profiles.upstream.scheduler_config_mode = (
                self.models.SchedulerConfigMode.DEFAULT  # pylint: disable=no-member
            )

        return mc

    def _ensure_azure_monitor_profile(self, mc: ManagedCluster) -> None:
        """Ensure azure monitor profile exists on the managed cluster."""
        if mc.azure_monitor_profile is None:
            mc.azure_monitor_profile = self.models.ManagedClusterAzureMonitorProfile()

    def _setup_azure_monitor_logs(self, mc: ManagedCluster) -> None:
        """Set up Azure Monitor logs configuration."""

        addon_consts = self.context.get_addon_consts()
        if mc.addon_profiles is None:
            mc.addon_profiles = {}

        CONST_MONITORING_ADDON_NAME = addon_consts.get("CONST_MONITORING_ADDON_NAME")

        # Detect existing key (could be "omsagent" or "omsAgent" from Azure API)
        existing_key = None
        if CONST_MONITORING_ADDON_NAME in mc.addon_profiles:
            existing_key = CONST_MONITORING_ADDON_NAME
        elif CONST_MONITORING_ADDON_NAME_CAMELCASE in mc.addon_profiles:
            existing_key = CONST_MONITORING_ADDON_NAME_CAMELCASE

        if existing_key:
            addon_profile = mc.addon_profiles[existing_key]
        else:
            addon_profile = self.models.ManagedClusterAddonProfile(enabled=False)
            existing_key = CONST_MONITORING_ADDON_NAME

        addon_profile.enabled = True

        # Get or create workspace resource ID
        workspace_resource_id = self.context.raw_param.get("workspace_resource_id")
        if not workspace_resource_id:
            ensure_workspace_func = (
                self.context.external_functions.ensure_default_log_analytics_workspace_for_monitoring)
            workspace_resource_id = ensure_workspace_func(
                self.cmd,
                self.context.get_subscription_id(),
                self.context.get_resource_group_name()
            )

        # Sanitize and configure
        sanitize_func = self.context.external_functions.sanitize_loganalytics_ws_resource_id
        workspace_resource_id = sanitize_func(workspace_resource_id)

        CONST_MONITORING_LOG_ANALYTICS_WORKSPACE_RESOURCE_ID = addon_consts.get(
            "CONST_MONITORING_LOG_ANALYTICS_WORKSPACE_RESOURCE_ID")
        CONST_MONITORING_USING_AAD_MSI_AUTH = addon_consts.get("CONST_MONITORING_USING_AAD_MSI_AUTH")

        enable_msi_auth_bool = self.context.get_enable_msi_auth_for_monitoring()
        if enable_msi_auth_bool:
            enable_msi_auth = "true"
        else:
            enable_msi_auth = "false"

        new_config = {
            CONST_MONITORING_LOG_ANALYTICS_WORKSPACE_RESOURCE_ID: workspace_resource_id,
            CONST_MONITORING_USING_AAD_MSI_AUTH: enable_msi_auth
        }

        # Replace the entire config, not just individual keys
        addon_profile.config = new_config

        mc.addon_profiles[existing_key] = addon_profile
        self.context.set_intermediate("monitoring_addon_enabled", True, overwrite_exists=True)
        # Call ensure_container_insights_for_monitoring with all parameters (similar to postprocessing)
        if (mc.addon_profiles and
                existing_key in mc.addon_profiles and
                mc.addon_profiles[existing_key].enabled):

            # Set intermediate value to trigger postprocessing
            self.context.set_intermediate("monitoring_addon_postprocessing_required", True, overwrite_exists=True)

    def _disable_azure_monitor_logs(self, mc: ManagedCluster) -> None:
        """Disable Azure Monitor logs configuration."""
        addon_consts = self.context.get_addon_consts()
        CONST_MONITORING_ADDON_NAME = addon_consts.get("CONST_MONITORING_ADDON_NAME")
        CONST_MONITORING_USING_AAD_MSI_AUTH = addon_consts.get("CONST_MONITORING_USING_AAD_MSI_AUTH")

        # Check if the addon profile exists (check both lowercase and camelCase)
        addon_key = None
        if mc.addon_profiles:
            if CONST_MONITORING_ADDON_NAME in mc.addon_profiles:
                addon_key = CONST_MONITORING_ADDON_NAME
            elif CONST_MONITORING_ADDON_NAME_CAMELCASE in mc.addon_profiles:
                addon_key = CONST_MONITORING_ADDON_NAME_CAMELCASE

        # If the addon profile doesn't exist at all, there's nothing to disable
        if not addon_key:
            return

        # Check if Azure Monitor logs (monitoring addon) is currently enabled
        azure_monitor_logs_enabled = mc.addon_profiles[addon_key].enabled

        # Check if OpenTelemetry logs are enabled and prompt for confirmation
        opentelemetry_logs_enabled = (
            mc.azure_monitor_profile and
            mc.azure_monitor_profile.app_monitoring and
            mc.azure_monitor_profile.app_monitoring.open_telemetry_logs and
            mc.azure_monitor_profile.app_monitoring.open_telemetry_logs.enabled
        )

        if opentelemetry_logs_enabled and not self.context.get_yes():
            msg = (
                "Disabling Azure Monitor logs will also disable OpenTelemetry logs. "
                "Do you want to continue?"
            )
            if not prompt_y_n(msg, default="n"):
                raise CLIError("Operation cancelled.")

        # Check if MSI auth is enabled - if so, cleanup DCR/DCRA BEFORE disabling (same as aks_disable_addons)
        addon_config = mc.addon_profiles[addon_key].config
        has_msi_auth_key = addon_config and CONST_MONITORING_USING_AAD_MSI_AUTH in addon_config
        msi_auth_enabled = (addon_config and has_msi_auth_key and
                            str(addon_config[CONST_MONITORING_USING_AAD_MSI_AUTH]).lower() == "true")

        # Perform DCR/DCRA cleanup BEFORE disabling (same as aks_disable_addons lines 2796-2822)
        if azure_monitor_logs_enabled and msi_auth_enabled:
            # Fetch the current cluster state from Azure (same as aks_disable_addons line 2791)
            current_cluster = self.client.get(self.context.get_resource_group_name(), self.context.get_name())

            # Find the addon key in current_cluster (it may have different casing)
            current_addon_key = None
            if current_cluster.addon_profiles:
                if CONST_MONITORING_ADDON_NAME in current_cluster.addon_profiles:
                    current_addon_key = CONST_MONITORING_ADDON_NAME
                elif CONST_MONITORING_ADDON_NAME_CAMELCASE in current_cluster.addon_profiles:
                    current_addon_key = CONST_MONITORING_ADDON_NAME_CAMELCASE

            if current_addon_key:
                try:
                    # Use the current cluster's addon profile for cleanup (not the modified mc object)
                    self.context.external_functions.ensure_container_insights_for_monitoring(
                        self.cmd,
                        current_cluster.addon_profiles[current_addon_key],
                        self.context.get_subscription_id(),
                        self.context.get_resource_group_name(),
                        self.context.get_name(),
                        current_cluster.location,
                        remove_monitoring=True,
                        aad_route=True,
                        create_dcr=False,
                        create_dcra=True,
                        enable_syslog=False,
                        data_collection_settings=None,
                        ampls_resource_id=None,
                        enable_high_log_scale_mode=False
                    )
                except TypeError:
                    # Ignore TypeError just like aks_disable_addons does (line 2823)
                    pass

        # Now disable the addon and clear configuration
        mc.addon_profiles[addon_key].enabled = False

        # Clear the config to remove old workspace resource ID and other settings
        mc.addon_profiles[addon_key].config = None

        # Also disable OpenTelemetry logs when disabling Azure Monitor logs
        if opentelemetry_logs_enabled:
            mc.azure_monitor_profile.app_monitoring.open_telemetry_logs.enabled = False
            # Clear the port when disabling OpenTelemetry logs
            mc.azure_monitor_profile.app_monitoring.open_telemetry_logs.port = None

    def _disable_azure_monitor_metrics(self, mc: ManagedCluster) -> None:
        """Disable Azure Monitor metrics configuration."""
        # Check if Azure Monitor metrics are currently enabled
        azure_monitor_metrics_enabled = (
            mc.azure_monitor_profile and
            mc.azure_monitor_profile.metrics and
            mc.azure_monitor_profile.metrics.enabled
        )

        # If Azure Monitor metrics are not enabled, there's nothing to disable
        if not azure_monitor_metrics_enabled:
            return

        # Check if OpenTelemetry metrics are enabled and prompt for confirmation
        opentelemetry_metrics_enabled = (
            mc.azure_monitor_profile and
            mc.azure_monitor_profile.app_monitoring and
            mc.azure_monitor_profile.app_monitoring.open_telemetry_metrics and
            mc.azure_monitor_profile.app_monitoring.open_telemetry_metrics.enabled
        )

        if opentelemetry_metrics_enabled and not self.context.get_yes():
            msg = (
                "Disabling Azure Monitor metrics will also disable OpenTelemetry metrics. "
                "Do you want to continue?"
            )
            if not prompt_y_n(msg, default="n"):
                raise CLIError("Operation cancelled.")

        # Disable Azure Monitor metrics
        if mc.azure_monitor_profile is None:
            mc.azure_monitor_profile = self.models.ManagedClusterAzureMonitorProfile()  # pylint: disable=no-member
        mc.azure_monitor_profile.metrics = (
            self.models.ManagedClusterAzureMonitorProfileMetrics(enabled=False)  # pylint: disable=no-member
        )

        # Also disable OpenTelemetry metrics when disabling Azure Monitor metrics
        if opentelemetry_metrics_enabled:
            mc.azure_monitor_profile.app_monitoring.open_telemetry_metrics.enabled = False
            # Clear the port when disabling OpenTelemetry metrics
            mc.azure_monitor_profile.app_monitoring.open_telemetry_metrics.port = None

    def update_addon_profiles(self, mc: ManagedCluster) -> ManagedCluster:
        """Update addon profiles for the ManagedCluster object.

        :return: the ManagedCluster object
        """
        self._ensure_mc(mc)

        # Handle enable Azure Monitor logs
        if self.context.get_enable_azure_monitor_logs():
            self._setup_azure_monitor_logs(mc)

        # Handle disable Azure Monitor logs
        if self.context.get_disable_azure_monitor_logs():
            self._disable_azure_monitor_logs(mc)

        return mc

    def update_mc_profile_preview(self) -> ManagedCluster:
        """The overall controller used to update the preview ManagedCluster profile.

        The completely updated ManagedCluster object will later be passed as a parameter to the underlying SDK
        (mgmt-containerservice) to send the actual request.

        :return: the ManagedCluster object
        """
        # DO NOT MOVE: keep this on top, fetch and update the default ManagedCluster profile
        mc = self.update_mc_profile_default()

        # update pod identity profile
        mc = self.update_pod_identity_profile(mc)
        # update workload identity profile
        mc = self.update_workload_identity_profile(mc)
        # update image cleaner
        mc = self.update_image_cleaner(mc)
        # update image integrity
        mc = self.update_image_integrity(mc)
        # update KMS infrastructure encryption
        mc = self.update_kms_pmk_cmk(mc)
        # update workload auto scaler profile
        mc = self.update_workload_auto_scaler_profile(mc)
        # Note: update_addon_profiles is already called by base class (update_mc_profile_default)
        # so we don't call it again here to avoid duplicate processing
        # update azure monitor metrics profile
        mc = self.update_azure_monitor_profile(mc)
        # update vpa
        mc = self.update_vpa(mc)
        # update optimized addon scaling
        mc = self.update_optimized_addon_scaling(mc)
        # update creation data
        mc = self.update_creation_data(mc)
        # update linux profile
        mc = self.update_linux_profile(mc)
        # update network profile
        mc = self.update_network_profile(mc)
        # update outbound type
        mc = self.update_outbound_type_in_network_profile(mc)
        # update loadbalancer profile
        mc = self.update_load_balancer_profile(mc)
        # update natgateway profile
        mc = self.update_nat_gateway_profile(mc)
        # update kube proxy config
        mc = self.update_kube_proxy_config(mc)
        # update ingress profile gateway api
        mc = self.update_ingress_profile_gateway_api(mc)
        # update custom ca trust certificates
        mc = self.update_custom_ca_trust_certificates(mc)
        # update run command
        mc = self.update_run_command(mc)
        # update node resource group profile
        mc = self.update_node_resource_group_profile(mc)
        # update auto upgrade profile
        mc = self.update_auto_upgrade_profile(mc)
        # update cluster upgrade settings profile
        mc = self.update_upgrade_settings(mc)
        # update nodepool initialization taints
        mc = self.update_nodepool_initialization_taints_mc(mc)
        # update acns in network_profile
        mc = self.update_acns_in_network_profile(mc)
        # update update_monitoring_profile_flow_logs
        mc = self.update_monitoring_profile_flow_logs(mc)
        # update kubernetes support plan
        mc = self.update_k8s_support_plan(mc)
        # update AI toolchain operator
        mc = self.update_ai_toolchain_operator(mc)
        # update azure container storage
        mc = self.update_azure_container_storage(mc)
        # update node provisioning profile
        mc = self.update_node_provisioning_profile(mc)
        # update bootstrap profile
        mc = self.update_bootstrap_profile(mc)
        # update static egress gateway
        mc = self.update_static_egress_gateway(mc)
        # update imds restriction
        mc = self.update_imds_restriction(mc)
        # update VMAS to VMS
        mc = self.update_vmas_to_vms(mc)
        # update http proxy config
        mc = self.update_http_proxy_enabled(mc)
        # update user-defined scheduler configuration for kube-scheduler upstream
        mc = self.update_upstream_kubescheduler_user_configuration(mc)
        # update ManagedSystem pools, must at end
        mc = self.update_managed_system_pools(mc)

        return mc

    def check_is_postprocessing_required(self, mc: ManagedCluster) -> bool:
        """Helper function to check if postprocessing is required after sending a PUT request to create the cluster.

        :return: bool
        """
        postprocessing_required = super().check_is_postprocessing_required(mc)
        if not postprocessing_required:
            enable_azure_container_storage = self.context.get_intermediate(
                "enable_azure_container_storage", default_value=False
            )
            disable_azure_container_storage = self.context.get_intermediate(
                "disable_azure_container_storage", default_value=False
            )
            keyvault_id = self.context.get_keyvault_id()
            enable_azure_keyvault_secrets_provider_addon = self.context.get_enable_kv() or (
                mc.addon_profiles and mc.addon_profiles.get(CONST_AZURE_KEYVAULT_SECRETS_PROVIDER_ADDON_NAME)
                and mc.addon_profiles[CONST_AZURE_KEYVAULT_SECRETS_PROVIDER_ADDON_NAME].enabled)
            monitoring_addon_postprocessing_required = self.context.get_intermediate(
                "monitoring_addon_postprocessing_required", default_value=False
            )
            # Note: monitoring_addon_disable_postprocessing_required is no longer used - cleanup is done upfront
            if (enable_azure_container_storage or disable_azure_container_storage) or \
               (keyvault_id and enable_azure_keyvault_secrets_provider_addon) or \
               (monitoring_addon_postprocessing_required):
                return True
        return postprocessing_required

    # pylint: disable=too-many-statements
    # pylint: disable=too-many-locals
    def postprocessing_after_mc_created(self, cluster: ManagedCluster) -> None:
        """Postprocessing performed after the cluster is created.

        :return: None
        """
        super().postprocessing_after_mc_created(cluster)

        # Handle monitoring addon postprocessing (enable case)
        monitoring_addon_postprocessing_required = self.context.get_intermediate(
            "monitoring_addon_postprocessing_required", default_value=False
        )
        if monitoring_addon_postprocessing_required:
            addon_consts = self.context.get_addon_consts()
            CONST_MONITORING_ADDON_NAME = addon_consts.get("CONST_MONITORING_ADDON_NAME")
            CONST_MONITORING_USING_AAD_MSI_AUTH = addon_consts.get("CONST_MONITORING_USING_AAD_MSI_AUTH")

            if (cluster.addon_profiles and
                    CONST_MONITORING_ADDON_NAME in cluster.addon_profiles and
                    cluster.addon_profiles[CONST_MONITORING_ADDON_NAME].enabled):

                # Check if MSI auth is enabled
                if (CONST_MONITORING_USING_AAD_MSI_AUTH in
                    cluster.addon_profiles[CONST_MONITORING_ADDON_NAME].config and
                    str(cluster.addon_profiles[CONST_MONITORING_ADDON_NAME].config[
                        CONST_MONITORING_USING_AAD_MSI_AUTH]).lower() == "true"):

                    # Check parameter sizes to identify what might be causing large headers
                    data_collection_settings = self.context.get_data_collection_settings()

                    # Try to limit data_collection_settings size to avoid "Request Header Fields Too Large" error
                    safe_data_collection_settings = None
                    if data_collection_settings and len(str(data_collection_settings)) > 10000:
                        safe_data_collection_settings = None
                    else:
                        safe_data_collection_settings = data_collection_settings

                    self.context.external_functions.ensure_container_insights_for_monitoring(
                        self.cmd,
                        cluster.addon_profiles[CONST_MONITORING_ADDON_NAME],
                        self.context.get_subscription_id(),
                        self.context.get_resource_group_name(),
                        self.context.get_name(),
                        self.context.get_location(),
                        remove_monitoring=False,
                        aad_route=self.context.get_enable_msi_auth_for_monitoring(),
                        create_dcr=True,
                        create_dcra=True,
                        enable_syslog=self.context.get_enable_syslog(),
                        data_collection_settings=safe_data_collection_settings,
                        is_private_cluster=self.context.get_enable_private_cluster(),
                        ampls_resource_id=self.context.get_ampls_resource_id(),
                        enable_high_log_scale_mode=self.context.get_enable_high_log_scale_mode(),
                    )

        # Monitoring addon disable cleanup is now done upfront in _disable_azure_monitor_logs (not in postprocessing)
        # This matches the pattern from aks_disable_addons lines 2796-2822 where cleanup happens BEFORE the PUT

        enable_azure_container_storage = self.context.get_intermediate("enable_azure_container_storage")
        disable_azure_container_storage = self.context.get_intermediate("disable_azure_container_storage")
        container_storage_version = self.context.get_intermediate("container_storage_version")

        is_extension_installed = self.context.get_intermediate("is_extension_installed")
        is_azureDisk_enabled = self.context.get_intermediate("is_azureDisk_enabled")
        is_elasticSan_enabled = self.context.get_intermediate("is_elasticSan_enabled")
        is_ephemeralDisk_localssd_enabled = self.context.get_intermediate("is_ephemeralDisk_localssd_enabled")
        is_ephemeralDisk_nvme_enabled = self.context.get_intermediate("is_ephemeralDisk_nvme_enabled")
        current_core_value = self.context.get_intermediate("current_core_value")
        existing_ephemeral_disk_volume_type = self.context.get_intermediate("existing_ephemeral_disk_volume_type")
        existing_ephemeral_nvme_perf_tier = self.context.get_intermediate("current_ephemeral_nvme_perf_tier")
        pool_option = self.context.raw_param.get("storage_pool_option")

        # enable azure container storage
        if enable_azure_container_storage:
            if container_storage_version is not None and container_storage_version == CONST_ACSTOR_VERSION_V1:
                if cluster.identity_profile is None or cluster.identity_profile["kubeletidentity"] is None:
                    logger.warning(
                        "Unexpected error getting kubelet's identity for the cluster."
                        "Unable to perform azure container storage operation."
                    )
                    return
                pool_name = self.context.raw_param.get("storage_pool_name")
                pool_type = self.context.raw_param.get("enable_azure_container_storage")
                pool_sku = self.context.raw_param.get("storage_pool_sku")
                pool_size = self.context.raw_param.get("storage_pool_size")
                nodepool_list = self.context.get_intermediate("azure_container_storage_nodepools")
                ephemeral_disk_volume_type = self.context.raw_param.get("ephemeral_disk_volume_type")
                ephemeral_disk_nvme_perf_tier = self.context.raw_param.get("ephemeral_disk_nvme_perf_tier")
                kubelet_identity_object_id = cluster.identity_profile["kubeletidentity"].object_id
                acstor_nodepool_skus = []
                for agentpool_profile in cluster.agent_pool_profiles:
                    if agentpool_profile.name in nodepool_list:
                        acstor_nodepool_skus.append(agentpool_profile.vm_size)

                self.context.external_functions.perform_enable_azure_container_storage_v1(
                    self.cmd,
                    self.context.get_subscription_id(),
                    self.context.get_resource_group_name(),
                    self.context.get_name(),
                    self.context.get_node_resource_group(),
                    kubelet_identity_object_id,
                    pool_name,
                    pool_type,
                    pool_size,
                    pool_sku,
                    pool_option,
                    acstor_nodepool_skus,
                    ephemeral_disk_volume_type,
                    ephemeral_disk_nvme_perf_tier,
                    False,
                    existing_ephemeral_disk_volume_type,
                    existing_ephemeral_nvme_perf_tier,
                    is_extension_installed,
                    is_azureDisk_enabled,
                    is_elasticSan_enabled,
                    is_ephemeralDisk_localssd_enabled,
                    is_ephemeralDisk_nvme_enabled,
                    current_core_value,
                    is_called_from_extension=True,
                )
            else:
                self.context.external_functions.perform_enable_azure_container_storage(
                    self.cmd,
                    self.context.get_resource_group_name(),
                    self.context.get_name(),
                    is_called_from_extension=True,
                )

        # disable azure container storage
        if disable_azure_container_storage:
            if container_storage_version is not None:
                if container_storage_version == CONST_ACSTOR_VERSION_V1:
                    pool_type = self.context.raw_param.get("disable_azure_container_storage")
                    kubelet_identity_object_id = cluster.identity_profile["kubeletidentity"].object_id
                    pre_disable_validate = self.context.get_intermediate("pre_disable_validate_azure_container_storage")
                    self.context.external_functions.perform_disable_azure_container_storage_v1(
                        self.cmd,
                        self.context.get_subscription_id(),
                        self.context.get_resource_group_name(),
                        self.context.get_name(),
                        self.context.get_node_resource_group(),
                        kubelet_identity_object_id,
                        pre_disable_validate,
                        pool_type,
                        pool_option,
                        is_elasticSan_enabled,
                        is_azureDisk_enabled,
                        is_ephemeralDisk_localssd_enabled,
                        is_ephemeralDisk_nvme_enabled,
                        current_core_value,
                        existing_ephemeral_disk_volume_type,
                        existing_ephemeral_nvme_perf_tier,
                        is_called_from_extension=True,
                    )
            else:
                self.context.external_functions.perform_disable_azure_container_storage(
                    self.cmd,
                    self.context.get_resource_group_name(),
                    self.context.get_name(),
                    is_called_from_extension=True,
                )

        # attach keyvault to app routing addon
        from azure.cli.command_modules.keyvault.custom import set_policy
        from azext_aks_preview._client_factory import get_keyvault_client
        keyvault_id = self.context.get_keyvault_id()
        enable_azure_keyvault_secrets_provider_addon = (
            self.context.get_enable_kv() or
            (cluster.addon_profiles and
             cluster.addon_profiles.get(CONST_AZURE_KEYVAULT_SECRETS_PROVIDER_ADDON_NAME) and
             cluster.addon_profiles[CONST_AZURE_KEYVAULT_SECRETS_PROVIDER_ADDON_NAME].enabled)
        )
        if keyvault_id:
            if enable_azure_keyvault_secrets_provider_addon:
                if cluster.ingress_profile and \
                   cluster.ingress_profile.web_app_routing and \
                   cluster.ingress_profile.web_app_routing.enabled:
                    if not is_valid_resource_id(keyvault_id):
                        raise InvalidArgumentValueError("Please provide a valid keyvault ID")
                    self.cmd.command_kwargs['operation_group'] = 'vaults'
                    keyvault_params = parse_resource_id(keyvault_id)
                    keyvault_subscription = keyvault_params['subscription']
                    keyvault_name = keyvault_params['name']
                    keyvault_rg = keyvault_params['resource_group']
                    keyvault_client = get_keyvault_client(self.cmd.cli_ctx, subscription_id=keyvault_subscription)
                    keyvault = keyvault_client.get(resource_group_name=keyvault_rg, vault_name=keyvault_name)
                    managed_identity_object_id = cluster.ingress_profile.web_app_routing.identity.object_id
                    is_service_principal = False

                    try:
                        if keyvault.properties.enable_rbac_authorization:
                            if not self.context.external_functions.add_role_assignment(
                                self.cmd,
                                "Key Vault Secrets User",
                                managed_identity_object_id,
                                is_service_principal,
                                scope=keyvault_id,
                            ):
                                logger.warning(
                                    "Could not create a role assignment for App Routing. "
                                    "Are you an Owner on this subscription?"
                                )
                        else:
                            keyvault = set_policy(
                                self.cmd,
                                keyvault_client,
                                keyvault_rg,
                                keyvault_name,
                                object_id=managed_identity_object_id,
                                secret_permissions=["Get"],
                                certificate_permissions=["Get"],
                            )
                    except Exception as ex:
                        raise CLIError('Error in granting keyvault permissions to managed identity.\n') from ex
                else:
                    raise CLIError('App Routing must be enabled to attach keyvault.\n')
            else:
                raise CLIError('Keyvault secrets provider addon must be enabled to attach keyvault.\n')

    def put_mc(self, mc: ManagedCluster) -> ManagedCluster:
        if self.check_is_postprocessing_required(mc):
            # send request
            poller = self.client.begin_create_or_update(
                resource_group_name=self.context.get_resource_group_name(),
                resource_name=self.context.get_name(),
                parameters=mc,
                if_match=self.context.get_if_match(),
                if_none_match=self.context.get_if_none_match(),
                headers=self.context.get_aks_custom_headers(),
            )
            self.immediate_processing_after_request(mc)
            # poll until the result is returned
            cluster = LongRunningOperation(self.cmd.cli_ctx)(poller)
            self.postprocessing_after_mc_created(cluster)
        else:
            cluster = sdk_no_wait(
                self.context.get_no_wait(),
                self.client.begin_create_or_update,
                resource_group_name=self.context.get_resource_group_name(),
                resource_name=self.context.get_name(),
                parameters=mc,
                if_match=self.context.get_if_match(),
                if_none_match=self.context.get_if_none_match(),
                headers=self.context.get_aks_custom_headers(),
            )

        return cluster<|MERGE_RESOLUTION|>--- conflicted
+++ resolved
@@ -1443,33 +1443,6 @@
                 raise RequiredArgumentMissingError(
                     '"--azure-keyvault-kms-key-id" requires "--enable-azure-keyvault-kms".')
 
-<<<<<<< HEAD
-            # PMK validation logic moved from validate_azure_keyvault_kms_key_id
-            if key_id:
-                # Check if PMK (Platform-Managed Keys) is enabled
-                is_pmk_enabled = self.get_kms_infrastructure_encryption() == "Enabled"
-                segments = key_id[len("https://"):].split("/")
-
-                if is_pmk_enabled:
-                    # PMK enabled (K2P): Only accept versionless key ID (3 segments: vault.net/keys/key-name)
-                    if len(segments) != 3:
-                        err_msg = (
-                            "--azure-keyvault-kms-key-id is not a valid versionless Key Vault key ID for PMK. "
-                            "Valid format is https://{key-vault-url}/keys/{key-name}. "
-                            "See https://docs.microsoft.com/en-us/azure/key-vault/general/about-keys-secrets-certificates#vault-name-and-object-name"  # pylint: disable=line-too-long
-                        )
-                        raise InvalidArgumentValueError(err_msg)
-                else:
-                    # PMK disabled (KMS v2): Accept versioned key ID (4 segments)
-                    if len(segments) != 4:
-                        err_msg = (
-                            "--azure-keyvault-kms-key-id is not a valid Key Vault key ID. "
-                            "See https://docs.microsoft.com/en-us/azure/key-vault/general/about-keys-secrets-certificates#vault-name-and-object-name"  # pylint: disable=line-too-long
-                        )
-                        raise InvalidArgumentValueError(err_msg)
-
-=======
->>>>>>> 5b4614dd
         return key_id
 
     def get_azure_keyvault_kms_key_id(self) -> Union[str, None]:
@@ -2505,322 +2478,6 @@
         This function supports the option of enable_validation. When enabled, if both
         enable_azure_monitor_logs and disable_azure_monitor_logs are specified,
         raise a MutuallyExclusiveArgumentError.
-<<<<<<< HEAD
-=======
-        :return: bool
-        """
-        # Read the original value passed by the command.
-        enable_azure_monitor_logs = self.raw_param.get("enable_azure_monitor_logs")
-        if enable_validation and enable_azure_monitor_logs and self._get_disable_azure_monitor_logs(False):
-            raise MutuallyExclusiveArgumentError(
-                "Cannot specify --enable-azure-monitor-logs and --disable-azure-monitor-logs at the same time."
-            )
-
-        return enable_azure_monitor_logs
-
-    def get_enable_azure_monitor_logs(self) -> bool:
-        """Obtain the value of enable_azure_monitor_logs.
-        If both enable_azure_monitor_logs and disable_azure_monitor_logs are specified,
-        raise a MutuallyExclusiveArgumentError.
-        :return: bool
-        """
-        return self._get_enable_azure_monitor_logs(enable_validation=True)
-
-    def _get_disable_azure_monitor_logs(self, enable_validation: bool = False) -> bool:
-        """Internal function to obtain the value of disable_azure_monitor_logs.
-        This function supports the option of enable_validation. When enabled, if both
-        enable_azure_monitor_logs and disable_azure_monitor_logs are specified,
-        raise a MutuallyExclusiveArgumentError.
-        :return: bool
-        """
-        # Read the original value passed by the command.
-        disable_azure_monitor_logs = self.raw_param.get("disable_azure_monitor_logs")
-        if enable_validation and disable_azure_monitor_logs and self._get_enable_azure_monitor_logs(False):
-            raise MutuallyExclusiveArgumentError(
-                "Cannot specify --enable-azure-monitor-logs and --disable-azure-monitor-logs at the same time."
-            )
-        return disable_azure_monitor_logs
-
-    def get_disable_azure_monitor_logs(self) -> bool:
-        """Obtain the value of disable_azure_monitor_logs.
-        If both enable_azure_monitor_logs and disable_azure_monitor_logs are specified,
-        raise a MutuallyExclusiveArgumentError.
-        :return: bool
-        """
-        return self._get_disable_azure_monitor_logs(enable_validation=True)
-
-    # OpenTelemetry methods
-    def _get_enable_opentelemetry_metrics(self, enable_validation: bool = False) -> bool:
-        """Internal function to obtain the value of enable_opentelemetry_metrics.
-        This function supports the option of enable_validation. When enabled, if both
-        enable_opentelemetry_metrics and disable_opentelemetry_metrics are specified,
-        raise a MutuallyExclusiveArgumentError.
-        For update operations, also validates that Azure Monitor metrics is enabled
-        in the cluster's Azure Monitor profile.
-        :return: bool
-        """
-        # Read the original value passed by the command.
-        enable_opentelemetry_metrics = self.raw_param.get("enable_opentelemetry_metrics")
-
-        # This parameter does not need dynamic completion.
-        if enable_validation:
-            if enable_opentelemetry_metrics and self._get_disable_opentelemetry_metrics(
-                    enable_validation=False):
-                raise MutuallyExclusiveArgumentError(
-                    "Cannot specify --enable-opentelemetry-metrics and "
-                    "--disable-opentelemetry-metrics at the same time."
-                )
-
-            # For update operations, validate that Azure Monitor metrics is enabled
-            # in the cluster's Azure Monitor profile
-            if (enable_opentelemetry_metrics and
-                    self.decorator_mode == DecoratorMode.UPDATE and
-                    self.mc):
-                # Check if Azure Monitor metrics is enabled via command parameters
-                azure_monitor_enabled_via_params = (
-                    self._get_enable_azure_monitor_metrics(enable_validation=False) or
-                    self.raw_param.get("enable_azuremonitormetrics")
-                )
-
-                # Check if Azure Monitor metrics is already enabled in the cluster's Azure Monitor profile
-                azure_monitor_enabled_in_profile = (
-                    self.mc.azure_monitor_profile and
-                    self.mc.azure_monitor_profile.metrics and
-                    self.mc.azure_monitor_profile.metrics.enabled
-                )
-
-                if not azure_monitor_enabled_via_params and not azure_monitor_enabled_in_profile:
-                    raise ArgumentUsageError(
-                        "OpenTelemetry metrics requires Azure Monitor metrics to be enabled. "
-                        "Azure Monitor metrics is not currently enabled in the cluster. "
-                        "Please add --enable-azure-monitor-metrics to your command."
-                    )
-        return enable_opentelemetry_metrics if enable_opentelemetry_metrics is not None else False
-
-    def get_enable_opentelemetry_metrics(self) -> bool:
-        """Obtain the value of enable_opentelemetry_metrics.
-        This function will verify the parameter by default. If both enable_opentelemetry_metrics and
-        disable_opentelemetry_metrics are specified, raise a MutuallyExclusiveArgumentError.
-        :return: bool
-        """
-        return self._get_enable_opentelemetry_metrics(enable_validation=True)
-
-    def _get_disable_opentelemetry_metrics(self, enable_validation: bool = False) -> bool:
-        """Internal function to obtain the value of disable_opentelemetry_metrics.
-        This function supports the option of enable_validation. When enabled, if both enable_opentelemetry_metrics and
-        disable_opentelemetry_metrics are specified, raise a MutuallyExclusiveArgumentError.
-        :return: bool
-        """
-        # Read the original value passed by the command.
-        disable_opentelemetry_metrics = self.raw_param.get("disable_opentelemetry_metrics")
-
-        if enable_validation:
-            if disable_opentelemetry_metrics and self._get_enable_opentelemetry_metrics(
-                    enable_validation=False):
-                raise MutuallyExclusiveArgumentError(
-                    "Cannot specify --enable-opentelemetry-metrics and "
-                    "--disable-opentelemetry-metrics at the same time."
-                )
-        return disable_opentelemetry_metrics if disable_opentelemetry_metrics is not None else False
-
-    def get_disable_opentelemetry_metrics(self) -> bool:
-        """Obtain the value of disable_opentelemetry_metrics.
-        This function will verify the parameter by default. If both enable_opentelemetry_metrics and
-        disable_opentelemetry_metrics are specified, raise a MutuallyExclusiveArgumentError.
-        :return: bool
-        """
-        return self._get_disable_opentelemetry_metrics(enable_validation=True)
-
-    def get_opentelemetry_metrics_port(self) -> Union[int, None]:
-        """Obtain the value of opentelemetry_metrics_port.
-        :return: int or None
-        """
-        opentelemetry_metrics_port = self.raw_param.get("opentelemetry_metrics_port")
-
-        # Validate that port is only specified when OpenTelemetry metrics are enabled
-        if opentelemetry_metrics_port is not None:
-            # Validate that port is not negative
-            if opentelemetry_metrics_port < 0:
-                raise InvalidArgumentValueError(
-                    "--opentelemetry-metrics-port must be a non-negative integer."
-                )
-            # Check if disabling Azure Monitor metrics - port specification is invalid
-            if self.get_disable_azure_monitor_metrics():
-                raise InvalidArgumentValueError(
-                    "--opentelemetry-metrics-port cannot be specified when --disable-azure-monitor-metrics is used."
-                )
-
-            # For CREATE: --enable-opentelemetry-metrics must be explicitly specified
-            if self.decorator_mode == DecoratorMode.CREATE:
-                if not self.get_enable_opentelemetry_metrics():
-                    raise InvalidArgumentValueError(
-                        "--opentelemetry-metrics-port can only be specified when "
-                        "--enable-opentelemetry-metrics is also specified."
-                    )
-            # For UPDATE: allow if either explicitly enabling OR already enabled in cluster
-            elif self.decorator_mode == DecoratorMode.UPDATE:
-                explicitly_enabling = self.get_enable_opentelemetry_metrics()
-                already_enabled = (
-                    self.mc and
-                    self.mc.azure_monitor_profile and
-                    self.mc.azure_monitor_profile.app_monitoring and
-                    self.mc.azure_monitor_profile.app_monitoring.open_telemetry_metrics and
-                    self.mc.azure_monitor_profile.app_monitoring.open_telemetry_metrics.enabled
-                )
-                if not explicitly_enabling and not already_enabled:
-                    raise InvalidArgumentValueError(
-                        "--opentelemetry-metrics-port can only be specified when "
-                        "--enable-opentelemetry-metrics is also specified or "
-                        "OpenTelemetry metrics are already enabled."
-                    )
-
-        return opentelemetry_metrics_port
-
-    def _get_enable_opentelemetry_logs(self, enable_validation: bool = False) -> bool:
-        """Internal function to obtain the value of enable_opentelemetry_logs.
-        This function supports the option of enable_validation. When enabled, if both enable_opentelemetry_logs and
-        disable_opentelemetry_logs are specified, raise a MutuallyExclusiveArgumentError.
-        For update operations, also validates that Azure Monitor logs is enabled in the cluster's Azure Monitor profile.
-        :return: bool
-        """
-        # Read the original value passed by the command.
-        enable_opentelemetry_logs = self.raw_param.get("enable_opentelemetry_logs")
-
-        # This parameter does not need dynamic completion.
-        if enable_validation:
-            if enable_opentelemetry_logs and self._get_disable_opentelemetry_logs(
-                    enable_validation=False):
-                raise MutuallyExclusiveArgumentError(
-                    "Cannot specify --enable-opentelemetry-logs and "
-                    "--disable-opentelemetry-logs at the same time."
-                )
-
-            # For update operations, validate that Azure Monitor logs is enabled
-            # in the cluster's Azure Monitor profile OR being enabled in this command
-            if (enable_opentelemetry_logs and
-                    self.decorator_mode == DecoratorMode.UPDATE and
-                    self.mc):
-                # Check if Azure Monitor logs is being enabled in this command
-                enable_azure_monitor_logs_in_command = self.raw_param.get("enable_azure_monitor_logs")
-
-                # Check if Azure Monitor logs is currently enabled in the cluster
-                # This can be in two places:
-                # 1. New API: azureMonitorProfile.containerInsights.enabled
-                # 2. Legacy: addonProfiles.omsagent.enabled (or omsAgent with camelCase)
-                addon_consts = self.get_addon_consts()
-                CONST_MONITORING_ADDON_NAME = addon_consts.get("CONST_MONITORING_ADDON_NAME")
-
-                # Check new API location
-                container_insights_enabled = (
-                    self.mc.azure_monitor_profile and
-                    self.mc.azure_monitor_profile.container_insights and
-                    self.mc.azure_monitor_profile.container_insights.enabled
-                )
-
-                # Check legacy addon location (try both lowercase and camelCase)
-                monitoring_addon_enabled = False
-                if self.mc.addon_profiles:
-                    # Try lowercase first (constant value)
-                    if CONST_MONITORING_ADDON_NAME in self.mc.addon_profiles:
-                        monitoring_addon_enabled = self.mc.addon_profiles[CONST_MONITORING_ADDON_NAME].enabled
-                    # Try camelCase variant (what Azure actually returns)
-                    elif CONST_MONITORING_ADDON_NAME_CAMELCASE in self.mc.addon_profiles:
-                        monitoring_addon_enabled = self.mc.addon_profiles[CONST_MONITORING_ADDON_NAME_CAMELCASE].enabled
-
-                monitoring_addon_currently_enabled = container_insights_enabled or monitoring_addon_enabled
-
-                # Allow OpenTelemetry logs if monitoring is either:
-                # 1. Currently enabled in the cluster (via new API or legacy addon), OR
-                # 2. Being enabled in this command
-                if not (monitoring_addon_currently_enabled or enable_azure_monitor_logs_in_command):
-                    raise ArgumentUsageError(
-                        "OpenTelemetry logs requires Azure Monitor logs (monitoring addon) to be enabled. "
-                        "Add --enable-azure-monitor-logs to your command."
-                    )
-        return enable_opentelemetry_logs if enable_opentelemetry_logs is not None else False
-
-    def get_enable_opentelemetry_logs(self) -> bool:
-        """Obtain the value of enable_opentelemetry_logs.
-        This function will verify the parameter by default. If both enable_opentelemetry_logs and
-        disable_opentelemetry_logs are specified, raise a MutuallyExclusiveArgumentError.
-        :return: bool
-        """
-        return self._get_enable_opentelemetry_logs(enable_validation=True)
-
-    def _get_disable_opentelemetry_logs(self, enable_validation: bool = False) -> bool:
-        """Internal function to obtain the value of disable_opentelemetry_logs.
-        This function supports the option of enable_validation. When enabled, if both enable_opentelemetry_logs and
-        disable_opentelemetry_logs are specified, raise a MutuallyExclusiveArgumentError.
-        :return: bool
-        """
-        # Read the original value passed by the command.
-        disable_opentelemetry_logs = self.raw_param.get("disable_opentelemetry_logs")
-
-        if enable_validation:
-            if disable_opentelemetry_logs and self._get_enable_opentelemetry_logs(enable_validation=False):
-                raise MutuallyExclusiveArgumentError(
-                    "Cannot specify --enable-opentelemetry-logs and --disable-opentelemetry-logs at the same time."
-                )
-        return disable_opentelemetry_logs if disable_opentelemetry_logs is not None else False
-
-    def get_disable_opentelemetry_logs(self) -> bool:
-        """Obtain the value of disable_opentelemetry_logs.
-        This function will verify the parameter by default. If both enable_opentelemetry_logs and
-        disable_opentelemetry_logs are specified, raise a MutuallyExclusiveArgumentError.
-        :return: bool
-        """
-        return self._get_disable_opentelemetry_logs(enable_validation=True)
-
-    def get_opentelemetry_logs_port(self) -> Union[int, None]:
-        """Obtain the value of opentelemetry_logs_port.
-        :return: int or None
-        """
-        opentelemetry_logs_port = self.raw_param.get("opentelemetry_logs_port")
-
-        # Validate that port is only specified when OpenTelemetry logs are enabled
-        if opentelemetry_logs_port is not None:
-            # Validate that port is not negative
-            if opentelemetry_logs_port < 0:
-                raise InvalidArgumentValueError(
-                    "--opentelemetry-logs-port must be a non-negative integer."
-                )
-            # Check if disabling Azure Monitor logs - port specification is invalid
-            if self.get_disable_azure_monitor_logs():
-                raise InvalidArgumentValueError(
-                    "--opentelemetry-logs-port cannot be specified when --disable-azure-monitor-logs is used."
-                )
-
-            # For CREATE: --enable-opentelemetry-logs must be explicitly specified
-            if self.decorator_mode == DecoratorMode.CREATE:
-                if not self.get_enable_opentelemetry_logs():
-                    raise InvalidArgumentValueError(
-                        "--opentelemetry-logs-port can only be specified when "
-                        "--enable-opentelemetry-logs is also specified."
-                    )
-            # For UPDATE: allow if either explicitly enabling OR already enabled in cluster
-            elif self.decorator_mode == DecoratorMode.UPDATE:
-                explicitly_enabling = self.get_enable_opentelemetry_logs()
-                already_enabled = (
-                    self.mc and
-                    self.mc.azure_monitor_profile and
-                    self.mc.azure_monitor_profile.app_monitoring and
-                    self.mc.azure_monitor_profile.app_monitoring.open_telemetry_logs and
-                    self.mc.azure_monitor_profile.app_monitoring.open_telemetry_logs.enabled
-                )
-                if not explicitly_enabling and not already_enabled:
-                    raise InvalidArgumentValueError(
-                        "--opentelemetry-logs-port can only be specified when "
-                        "--enable-opentelemetry-logs is also specified or "
-                        "OpenTelemetry logs are already enabled."
-                    )
-
-        return opentelemetry_logs_port
-
-    def _get_enable_vpa(self, enable_validation: bool = False) -> bool:
-        """Internal function to obtain the value of enable_vpa.
-        This function supports the option of enable_vpa. When enabled, if both enable_vpa and enable_vpa are
-        specified, raise a MutuallyExclusiveArgumentError.
->>>>>>> 5b4614dd
         :return: bool
         """
         # Read the original value passed by the command.
@@ -4317,10 +3974,7 @@
                 mc.security_profile.azure_key_vault_kms = self.models.AzureKeyVaultKms(
                     enabled=True,
                     key_id=key_id,
-<<<<<<< HEAD
-=======
                     key_vault_network_access=self.context.get_azure_keyvault_kms_key_vault_network_access(),
->>>>>>> 5b4614dd
                     key_vault_resource_id=self.context.get_azure_keyvault_kms_key_vault_resource_id(),
                 )
 
@@ -5705,7 +5359,6 @@
         :return: ManagedCluster
         """
         self._ensure_mc(mc)
-<<<<<<< HEAD
 
         # check if we are trying to enable container storage v1
         enable_azure_container_storage_param = self.context.raw_param.get("enable_azure_container_storage")
@@ -5743,45 +5396,6 @@
                     f"extension installed on the cluster: {str(ex)}"
                 ) from ex
 
-=======
-
-        # check if we are trying to enable container storage v1
-        enable_azure_container_storage_param = self.context.raw_param.get("enable_azure_container_storage")
-        disable_azure_container_storage_param = self.context.raw_param.get("disable_azure_container_storage")
-        container_storage_version = self.context.raw_param.get("container_storage_version")
-
-        if disable_azure_container_storage_param is not None and container_storage_version is not None:
-            raise InvalidArgumentValueError(
-                'The --container-storage-version parameter is not required when disabling Azure Container Storage.'
-                ' Please remove this parameter and try again.'
-            )
-        # pylint: disable=too-many-nested-blocks
-        if enable_azure_container_storage_param is not None or disable_azure_container_storage_param is not None:
-            self.context.set_intermediate("container_storage_version", container_storage_version, overwrite_exists=True)
-
-            enable_azure_container_storage_v1 = (
-                enable_azure_container_storage_param is not None
-                and container_storage_version == CONST_ACSTOR_VERSION_V1
-            )
-
-            # Check if we are trying to disable container storage v1
-            from azext_aks_preview.azurecontainerstorage._helpers import (
-                get_container_storage_extension_installed
-            )
-            try:
-                is_container_storage_v1_extension_installed, _ = get_container_storage_extension_installed(
-                    self.cmd,
-                    self.context.get_resource_group_name(),
-                    self.context.get_name(),
-                    CONST_ACSTOR_V1_EXT_INSTALLATION_NAME,
-                )
-            except Exception as ex:
-                raise UnknownError(
-                    f"An error occurred while checking the version of Azure Container Storage"
-                    f"extension installed on the cluster: {str(ex)}"
-                ) from ex
-
->>>>>>> 5b4614dd
             disable_azure_container_storage_v1 = (
                 disable_azure_container_storage_param is not None
                 and is_container_storage_v1_extension_installed
@@ -5867,7 +5481,6 @@
                 if enable_azure_container_storage:
                     from azext_aks_preview.azurecontainerstorage._helpers import (
                         get_container_storage_extension_installed
-<<<<<<< HEAD
                     )
                     try:
                         is_container_storage_v2_extension_installed, version_v2 = (
@@ -6021,25 +5634,8 @@
                     is_pre_disable_validate_set = self.context.get_intermediate(
                         "pre_disable_validate_azure_container_storage",
                         default_value="default",
-=======
->>>>>>> 5b4614dd
                     )
-                    try:
-                        is_container_storage_v2_extension_installed, version_v2 = (
-                            get_container_storage_extension_installed(
-                                self.cmd,
-                                self.context.get_resource_group_name(),
-                                self.context.get_name(),
-                                CONST_ACSTOR_EXT_INSTALLATION_NAME,
-                            )
-                        )
-                    except Exception as ex:
-                        raise UnknownError(
-                            f"An error occurred while checking if Azure Container Storage"
-                            f"extension is installed on the cluster: {str(ex)}"
-                        ) from ex
-
-<<<<<<< HEAD
+
                     # pre_disable_validate_azure_container_storage will be set to
                     # True or False if the updated version az aks cli is being used.
                     # If that is the case, we will skip showing the prompt.
@@ -6069,85 +5665,6 @@
                             )
                         if self.context.get_yes() or prompt_y_n(msg, default="y"):
                             pre_disable_validate = True
-=======
-                    from azext_aks_preview.azurecontainerstorage._consts import (
-                        CONST_ACSTOR_IO_ENGINE_LABEL_KEY,
-                        CONST_ACSTOR_IO_ENGINE_LABEL_VAL
-                    )
-                    labelled_nodepool_arr = []
-                    for agentpool in mc.agent_pool_profiles:
-                        pool_details = {}
-                        nodepool_name = agentpool.name
-                        pool_details["vm_size"] = agentpool.vm_size
-                        pool_details["count"] = agentpool.count
-                        pool_details["os_type"] = agentpool.os_type
-                        pool_details["mode"] = agentpool.mode
-                        pool_details["node_taints"] = agentpool.node_taints
-                        pool_details["zoned"] = agentpool.availability_zones is not None
-                        if agentpool.node_labels is not None:
-                            node_labels = agentpool.node_labels
-                            if node_labels is not None and \
-                                    node_labels.get(CONST_ACSTOR_IO_ENGINE_LABEL_KEY) is not None and \
-                                    nodepool_name is not None:
-                                labelled_nodepool_arr.append(nodepool_name)
-                            pool_details["node_labels"] = node_labels
-                        agentpool_details[nodepool_name] = pool_details
-
-                    # Incase of a new installation, if the nodepool list is not defined
-                    # then check for all the nodepools which are marked with acstor io-engine
-                    # labels and include them for installation. If none of the nodepools are
-                    # labelled, either pick nodepool1 as default, or if only
-                    # one nodepool exists, choose the only nodepool by default.
-                    if not is_extension_installed:
-                        if nodepool_list is None:
-                            nodepool_list = ""
-                            if len(labelled_nodepool_arr) > 0:
-                                nodepool_list = ','.join(labelled_nodepool_arr)
-                            elif len(agentpool_details) == 1:
-                                nodepool_list = ','.join(agentpool_details.keys())
-
-                    from azext_aks_preview.azurecontainerstorage._validators import (
-                        validate_enable_azure_container_storage_v1_params
-                    )
-                    validate_enable_azure_container_storage_v1_params(
-                        enable_pool_type,
-                        storagepool_name,
-                        pool_sku,
-                        pool_option,
-                        pool_size,
-                        nodepool_list,
-                        agentpool_details,
-                        is_extension_installed,
-                        is_container_storage_v2_extension_installed,
-                        version_v2,
-                        is_azureDisk_enabled,
-                        is_elasticSan_enabled,
-                        is_ephemeralDisk_localssd_enabled,
-                        is_ephemeralDisk_nvme_enabled,
-                        ephemeral_disk_volume_type,
-                        ephemeral_disk_nvme_perf_tier,
-                        existing_ephemeral_disk_volume_type,
-                        existing_perf_tier,
-                    )
-
-                    if is_ephemeralDisk_nvme_enabled and ephemeral_disk_nvme_perf_tier is not None:
-                        # Adding this intermediate and check to ensure that the below
-                        # message prompt doesn't appear twice when aks-preview extension
-                        # is called from both update_mc_profile_preview and update_mc_profile_default.
-                        is_azure_container_storage_perf_tier_op_set = self.context.get_intermediate(
-                            "azure_container_storage_perf_tier_op_set",
-                            default_value="default",
-                        )
-
-                        if is_azure_container_storage_perf_tier_op_set == "default":
-                            msg = (
-                                "Changing ephemeralDisk NVMe performance tier may result in a temporary "
-                                "interruption to the applications using Azure Container Storage. Do you "
-                                "want to continue with this operation?"
-                            )
-                            if not (self.context.get_yes() or prompt_y_n(msg, default="n")):
-                                raise DecoratorEarlyExitException()
->>>>>>> 5b4614dd
 
                         # set intermediate
                         self.context.set_intermediate(
@@ -6156,7 +5673,6 @@
                             overwrite_exists=True
                         )
 
-<<<<<<< HEAD
                     # Set intermediates
                     self.context.set_intermediate("disable_azure_container_storage", True, overwrite_exists=True)
                     self.context.set_intermediate(
@@ -6165,108 +5681,6 @@
                         overwrite_exists=True
                     )
 
-=======
-                    # If the extension is already installed,
-                    # we expect that the Azure Container Storage
-                    # nodes are already labelled. Use those label
-                    # to generate the nodepool_list.
-                    if is_extension_installed:
-                        nodepool_list = ','.join(labelled_nodepool_arr)
-                    else:
-                        # Set Azure Container Storage labels on the required nodepools.
-                        nodepool_list_arr = nodepool_list.split(',')
-                        for agentpool in mc.agent_pool_profiles:
-                            labels = agentpool.node_labels
-                            if agentpool.name in nodepool_list_arr:
-                                if labels is None:
-                                    labels = {}
-                                labels[CONST_ACSTOR_IO_ENGINE_LABEL_KEY] = CONST_ACSTOR_IO_ENGINE_LABEL_VAL
-                            else:
-                                # Remove residual Azure Container Storage labels
-                                # from any other nodepools where its not intended
-                                if labels is not None:
-                                    labels.pop(CONST_ACSTOR_IO_ENGINE_LABEL_KEY, None)
-                            agentpool.node_labels = labels
-
-                    # set intermediates
-                    self.context.set_intermediate(
-                        "azure_container_storage_nodepools",
-                        nodepool_list,
-                        overwrite_exists=True
-                    )
-                    self.context.set_intermediate("enable_azure_container_storage", True, overwrite_exists=True)
-
-                if disable_azure_container_storage:
-                    from azext_aks_preview.azurecontainerstorage._validators import (
-                        validate_disable_azure_container_storage_params_v1
-                    )
-                    validate_disable_azure_container_storage_params_v1(
-                        disable_pool_type,
-                        storagepool_name,
-                        pool_sku,
-                        pool_option,
-                        pool_size,
-                        nodepool_list,
-                        is_extension_installed,
-                        is_azureDisk_enabled,
-                        is_elasticSan_enabled,
-                        is_ephemeralDisk_localssd_enabled,
-                        is_ephemeralDisk_nvme_enabled,
-                        ephemeral_disk_volume_type,
-                        ephemeral_disk_nvme_perf_tier,
-                    )
-
-                    is_pre_disable_validate_set = self.context.get_intermediate(
-                        "pre_disable_validate_azure_container_storage",
-                        default_value="default",
-                    )
-
-                    # pre_disable_validate_azure_container_storage will be set to
-                    # True or False if the updated version az aks cli is being used.
-                    # If that is the case, we will skip showing the prompt.
-                    if is_pre_disable_validate_set == "default":
-
-                        pre_disable_validate = False
-
-                        msg = (
-                            "Disabling Azure Container Storage will forcefully delete all the storage pools in the"
-                            " cluster and affect the applications using these storage pools. Forceful deletion of"
-                            " storage pools can also lead to leaking of storage resources which are being consumed."
-                            " Do you want to validate whether any of the storage pools are being used"
-                            " before disabling Azure Container Storage?"
-                        )
-
-                        from azext_aks_preview.azurecontainerstorage._consts import (
-                            CONST_ACSTOR_ALL,
-                        )
-                        if disable_pool_type != CONST_ACSTOR_ALL:
-                            msg = (
-                                f"Disabling Azure Container Storage for storage pool type {disable_pool_type} "
-                                "will forcefully delete all the storage pools of the same type and affect the "
-                                "applications using these storage pools. Forceful deletion of storage pools can "
-                                "also lead to leaking of storage resources which are being consumed. Do you want to "
-                                f"validate whether any of the storage pools of type {disable_pool_type} are being used "
-                                "before disabling Azure Container Storage?"
-                            )
-                        if self.context.get_yes() or prompt_y_n(msg, default="y"):
-                            pre_disable_validate = True
-
-                        # set intermediate
-                        self.context.set_intermediate(
-                            "pre_disable_validate_azure_container_storage",
-                            pre_disable_validate,
-                            overwrite_exists=True
-                        )
-
-                    # Set intermediates
-                    self.context.set_intermediate("disable_azure_container_storage", True, overwrite_exists=True)
-                    self.context.set_intermediate(
-                        "container_storage_version",
-                        CONST_ACSTOR_VERSION_V1,
-                        overwrite_exists=True
-                    )
-
->>>>>>> 5b4614dd
                 self.context.set_intermediate("is_extension_installed", is_extension_installed, overwrite_exists=True)
                 self.context.set_intermediate("is_azureDisk_enabled", is_azureDisk_enabled, overwrite_exists=True)
                 self.context.set_intermediate("is_elasticSan_enabled", is_elasticSan_enabled, overwrite_exists=True)
@@ -6297,7 +5711,6 @@
                 pool_sku = self.context.raw_param.get("storage_pool_sku")
                 pool_option = self.context.raw_param.get("storage_pool_option")
                 pool_size = self.context.raw_param.get("storage_pool_size")
-<<<<<<< HEAD
 
                 if enable_azure_container_storage_param and disable_azure_container_storage_param:
                     raise MutuallyExclusiveArgumentError(
@@ -6305,15 +5718,6 @@
                         'and --disable-azure-container-storage together.'
                     )
 
-=======
-
-                if enable_azure_container_storage_param and disable_azure_container_storage_param:
-                    raise MutuallyExclusiveArgumentError(
-                        'Conflicting flags. Cannot set --enable-azure-container-storage '
-                        'and --disable-azure-container-storage together.'
-                    )
-
->>>>>>> 5b4614dd
                 from azext_aks_preview.azurecontainerstorage._helpers import (
                     get_container_storage_extension_installed
                 )
@@ -6651,15 +6055,6 @@
                 mc.security_profile.azure_key_vault_kms = self.models.AzureKeyVaultKms(
                     enabled=True,
                     key_id=key_id,
-<<<<<<< HEAD
-                    key_vault_resource_id=self.context.get_azure_keyvault_kms_key_vault_resource_id(),
-                )
-
-        if self.context.get_disable_azure_keyvault_kms():
-            if mc.security_profile is None:
-                mc.security_profile = self.models.ManagedClusterSecurityProfile()
-            mc.security_profile.azure_key_vault_kms = self.models.AzureKeyVaultKms()
-=======
                     key_vault_network_access=self.context.get_azure_keyvault_kms_key_vault_network_access(),
                     key_vault_resource_id=self.context.get_azure_keyvault_kms_key_vault_resource_id(),
                 )
@@ -6670,7 +6065,6 @@
         if self.context.get_disable_azure_keyvault_kms() or cmk_disabled_on_existing_cluster:
             if mc.security_profile is None:
                 mc.security_profile = self.models.ManagedClusterSecurityProfile()
->>>>>>> 5b4614dd
             # set enabled to False
             mc.security_profile.azure_key_vault_kms.enabled = False
 
