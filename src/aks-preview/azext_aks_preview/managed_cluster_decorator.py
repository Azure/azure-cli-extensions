# --------------------------------------------------------------------------------------------
# Copyright (c) Microsoft Corporation. All rights reserved.
# Licensed under the MIT License. See License.txt in the project root for license information.
# --------------------------------------------------------------------------------------------

# pylint: disable=too-many-lines
import copy
import datetime
import os
from types import SimpleNamespace
from typing import Any, Dict, List, Optional, Tuple, TypeVar, Union

import semver
from azext_aks_preview._consts import (
    CONST_AZURE_KEYVAULT_SECRETS_PROVIDER_ADDON_NAME,
    CONST_AZURE_SERVICE_MESH_MODE_DISABLED,
    CONST_AZURE_SERVICE_MESH_MODE_ISTIO,
    CONST_AZURE_SERVICE_MESH_UPGRADE_COMMAND_COMPLETE,
    CONST_AZURE_SERVICE_MESH_UPGRADE_COMMAND_ROLLBACK,
    CONST_AZURE_SERVICE_MESH_UPGRADE_COMMAND_START,
    CONST_AZURE_SERVICE_MESH_DEFAULT_EGRESS_NAMESPACE,
    CONST_LOAD_BALANCER_SKU_BASIC,
    CONST_MANAGED_CLUSTER_SKU_NAME_BASE,
    CONST_MANAGED_CLUSTER_SKU_NAME_AUTOMATIC,
    CONST_MANAGED_CLUSTER_SKU_TIER_FREE,
    CONST_MANAGED_CLUSTER_SKU_TIER_PREMIUM,
    CONST_MANAGED_CLUSTER_SKU_TIER_STANDARD,
    CONST_NETWORK_DATAPLANE_CILIUM,
    CONST_NETWORK_PLUGIN_AZURE,
    CONST_NETWORK_PLUGIN_MODE_OVERLAY,
    CONST_NETWORK_POLICY_CILIUM,
    CONST_NODEPOOL_MODE_MANAGEDSYSTEM,
    CONST_PRIVATE_DNS_ZONE_NONE,
    CONST_PRIVATE_DNS_ZONE_SYSTEM,
    CONST_ROTATION_POLL_INTERVAL,
    CONST_SECRET_ROTATION_ENABLED,
    CONST_PRIVATE_DNS_ZONE_CONTRIBUTOR_ROLE,
    CONST_DNS_ZONE_CONTRIBUTOR_ROLE,
    CONST_ARTIFACT_SOURCE_CACHE,
    CONST_OUTBOUND_TYPE_NONE,
    CONST_OUTBOUND_TYPE_BLOCK,
    CONST_IMDS_RESTRICTION_ENABLED,
    CONST_IMDS_RESTRICTION_DISABLED,
    CONST_AVAILABILITY_SET,
    CONST_VIRTUAL_MACHINES,
<<<<<<< HEAD
    CONST_MANAGED_GATEWAY_INSTALLATION_STANDARD,
    CONST_MANAGED_GATEWAY_INSTALLATION_DISABLED,
=======
    CONST_ACNS_DATAPATH_ACCELERATION_MODE_BPFVETH,
    CONST_ACNS_DATAPATH_ACCELERATION_MODE_NONE
)
from azext_aks_preview.azurecontainerstorage._consts import (
    CONST_ACSTOR_EXT_INSTALLATION_NAME,
    CONST_ACSTOR_V1_EXT_INSTALLATION_NAME,
    CONST_ACSTOR_VERSION_V1,
>>>>>>> daeb3051
)
from azext_aks_preview._helpers import (
    check_is_apiserver_vnet_integration_cluster,
    check_is_azure_cli_core_editable_installed,
    check_is_private_cluster,
    get_cluster_snapshot_by_snapshot_id,
    filter_hard_taints,
)
from azext_aks_preview._loadbalancer import create_load_balancer_profile
from azext_aks_preview._loadbalancer import (
    update_load_balancer_profile as _update_load_balancer_profile,
)
from azext_aks_preview._natgateway import create_nat_gateway_profile
from azext_aks_preview._natgateway import (
    update_nat_gateway_profile as _update_nat_gateway_profile
)
from azext_aks_preview._podidentity import (
    _fill_defaults_for_pod_identity_profile,
    _is_pod_identity_addon_enabled,
    _update_addon_pod_identity,
)
from azext_aks_preview._roleassignments import (
    add_role_assignment,
    add_role_assignment_executor
)
from azext_aks_preview.agentpool_decorator import (
    AKSPreviewAgentPoolAddDecorator,
    AKSPreviewAgentPoolUpdateDecorator,
)
from azext_aks_preview.azurecontainerstorage.acstor_ops import (
    perform_disable_azure_container_storage_v1,
    perform_enable_azure_container_storage_v1,
    perform_disable_azure_container_storage,
    perform_enable_azure_container_storage,
)
from azext_aks_preview.azuremonitormetrics.azuremonitorprofile import (
    ensure_azure_monitor_profile_prerequisites,
)
from azure.cli.command_modules.acs._client_factory import get_graph_client
from azure.cli.command_modules.acs._consts import (
    CONST_OUTBOUND_TYPE_LOAD_BALANCER,
    CONST_OUTBOUND_TYPE_MANAGED_NAT_GATEWAY,
    CONST_OUTBOUND_TYPE_USER_ASSIGNED_NAT_GATEWAY,
    CONST_OUTBOUND_TYPE_USER_DEFINED_ROUTING,
    CONST_LOAD_BALANCER_SKU_STANDARD,
    DecoratorEarlyExitException,
    DecoratorMode,
)
from azure.cli.command_modules.acs._helpers import (
    check_is_msi_cluster,
    format_parameter_name_to_option_name,
    safe_lower,
)
from azure.cli.command_modules.acs._validators import extract_comma_separated_string
from azure.cli.command_modules.acs.managed_cluster_decorator import (
    AKSManagedClusterContext,
    AKSManagedClusterCreateDecorator,
    AKSManagedClusterModels,
    AKSManagedClusterParamDict,
    AKSManagedClusterUpdateDecorator,
)
from azure.cli.core import AzCommandsLoader
from azure.cli.core.azclierror import (
    ArgumentUsageError,
    InvalidArgumentValueError,
    MutuallyExclusiveArgumentError,
    RequiredArgumentMissingError,
    UnknownError,
)
from azure.cli.core.util import sdk_no_wait
from azure.cli.core.commands import LongRunningOperation
from azure.cli.core.commands import AzCliCommand
from azure.cli.core.profiles import ResourceType
from azure.cli.core.util import get_file_json, read_file_content
from azure.mgmt.containerservice.models import KubernetesSupportPlan
from azure.mgmt.core.tools import is_valid_resource_id, parse_resource_id, resource_id
from dateutil.parser import parse
from knack.log import get_logger
from knack.prompting import prompt_y_n
from knack.util import CLIError


logger = get_logger(__name__)

# type variables
ContainerServiceClient = TypeVar("ContainerServiceClient")
ContainerServiceNetworkProfileKubeProxyConfig = TypeVar("ContainerServiceNetworkProfileKubeProxyConfig")
ManagedCluster = TypeVar("ManagedCluster")
ManagedClusterAddonProfile = TypeVar("ManagedClusterAddonProfile")
ManagedClusterHTTPProxyConfig = TypeVar("ManagedClusterHTTPProxyConfig")
ManagedClusterSecurityProfileWorkloadIdentity = TypeVar("ManagedClusterSecurityProfileWorkloadIdentity")
ManagedClusterOIDCIssuerProfile = TypeVar("ManagedClusterOIDCIssuerProfile")
ManagedClusterSnapshot = TypeVar("ManagedClusterSnapshot")
ManagedClusterStorageProfile = TypeVar('ManagedClusterStorageProfile')
ManagedClusterStorageProfileDiskCSIDriver = TypeVar('ManagedClusterStorageProfileDiskCSIDriver')
ManagedClusterStorageProfileFileCSIDriver = TypeVar('ManagedClusterStorageProfileFileCSIDriver')
ManagedClusterStorageProfileBlobCSIDriver = TypeVar('ManagedClusterStorageProfileBlobCSIDriver')
ManagedClusterStorageProfileSnapshotController = TypeVar('ManagedClusterStorageProfileSnapshotController')
ManagedClusterIngressProfileWebAppRouting = TypeVar("ManagedClusterIngressProfileWebAppRouting")
ManagedClusterIngressProfileNginx = TypeVar("ManagedClusterIngressProfileNginx")
ManagedClusterSecurityProfileDefender = TypeVar("ManagedClusterSecurityProfileDefender")
ManagedClusterWorkloadProfileVerticalPodAutoscaler = TypeVar("ManagedClusterWorkloadProfileVerticalPodAutoscaler")
ManagedClusterLoadBalancerProfile = TypeVar("ManagedClusterLoadBalancerProfile")
ServiceMeshProfile = TypeVar("ServiceMeshProfile")
ResourceReference = TypeVar("ResourceReference")


# pylint: disable=too-few-public-methods
class AKSPreviewManagedClusterModels(AKSManagedClusterModels):
    """Store the models used in aks series of commands.

    The api version of the class corresponding to a model is determined by resource_type.
    """
    def __init__(self, cmd: AzCommandsLoader, resource_type: ResourceType):
        super().__init__(cmd, resource_type)
        # holder for pod identity related models
        self.__pod_identity_models = None

    @property
    def pod_identity_models(self) -> SimpleNamespace:
        """Get pod identity related models.

        The models are stored in a SimpleNamespace object, could be accessed by the dot operator like
        `pod_identity_models.ManagedClusterPodIdentityProfile`.

        :return: SimpleNamespace
        """
        if self.__pod_identity_models is None:
            pod_identity_models = {}
            pod_identity_models["ManagedClusterPodIdentityProfile"] = (
                self.ManagedClusterPodIdentityProfile  # pylint: disable=no-member
            )
            pod_identity_models["ManagedClusterPodIdentityException"] = (
                self.ManagedClusterPodIdentityException  # pylint: disable=no-member
            )
            self.__pod_identity_models = SimpleNamespace(**pod_identity_models)
        return self.__pod_identity_models


# pylint: disable=too-many-public-methods
class AKSPreviewManagedClusterContext(AKSManagedClusterContext):
    def __init__(
        self,
        cmd: AzCliCommand,
        raw_parameters: AKSManagedClusterParamDict,
        models: AKSPreviewManagedClusterModels,
        decorator_mode: DecoratorMode,
    ):
        super().__init__(cmd, raw_parameters, models, decorator_mode)
        # used to store external functions
        self.__external_functions = None

    @property
    def external_functions(self) -> SimpleNamespace:
        if self.__external_functions is None:
            external_functions = vars(super().external_functions)
            external_functions["get_cluster_snapshot_by_snapshot_id"] = get_cluster_snapshot_by_snapshot_id
            external_functions[
                "ensure_azure_monitor_profile_prerequisites"
            ] = ensure_azure_monitor_profile_prerequisites
            # temp workaround for the breaking change caused by default API version bump of the auth SDK
            external_functions["add_role_assignment"] = add_role_assignment
            external_functions["add_role_assignment_executor"] = add_role_assignment_executor
            # azure container storage functions
            external_functions[
                "perform_enable_azure_container_storage_v1"
            ] = perform_enable_azure_container_storage_v1
            external_functions[
                "perform_disable_azure_container_storage_v1"
            ] = perform_disable_azure_container_storage_v1
            external_functions["perform_enable_azure_container_storage"] = perform_enable_azure_container_storage
            external_functions["perform_disable_azure_container_storage"] = perform_disable_azure_container_storage
            self.__external_functions = SimpleNamespace(**external_functions)
        return self.__external_functions

    def get_safeguards_level(self) -> Union[str, None]:
        return self.raw_param.get("safeguards_level")

    def get_safeguards_excluded_namespaces(self) -> Union[str, None]:
        return self.raw_param.get("safeguards_excluded_ns")

    def get_safeguards_version(self) -> Union[str, None]:
        return self.raw_param.get("safeguards_version")

    def __validate_pod_identity_with_kubenet(self, mc, enable_pod_identity, enable_pod_identity_with_kubenet):
        """Helper function to check the validity of serveral pod identity related parameters.

        If network_profile has been set up in `mc`, network_plugin equals to "kubenet" and enable_pod_identity is
        specified but enable_pod_identity_with_kubenet is not, raise a RequiredArgumentMissingError.

        :return: None
        """
        if (
            mc and
            mc.network_profile and
            safe_lower(mc.network_profile.network_plugin) == "kubenet"
        ):
            if enable_pod_identity and not enable_pod_identity_with_kubenet:
                raise RequiredArgumentMissingError(
                    "--enable-pod-identity-with-kubenet is required for enabling pod identity addon "
                    "when using Kubenet network plugin"
                )

    def get_addon_consts(self) -> Dict[str, str]:
        """Helper function to obtain the constants used by addons.

        Note: Inherited and extended in aks-preview to replace and add a few values.

        Note: This is not a parameter of aks commands.

        :return: dict
        """
        from azext_aks_preview._consts import ADDONS, CONST_GITOPS_ADDON_NAME

        addon_consts = super().get_addon_consts()
        addon_consts["ADDONS"] = ADDONS
        addon_consts["CONST_GITOPS_ADDON_NAME"] = CONST_GITOPS_ADDON_NAME
        return addon_consts

    def get_pod_cidrs_and_service_cidrs_and_ip_families(self) -> Tuple[
        Union[List[str], None],
        Union[List[str], None],
        Union[List[str], None],
    ]:
        return self.get_pod_cidrs(), self.get_service_cidrs(), self.get_ip_families()

    def get_pod_cidrs(self) -> Union[List[str], None]:
        """Obtain the CIDR ranges used for pod subnets.

        :return: List[str] or None
        """
        # read the original value passed by the command
        pod_cidrs = self.raw_param.get("pod_cidrs")
        # normalize
        pod_cidrs = extract_comma_separated_string(pod_cidrs, keep_none=True, default_value=[])
        # try to read the property value corresponding to the parameter from the `mc` object
        if self.mc and self.mc.network_profile and self.mc.network_profile.pod_cidrs is not None:
            pod_cidrs = self.mc.network_profile.pod_cidrs

        # this parameter does not need dynamic completion
        # this parameter does not need validation
        return pod_cidrs

    def get_service_cidrs(self) -> Union[List[str], None]:
        """Obtain the CIDR ranges for the service subnet.

        :return: List[str] or None
        """
        # read the original value passed by the command
        service_cidrs = self.raw_param.get("service_cidrs")
        # normalize
        service_cidrs = extract_comma_separated_string(service_cidrs, keep_none=True, default_value=[])
        # try to read the property value corresponding to the parameter from the `mc` object
        if self.mc and self.mc.network_profile and self.mc.network_profile.service_cidrs is not None:
            service_cidrs = self.mc.network_profile.service_cidrs

        # this parameter does not need dynamic completion
        # this parameter does not need validation
        return service_cidrs

    def get_ip_families(self) -> Union[List[str], None]:
        """Obtain the value of ip_families.

        :return: List[str] or None
        """
        # read the original value passed by the command
        ip_families = self.raw_param.get("ip_families")
        # normalize
        ip_families = extract_comma_separated_string(ip_families, keep_none=True, default_value=[])

        # try to read the property value corresponding to the parameter from the `mc` object
        # when it wasn't provided as param.
        if (
            not ip_families and
            self.mc and
            self.mc.network_profile and
            self.mc.network_profile.ip_families is not None
        ):
            ip_families = self.mc.network_profile.ip_families

        # this parameter does not need dynamic completion
        # this parameter does not need validation
        return ip_families

    def get_sku_name(self) -> str:
        # read the original value passed by the command
        skuName = self.raw_param.get("sku")
        if skuName is None:
            if (
                self.mc and
                self.mc.sku and
                getattr(self.mc.sku, 'name', None) is not None
            ):
                skuName = vars(self.mc.sku)['name'].lower()
            else:
                skuName = CONST_MANAGED_CLUSTER_SKU_NAME_BASE
        return skuName

    def _get_enable_addons(self, enable_validation: bool = False) -> List[str]:
        enable_addons = super()._get_enable_addons()
        sku_name = self.get_sku_name()
        if sku_name == CONST_MANAGED_CLUSTER_SKU_NAME_AUTOMATIC:
            enable_addons.append("monitoring")
        return enable_addons

    def get_enable_msi_auth_for_monitoring(self) -> Union[bool, None]:
        enable_msi_auth_for_monitoring = super().get_enable_msi_auth_for_monitoring()
        sku_name = self.get_sku_name()
        if sku_name == CONST_MANAGED_CLUSTER_SKU_NAME_AUTOMATIC:
            return True
        return enable_msi_auth_for_monitoring

    def _get_load_balancer_sku(self, enable_validation: bool = False) -> Union[str, None]:
        """Internal function to obtain the value of load_balancer_sku, default value is
        CONST_LOAD_BALANCER_SKU_STANDARD.

        Note: When returning a string, it will always be lowercase.

        This function supports the option of enable_validation. When enabled, it will check if load_balancer_sku equals
        to CONST_LOAD_BALANCER_SKU_BASIC, if so, when api_server_authorized_ip_ranges is assigned or
        enable_private_cluster is specified, raise an InvalidArgumentValueError.

        :return: string or None
        """
        # read the original value passed by the command
        load_balancer_sku = safe_lower(self.raw_param.get("load_balancer_sku"))
        # try to read the property value corresponding to the parameter from the `mc` object
        if (
            load_balancer_sku is None and
            self.mc and
            self.mc.network_profile and
            self.mc.network_profile.load_balancer_sku is not None
        ):
            load_balancer_sku = safe_lower(
                self.mc.network_profile.load_balancer_sku
            )
        if self.decorator_mode == DecoratorMode.CREATE and load_balancer_sku is None:
            # default value
            load_balancer_sku = CONST_LOAD_BALANCER_SKU_STANDARD

        # validation
        if enable_validation:
            if load_balancer_sku == CONST_LOAD_BALANCER_SKU_BASIC:
                if self._get_api_server_authorized_ip_ranges(enable_validation=False):
                    raise InvalidArgumentValueError(
                        "--api-server-authorized-ip-ranges can only be used with standard load balancer"
                    )
                if self._get_enable_private_cluster(enable_validation=False):
                    raise InvalidArgumentValueError(
                        "Please use standard load balancer for private cluster"
                    )

        return load_balancer_sku

    def _get_disable_local_accounts(self, enable_validation: bool = False) -> bool:
        """Internal function to obtain the value of disable_local_accounts.

        This function supports the option of enable_validation. When enabled, if both disable_local_accounts and
        enable_local_accounts are specified, raise a MutuallyExclusiveArgumentError.

        :return: bool
        """
        # read the original value passed by the command
        disable_local_accounts = self.raw_param.get("disable_local_accounts")
        # In create mode, try to read the property value corresponding to the parameter from the `mc` object.
        if self.decorator_mode == DecoratorMode.CREATE:
            if (
                self.mc and
                hasattr(self.mc, "disable_local_accounts") and      # backward compatibility
                self.mc.disable_local_accounts is not None
            ):
                disable_local_accounts = self.mc.disable_local_accounts
            sku_name = self.get_sku_name()
            if sku_name == CONST_MANAGED_CLUSTER_SKU_NAME_AUTOMATIC:
                disable_local_accounts = True

        # this parameter does not need dynamic completion
        # validation
        if enable_validation:
            if self.decorator_mode == DecoratorMode.UPDATE:
                if disable_local_accounts and self._get_enable_local_accounts(enable_validation=False):
                    raise MutuallyExclusiveArgumentError(
                        "Cannot specify --disable-local-accounts and "
                        "--enable-local-accounts at the same time."
                    )
        return disable_local_accounts

    def _get_outbound_type(
        self,
        enable_validation: bool = False,
        read_only: bool = False,
        load_balancer_profile: ManagedClusterLoadBalancerProfile = None,
    ) -> Union[str, None]:
        """Internal function to dynamically obtain the value of outbound_type according to the context.

        Note: Overwritten in aks-preview to support being updated.

        Note: All the external parameters involved in the validation are not verified in their own getters.

        When outbound_type is not assigned, dynamic completion will be triggerd. By default, the value is set to
        CONST_OUTBOUND_TYPE_LOAD_BALANCER.

        This function supports the option of enable_validation. When enabled, if the value of outbound_type is
        CONST_OUTBOUND_TYPE_MANAGED_NAT_GATEWAY, CONST_OUTBOUND_TYPE_USER_ASSIGNED_NAT_GATEWAY or
        CONST_OUTBOUND_TYPE_USER_DEFINED_ROUTING, the following checks will be performed. If load_balancer_sku is set
        to basic, an InvalidArgumentValueError will be raised. If vnet_subnet_id is not assigned,
        a RequiredArgumentMissingError will be raised. If any of load_balancer_managed_outbound_ip_count,
        load_balancer_outbound_ips or load_balancer_outbound_ip_prefixes is assigned, a MutuallyExclusiveArgumentError
        will be raised.
        This function supports the option of read_only. When enabled, it will skip dynamic completion and validation.
        This function supports the option of load_balancer_profile, if provided, when verifying loadbalancer-related
        parameters, the value in load_balancer_profile will be used for validation.

        :return: string or None
        """
        # read the original value passed by the command
        outbound_type = self.raw_param.get("outbound_type")
        # In create mode, try to read the property value corresponding to the parameter from the `mc` object.
        read_from_mc = False
        if self.decorator_mode == DecoratorMode.CREATE:
            if (
                self.mc and
                self.mc.network_profile and
                self.mc.network_profile.outbound_type is not None
            ):
                outbound_type = self.mc.network_profile.outbound_type
                read_from_mc = True

        # skip dynamic completion & validation if option read_only is specified
        if read_only:
            return outbound_type

        # dynamic completion
        if (
            self.decorator_mode == DecoratorMode.CREATE and
            not read_from_mc and
            outbound_type not in [
                CONST_OUTBOUND_TYPE_MANAGED_NAT_GATEWAY,
                CONST_OUTBOUND_TYPE_USER_ASSIGNED_NAT_GATEWAY,
                CONST_OUTBOUND_TYPE_USER_DEFINED_ROUTING,
                CONST_OUTBOUND_TYPE_NONE,
                CONST_OUTBOUND_TYPE_BLOCK,]
        ):
            outbound_type = CONST_OUTBOUND_TYPE_LOAD_BALANCER
            skuName = self.get_sku_name()
            isVnetSubnetIdEmpty = self.get_vnet_subnet_id() in ["", None]
            if skuName is not None and skuName == CONST_MANAGED_CLUSTER_SKU_NAME_AUTOMATIC and isVnetSubnetIdEmpty:
                # outbound_type of Automatic SKU should be ManagedNATGateway if no subnet id provided.
                outbound_type = CONST_OUTBOUND_TYPE_MANAGED_NAT_GATEWAY

        # validation
        # Note: The parameters involved in the validation are not verified in their own getters.
        # pylint: disable=too-many-nested-blocks
        if enable_validation:
            if outbound_type in [
                CONST_OUTBOUND_TYPE_USER_DEFINED_ROUTING,
                CONST_OUTBOUND_TYPE_MANAGED_NAT_GATEWAY,
                CONST_OUTBOUND_TYPE_USER_ASSIGNED_NAT_GATEWAY,
            ]:
                if safe_lower(self._get_load_balancer_sku(enable_validation=False)) == CONST_LOAD_BALANCER_SKU_BASIC:
                    raise InvalidArgumentValueError(
                        f"{outbound_type} doesn't support basic load balancer sku"
                    )

                if outbound_type in [
                    CONST_OUTBOUND_TYPE_USER_DEFINED_ROUTING,
                    CONST_OUTBOUND_TYPE_USER_ASSIGNED_NAT_GATEWAY,
                ]:
                    if self.get_vnet_subnet_id() in ["", None]:
                        raise RequiredArgumentMissingError(
                            "--vnet-subnet-id must be specified for userDefinedRouting and it must "
                            "be pre-configured with a route table with egress rules"
                        )

                if (
                    self.decorator_mode == DecoratorMode.CREATE and
                    outbound_type == CONST_OUTBOUND_TYPE_USER_DEFINED_ROUTING
                ):
                    if load_balancer_profile:
                        if (
                            load_balancer_profile.managed_outbound_i_ps or
                            load_balancer_profile.outbound_i_ps or
                            load_balancer_profile.outbound_ip_prefixes
                        ):
                            raise MutuallyExclusiveArgumentError(
                                "userDefinedRouting doesn't support customizing \
                                a standard load balancer with IP addresses"
                            )
                    else:
                        if (
                            self.get_load_balancer_managed_outbound_ip_count() or
                            self.get_load_balancer_outbound_ips() or
                            self.get_load_balancer_outbound_ip_prefixes()
                        ):
                            raise MutuallyExclusiveArgumentError(
                                "userDefinedRouting doesn't support customizing \
                                a standard load balancer with IP addresses"
                            )
            if self.decorator_mode == DecoratorMode.UPDATE:
                if outbound_type == CONST_OUTBOUND_TYPE_MANAGED_NAT_GATEWAY:
                    if self.mc.agent_pool_profiles is not None and len(self.mc.agent_pool_profiles) > 1:
                        multizoned = False
                        for ap in self.mc.agent_pool_profiles:
                            if ap.availability_zones:
                                multizoned = True
                        msg = (
                            "\nWarning: this AKS cluster has multi-zonal nodepools, but NAT Gateway is not "
                            "currently zone redundant. Migrating outbound connectivity to NAT Gateway could lead to "
                            "a reduction in zone redundancy for this cluster. Continue?"
                        )
                        if multizoned and not self.get_yes() and not prompt_y_n(msg, default="n"):
                            raise DecoratorEarlyExitException()
        return outbound_type

    def _get_pod_cidr_and_service_cidr_and_dns_service_ip_and_docker_bridge_address_and_network_policy(
        self, enable_validation: bool = False
    ) -> Tuple[
        Union[str, None],
        Union[str, None],
        Union[str, None],
        Union[str, None],
        Union[str, None],
    ]:
        """Internal function to obtain the value of pod_cidr, service_cidr, dns_service_ip, docker_bridge_address and
        network_policy.

        Note: Overwritten in aks-preview to remove the deprecated property docker_bridge_cidr.

        Note: SDK provides default value "10.244.0.0/16" and performs the following validation
        {'pattern': r'^([0-9]{1,3}\\.){3}[0-9]{1,3}(\\/([0-9]|[1-2][0-9]|3[0-2]))?$'} for pod_cidr.
        Note: SDK provides default value "10.0.0.0/16" and performs the following validation
        {'pattern': r'^([0-9]{1,3}\\.){3}[0-9]{1,3}(\\/([0-9]|[1-2][0-9]|3[0-2]))?$'} for service_cidr.
        Note: SDK provides default value "10.0.0.10" and performs the following validation
        {'pattern': r'^(?:(?:25[0-5]|2[0-4][0-9]|[01]?[0-9][0-9]?)\\.){3}(?:25[0-5]|2[0-4][0-9]|[01]?[0-9][0-9]?)$'}
        for dns_service_ip.
        Note: SDK provides default value "172.17.0.1/16" and performs the following validation
        {'pattern': r'^([0-9]{1,3}\\.){3}[0-9]{1,3}(\\/([0-9]|[1-2][0-9]|3[0-2]))?$'} for docker_bridge_address.

        This function supports the option of enable_validation. When enabled, if pod_cidr is assigned and the value of
        network_plugin is azure, an InvalidArgumentValueError will be raised; otherwise, if any of pod_cidr,
        service_cidr, dns_service_ip, docker_bridge_address or network_policy is assigned, a
        RequiredArgumentMissingError will be raised.

        :return: a tuple of five elements: pod_cidr of string type or None, service_cidr of string type or None,
        dns_service_ip of string type or None, docker_bridge_address of string type or None, network_policy of
        string type or None.
        """
        # get network profile from `mc`
        network_profile = None
        if self.mc:
            network_profile = self.mc.network_profile

        # pod_cidr
        # read the original value passed by the command
        pod_cidr = self.raw_param.get("pod_cidr")
        # try to read the property value corresponding to the parameter from the `mc` object
        # pod_cidr is allowed to be updated so only read from mc object during creates
        if self.decorator_mode == DecoratorMode.CREATE:
            if network_profile and network_profile.pod_cidr is not None:
                pod_cidr = network_profile.pod_cidr

        # service_cidr
        # read the original value passed by the command
        service_cidr = self.raw_param.get("service_cidr")
        # try to read the property value corresponding to the parameter from the `mc` object
        if network_profile and network_profile.service_cidr is not None:
            service_cidr = network_profile.service_cidr

        # dns_service_ip
        # read the original value passed by the command
        dns_service_ip = self.raw_param.get("dns_service_ip")
        # try to read the property value corresponding to the parameter from the `mc` object
        if network_profile and network_profile.dns_service_ip is not None:
            dns_service_ip = network_profile.dns_service_ip

        # network_policy
        # read the original value passed by the command
        network_policy = self.raw_param.get("network_policy")
        # try to read the property value corresponding to the parameter from the `mc` object
        if network_profile and network_profile.network_policy is not None:
            network_policy = network_profile.network_policy

        # these parameters do not need dynamic completion

        # validation
        if enable_validation:
            network_plugin = self._get_network_plugin(enable_validation=False)
            if not network_plugin:
                if (
                    pod_cidr or
                    service_cidr or
                    dns_service_ip or
                    network_policy
                ):
                    raise RequiredArgumentMissingError(
                        "Please explicitly specify the network plugin type"
                    )
        return pod_cidr, service_cidr, dns_service_ip, None, network_policy

    def _get_network_plugin(self, enable_validation: bool = False) -> Union[str, None]:
        """Internal function to obtain the value of network_plugin.

        Note: Overwritten in aks-preview to update the valiation.

        Note: SDK provides default value "kubenet" for network_plugin.

        This function supports the option of enable_validation. When enabled, in case network_plugin is assigned, if
        pod_cidr is assigned, the value of network_plugin is "azure" and network_plugin_mode is not "overlay", an
        InvalidArgumentValueError will be raised; otherwise, if any of pod_cidr, service_cidr, dns_service_ip,
        docker_bridge_address or network_policy is assigned, a RequiredArgumentMissingError will be raised.

        :return: string or None
        """
        # read the original value passed by the command
        network_plugin = self.raw_param.get("network_plugin")
        # try to read the property value corresponding to the parameter from the `mc` object
        # but do not override if it was specified in the raw params since this property can be updated.
        if (
            not network_plugin and
            self.mc and
            self.mc.network_profile and
            self.mc.network_profile.network_plugin is not None
        ):
            network_plugin = self.mc.network_profile.network_plugin

        # this parameter does not need dynamic completion
        # validation
        if enable_validation:
            (
                pod_cidr,
                service_cidr,
                dns_service_ip,
                docker_bridge_address,
                network_policy,
            ) = self._get_pod_cidr_and_service_cidr_and_dns_service_ip_and_docker_bridge_address_and_network_policy(
                enable_validation=False
            )
            if network_plugin:
                if network_plugin == CONST_NETWORK_PLUGIN_AZURE and pod_cidr:
                    if self.get_network_plugin_mode() != CONST_NETWORK_PLUGIN_MODE_OVERLAY:
                        raise InvalidArgumentValueError(
                            "Please specify network plugin mode `overlay` when using pod_cidr or "
                            "use network plugin `kubenet`. For more information about Azure CNI "
                            "Overlay please see https://aka.ms/aksoverlay"
                        )
            else:
                if (
                    pod_cidr or
                    service_cidr or
                    dns_service_ip or
                    docker_bridge_address or
                    network_policy
                ):
                    raise RequiredArgumentMissingError(
                        "Please explicitly specify the network plugin type"
                    )
        return network_plugin

    def get_pod_cidr(self) -> Union[str, None]:
        """Get the value of pod_cidr.

        :return: str or None
        """
        # try to read the property value corresponding to the parameter from the `mc` object
        # only read on CREATE as this property can be updated
        pod_cidr = self.raw_param.get("pod_cidr")

        if self.decorator_mode == DecoratorMode.CREATE:
            if (
                self.mc and
                self.mc.network_profile and
                self.mc.network_profile.pod_cidr is not None
            ):
                pod_cidr = self.mc.network_profile.pod_cidr

        # this parameter does not need dynamic completion
        # this parameter does not need validation
        return pod_cidr

    def get_network_plugin_mode(self) -> Union[str, None]:
        """Get the value of network_plugin_mode.

        :return: str or None
        """
        # overwrite if provided by user
        network_plugin_mode = self.raw_param.get("network_plugin_mode")

        # try to read the property value corresponding to the parameter from the `mc` object
        # only read on CREATE as this property can be updated
        if self.decorator_mode == DecoratorMode.CREATE:
            if (
                self.mc and
                self.mc.network_profile and
                self.mc.network_profile.network_plugin_mode is not None
            ):
                network_plugin_mode = self.mc.network_profile.network_plugin_mode

        # this parameter does not need dynamic completion
        # this parameter does not need validation
        return network_plugin_mode

    def get_network_policy(self) -> Union[str, None]:
        """Get the value of network_dataplane.

        :return: str or None
        """
        return self.raw_param.get("network_policy")

    def get_network_dataplane(self) -> Union[str, None]:
        """Get the value of network_dataplane.

        :return: str or None
        """
        return self.raw_param.get("network_dataplane")

    def get_enable_cilium_dataplane(self) -> bool:
        """Get the value of enable_cilium_dataplane

        :return: bool
        """
        return bool(self.raw_param.get('enable_cilium_dataplane'))

    def get_acns_enablement(self) -> Tuple[
        Union[bool, None],
        Union[bool, None],
        Union[bool, None]
    ]:
        """Get the enablement of acns (not including the performance suite)
        :return: Tuple of 3 elements which can be bool or None
        """
        enable_acns, enable_acns_observability, enable_acns_security, _ = self.get_acns_enablement_with_perf()
        return enable_acns, enable_acns_observability, enable_acns_security

    def get_acns_enablement_with_perf(self) -> Tuple[
        Union[bool, None],
        Union[bool, None],
        Union[bool, None],
        Union[bool, None]
    ]:
        """Get the enablement of acns including the performance suite
        :return: Tuple of 4 elements which can be bool or None
        """
        enable_acns = self.raw_param.get("enable_acns")
        disable_acns = self.raw_param.get("disable_acns")
        if enable_acns is None and disable_acns is None:
            return None, None, None, None
        if enable_acns and disable_acns:
            raise MutuallyExclusiveArgumentError(
                "Cannot specify --enable-acns and "
                "--disable-acns at the same time."
            )
        enable_acns = bool(enable_acns) if enable_acns is not None else False
        disable_acns = bool(disable_acns) if disable_acns is not None else False
        acns = enable_acns or not disable_acns
        acns_observability = self.get_acns_observability()
        acns_datapath_acceleration_mode = self.get_acns_datapath_acceleration_mode()
        acns_perf_enabled = None
        if acns_datapath_acceleration_mode is not None:
            acns_perf_enabled = acns_datapath_acceleration_mode == CONST_ACNS_DATAPATH_ACCELERATION_MODE_BPFVETH
        acns_security = self.get_acns_security()
        if acns and (acns_observability is False and acns_security is False and acns_perf_enabled is not True):
            raise MutuallyExclusiveArgumentError(
                "Cannot disable observability, security, and performance acceleration when enabling ACNS. "
                "Please enable at least one of them or disable ACNS with --disable-acns."
            )
        if not acns and (acns_observability is not None or acns_security is not None
           or acns_datapath_acceleration_mode is not None):
            raise MutuallyExclusiveArgumentError(
                "--disable-acns does not use any additional acns arguments."
            )
        return acns, acns_observability, acns_security, acns_perf_enabled

    def get_acns_observability(self) -> Union[bool, None]:
        """Get the enablement of acns observability

        :return: bool or None"""
        disable_acns_observability = self.raw_param.get("disable_acns_observability")
        if disable_acns_observability is not None:
            return not disable_acns_observability
        return None

    def get_acns_security(self) -> Union[bool, None]:
        """Get the enablement of acns security

        :return: bool or None"""
        disable_acns_security = self.raw_param.get("disable_acns_security")
        if disable_acns_security is not None:
            return not disable_acns_security
        return None

    def get_acns_advanced_networkpolicies(self) -> Union[str, None]:
        """Get the value of acns_advanced_networkpolicies

        :return: str or None
        """
        disable_acns_security = self.raw_param.get("disable_acns_security")
        disable_acns = self.raw_param.get("disable_acns")
        acns_advanced_networkpolicies = self.raw_param.get("acns_advanced_networkpolicies")
        if acns_advanced_networkpolicies is not None:
            if disable_acns_security or disable_acns:
                raise MutuallyExclusiveArgumentError(
                    "--disable-acns-security and --disable-acns cannot be used with acns_advanced_networkpolicies."
                )
        return self.raw_param.get("acns_advanced_networkpolicies")

    def get_acns_datapath_acceleration_mode(self) -> Union[str, None]:
        """Get the value of acns_datapath_acceleration_mode

        :return: str or None
        """
        disable_acns = self.raw_param.get("disable_acns")
        acns_datapath_acceleration_mode = self.raw_param.get("acns_datapath_acceleration_mode")
        if (acns_datapath_acceleration_mode is not None
           and acns_datapath_acceleration_mode != CONST_ACNS_DATAPATH_ACCELERATION_MODE_NONE):
            if disable_acns:
                raise MutuallyExclusiveArgumentError(
                    "--disable-acns cannot be used with --acns-performance-acceleration-mode."
                )
        return acns_datapath_acceleration_mode

    def get_acns_transit_encryption_type(self) -> Union[str, None]:
        """Get the value of acns_transit_encryption_type

        :return: str or None
        """
        disable_acns_security = self.raw_param.get("disable_acns_security")
        disable_acns = self.raw_param.get("disable_acns")
        acns_transit_encryption_type = self.raw_param.get("acns_transit_encryption_type")
        if acns_transit_encryption_type is not None:
            if disable_acns_security or disable_acns:
                raise MutuallyExclusiveArgumentError(
                    "--disable-acns-security and --disable-acns cannot be used with --acns-transit-encryption-type."
                )
        return self.raw_param.get("acns_transit_encryption_type")

    def get_retina_flow_logs(self, mc: ManagedCluster) -> Union[bool, None]:
        """Get the enablement of retina flow logs

        :return: bool or None"""
        enable_retina_flow_logs = self.raw_param.get("enable_retina_flow_logs")
        disable_retina_flow_logs = self.raw_param.get("disable_retina_flow_logs")
        if enable_retina_flow_logs is None and disable_retina_flow_logs is None:
            return None
        if enable_retina_flow_logs and disable_retina_flow_logs:
            raise MutuallyExclusiveArgumentError(
                "Cannot specify --enable-retina-flow-logs and "
                "--disable-retina-flow-logs at the same time."
            )
        if (
            enable_retina_flow_logs and
            (not self.raw_param.get("enable_acns", False) and
                not (mc.network_profile and mc.network_profile.advanced_networking and
                     mc.network_profile.advanced_networking.enabled)) or
            not (mc.addon_profiles and mc.addon_profiles.get("omsagent") and mc.addon_profiles["omsagent"].enabled)
        ):
            raise InvalidArgumentValueError(
                "Flow logs requires '--enable-acns', advanced networking "
                "to be enabled, and the monitoring addon to be enabled."
            )
        enable_retina_flow_logs = bool(enable_retina_flow_logs) if enable_retina_flow_logs is not None else False
        disable_retina_flow_logs = bool(disable_retina_flow_logs) if disable_retina_flow_logs is not None else False
        retina_flow_logs = enable_retina_flow_logs or not disable_retina_flow_logs
        return retina_flow_logs

    def get_load_balancer_managed_outbound_ip_count(self) -> Union[int, None]:
        """Obtain the value of load_balancer_managed_outbound_ip_count.

        Note: SDK performs the following validation {'maximum': 100, 'minimum': 1}.

        :return: int or None
        """
        # read the original value passed by the command
        return self.raw_param.get("load_balancer_managed_outbound_ip_count")

    def get_load_balancer_managed_outbound_ipv6_count(self) -> Union[int, None]:
        """Obtain the expected count of IPv6 managed outbound IPs.

        Note: SDK provides default value 0 and performs the following validation {'maximum': 100, 'minimum': 0}.

        :return: int or None
        """
        return self.raw_param.get('load_balancer_managed_outbound_ipv6_count')

    def get_load_balancer_outbound_ips(self) -> Union[str, List[ResourceReference], None]:
        """Obtain the value of load_balancer_outbound_ips.

        Note: SDK performs the following validation {'maximum': 16, 'minimum': 1}.

        :return: string, list of ResourceReference, or None
        """
        # read the original value passed by the command
        return self.raw_param.get("load_balancer_outbound_ips")

    def get_load_balancer_outbound_ip_prefixes(self) -> Union[str, List[ResourceReference], None]:
        """Obtain the value of load_balancer_outbound_ip_prefixes.

        :return: string, list of ResourceReference, or None
        """
        # read the original value passed by the command
        return self.raw_param.get("load_balancer_outbound_ip_prefixes")

    def get_load_balancer_backend_pool_type(self) -> str:
        """Obtain the value of load_balancer_backend_pool_type.

        :return: string
        """
        # read the original value passed by the command
        load_balancer_backend_pool_type = self.raw_param.get(
            "load_balancer_backend_pool_type"
        )

        # this parameter does not need dynamic completion
        # this parameter does not need validation
        return load_balancer_backend_pool_type

    def get_cluster_service_load_balancer_health_probe_mode(self) -> Union[str, None]:
        """Obtain the value of cluster_service_load_balancer_health_probe_mode.

        :return: string
        """
        # read the original value passed by the command
        cluster_service_health_probe_mode = self.raw_param.get(
            "cluster_service_load_balancer_health_probe_mode"
        )

        # this parameter does not need dynamic completion
        # this parameter does not need validation
        return cluster_service_health_probe_mode

    def get_nrg_lockdown_restriction_level(self) -> Union[str, None]:
        """Obtain the value of nrg_lockdown_restriction_level.
        :return: string or None
        """
        # read the original value passed by the command
        nrg_lockdown_restriction_level = self.raw_param.get("nrg_lockdown_restriction_level")

        # In create mode, try to read the property value corresponding to the parameter from the `mc` object.
        if self.decorator_mode == DecoratorMode.CREATE:
            if (
                self.mc and
                self.mc.node_resource_group_profile and
                self.mc.node_resource_group_profile.restriction_level is not None
            ):
                nrg_lockdown_restriction_level = self.mc.node_resource_group_profile.restriction_level

        # this parameter does not need dynamic completion
        # this parameter does not need validation
        return nrg_lockdown_restriction_level

    def get_kube_proxy_config(self) -> Union[Dict, ContainerServiceNetworkProfileKubeProxyConfig, None]:
        """Obtain the value of kube_proxy_config.

        :return: dictionary, ContainerServiceNetworkProfileKubeProxyConfig or None
        """
        # read the original value passed by the command
        kube_proxy_config = None
        kube_proxy_config_file_path = self.raw_param.get("kube_proxy_config")
        # validate user input
        if kube_proxy_config_file_path:
            if not os.path.isfile(kube_proxy_config_file_path):
                raise InvalidArgumentValueError(
                    f"{kube_proxy_config_file_path} is not valid file, or not accessible."
                )
            kube_proxy_config = get_file_json(kube_proxy_config_file_path)
            if not isinstance(kube_proxy_config, dict):
                raise InvalidArgumentValueError(
                    f"Error reading kube-proxy config from {kube_proxy_config_file_path}. "
                    "Please see https://aka.ms/KubeProxyConfig for correct format."
                )

        # try to read the property value corresponding to the parameter from the `mc` object
        if self.decorator_mode == DecoratorMode.CREATE:
            if self.mc and self.mc.network_profile and self.mc.network_profile.kube_proxy_config is not None:
                kube_proxy_config = self.mc.network_profile.kube_proxy_config

        # this parameter does not need dynamic completion
        # this parameter does not need validation
        return kube_proxy_config

    def get_node_os_upgrade_channel(self) -> Union[str, None]:
        """Obtain the value of node_os_upgrade_channel.
        :return: string or None
        """
        # read the original value passed by the command
        node_os_upgrade_channel = self.raw_param.get("node_os_upgrade_channel")

        # In create mode, try to read the property value corresponding to the parameter from the `mc` object.
        if self.decorator_mode == DecoratorMode.CREATE:
            if (
                self.mc and
                self.mc.auto_upgrade_profile and
                self.mc.auto_upgrade_profile.node_os_upgrade_channel is not None
            ):
                node_os_upgrade_channel = self.mc.auto_upgrade_profile.node_os_upgrade_channel

        # this parameter does not need dynamic completion
        # this parameter does not need validation
        return node_os_upgrade_channel

    def get_upgrade_override_until(self) -> Union[str, None]:
        """Obtain the value of upgrade_override_until.
        :return: string or None
        """
        # this parameter does not need dynamic completion
        # this parameter does not need validation
        return self.raw_param.get("upgrade_override_until")

    def get_if_match(self) -> Union[str, None]:
        """Obtain the value of if_match.
        :return: string or None
        """
        # this parameter does not need dynamic completion
        # this parameter does not need validation
        return self.raw_param.get("if_match")

    def get_if_none_match(self) -> Union[str, None]:
        """Obtain the value of if_none_match.
        :return: string or None
        """
        # this parameter does not need dynamic completion
        # this parameter does not need validation
        return self.raw_param.get("if_none_match")

    def get_force_upgrade(self) -> Union[bool, None]:
        """Obtain the value of force_upgrade.
        :return: bool or None
        """
        # this parameter does not need dynamic completion
        # validation is done with param validator
        enable_force_upgrade = self.raw_param.get("enable_force_upgrade")
        disable_force_upgrade = self.raw_param.get("disable_force_upgrade")

        if enable_force_upgrade is False and disable_force_upgrade is False:
            return None
        if enable_force_upgrade is not None:
            return enable_force_upgrade
        if disable_force_upgrade is not None:
            return not disable_force_upgrade
        return None

    # pylint: disable=unused-argument
    def _get_enable_managed_identity(
        self, enable_validation: bool = False, read_only: bool = False
    ) -> bool:
        """Internal function to obtain the value of enable_managed_identity.

        Note: Inherited and extended in aks-preview to perform additional validation.

        This function supports the option of enable_validation. When enabled, if enable_managed_identity is not
        specified but enable_pod_identity is, raise a RequiredArgumentMissingError.

        :return: bool
        """
        enable_managed_identity = super()._get_enable_managed_identity()

        # validation
        if enable_validation:
            # additional validation in aks-preview
            if self.decorator_mode == DecoratorMode.CREATE:
                if not enable_managed_identity and self._get_enable_pod_identity(enable_validation=False):
                    raise RequiredArgumentMissingError(
                        "--enable-pod-identity can only be specified when --enable-managed-identity is specified"
                    )
            elif self.decorator_mode == DecoratorMode.UPDATE:
                if not check_is_msi_cluster(self.mc) and self._get_enable_pod_identity(enable_validation=False):
                    raise RequiredArgumentMissingError(
                        "--enable-pod-identity can only be specified for cluster enabled managed identity"
                    )
        return enable_managed_identity

    def _get_enable_pod_identity(self, enable_validation: bool = False) -> bool:
        """Internal function to obtain the value of enable_managed_identity.

        This function supports the option of enable_validation. When enabled, if enable_managed_identity is not
        specified but enable_pod_identity is, raise a RequiredArgumentMissingError. Will also call function
        "__validate_pod_identity_with_kubenet" for verification. In update mode, if both
        enable_pod_identity and disable_pod_identity are specified, raise a MutuallyExclusiveArgumentError.

        :return: bool
        """
        # read the original value passed by the command
        enable_pod_identity = self.raw_param.get("enable_pod_identity")
        # In create mode, try to read the property value corresponding to the parameter from the `mc` object.
        if self.decorator_mode == DecoratorMode.CREATE:
            if (
                self.mc and
                self.mc.pod_identity_profile and
                self.mc.pod_identity_profile.enabled is not None
            ):
                enable_pod_identity = self.mc.pod_identity_profile.enabled

        # this parameter does not need dynamic completion
        # validation
        if enable_validation:
            if self.decorator_mode == DecoratorMode.CREATE:
                if enable_pod_identity and not self._get_enable_managed_identity(enable_validation=False):
                    raise RequiredArgumentMissingError(
                        "--enable-pod-identity can only be specified when --enable-managed-identity is specified"
                    )
                # validate pod identity with kubenet plugin
                self.__validate_pod_identity_with_kubenet(
                    self.mc,
                    enable_pod_identity,
                    self._get_enable_pod_identity_with_kubenet(
                        enable_validation=False
                    ),
                )
            elif self.decorator_mode == DecoratorMode.UPDATE:
                if enable_pod_identity:
                    if not check_is_msi_cluster(self.mc):
                        raise RequiredArgumentMissingError(
                            "--enable-pod-identity can only be specified for cluster enabled managed identity"
                        )
                    if self._get_disable_pod_identity(enable_validation=False):
                        raise MutuallyExclusiveArgumentError(
                            "Cannot specify --enable-pod-identity and "
                            "--disable-pod-identity at the same time."
                        )
        return enable_pod_identity

    def get_enable_pod_identity(self) -> bool:
        """Obtain the value of enable_pod_identity.

        This function will verify the parameter by default. If enable_managed_identity is not specified but
        enable_pod_identity is, raise a RequiredArgumentMissingError. Will also call function
        "__validate_pod_identity_with_kubenet" for verification. In update mode, if both enable_pod_identity and
        disable_pod_identity are specified, raise a MutuallyExclusiveArgumentError.

        :return: bool
        """

        return self._get_enable_pod_identity(enable_validation=True)

    def _get_disable_pod_identity(self, enable_validation: bool = False) -> bool:
        """Internal function to obtain the value of disable_pod_identity.

        This function supports the option of enable_validation. When enabled, in update mode, if both
        enable_pod_identity and disable_pod_identity are specified, raise a MutuallyExclusiveArgumentError.

        :return: bool
        """
        # read the original value passed by the command
        disable_pod_identity = self.raw_param.get("disable_pod_identity")
        # We do not support this option in create mode, therefore we do not read the value from `mc`.

        # this parameter does not need dynamic completion
        # validation
        if enable_validation:
            if self.decorator_mode == DecoratorMode.UPDATE:
                if disable_pod_identity and self._get_enable_pod_identity(enable_validation=False):
                    raise MutuallyExclusiveArgumentError(
                        "Cannot specify --enable-pod-identity and "
                        "--disable-pod-identity at the same time."
                    )
        return disable_pod_identity

    def get_disable_pod_identity(self) -> bool:
        """Obtain the value of disable_pod_identity.

        This function will verify the parameter by default. When enabled, in update mode, if both
        enable_pod_identity and disable_pod_identity are specified, raise a MutuallyExclusiveArgumentError.

        :return: bool
        """

        return self._get_disable_pod_identity(enable_validation=True)

    def _get_enable_pod_identity_with_kubenet(self, enable_validation: bool = False) -> bool:
        """Internal function to obtain the value of enable_pod_identity_with_kubenet.

        This function supports the option of enable_validation. When enabled, will call function
        "__validate_pod_identity_with_kubenet" for verification.

        :return: bool
        """
        # read the original value passed by the command
        enable_pod_identity_with_kubenet = self.raw_param.get(
            "enable_pod_identity_with_kubenet")
        # In create mode, try to read the property value corresponding to the parameter from the `mc` object.
        if self.decorator_mode == DecoratorMode.CREATE:
            if (
                self.mc and
                self.mc.pod_identity_profile and
                self.mc.pod_identity_profile.allow_network_plugin_kubenet is not None
            ):
                enable_pod_identity_with_kubenet = self.mc.pod_identity_profile.allow_network_plugin_kubenet

        # this parameter does not need dynamic completion
        # validation
        if enable_validation:
            if self.decorator_mode == DecoratorMode.CREATE:
                self.__validate_pod_identity_with_kubenet(
                    self.mc,
                    self._get_enable_pod_identity(enable_validation=False),
                    enable_pod_identity_with_kubenet,
                )
        return enable_pod_identity_with_kubenet

    def get_enable_pod_identity_with_kubenet(self) -> bool:
        """Obtain the value of enable_pod_identity_with_kubenet.

        This function will verify the parameter by default. Will call function "__validate_pod_identity_with_kubenet"
        for verification.

        :return: bool
        """
        return self._get_enable_pod_identity_with_kubenet(enable_validation=True)

    def get_enable_image_integrity(self) -> bool:
        """Obtain the value of enable_image_integrity.

        :return: bool
        """
        # read the original value passed by the command
        enable_image_integrity = self.raw_param.get("enable_image_integrity")

        return enable_image_integrity

    def get_disable_image_integrity(self) -> bool:
        """Obtain the value of disable_image_integrity.

        :return: bool
        """
        # read the original value passed by the command
        disable_image_integrity = self.raw_param.get("disable_image_integrity")

        return disable_image_integrity

    def get_kms_infrastructure_encryption(self) -> str:
        """Obtain the value of kms_infrastructure_encryption.

        :return: str
        """
        # read the original value passed by the command
        kms_infrastructure_encryption = self.raw_param.get("kms_infrastructure_encryption")

        return kms_infrastructure_encryption

    def get_cluster_snapshot_id(self) -> Union[str, None]:
        """Obtain the values of cluster_snapshot_id.

        :return: string or None
        """
        # read the original value passed by the command
        snapshot_id = self.raw_param.get("cluster_snapshot_id")
        # try to read the property value corresponding to the parameter from the `mc` object
        if (
            self.mc and
            self.mc.creation_data and
            self.mc.creation_data.source_resource_id is not None
        ):
            snapshot_id = (
                self.mc.creation_data.source_resource_id
            )

        # this parameter does not need dynamic completion
        # this parameter does not need validation
        return snapshot_id

    def get_cluster_snapshot(self) -> Union[ManagedClusterSnapshot, None]:
        """Helper function to retrieve the ManagedClusterSnapshot object corresponding to a cluster snapshot id.

        This fuction will store an intermediate "managedclustersnapshot" to avoid sending the same request multiple
        times.

        Function "get_cluster_snapshot_by_snapshot_id" will be called to retrieve the ManagedClusterSnapshot object
        corresponding to a cluster snapshot id, which internally used the managedclustersnapshot client
        (managedclustersnapshots operations belonging to container service client) to send the request.

        :return: ManagedClusterSnapshot or None
        """
        # try to read from intermediates
        snapshot = self.get_intermediate("managedclustersnapshot")
        if snapshot:
            return snapshot

        snapshot_id = self.get_cluster_snapshot_id()
        if snapshot_id:
            snapshot = self.external_functions.get_cluster_snapshot_by_snapshot_id(self.cmd.cli_ctx, snapshot_id)
            self.set_intermediate("managedclustersnapshot", snapshot, overwrite_exists=True)
        return snapshot

    def _get_kubernetes_version(self, read_only: bool = False) -> str:
        """Internal function to dynamically obtain the value of kubernetes_version according to the context.

        Note: Overwritten to take the value from mc snapshot.

        If snapshot_id is specified, dynamic completion will be triggerd, and will try to get the corresponding value
        from the Snapshot. When determining the value of the parameter, obtaining from `mc` takes precedence over user's
        explicit input over cluster snapshot over nodepool snapshot over default vaule.

        :return: string
        """
        # read the original value passed by the command
        raw_value = self.raw_param.get("kubernetes_version")
        # try to read the property value corresponding to the parameter from the `mc` object
        value_obtained_from_mc = None
        if self.mc:
            value_obtained_from_mc = self.mc.kubernetes_version
        # try to retrieve the value from snapshot
        value_obtained_from_snapshot = None
        value_obtained_from_cluster_snapshot = None
        # skip dynamic completion if read_only is specified
        if not read_only:
            snapshot = self.agentpool_context.get_snapshot()
            if snapshot:
                value_obtained_from_snapshot = snapshot.kubernetes_version
        # skip dynamic completion if read_only is specified
        if not read_only:
            snapshot = self.get_cluster_snapshot()
            if snapshot:
                value_obtained_from_cluster_snapshot = snapshot.managed_cluster_properties_read_only.kubernetes_version

        # set default value
        if value_obtained_from_mc is not None:
            kubernetes_version = value_obtained_from_mc
        elif raw_value not in [None, ""]:
            kubernetes_version = raw_value
        elif not read_only and value_obtained_from_cluster_snapshot is not None:
            kubernetes_version = value_obtained_from_cluster_snapshot
        elif not read_only and value_obtained_from_snapshot is not None:
            kubernetes_version = value_obtained_from_snapshot
        else:
            kubernetes_version = raw_value

        # this parameter does not need validation
        return kubernetes_version

    def get_kubernetes_version(self) -> str:
        """Obtain the value of kubernetes_version.

        Note: Overwritten to take the value from mc snapshot.

        :return: string
        """
        return self._get_kubernetes_version(read_only=False)

    def get_disk_driver(self) -> Optional[ManagedClusterStorageProfileDiskCSIDriver]:
        """Obtain the value of storage_profile.disk_csi_driver

        :return: Optional[ManagedClusterStorageProfileDiskCSIDriver]
        """
        enable_disk_driver = self.raw_param.get("enable_disk_driver")
        disable_disk_driver = self.raw_param.get("disable_disk_driver")
        disk_driver_version = self.raw_param.get("disk_driver_version")

        if not enable_disk_driver and not disable_disk_driver and not disk_driver_version:
            return None
        profile = self.models.ManagedClusterStorageProfileDiskCSIDriver()  # pylint: disable=no-member

        if enable_disk_driver and disable_disk_driver:
            raise MutuallyExclusiveArgumentError(
                "Cannot specify --enable-disk-driver and "
                "--disable-disk-driver at the same time."
            )

        if disable_disk_driver and disk_driver_version:
            raise ArgumentUsageError(
                "The parameter --disable-disk-driver cannot be used "
                "when --disk-driver-version is specified.")

        if self.decorator_mode == DecoratorMode.UPDATE and disk_driver_version and not enable_disk_driver:
            raise ArgumentUsageError(
                "Parameter --enable-disk-driver is required "
                "when --disk-driver-version is specified during update.")

        if self.decorator_mode == DecoratorMode.CREATE:
            if disable_disk_driver:
                profile.enabled = False
            else:
                profile.enabled = True
                if disk_driver_version:
                    profile.version = disk_driver_version

        if self.decorator_mode == DecoratorMode.UPDATE:
            if enable_disk_driver:
                profile.enabled = True
                if disk_driver_version:
                    profile.version = disk_driver_version
            elif disable_disk_driver:
                msg = (
                    "Please make sure there are no existing PVs and PVCs "
                    "that are used by AzureDisk CSI driver before disabling."
                )
                if not self.get_yes() and not prompt_y_n(msg, default="n"):
                    raise DecoratorEarlyExitException()
                profile.enabled = False

        return profile

    def _get_enable_apiserver_vnet_integration(self, enable_validation: bool = False) -> bool:
        """Internal function to obtain the value of enable_apiserver_vnet_integration.

        This function supports the option of enable_validation. When enable_apiserver_vnet_integration is specified,
        For UPDATE: if apiserver-subnet-id is not used, raise an RequiredArgumentMissingError;

        :return: bool
        """
        # read the original value passed by the command
        enable_apiserver_vnet_integration = self.raw_param.get("enable_apiserver_vnet_integration")
        # In create mode, try to read the property value corresponding to the parameter from the `mc` object.
        if self.decorator_mode == DecoratorMode.CREATE:
            if (
                self.mc and
                self.mc.api_server_access_profile and
                self.mc.api_server_access_profile.enable_vnet_integration is not None
            ):
                enable_apiserver_vnet_integration = self.mc.api_server_access_profile.enable_vnet_integration

        # this parameter does not need dynamic completion
        # validation
        if enable_validation:
            if self.decorator_mode == DecoratorMode.UPDATE:
                is_apiserver_vnet_integration_cluster = check_is_apiserver_vnet_integration_cluster(self.mc)
                if enable_apiserver_vnet_integration and not is_apiserver_vnet_integration_cluster:
                    if self._get_apiserver_subnet_id(enable_validation=False) is None:
                        raise RequiredArgumentMissingError(
                            "--apiserver-subnet-id is required for update with --enable-apiserver-vnet-integration."
                        )

        return enable_apiserver_vnet_integration

    def get_enable_apiserver_vnet_integration(self) -> bool:
        """Obtain the value of enable_apiserver_vnet_integration.

        This function will verify the parameter by default. When enable_apiserver_vnet_integration is specified,
        For UPDATE: if apiserver-subnet-id is not used, raise an RequiredArgumentMissingError

        :return: bool
        """
        return self._get_enable_apiserver_vnet_integration(enable_validation=True)

    def _get_apiserver_subnet_id(self, enable_validation: bool = False) -> Union[str, None]:
        """Internal function to obtain the value of apiserver_subnet_id.

        This function supports the option of enable_validation. When apiserver_subnet_id is specified,
        if enable_apiserver_vnet_integration is not used, raise an RequiredArgumentMissingError;
        For CREATE: if vnet_subnet_id is not used, raise an RequiredArgumentMissingError;

        :return: bool
        """
        # read the original value passed by the command
        apiserver_subnet_id = self.raw_param.get("apiserver_subnet_id")
        # try to read the property value corresponding to the parameter from the `mc` object
        if self.decorator_mode == DecoratorMode.CREATE:
            if (
                self.mc and
                self.mc.api_server_access_profile and
                self.mc.api_server_access_profile.subnet_id is not None
            ):
                apiserver_subnet_id = self.mc.api_server_access_profile.subnet_id

        # this parameter does not need dynamic completion
        # validation
        if enable_validation:
            if self.decorator_mode == DecoratorMode.CREATE:
                vnet_subnet_id = self.get_vnet_subnet_id()
                if apiserver_subnet_id and vnet_subnet_id is None:
                    raise RequiredArgumentMissingError(
                        '"--apiserver-subnet-id" requires "--vnet-subnet-id".')

            enable_apiserver_vnet_integration = self._get_enable_apiserver_vnet_integration(
                enable_validation=False)
            if (
                apiserver_subnet_id and
                (
                    enable_apiserver_vnet_integration is None or
                    enable_apiserver_vnet_integration is False
                )
                and self.get_sku_name() != CONST_MANAGED_CLUSTER_SKU_NAME_AUTOMATIC
            ):
                raise RequiredArgumentMissingError(
                    '"--apiserver-subnet-id" requires "--enable-apiserver-vnet-integration".')

        return apiserver_subnet_id

    def get_apiserver_subnet_id(self) -> Union[str, None]:
        """Obtain the value of apiserver_subnet_id.

        This function will verify the parameter by default. When apiserver_subnet_id is specified,
        if enable_apiserver_vnet_integration is not specified, raise an RequiredArgumentMissingError;

        :return: bool
        """
        return self._get_apiserver_subnet_id(enable_validation=True)

    def _get_enable_private_cluster(self, enable_validation: bool = False) -> bool:
        """Internal function to obtain the value of enable_private_cluster for update.

        This function supports the option of enable_validation during update. When enable_private_cluster is specified,
        if api_server_authorized_ip_ranges is assigned, raise an MutuallyExclusiveArgumentError;
        When enable_private_cluster is not specified, disable_public_fqdn, enable_public_fqdn or private_dns_zone
        is assigned, raise an InvalidArgumentValueError.

        For UPDATE: if existing cluster is not using apiserver vnet integration, raise an ArgumentUsageError;

        :return: bool
        """
        # read the original value passed by the command
        enable_apiserver_vnet_integration = self.raw_param.get("enable_apiserver_vnet_integration")
        enable_private_cluster = self.raw_param.get("enable_private_cluster")

        # In create mode, try to read the property value corresponding to the parameter from the `mc` object.
        if self.decorator_mode == DecoratorMode.CREATE:
            if (
                self.mc and
                self.mc.api_server_access_profile and
                self.mc.api_server_access_profile.enable_private_cluster is not None
            ):
                enable_private_cluster = self.mc.api_server_access_profile.enable_private_cluster

        # this parameter does not need dynamic completion
        # validation
        if enable_validation:
            # copy from cli core
            if self.decorator_mode == DecoratorMode.CREATE:
                if enable_private_cluster:
                    if (
                        safe_lower(self._get_load_balancer_sku(enable_validation=False)) ==
                        CONST_LOAD_BALANCER_SKU_BASIC
                    ):
                        raise InvalidArgumentValueError(
                            "Please use standard load balancer for private cluster"
                        )
                    if self._get_api_server_authorized_ip_ranges(enable_validation=False):
                        raise MutuallyExclusiveArgumentError(
                            "--api-server-authorized-ip-ranges is not supported for private cluster"
                        )
                else:
                    if self._get_disable_public_fqdn(enable_validation=False):
                        raise InvalidArgumentValueError(
                            "--disable-public-fqdn should only be used with --enable-private-cluster"
                        )
                    if self._get_private_dns_zone(enable_validation=False):
                        raise InvalidArgumentValueError(
                            "Invalid private dns zone for public cluster. It should always be empty for public cluster"
                        )

            if self.decorator_mode == DecoratorMode.UPDATE:
                # copy logic from cli core
                is_private_cluster = check_is_private_cluster(self.mc)
                is_apiserver_vnet_integration_cluster = check_is_apiserver_vnet_integration_cluster(self.mc)

                if is_private_cluster or enable_private_cluster:
                    if self._get_api_server_authorized_ip_ranges(enable_validation=False):
                        raise MutuallyExclusiveArgumentError(
                            "--api-server-authorized-ip-ranges is not supported for private cluster"
                        )
                else:
                    if self._get_disable_public_fqdn(enable_validation=False):
                        raise InvalidArgumentValueError(
                            "--disable-public-fqdn can only be used for private cluster"
                        )
                    if self._get_enable_public_fqdn(enable_validation=False):
                        raise InvalidArgumentValueError(
                            "--enable-public-fqdn can only be used for private cluster"
                        )
                # new validation added for vnet integration
                if enable_private_cluster and not enable_apiserver_vnet_integration:
                    if not is_apiserver_vnet_integration_cluster:
                        raise ArgumentUsageError(
                            "Enabling private cluster requires enabling apiserver vnet integration"
                            "(--enable-apiserver-vnet-integration)."
                        )

        return enable_private_cluster

    def get_enable_private_cluster(self) -> bool:
        """Obtain the value of enable_private_cluster.

        This function will verify the parameter by default. When enable_private_cluster is specified,
        For UPDATE: if enable-apiserver-vnet-integration is not used and existing cluster is not using
        apiserver vnet integration, raise an ArgumentUsageError

        :return: bool
        """
        return self._get_enable_private_cluster(enable_validation=True)

    def _get_disable_private_cluster(self, enable_validation: bool = False) -> bool:
        """Internal function to obtain the value of disable_private_cluster.

        This function supports the option of enable_validation.
        For UPDATE: if existing cluster is not using apiserver vnet integration, raise an ArgumentUsageError;

        :return: bool
        """
        # read the original value passed by the command
        enable_apiserver_vnet_integration = self.raw_param.get("enable_apiserver_vnet_integration")
        disable_private_cluster = self.raw_param.get("disable_private_cluster")

        # this parameter does not need dynamic completion
        # validation
        if enable_validation:
            if self.decorator_mode == DecoratorMode.UPDATE:
                # logic copied from cli core
                if disable_private_cluster:
                    if self._get_disable_public_fqdn(enable_validation=False):
                        raise InvalidArgumentValueError(
                            "--disable-public-fqdn can only be used for private cluster"
                        )
                    if self._get_enable_public_fqdn(enable_validation=False):
                        raise InvalidArgumentValueError(
                            "--enable-public-fqdn can only be used for private cluster"
                        )
                # new validation added for apiserver vnet integration
                if disable_private_cluster and not enable_apiserver_vnet_integration:
                    if (
                        self.mc.api_server_access_profile is None or
                        self.mc.api_server_access_profile.enable_vnet_integration is not True
                    ):
                        raise ArgumentUsageError(
                            "Disabling private cluster requires enabling apiserver vnet integration"
                            "(--enable-apiserver-vnet-integration)."
                        )

        return disable_private_cluster

    def get_disable_private_cluster(self) -> bool:
        """Obtain the value of disable_private_cluster.

        This function will verify the parameter by default. When disable_private_cluster is specified,
        For UPDATE: if enable-apiserver-vnet-integration is not used and existing cluster is not using
        apiserver vnet integration, raise an ArgumentUsageError

        :return: bool
        """
        return self._get_disable_private_cluster(enable_validation=True)

    def _get_disable_public_fqdn(self, enable_validation: bool = False) -> bool:
        """Internal function to obtain the value of disable_public_fqdn for update.

        This function supports the option of enable_validation. When enabled, if enable_private_cluster is not specified
        and disable_public_fqdn is assigned, raise an InvalidArgumentValueError. If both disable_public_fqdn and
        enable_public_fqdn are assigned, raise a MutuallyExclusiveArgumentError. In update mode, if
        disable_public_fqdn is assigned and private_dns_zone equals to CONST_PRIVATE_DNS_ZONE_NONE, raise an
        InvalidArgumentValueError.
        :return: bool
        """
        # read the original value passed by the command
        disable_public_fqdn = self.raw_param.get("disable_public_fqdn")

        # In create mode, try to read the property value corresponding to the parameter from the `mc` object.
        if self.decorator_mode == DecoratorMode.CREATE:
            if (
                self.mc and
                self.mc.api_server_access_profile and
                self.mc.api_server_access_profile.enable_private_cluster_public_fqdn is not None
            ):
                disable_public_fqdn = not self.mc.api_server_access_profile.enable_private_cluster_public_fqdn

        # this parameter does not need dynamic completion
        # validation
        if enable_validation:
            if self.decorator_mode == DecoratorMode.CREATE:
                if disable_public_fqdn and not self._get_enable_private_cluster(enable_validation=False):
                    raise InvalidArgumentValueError(
                        "--disable-public-fqdn should only be used with --enable-private-cluster"
                    )
            if self.decorator_mode == DecoratorMode.UPDATE:
                if disable_public_fqdn:
                    if self._get_enable_public_fqdn(enable_validation=False):
                        raise MutuallyExclusiveArgumentError(
                            "Cannot specify '--enable-public-fqdn' and '--disable-public-fqdn' at the same time"
                        )
                    if (
                        safe_lower(self._get_private_dns_zone(enable_validation=False)) ==
                        CONST_PRIVATE_DNS_ZONE_NONE or
                        safe_lower(self.mc.api_server_access_profile.private_dns_zone) ==
                        CONST_PRIVATE_DNS_ZONE_NONE
                    ):
                        raise InvalidArgumentValueError(
                            "--disable-public-fqdn cannot be applied for none mode private dns zone cluster"
                        )

        return disable_public_fqdn

    def get_disable_public_fqdn(self) -> bool:
        """Obtain the value of disable_public_fqdn.
        This function will verify the parameter by default. If enable_private_cluster is not specified and
        disable_public_fqdn is assigned, raise an InvalidArgumentValueError. If both disable_public_fqdn and
        enable_public_fqdn are assigned, raise a MutuallyExclusiveArgumentError. In update mode, if
        disable_public_fqdn is assigned and private_dns_zone equals to CONST_PRIVATE_DNS_ZONE_NONE, raise an
        InvalidArgumentValueError.
        :return: bool
        """
        return self._get_disable_public_fqdn(enable_validation=True)

    def _get_enable_public_fqdn(self, enable_validation: bool = False) -> bool:
        """Internal function to obtain the value of enable_public_fqdn for update.

        This function supports the option of enable_validation. When enabled, if private cluster is not enabled and
        enable_public_fqdn is assigned, raise an InvalidArgumentValueError. If both disable_public_fqdn and
        enable_public_fqdn are assigned, raise a MutuallyExclusiveArgumentError.
        :return: bool
        """
        # read the original value passed by the command
        enable_public_fqdn = self.raw_param.get("enable_public_fqdn")

        # this parameter does not need dynamic completion
        # validation
        if enable_validation:
            if self.decorator_mode == DecoratorMode.UPDATE:
                if enable_public_fqdn:
                    if self._get_disable_public_fqdn(enable_validation=False):
                        raise MutuallyExclusiveArgumentError(
                            "Cannot specify '--enable-public-fqdn' and '--disable-public-fqdn' at the same time"
                        )

        return enable_public_fqdn

    def get_enable_public_fqdn(self) -> bool:
        """Obtain the value of enable_public_fqdn.
        This function will verify the parameter by default. If private cluster is not enabled and enable_public_fqdn
        is assigned, raise an InvalidArgumentValueError. If both disable_public_fqdn and enable_private_cluster are
        assigned, raise a MutuallyExclusiveArgumentError.
        :return: bool
        """
        return self._get_enable_public_fqdn(enable_validation=True)

    def _get_private_dns_zone(self, enable_validation: bool = False) -> Union[str, None]:
        """Internal function to obtain the value of private_dns_zone.
        This function supports the option of enable_validation. When enabled and private_dns_zone is assigned, if
        enable_private_cluster is not specified raise an InvalidArgumentValueError. It will also check when both
        private_dns_zone and fqdn_subdomain are assigned, if the value of private_dns_zone is
        CONST_PRIVATE_DNS_ZONE_SYSTEM or CONST_PRIVATE_DNS_ZONE_NONE, raise an InvalidArgumentValueError; Otherwise if
        the value of private_dns_zone is not a valid resource ID, raise an InvalidArgumentValueError. In update mode,
        if disable_public_fqdn is assigned and private_dns_zone equals to CONST_PRIVATE_DNS_ZONE_NONE, raise an
        InvalidArgumentValueError.
        :return: string or None
        """
        # read the original value passed by the command
        private_dns_zone = self.raw_param.get("private_dns_zone")
        # In create mode, try to read the property value corresponding to the parameter from the `mc` object.
        if self.decorator_mode == DecoratorMode.CREATE:
            if (
                self.mc and
                self.mc.api_server_access_profile and
                self.mc.api_server_access_profile.private_dns_zone is not None
            ):
                private_dns_zone = self.mc.api_server_access_profile.private_dns_zone

        # this parameter does not need dynamic completion
        # validation
        if enable_validation:
            if self.decorator_mode == DecoratorMode.CREATE:
                if private_dns_zone:
                    if not self._get_enable_private_cluster(enable_validation=False):
                        raise InvalidArgumentValueError(
                            "Invalid private dns zone for public cluster. It should always be empty for public cluster"
                        )
                    if (
                        private_dns_zone.lower() != CONST_PRIVATE_DNS_ZONE_SYSTEM and
                        private_dns_zone.lower() != CONST_PRIVATE_DNS_ZONE_NONE
                    ):
                        if not is_valid_resource_id(private_dns_zone):
                            raise InvalidArgumentValueError(
                                private_dns_zone + " is not a valid Azure resource ID."
                            )
                    else:
                        if self._get_fqdn_subdomain(enable_validation=False):
                            raise InvalidArgumentValueError(
                                "--fqdn-subdomain should only be used for private cluster with custom private dns zone"
                            )
            elif self.decorator_mode == DecoratorMode.UPDATE:
                if (
                    self.mc and
                    self.mc.api_server_access_profile and
                    self.mc.api_server_access_profile.private_dns_zone == CONST_PRIVATE_DNS_ZONE_NONE
                ):
                    if self._get_disable_public_fqdn(enable_validation=False):
                        raise InvalidArgumentValueError(
                            "--disable-public-fqdn cannot be applied for none mode private dns zone cluster"
                        )
        return private_dns_zone

    def get_private_dns_zone(self) -> Union[str, None]:
        """Obtain the value of private_dns_zone.
        This function will verify the parameter by default. When private_dns_zone is assigned, if enable_private_cluster
        is not specified raise an InvalidArgumentValueError. It will also check when both private_dns_zone and
        fqdn_subdomain are assigned, if the value of private_dns_zone is CONST_PRIVATE_DNS_ZONE_SYSTEM or
        CONST_PRIVATE_DNS_ZONE_NONE, raise an InvalidArgumentValueError; Otherwise if the value of private_dns_zone is
        not a valid resource ID, raise an InvalidArgumentValueError. In update mode, if disable_public_fqdn is assigned
        and private_dns_zone equals to CONST_PRIVATE_DNS_ZONE_NONE, raise an InvalidArgumentValueError.
        :return: string or None
        """
        return self._get_private_dns_zone(enable_validation=True)

    def _get_api_server_authorized_ip_ranges(self, enable_validation: bool = False) -> List[str]:
        """Internal function to obtain the value of api_server_authorized_ip_ranges for update.

        This function supports the option of enable_validation. When enabled and api_server_authorized_ip_ranges is
        assigned, if load_balancer_sku equals to CONST_LOAD_BALANCER_SKU_BASIC, raise an InvalidArgumentValueError;
        if enable_private_cluster is specified, raise a MutuallyExclusiveArgumentError.
        This function will normalize the parameter by default. It will split the string into a list with "," as the
        delimiter.
        :return: empty list or list of strings
        """
        # read the original value passed by the command
        api_server_authorized_ip_ranges = self.raw_param.get(
            "api_server_authorized_ip_ranges"
        )
        # In create mode, try to read the property value corresponding to the parameter from the `mc` object.
        if self.decorator_mode == DecoratorMode.CREATE:
            read_from_mc = False
            if (
                self.mc and
                self.mc.api_server_access_profile and
                self.mc.api_server_access_profile.authorized_ip_ranges is not None
            ):
                api_server_authorized_ip_ranges = (
                    self.mc.api_server_access_profile.authorized_ip_ranges
                )
                read_from_mc = True

            # normalize
            if not read_from_mc:
                api_server_authorized_ip_ranges = [
                    x.strip()
                    for x in (
                        api_server_authorized_ip_ranges.split(",")
                        if api_server_authorized_ip_ranges
                        else []
                    )
                ]
        elif self.decorator_mode == DecoratorMode.UPDATE:
            # normalize, keep None as None
            if api_server_authorized_ip_ranges is not None:
                api_server_authorized_ip_ranges = [
                    x.strip()
                    for x in (
                        api_server_authorized_ip_ranges.split(",")
                        if api_server_authorized_ip_ranges
                        else []
                    )
                ]

        # validation
        if enable_validation:
            if self.decorator_mode == DecoratorMode.CREATE:
                if api_server_authorized_ip_ranges:
                    if (
                        safe_lower(self._get_load_balancer_sku(enable_validation=False)) ==
                        CONST_LOAD_BALANCER_SKU_BASIC
                    ):
                        raise InvalidArgumentValueError(
                            "--api-server-authorized-ip-ranges can only be used with standard load balancer"
                        )
                    if self._get_enable_private_cluster(enable_validation=False):
                        raise MutuallyExclusiveArgumentError(
                            "--api-server-authorized-ip-ranges is not supported for private cluster"
                        )

        return api_server_authorized_ip_ranges

    def get_api_server_authorized_ip_ranges(self) -> List[str]:
        """Obtain the value of api_server_authorized_ip_ranges.
        This function will verify the parameter by default. When api_server_authorized_ip_ranges is assigned, if
        load_balancer_sku equals to CONST_LOAD_BALANCER_SKU_BASIC, raise an InvalidArgumentValueError; if
        enable_private_cluster is specified, raise a MutuallyExclusiveArgumentError.
        This function will normalize the parameter by default. It will split the string into a list with "," as the
        delimiter.
        :return: empty list or list of strings
        """
        return self._get_api_server_authorized_ip_ranges(enable_validation=True)

    def get_dns_zone_resource_ids(self) -> Union[list, None]:
        """Obtain the value of dns_zone_resource_ids.

        :return: list or None
        """
        # read the original value passed by the command
        dns_zone_resource_ids = self.raw_param.get("dns_zone_resource_ids")
        # normalize
        dns_zone_resource_ids = [
            x.strip()
            for x in (
                dns_zone_resource_ids.split(",")
                if dns_zone_resource_ids
                else []
            )
        ]
        # try to read the property value corresponding to the parameter from the `mc` object
        if (
            self.mc and
            self.mc.ingress_profile and
            self.mc.ingress_profile.web_app_routing and
            self.mc.ingress_profile.web_app_routing.dns_zone_resource_ids is not None
        ):
            dns_zone_resource_ids = self.mc.ingress_profile.web_app_routing.dns_zone_resource_ids

        # for backward compatibility, if --dns-zone-resource-ids is not specified,
        # try to read from --dns-zone-resource-id
        dns_zone_resource_id = self.raw_param.get("dns_zone_resource_id")
        if not dns_zone_resource_ids and dns_zone_resource_id:
            dns_zone_resource_ids = [dns_zone_resource_id]

        # this parameter does not need dynamic completion
        # this parameter does not need validation
        return dns_zone_resource_ids

    def _get_enable_keda(self, enable_validation: bool = False) -> bool:
        """Internal function to obtain the value of enable_keda.

        This function supports the option of enable_validation. When enabled, if both enable_keda and disable_keda are
        specified, raise a MutuallyExclusiveArgumentError.

        :return: bool
        """
        # Read the original value passed by the command.
        enable_keda = self.raw_param.get("enable_keda")

        # In create mode, try to read the property value corresponding to the parameter from the `mc` object.
        if self.decorator_mode == DecoratorMode.CREATE:
            if (
                self.mc and
                self.mc.workload_auto_scaler_profile and
                self.mc.workload_auto_scaler_profile.keda
            ):
                enable_keda = self.mc.workload_auto_scaler_profile.keda.enabled

        # This parameter does not need dynamic completion.
        if enable_validation:
            if enable_keda and self._get_disable_keda(enable_validation=False):
                raise MutuallyExclusiveArgumentError(
                    "Cannot specify --enable-keda and --disable-keda at the same time."
                )

        return enable_keda

    def get_enable_keda(self) -> bool:
        """Obtain the value of enable_keda.

        This function will verify the parameter by default. If both enable_keda and disable_keda are specified, raise a
        MutuallyExclusiveArgumentError.

        :return: bool
        """
        return self._get_enable_keda(enable_validation=True)

    def _get_disable_keda(self, enable_validation: bool = False) -> bool:
        """Internal function to obtain the value of disable_keda.

        This function supports the option of enable_validation. When enabled, if both enable_keda and disable_keda are
        specified, raise a MutuallyExclusiveArgumentError.

        :return: bool
        """
        # Read the original value passed by the command.
        disable_keda = self.raw_param.get("disable_keda")

        # This option is not supported in create mode, hence we do not read the property value from the `mc` object.
        # This parameter does not need dynamic completion.
        if enable_validation:
            if disable_keda and self._get_enable_keda(enable_validation=False):
                raise MutuallyExclusiveArgumentError(
                    "Cannot specify --enable-keda and --disable-keda at the same time."
                )

        return disable_keda

    def get_disable_keda(self) -> bool:
        """Obtain the value of disable_keda.

        This function will verify the parameter by default. If both enable_keda and disable_keda are specified, raise a
        MutuallyExclusiveArgumentError.

        :return: bool
        """
        return self._get_disable_keda(enable_validation=True)

    def get_custom_ca_trust_certificates(self) -> Union[List[bytes], None]:
        """Obtain the value of custom ca trust certificates.

        :return: List[str] or None
        """
        custom_ca_certs_file_path = self.raw_param.get("custom_ca_trust_certificates")
        if not custom_ca_certs_file_path:
            return None
        if not os.path.isfile(custom_ca_certs_file_path):
            raise InvalidArgumentValueError(
                f"{custom_ca_certs_file_path} is not valid file, or not accessible."
            )
        # CAs are supposed to be separated with a new line, we filter out empty strings (e.g. some stray new line).
        # We only allow up to 10 CAs
        file_content = read_file_content(custom_ca_certs_file_path).split(os.linesep + os.linesep)
        certs = [str.encode(x) for x in file_content if len(x) > 1]
        if len(certs) > 10:
            raise InvalidArgumentValueError(
                f"Only up to 10 new-line separated CAs can be passed, got {len(certs)} instead."
            )
        return certs

    def _get_enable_run_command(self, enable_validation: bool = False) -> bool:
        """Internal function to obtain the value of enable_run_command.
        :return: bool
        """
        enable_run_command = self.raw_param.get("enable_run_command")

        # In create mode, try to read the property value corresponding to the parameter from the `mc` object.
        if self.decorator_mode == DecoratorMode.CREATE:
            if (
                self.mc and
                hasattr(self.mc, "api_server_access_profile") and  # backward compatibility
                self.mc.api_server_access_profile and
                self.mc.api_server_access_profile.disable_run_command is not None
            ):
                enable_run_command = not self.mc.api_server_access_profile.disable_run_command

        # validation
        if enable_validation:
            if enable_run_command and self._get_disable_run_command(enable_validation=False):
                raise MutuallyExclusiveArgumentError(
                    "Cannot specify --enable-run-command and --disable-run-command at the same time."
                )

        return enable_run_command

    def get_enable_run_command(self) -> bool:
        """Obtain the value of enable_run_command.
        This function will verify the parameter by default. If both enable_run_command and disable_run_command are
        specified, raise a MutuallyExclusiveArgumentError.
        :return: bool
        """
        return self._get_enable_run_command(enable_validation=True)

    def _get_disable_run_command(self, enable_validation: bool = False) -> bool:
        """Internal function to obtain the value of disable_run_command.
        :return: bool
        """
        disable_run_command = self.raw_param.get("disable_run_command")

        # In create mode, try to read the property value corresponding to the parameter from the `mc` object.
        if self.decorator_mode == DecoratorMode.CREATE:
            if (
                self.mc and
                hasattr(self.mc, "api_server_access_profile") and  # backward compatibility
                self.mc.api_server_access_profile and
                self.mc.api_server_access_profile.disable_run_command is not None
            ):
                disable_run_command = self.mc.api_server_access_profile.disable_run_command

        # validation
        if enable_validation:
            if disable_run_command and self._get_enable_run_command(enable_validation=False):
                raise MutuallyExclusiveArgumentError(
                    "Cannot specify --enable-run-command and --disable-run-command at the same time."
                )
        return disable_run_command

    def get_disable_run_command(self) -> bool:
        """Obtain the value of disable_run_command.
        This function will verify the parameter by default. If both enable_run_command and disable_run_command
        are specified, raise a MutuallyExclusiveArgumentError.
        :return: bool
        """
        return self._get_disable_run_command(enable_validation=True)

    def _get_enable_azure_monitor_metrics(self, enable_validation: bool = False) -> bool:
        """Internal function to obtain the value of enable_azure_monitor_metrics.
        This function supports the option of enable_validation. When enabled, if both enable_azure_monitor_metrics and
        disable_azure_monitor_metrics are specified, raise a MutuallyExclusiveArgumentError.

        :return: bool
        """
        # Read the original value passed by the command.
        # TODO: should remove get value from enable_azuremonitormetrics once the option is removed
        enable_azure_monitor_metrics = (
            self.raw_param.get("enable_azure_monitor_metrics") or
            self.raw_param.get("enable_azuremonitormetrics")
        )
        # In create mode, try to read the property value corresponding to the parameter from the `mc` object.
        if self.decorator_mode == DecoratorMode.CREATE:
            if (
                self.mc and
                self.mc.azure_monitor_profile and
                self.mc.azure_monitor_profile.metrics
            ):
                enable_azure_monitor_metrics = self.mc.azure_monitor_profile.metrics.enabled
            skuName = self.get_sku_name()
            if skuName == CONST_MANAGED_CLUSTER_SKU_NAME_AUTOMATIC:
                enable_azure_monitor_metrics = True
        # This parameter does not need dynamic completion.
        if enable_validation:
            if enable_azure_monitor_metrics and self._get_disable_azure_monitor_metrics(False):
                raise MutuallyExclusiveArgumentError(
                    "Cannot specify --enable-azuremonitormetrics and --disable-azuremonitormetrics at the same time."
                )
            if enable_azure_monitor_metrics and not check_is_msi_cluster(self.mc):
                raise RequiredArgumentMissingError(
                    "--enable-azuremonitormetrics can only be specified for clusters with managed identity enabled"
                )
        return enable_azure_monitor_metrics

    def get_enable_azure_monitor_metrics(self) -> bool:
        """Obtain the value of enable_azure_monitor_metrics.
        This function will verify the parameter by default. If both enable_azure_monitor_metrics and
        disable_azure_monitor_metrics are specified, raise a MutuallyExclusiveArgumentError.
        :return: bool
        """
        return self._get_enable_azure_monitor_metrics(enable_validation=True)

    def _get_disable_azure_monitor_metrics(self, enable_validation: bool = False) -> bool:
        """Internal function to obtain the value of disable_azure_monitor_metrics.
        This function supports the option of enable_validation. When enabled, if both enable_azure_monitor_metrics and
        disable_azure_monitor_metrics are specified, raise a MutuallyExclusiveArgumentError.
        :return: bool
        """
        # Read the original value passed by the command.
        # TODO: should remove get value from disable_azuremonitormetrics once the option is removed
        disable_azure_monitor_metrics = (
            self.raw_param.get("disable_azure_monitor_metrics") or
            self.raw_param.get("disable_azuremonitormetrics")
        )
        if disable_azure_monitor_metrics and self._get_enable_azure_monitor_metrics(False):
            raise MutuallyExclusiveArgumentError(
                "Cannot specify --enable-azuremonitormetrics and --disable-azuremonitormetrics at the same time."
            )
        return disable_azure_monitor_metrics

    def get_disable_azure_monitor_metrics(self) -> bool:
        """Obtain the value of disable_azure_monitor_metrics.
        This function will verify the parameter by default. If both enable_azure_monitor_metrics and
        disable_azure_monitor_metrics are specified, raise a MutuallyExclusiveArgumentError.
        :return: bool
        """
        return self._get_disable_azure_monitor_metrics(enable_validation=True)

    def _get_enable_azure_monitor_app_monitoring(self, enable_validation=True) -> bool:
        """Internal function to obtain the value of enable_azure_monitor_app_monitoring.
        This function supports the option of enable_validation. When enabled, if both
        enable_azure_monitor_app_monitoring and disable_azure_monitor_app_monitoring are specified,
        raise a MutuallyExclusiveArgumentError.
        :return: bool
        """
        # Read the original value passed by the command.
        enable_azure_monitor_app_monitoring = self.raw_param.get("enable_azure_monitor_app_monitoring")

        # This parameter does not need dynamic completion.
        if enable_validation:
            if enable_azure_monitor_app_monitoring and self._get_disable_azure_monitor_app_monitoring(False):
                raise MutuallyExclusiveArgumentError(
                    "Cannot specify --enable-azure-monitor-app-monitoring and --disable-azure-monitor-app-monitoring "
                    "at the same time."
                )
        return enable_azure_monitor_app_monitoring

    def get_enable_azure_monitor_app_monitoring(self) -> bool:
        """Obtain the value of enable_azure_monitor_app_monitoring.
        If both enable_azure_monitor_app_monitoring and
        disable_azure_monitor_app_monitoring are specified, raise a MutuallyExclusiveArgumentError.
        :return: bool
        """
        return self._get_enable_azure_monitor_app_monitoring(enable_validation=True)

    def _get_disable_azure_monitor_app_monitoring(self, enable_validation=True) -> bool:
        """Internal function to obtain the value of disable_azure_monitor_app_monitoring.
        This function supports the option of enable_validation. When enabled, if both
        enable_azure_monitor_app_monitoring and disable_azure_monitor_app_monitoring are specified,
        raise a MutuallyExclusiveArgumentError.
        :return: bool
        """
        # Read the original value passed by the command.
        disable_azure_monitor_app_monitoring = self.raw_param.get("disable_azure_monitor_app_monitoring")
        if disable_azure_monitor_app_monitoring and self._get_enable_azure_monitor_app_monitoring(False):
            raise MutuallyExclusiveArgumentError(
                "Cannot specify --enable-azure-monitor-app-monitoring and --disable-azure-monitor-app-monitoring "
                "at the same time."
            )
        return disable_azure_monitor_app_monitoring

    def get_disable_azure_monitor_app_monitoring(self) -> bool:
        """Obtain the value of disable_azure_monitor_app_monitoring.
        If both enable_azure_monitor_app_monitoring and
        disable_azure_monitor_app_monitoring are specified, raise a MutuallyExclusiveArgumentError.
        :return: bool
        """
        return self._get_disable_azure_monitor_app_monitoring(enable_validation=True)

    def _get_enable_vpa(self, enable_validation: bool = False) -> bool:
        """Internal function to obtain the value of enable_vpa.
        This function supports the option of enable_vpa. When enabled, if both enable_vpa and enable_vpa are
        specified, raise a MutuallyExclusiveArgumentError.
        :return: bool
        """
        # Read the original value passed by the command.
        enable_vpa = self.raw_param.get("enable_vpa")

        # This parameter does not need dynamic completion.
        if enable_validation:
            if enable_vpa and self._get_disable_vpa(enable_validation=False):
                raise MutuallyExclusiveArgumentError(
                    "Cannot specify --enable-vpa and --disable-vpa at the same time."
                )

        return enable_vpa

    def get_enable_vpa(self) -> bool:
        """Obtain the value of enable_vpa.

        This function will verify the parameter by default. If both enable_vpa and disable_vpa are specified, raise
        a MutuallyExclusiveArgumentError.

        :return: bool
        """
        return self._get_enable_vpa(enable_validation=True)

    def _get_disable_vpa(self, enable_validation: bool = False) -> bool:
        """Internal function to obtain the value of disable_vpa.

        This function supports the option of enable_vpa. When enabled, if both enable_vpa and disable_vpa are specified,
        raise a MutuallyExclusiveArgumentError.

        :return: bool
        """
        # Read the original value passed by the command.
        disable_vpa = self.raw_param.get("disable_vpa")

        # This option is not supported in create mode, hence we do not read the property value from the `mc` object.
        # This parameter does not need dynamic completion.
        if enable_validation:
            if disable_vpa and self._get_enable_vpa(enable_validation=False):
                raise MutuallyExclusiveArgumentError(
                    "Cannot specify --enable-vpa and --disable-vpa at the same time."
                )

        return disable_vpa

    def get_disable_vpa(self) -> bool:
        """Obtain the value of disable_vpa.

        This function will verify the parameter by default. If both enable_vpa and disable_vpa are specified,
        raise a MutuallyExclusiveArgumentError.

        :return: bool
        """
        return self._get_disable_vpa(enable_validation=True)

    def _get_enable_optimized_addon_scaling(self, enable_validation: bool = False) -> bool:
        """Internal function to obtain the value of enable_optimized_addon_scaling.
        This function supports the option of enable_optimized_addon_scaling.
        When enabled, if both enable_optimized_addon_scaling and disable_optimized_addon_scaling are
        specified, raise a MutuallyExclusiveArgumentError.
        :return: bool
        """
        # Read the original value passed by the command.
        enable_optimized_addon_scaling = self.raw_param.get("enable_optimized_addon_scaling")

        # This parameter does not need dynamic completion.
        if enable_validation:
            if enable_optimized_addon_scaling and self._get_disable_optimized_addon_scaling(enable_validation=False):
                raise MutuallyExclusiveArgumentError(
                    "Cannot specify --enable-optimized-addon-scaling and \
                    --disable-optimized-addon-scaling at the same time."
                )

        return enable_optimized_addon_scaling

    def get_enable_optimized_addon_scaling(self) -> bool:
        """Obtain the value of enable_optimized_addon_scaling.
        This function will verify the parameter by default.
        If both enable_optimized_addon_scaling and disable_optimized_addon_scaling are specified,
        raise a MutuallyExclusiveArgumentError.
        :return: bool
        """
        return self._get_enable_optimized_addon_scaling(enable_validation=True)

    def _get_disable_optimized_addon_scaling(self, enable_validation: bool = False) -> bool:
        """Internal function to obtain the value of disable_optimized_addon_scaling.
        This function supports the option of enable_optimized_addon_scaling.
        When enabled, if both enable_optimized_addon_scaling and disable_optimized_addon_scaling are specified,
        raise a MutuallyExclusiveArgumentError.
        :return: bool
        """
        # Read the original value passed by the command.
        disable_optimized_addon_scaling = self.raw_param.get("disable_optimized_addon_scaling")

        # This option is not supported in create mode, hence we do not read the property value from the `mc` object.
        # This parameter does not need dynamic completion.
        if enable_validation:
            if disable_optimized_addon_scaling and self._get_enable_optimized_addon_scaling(enable_validation=False):
                raise MutuallyExclusiveArgumentError(
                    "Cannot specify --enable-optimized-addon-scaling and \
                    --disable-optimized-addon-scaling at the same time."
                )

        return disable_optimized_addon_scaling

    def get_disable_optimized_addon_scaling(self) -> bool:
        """Obtain the value of disable_optimized_addon_scaling.
        This function will verify the parameter by default.
        If both enable_optimized_addon_scaling and disable_optimized_addon_scaling are specified,
        raise a MutuallyExclusiveArgumentError.
        :return: bool
        """
        return self._get_disable_optimized_addon_scaling(enable_validation=True)

    def get_ssh_key_value_for_update(self) -> Tuple[str, bool]:
        """Obtain the value of ssh_key_value for "az aks update".

        Note: no_ssh_key will not be decorated into the `mc` object.

        If the user provides a string-like input for --ssh-key-value, the validator function
        "validate_ssh_key_for_update" will check whether it is a file path, if so, read its content and return;
        if it is a valid public key, return it. Otherwise, raise error.

        :return: ssh_key_value of string type
        """
        # read the original value passed by the command
        ssh_key_value = self.raw_param.get("ssh_key_value")

        # this parameter does not need dynamic completion
        # this parameter does not need validation
        return ssh_key_value

    def get_initial_service_mesh_profile(self) -> ServiceMeshProfile:
        """ Obtain the initial service mesh profile from parameters.
        This function is used only when setting up a new AKS cluster.

        :return: initial service mesh profile
        """

        # returns a service mesh profile only if '--enable-azure-service-mesh' is applied
        enable_asm = self.raw_param.get("enable_azure_service_mesh", False)
        revision = self.raw_param.get("revision", None)
        revisions = None
        if revision is not None:
            revisions = [revision]
        if enable_asm:
            return self.models.ServiceMeshProfile(  # pylint: disable=no-member
                mode=CONST_AZURE_SERVICE_MESH_MODE_ISTIO,
                istio=self.models.IstioServiceMesh(
                    revisions=revisions
                ),  # pylint: disable=no-member
            )

        return None

    def _handle_upgrade_asm(self, new_profile: ServiceMeshProfile) -> Tuple[ServiceMeshProfile, bool]:
        mesh_upgrade_command = self.raw_param.get("mesh_upgrade_command", None)
        supress_confirmation = self.raw_param.get("yes", False)
        updated = False

        # deal with mesh upgrade commands
        if mesh_upgrade_command is not None:
            if new_profile is None or new_profile.mode == CONST_AZURE_SERVICE_MESH_MODE_DISABLED:
                raise ArgumentUsageError(
                    "Istio has not been enabled for this cluster, please refer to https://aka.ms/asm-aks-addon-docs "
                    "for more details on enabling Azure Service Mesh."
                )
            requested_revision = self.raw_param.get("revision", None)
            if mesh_upgrade_command in (
                CONST_AZURE_SERVICE_MESH_UPGRADE_COMMAND_COMPLETE,
                CONST_AZURE_SERVICE_MESH_UPGRADE_COMMAND_ROLLBACK,
            ):
                if len(new_profile.istio.revisions) < 2:
                    raise ArgumentUsageError('Azure Service Mesh upgrade is not in progress.')

                sorted_revisons = self._sort_revisions(new_profile.istio.revisions)
                if mesh_upgrade_command == CONST_AZURE_SERVICE_MESH_UPGRADE_COMMAND_COMPLETE:
                    revision_to_remove = sorted_revisons[0]
                    revision_to_keep = sorted_revisons[-1]
                else:
                    revision_to_remove = sorted_revisons[-1]
                    revision_to_keep = sorted_revisons[0]
                msg = (
                    f"This operation will remove Istio control plane for revision {revision_to_remove}. "
                    f"Please ensure all data plane workloads have been rolled over to revision {revision_to_keep} "
                    "so that they are still part of the mesh.\nAre you sure you want to proceed?"
                )
                if not supress_confirmation and not prompt_y_n(msg, default="n"):
                    raise DecoratorEarlyExitException()
                new_profile.istio.revisions.remove(revision_to_remove)
                updated = True
            elif (
                mesh_upgrade_command == CONST_AZURE_SERVICE_MESH_UPGRADE_COMMAND_START and
                requested_revision is not None
            ):
                if new_profile.istio.revisions is None:
                    new_profile.istio.revisions = []
                new_profile.istio.revisions.append(requested_revision)
                updated = True

        return new_profile, updated

    def _handle_pluginca_asm(self, new_profile: ServiceMeshProfile) -> Tuple[ServiceMeshProfile, bool]:
        updated = False
        enable_asm = self.raw_param.get("enable_azure_service_mesh", False)

        # deal with plugin ca
        key_vault_id = self.raw_param.get("key_vault_id", None)
        ca_cert_object_name = self.raw_param.get("ca_cert_object_name", None)
        ca_key_object_name = self.raw_param.get("ca_key_object_name", None)
        root_cert_object_name = self.raw_param.get("root_cert_object_name", None)
        cert_chain_object_name = self.raw_param.get("cert_chain_object_name", None)

        if any([key_vault_id, ca_cert_object_name, ca_key_object_name, root_cert_object_name, cert_chain_object_name]):
            if key_vault_id is None:
                raise InvalidArgumentValueError(
                    '--key-vault-id is required to use Azure Service Mesh plugin CA feature.'
                )
            if ca_cert_object_name is None:
                raise InvalidArgumentValueError(
                    '--ca-cert-object-name is required to use Azure Service Mesh plugin CA feature.'
                )
            if ca_key_object_name is None:
                raise InvalidArgumentValueError(
                    '--ca-key-object-name is required to use Azure Service Mesh plugin CA feature.'
                )
            if root_cert_object_name is None:
                raise InvalidArgumentValueError(
                    '--root-cert-object-name is required to use Azure Service Mesh plugin CA feature.'
                )
            if cert_chain_object_name is None:
                raise InvalidArgumentValueError(
                    '--cert-chain-object-name is required to use Azure Service Mesh plugin CA feature.'
                )

        if key_vault_id is not None and (
                not is_valid_resource_id(key_vault_id) or "providers/Microsoft.KeyVault/vaults" not in key_vault_id):
            raise InvalidArgumentValueError(
                key_vault_id + " is not a valid Azure Keyvault resource ID."
            )

        if enable_asm and all(
            [
                key_vault_id,
                ca_cert_object_name,
                ca_key_object_name,
                root_cert_object_name,
                cert_chain_object_name,
            ]
        ):
            if new_profile.istio.certificate_authority is None:
                new_profile.istio.certificate_authority = (
                    self.models.IstioCertificateAuthority()  # pylint: disable=no-member
                )
            if new_profile.istio.certificate_authority.plugin is None:
                new_profile.istio.certificate_authority.plugin = (
                    self.models.IstioPluginCertificateAuthority()  # pylint: disable=no-member
                )
            new_profile.mode = CONST_AZURE_SERVICE_MESH_MODE_ISTIO
            new_profile.istio.certificate_authority.plugin.key_vault_id = key_vault_id
            new_profile.istio.certificate_authority.plugin.cert_object_name = ca_cert_object_name
            new_profile.istio.certificate_authority.plugin.key_object_name = ca_key_object_name
            new_profile.istio.certificate_authority.plugin.root_cert_object_name = root_cert_object_name
            new_profile.istio.certificate_authority.plugin.cert_chain_object_name = cert_chain_object_name
            updated = True

        return new_profile, updated

    def _handle_egress_gateways_asm(self, new_profile: ServiceMeshProfile) -> Tuple[ServiceMeshProfile, bool]:
        updated = False
        enable_egress_gateway = self.raw_param.get("enable_egress_gateway", False)
        disable_egress_gateway = self.raw_param.get("disable_egress_gateway", False)
        istio_egressgateway_name = self.raw_param.get("istio_egressgateway_name", None)
        istio_egressgateway_namespace = self.raw_param.get(
            "istio_egressgateway_namespace",
            CONST_AZURE_SERVICE_MESH_DEFAULT_EGRESS_NAMESPACE
        )
        gateway_configuration_name = self.raw_param.get("gateway_configuration_name", None)

        # disallow disable egress gateway on a cluser with no asm enabled
        if disable_egress_gateway:
            if new_profile is None or new_profile.mode == CONST_AZURE_SERVICE_MESH_MODE_DISABLED:
                raise ArgumentUsageError(
                    "Istio has not been enabled for this cluster, please refer to https://aka.ms/asm-aks-addon-docs "
                    "for more details on enabling Azure Service Mesh."
                )

        # deal with egress gateways
        if enable_egress_gateway and disable_egress_gateway:
            raise MutuallyExclusiveArgumentError(
                "Cannot both enable and disable azure service mesh egress gateway at the same time.",
            )

        if enable_egress_gateway or disable_egress_gateway:
            # if a gateway is enabled, enable the mesh
            if enable_egress_gateway:

                new_profile.mode = CONST_AZURE_SERVICE_MESH_MODE_ISTIO
                if new_profile.istio is None:
                    new_profile.istio = self.models.IstioServiceMesh()  # pylint: disable=no-member
                updated = True

                # Gateway configuration name is required for Istio egress gateway enablement
                if not gateway_configuration_name:
                    raise RequiredArgumentMissingError("--gateway-configuration-name is required.")

            if not istio_egressgateway_name:
                raise RequiredArgumentMissingError("--istio-egressgateway-name is required.")

            # ensure necessary fields
            if new_profile.istio.components is None:
                new_profile.istio.components = self.models.IstioComponents()  # pylint: disable=no-member
                updated = True
            if new_profile.istio.components.egress_gateways is None:
                new_profile.istio.components.egress_gateways = []
                updated = True

            # make update if the egress gateway already exists
            egress_gateway_exists = False
            for egress in new_profile.istio.components.egress_gateways:
                if egress.name == istio_egressgateway_name and egress.namespace == istio_egressgateway_namespace:
                    if not egress.enabled and disable_egress_gateway:
                        raise ArgumentUsageError(
                            f'Egress gateway {istio_egressgateway_name} '
                            f'in namespace {istio_egressgateway_namespace} is already disabled.'
                        )
                    if egress.enabled and enable_egress_gateway:
                        if egress.gateway_configuration_name == gateway_configuration_name:
                            raise ArgumentUsageError(
                                f'Egress gateway {istio_egressgateway_name} '
                                f'in namespace {istio_egressgateway_namespace} is already enabled '
                                f'with gateway configuration name {gateway_configuration_name}.'
                            )
                    egress.enabled = enable_egress_gateway
                    # only update gateway configuration name for enabled egress gateways
                    if enable_egress_gateway:
                        egress.gateway_configuration_name = gateway_configuration_name
                    egress_gateway_exists = True
                    updated = True
                    break

            # egress gateway doesn't exist, append
            if not egress_gateway_exists:
                if enable_egress_gateway:
                    new_profile.istio.components.egress_gateways.append(
                        self.models.IstioEgressGateway(  # pylint: disable=no-member
                            enabled=enable_egress_gateway,
                            name=istio_egressgateway_name,
                            namespace=istio_egressgateway_namespace,
                            gateway_configuration_name=gateway_configuration_name,
                        )
                    )
                elif disable_egress_gateway:
                    raise ArgumentUsageError(
                        f'Egress gateway {istio_egressgateway_name} '
                        f'in namespace {istio_egressgateway_namespace} does not exist, cannot disable.'
                    )

                updated = True

        return new_profile, updated

    def _handle_ingress_gateways_asm(self, new_profile: ServiceMeshProfile) -> Tuple[ServiceMeshProfile, bool]:
        updated = False
        enable_ingress_gateway = self.raw_param.get("enable_ingress_gateway", False)
        disable_ingress_gateway = self.raw_param.get("disable_ingress_gateway", False)
        ingress_gateway_type = self.raw_param.get("ingress_gateway_type", None)

        # disallow disable ingress gateway on a cluser with no asm enabled
        if disable_ingress_gateway:
            if new_profile is None or new_profile.mode == CONST_AZURE_SERVICE_MESH_MODE_DISABLED:
                raise ArgumentUsageError(
                    "Istio has not been enabled for this cluster, please refer to https://aka.ms/asm-aks-addon-docs "
                    "for more details on enabling Azure Service Mesh."
                )

        if enable_ingress_gateway and disable_ingress_gateway:
            raise MutuallyExclusiveArgumentError(
                "Cannot both enable and disable azure service mesh ingress gateway at the same time.",
            )

        # deal with ingress gateways
        if enable_ingress_gateway or disable_ingress_gateway:
            # if an ingress gateway is enabled, enable the mesh
            if enable_ingress_gateway:
                new_profile.mode = CONST_AZURE_SERVICE_MESH_MODE_ISTIO
                if new_profile.istio is None:
                    new_profile.istio = self.models.IstioServiceMesh()  # pylint: disable=no-member
                updated = True

            if not ingress_gateway_type:
                raise RequiredArgumentMissingError("--ingress-gateway-type is required.")

            # ensure necessary fields
            if new_profile.istio.components is None:
                new_profile.istio.components = self.models.IstioComponents()  # pylint: disable=no-member
                updated = True
            if new_profile.istio.components.ingress_gateways is None:
                new_profile.istio.components.ingress_gateways = []
                updated = True

            # make update if the ingress gateway already exist
            ingress_gateway_exists = False
            for ingress in new_profile.istio.components.ingress_gateways:
                if ingress.mode == ingress_gateway_type:
                    ingress.enabled = enable_ingress_gateway
                    ingress_gateway_exists = True
                    updated = True
                    break

            # ingress gateway not exist, append
            if not ingress_gateway_exists:
                new_profile.istio.components.ingress_gateways.append(
                    self.models.IstioIngressGateway(  # pylint: disable=no-member
                        mode=ingress_gateway_type,
                        enabled=enable_ingress_gateway,
                    )
                )
                updated = True

        return new_profile, updated

    def _handle_enable_disable_asm(self, new_profile: ServiceMeshProfile) -> Tuple[ServiceMeshProfile, bool]:
        updated = False
        # enable/disable
        enable_asm = self.raw_param.get("enable_azure_service_mesh", False)
        disable_asm = self.raw_param.get("disable_azure_service_mesh", False)
        mesh_upgrade_command = self.raw_param.get("mesh_upgrade_command", None)

        if enable_asm and disable_asm:
            raise MutuallyExclusiveArgumentError(
                "Cannot both enable and disable azure service mesh at the same time.",
            )

        if disable_asm:
            if new_profile is None or new_profile.mode == CONST_AZURE_SERVICE_MESH_MODE_DISABLED:
                raise ArgumentUsageError(
                    "Istio has not been enabled for this cluster, please refer to https://aka.ms/asm-aks-addon-docs "
                    "for more details on enabling Azure Service Mesh."
                )
            new_profile.mode = CONST_AZURE_SERVICE_MESH_MODE_DISABLED
            updated = True
        elif enable_asm:
            if new_profile is not None and new_profile.mode == CONST_AZURE_SERVICE_MESH_MODE_ISTIO:
                raise ArgumentUsageError(
                    "Istio has already been enabled for this cluster, please refer to "
                    "https://aka.ms/asm-aks-upgrade-docs for more details on updating the mesh profile."
                )
            requested_revision = self.raw_param.get("revision", None)
            new_profile.mode = CONST_AZURE_SERVICE_MESH_MODE_ISTIO
            if new_profile.istio is None:
                new_profile.istio = self.models.IstioServiceMesh()  # pylint: disable=no-member
            if mesh_upgrade_command is None and requested_revision is not None:
                new_profile.istio.revisions = [requested_revision]
            updated = True

        return new_profile, updated

    # pylint: disable=too-many-branches,too-many-locals,too-many-statements
    def update_azure_service_mesh_profile(self) -> ServiceMeshProfile:
        """ Update azure service mesh profile.

        This function clone the existing service mesh profile, then apply user supplied changes
        like enable or disable mesh, enable or disable internal or external ingress gateway
        then return the updated service mesh profile.

        It does not overwrite the service mesh profile attribute of the managed cluster.

        :return: updated service mesh profile
        """
        updated = False
        new_profile = (
            self.models.ServiceMeshProfile(mode=CONST_AZURE_SERVICE_MESH_MODE_DISABLED)  # pylint: disable=no-member
            if self.mc.service_mesh_profile is None
            else copy.deepcopy(self.mc.service_mesh_profile)
        )

        new_profile, updated_enable_disable_asm = self._handle_enable_disable_asm(new_profile)
        updated |= updated_enable_disable_asm

        new_profile, updated_ingress_gateways_asm = self._handle_ingress_gateways_asm(new_profile)
        updated |= updated_ingress_gateways_asm

        new_profile, updated_egress_gateways_asm = self._handle_egress_gateways_asm(new_profile)
        updated |= updated_egress_gateways_asm

        new_profile, updated_pluginca_asm = self._handle_pluginca_asm(new_profile)
        updated |= updated_pluginca_asm

        new_profile, updated_upgrade_asm = self._handle_upgrade_asm(new_profile)
        updated |= updated_upgrade_asm

        if updated:
            return new_profile
        return self.mc.service_mesh_profile

    def _sort_revisions(self, revisions):
        def _convert_revision_to_semver(rev):
            sr = rev.replace("asm-", "")
            sv = sr.replace("-", ".", 1)
            # Add a custom patch version of 0
            sv += ".0"
            return semver.VersionInfo.parse(sv)

        sorted_revisions = sorted(revisions, key=_convert_revision_to_semver)
        return sorted_revisions

    def _get_k8s_support_plan(self) -> KubernetesSupportPlan:
        support_plan = self.raw_param.get("k8s_support_plan")
        return support_plan

    def get_tier(self) -> str:
        """Obtain the value of tier.

        Note: Could be removed after updating the dependency on core cli to 2.47.0.

        :return: str
        """
        tier = self.raw_param.get("tier")
        if not tier:
            return ""

        return tier.lower()

    def get_k8s_support_plan(self) -> Union[str, None]:
        """Obtain the value of kubernetes_support_plan.

        :return: string or None
        """
        # take input
        support_plan = self.raw_param.get("k8s_support_plan")
        if support_plan is None:
            # user didn't update this property, load from existing ManagedCluster
            if self.mc and hasattr(self.mc, "support_plan") and self.mc.support_plan is not None:
                support_plan = self.mc.support_plan

        # this parameter does not need dynamic completion
        # this parameter does not need validation
        return support_plan

    def get_nodepool_taints(self) -> Union[List[str], None]:
        """Obtain the value of nodepool_labels.

        :return: dictionary or None
        """
        return self.agentpool_context.get_node_taints()

    def get_nodepool_initialization_taints(self) -> Union[List[str], None]:
        """Obtain the value of nodepool_initialization_taints.

        :return: dictionary or None
        """
        return self.agentpool_context.get_node_initialization_taints()

    def get_keyvault_id(self) -> str:
        """Obtain the value of keyvault_id.

        :return: str
        """
        return self.raw_param.get("keyvault_id")

    def get_enable_kv(self) -> bool:
        """Obtain the value of enable_kv.

        :return: bool
        """
        return self.raw_param.get("enable_kv")

    def get_attach_zones(self) -> bool:
        """Obtain the value of attach_zones.

        :return: bool
        """
        return self.raw_param.get("attach_zones")

    def get_enable_app_routing(self) -> bool:
        """Obtain the value of enable_app_routing.

        :return: bool
        """
        return self.raw_param.get("enable_app_routing")

    def get_dns_zone_resource_ids_from_input(self) -> Union[List[str], None]:
        """Obtain the value of dns_zone_resource_ids.

        :return: list of str or None
        """
        dns_zone_resource_ids_input = self.raw_param.get("dns_zone_resource_ids")
        dns_zone_resource_ids = []

        if dns_zone_resource_ids_input:
            for dns_zone in dns_zone_resource_ids_input.split(","):
                dns_zone = dns_zone.strip()
                if dns_zone and is_valid_resource_id(dns_zone):
                    dns_zone_resource_ids.append(dns_zone)
                else:
                    raise CLIError(dns_zone, " is not a valid Azure DNS Zone resource ID.")

        return dns_zone_resource_ids

    def get_add_dns_zone(self) -> bool:
        """Obtain the value of add_dns_zone.

        :return: bool
        """
        return self.raw_param.get("add_dns_zone")

    def get_delete_dns_zone(self) -> bool:
        """Obtain the value of delete_dns_zone.

        :return: bool
        """
        return self.raw_param.get("delete_dns_zone")

    def get_update_dns_zone(self) -> bool:
        """Obtain the value of update_dns_zone.

        :return: bool
        """
        return self.raw_param.get("update_dns_zone")

    def get_app_routing_default_nginx_controller(self) -> str:
        """Obtain the value of app_routing_default_nginx_controller.

        :return: str
        """
        return self.raw_param.get("app_routing_default_nginx_controller")

    def get_nginx(self):
        """Obtain the value of nginx, written to the update decorator context by _aks_approuting_update

        :return: string
        """
        return self.raw_param.get("nginx")

    def get_node_provisioning_mode(self) -> Union[str, None]:
        """Obtain the value of node_provisioning_mode.
        """
        return self.raw_param.get("node_provisioning_mode")

    def get_node_provisioning_default_pools(self) -> Union[str, None]:
        """Obtain the value of node_provisioning_default_pools.
        """
        return self.raw_param.get("node_provisioning_default_pools")

    def get_ai_toolchain_operator(self, enable_validation: bool = False) -> bool:
        """Internal function to obtain the value of enable_ai_toolchain_operator.

        When enabled, if both enable_ai_toolchain_operator and
        disable_ai_toolchain_operator are specified, raise
        a MutuallyExclusiveArgumentError.

        :return: bool
        """
        enable_ai_toolchain_operator = self.raw_param.get("enable_ai_toolchain_operator")
        # This parameter does not need dynamic completion.
        if enable_validation:
            if enable_ai_toolchain_operator and self.get_disable_ai_toolchain_operator():
                raise MutuallyExclusiveArgumentError(
                    "Cannot specify --enable-ai-toolchain-operator and "
                    "--disable-ai-toolchain-operator at the same time. "
                )

        return enable_ai_toolchain_operator

    def get_disable_ai_toolchain_operator(self) -> bool:
        """Obtain the value of disable_ai_toolchain_operator.

        :return: bool
        """
        # Note: No need to check for mutually exclusive parameter with enable-ai-toolchain-operator here
        # because it's already checked in get_ai_toolchain_operator
        return self.raw_param.get("disable_ai_toolchain_operator")

    def get_ssh_access(self) -> Union[str, None]:
        """Obtain the value of ssh_access.
        """
        return self.raw_param.get("ssh_access")

    def get_bootstrap_artifact_source(self) -> Union[str, None]:
        """Obtain the value of bootstrap_artifact_source.
        """
        return self.raw_param.get("bootstrap_artifact_source")

    def get_bootstrap_container_registry_resource_id(self) -> Union[str, None]:
        """Obtain the value of bootstrap_container_registry_resource_id.
        """
        return self.raw_param.get("bootstrap_container_registry_resource_id")

    def _get_enable_static_egress_gateway(self, enable_validation: bool = False) -> bool:
        """Internal function to obtain the value of enable_static_egress_gateway.
        When enabled, if both enable_static_egress_gateway and disable_static_egress_gateway are
        specified, raise a MutuallyExclusiveArgumentError.

        :return: bool
        """
        enable_static_egress_gateway = self.raw_param.get("enable_static_egress_gateway")
        # This parameter does not need dynamic completion.
        if enable_validation:
            if enable_static_egress_gateway and self.get_disable_static_egress_gateway():
                raise MutuallyExclusiveArgumentError(
                    "Cannot specify --enable-static-egress-gateway and "
                    "--disable-static-egress-gateway at the same time. "
                )

        return enable_static_egress_gateway

    def get_enable_static_egress_gateway(self) -> bool:
        """Obtain the value of enable_static_egress_gateway.

        :return: bool
        """
        return self._get_enable_static_egress_gateway(enable_validation=True)

    def get_disable_static_egress_gateway(self) -> bool:
        """Obtain the value of disable_static_egress_gateway.

        :return: bool
        """
        # Note: No need to check for mutually exclusive parameter with enable-static-egress-gateway here
        # because it's already checked in get_enable_static_egress_gateway
        return self.raw_param.get("disable_static_egress_gateway")

    def get_enable_imds_restriction(self) -> bool:
        """Obtain the value of enable_imds_restriction.

        :return: bool
        """
        enable_imds_restriction = self.raw_param.get("enable_imds_restriction")
        if enable_imds_restriction and self.get_disable_imds_restriction():
            raise MutuallyExclusiveArgumentError(
                "Cannot specify --enable-imds-restriction and --disable-imds-restriction at the same time."
            )
        return enable_imds_restriction

    def get_disable_imds_restriction(self) -> bool:
        """Obtain the value of disable_imds_restriction.

        :return: bool
        """
        return self.raw_param.get("disable_imds_restriction")

    def get_migrate_vmas_to_vms(self) -> bool:
        """Obtain the value of migrate_vmas_to_vms.

        :return: bool
        """
        return self.raw_param.get("migrate_vmas_to_vms")

    def get_disable_http_proxy(self) -> bool:
        """Obtain the value of disable_http_proxy.

        :return: bool
        """
        # read the original value passed by the command
        disable_http_proxy = self.raw_param.get("disable_http_proxy")

        return disable_http_proxy

    def get_enable_http_proxy(self) -> bool:
        """Obtain the value of enable_http_proxy.

        :return: bool
        """
        # read the original value passed by the command
        enable_http_proxy = self.raw_param.get("enable_http_proxy")

        return enable_http_proxy

    def get_enable_upstream_kubescheduler_user_configuration(self) -> bool:
        """Obtain the value of enable_upstream_kubescheduler_user_configuration.

        :return: bool
        """
        return self.raw_param.get("enable_upstream_kubescheduler_user_configuration")

    def get_disable_upstream_kubescheduler_user_configuration(self) -> bool:
        """Obtain the value of disable_upstream_kubescheduler_user_configuration.

        :return: bool
        """
        disable_upstream_kubescheduler_user_configuration = self.raw_param.get(
            "disable_upstream_kubescheduler_user_configuration"
        )
        if (
            disable_upstream_kubescheduler_user_configuration and
            self.get_enable_upstream_kubescheduler_user_configuration()
        ):
            raise MutuallyExclusiveArgumentError(
                "Cannot specify --enable-upstream-kubescheduler-user-configuration and "
                "--disable-upstream-kubescheduler-user-configuration at the same time."
            )
        return disable_upstream_kubescheduler_user_configuration

    def get_enable_gateway_api(self) -> bool:
        """Obtain the value of enable_gateway_api.

        :return: bool
        """
        return self.raw_param.get("enable_gateway_api", False)

    def get_disable_gateway_api(self) -> bool:
        """Obtain the value of disable_gateway_api.

        :return: bool
        """
        return self.raw_param.get("disable_gateway_api", False)


# pylint: disable=too-many-public-methods
class AKSPreviewManagedClusterCreateDecorator(AKSManagedClusterCreateDecorator):
    def __init__(
        self, cmd: AzCliCommand, client: ContainerServiceClient, raw_parameters: Dict, resource_type: ResourceType
    ):
        self.__raw_parameters = raw_parameters
        super().__init__(cmd, client, raw_parameters, resource_type)

    def init_models(self) -> None:
        """Initialize an AKSPreviewManagedClusterModels object to store the models.

        :return: None
        """
        self.models = AKSPreviewManagedClusterModels(self.cmd, self.resource_type)

    def init_context(self) -> None:
        """Initialize an AKSPreviewManagedClusterContext object to store the context in the process of assemble the
        ManagedCluster object.

        :return: None
        """
        self.context = AKSPreviewManagedClusterContext(
            self.cmd,
            AKSManagedClusterParamDict(self.__raw_parameters),
            self.models,
            DecoratorMode.CREATE,
        )

    def init_agentpool_decorator_context(self) -> None:
        """Initialize an AKSPreviewAgentPoolAddDecorator object to assemble the AgentPool profile.

        :return: None
        """
        self.agentpool_decorator = AKSPreviewAgentPoolAddDecorator(
            self.cmd, self.client, self.__raw_parameters, self.resource_type, self.agentpool_decorator_mode
        )
        self.agentpool_context = self.agentpool_decorator.context
        self.context.attach_agentpool_context(self.agentpool_context)

    def set_up_agentpool_profile(self, mc: ManagedCluster) -> ManagedCluster:
        """Set up agent pool profiles for the ManagedCluster object.

        Note: Overwritten to call construct_agentpool_profile_preview of AKSPreviewAgentPoolAddDecorator.

        :return: the ManagedCluster object
        """
        self._ensure_mc(mc)

        agentpool_profile = self.agentpool_decorator.construct_agentpool_profile_preview()
        mc.agent_pool_profiles = [agentpool_profile]
        return mc

    def set_up_network_profile(self, mc: ManagedCluster) -> ManagedCluster:
        """Set up network profile for the ManagedCluster object.

        Note: Inherited and extended in aks-preview to set ipv6 configs and
        network plugin mode.

        :return: the ManagedCluster object
        """
        mc = super().set_up_network_profile(mc)
        network_profile = mc.network_profile

        # network_plugin is typically defaulted to kubenet. AKS-RP is moving
        # away from specifying this default in the API and making it based
        # on the k8s version being used. The CLI should not be responsible
        # for setting default values and should pass properties as empty
        # unless specified by the user.
        if (
            network_profile.network_plugin is not None and
            self.context.raw_param.get("network_plugin") is None
        ):
            network_profile.network_plugin = None

        # set up pod_cidrs, service_cidrs and ip_families
        (
            pod_cidrs,
            service_cidrs,
            ip_families
        ) = self.context.get_pod_cidrs_and_service_cidrs_and_ip_families()
        network_profile.pod_cidrs = pod_cidrs
        network_profile.service_cidrs = service_cidrs
        network_profile.ip_families = ip_families

        # recreate the load balancer profile if load_balancer_managed_outbound_ipv6_count is not None
        if (
            self.context.get_load_balancer_managed_outbound_ipv6_count() is not None or
            self.context.get_load_balancer_backend_pool_type() is not None or
            self.context.get_cluster_service_load_balancer_health_probe_mode() is not None
        ):
            network_profile.load_balancer_profile = create_load_balancer_profile(
                self.context.get_load_balancer_managed_outbound_ip_count(),
                self.context.get_load_balancer_managed_outbound_ipv6_count(),
                self.context.get_load_balancer_outbound_ips(),
                self.context.get_load_balancer_outbound_ip_prefixes(),
                self.context.get_load_balancer_outbound_ports(),
                self.context.get_load_balancer_idle_timeout(),
                self.context.get_load_balancer_backend_pool_type(),
                self.context.get_cluster_service_load_balancer_health_probe_mode(),
                models=self.models.load_balancer_models,
            )

        if self.context.get_nat_gateway_managed_outbound_ip_count() is not None:
            network_profile.nat_gateway_profile = create_nat_gateway_profile(
                self.context.get_nat_gateway_managed_outbound_ip_count(),
                self.context.get_nat_gateway_idle_timeout(),
                models=self.models.nat_gateway_models,
            )

        network_profile.network_plugin_mode = self.context.get_network_plugin_mode()

        if self.context.get_enable_cilium_dataplane():
            # --network-dataplane was introduced with API v20230202preview to replace --enable-cilium-dataplane.
            # Keep both for backwards compatibility, but validate that the user sets only one of them.
            if self.context.get_network_dataplane() is not None:
                raise MutuallyExclusiveArgumentError(
                    "Cannot specify --enable-cilium-dataplane and "
                    "--network-dataplane at the same time"
                )
            network_profile.network_dataplane = CONST_NETWORK_DATAPLANE_CILIUM
        else:
            network_profile.network_dataplane = self.context.get_network_dataplane()

        acns = None
        (acns_enabled, acns_observability_enabled, acns_security_enabled) = self.context.get_acns_enablement()
        acns_advanced_networkpolicies = self.context.get_acns_advanced_networkpolicies()
        acns_transit_encryption_type = self.context.get_acns_transit_encryption_type()
        acns_datapath_acceleration_mode = self.context.get_acns_datapath_acceleration_mode()
        if acns_enabled is not None:
            acns = self.models.AdvancedNetworking(
                enabled=acns_enabled,
            )
            if acns_observability_enabled is not None:
                acns.observability = self.models.AdvancedNetworkingObservability(
                    enabled=acns_observability_enabled,
                )
            if acns_security_enabled is not None:
                acns.security = self.models.AdvancedNetworkingSecurity(
                    enabled=acns_security_enabled,
                )
            if acns_advanced_networkpolicies is not None:
                if acns.security is None:
                    acns.security = self.models.AdvancedNetworkingSecurity(
                        advanced_network_policies=acns_advanced_networkpolicies
                    )
                else:
                    acns.security.advanced_network_policies = acns_advanced_networkpolicies
            if acns_transit_encryption_type is not None:
                if acns.security is None:
                    acns.security = self.models.AdvancedNetworkingSecurity()
                if acns.security.transit_encryption is None:
                    acns.security.transit_encryption = self.models.AdvancedNetworkingSecurityTransitEncryption()
                acns.security.transit_encryption.type = acns_transit_encryption_type
            if acns_datapath_acceleration_mode is not None:
                if acns.performance is None:
                    acns.performance = self.models.AdvancedNetworkingPerformance()
                acns.performance.acceleration_mode = acns_datapath_acceleration_mode

            network_profile.advanced_networking = acns
        return mc

    def set_up_run_command(self, mc: ManagedCluster) -> ManagedCluster:
        """Set up run command for the ManagedCluster object.
        :return: the ManagedCluster object
        """
        if hasattr(super(), 'set_up_run_command'):
            return super().set_up_run_command(mc)

        self._ensure_mc(mc)

        disable_run_command = self.context.get_disable_run_command()
        if disable_run_command:
            if mc.api_server_access_profile is None:
                mc.api_server_access_profile = self.models.ManagedClusterAPIServerAccessProfile(
                    disable_run_command=True
                )
            else:
                mc.api_server_access_profile.disable_run_command = True

        return mc

    def set_up_api_server_access_profile(self, mc: ManagedCluster) -> ManagedCluster:
        """Set up apiserverAccessProfile enableVnetIntegration and subnetId for the ManagedCluster object.

        Note: Inherited and extended in aks-preview to set vnet integration configs.

        :return: the ManagedCluster object
        """
        mc = super().set_up_api_server_access_profile(mc)
        if self.context.get_enable_apiserver_vnet_integration():
            if mc.api_server_access_profile is None:
                # pylint: disable=no-member
                mc.api_server_access_profile = self.models.ManagedClusterAPIServerAccessProfile()
            mc.api_server_access_profile.enable_vnet_integration = True
        if self.context.get_apiserver_subnet_id():
            if mc.api_server_access_profile is None:
                # pylint: disable=no-member
                mc.api_server_access_profile = self.models.ManagedClusterAPIServerAccessProfile()
            mc.api_server_access_profile.subnet_id = self.context.get_apiserver_subnet_id()

        if (
            mc.api_server_access_profile is not None and
            mc.api_server_access_profile.additional_properties is not None
        ):
            # remove the additional properties that are set in official azure-cli/acs
            mc.api_server_access_profile.additional_properties = {}
        return mc

    def build_gitops_addon_profile(self) -> ManagedClusterAddonProfile:
        """Build gitops addon profile.

        :return: a ManagedClusterAddonProfile object
        """
        gitops_addon_profile = self.models.ManagedClusterAddonProfile(  # pylint: disable=no-member
            enabled=True,
        )
        return gitops_addon_profile

    def set_up_addon_profiles(self, mc: ManagedCluster) -> ManagedCluster:
        """Set up addon profiles for the ManagedCluster object.

        Note: Inherited and extended in aks-preview to set some extra addons.

        :return: the ManagedCluster object
        """
        addon_consts = self.context.get_addon_consts()
        CONST_GITOPS_ADDON_NAME = addon_consts.get("CONST_GITOPS_ADDON_NAME")

        mc = super().set_up_addon_profiles(mc)
        addon_profiles = mc.addon_profiles
        addons = self.context.get_enable_addons()
        if "gitops" in addons:
            addon_profiles[
                CONST_GITOPS_ADDON_NAME
            ] = self.build_gitops_addon_profile()

        retina_flow_logs_enabled = self.context.get_retina_flow_logs(mc)
        if retina_flow_logs_enabled is not None:
            monitoring_addon_profile = addon_profiles.get(addon_consts.get("CONST_MONITORING_ADDON_NAME"))
            if monitoring_addon_profile:
                config = monitoring_addon_profile.config or {}
                config["enableRetinaNetworkFlags"] = str(retina_flow_logs_enabled)
                monitoring_addon_profile.config = config

        mc.addon_profiles = addon_profiles
        return mc

    def set_up_pod_identity_profile(self, mc: ManagedCluster) -> ManagedCluster:
        """Set up pod identity profile for the ManagedCluster object.

        This profile depends on network profile.

        :return: the ManagedCluster object
        """
        self._ensure_mc(mc)

        pod_identity_profile = None
        enable_pod_identity = self.context.get_enable_pod_identity()
        enable_pod_identity_with_kubenet = self.context.get_enable_pod_identity_with_kubenet()
        if enable_pod_identity:
            # pylint: disable=no-member
            pod_identity_profile = self.models.pod_identity_models.ManagedClusterPodIdentityProfile(
                enabled=True,
                allow_network_plugin_kubenet=enable_pod_identity_with_kubenet,
            )
        mc.pod_identity_profile = pod_identity_profile
        return mc

    def set_up_image_integrity(self, mc: ManagedCluster) -> ManagedCluster:
        """Set up security profile imageIntegrity for the ManagedCluster object.

        :return: the ManagedCluster object
        """
        self._ensure_mc(mc)

        if self.context.get_enable_image_integrity():
            if mc.security_profile is None:
                mc.security_profile = self.models.ManagedClusterSecurityProfile()  # pylint: disable=no-member
            mc.security_profile.image_integrity = (
                self.models.ManagedClusterSecurityProfileImageIntegrity(  # pylint: disable=no-member
                    enabled=True,
                )
            )

        return mc

    def set_up_kms_infrastructure_encryption(self, mc: ManagedCluster) -> ManagedCluster:
        """Set up security profile KubernetesResourceObjectEncryptionProfile for the ManagedCluster object.

        :return: the ManagedCluster object
        """
        self._ensure_mc(mc)

        kms_infrastructure_encryption = self.context.get_kms_infrastructure_encryption()
        if kms_infrastructure_encryption and kms_infrastructure_encryption != "Disabled":
            if mc.security_profile is None:
                mc.security_profile = self.models.ManagedClusterSecurityProfile()  # pylint: disable=no-member

            # Set or update the kubernetes resource object encryption profile
            if mc.security_profile.kubernetes_resource_object_encryption_profile is None:
                mc.security_profile.kubernetes_resource_object_encryption_profile = (
                    self.models.KubernetesResourceObjectEncryptionProfile()  # pylint: disable=no-member
                )

            # Set infrastructure encryption
            # pylint: disable=line-too-long
            mc.security_profile.kubernetes_resource_object_encryption_profile.infrastructure_encryption = kms_infrastructure_encryption

        return mc

    def set_up_creationdata_of_cluster_snapshot(self, mc: ManagedCluster) -> ManagedCluster:
        """Set up creationData of cluster snapshot for the ManagedCluster object.

        :return: the ManagedCluster object
        """
        self._ensure_mc(mc)

        # snapshot creation data
        creation_data = None
        snapshot_id = self.context.get_cluster_snapshot_id()
        if snapshot_id:
            creation_data = self.models.CreationData(  # pylint: disable=no-member
                source_resource_id=snapshot_id
            )
        mc.creation_data = creation_data
        return mc

    def set_up_storage_profile(self, mc: ManagedCluster) -> ManagedCluster:
        """Set up storage profile for the ManagedCluster object.

        :return: the ManagedCluster object
        """
        self._ensure_mc(mc)

        mc.storage_profile = self.context.get_storage_profile()

        return mc

    def set_up_ingress_web_app_routing(self, mc: ManagedCluster) -> ManagedCluster:
        """Set up web app routing profile in ingress profile for the ManagedCluster object.

        :return: the ManagedCluster object
        """
        self._ensure_mc(mc)

        addons = self.context.get_enable_addons()
        if "web_application_routing" in addons or self.context.get_enable_app_routing():
            if mc.ingress_profile is None:
                mc.ingress_profile = self.models.ManagedClusterIngressProfile()  # pylint: disable=no-member
            mc.ingress_profile.web_app_routing = (
                self.models.ManagedClusterIngressProfileWebAppRouting(enabled=True)  # pylint: disable=no-member
            )

            nginx_ingress_controller = self.context.get_app_routing_default_nginx_controller()

            if nginx_ingress_controller:
                mc.ingress_profile.web_app_routing.nginx = (
                    self.models.ManagedClusterIngressProfileNginx(
                        default_ingress_controller_type=nginx_ingress_controller
                    )
                )

            if "web_application_routing" in addons:
                dns_zone_resource_ids = self.context.get_dns_zone_resource_ids()
                mc.ingress_profile.web_app_routing.dns_zone_resource_ids = dns_zone_resource_ids

        return mc

    def set_up_ingress_profile_gateway_api(self, mc: ManagedCluster) -> ManagedCluster:
        """Set up Gateway API configuration in ingress profile for the ManagedCluster object.

        :return: the ManagedCluster object
        """
        self._ensure_mc(mc)

        if self.context.get_enable_gateway_api():
            if mc.ingress_profile is None:
                mc.ingress_profile = self.models.ManagedClusterIngressProfile()  # pylint: disable=no-member
            if mc.ingress_profile.gateway_api is None:
                mc.ingress_profile.gateway_api = (
                    self.models.ManagedClusterIngressProfileGatewayConfiguration(  # pylint: disable=no-member
                        installation=CONST_MANAGED_GATEWAY_INSTALLATION_STANDARD
                    )
                )

        return mc

    def set_up_workload_auto_scaler_profile(self, mc: ManagedCluster) -> ManagedCluster:
        """Set up workload auto-scaler profile for the ManagedCluster object.

        :return: the ManagedCluster object
        """
        self._ensure_mc(mc)

        if self.context.get_enable_keda():
            if mc.workload_auto_scaler_profile is None:
                mc.workload_auto_scaler_profile = (
                    self.models.ManagedClusterWorkloadAutoScalerProfile()  # pylint: disable=no-member
                )
            mc.workload_auto_scaler_profile.keda = (
                self.models.ManagedClusterWorkloadAutoScalerProfileKeda(enabled=True)  # pylint: disable=no-member
            )

        return mc

    def set_up_custom_ca_trust_certificates(self, mc: ManagedCluster) -> ManagedCluster:
        """Set up Custom CA Trust Certificates for the ManagedCluster object.

        :return: the ManagedCluster object
        """
        self._ensure_mc(mc)

        ca_certs = self.context.get_custom_ca_trust_certificates()
        if ca_certs:
            if mc.security_profile is None:
                mc.security_profile = self.models.ManagedClusterSecurityProfile()  # pylint: disable=no-member

            mc.security_profile.custom_ca_trust_certificates = ca_certs

        return mc

    def set_up_vpa(self, mc: ManagedCluster) -> ManagedCluster:
        """Set up workload auto-scaler profile vpa for the ManagedCluster object.

        :return: the ManagedCluster object
        """
        self._ensure_mc(mc)

        if self.context.get_enable_vpa():
            if mc.workload_auto_scaler_profile is None:
                mc.workload_auto_scaler_profile = (
                    # pylint: disable=no-member
                    self.models.ManagedClusterWorkloadAutoScalerProfile()
                )
            if mc.workload_auto_scaler_profile.vertical_pod_autoscaler is None:
                mc.workload_auto_scaler_profile.vertical_pod_autoscaler = (
                    # pylint: disable=no-member
                    self.models.ManagedClusterWorkloadAutoScalerProfileVerticalPodAutoscaler(
                        enabled=True
                    )
                )
            else:
                mc.workload_auto_scaler_profile.vertical_pod_autoscaler.enabled = True
        return mc

    def set_up_optimized_addon_scaling(self, mc: ManagedCluster) -> ManagedCluster:
        """Set up workload auto-scaler vertical pod autsocaler profile
        for the ManagedCluster object.
        :return: the ManagedCluster object
        """
        self._ensure_mc(mc)

        if self.context.get_enable_optimized_addon_scaling():
            if mc.workload_auto_scaler_profile is None:
                mc.workload_auto_scaler_profile = self.models.ManagedClusterWorkloadAutoScalerProfile()  # pylint: disable=no-member
            if mc.workload_auto_scaler_profile.vertical_pod_autoscaler is None:
                mc.workload_auto_scaler_profile.vertical_pod_autoscaler = (
                    self.models.ManagedClusterWorkloadAutoScalerProfileVerticalPodAutoscaler()  # pylint: disable=no-member
                )
            # set enabled
            mc.workload_auto_scaler_profile.vertical_pod_autoscaler.enabled = True
            mc.workload_auto_scaler_profile.vertical_pod_autoscaler.addon_autoscaling = "Enabled"

        return mc

    def set_up_kube_proxy_config(self, mc: ManagedCluster) -> ManagedCluster:
        """Set up kube-proxy config for the ManagedCluster object.

        :return: the ManagedCluster object
        """
        self._ensure_mc(mc)

        if not mc.network_profile:
            raise UnknownError(
                "Unexpectedly get an empty network profile in the process of updating kube-proxy config."
            )

        mc.network_profile.kube_proxy_config = self.context.get_kube_proxy_config()
        return mc

    def set_up_node_resource_group_profile(self, mc: ManagedCluster) -> ManagedCluster:
        """Set up node resource group profile for the ManagedCluster object.
        :return: the ManagedCluster object
        """
        self._ensure_mc(mc)

        node_resource_group_profile = None
        nrg_lockdown_restriction_level = self.context.get_nrg_lockdown_restriction_level()
        if nrg_lockdown_restriction_level:
            # pylint: disable=no-member
            node_resource_group_profile = self.models.ManagedClusterNodeResourceGroupProfile(
                restriction_level=nrg_lockdown_restriction_level
            )
        mc.node_resource_group_profile = node_resource_group_profile
        return mc

    def set_up_azure_monitor_profile(self, mc: ManagedCluster) -> ManagedCluster:
        """Set up azure monitor profile for the ManagedCluster object.
        :return: the ManagedCluster object
        """
        self._ensure_mc(mc)
        # read the original value passed by the command
        ksm_metric_labels_allow_list = self.context.raw_param.get("ksm_metric_labels_allow_list")
        ksm_metric_annotations_allow_list = self.context.raw_param.get("ksm_metric_annotations_allow_list")
        if ksm_metric_labels_allow_list is None:
            ksm_metric_labels_allow_list = ""
        if ksm_metric_annotations_allow_list is None:
            ksm_metric_annotations_allow_list = ""
        if self.context.get_enable_azure_monitor_metrics():
            if mc.azure_monitor_profile is None:
                mc.azure_monitor_profile = self.models.ManagedClusterAzureMonitorProfile()  # pylint: disable=no-member
            mc.azure_monitor_profile.metrics = (
                self.models.ManagedClusterAzureMonitorProfileMetrics(enabled=False)  # pylint: disable=no-member
            )
            # pylint: disable=line-too-long, no-member
            mc.azure_monitor_profile.metrics.kube_state_metrics = self.models.ManagedClusterAzureMonitorProfileKubeStateMetrics(
                metric_labels_allowlist=str(ksm_metric_labels_allow_list),
                metric_annotations_allow_list=str(ksm_metric_annotations_allow_list))
            self.context.set_intermediate("azuremonitormetrics_addon_enabled", True, overwrite_exists=True)

        if self.context.get_enable_azure_monitor_app_monitoring():
            if mc.azure_monitor_profile is None:
                mc.azure_monitor_profile = self.models.ManagedClusterAzureMonitorProfile()
            mc.azure_monitor_profile.app_monitoring = (
                self.models.ManagedClusterAzureMonitorProfileAppMonitoring()
            )
            mc.azure_monitor_profile.app_monitoring.auto_instrumentation = (
                self.models.ManagedClusterAzureMonitorProfileAppMonitoringAutoInstrumentation(enabled=True)
            )
            mc.azure_monitor_profile.app_monitoring.open_telemetry_metrics = (
                self.models.ManagedClusterAzureMonitorProfileAppMonitoringOpenTelemetryMetrics(enabled=True)
            )
            mc.azure_monitor_profile.app_monitoring.open_telemetry_logs = (
                self.models.ManagedClusterAzureMonitorProfileAppMonitoringOpenTelemetryLogs(enabled=True)
            )

        return mc

    def set_up_azure_container_storage(self, mc: ManagedCluster) -> ManagedCluster:  # pylint: disable=too-many-locals
        """Set up azure container storage for the Managed Cluster object
        :return: ManagedCluster
        """
        self._ensure_mc(mc)

        if self.context.raw_param.get("enable_azure_container_storage") is not None:
            self.context.set_intermediate("enable_azure_container_storage", True, overwrite_exists=True)
            container_storage_version = self.context.raw_param.get("container_storage_version")

            if container_storage_version is not None and container_storage_version == CONST_ACSTOR_VERSION_V1:
                # read the azure container storage values passed
                pool_type = self.context.raw_param.get("enable_azure_container_storage")
                enable_azure_container_storage = pool_type is not None
                ephemeral_disk_volume_type = self.context.raw_param.get("ephemeral_disk_volume_type")
                ephemeral_disk_nvme_perf_tier = self.context.raw_param.get("ephemeral_disk_nvme_perf_tier")
                if (ephemeral_disk_volume_type is not None or ephemeral_disk_nvme_perf_tier is not None) and \
                        not enable_azure_container_storage:
                    params_defined_arr = []
                    if ephemeral_disk_volume_type is not None:
                        params_defined_arr.append('--ephemeral-disk-volume-type')
                    if ephemeral_disk_nvme_perf_tier is not None:
                        params_defined_arr.append('--ephemeral-disk-nvme-perf-tier')

                    params_defined = 'and '.join(params_defined_arr)
                    raise RequiredArgumentMissingError(
                        f'Cannot set {params_defined} without the parameter --enable-azure-container-storage.'
                    )

                if enable_azure_container_storage:
                    pool_name = self.context.raw_param.get("storage_pool_name")
                    pool_option = self.context.raw_param.get("storage_pool_option")
                    pool_sku = self.context.raw_param.get("storage_pool_sku")
                    pool_size = self.context.raw_param.get("storage_pool_size")
                    if not mc.agent_pool_profiles:
                        raise UnknownError(
                            "Encountered an unexpected error while getting the agent pools from the cluster."
                        )
                    agentpool = mc.agent_pool_profiles[0]
                    agentpool_details = {}
                    pool_details = {}
                    pool_details["vm_size"] = agentpool.vm_size
                    pool_details["count"] = agentpool.count
                    pool_details["os_type"] = agentpool.os_type
                    pool_details["mode"] = agentpool.mode
                    pool_details["node_taints"] = agentpool.node_taints
                    pool_details["zoned"] = agentpool.availability_zones is not None
                    agentpool_details[agentpool.name] = pool_details
                    # Marking the only agentpool name as the valid nodepool for
                    # installing Azure Container Storage during `az aks create`
                    nodepool_list = agentpool.name

                    from azext_aks_preview.azurecontainerstorage._validators import (
                        validate_enable_azure_container_storage_v1_params
                    )
                    from azext_aks_preview.azurecontainerstorage._consts import (
                        CONST_ACSTOR_IO_ENGINE_LABEL_KEY,
                        CONST_ACSTOR_IO_ENGINE_LABEL_VAL,
                        CONST_DISK_TYPE_EPHEMERAL_VOLUME_ONLY,
                        CONST_EPHEMERAL_NVME_PERF_TIER_STANDARD,
                    )

                    vm_cache_generated = self.context.get_intermediate(
                        "vm_cache_generated",
                        default_value=False,
                    )

                    if not vm_cache_generated:
                        from azext_aks_preview.azurecontainerstorage._helpers import generate_vm_sku_cache_for_region
                        generate_vm_sku_cache_for_region(self.cmd.cli_ctx, self.context.get_location())
                        self.context.set_intermediate("vm_cache_generated", True, overwrite_exists=True)

                    default_ephemeral_disk_volume_type = CONST_DISK_TYPE_EPHEMERAL_VOLUME_ONLY
                    default_ephemeral_disk_nvme_perf_tier = CONST_EPHEMERAL_NVME_PERF_TIER_STANDARD
                    validate_enable_azure_container_storage_v1_params(
                        pool_type,
                        pool_name,
                        pool_sku,
                        pool_option,
                        pool_size,
                        nodepool_list,
                        agentpool_details,
                        False,
                        False,
                        "",
                        False,
                        False,
                        False,
                        False,
                        ephemeral_disk_volume_type,
                        ephemeral_disk_nvme_perf_tier,
                        default_ephemeral_disk_volume_type,
                        default_ephemeral_disk_nvme_perf_tier,
                    )

                    # Setup Azure Container Storage labels on the nodepool
                    nodepool_labels = agentpool.node_labels
                    if nodepool_labels is None:
                        nodepool_labels = {}
                    nodepool_labels[CONST_ACSTOR_IO_ENGINE_LABEL_KEY] = CONST_ACSTOR_IO_ENGINE_LABEL_VAL
                    agentpool.node_labels = nodepool_labels

                    # set intermediates
                    self.context.set_intermediate(
                        "container_storage_version", container_storage_version, overwrite_exists=True
                    )
                    self.context.set_intermediate(
                        "azure_container_storage_nodepools", nodepool_list, overwrite_exists=True
                    )
                    self.context.set_intermediate(
                        "current_ephemeral_nvme_perf_tier",
                        default_ephemeral_disk_nvme_perf_tier,
                        overwrite_exists=True
                    )
                    self.context.set_intermediate(
                        "existing_ephemeral_disk_volume_type",
                        default_ephemeral_disk_volume_type,
                        overwrite_exists=True
                    )
            else:
                enable_azure_container_storage = self.context.raw_param.get("enable_azure_container_storage")
                storage_pool_name = self.context.raw_param.get("storage_pool_name")
                pool_sku = self.context.raw_param.get("storage_pool_sku")
                pool_option = self.context.raw_param.get("storage_pool_option")
                pool_size = self.context.raw_param.get("storage_pool_size")

                from azext_aks_preview.azurecontainerstorage._validators import (
                    validate_enable_azure_container_storage_params,
                )
                validate_enable_azure_container_storage_params(
                    False,
                    False,
                    "",
                    enable_azure_container_storage,
                    storage_pool_name,
                    pool_sku,
                    pool_option,
                    pool_size,
                )

        return mc

    def set_up_auto_upgrade_profile(self, mc: ManagedCluster) -> ManagedCluster:
        """Set up auto upgrade profile for the ManagedCluster object.
        :return: the ManagedCluster object
        """
        mc = super().set_up_auto_upgrade_profile(mc)

        node_os_upgrade_channel = self.context.get_node_os_upgrade_channel()
        if node_os_upgrade_channel:
            if mc.auto_upgrade_profile is None:
                mc.auto_upgrade_profile = self.models.ManagedClusterAutoUpgradeProfile()  # pylint: disable=no-member
            mc.auto_upgrade_profile.node_os_upgrade_channel = node_os_upgrade_channel
        return mc

    def set_up_azure_service_mesh_profile(self, mc: ManagedCluster) -> ManagedCluster:
        """Set up azure service mesh for the ManagedCluster object.

        :return: the ManagedCluster object
        """
        self._ensure_mc(mc)

        profile = self.context.get_initial_service_mesh_profile()
        if profile is not None:
            mc.service_mesh_profile = profile
        return mc

    def set_up_sku(self, mc: ManagedCluster) -> ManagedCluster:
        """Set up sku (uptime sla) for the ManagedCluster object.

        Note: Overwritten in aks-preview to add support for the new option tier. Could be removed after updating
        the dependency on core cli to 2.47.0.

        :return: the ManagedCluster object
        """
        self._ensure_mc(mc)

        mc.sku = self.models.ManagedClusterSKU()
        skuName = self.context.get_sku_name()
        tier = self.context.get_tier()
        if skuName == CONST_MANAGED_CLUSTER_SKU_NAME_AUTOMATIC:
            mc.sku.name = "Automatic"
            # passive Kind should always to match sku.name
            mc.kind = "Automatic"

            # default tier for automatic sku is standard
            mc.sku.tier = "Standard"
        else:
            mc.sku.name = "Base"
            # passive Kind should always match sku.name
            mc.kind = "Base"

        if tier == CONST_MANAGED_CLUSTER_SKU_TIER_STANDARD:
            mc.sku.tier = "Standard"
        if tier == CONST_MANAGED_CLUSTER_SKU_TIER_PREMIUM:
            mc.sku.tier = "Premium"
        # backfill the tier to "Free" if it's not set
        if mc.sku.tier is None:
            mc.sku.tier = "Free"
        return mc

    def set_up_k8s_support_plan(self, mc: ManagedCluster) -> ManagedCluster:
        """Set up supportPlan for the ManagedCluster object.
        :return: the ManagedCluster object
        """
        self._ensure_mc(mc)

        support_plan = self.context.get_k8s_support_plan()
        if support_plan == KubernetesSupportPlan.AKS_LONG_TERM_SUPPORT:
            if mc is None or mc.sku is None or mc.sku.tier.lower() != CONST_MANAGED_CLUSTER_SKU_TIER_PREMIUM.lower():
                raise InvalidArgumentValueError("Long term support is only available for premium tier clusters.")

        mc.support_plan = support_plan
        return mc

    def set_up_node_provisioning_mode(self, mc: ManagedCluster) -> ManagedCluster:
        self._ensure_mc(mc)

        mode = self.context.get_node_provisioning_mode()
        if mode is not None:
            if mc.node_provisioning_profile is None:
                mc.node_provisioning_profile = (
                    self.models.ManagedClusterNodeProvisioningProfile()  # pylint: disable=no-member
                )

            # set mode
            mc.node_provisioning_profile.mode = mode

        return mc

    def set_up_node_provisioning_default_pools(self, mc: ManagedCluster) -> ManagedCluster:
        self._ensure_mc(mc)

        default_pools = self.context.get_node_provisioning_default_pools()
        if default_pools is not None:
            if mc.node_provisioning_profile is None:
                mc.node_provisioning_profile = (
                    self.models.ManagedClusterNodeProvisioningProfile()  # pylint: disable=no-member
                )

            # set default_node_pools
            mc.node_provisioning_profile.default_node_pools = default_pools

        return mc

    def set_up_node_provisioning_profile(self, mc: ManagedCluster) -> ManagedCluster:
        self._ensure_mc(mc)

        mc = self.set_up_node_provisioning_mode(mc)
        mc = self.set_up_node_provisioning_default_pools(mc)

        return mc

    def set_up_ai_toolchain_operator(self, mc: ManagedCluster) -> ManagedCluster:
        self._ensure_mc(mc)

        if self.context.get_ai_toolchain_operator(enable_validation=True):
            if mc.ai_toolchain_operator_profile is None:
                mc.ai_toolchain_operator_profile = self.models.ManagedClusterAIToolchainOperatorProfile()  # pylint: disable=no-member
            # set enabled
            mc.ai_toolchain_operator_profile.enabled = True

        # Default is disabled so no need to worry about that here
        return mc

    def set_up_agentpool_profile_ssh_access(self, mc: ManagedCluster) -> ManagedCluster:
        self._ensure_mc(mc)

        ssh_access = self.context.get_ssh_access()
        if ssh_access is not None:
            for agent_pool_profile in mc.agent_pool_profiles:
                if agent_pool_profile.security_profile is None:
                    agent_pool_profile.security_profile = self.models.AgentPoolSecurityProfile()  # pylint: disable=no-member
                agent_pool_profile.security_profile.ssh_access = ssh_access
        return mc

    def set_up_bootstrap_profile(self, mc: ManagedCluster) -> ManagedCluster:
        self._ensure_mc(mc)

        bootstrap_artifact_source = self.context.get_bootstrap_artifact_source()
        bootstrap_container_registry_resource_id = self.context.get_bootstrap_container_registry_resource_id()
        if bootstrap_artifact_source is not None:
            if bootstrap_artifact_source != CONST_ARTIFACT_SOURCE_CACHE and bootstrap_container_registry_resource_id:
                raise MutuallyExclusiveArgumentError(
                    "Cannot specify --bootstrap-container-registry-resource-id when "
                    "--bootstrap-artifact-source is not Cache."
                )
            if mc.bootstrap_profile is None:
                mc.bootstrap_profile = self.models.ManagedClusterBootstrapProfile()  # pylint: disable=no-member
            mc.bootstrap_profile.artifact_source = bootstrap_artifact_source
            mc.bootstrap_profile.container_registry_id = bootstrap_container_registry_resource_id

        return mc

    def set_up_static_egress_gateway(self, mc: ManagedCluster) -> ManagedCluster:
        self._ensure_mc(mc)

        if self.context.get_enable_static_egress_gateway():
            if not mc.network_profile:
                raise UnknownError(
                    "Unexpectedly get an empty network profile in the process of "
                    "updating enable-static-egress-gateway config."
                )
            if mc.network_profile.static_egress_gateway_profile is None:
                mc.network_profile.static_egress_gateway_profile = (
                    self.models.ManagedClusterStaticEgressGatewayProfile()  # pylint: disable=no-member
                )
            # set enabled
            mc.network_profile.static_egress_gateway_profile.enabled = True

        # Default is disabled so no need to worry about that here
        return mc

    def set_up_imds_restriction(self, mc: ManagedCluster) -> ManagedCluster:
        self._ensure_mc(mc)

        enable_imds_restriction = self.context.get_enable_imds_restriction()
        if enable_imds_restriction:
            mc.network_profile.pod_link_local_access = CONST_IMDS_RESTRICTION_ENABLED
        return mc

    def set_up_upstream_kubescheduler_user_configuration(self, mc: ManagedCluster) -> ManagedCluster:
        self._ensure_mc(mc)

        if self.context.get_enable_upstream_kubescheduler_user_configuration():
            if mc.scheduler_profile is None:
                mc.scheduler_profile = self.models.SchedulerProfile()  # pylint: disable=no-member
            if mc.scheduler_profile.scheduler_instance_profiles is None:
                mc.scheduler_profile.scheduler_instance_profiles = (
                    self.models.SchedulerProfileSchedulerInstanceProfiles()  # pylint: disable=no-member
                )
            if mc.scheduler_profile.scheduler_instance_profiles.upstream is None:
                mc.scheduler_profile.scheduler_instance_profiles.upstream = self.models.SchedulerInstanceProfile()  # pylint: disable=no-member
            mc.scheduler_profile.scheduler_instance_profiles.upstream.scheduler_config_mode = (
                self.models.SchedulerConfigMode.MANAGED_BY_CRD  # pylint: disable=no-member
            )

        return mc

    # pylint: disable=unused-argument
    def construct_mc_profile_preview(self, bypass_restore_defaults: bool = False) -> ManagedCluster:
        """The overall controller used to construct the default ManagedCluster profile.

        The completely constructed ManagedCluster object will later be passed as a parameter to the underlying SDK
        (mgmt-containerservice) to send the actual request.

        :return: the ManagedCluster object
        """
        # DO NOT MOVE: keep this on top, construct the default ManagedCluster profile
        mc = self.construct_mc_profile_default(bypass_restore_defaults=True)

        # set up pod identity profile
        mc = self.set_up_pod_identity_profile(mc)
        # set up workload identity profile
        mc = self.set_up_workload_identity_profile(mc)
        # set up image cleaner
        mc = self.set_up_image_cleaner(mc)
        # set up image integrity
        mc = self.set_up_image_integrity(mc)
        # set up KMS infrastructure encryption
        mc = self.set_up_kms_infrastructure_encryption(mc)
        # set up cluster snapshot
        mc = self.set_up_creationdata_of_cluster_snapshot(mc)
        # set up app routing profile
        mc = self.set_up_ingress_web_app_routing(mc)
        # set up gateway api profile
        mc = self.set_up_ingress_profile_gateway_api(mc)
        # set up workload auto scaler profile
        mc = self.set_up_workload_auto_scaler_profile(mc)
        # set up vpa
        mc = self.set_up_vpa(mc)
        # set up optimized addon scaling
        mc = self.set_up_optimized_addon_scaling(mc)
        # set up kube-proxy config
        mc = self.set_up_kube_proxy_config(mc)
        # set up custom ca trust certificates
        mc = self.set_up_custom_ca_trust_certificates(mc)
        # set up run command
        mc = self.set_up_run_command(mc)
        # set up node resource group profile
        mc = self.set_up_node_resource_group_profile(mc)
        # set up auto upgrade profile
        mc = self.set_up_auto_upgrade_profile(mc)
        # set up azure service mesh profile
        mc = self.set_up_azure_service_mesh_profile(mc)
        # setup k8s support plan
        mc = self.set_up_k8s_support_plan(mc)
        # set up azure monitor profile
        mc = self.set_up_azure_monitor_profile(mc)
        # set up AI toolchain operator
        mc = self.set_up_ai_toolchain_operator(mc)
        # set up for azure container storage
        mc = self.set_up_azure_container_storage(mc)
        # set up node provisioning profile
        mc = self.set_up_node_provisioning_profile(mc)
        # set up agentpool profile ssh access
        mc = self.set_up_agentpool_profile_ssh_access(mc)
        # set up bootstrap profile
        mc = self.set_up_bootstrap_profile(mc)
        # set up static egress gateway profile
        mc = self.set_up_static_egress_gateway(mc)
        # set up imds restriction(a property in network profile)
        mc = self.set_up_imds_restriction(mc)
        # set up user-defined scheduler configuration for kube-scheduler upstream
        mc = self.set_up_upstream_kubescheduler_user_configuration(mc)

        # validate the azure cli core version
        self.verify_cli_core_version()

        # DO NOT MOVE: keep this at the bottom, restore defaults
        mc = self._restore_defaults_in_mc(mc)
        return mc

    def verify_cli_core_version(self):
        from azure.cli.core import __version__ as core_version
        monitor_options_specified = False
        # in case in a super old version, the options are not available
        try:
            monitor_options_specified = any(
                (
                    self.context.get_ampls_resource_id(),
                    self.context.get_enable_high_log_scale_mode(),
                )
            )
        except Exception as ex:  # pylint: disable=broad-except
            logger.debug("failed to get the value of monitor_options: %s", ex)
            monitor_options_specified = any(
                (
                    self.__raw_parameters.get("ampls_resource_id"),
                    self.__raw_parameters.get("enable_high_log_scale_mode"),
                )
            )
        finally:
            if monitor_options_specified and (
                core_version < "2.63.0" and
                not check_is_azure_cli_core_editable_installed()
            ):
                raise ArgumentUsageError(
                    f"The --ampls-resource-id and --enable-high-log-scale-mode options are only available in Azure CLI "
                    f"version 2.63.0 and later. Your current Azure CLI version is {core_version}. Please upgrade your "
                    "Azure CLI."
                )

    def check_is_postprocessing_required(self, mc: ManagedCluster) -> bool:
        """Helper function to check if postprocessing is required after sending a PUT request to create the cluster.

        :return: bool
        """
        # some addons require post cluster creation role assigment
        monitoring_addon_enabled = self.context.get_intermediate("monitoring_addon_enabled", default_value=False)
        ingress_appgw_addon_enabled = self.context.get_intermediate("ingress_appgw_addon_enabled", default_value=False)
        virtual_node_addon_enabled = self.context.get_intermediate("virtual_node_addon_enabled", default_value=False)
        azuremonitormetrics_addon_enabled = self.context.get_intermediate(
            "azuremonitormetrics_addon_enabled",
            default_value=False
        )
        enable_managed_identity = self.context.get_enable_managed_identity()
        attach_acr = self.context.get_attach_acr()
        need_grant_vnet_permission_to_cluster_identity = self.context.get_intermediate(
            "need_post_creation_vnet_permission_granting", default_value=False
        )
        enable_azure_container_storage = self.context.get_intermediate(
            "enable_azure_container_storage",
            default_value=False
        )

        # pylint: disable=too-many-boolean-expressions
        if (
            monitoring_addon_enabled or
            ingress_appgw_addon_enabled or
            virtual_node_addon_enabled or
            azuremonitormetrics_addon_enabled or
            (enable_managed_identity and attach_acr) or
            need_grant_vnet_permission_to_cluster_identity or
            enable_azure_container_storage
        ):
            return True
        return False

    # pylint: disable=unused-argument
    def immediate_processing_after_request(self, mc: ManagedCluster) -> None:
        """Immediate processing performed when the cluster has not finished creating after a PUT request to the cluster
        has been sent.

        :return: None
        """
        # vnet
        need_grant_vnet_permission_to_cluster_identity = self.context.get_intermediate(
            "need_post_creation_vnet_permission_granting", default_value=False
        )
        if need_grant_vnet_permission_to_cluster_identity:
            # Grant vnet permission to system assigned identity RIGHT AFTER the cluster is put, this operation can
            # reduce latency for the role assignment take effect
            instant_cluster = self.client.get(self.context.get_resource_group_name(), self.context.get_name())
            if not self.context.external_functions.add_role_assignment(
                self.cmd,
                "Network Contributor",
                instant_cluster.identity.principal_id,
                scope=self.context.get_vnet_subnet_id(),
                is_service_principal=False,
            ):
                logger.warning(
                    "Could not create a role assignment for subnet. Are you an Owner on this subscription?"
                )

    # pylint: disable=too-many-locals
    def postprocessing_after_mc_created(self, cluster: ManagedCluster) -> None:
        """Postprocessing performed after the cluster is created.

        :return: None
        """
        # monitoring addon
        monitoring_addon_enabled = self.context.get_intermediate("monitoring_addon_enabled", default_value=False)
        if monitoring_addon_enabled:
            enable_msi_auth_for_monitoring = self.context.get_enable_msi_auth_for_monitoring()
            if not enable_msi_auth_for_monitoring:
                # add cluster spn/msi Monitoring Metrics Publisher role assignment to publish metrics to MDM
                # mdm metrics is supported only in azure public cloud, so add the role assignment only in this cloud
                cloud_name = self.cmd.cli_ctx.cloud.name
                if cloud_name.lower() == "azurecloud":
                    cluster_resource_id = resource_id(
                        subscription=self.context.get_subscription_id(),
                        resource_group=self.context.get_resource_group_name(),
                        namespace="Microsoft.ContainerService",
                        type="managedClusters",
                        name=self.context.get_name(),
                    )
                    self.context.external_functions.add_monitoring_role_assignment(
                        cluster, cluster_resource_id, self.cmd
                    )
            elif self.context.raw_param.get("enable_addons") is not None:
                # Create the DCR Association here
                addon_consts = self.context.get_addon_consts()
                CONST_MONITORING_ADDON_NAME = addon_consts.get("CONST_MONITORING_ADDON_NAME")
                self.context.external_functions.ensure_container_insights_for_monitoring(
                    self.cmd,
                    cluster.addon_profiles[CONST_MONITORING_ADDON_NAME],
                    self.context.get_subscription_id(),
                    self.context.get_resource_group_name(),
                    self.context.get_name(),
                    self.context.get_location(),
                    remove_monitoring=False,
                    aad_route=self.context.get_enable_msi_auth_for_monitoring(),
                    create_dcr=False,
                    create_dcra=True,
                    enable_syslog=self.context.get_enable_syslog(),
                    data_collection_settings=self.context.get_data_collection_settings(),
                    is_private_cluster=self.context.get_enable_private_cluster(),
                    ampls_resource_id=self.context.get_ampls_resource_id(),
                    enable_high_log_scale_mode=self.context.get_enable_high_log_scale_mode(),
                )

        # ingress appgw addon
        ingress_appgw_addon_enabled = self.context.get_intermediate("ingress_appgw_addon_enabled", default_value=False)
        if ingress_appgw_addon_enabled:
            self.context.external_functions.add_ingress_appgw_addon_role_assignment(cluster, self.cmd)

        # virtual node addon
        virtual_node_addon_enabled = self.context.get_intermediate("virtual_node_addon_enabled", default_value=False)
        if virtual_node_addon_enabled:
            self.context.external_functions.add_virtual_node_role_assignment(
                self.cmd, cluster, self.context.get_vnet_subnet_id()
            )

        # attach acr
        enable_managed_identity = self.context.get_enable_managed_identity()
        attach_acr = self.context.get_attach_acr()
        if enable_managed_identity and attach_acr:
            # Attach ACR to cluster enabled managed identity
            if cluster.identity_profile is None or cluster.identity_profile["kubeletidentity"] is None:
                logger.warning(
                    "Your cluster is successfully created, but we failed to attach "
                    "acr to it, you can manually grant permission to the identity "
                    "named <ClUSTER_NAME>-agentpool in MC_ resource group to give "
                    "it permission to pull from ACR."
                )
            else:
                kubelet_identity_object_id = cluster.identity_profile["kubeletidentity"].object_id
                self.context.external_functions.ensure_aks_acr(
                    self.cmd,
                    assignee=kubelet_identity_object_id,
                    acr_name_or_id=attach_acr,
                    subscription_id=self.context.get_subscription_id(),
                    is_service_principal=False,
                )

        # azure monitor metrics addon (v2)
        azuremonitormetrics_addon_enabled = self.context.get_intermediate(
            "azuremonitormetrics_addon_enabled",
            default_value=False
        )
        if azuremonitormetrics_addon_enabled:
            # Create the DC* objects, AMW, recording rules and grafana link here
            self.context.external_functions.ensure_azure_monitor_profile_prerequisites(
                self.cmd,
                self.context.get_subscription_id(),
                self.context.get_resource_group_name(),
                self.context.get_name(),
                self.context.get_location(),
                self.__raw_parameters,
                self.context.get_disable_azure_monitor_metrics(),
                True
            )

        # enable azure container storage
        enable_azure_container_storage = self.context.get_intermediate("enable_azure_container_storage")
        container_storage_version = self.context.get_intermediate("container_storage_version")
        if enable_azure_container_storage:
            if container_storage_version is not None and container_storage_version == CONST_ACSTOR_VERSION_V1:
                if cluster.identity_profile is None or cluster.identity_profile["kubeletidentity"] is None:
                    logger.warning(
                        "Unexpected error getting kubelet's identity for the cluster. "
                        "Unable to perform the azure container storage operation."
                    )
                    return

                # Get the node_resource_group from the cluster object since
                # `mc` in `context` still doesn't have the updated node_resource_group.
                if cluster.node_resource_group is None:
                    logger.warning(
                        "Unexpected error getting cluster's node resource group. "
                        "Unable to perform the azure container storage operation."
                    )
                    return

                pool_name = self.context.raw_param.get("storage_pool_name")
                pool_type = self.context.raw_param.get(
                    "enable_azure_container_storage"
                )
                pool_option = self.context.raw_param.get("storage_pool_option")
                pool_sku = self.context.raw_param.get("storage_pool_sku")
                pool_size = self.context.raw_param.get("storage_pool_size")
                ephemeral_disk_volume_type = self.context.raw_param.get("ephemeral_disk_volume_type")
                ephemeral_disk_nvme_perf_tier = self.context.raw_param.get("ephemeral_disk_nvme_perf_tier")
                existing_ephemeral_disk_volume_type = self.context.get_intermediate(
                    "existing_ephemeral_disk_volume_type"
                )
                existing_ephemeral_nvme_perf_tier = self.context.get_intermediate(
                    "current_ephemeral_nvme_perf_tier"
                )
                kubelet_identity_object_id = cluster.identity_profile["kubeletidentity"].object_id
                node_resource_group = cluster.node_resource_group
                agent_pool_vm_sizes = []
                if len(cluster.agent_pool_profiles) > 0:
                    # Cluster creation has only 1 agentpool
                    agentpool_profile = cluster.agent_pool_profiles[0]
                    agent_pool_vm_sizes.append(agentpool_profile.vm_size)

                self.context.external_functions.perform_enable_azure_container_storage_v1(
                    self.cmd,
                    self.context.get_subscription_id(),
                    self.context.get_resource_group_name(),
                    self.context.get_name(),
                    node_resource_group,
                    kubelet_identity_object_id,
                    pool_name,
                    pool_type,
                    pool_size,
                    pool_sku,
                    pool_option,
                    agent_pool_vm_sizes,
                    ephemeral_disk_volume_type,
                    ephemeral_disk_nvme_perf_tier,
                    True,
                    existing_ephemeral_disk_volume_type,
                    existing_ephemeral_nvme_perf_tier,
                    is_called_from_extension=True,
                )
            else:
                self.context.external_functions.perform_enable_azure_container_storage(
                    self.cmd,
                    self.context.get_resource_group_name(),
                    self.context.get_name(),
                    is_called_from_extension=True,
                )

        # Add role assignments for automatic sku
        if cluster.sku is not None and cluster.sku.name == "Automatic":
            try:
                user = get_graph_client(self.cmd.cli_ctx).signed_in_user_get()
            except Exception as e:  # pylint: disable=broad-except
                logger.warning("Could not get signed in user: %s", str(e))
            else:
                self.context.external_functions.add_role_assignment_executor(  # type: ignore # pylint: disable=protected-access
                    self.cmd,
                    "Azure Kubernetes Service RBAC Cluster Admin",
                    user["id"],
                    scope=cluster.id,
                    resolve_assignee=False,
                )


class AKSPreviewManagedClusterUpdateDecorator(AKSManagedClusterUpdateDecorator):
    def __init__(
        self, cmd: AzCliCommand, client: ContainerServiceClient, raw_parameters: Dict, resource_type: ResourceType
    ):
        self.__raw_parameters = raw_parameters
        super().__init__(cmd, client, raw_parameters, resource_type)

    def update_managed_system_pools(self, mc: ManagedCluster) -> ManagedCluster:
        """Update ManagedSystem agent pools to only include name, mode, and type fields.

        :return: the ManagedCluster object
        """
        self._ensure_mc(mc)

        if mc.agent_pool_profiles is None:
            return mc
        for agentpool in mc.agent_pool_profiles:
            # Check if agentpool is in ManagedSystem mode and handle special case
            if agentpool.mode == CONST_NODEPOOL_MODE_MANAGEDSYSTEM:
                # Make sure all other attributes are None
                for attr in vars(agentpool):
                    if attr != 'name' and attr != 'mode' and not attr.startswith('_'):
                        if hasattr(agentpool, attr):
                            setattr(agentpool, attr, None)
        return mc

    def init_models(self) -> None:
        """Initialize an AKSManagedClusterModels object to store the models.

        :return: None
        """
        self.models = AKSPreviewManagedClusterModels(self.cmd, self.resource_type)

    def init_context(self) -> None:
        """Initialize an AKSManagedClusterContext object to store the context in the process of assemble the
        ManagedCluster object.

        :return: None
        """
        self.context = AKSPreviewManagedClusterContext(
            self.cmd, AKSManagedClusterParamDict(self.__raw_parameters), self.models, DecoratorMode.UPDATE
        )

    def init_agentpool_decorator_context(self) -> None:
        """Initialize an AKSAgentPoolAddDecorator object to assemble the AgentPool profile.

        :return: None
        """
        self.agentpool_decorator = AKSPreviewAgentPoolUpdateDecorator(
            self.cmd, self.client, self.__raw_parameters, self.resource_type, self.agentpool_decorator_mode
        )
        self.agentpool_context = self.agentpool_decorator.context
        self.context.attach_agentpool_context(self.agentpool_context)

    def get_special_parameter_default_value_pairs_list(self) -> List[Tuple[Any, Any]]:
        """Get a list of special parameter value and its corresponding default value pairs.
        :return: list of tuples
        """
        return [
            (self.context.get_cluster_autoscaler_profile(), None),
            (self.context.get_api_server_authorized_ip_ranges(), None),
            (self.context.get_nodepool_labels(), None),
            (self.context.get_nodepool_taints(), None),
            (self.context.get_nodepool_initialization_taints(), None),
            (self.context.raw_param.get("upgrade_settings"), None),
            (self.context.get_load_balancer_managed_outbound_ip_count(), None),
            (self.context.get_load_balancer_managed_outbound_ipv6_count(), None),
            (self.context.get_load_balancer_outbound_ports(), None),
            (self.context.get_nat_gateway_managed_outbound_ip_count(), None),
        ]

    def check_raw_parameters(self):
        """Helper function to check whether any parameters are set.

        Note: Overwritten in aks-preview to add special handling for extra default values.

        If the values of all the parameters are the default values, the command execution will be terminated early and
        raise a RequiredArgumentMissingError. Neither the request to fetch or update the ManagedCluster object will be
        sent.

        :return: None
        """
        # exclude some irrelevant or mandatory parameters
        excluded_keys = ("cmd", "client", "resource_group_name", "name")
        # check whether the remaining parameters are set
        # the default "falsy" value will be considered as not set (e.g., None, "", [], {}, 0)
        is_changed = any(v for k, v in self.context.raw_param.items() if k not in excluded_keys)

        # special cases
        # Some parameters support using "falsy" value to update/remove previously set values.
        # In this case, we need to declare the expected value pair in `get_special_parameter_default_value_pairs_list`.`
        is_different_from_special_default = False
        for pair in self.get_special_parameter_default_value_pairs_list():
            if pair[0] != pair[1]:
                is_different_from_special_default = True
                break
        if is_changed or is_different_from_special_default:
            return

        reconcile_prompt = 'no argument specified to update would you like to reconcile to current settings?'
        if prompt_y_n(reconcile_prompt, default="n"):
            return

        option_names = sorted([
            f'"{format_parameter_name_to_option_name(x)}"'
            for x in self.context.raw_param.keys()
            if x not in excluded_keys
        ])
        error_msg = f"Please specify one or more of {' or '.join(option_names)}."
        raise RequiredArgumentMissingError(error_msg)

    def update_network_profile(self, mc: ManagedCluster) -> ManagedCluster:
        self._ensure_mc(mc)

        ip_families = self.context.get_ip_families()
        if ip_families:
            mc.network_profile.ip_families = ip_families

        self.update_network_plugin_settings(mc)

        loadbalancer_sku = self.context.get_load_balancer_sku()
        if loadbalancer_sku:
            mc.network_profile.load_balancer_sku = loadbalancer_sku
        return mc

    def update_network_plugin_settings(self, mc: ManagedCluster) -> ManagedCluster:
        """Update network plugin settings of network profile for the ManagedCluster object.

        :return: the ManagedCluster object
        """
        self._ensure_mc(mc)

        # TODO: replace protected access with public access
        network_plugin = self.context._get_network_plugin()  # pylint: disable=protected-access
        if network_plugin:
            mc.network_profile.network_plugin = network_plugin

        network_plugin_mode = self.context.get_network_plugin_mode()
        if network_plugin_mode:
            mc.network_profile.network_plugin_mode = network_plugin_mode

        network_dataplane = self.context.get_network_dataplane()
        if network_dataplane:
            mc.network_profile.network_dataplane = network_dataplane

        pod_cidr = self.context.get_pod_cidr()
        if pod_cidr:
            mc.network_profile.pod_cidr = pod_cidr

        network_policy = self.context.get_network_policy()
        if network_policy:
            mc.network_profile.network_policy = network_policy
        elif network_dataplane == CONST_NETWORK_DATAPLANE_CILIUM:
            # force network_policy to "cilium" when network_dataplane is "cilium" to pass validation in aks rp
            # this was needed because api version 2023-08-02preview introduced --network-policy=none
            # without forcing network_policy to "cilium" here, when upgrading to cilium without specifying
            # --network-policy, it will be set to none by default and validation in aks rp will fail.
            mc.network_profile.network_policy = CONST_NETWORK_POLICY_CILIUM

        return mc

    def update_acns_in_network_profile(self, mc: ManagedCluster) -> ManagedCluster:
        """Update acns of network profile for the ManagedCluster object.

        :return: the ManagedCluster object
        """
        self._ensure_mc(mc)

        acns = None
        (acns_enabled, acns_observability_enabled, acns_security_enabled) = self.context.get_acns_enablement()
        acns_advanced_networkpolicies = self.context.get_acns_advanced_networkpolicies()
        acns_transit_encryption_type = self.context.get_acns_transit_encryption_type()
        acns_datapath_acceleration_mode = self.context.get_acns_datapath_acceleration_mode()
        if acns_enabled is not None:
            acns = self.models.AdvancedNetworking(
                enabled=acns_enabled,
            )
            if acns_observability_enabled is not None:
                acns.observability = self.models.AdvancedNetworkingObservability(
                    enabled=acns_observability_enabled,
                )
            if acns_security_enabled is not None:
                acns.security = self.models.AdvancedNetworkingSecurity(
                    enabled=acns_security_enabled,
                )
            if acns_advanced_networkpolicies is not None:
                if acns.security is None:
                    acns.security = self.models.AdvancedNetworkingSecurity(
                        advanced_network_policies=acns_advanced_networkpolicies
                    )
                else:
                    acns.security.advanced_network_policies = acns_advanced_networkpolicies
            if acns_transit_encryption_type is not None:
                if acns.security is None:
                    acns.security = self.models.AdvancedNetworkingSecurity()
                if acns.security.transit_encryption is None:
                    acns.security.transit_encryption = self.models.AdvancedNetworkingSecurityTransitEncryption()
                acns.security.transit_encryption.type = acns_transit_encryption_type
            if acns_datapath_acceleration_mode is not None:
                if acns.performance is None:
                    acns.performance = self.models.AdvancedNetworkingPerformance()
                acns.performance.acceleration_mode = acns_datapath_acceleration_mode
            mc.network_profile.advanced_networking = acns
        return mc

    def update_monitoring_profile_flow_logs(self, mc: ManagedCluster) -> ManagedCluster:
        """Update monitor profile for the ManagedCluster object for flow logs.

        :return: the ManagedCluster object
        """
        self._ensure_mc(mc)

        retina_flow_logs_enabled = self.context.get_retina_flow_logs(mc)
        if retina_flow_logs_enabled is not None:
            if mc.addon_profiles:
                addon_consts = self.context.get_addon_consts()
                CONST_MONITORING_ADDON_NAME = addon_consts.get("CONST_MONITORING_ADDON_NAME")
                monitoring_addon_profile = mc.addon_profiles.get(CONST_MONITORING_ADDON_NAME)
                if monitoring_addon_profile:
                    config = monitoring_addon_profile.config or {}
                    config["enableRetinaNetworkFlags"] = str(retina_flow_logs_enabled)
                    mc.addon_profiles[CONST_MONITORING_ADDON_NAME].config = config
        return mc

    # pylint: disable=too-many-statements,too-many-locals,too-many-branches
    def update_azure_container_storage(self, mc: ManagedCluster) -> ManagedCluster:
        """Update azure container storage for the Managed Cluster object
        :return: ManagedCluster
        """
        self._ensure_mc(mc)

        # check if we are trying to enable container storage v1
        enable_azure_container_storage_param = self.context.raw_param.get("enable_azure_container_storage")
        disable_azure_container_storage_param = self.context.raw_param.get("disable_azure_container_storage")
        container_storage_version = self.context.raw_param.get("container_storage_version")

        if disable_azure_container_storage_param is not None and container_storage_version is not None:
            raise InvalidArgumentValueError(
                'The --container-storage-version parameter is not required when disabling Azure Container Storage.'
                ' Please remove this parameter and try again.'
            )
        # pylint: disable=too-many-nested-blocks
        if enable_azure_container_storage_param is not None or disable_azure_container_storage_param is not None:
            self.context.set_intermediate("container_storage_version", container_storage_version, overwrite_exists=True)

            enable_azure_container_storage_v1 = (
                enable_azure_container_storage_param is not None
                and container_storage_version == CONST_ACSTOR_VERSION_V1
            )

            # Check if we are trying to disable container storage v1
            from azext_aks_preview.azurecontainerstorage._helpers import (
                get_container_storage_extension_installed
            )
            try:
                is_container_storage_v1_extension_installed, _ = get_container_storage_extension_installed(
                    self.cmd,
                    self.context.get_resource_group_name(),
                    self.context.get_name(),
                    CONST_ACSTOR_V1_EXT_INSTALLATION_NAME,
                )
            except Exception as ex:
                raise UnknownError(
                    f"An error occurred while checking the version of Azure Container Storage"
                    f"extension installed on the cluster: {str(ex)}"
                ) from ex

            disable_azure_container_storage_v1 = (
                disable_azure_container_storage_param is not None
                and is_container_storage_v1_extension_installed
            )
            # pylint: disable=too-many-nested-blocks
            if enable_azure_container_storage_v1 or disable_azure_container_storage_v1:

                # read the azure container storage values passed
                enable_pool_type = self.context.raw_param.get("enable_azure_container_storage")
                disable_pool_type = self.context.raw_param.get("disable_azure_container_storage")
                enable_azure_container_storage = enable_pool_type is not None
                disable_azure_container_storage = disable_pool_type is not None
                nodepool_list = self.context.raw_param.get("azure_container_storage_nodepools")
                ephemeral_disk_volume_type = self.context.raw_param.get("ephemeral_disk_volume_type")
                ephemeral_disk_nvme_perf_tier = self.context.raw_param.get("ephemeral_disk_nvme_perf_tier")
                if enable_azure_container_storage and disable_azure_container_storage:
                    raise MutuallyExclusiveArgumentError(
                        'Conflicting flags. Cannot set --enable-azure-container-storage '
                        'and --disable-azure-container-storage together.'
                    )

                if (ephemeral_disk_volume_type is not None or ephemeral_disk_nvme_perf_tier is not None) and \
                        not enable_azure_container_storage:
                    params_defined_arr = []
                    if ephemeral_disk_volume_type is not None:
                        params_defined_arr.append('--ephemeral-disk-volume-type')
                    if ephemeral_disk_nvme_perf_tier is not None:
                        params_defined_arr.append('--ephemeral-disk-nvme-perf-tier')

                    params_defined = 'and '.join(params_defined_arr)
                    raise RequiredArgumentMissingError(
                        f'Cannot set {params_defined} without the parameter --enable-azure-container-storage.'
                    )

                # Require the agent pool profiles for azure container storage
                # operations. Raise exception if not found.
                if not mc.agent_pool_profiles:
                    raise UnknownError(
                        "Encounter an unexpected error while getting agent pool profiles from the cluster "
                        "in the process of updating agentpool profile."
                    )
                storagepool_name = self.context.raw_param.get("storage_pool_name")
                pool_option = self.context.raw_param.get("storage_pool_option")
                pool_sku = self.context.raw_param.get("storage_pool_sku")
                pool_size = self.context.raw_param.get("storage_pool_size")
                agentpool_details = {}
                from azext_aks_preview.azurecontainerstorage._helpers import (
                    get_extension_installed_and_cluster_configs
                )
                try:
                    (
                        is_extension_installed,
                        is_azureDisk_enabled,
                        is_elasticSan_enabled,
                        is_ephemeralDisk_localssd_enabled,
                        is_ephemeralDisk_nvme_enabled,
                        current_core_value,
                        existing_ephemeral_disk_volume_type,
                        existing_perf_tier,
                    ) = get_extension_installed_and_cluster_configs(
                        self.cmd,
                        self.context.get_resource_group_name(),
                        self.context.get_name(),
                        mc.agent_pool_profiles,
                    )
                except UnknownError as e:
                    logger.error("\nError fetching installed extension and cluster config: %s", e)
                    return mc
                except Exception as ex:  # pylint: disable=broad-except
                    logger.error("Exception fetching installed extension and cluster config: %s", ex)
                    return mc

                vm_cache_generated = self.context.get_intermediate(
                    "vm_cache_generated",
                    default_value=False,
                )

                if not vm_cache_generated:
                    from azext_aks_preview.azurecontainerstorage._helpers import generate_vm_sku_cache_for_region
                    generate_vm_sku_cache_for_region(self.cmd.cli_ctx, self.context.get_location())
                    self.context.set_intermediate("vm_cache_generated", True, overwrite_exists=True)

                if enable_azure_container_storage:
                    from azext_aks_preview.azurecontainerstorage._helpers import (
                        get_container_storage_extension_installed
                    )
                    try:
                        is_container_storage_v2_extension_installed, version_v2 = (
                            get_container_storage_extension_installed(
                                self.cmd,
                                self.context.get_resource_group_name(),
                                self.context.get_name(),
                                CONST_ACSTOR_EXT_INSTALLATION_NAME,
                            )
                        )
                    except Exception as ex:
                        raise UnknownError(
                            f"An error occurred while checking if Azure Container Storage"
                            f"extension is installed on the cluster: {str(ex)}"
                        ) from ex

                    from azext_aks_preview.azurecontainerstorage._consts import (
                        CONST_ACSTOR_IO_ENGINE_LABEL_KEY,
                        CONST_ACSTOR_IO_ENGINE_LABEL_VAL
                    )
                    labelled_nodepool_arr = []
                    for agentpool in mc.agent_pool_profiles:
                        pool_details = {}
                        nodepool_name = agentpool.name
                        pool_details["vm_size"] = agentpool.vm_size
                        pool_details["count"] = agentpool.count
                        pool_details["os_type"] = agentpool.os_type
                        pool_details["mode"] = agentpool.mode
                        pool_details["node_taints"] = agentpool.node_taints
                        pool_details["zoned"] = agentpool.availability_zones is not None
                        if agentpool.node_labels is not None:
                            node_labels = agentpool.node_labels
                            if node_labels is not None and \
                                    node_labels.get(CONST_ACSTOR_IO_ENGINE_LABEL_KEY) is not None and \
                                    nodepool_name is not None:
                                labelled_nodepool_arr.append(nodepool_name)
                            pool_details["node_labels"] = node_labels
                        agentpool_details[nodepool_name] = pool_details

                    # Incase of a new installation, if the nodepool list is not defined
                    # then check for all the nodepools which are marked with acstor io-engine
                    # labels and include them for installation. If none of the nodepools are
                    # labelled, either pick nodepool1 as default, or if only
                    # one nodepool exists, choose the only nodepool by default.
                    if not is_extension_installed:
                        if nodepool_list is None:
                            nodepool_list = ""
                            if len(labelled_nodepool_arr) > 0:
                                nodepool_list = ','.join(labelled_nodepool_arr)
                            elif len(agentpool_details) == 1:
                                nodepool_list = ','.join(agentpool_details.keys())

                    from azext_aks_preview.azurecontainerstorage._validators import (
                        validate_enable_azure_container_storage_v1_params
                    )
                    validate_enable_azure_container_storage_v1_params(
                        enable_pool_type,
                        storagepool_name,
                        pool_sku,
                        pool_option,
                        pool_size,
                        nodepool_list,
                        agentpool_details,
                        is_extension_installed,
                        is_container_storage_v2_extension_installed,
                        version_v2,
                        is_azureDisk_enabled,
                        is_elasticSan_enabled,
                        is_ephemeralDisk_localssd_enabled,
                        is_ephemeralDisk_nvme_enabled,
                        ephemeral_disk_volume_type,
                        ephemeral_disk_nvme_perf_tier,
                        existing_ephemeral_disk_volume_type,
                        existing_perf_tier,
                    )

                    if is_ephemeralDisk_nvme_enabled and ephemeral_disk_nvme_perf_tier is not None:
                        # Adding this intermediate and check to ensure that the below
                        # message prompt doesn't appear twice when aks-preview extension
                        # is called from both update_mc_profile_preview and update_mc_profile_default.
                        is_azure_container_storage_perf_tier_op_set = self.context.get_intermediate(
                            "azure_container_storage_perf_tier_op_set",
                            default_value="default",
                        )

                        if is_azure_container_storage_perf_tier_op_set == "default":
                            msg = (
                                "Changing ephemeralDisk NVMe performance tier may result in a temporary "
                                "interruption to the applications using Azure Container Storage. Do you "
                                "want to continue with this operation?"
                            )
                            if not (self.context.get_yes() or prompt_y_n(msg, default="n")):
                                raise DecoratorEarlyExitException()

                        self.context.set_intermediate(
                            "azure_container_storage_perf_tier_op_set",
                            True,
                            overwrite_exists=True
                        )

                    # If the extension is already installed,
                    # we expect that the Azure Container Storage
                    # nodes are already labelled. Use those label
                    # to generate the nodepool_list.
                    if is_extension_installed:
                        nodepool_list = ','.join(labelled_nodepool_arr)
                    else:
                        # Set Azure Container Storage labels on the required nodepools.
                        nodepool_list_arr = nodepool_list.split(',')
                        for agentpool in mc.agent_pool_profiles:
                            labels = agentpool.node_labels
                            if agentpool.name in nodepool_list_arr:
                                if labels is None:
                                    labels = {}
                                labels[CONST_ACSTOR_IO_ENGINE_LABEL_KEY] = CONST_ACSTOR_IO_ENGINE_LABEL_VAL
                            else:
                                # Remove residual Azure Container Storage labels
                                # from any other nodepools where its not intended
                                if labels is not None:
                                    labels.pop(CONST_ACSTOR_IO_ENGINE_LABEL_KEY, None)
                            agentpool.node_labels = labels

                    # set intermediates
                    self.context.set_intermediate(
                        "azure_container_storage_nodepools",
                        nodepool_list,
                        overwrite_exists=True
                    )
                    self.context.set_intermediate("enable_azure_container_storage", True, overwrite_exists=True)

                if disable_azure_container_storage:
                    from azext_aks_preview.azurecontainerstorage._validators import (
                        validate_disable_azure_container_storage_params_v1
                    )
                    validate_disable_azure_container_storage_params_v1(
                        disable_pool_type,
                        storagepool_name,
                        pool_sku,
                        pool_option,
                        pool_size,
                        nodepool_list,
                        is_extension_installed,
                        is_azureDisk_enabled,
                        is_elasticSan_enabled,
                        is_ephemeralDisk_localssd_enabled,
                        is_ephemeralDisk_nvme_enabled,
                        ephemeral_disk_volume_type,
                        ephemeral_disk_nvme_perf_tier,
                    )

                    is_pre_disable_validate_set = self.context.get_intermediate(
                        "pre_disable_validate_azure_container_storage",
                        default_value="default",
                    )

                    # pre_disable_validate_azure_container_storage will be set to
                    # True or False if the updated version az aks cli is being used.
                    # If that is the case, we will skip showing the prompt.
                    if is_pre_disable_validate_set == "default":

                        pre_disable_validate = False

                        msg = (
                            "Disabling Azure Container Storage will forcefully delete all the storage pools in the"
                            " cluster and affect the applications using these storage pools. Forceful deletion of"
                            " storage pools can also lead to leaking of storage resources which are being consumed."
                            " Do you want to validate whether any of the storage pools are being used"
                            " before disabling Azure Container Storage?"
                        )

                        from azext_aks_preview.azurecontainerstorage._consts import (
                            CONST_ACSTOR_ALL,
                        )
                        if disable_pool_type != CONST_ACSTOR_ALL:
                            msg = (
                                f"Disabling Azure Container Storage for storage pool type {disable_pool_type} "
                                "will forcefully delete all the storage pools of the same type and affect the "
                                "applications using these storage pools. Forceful deletion of storage pools can "
                                "also lead to leaking of storage resources which are being consumed. Do you want to "
                                f"validate whether any of the storage pools of type {disable_pool_type} are being used "
                                "before disabling Azure Container Storage?"
                            )
                        if self.context.get_yes() or prompt_y_n(msg, default="y"):
                            pre_disable_validate = True

                        # set intermediate
                        self.context.set_intermediate(
                            "pre_disable_validate_azure_container_storage",
                            pre_disable_validate,
                            overwrite_exists=True
                        )

                    # Set intermediates
                    self.context.set_intermediate("disable_azure_container_storage", True, overwrite_exists=True)
                    self.context.set_intermediate(
                        "container_storage_version",
                        CONST_ACSTOR_VERSION_V1,
                        overwrite_exists=True
                    )

                self.context.set_intermediate("is_extension_installed", is_extension_installed, overwrite_exists=True)
                self.context.set_intermediate("is_azureDisk_enabled", is_azureDisk_enabled, overwrite_exists=True)
                self.context.set_intermediate("is_elasticSan_enabled", is_elasticSan_enabled, overwrite_exists=True)
                self.context.set_intermediate("current_core_value", current_core_value, overwrite_exists=True)
                self.context.set_intermediate(
                    "current_ephemeral_nvme_perf_tier",
                    existing_perf_tier,
                    overwrite_exists=True
                )
                self.context.set_intermediate(
                    "existing_ephemeral_disk_volume_type",
                    existing_ephemeral_disk_volume_type,
                    overwrite_exists=True
                )
                self.context.set_intermediate(
                    "is_ephemeralDisk_nvme_enabled",
                    is_ephemeralDisk_nvme_enabled,
                    overwrite_exists=True
                )
                self.context.set_intermediate(
                    "is_ephemeralDisk_localssd_enabled",
                    is_ephemeralDisk_localssd_enabled,
                    overwrite_exists=True
                )
                self.context.set_intermediate("current_core_value", current_core_value, overwrite_exists=True)
            else:
                storage_pool_name = self.context.raw_param.get("storage_pool_name")
                pool_sku = self.context.raw_param.get("storage_pool_sku")
                pool_option = self.context.raw_param.get("storage_pool_option")
                pool_size = self.context.raw_param.get("storage_pool_size")

                if enable_azure_container_storage_param and disable_azure_container_storage_param:
                    raise MutuallyExclusiveArgumentError(
                        'Conflicting flags. Cannot set --enable-azure-container-storage '
                        'and --disable-azure-container-storage together.'
                    )

                from azext_aks_preview.azurecontainerstorage._helpers import (
                    get_container_storage_extension_installed
                )
                is_extension_installed, _ = get_container_storage_extension_installed(
                    self.cmd,
                    self.context.get_resource_group_name(),
                    self.context.get_name(),
                    CONST_ACSTOR_EXT_INSTALLATION_NAME,
                )

                from azext_aks_preview.azurecontainerstorage._helpers import (
                    get_container_storage_extension_installed
                )
                try:
                    is_containerstorage_v1_installed, v1_extension_version = get_container_storage_extension_installed(
                        self.cmd,
                        self.context.get_resource_group_name(),
                        self.context.get_name(),
                        CONST_ACSTOR_V1_EXT_INSTALLATION_NAME,
                    )
                except Exception as ex:
                    raise UnknownError(
                        f"An error occurred while checking if Azure Container Storage "
                        f"extension is installed on the cluster: {str(ex)}"
                    ) from ex

                if enable_azure_container_storage_param:
                    from azext_aks_preview.azurecontainerstorage._validators import (
                        validate_enable_azure_container_storage_params,
                    )
                    validate_enable_azure_container_storage_params(
                        is_extension_installed,
                        is_containerstorage_v1_installed,
                        v1_extension_version,
                        enable_azure_container_storage_param,
                        storage_pool_name,
                        pool_sku,
                        pool_option,
                        pool_size,
                    )

                if disable_azure_container_storage_param:
                    is_pre_disable_validate_set = self.context.get_intermediate(
                        "pre_disable_validate_azure_container_storage",
                        default_value="default",
                    )

                    # pre_disable_validate_azure_container_storage will be set to
                    # True or False if the updated version az aks cli is being used.
                    # If that is the case, we will skip showing the prompt.
                    if is_pre_disable_validate_set == "default":
                        pre_disable_validate = False

                        msg = (
                            "Please make sure there are no existing PVs and PVCs that are provisioned by Azure"
                            " Container Storage before disabling. If Azure Container Storage is disabled with"
                            " remaining PVs and PVCs, any data associated with those PVs and PVCs will not be erased"
                            " and the nodes will be left in an unclean state. The PVs and PVCs can only be cleaned up"
                            " after re-enabling it by running 'az aks update --enable-azure-container-storage'."
                            " Would you like to proceed with the disabling?"
                        )
                        if not self.context.get_yes() and not prompt_y_n(msg, default="n"):
                            pre_disable_validate = True
                            raise DecoratorEarlyExitException()

                        from azext_aks_preview.azurecontainerstorage._validators import (
                            validate_disable_azure_container_storage_params
                        )
                        validate_disable_azure_container_storage_params(
                            is_extension_installed,
                            disable_azure_container_storage_param,
                            storage_pool_name,
                            pool_sku,
                            pool_option,
                            pool_size
                        )

                        self.context.set_intermediate(
                            "pre_disable_validate_azure_container_storage",
                            pre_disable_validate,
                            overwrite_exists=True
                        )

                if enable_azure_container_storage_param:
                    self.context.set_intermediate("enable_azure_container_storage", True)

                if disable_azure_container_storage_param:
                    self.context.set_intermediate("disable_azure_container_storage", True)

        return mc

    def update_load_balancer_profile(self, mc: ManagedCluster) -> ManagedCluster:
        """Update load balancer profile for the ManagedCluster object.

        Note: Overwritten in aks-preview to set dual stack related properties.

        :return: the ManagedCluster object
        """
        self._ensure_mc(mc)

        if not mc.network_profile:
            raise UnknownError(
                "Unexpectedly get an empty network profile in the process of updating load balancer profile."
            )
        outbound_type = self.context.get_outbound_type()
        if outbound_type and outbound_type != CONST_OUTBOUND_TYPE_LOAD_BALANCER:
            mc.network_profile.load_balancer_profile = None
        else:
            # In the internal function "_update_load_balancer_profile", it will check whether the provided parameters
            # have been assigned, and if there are any, the corresponding profile will be modified; otherwise, it will
            # remain unchanged.
            mc.network_profile.load_balancer_profile = _update_load_balancer_profile(
                managed_outbound_ip_count=self.context.get_load_balancer_managed_outbound_ip_count(),
                managed_outbound_ipv6_count=self.context.get_load_balancer_managed_outbound_ipv6_count(),
                outbound_ips=self.context.get_load_balancer_outbound_ips(),
                outbound_ip_prefixes=self.context.get_load_balancer_outbound_ip_prefixes(),
                outbound_ports=self.context.get_load_balancer_outbound_ports(),
                idle_timeout=self.context.get_load_balancer_idle_timeout(),
                backend_pool_type=self.context.get_load_balancer_backend_pool_type(),
                health_probe_mode=self.context.get_cluster_service_load_balancer_health_probe_mode(),
                profile=mc.network_profile.load_balancer_profile,
                models=self.models.load_balancer_models,
            )
        return mc

    def update_nat_gateway_profile(self, mc: ManagedCluster) -> ManagedCluster:
        """Update nat gateway profile for the ManagedCluster object.

        :return: the ManagedCluster object
        """
        self._ensure_mc(mc)

        if not mc.network_profile:
            raise UnknownError(
                "Unexpectedly get an empty network profile in the process of updating nat gateway profile."
            )
        outbound_type = self.context.get_outbound_type()
        if outbound_type and outbound_type != CONST_OUTBOUND_TYPE_MANAGED_NAT_GATEWAY:
            mc.network_profile.nat_gateway_profile = None
        else:
            mc.network_profile.nat_gateway_profile = _update_nat_gateway_profile(
                self.context.get_nat_gateway_managed_outbound_ip_count(),
                self.context.get_nat_gateway_idle_timeout(),
                mc.network_profile.nat_gateway_profile,
                models=self.models.nat_gateway_models,
            )
        return mc

    def update_outbound_type_in_network_profile(self, mc: ManagedCluster) -> ManagedCluster:
        """Update outbound type of network profile for the ManagedCluster object.
        :return: the ManagedCluster object
        """
        self._ensure_mc(mc)

        outboundType = self.context.get_outbound_type()
        if outboundType:
            mc.network_profile.outbound_type = outboundType
        return mc

    def update_api_server_access_profile(self, mc: ManagedCluster) -> ManagedCluster:
        """Update apiServerAccessProfile property for the ManagedCluster object.

        Note: It completely rewrite the update_api_server_access_profile.

        :return: the ManagedCluster object
        """
        #
        self._ensure_mc(mc)

        if mc.api_server_access_profile is None:
            profile_holder = self.models.ManagedClusterAPIServerAccessProfile()  # pylint: disable=no-member
        else:
            profile_holder = mc.api_server_access_profile

        if self.context.get_enable_apiserver_vnet_integration():
            profile_holder.enable_vnet_integration = True
        if self.context.get_apiserver_subnet_id():
            profile_holder.subnet_id = self.context.get_apiserver_subnet_id()

        if self.context.get_enable_private_cluster():
            profile_holder.enable_private_cluster = True
        if self.context.get_disable_private_cluster():
            profile_holder.enable_private_cluster = False

        api_server_authorized_ip_ranges = self.context.get_api_server_authorized_ip_ranges()
        if api_server_authorized_ip_ranges is not None:
            # empty string is valid as it disables ip whitelisting
            profile_holder.authorized_ip_ranges = api_server_authorized_ip_ranges

        if self.context.get_enable_public_fqdn():
            profile_holder.enable_private_cluster_public_fqdn = True
        if self.context.get_disable_public_fqdn():
            profile_holder.enable_private_cluster_public_fqdn = False

        private_dns_zone = self.context.get_private_dns_zone()
        if private_dns_zone is not None:
            mc.api_server_access_profile.private_dns_zone = private_dns_zone

        # keep api_server_access_profile empty if none of its properties are updated
        if (
            profile_holder != mc.api_server_access_profile and
            profile_holder == self.models.ManagedClusterAPIServerAccessProfile()  # pylint: disable=no-member
        ):
            profile_holder = None
        mc.api_server_access_profile = profile_holder

        return mc

    def update_kube_proxy_config(self, mc: ManagedCluster) -> ManagedCluster:
        """Update kube proxy config for the ManagedCluster object.

        :return: the ManagedCluster object
        """
        self._ensure_mc(mc)

        if not mc.network_profile:
            raise UnknownError(
                "Unexpectedly get an empty network profile in the process of updating kube-proxy config."
            )

        kube_proxy_config = self.context.get_kube_proxy_config()

        if kube_proxy_config:
            mc.network_profile.kube_proxy_config = kube_proxy_config

        return mc

    def update_pod_identity_profile(self, mc: ManagedCluster) -> ManagedCluster:
        """Update pod identity profile for the ManagedCluster object.

        :return: the ManagedCluster object
        """
        self._ensure_mc(mc)

        # fill default values for pod labels in pod identity exceptions
        _fill_defaults_for_pod_identity_profile(mc.pod_identity_profile)

        if self.context.get_enable_pod_identity():
            if not _is_pod_identity_addon_enabled(mc):
                # we only rebuild the pod identity profile if it's disabled before
                _update_addon_pod_identity(
                    mc,
                    enable=True,
                    allow_kubenet_consent=self.context.get_enable_pod_identity_with_kubenet(),
                    models=self.models.pod_identity_models
                )

        if self.context.get_disable_pod_identity():
            _update_addon_pod_identity(
                mc, enable=False, models=self.models.pod_identity_models)
        return mc

    def update_k8s_support_plan(self, mc: ManagedCluster) -> ManagedCluster:
        """Update supportPlan for the ManagedCluster object.
        :return: the ManagedCluster object
        """
        self._ensure_mc(mc)

        support_plan = self.context.get_k8s_support_plan()
        if support_plan == KubernetesSupportPlan.AKS_LONG_TERM_SUPPORT:
            if mc is None or mc.sku is None or mc.sku.tier.lower() != CONST_MANAGED_CLUSTER_SKU_TIER_PREMIUM.lower():
                raise RequiredArgumentMissingError("Long term support is only available for premium tier clusters.")

        mc.support_plan = support_plan
        return mc

    def update_image_integrity(self, mc: ManagedCluster) -> ManagedCluster:
        """Update security profile imageIntegrity for the ManagedCluster object.

        :return: the ManagedCluster object
        """
        self._ensure_mc(mc)

        enable_image_integrity = self.context.get_enable_image_integrity()
        disable_image_integrity = self.context.get_disable_image_integrity()

        # no image integrity related changes
        if not enable_image_integrity and not disable_image_integrity:
            return mc
        if enable_image_integrity and disable_image_integrity:
            raise MutuallyExclusiveArgumentError(
                "Cannot specify --enable-image-integrity and "
                "--disable-image-integrity at the same time."
            )
        shouldEnable_image_integrity = False
        if enable_image_integrity:
            shouldEnable_image_integrity = True

        if mc.security_profile is None:
            mc.security_profile = self.models.ManagedClusterSecurityProfile()  # pylint: disable=no-member

        image_integrity_profile = mc.security_profile.image_integrity

        if image_integrity_profile is None:
            image_integrity_profile = (
                self.models.ManagedClusterSecurityProfileImageIntegrity()  # pylint: disable=no-member
            )
            mc.security_profile.image_integrity = image_integrity_profile

        image_integrity_profile.enabled = shouldEnable_image_integrity

        return mc

    def update_storage_profile(self, mc: ManagedCluster) -> ManagedCluster:
        """Update storage profile for the ManagedCluster object.

        :return: the ManagedCluster object
        """
        self._ensure_mc(mc)

        mc.storage_profile = self.context.get_storage_profile()

        return mc

    def update_workload_auto_scaler_profile(self, mc: ManagedCluster) -> ManagedCluster:
        """Update workload auto-scaler profile for the ManagedCluster object.

        :return: the ManagedCluster object
        """
        self._ensure_mc(mc)

        if self.context.get_enable_keda():
            if mc.workload_auto_scaler_profile is None:
                mc.workload_auto_scaler_profile = (
                    self.models.ManagedClusterWorkloadAutoScalerProfile()  # pylint: disable=no-member
                )
            mc.workload_auto_scaler_profile.keda = (
                self.models.ManagedClusterWorkloadAutoScalerProfileKeda(enabled=True)  # pylint: disable=no-member
            )

        if self.context.get_disable_keda():
            if mc.workload_auto_scaler_profile is None:
                mc.workload_auto_scaler_profile = (
                    self.models.ManagedClusterWorkloadAutoScalerProfile()  # pylint: disable=no-member
                )
            mc.workload_auto_scaler_profile.keda = (
                self.models.ManagedClusterWorkloadAutoScalerProfileKeda(enabled=False)  # pylint: disable=no-member
            )

        return mc

    def update_custom_ca_trust_certificates(self, mc: ManagedCluster) -> ManagedCluster:
        """Update Custom CA Trust Certificates for the ManagedCluster object.

        :return: the ManagedCluster object
        """
        self._ensure_mc(mc)

        ca_certs = self.context.get_custom_ca_trust_certificates()
        if ca_certs:
            if mc.security_profile is None:
                mc.security_profile = self.models.ManagedClusterSecurityProfile()  # pylint: disable=no-member

            mc.security_profile.custom_ca_trust_certificates = ca_certs

        return mc

    def update_run_command(self, mc: ManagedCluster) -> ManagedCluster:
        """Update run command for the ManagedCluster object.
        :return: the ManagedCluster object
        """
        if hasattr(super(), 'update_run_command'):
            return super().update_run_command(mc)

        self._ensure_mc(mc)

        enable_run_command = self.context.get_enable_run_command()
        disable_run_command = self.context.get_disable_run_command()
        if enable_run_command or disable_run_command:
            if mc.api_server_access_profile is None:
                mc.api_server_access_profile = self.models.ManagedClusterAPIServerAccessProfile(
                    disable_run_command=(
                        not enable_run_command
                        if enable_run_command or disable_run_command
                        else None
                    )
                )
            else:
                mc.api_server_access_profile.disable_run_command = (
                    not enable_run_command
                    if enable_run_command or disable_run_command
                    else None
                )

        return mc

    def update_azure_monitor_profile(self, mc: ManagedCluster) -> ManagedCluster:
        """Update azure monitor profile for the ManagedCluster object.
        :return: the ManagedCluster object
        """
        self._ensure_mc(mc)

        # read the original value passed by the command
        ksm_metric_labels_allow_list = self.context.raw_param.get("ksm_metric_labels_allow_list")
        ksm_metric_annotations_allow_list = self.context.raw_param.get("ksm_metric_annotations_allow_list")

        if ksm_metric_labels_allow_list is None:
            ksm_metric_labels_allow_list = ""
        if ksm_metric_annotations_allow_list is None:
            ksm_metric_annotations_allow_list = ""

        if self.context.get_enable_azure_monitor_metrics():
            if mc.azure_monitor_profile is None:
                mc.azure_monitor_profile = self.models.ManagedClusterAzureMonitorProfile()  # pylint: disable=no-member
            mc.azure_monitor_profile.metrics = (
                self.models.ManagedClusterAzureMonitorProfileMetrics(enabled=True)  # pylint: disable=no-member
            )
            mc.azure_monitor_profile.metrics.kube_state_metrics = (
                self.models.ManagedClusterAzureMonitorProfileKubeStateMetrics(  # pylint: disable=no-member
                    metric_labels_allowlist=str(ksm_metric_labels_allow_list),
                    metric_annotations_allow_list=str(ksm_metric_annotations_allow_list)
                )
            )

        if self.context.get_disable_azure_monitor_metrics():
            if mc.azure_monitor_profile is None:
                mc.azure_monitor_profile = self.models.ManagedClusterAzureMonitorProfile()  # pylint: disable=no-member
            mc.azure_monitor_profile.metrics = (
                self.models.ManagedClusterAzureMonitorProfileMetrics(enabled=False)  # pylint: disable=no-member
            )

        if self.context.get_enable_azure_monitor_app_monitoring():
            if mc.azure_monitor_profile is None:
                mc.azure_monitor_profile = self.models.ManagedClusterAzureMonitorProfile()
            mc.azure_monitor_profile.app_monitoring = self.models.ManagedClusterAzureMonitorProfileAppMonitoring()
            mc.azure_monitor_profile.app_monitoring.auto_instrumentation = (
                self.models.ManagedClusterAzureMonitorProfileAppMonitoringAutoInstrumentation(enabled=True)
            )
            mc.azure_monitor_profile.app_monitoring.open_telemetry_metrics = (
                self.models.ManagedClusterAzureMonitorProfileAppMonitoringOpenTelemetryMetrics(enabled=True)
            )
            mc.azure_monitor_profile.app_monitoring.open_telemetry_logs = (
                self.models.ManagedClusterAzureMonitorProfileAppMonitoringOpenTelemetryLogs(enabled=True)
            )

        if self.context.get_disable_azure_monitor_app_monitoring():
            if mc.azure_monitor_profile is None:
                mc.azure_monitor_profile = self.models.ManagedClusterAzureMonitorProfile()
            mc.azure_monitor_profile.app_monitoring = self.models.ManagedClusterAzureMonitorProfileAppMonitoring()
            mc.azure_monitor_profile.app_monitoring.auto_instrumentation = (
                self.models.ManagedClusterAzureMonitorProfileAppMonitoringAutoInstrumentation(enabled=False)
            )
            mc.azure_monitor_profile.app_monitoring.open_telemetry_metrics = (
                self.models.ManagedClusterAzureMonitorProfileAppMonitoringOpenTelemetryMetrics(enabled=False)
            )
            mc.azure_monitor_profile.app_monitoring.open_telemetry_logs = (
                self.models.ManagedClusterAzureMonitorProfileAppMonitoringOpenTelemetryLogs(enabled=False)
            )

        # TODO: should remove get value from enable_azuremonitormetrics once the option is removed
        # TODO: should remove get value from disable_azuremonitormetrics once the option is removed
        if (
            self.context.raw_param.get("enable_azure_monitor_metrics") or
            self.context.raw_param.get("enable_azuremonitormetrics") or
            self.context.raw_param.get("disable_azure_monitor_metrics") or
            self.context.raw_param.get("disable_azuremonitormetrics")
        ):
            ensure_azure_monitor_profile_prerequisites(
                self.cmd,
                self.context.get_subscription_id(),
                self.context.get_resource_group_name(),
                self.context.get_name(),
                self.context.get_location(),
                self.__raw_parameters,
                self.context.get_disable_azure_monitor_metrics())

        return mc

    def update_vpa(self, mc: ManagedCluster) -> ManagedCluster:
        """Update workload auto-scaler profile vertical pod auto-scaler for the ManagedCluster object.

        :return: the ManagedCluster object
        """
        self._ensure_mc(mc)

        if self.context.get_enable_vpa():
            if mc.workload_auto_scaler_profile is None:
                mc.workload_auto_scaler_profile = (
                    self.models.ManagedClusterWorkloadAutoScalerProfile()  # pylint: disable=no-member
                )
            if mc.workload_auto_scaler_profile.vertical_pod_autoscaler is None:
                mc.workload_auto_scaler_profile.vertical_pod_autoscaler = (
                    # pylint: disable=no-member
                    self.models.ManagedClusterWorkloadAutoScalerProfileVerticalPodAutoscaler()
                )

            # set enabled
            mc.workload_auto_scaler_profile.vertical_pod_autoscaler.enabled = True

        if self.context.get_disable_vpa():
            if mc.workload_auto_scaler_profile is None:
                mc.workload_auto_scaler_profile = (
                    self.models.ManagedClusterWorkloadAutoScalerProfile()  # pylint: disable=no-member
                )
            if mc.workload_auto_scaler_profile.vertical_pod_autoscaler is None:
                mc.workload_auto_scaler_profile.vertical_pod_autoscaler = (
                    # pylint: disable=no-member
                    self.models.ManagedClusterWorkloadAutoScalerProfileVerticalPodAutoscaler()
                )

            # set disabled
            mc.workload_auto_scaler_profile.vertical_pod_autoscaler.enabled = False

        return mc

    def update_optimized_addon_scaling(self, mc: ManagedCluster) -> ManagedCluster:
        """Update workload auto-scaler vertical pod auto-scaler profile
        for the ManagedCluster object.
        :return: the ManagedCluster object
        """
        self._ensure_mc(mc)

        if self.context.get_enable_optimized_addon_scaling():
            if mc.workload_auto_scaler_profile is None:
                mc.workload_auto_scaler_profile = self.models.ManagedClusterWorkloadAutoScalerProfile()  # pylint: disable=no-member
            if mc.workload_auto_scaler_profile.vertical_pod_autoscaler is None:
                mc.workload_auto_scaler_profile.vertical_pod_autoscaler = (
                    self.models.ManagedClusterWorkloadAutoScalerProfileVerticalPodAutoscaler()  # pylint: disable=no-member
                )
            # set enabled
            mc.workload_auto_scaler_profile.vertical_pod_autoscaler.enabled = True
            mc.workload_auto_scaler_profile.vertical_pod_autoscaler.addon_autoscaling = "Enabled"

        if self.context.get_disable_optimized_addon_scaling():
            if mc.workload_auto_scaler_profile is None:
                mc.workload_auto_scaler_profile = self.models.ManagedClusterWorkloadAutoScalerProfile()  # pylint: disable=no-member
            if mc.workload_auto_scaler_profile.vertical_pod_autoscaler is None:
                mc.workload_auto_scaler_profile.vertical_pod_autoscaler = (
                    self.models.ManagedClusterWorkloadAutoScalerProfileVerticalPodAutoscaler()  # pylint: disable=no-member
                )
            # set disabled
            mc.workload_auto_scaler_profile.vertical_pod_autoscaler.addon_autoscaling = "Disabled"

        return mc

    def update_creation_data(self, mc: ManagedCluster) -> ManagedCluster:
        self._ensure_mc(mc)
        snapshot_id = self.context.get_cluster_snapshot_id()
        # snapshot creation data
        creation_data = None
        if snapshot_id:
            snapshot = self.context.get_cluster_snapshot()
            if mc.kubernetes_version != snapshot.managed_cluster_properties_read_only.kubernetes_version:
                raise UnknownError(
                    "Please use az aks upgrade --cluster-snapshot-id to upgrade cluster version"
                )
            creation_data = self.models.CreationData(  # pylint: disable=no-member
                source_resource_id=snapshot_id
            )
            mc.creation_data = creation_data

        return mc

    def update_linux_profile(self, mc: ManagedCluster) -> ManagedCluster:
        """Update Linux profile for the ManagedCluster object.

        :return: the ManagedCluster object
        """
        self._ensure_mc(mc)

        ssh_key_value = self.context.get_ssh_key_value_for_update()

        if ssh_key_value:
            if mc.linux_profile is None:
                mc.linux_profile = self.models.ContainerServiceLinuxProfile(  # pylint: disable=no-member
                    admin_username="azureuser",
                    ssh=self.models.ContainerServiceSshConfiguration(  # pylint: disable=no-member
                        public_keys=[
                            self.models.ContainerServiceSshPublicKey(  # pylint: disable=no-member
                                key_data=ssh_key_value
                            )
                        ]
                    )
                )
            else:
                mc.linux_profile.ssh = self.models.ContainerServiceSshConfiguration(  # pylint: disable=no-member
                    public_keys=[
                        self.models.ContainerServiceSshPublicKey(  # pylint: disable=no-member
                            key_data=ssh_key_value
                        )
                    ]
                )
        return mc

    def update_node_resource_group_profile(self, mc: ManagedCluster) -> ManagedCluster:
        """Update node resource group profile for the ManagedCluster object.
        :return: the ManagedCluster object
        """
        self._ensure_mc(mc)

        nrg_lockdown_restriction_level = self.context.get_nrg_lockdown_restriction_level()
        if nrg_lockdown_restriction_level is not None:
            if mc.node_resource_group_profile is None:
                mc.node_resource_group_profile = (
                    self.models.ManagedClusterNodeResourceGroupProfile()  # pylint: disable=no-member
                )
            mc.node_resource_group_profile.restriction_level = nrg_lockdown_restriction_level
        return mc

    def update_auto_upgrade_profile(self, mc: ManagedCluster) -> ManagedCluster:
        """Update auto upgrade profile for the ManagedCluster object.
        :return: the ManagedCluster object
        """
        mc = super().update_auto_upgrade_profile(mc)

        node_os_upgrade_channel = self.context.get_node_os_upgrade_channel()
        if node_os_upgrade_channel is not None:
            if mc.auto_upgrade_profile is None:
                mc.auto_upgrade_profile = self.models.ManagedClusterAutoUpgradeProfile()  # pylint: disable=no-member
            mc.auto_upgrade_profile.node_os_upgrade_channel = node_os_upgrade_channel
        return mc

    def update_azure_service_mesh_profile(self, mc: ManagedCluster) -> ManagedCluster:
        """Update azure service mesh profile for the ManagedCluster object.
        """
        self._ensure_mc(mc)

        mc.service_mesh_profile = self.context.update_azure_service_mesh_profile()
        return mc

    def update_sku(self, mc: ManagedCluster) -> ManagedCluster:
        """Update sku (uptime sla) for the ManagedCluster object.

        Note: Overwritten in aks-preview to add support for the new option tier. Could be removed after updating
        the dependency on core cli to 2.47.0.

        :return: the ManagedCluster object
        """
        self._ensure_mc(mc)

        # there are existing MCs with nil sku, that is Base/Free
        if mc.sku is None:
            mc.sku = self.models.ManagedClusterSKU()
        skuName = self.context.get_sku_name()
        tier = self.context.get_tier()
        if skuName == CONST_MANAGED_CLUSTER_SKU_NAME_AUTOMATIC:
            mc.sku.name = "Automatic"
            # passive Kind should always to match sku.name
            mc.kind = "Automatic"
        else:
            mc.sku.name = "Base"
            # passive Kind should always match sku.name
            mc.kind = "Base"

        # Premium without LTS is ok (not vice versa)
        if tier == CONST_MANAGED_CLUSTER_SKU_TIER_PREMIUM:
            mc.sku.tier = "Premium"
        if tier == CONST_MANAGED_CLUSTER_SKU_TIER_STANDARD:
            mc.sku.tier = "Standard"
        if tier == CONST_MANAGED_CLUSTER_SKU_TIER_FREE:
            mc.sku.tier = "Free"
        # backfill the tier to "Free" if it's not set
        if mc.sku.tier is None:
            mc.sku.tier = "Free"
        return mc

    def update_upgrade_settings(self, mc: ManagedCluster) -> ManagedCluster:
        """Update upgrade settings for the ManagedCluster object.
        :return: the ManagedCluster object
        """
        self._ensure_mc(mc)

        existing_until = None
        if (
            mc.upgrade_settings is not None and
            mc.upgrade_settings.override_settings is not None and
            mc.upgrade_settings.override_settings.until is not None
        ):
            existing_until = mc.upgrade_settings.override_settings.until

        force_upgrade = self.context.get_force_upgrade()
        override_until = self.context.get_upgrade_override_until()

        if force_upgrade is not None or override_until is not None:
            if mc.upgrade_settings is None:
                mc.upgrade_settings = self.models.ClusterUpgradeSettings()  # pylint: disable=no-member
            if mc.upgrade_settings.override_settings is None:
                mc.upgrade_settings.override_settings = (
                    self.models.UpgradeOverrideSettings()  # pylint: disable=no-member
                )
            # sets force_upgrade
            if force_upgrade is not None:
                mc.upgrade_settings.override_settings.force_upgrade = force_upgrade
            # sets until
            if override_until is not None:
                try:
                    mc.upgrade_settings.override_settings.until = parse(override_until)
                except Exception as exc:  # pylint: disable=broad-except
                    raise InvalidArgumentValueError(
                        f"{override_until} is not a valid datatime format."
                    ) from exc
            elif force_upgrade:
                default_extended_until = datetime.datetime.utcnow() + datetime.timedelta(days=3)
                if existing_until is None or existing_until.timestamp() < default_extended_until.timestamp():
                    mc.upgrade_settings.override_settings.until = default_extended_until

        return mc

    def update_nodepool_taints_mc(self, mc: ManagedCluster) -> ManagedCluster:
        self._ensure_mc(mc)

        if not mc.agent_pool_profiles:
            raise UnknownError(
                "Encounter an unexpected error while getting agent pool profiles from the cluster in the process of "
                "updating agentpool profile."
            )

        # update nodepool taints for all nodepools
        nodepool_taints = self.context.get_nodepool_taints()
        if nodepool_taints is not None:
            for agent_profile in mc.agent_pool_profiles:
                agent_profile.node_taints = nodepool_taints
        return mc

    def update_nodepool_initialization_taints_mc(self, mc: ManagedCluster) -> ManagedCluster:
        self._ensure_mc(mc)

        if not mc.agent_pool_profiles:
            raise UnknownError(
                "Encounter an unexpected error while getting agent pool profiles from the cluster in the process of "
                "updating agentpool profile."
            )

        # update nodepool taints for all nodepools
        nodepool_initialization_taints = self.context.get_nodepool_initialization_taints()
        if nodepool_initialization_taints is not None:
            for agent_profile in mc.agent_pool_profiles:
                if agent_profile.mode is not None and agent_profile.mode.lower() == "user":
                    agent_profile.node_initialization_taints = nodepool_initialization_taints
                    continue
                # Filter out taints with hard effects (NoSchedule and NoExecute) for system pools
                agent_profile.node_initialization_taints = filter_hard_taints(nodepool_initialization_taints)
        return mc

    def update_node_provisioning_mode(self, mc: ManagedCluster) -> ManagedCluster:
        self._ensure_mc(mc)

        mode = self.context.get_node_provisioning_mode()
        if mode is not None:
            if mc.node_provisioning_profile is None:
                mc.node_provisioning_profile = (
                    self.models.ManagedClusterNodeProvisioningProfile()  # pylint: disable=no-member
                )

            # set mode
            mc.node_provisioning_profile.mode = mode

        return mc

    def update_node_provisioning_default_pools(self, mc: ManagedCluster) -> ManagedCluster:
        self._ensure_mc(mc)

        default_pools = self.context.get_node_provisioning_default_pools()
        if default_pools is not None:
            if mc.node_provisioning_profile is None:
                mc.node_provisioning_profile = (
                    self.models.ManagedClusterNodeProvisioningProfile()  # pylint: disable=no-member
                )

            # set default_node_pools
            mc.node_provisioning_profile.default_node_pools = default_pools

        return mc

    # pylint: disable=too-many-branches
    def update_app_routing_profile(self, mc: ManagedCluster) -> ManagedCluster:
        """Update app routing profile for the ManagedCluster object.

        :return: the ManagedCluster object
        """
        self._ensure_mc(mc)

        # get parameters from context
        enable_app_routing = self.context.get_enable_app_routing()
        enable_keyvault_secret_provider = self.context.get_enable_kv()
        dns_zone_resource_ids = self.context.get_dns_zone_resource_ids_from_input()
        nginx = self.context.get_nginx()

        # update ManagedCluster object with app routing settings
        mc.ingress_profile = (
            mc.ingress_profile or
            self.models.ManagedClusterIngressProfile()  # pylint: disable=no-member
        )
        mc.ingress_profile.web_app_routing = (
            mc.ingress_profile.web_app_routing or
            self.models.ManagedClusterIngressProfileWebAppRouting()  # pylint: disable=no-member
        )
        if enable_app_routing is not None:
            if mc.ingress_profile.web_app_routing.enabled == enable_app_routing:
                error_message = (
                    "App Routing is already enabled.\n"
                    if enable_app_routing
                    else "App Routing is already disabled.\n"
                )
                raise CLIError(error_message)
            mc.ingress_profile.web_app_routing.enabled = enable_app_routing

        # enable keyvault secret provider addon
        if enable_keyvault_secret_provider:
            self._enable_keyvault_secret_provider_addon(mc)

        # modify DNS zone resource IDs
        if dns_zone_resource_ids:
            self._update_dns_zone_resource_ids(mc, dns_zone_resource_ids)

        # modify default nic config
        if nginx:
            self._update_app_routing_nginx(mc, nginx)

        return mc

    def _enable_keyvault_secret_provider_addon(self, mc: ManagedCluster) -> None:
        """Helper function to enable keyvault secret provider addon for the ManagedCluster object.

        :return: None
        """
        mc.addon_profiles = mc.addon_profiles or {}
        if not mc.addon_profiles.get(CONST_AZURE_KEYVAULT_SECRETS_PROVIDER_ADDON_NAME):
            mc.addon_profiles[
                CONST_AZURE_KEYVAULT_SECRETS_PROVIDER_ADDON_NAME
            ] = self.models.ManagedClusterAddonProfile(  # pylint: disable=no-member
                enabled=True,
                config={
                    CONST_SECRET_ROTATION_ENABLED: "false",
                    CONST_ROTATION_POLL_INTERVAL: "2m",
                },
            )
        elif not mc.addon_profiles[CONST_AZURE_KEYVAULT_SECRETS_PROVIDER_ADDON_NAME].enabled:
            mc.addon_profiles[CONST_AZURE_KEYVAULT_SECRETS_PROVIDER_ADDON_NAME].enabled = True
            mc.addon_profiles[CONST_AZURE_KEYVAULT_SECRETS_PROVIDER_ADDON_NAME].config = {
                CONST_SECRET_ROTATION_ENABLED: "false",
                CONST_ROTATION_POLL_INTERVAL: "2m",
            }

    def _update_app_routing_nginx(self, mc: ManagedCluster, nginx) -> None:
        """Helper function to set default nginx ingress controller config for app routing

        :return: None
        """
        # web app routing object has been created
        if mc.ingress_profile and mc.ingress_profile.web_app_routing and mc.ingress_profile.web_app_routing.enabled:
            if mc.ingress_profile.web_app_routing.nginx is None:
                mc.ingress_profile.web_app_routing.nginx = self.models.ManagedClusterIngressProfileNginx()
            mc.ingress_profile.web_app_routing.nginx.default_ingress_controller_type = nginx
        else:
            raise CLIError('App Routing must be enabled to modify the default nginx ingress controller.\n')

    # pylint: disable=too-many-nested-blocks
    def _update_dns_zone_resource_ids(self, mc: ManagedCluster, dns_zone_resource_ids) -> None:
        """Helper function to update dns zone resource ids in app routing addon.

        :return: None
        """
        add_dns_zone = self.context.get_add_dns_zone()
        delete_dns_zone = self.context.get_delete_dns_zone()
        update_dns_zone = self.context.get_update_dns_zone()
        attach_zones = self.context.get_attach_zones()

        if mc.ingress_profile and mc.ingress_profile.web_app_routing and mc.ingress_profile.web_app_routing.enabled:
            if add_dns_zone:
                mc.ingress_profile.web_app_routing.dns_zone_resource_ids = (
                    mc.ingress_profile.web_app_routing.dns_zone_resource_ids or []
                )
                for dns_zone_id in dns_zone_resource_ids:
                    if dns_zone_id not in mc.ingress_profile.web_app_routing.dns_zone_resource_ids:
                        mc.ingress_profile.web_app_routing.dns_zone_resource_ids.append(dns_zone_id)
                        if attach_zones:
                            try:
                                is_private_dns_zone = (
                                    parse_resource_id(dns_zone_id).get("type").lower() == "privatednszones"
                                )
                                role = CONST_PRIVATE_DNS_ZONE_CONTRIBUTOR_ROLE if is_private_dns_zone else \
                                    CONST_DNS_ZONE_CONTRIBUTOR_ROLE
                                if not add_role_assignment(
                                    self.cmd,
                                    role,
                                    mc.ingress_profile.web_app_routing.identity.object_id,
                                    False,
                                    scope=dns_zone_id
                                ):
                                    logger.warning(
                                        'Could not create a role assignment for App Routing. '
                                        'Are you an Owner on this subscription?')
                            except Exception as ex:
                                raise CLIError('Error in granting dns zone permissions to managed identity.\n') from ex
            elif delete_dns_zone:
                if mc.ingress_profile.web_app_routing.dns_zone_resource_ids:
                    dns_zone_resource_ids = [
                        x
                        for x in mc.ingress_profile.web_app_routing.dns_zone_resource_ids
                        if x not in dns_zone_resource_ids
                    ]
                    mc.ingress_profile.web_app_routing.dns_zone_resource_ids = dns_zone_resource_ids
                else:
                    raise CLIError('No DNS zone is used by App Routing.\n')
            elif update_dns_zone:
                mc.ingress_profile.web_app_routing.dns_zone_resource_ids = dns_zone_resource_ids
                if attach_zones:
                    try:
                        for dns_zone in dns_zone_resource_ids:
                            is_private_dns_zone = parse_resource_id(dns_zone).get("type").lower() == "privatednszones"
                            role = CONST_PRIVATE_DNS_ZONE_CONTRIBUTOR_ROLE if is_private_dns_zone else \
                                CONST_DNS_ZONE_CONTRIBUTOR_ROLE
                            if not add_role_assignment(
                                self.cmd,
                                role,
                                mc.ingress_profile.web_app_routing.identity.object_id,
                                False,
                                scope=dns_zone,
                            ):
                                logger.warning(
                                    'Could not create a role assignment for App Routing. '
                                    'Are you an Owner on this subscription?')
                    except Exception as ex:
                        raise CLIError('Error in granting dns zone permisions to managed identity.\n') from ex
        else:
            raise CLIError('App Routing must be enabled to modify DNS zone resource IDs.\n')

    def update_ingress_profile_gateway_api(self, mc: ManagedCluster) -> ManagedCluster:
        """Update Gateway API configuration in ingress profile for the ManagedCluster object.

        :return: the ManagedCluster object
        """
        self._ensure_mc(mc)

        enable_gateway_api = self.context.get_enable_gateway_api()
        disable_gateway_api = self.context.get_disable_gateway_api()

        # Check for mutually exclusive arguments
        if enable_gateway_api and disable_gateway_api:
            raise MutuallyExclusiveArgumentError(
                "Cannot specify --enable-gateway-api and --disable-gateway-api at the same time."
            )

        if enable_gateway_api or disable_gateway_api:
            if mc.ingress_profile is None:
                mc.ingress_profile = self.models.ManagedClusterIngressProfile()  # pylint: disable=no-member
            if mc.ingress_profile.gateway_api is None:
                mc.ingress_profile.gateway_api = (
                    self.models.ManagedClusterIngressProfileGatewayConfiguration()  # pylint: disable=no-member
                )
            if enable_gateway_api:
                mc.ingress_profile.gateway_api.installation = CONST_MANAGED_GATEWAY_INSTALLATION_STANDARD
            elif disable_gateway_api:
                mc.ingress_profile.gateway_api.installation = CONST_MANAGED_GATEWAY_INSTALLATION_DISABLED

        return mc

    def update_node_provisioning_profile(self, mc: ManagedCluster) -> ManagedCluster:
        """Updates the nodeProvisioningProfile field of the managed cluster

        :return: the ManagedCluster object
        """
        self._ensure_mc(mc)

        mc = self.update_node_provisioning_mode(mc)
        mc = self.update_node_provisioning_default_pools(mc)

        return mc

    def update_ai_toolchain_operator(self, mc: ManagedCluster) -> ManagedCluster:
        """Updates the aiToolchainOperatorProfile field of the managed cluster

        :return: the ManagedCluster object
        """

        if self.context.get_ai_toolchain_operator(enable_validation=True):
            if mc.ai_toolchain_operator_profile is None:
                mc.ai_toolchain_operator_profile = self.models.ManagedClusterAIToolchainOperatorProfile()  # pylint: disable=no-member
            mc.ai_toolchain_operator_profile.enabled = True

        if self.context.get_disable_ai_toolchain_operator():
            if mc.ai_toolchain_operator_profile is None:
                mc.ai_toolchain_operator_profile = self.models.ManagedClusterAIToolchainOperatorProfile()  # pylint: disable=no-member
            mc.ai_toolchain_operator_profile.enabled = False
        return mc

    def update_bootstrap_profile(self, mc: ManagedCluster) -> ManagedCluster:
        self._ensure_mc(mc)

        bootstrap_artifact_source = self.context.get_bootstrap_artifact_source()
        bootstrap_container_registry_resource_id = self.context.get_bootstrap_container_registry_resource_id()
        if bootstrap_artifact_source is not None:
            if bootstrap_artifact_source != CONST_ARTIFACT_SOURCE_CACHE and bootstrap_container_registry_resource_id:
                raise MutuallyExclusiveArgumentError(
                    "Cannot specify --bootstrap-container-registry-resource-id when "
                    "--bootstrap-artifact-source is not Cache."
                )
            if mc.bootstrap_profile is None:
                mc.bootstrap_profile = self.models.ManagedClusterBootstrapProfile()  # pylint: disable=no-member
            mc.bootstrap_profile.artifact_source = bootstrap_artifact_source
            mc.bootstrap_profile.container_registry_id = bootstrap_container_registry_resource_id

        return mc

    def update_static_egress_gateway(self, mc: ManagedCluster) -> ManagedCluster:
        """Update static egress gateway addon for the ManagedCluster object.

        :return: the ManagedCluster object
        """
        self._ensure_mc(mc)

        if self.context.get_enable_static_egress_gateway():
            if not mc.network_profile:
                raise UnknownError(
                    "Unexpectedly get an empty network profile in the process of updating static-egress-gateway config."
                )
            if mc.network_profile.static_egress_gateway_profile is None:
                mc.network_profile.static_egress_gateway_profile = (
                    self.models.ManagedClusterStaticEgressGatewayProfile()  # pylint: disable=no-member
                )
            mc.network_profile.static_egress_gateway_profile.enabled = True

        if self.context.get_disable_static_egress_gateway():
            if not mc.network_profile:
                raise UnknownError(
                    "Unexpectedly get an empty network profile in the process of updating static-egress-gateway config."
                )
            if mc.network_profile.static_egress_gateway_profile is None:
                mc.network_profile.static_egress_gateway_profile = (
                    self.models.ManagedClusterStaticEgressGatewayProfile()  # pylint: disable=no-member
                )
            mc.network_profile.static_egress_gateway_profile.enabled = False
        return mc

    def update_imds_restriction(self, mc: ManagedCluster) -> ManagedCluster:
        """Update imds restriction for the ManagedCluster object.

        :return: the ManagedCluster object
        """
        self._ensure_mc(mc)

        original_imds_restriction = 'IMDS'  # default value is IMDS
        if mc.network_profile and mc.network_profile.pod_link_local_access:
            original_imds_restriction = mc.network_profile.pod_link_local_access
        target_imds_restriction = ''
        if self.context.get_enable_imds_restriction():
            mc.network_profile.pod_link_local_access = CONST_IMDS_RESTRICTION_ENABLED
            target_imds_restriction = CONST_IMDS_RESTRICTION_ENABLED
        if self.context.get_disable_imds_restriction():
            mc.network_profile.pod_link_local_access = CONST_IMDS_RESTRICTION_DISABLED
            target_imds_restriction = CONST_IMDS_RESTRICTION_DISABLED

        if target_imds_restriction != '' and original_imds_restriction != target_imds_restriction:
            target_behavior = ("enabled" if target_imds_restriction == CONST_IMDS_RESTRICTION_ENABLED else "disabled")
            msg = (
                f"You're going to update cluster imds restriction to '{target_behavior}' "
                "This change will take effect after you upgrade the cluster. Proceed?"
            )
            if not self.context.get_yes() and not prompt_y_n(msg, default="n"):
                raise DecoratorEarlyExitException()
        return mc

    def update_vmas_to_vms(self, mc: ManagedCluster) -> ManagedCluster:
        """Update the agent pool profile type from VMAS to VMS and LB sku to standard

        :return: the ManagedCluster object
        """
        self._ensure_mc(mc)

        if self.context.get_migrate_vmas_to_vms():
            msg = (
                "\nWARNING: This operation will be disruptive to your workload while underway. "
                "Do you wish to continue?"
            )
            if not self.context.get_yes() and not prompt_y_n(msg, default="n"):
                raise DecoratorEarlyExitException()
            # Ensure we have valid vmas AP
            if len(mc.agent_pool_profiles) == 1 and mc.agent_pool_profiles[0].type in (
                CONST_AVAILABILITY_SET,
                CONST_VIRTUAL_MACHINES,
            ):
                mc.agent_pool_profiles[0].type = CONST_VIRTUAL_MACHINES
            else:
                raise CLIError('This is not a valid VMAS cluster, we cannot proceed with the migration.')

            if mc.network_profile.load_balancer_sku == CONST_LOAD_BALANCER_SKU_BASIC:
                mc.network_profile.load_balancer_sku = CONST_LOAD_BALANCER_SKU_STANDARD

            mc.agent_pool_profiles[0].count = None
            mc.agent_pool_profiles[0].vm_size = None

        return mc

    def update_http_proxy_enabled(self, mc: ManagedCluster) -> ManagedCluster:
        """Update http proxy config for the ManagedCluster object.

        :return: the ManagedCluster object
        """
        self._ensure_mc(mc)

        if self.context.get_disable_http_proxy():
            if mc.http_proxy_config is None:
                mc.http_proxy_config = (
                    self.models.ManagedClusterHTTPProxyConfig()  # pylint: disable=no-member
                )
            mc.http_proxy_config.enabled = False

        if self.context.get_enable_http_proxy():
            if mc.http_proxy_config is None:
                mc.http_proxy_config = (
                    self.models.ManagedClusterHTTPProxyConfig()  # pylint: disable=no-member
                )
            mc.http_proxy_config.enabled = True

        return mc

    def update_upstream_kubescheduler_user_configuration(self, mc: ManagedCluster) -> ManagedCluster:
        """Update user-defined scheduler configuration for kube-scheduler upstream for the ManagedCluster object.

        :return: the ManagedCluster object
        """
        self._ensure_mc(mc)

        if self.context.get_enable_upstream_kubescheduler_user_configuration():
            if mc.scheduler_profile is None:
                mc.scheduler_profile = self.models.SchedulerProfile()  # pylint: disable=no-member
            if mc.scheduler_profile.scheduler_instance_profiles is None:
                mc.scheduler_profile.scheduler_instance_profiles = (
                    self.models.SchedulerProfileSchedulerInstanceProfiles()  # pylint: disable=no-member
                )
            if mc.scheduler_profile.scheduler_instance_profiles.upstream is None:
                mc.scheduler_profile.scheduler_instance_profiles.upstream = self.models.SchedulerInstanceProfile()  # pylint: disable=no-member
            mc.scheduler_profile.scheduler_instance_profiles.upstream.scheduler_config_mode = (
                self.models.SchedulerConfigMode.MANAGED_BY_CRD  # pylint: disable=no-member
            )

        if self.context.get_disable_upstream_kubescheduler_user_configuration():
            if mc.scheduler_profile is None:
                mc.scheduler_profile = self.models.SchedulerProfile()  # pylint: disable=no-member
            if mc.scheduler_profile.scheduler_instance_profiles is None:
                mc.scheduler_profile.scheduler_instance_profiles = (
                    self.models.SchedulerProfileSchedulerInstanceProfiles()  # pylint: disable=no-member
                )
            if mc.scheduler_profile.scheduler_instance_profiles.upstream is None:
                mc.scheduler_profile.scheduler_instance_profiles.upstream = self.models.SchedulerInstanceProfile()  # pylint: disable=no-member
            mc.scheduler_profile.scheduler_instance_profiles.upstream.scheduler_config_mode = (
                self.models.SchedulerConfigMode.DEFAULT  # pylint: disable=no-member
            )

        return mc

    def update_mc_profile_preview(self) -> ManagedCluster:
        """The overall controller used to update the preview ManagedCluster profile.

        The completely updated ManagedCluster object will later be passed as a parameter to the underlying SDK
        (mgmt-containerservice) to send the actual request.

        :return: the ManagedCluster object
        """
        # DO NOT MOVE: keep this on top, fetch and update the default ManagedCluster profile
        mc = self.update_mc_profile_default()

        # update pod identity profile
        mc = self.update_pod_identity_profile(mc)
        # update workload identity profile
        mc = self.update_workload_identity_profile(mc)
        # update image cleaner
        mc = self.update_image_cleaner(mc)
        # update image integrity
        mc = self.update_image_integrity(mc)
        # update workload auto scaler profile
        mc = self.update_workload_auto_scaler_profile(mc)
        # update azure monitor metrics profile
        mc = self.update_azure_monitor_profile(mc)
        # update vpa
        mc = self.update_vpa(mc)
        # update optimized addon scaling
        mc = self.update_optimized_addon_scaling(mc)
        # update creation data
        mc = self.update_creation_data(mc)
        # update linux profile
        mc = self.update_linux_profile(mc)
        # update network profile
        mc = self.update_network_profile(mc)
        # update outbound type
        mc = self.update_outbound_type_in_network_profile(mc)
        # update loadbalancer profile
        mc = self.update_load_balancer_profile(mc)
        # update natgateway profile
        mc = self.update_nat_gateway_profile(mc)
        # update kube proxy config
        mc = self.update_kube_proxy_config(mc)
        # update ingress profile gateway api
        mc = self.update_ingress_profile_gateway_api(mc)
        # update custom ca trust certificates
        mc = self.update_custom_ca_trust_certificates(mc)
        # update run command
        mc = self.update_run_command(mc)
        # update node resource group profile
        mc = self.update_node_resource_group_profile(mc)
        # update auto upgrade profile
        mc = self.update_auto_upgrade_profile(mc)
        # update cluster upgrade settings profile
        mc = self.update_upgrade_settings(mc)
        # update nodepool taints
        mc = self.update_nodepool_taints_mc(mc)
        # update nodepool initialization taints
        mc = self.update_nodepool_initialization_taints_mc(mc)
        # update acns in network_profile
        mc = self.update_acns_in_network_profile(mc)
        # update update_monitoring_profile_flow_logs
        mc = self.update_monitoring_profile_flow_logs(mc)
        # update kubernetes support plan
        mc = self.update_k8s_support_plan(mc)
        # update AI toolchain operator
        mc = self.update_ai_toolchain_operator(mc)
        # update azure container storage
        mc = self.update_azure_container_storage(mc)
        # update node provisioning profile
        mc = self.update_node_provisioning_profile(mc)
        # update bootstrap profile
        mc = self.update_bootstrap_profile(mc)
        # update static egress gateway
        mc = self.update_static_egress_gateway(mc)
        # update imds restriction
        mc = self.update_imds_restriction(mc)
        # update VMAS to VMS
        mc = self.update_vmas_to_vms(mc)
        # update http proxy config
        mc = self.update_http_proxy_enabled(mc)
        # update user-defined scheduler configuration for kube-scheduler upstream
        mc = self.update_upstream_kubescheduler_user_configuration(mc)
        # update ManagedSystem pools, must at end
        mc = self.update_managed_system_pools(mc)

        return mc

    def check_is_postprocessing_required(self, mc: ManagedCluster) -> bool:
        """Helper function to check if postprocessing is required after sending a PUT request to create the cluster.

        :return: bool
        """
        postprocessing_required = super().check_is_postprocessing_required(mc)
        if not postprocessing_required:
            enable_azure_container_storage = self.context.get_intermediate(
                "enable_azure_container_storage", default_value=False
            )
            disable_azure_container_storage = self.context.get_intermediate(
                "disable_azure_container_storage", default_value=False
            )
            keyvault_id = self.context.get_keyvault_id()
            enable_azure_keyvault_secrets_provider_addon = self.context.get_enable_kv() or (
                mc.addon_profiles and mc.addon_profiles.get(CONST_AZURE_KEYVAULT_SECRETS_PROVIDER_ADDON_NAME)
                and mc.addon_profiles[CONST_AZURE_KEYVAULT_SECRETS_PROVIDER_ADDON_NAME].enabled)
            if (enable_azure_container_storage or disable_azure_container_storage) or \
               (keyvault_id and enable_azure_keyvault_secrets_provider_addon):
                return True
        return postprocessing_required

    # pylint: disable=too-many-statements
    # pylint: disable=too-many-locals
    def postprocessing_after_mc_created(self, cluster: ManagedCluster) -> None:
        """Postprocessing performed after the cluster is created.

        :return: None
        """
        super().postprocessing_after_mc_created(cluster)
        enable_azure_container_storage = self.context.get_intermediate("enable_azure_container_storage")
        disable_azure_container_storage = self.context.get_intermediate("disable_azure_container_storage")
        container_storage_version = self.context.get_intermediate("container_storage_version")

        is_extension_installed = self.context.get_intermediate("is_extension_installed")
        is_azureDisk_enabled = self.context.get_intermediate("is_azureDisk_enabled")
        is_elasticSan_enabled = self.context.get_intermediate("is_elasticSan_enabled")
        is_ephemeralDisk_localssd_enabled = self.context.get_intermediate("is_ephemeralDisk_localssd_enabled")
        is_ephemeralDisk_nvme_enabled = self.context.get_intermediate("is_ephemeralDisk_nvme_enabled")
        current_core_value = self.context.get_intermediate("current_core_value")
        existing_ephemeral_disk_volume_type = self.context.get_intermediate("existing_ephemeral_disk_volume_type")
        existing_ephemeral_nvme_perf_tier = self.context.get_intermediate("current_ephemeral_nvme_perf_tier")
        pool_option = self.context.raw_param.get("storage_pool_option")

        # enable azure container storage
        if enable_azure_container_storage:
            if container_storage_version is not None and container_storage_version == CONST_ACSTOR_VERSION_V1:
                if cluster.identity_profile is None or cluster.identity_profile["kubeletidentity"] is None:
                    logger.warning(
                        "Unexpected error getting kubelet's identity for the cluster."
                        "Unable to perform azure container storage operation."
                    )
                    return
                pool_name = self.context.raw_param.get("storage_pool_name")
                pool_type = self.context.raw_param.get("enable_azure_container_storage")
                pool_sku = self.context.raw_param.get("storage_pool_sku")
                pool_size = self.context.raw_param.get("storage_pool_size")
                nodepool_list = self.context.get_intermediate("azure_container_storage_nodepools")
                ephemeral_disk_volume_type = self.context.raw_param.get("ephemeral_disk_volume_type")
                ephemeral_disk_nvme_perf_tier = self.context.raw_param.get("ephemeral_disk_nvme_perf_tier")
                kubelet_identity_object_id = cluster.identity_profile["kubeletidentity"].object_id
                acstor_nodepool_skus = []
                for agentpool_profile in cluster.agent_pool_profiles:
                    if agentpool_profile.name in nodepool_list:
                        acstor_nodepool_skus.append(agentpool_profile.vm_size)

                self.context.external_functions.perform_enable_azure_container_storage_v1(
                    self.cmd,
                    self.context.get_subscription_id(),
                    self.context.get_resource_group_name(),
                    self.context.get_name(),
                    self.context.get_node_resource_group(),
                    kubelet_identity_object_id,
                    pool_name,
                    pool_type,
                    pool_size,
                    pool_sku,
                    pool_option,
                    acstor_nodepool_skus,
                    ephemeral_disk_volume_type,
                    ephemeral_disk_nvme_perf_tier,
                    False,
                    existing_ephemeral_disk_volume_type,
                    existing_ephemeral_nvme_perf_tier,
                    is_extension_installed,
                    is_azureDisk_enabled,
                    is_elasticSan_enabled,
                    is_ephemeralDisk_localssd_enabled,
                    is_ephemeralDisk_nvme_enabled,
                    current_core_value,
                    is_called_from_extension=True,
                )
            else:
                self.context.external_functions.perform_enable_azure_container_storage(
                    self.cmd,
                    self.context.get_resource_group_name(),
                    self.context.get_name(),
                    is_called_from_extension=True,
                )

        # disable azure container storage
        if disable_azure_container_storage:
            if container_storage_version is not None:
                if container_storage_version == CONST_ACSTOR_VERSION_V1:
                    pool_type = self.context.raw_param.get("disable_azure_container_storage")
                    kubelet_identity_object_id = cluster.identity_profile["kubeletidentity"].object_id
                    pre_disable_validate = self.context.get_intermediate("pre_disable_validate_azure_container_storage")
                    self.context.external_functions.perform_disable_azure_container_storage_v1(
                        self.cmd,
                        self.context.get_subscription_id(),
                        self.context.get_resource_group_name(),
                        self.context.get_name(),
                        self.context.get_node_resource_group(),
                        kubelet_identity_object_id,
                        pre_disable_validate,
                        pool_type,
                        pool_option,
                        is_elasticSan_enabled,
                        is_azureDisk_enabled,
                        is_ephemeralDisk_localssd_enabled,
                        is_ephemeralDisk_nvme_enabled,
                        current_core_value,
                        existing_ephemeral_disk_volume_type,
                        existing_ephemeral_nvme_perf_tier,
                        is_called_from_extension=True,
                    )
            else:
                self.context.external_functions.perform_disable_azure_container_storage(
                    self.cmd,
                    self.context.get_resource_group_name(),
                    self.context.get_name(),
                    is_called_from_extension=True,
                )

        # attach keyvault to app routing addon
        from azure.cli.command_modules.keyvault.custom import set_policy
        from azext_aks_preview._client_factory import get_keyvault_client
        keyvault_id = self.context.get_keyvault_id()
        enable_azure_keyvault_secrets_provider_addon = (
            self.context.get_enable_kv() or
            (cluster.addon_profiles and
             cluster.addon_profiles.get(CONST_AZURE_KEYVAULT_SECRETS_PROVIDER_ADDON_NAME) and
             cluster.addon_profiles[CONST_AZURE_KEYVAULT_SECRETS_PROVIDER_ADDON_NAME].enabled)
        )
        if keyvault_id:
            if enable_azure_keyvault_secrets_provider_addon:
                if cluster.ingress_profile and \
                   cluster.ingress_profile.web_app_routing and \
                   cluster.ingress_profile.web_app_routing.enabled:
                    if not is_valid_resource_id(keyvault_id):
                        raise InvalidArgumentValueError("Please provide a valid keyvault ID")
                    self.cmd.command_kwargs['operation_group'] = 'vaults'
                    keyvault_params = parse_resource_id(keyvault_id)
                    keyvault_subscription = keyvault_params['subscription']
                    keyvault_name = keyvault_params['name']
                    keyvault_rg = keyvault_params['resource_group']
                    keyvault_client = get_keyvault_client(self.cmd.cli_ctx, subscription_id=keyvault_subscription)
                    keyvault = keyvault_client.get(resource_group_name=keyvault_rg, vault_name=keyvault_name)
                    managed_identity_object_id = cluster.ingress_profile.web_app_routing.identity.object_id
                    is_service_principal = False

                    try:
                        if keyvault.properties.enable_rbac_authorization:
                            if not self.context.external_functions.add_role_assignment(
                                self.cmd,
                                "Key Vault Secrets User",
                                managed_identity_object_id,
                                is_service_principal,
                                scope=keyvault_id,
                            ):
                                logger.warning(
                                    "Could not create a role assignment for App Routing. "
                                    "Are you an Owner on this subscription?"
                                )
                        else:
                            keyvault = set_policy(
                                self.cmd,
                                keyvault_client,
                                keyvault_rg,
                                keyvault_name,
                                object_id=managed_identity_object_id,
                                secret_permissions=["Get"],
                                certificate_permissions=["Get"],
                            )
                    except Exception as ex:
                        raise CLIError('Error in granting keyvault permissions to managed identity.\n') from ex
                else:
                    raise CLIError('App Routing must be enabled to attach keyvault.\n')
            else:
                raise CLIError('Keyvault secrets provider addon must be enabled to attach keyvault.\n')

    def put_mc(self, mc: ManagedCluster) -> ManagedCluster:
        if self.check_is_postprocessing_required(mc):
            # send request
            poller = self.client.begin_create_or_update(
                resource_group_name=self.context.get_resource_group_name(),
                resource_name=self.context.get_name(),
                parameters=mc,
                if_match=self.context.get_if_match(),
                if_none_match=self.context.get_if_none_match(),
                headers=self.context.get_aks_custom_headers(),
            )
            self.immediate_processing_after_request(mc)
            # poll until the result is returned
            cluster = LongRunningOperation(self.cmd.cli_ctx)(poller)
            self.postprocessing_after_mc_created(cluster)
        else:
            cluster = sdk_no_wait(
                self.context.get_no_wait(),
                self.client.begin_create_or_update,
                resource_group_name=self.context.get_resource_group_name(),
                resource_name=self.context.get_name(),
                parameters=mc,
                if_match=self.context.get_if_match(),
                if_none_match=self.context.get_if_none_match(),
                headers=self.context.get_aks_custom_headers(),
            )
        return cluster<|MERGE_RESOLUTION|>--- conflicted
+++ resolved
@@ -43,10 +43,8 @@
     CONST_IMDS_RESTRICTION_DISABLED,
     CONST_AVAILABILITY_SET,
     CONST_VIRTUAL_MACHINES,
-<<<<<<< HEAD
     CONST_MANAGED_GATEWAY_INSTALLATION_STANDARD,
     CONST_MANAGED_GATEWAY_INSTALLATION_DISABLED,
-=======
     CONST_ACNS_DATAPATH_ACCELERATION_MODE_BPFVETH,
     CONST_ACNS_DATAPATH_ACCELERATION_MODE_NONE
 )
@@ -54,7 +52,6 @@
     CONST_ACSTOR_EXT_INSTALLATION_NAME,
     CONST_ACSTOR_V1_EXT_INSTALLATION_NAME,
     CONST_ACSTOR_VERSION_V1,
->>>>>>> daeb3051
 )
 from azext_aks_preview._helpers import (
     check_is_apiserver_vnet_integration_cluster,
