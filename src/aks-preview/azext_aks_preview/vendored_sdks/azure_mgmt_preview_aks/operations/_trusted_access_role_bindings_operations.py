# pylint: disable=line-too-long,useless-suppression
# coding=utf-8
# --------------------------------------------------------------------------
# Copyright (c) Microsoft Corporation. All rights reserved.
# Licensed under the MIT License. See License.txt in the project root for license information.
# Code generated by Microsoft (R) AutoRest Code Generator.
# Changes may cause incorrect behavior and will be lost if the code is regenerated.
# --------------------------------------------------------------------------
from collections.abc import MutableMapping
from io import IOBase
from typing import Any, Callable, IO, Iterator, Optional, TypeVar, Union, cast, overload
import urllib.parse

from azure.core import PipelineClient
from azure.core.exceptions import (
    ClientAuthenticationError,
    HttpResponseError,
    ResourceExistsError,
    ResourceNotFoundError,
    ResourceNotModifiedError,
    StreamClosedError,
    StreamConsumedError,
    map_error,
)
from azure.core.paging import ItemPaged
from azure.core.pipeline import PipelineResponse
from azure.core.polling import LROPoller, NoPolling, PollingMethod
from azure.core.rest import HttpRequest, HttpResponse
from azure.core.tracing.decorator import distributed_trace
from azure.core.utils import case_insensitive_dict
from azure.mgmt.core.exceptions import ARMErrorFormat
from azure.mgmt.core.polling.arm_polling import ARMPolling

from .. import models as _models
from .._configuration import ContainerServiceClientConfiguration
from .._utils.serialization import Deserializer, Serializer

T = TypeVar("T")
ClsType = Optional[Callable[[PipelineResponse[HttpRequest, HttpResponse], T, dict[str, Any]], Any]]
List = list

_SERIALIZER = Serializer()
_SERIALIZER.client_side_validation = False


def build_list_request(
    resource_group_name: str, resource_name: str, subscription_id: str, **kwargs: Any
) -> HttpRequest:
    _headers = case_insensitive_dict(kwargs.pop("headers", {}) or {})
    _params = case_insensitive_dict(kwargs.pop("params", {}) or {})

<<<<<<< HEAD
    api_version: str = kwargs.pop("api_version", _params.pop("api-version", "2025-09-02-preview"))
=======
    api_version: str = kwargs.pop("api_version", _params.pop("api-version", "2025-10-02-preview"))
>>>>>>> 7de63500
    accept = _headers.pop("Accept", "application/json")

    # Construct URL
    _url = kwargs.pop(
        "template_url",
        "/subscriptions/{subscriptionId}/resourceGroups/{resourceGroupName}/providers/Microsoft.ContainerService/managedClusters/{resourceName}/trustedAccessRoleBindings",
    )
    path_format_arguments = {
        "subscriptionId": _SERIALIZER.url("subscription_id", subscription_id, "str"),
        "resourceGroupName": _SERIALIZER.url(
            "resource_group_name", resource_group_name, "str", max_length=90, min_length=1
        ),
        "resourceName": _SERIALIZER.url(
            "resource_name",
            resource_name,
            "str",
            max_length=63,
            min_length=1,
            pattern=r"^[a-zA-Z0-9]$|^[a-zA-Z0-9][-_a-zA-Z0-9]{0,61}[a-zA-Z0-9]$",
        ),
    }

    _url: str = _url.format(**path_format_arguments)  # type: ignore

    # Construct parameters
    _params["api-version"] = _SERIALIZER.query("api_version", api_version, "str")

    # Construct headers
    _headers["Accept"] = _SERIALIZER.header("accept", accept, "str")

    return HttpRequest(method="GET", url=_url, params=_params, headers=_headers, **kwargs)


def build_get_request(
    resource_group_name: str,
    resource_name: str,
    trusted_access_role_binding_name: str,
    subscription_id: str,
    **kwargs: Any
) -> HttpRequest:
    _headers = case_insensitive_dict(kwargs.pop("headers", {}) or {})
    _params = case_insensitive_dict(kwargs.pop("params", {}) or {})

<<<<<<< HEAD
    api_version: str = kwargs.pop("api_version", _params.pop("api-version", "2025-09-02-preview"))
=======
    api_version: str = kwargs.pop("api_version", _params.pop("api-version", "2025-10-02-preview"))
>>>>>>> 7de63500
    accept = _headers.pop("Accept", "application/json")

    # Construct URL
    _url = kwargs.pop(
        "template_url",
        "/subscriptions/{subscriptionId}/resourceGroups/{resourceGroupName}/providers/Microsoft.ContainerService/managedClusters/{resourceName}/trustedAccessRoleBindings/{trustedAccessRoleBindingName}",
    )
    path_format_arguments = {
        "subscriptionId": _SERIALIZER.url("subscription_id", subscription_id, "str"),
        "resourceGroupName": _SERIALIZER.url(
            "resource_group_name", resource_group_name, "str", max_length=90, min_length=1
        ),
        "resourceName": _SERIALIZER.url(
            "resource_name",
            resource_name,
            "str",
            max_length=63,
            min_length=1,
            pattern=r"^[a-zA-Z0-9]$|^[a-zA-Z0-9][-_a-zA-Z0-9]{0,61}[a-zA-Z0-9]$",
        ),
        "trustedAccessRoleBindingName": _SERIALIZER.url(
            "trusted_access_role_binding_name",
            trusted_access_role_binding_name,
            "str",
            max_length=24,
            min_length=1,
            pattern=r"^([A-Za-z0-9-])+$",
        ),
    }

    _url: str = _url.format(**path_format_arguments)  # type: ignore

    # Construct parameters
    _params["api-version"] = _SERIALIZER.query("api_version", api_version, "str")

    # Construct headers
    _headers["Accept"] = _SERIALIZER.header("accept", accept, "str")

    return HttpRequest(method="GET", url=_url, params=_params, headers=_headers, **kwargs)


def build_create_or_update_request(
    resource_group_name: str,
    resource_name: str,
    trusted_access_role_binding_name: str,
    subscription_id: str,
    **kwargs: Any
) -> HttpRequest:
    _headers = case_insensitive_dict(kwargs.pop("headers", {}) or {})
    _params = case_insensitive_dict(kwargs.pop("params", {}) or {})

<<<<<<< HEAD
    api_version: str = kwargs.pop("api_version", _params.pop("api-version", "2025-09-02-preview"))
=======
    api_version: str = kwargs.pop("api_version", _params.pop("api-version", "2025-10-02-preview"))
>>>>>>> 7de63500
    content_type: Optional[str] = kwargs.pop("content_type", _headers.pop("Content-Type", None))
    accept = _headers.pop("Accept", "application/json")

    # Construct URL
    _url = kwargs.pop(
        "template_url",
        "/subscriptions/{subscriptionId}/resourceGroups/{resourceGroupName}/providers/Microsoft.ContainerService/managedClusters/{resourceName}/trustedAccessRoleBindings/{trustedAccessRoleBindingName}",
    )
    path_format_arguments = {
        "subscriptionId": _SERIALIZER.url("subscription_id", subscription_id, "str"),
        "resourceGroupName": _SERIALIZER.url(
            "resource_group_name", resource_group_name, "str", max_length=90, min_length=1
        ),
        "resourceName": _SERIALIZER.url(
            "resource_name",
            resource_name,
            "str",
            max_length=63,
            min_length=1,
            pattern=r"^[a-zA-Z0-9]$|^[a-zA-Z0-9][-_a-zA-Z0-9]{0,61}[a-zA-Z0-9]$",
        ),
        "trustedAccessRoleBindingName": _SERIALIZER.url(
            "trusted_access_role_binding_name",
            trusted_access_role_binding_name,
            "str",
            max_length=24,
            min_length=1,
            pattern=r"^([A-Za-z0-9-])+$",
        ),
    }

    _url: str = _url.format(**path_format_arguments)  # type: ignore

    # Construct parameters
    _params["api-version"] = _SERIALIZER.query("api_version", api_version, "str")

    # Construct headers
    if content_type is not None:
        _headers["Content-Type"] = _SERIALIZER.header("content_type", content_type, "str")
    _headers["Accept"] = _SERIALIZER.header("accept", accept, "str")

    return HttpRequest(method="PUT", url=_url, params=_params, headers=_headers, **kwargs)


def build_delete_request(
    resource_group_name: str,
    resource_name: str,
    trusted_access_role_binding_name: str,
    subscription_id: str,
    **kwargs: Any
) -> HttpRequest:
    _headers = case_insensitive_dict(kwargs.pop("headers", {}) or {})
    _params = case_insensitive_dict(kwargs.pop("params", {}) or {})

<<<<<<< HEAD
    api_version: str = kwargs.pop("api_version", _params.pop("api-version", "2025-09-02-preview"))
=======
    api_version: str = kwargs.pop("api_version", _params.pop("api-version", "2025-10-02-preview"))
>>>>>>> 7de63500
    accept = _headers.pop("Accept", "application/json")

    # Construct URL
    _url = kwargs.pop(
        "template_url",
        "/subscriptions/{subscriptionId}/resourceGroups/{resourceGroupName}/providers/Microsoft.ContainerService/managedClusters/{resourceName}/trustedAccessRoleBindings/{trustedAccessRoleBindingName}",
    )
    path_format_arguments = {
        "subscriptionId": _SERIALIZER.url("subscription_id", subscription_id, "str"),
        "resourceGroupName": _SERIALIZER.url(
            "resource_group_name", resource_group_name, "str", max_length=90, min_length=1
        ),
        "resourceName": _SERIALIZER.url(
            "resource_name",
            resource_name,
            "str",
            max_length=63,
            min_length=1,
            pattern=r"^[a-zA-Z0-9]$|^[a-zA-Z0-9][-_a-zA-Z0-9]{0,61}[a-zA-Z0-9]$",
        ),
        "trustedAccessRoleBindingName": _SERIALIZER.url(
            "trusted_access_role_binding_name",
            trusted_access_role_binding_name,
            "str",
            max_length=24,
            min_length=1,
            pattern=r"^([A-Za-z0-9-])+$",
        ),
    }

    _url: str = _url.format(**path_format_arguments)  # type: ignore

    # Construct parameters
    _params["api-version"] = _SERIALIZER.query("api_version", api_version, "str")

    # Construct headers
    _headers["Accept"] = _SERIALIZER.header("accept", accept, "str")

    return HttpRequest(method="DELETE", url=_url, params=_params, headers=_headers, **kwargs)


class TrustedAccessRoleBindingsOperations:
    """
    .. warning::
        **DO NOT** instantiate this class directly.

        Instead, you should access the following operations through
        :class:`~azure.mgmt.containerservice.ContainerServiceClient`'s
        :attr:`trusted_access_role_bindings` attribute.
    """

    models = _models

    def __init__(self, *args, **kwargs) -> None:
        input_args = list(args)
        self._client: PipelineClient = input_args.pop(0) if input_args else kwargs.pop("client")
        self._config: ContainerServiceClientConfiguration = input_args.pop(0) if input_args else kwargs.pop("config")
        self._serialize: Serializer = input_args.pop(0) if input_args else kwargs.pop("serializer")
        self._deserialize: Deserializer = input_args.pop(0) if input_args else kwargs.pop("deserializer")

    @distributed_trace
    def list(
        self, resource_group_name: str, resource_name: str, **kwargs: Any
    ) -> ItemPaged["_models.TrustedAccessRoleBinding"]:
        """List trusted access role bindings.

        List trusted access role bindings.

        :param resource_group_name: The name of the resource group. The name is case insensitive.
         Required.
        :type resource_group_name: str
        :param resource_name: The name of the managed cluster resource. Required.
        :type resource_name: str
        :return: An iterator like instance of either TrustedAccessRoleBinding or the result of
         cls(response)
        :rtype:
         ~azure.core.paging.ItemPaged[~azure.mgmt.containerservice.models.TrustedAccessRoleBinding]
        :raises ~azure.core.exceptions.HttpResponseError:
        """
        _headers = kwargs.pop("headers", {}) or {}
        _params = case_insensitive_dict(kwargs.pop("params", {}) or {})

        api_version: str = kwargs.pop("api_version", _params.pop("api-version", self._config.api_version))
        cls: ClsType[_models.TrustedAccessRoleBindingListResult] = kwargs.pop("cls", None)

        error_map: MutableMapping = {
            401: ClientAuthenticationError,
            404: ResourceNotFoundError,
            409: ResourceExistsError,
            304: ResourceNotModifiedError,
        }
        error_map.update(kwargs.pop("error_map", {}) or {})

        def prepare_request(next_link=None):
            if not next_link:

                _request = build_list_request(
                    resource_group_name=resource_group_name,
                    resource_name=resource_name,
                    subscription_id=self._config.subscription_id,
                    api_version=api_version,
                    headers=_headers,
                    params=_params,
                )
                _request.url = self._client.format_url(_request.url)

            else:
                # make call to next link with the client's api-version
                _parsed_next_link = urllib.parse.urlparse(next_link)
                _next_request_params = case_insensitive_dict(
                    {
                        key: [urllib.parse.quote(v) for v in value]
                        for key, value in urllib.parse.parse_qs(_parsed_next_link.query).items()
                    }
                )
                _next_request_params["api-version"] = self._config.api_version
                _request = HttpRequest(
                    "GET", urllib.parse.urljoin(next_link, _parsed_next_link.path), params=_next_request_params
                )
                _request.url = self._client.format_url(_request.url)
                _request.method = "GET"
            return _request

        def extract_data(pipeline_response):
            deserialized = self._deserialize("TrustedAccessRoleBindingListResult", pipeline_response)
            list_of_elem = deserialized.value
            if cls:
                list_of_elem = cls(list_of_elem)  # type: ignore
            return deserialized.next_link or None, iter(list_of_elem)

        def get_next(next_link=None):
            _request = prepare_request(next_link)

            _stream = False
            pipeline_response: PipelineResponse = self._client._pipeline.run(  # pylint: disable=protected-access
                _request, stream=_stream, **kwargs
            )
            response = pipeline_response.http_response

            if response.status_code not in [200]:
                map_error(status_code=response.status_code, response=response, error_map=error_map)
<<<<<<< HEAD
                error = self._deserialize.failsafe_deserialize(
                    _models.ErrorResponse,
                    pipeline_response,
                )
=======
                error = self._deserialize.failsafe_deserialize(_models.ErrorResponse, pipeline_response)
>>>>>>> 7de63500
                raise HttpResponseError(response=response, model=error, error_format=ARMErrorFormat)

            return pipeline_response

        return ItemPaged(get_next, extract_data)

    @distributed_trace
    def get(
        self, resource_group_name: str, resource_name: str, trusted_access_role_binding_name: str, **kwargs: Any
    ) -> _models.TrustedAccessRoleBinding:
        """Get a trusted access role binding.

        Get a trusted access role binding.

        :param resource_group_name: The name of the resource group. The name is case insensitive.
         Required.
        :type resource_group_name: str
        :param resource_name: The name of the managed cluster resource. Required.
        :type resource_name: str
        :param trusted_access_role_binding_name: The name of trusted access role binding. Required.
        :type trusted_access_role_binding_name: str
        :return: TrustedAccessRoleBinding or the result of cls(response)
        :rtype: ~azure.mgmt.containerservice.models.TrustedAccessRoleBinding
        :raises ~azure.core.exceptions.HttpResponseError:
        """
        error_map: MutableMapping = {
            401: ClientAuthenticationError,
            404: ResourceNotFoundError,
            409: ResourceExistsError,
            304: ResourceNotModifiedError,
        }
        error_map.update(kwargs.pop("error_map", {}) or {})

        _headers = kwargs.pop("headers", {}) or {}
        _params = case_insensitive_dict(kwargs.pop("params", {}) or {})

        api_version: str = kwargs.pop("api_version", _params.pop("api-version", self._config.api_version))
        cls: ClsType[_models.TrustedAccessRoleBinding] = kwargs.pop("cls", None)

        _request = build_get_request(
            resource_group_name=resource_group_name,
            resource_name=resource_name,
            trusted_access_role_binding_name=trusted_access_role_binding_name,
            subscription_id=self._config.subscription_id,
            api_version=api_version,
            headers=_headers,
            params=_params,
        )
        _request.url = self._client.format_url(_request.url)

        _stream = False
        pipeline_response: PipelineResponse = self._client._pipeline.run(  # pylint: disable=protected-access
            _request, stream=_stream, **kwargs
        )

        response = pipeline_response.http_response

        if response.status_code not in [200]:
            map_error(status_code=response.status_code, response=response, error_map=error_map)
<<<<<<< HEAD
            error = self._deserialize.failsafe_deserialize(
                _models.ErrorResponse,
                pipeline_response,
            )
=======
            error = self._deserialize.failsafe_deserialize(_models.ErrorResponse, pipeline_response)
>>>>>>> 7de63500
            raise HttpResponseError(response=response, model=error, error_format=ARMErrorFormat)

        deserialized = self._deserialize("TrustedAccessRoleBinding", pipeline_response.http_response)

        if cls:
            return cls(pipeline_response, deserialized, {})  # type: ignore

        return deserialized  # type: ignore

    def _create_or_update_initial(
        self,
        resource_group_name: str,
        resource_name: str,
        trusted_access_role_binding_name: str,
        trusted_access_role_binding: Union[_models.TrustedAccessRoleBinding, IO[bytes]],
        **kwargs: Any
    ) -> Iterator[bytes]:
        error_map: MutableMapping = {
            401: ClientAuthenticationError,
            404: ResourceNotFoundError,
            409: ResourceExistsError,
            304: ResourceNotModifiedError,
        }
        error_map.update(kwargs.pop("error_map", {}) or {})

        _headers = case_insensitive_dict(kwargs.pop("headers", {}) or {})
        _params = case_insensitive_dict(kwargs.pop("params", {}) or {})

        api_version: str = kwargs.pop("api_version", _params.pop("api-version", self._config.api_version))
        content_type: Optional[str] = kwargs.pop("content_type", _headers.pop("Content-Type", None))
        cls: ClsType[Iterator[bytes]] = kwargs.pop("cls", None)

        content_type = content_type or "application/json"
        _json = None
        _content = None
        if isinstance(trusted_access_role_binding, (IOBase, bytes)):
            _content = trusted_access_role_binding
        else:
            _json = self._serialize.body(trusted_access_role_binding, "TrustedAccessRoleBinding")

        _request = build_create_or_update_request(
            resource_group_name=resource_group_name,
            resource_name=resource_name,
            trusted_access_role_binding_name=trusted_access_role_binding_name,
            subscription_id=self._config.subscription_id,
            api_version=api_version,
            content_type=content_type,
            json=_json,
            content=_content,
            headers=_headers,
            params=_params,
        )
        _request.url = self._client.format_url(_request.url)

        _decompress = kwargs.pop("decompress", True)
        _stream = True
        pipeline_response: PipelineResponse = self._client._pipeline.run(  # pylint: disable=protected-access
            _request, stream=_stream, **kwargs
        )

        response = pipeline_response.http_response

        if response.status_code not in [200, 201]:
            try:
                response.read()  # Load the body in memory and close the socket
            except (StreamConsumedError, StreamClosedError):
                pass
            map_error(status_code=response.status_code, response=response, error_map=error_map)
            error = self._deserialize.failsafe_deserialize(
                _models.ErrorResponse,
                pipeline_response,
            )
            raise HttpResponseError(response=response, model=error, error_format=ARMErrorFormat)

        deserialized = response.stream_download(self._client._pipeline, decompress=_decompress)

        if cls:
            return cls(pipeline_response, deserialized, {})  # type: ignore

        return deserialized  # type: ignore

    @overload
    def begin_create_or_update(
        self,
        resource_group_name: str,
        resource_name: str,
        trusted_access_role_binding_name: str,
        trusted_access_role_binding: _models.TrustedAccessRoleBinding,
        *,
        content_type: str = "application/json",
        **kwargs: Any
    ) -> LROPoller[_models.TrustedAccessRoleBinding]:
        """Create or update a trusted access role binding.

        Create or update a trusted access role binding.

        :param resource_group_name: The name of the resource group. The name is case insensitive.
         Required.
        :type resource_group_name: str
        :param resource_name: The name of the managed cluster resource. Required.
        :type resource_name: str
        :param trusted_access_role_binding_name: The name of trusted access role binding. Required.
        :type trusted_access_role_binding_name: str
        :param trusted_access_role_binding: A trusted access role binding. Required.
        :type trusted_access_role_binding: ~azure.mgmt.containerservice.models.TrustedAccessRoleBinding
        :keyword content_type: Body Parameter content-type. Content type parameter for JSON body.
         Default value is "application/json".
        :paramtype content_type: str
        :return: An instance of LROPoller that returns either TrustedAccessRoleBinding or the result of
         cls(response)
        :rtype:
         ~azure.core.polling.LROPoller[~azure.mgmt.containerservice.models.TrustedAccessRoleBinding]
        :raises ~azure.core.exceptions.HttpResponseError:
        """

    @overload
    def begin_create_or_update(
        self,
        resource_group_name: str,
        resource_name: str,
        trusted_access_role_binding_name: str,
        trusted_access_role_binding: IO[bytes],
        *,
        content_type: str = "application/json",
        **kwargs: Any
    ) -> LROPoller[_models.TrustedAccessRoleBinding]:
        """Create or update a trusted access role binding.

        Create or update a trusted access role binding.

        :param resource_group_name: The name of the resource group. The name is case insensitive.
         Required.
        :type resource_group_name: str
        :param resource_name: The name of the managed cluster resource. Required.
        :type resource_name: str
        :param trusted_access_role_binding_name: The name of trusted access role binding. Required.
        :type trusted_access_role_binding_name: str
        :param trusted_access_role_binding: A trusted access role binding. Required.
        :type trusted_access_role_binding: IO[bytes]
        :keyword content_type: Body Parameter content-type. Content type parameter for binary body.
         Default value is "application/json".
        :paramtype content_type: str
        :return: An instance of LROPoller that returns either TrustedAccessRoleBinding or the result of
         cls(response)
        :rtype:
         ~azure.core.polling.LROPoller[~azure.mgmt.containerservice.models.TrustedAccessRoleBinding]
        :raises ~azure.core.exceptions.HttpResponseError:
        """

    @distributed_trace
    def begin_create_or_update(
        self,
        resource_group_name: str,
        resource_name: str,
        trusted_access_role_binding_name: str,
        trusted_access_role_binding: Union[_models.TrustedAccessRoleBinding, IO[bytes]],
        **kwargs: Any
    ) -> LROPoller[_models.TrustedAccessRoleBinding]:
        """Create or update a trusted access role binding.

        Create or update a trusted access role binding.

        :param resource_group_name: The name of the resource group. The name is case insensitive.
         Required.
        :type resource_group_name: str
        :param resource_name: The name of the managed cluster resource. Required.
        :type resource_name: str
        :param trusted_access_role_binding_name: The name of trusted access role binding. Required.
        :type trusted_access_role_binding_name: str
        :param trusted_access_role_binding: A trusted access role binding. Is either a
         TrustedAccessRoleBinding type or a IO[bytes] type. Required.
        :type trusted_access_role_binding: ~azure.mgmt.containerservice.models.TrustedAccessRoleBinding
         or IO[bytes]
        :return: An instance of LROPoller that returns either TrustedAccessRoleBinding or the result of
         cls(response)
        :rtype:
         ~azure.core.polling.LROPoller[~azure.mgmt.containerservice.models.TrustedAccessRoleBinding]
        :raises ~azure.core.exceptions.HttpResponseError:
        """
        _headers = case_insensitive_dict(kwargs.pop("headers", {}) or {})
        _params = case_insensitive_dict(kwargs.pop("params", {}) or {})

        api_version: str = kwargs.pop("api_version", _params.pop("api-version", self._config.api_version))
        content_type: Optional[str] = kwargs.pop("content_type", _headers.pop("Content-Type", None))
        cls: ClsType[_models.TrustedAccessRoleBinding] = kwargs.pop("cls", None)
        polling: Union[bool, PollingMethod] = kwargs.pop("polling", True)
        lro_delay = kwargs.pop("polling_interval", self._config.polling_interval)
        cont_token: Optional[str] = kwargs.pop("continuation_token", None)
        if cont_token is None:
            raw_result = self._create_or_update_initial(
                resource_group_name=resource_group_name,
                resource_name=resource_name,
                trusted_access_role_binding_name=trusted_access_role_binding_name,
                trusted_access_role_binding=trusted_access_role_binding,
                api_version=api_version,
                content_type=content_type,
                cls=lambda x, y, z: x,
                headers=_headers,
                params=_params,
                **kwargs
            )
            raw_result.http_response.read()  # type: ignore
        kwargs.pop("error_map", None)

        def get_long_running_output(pipeline_response):
            deserialized = self._deserialize("TrustedAccessRoleBinding", pipeline_response.http_response)
            if cls:
                return cls(pipeline_response, deserialized, {})  # type: ignore
            return deserialized

        if polling is True:
            polling_method: PollingMethod = cast(PollingMethod, ARMPolling(lro_delay, **kwargs))
        elif polling is False:
            polling_method = cast(PollingMethod, NoPolling())
        else:
            polling_method = polling
        if cont_token:
            return LROPoller[_models.TrustedAccessRoleBinding].from_continuation_token(
                polling_method=polling_method,
                continuation_token=cont_token,
                client=self._client,
                deserialization_callback=get_long_running_output,
            )
        return LROPoller[_models.TrustedAccessRoleBinding](
            self._client, raw_result, get_long_running_output, polling_method  # type: ignore
        )

    def _delete_initial(
        self, resource_group_name: str, resource_name: str, trusted_access_role_binding_name: str, **kwargs: Any
    ) -> Iterator[bytes]:
        error_map: MutableMapping = {
            401: ClientAuthenticationError,
            404: ResourceNotFoundError,
            409: ResourceExistsError,
            304: ResourceNotModifiedError,
        }
        error_map.update(kwargs.pop("error_map", {}) or {})

        _headers = kwargs.pop("headers", {}) or {}
        _params = case_insensitive_dict(kwargs.pop("params", {}) or {})

        api_version: str = kwargs.pop("api_version", _params.pop("api-version", self._config.api_version))
        cls: ClsType[Iterator[bytes]] = kwargs.pop("cls", None)

        _request = build_delete_request(
            resource_group_name=resource_group_name,
            resource_name=resource_name,
            trusted_access_role_binding_name=trusted_access_role_binding_name,
            subscription_id=self._config.subscription_id,
            api_version=api_version,
            headers=_headers,
            params=_params,
        )
        _request.url = self._client.format_url(_request.url)

        _decompress = kwargs.pop("decompress", True)
        _stream = True
        pipeline_response: PipelineResponse = self._client._pipeline.run(  # pylint: disable=protected-access
            _request, stream=_stream, **kwargs
        )

        response = pipeline_response.http_response

        if response.status_code not in [202, 204]:
            try:
                response.read()  # Load the body in memory and close the socket
            except (StreamConsumedError, StreamClosedError):
                pass
            map_error(status_code=response.status_code, response=response, error_map=error_map)
            error = self._deserialize.failsafe_deserialize(
                _models.ErrorResponse,
                pipeline_response,
            )
            raise HttpResponseError(response=response, model=error, error_format=ARMErrorFormat)

        response_headers = {}
        if response.status_code == 202:
            response_headers["Location"] = self._deserialize("str", response.headers.get("Location"))

        deserialized = response.stream_download(self._client._pipeline, decompress=_decompress)

        if cls:
            return cls(pipeline_response, deserialized, response_headers)  # type: ignore

        return deserialized  # type: ignore

    @distributed_trace
    def begin_delete(
        self, resource_group_name: str, resource_name: str, trusted_access_role_binding_name: str, **kwargs: Any
    ) -> LROPoller[None]:
        """Delete a trusted access role binding.

        Delete a trusted access role binding.

        :param resource_group_name: The name of the resource group. The name is case insensitive.
         Required.
        :type resource_group_name: str
        :param resource_name: The name of the managed cluster resource. Required.
        :type resource_name: str
        :param trusted_access_role_binding_name: The name of trusted access role binding. Required.
        :type trusted_access_role_binding_name: str
        :return: An instance of LROPoller that returns either None or the result of cls(response)
        :rtype: ~azure.core.polling.LROPoller[None]
        :raises ~azure.core.exceptions.HttpResponseError:
        """
        _headers = kwargs.pop("headers", {}) or {}
        _params = case_insensitive_dict(kwargs.pop("params", {}) or {})

        api_version: str = kwargs.pop("api_version", _params.pop("api-version", self._config.api_version))
        cls: ClsType[None] = kwargs.pop("cls", None)
        polling: Union[bool, PollingMethod] = kwargs.pop("polling", True)
        lro_delay = kwargs.pop("polling_interval", self._config.polling_interval)
        cont_token: Optional[str] = kwargs.pop("continuation_token", None)
        if cont_token is None:
            raw_result = self._delete_initial(
                resource_group_name=resource_group_name,
                resource_name=resource_name,
                trusted_access_role_binding_name=trusted_access_role_binding_name,
                api_version=api_version,
                cls=lambda x, y, z: x,
                headers=_headers,
                params=_params,
                **kwargs
            )
            raw_result.http_response.read()  # type: ignore
        kwargs.pop("error_map", None)

        def get_long_running_output(pipeline_response):  # pylint: disable=inconsistent-return-statements
            if cls:
                return cls(pipeline_response, None, {})  # type: ignore

        if polling is True:
            polling_method: PollingMethod = cast(PollingMethod, ARMPolling(lro_delay, **kwargs))
        elif polling is False:
            polling_method = cast(PollingMethod, NoPolling())
        else:
            polling_method = polling
        if cont_token:
            return LROPoller[None].from_continuation_token(
                polling_method=polling_method,
                continuation_token=cont_token,
                client=self._client,
                deserialization_callback=get_long_running_output,
            )
        return LROPoller[None](self._client, raw_result, get_long_running_output, polling_method)  # type: ignore<|MERGE_RESOLUTION|>--- conflicted
+++ resolved
@@ -8,7 +8,7 @@
 # --------------------------------------------------------------------------
 from collections.abc import MutableMapping
 from io import IOBase
-from typing import Any, Callable, IO, Iterator, Optional, TypeVar, Union, cast, overload
+from typing import Any, Callable, Dict, IO, Iterable, Iterator, Optional, TypeVar, Union, cast, overload
 import urllib.parse
 
 from azure.core import PipelineClient
@@ -33,11 +33,10 @@
 
 from .. import models as _models
 from .._configuration import ContainerServiceClientConfiguration
-from .._utils.serialization import Deserializer, Serializer
+from .._serialization import Deserializer, Serializer
 
 T = TypeVar("T")
-ClsType = Optional[Callable[[PipelineResponse[HttpRequest, HttpResponse], T, dict[str, Any]], Any]]
-List = list
+ClsType = Optional[Callable[[PipelineResponse[HttpRequest, HttpResponse], T, Dict[str, Any]], Any]]
 
 _SERIALIZER = Serializer()
 _SERIALIZER.client_side_validation = False
@@ -49,11 +48,7 @@
     _headers = case_insensitive_dict(kwargs.pop("headers", {}) or {})
     _params = case_insensitive_dict(kwargs.pop("params", {}) or {})
 
-<<<<<<< HEAD
-    api_version: str = kwargs.pop("api_version", _params.pop("api-version", "2025-09-02-preview"))
-=======
     api_version: str = kwargs.pop("api_version", _params.pop("api-version", "2025-10-02-preview"))
->>>>>>> 7de63500
     accept = _headers.pop("Accept", "application/json")
 
     # Construct URL
@@ -97,11 +92,7 @@
     _headers = case_insensitive_dict(kwargs.pop("headers", {}) or {})
     _params = case_insensitive_dict(kwargs.pop("params", {}) or {})
 
-<<<<<<< HEAD
-    api_version: str = kwargs.pop("api_version", _params.pop("api-version", "2025-09-02-preview"))
-=======
     api_version: str = kwargs.pop("api_version", _params.pop("api-version", "2025-10-02-preview"))
->>>>>>> 7de63500
     accept = _headers.pop("Accept", "application/json")
 
     # Construct URL
@@ -153,11 +144,7 @@
     _headers = case_insensitive_dict(kwargs.pop("headers", {}) or {})
     _params = case_insensitive_dict(kwargs.pop("params", {}) or {})
 
-<<<<<<< HEAD
-    api_version: str = kwargs.pop("api_version", _params.pop("api-version", "2025-09-02-preview"))
-=======
     api_version: str = kwargs.pop("api_version", _params.pop("api-version", "2025-10-02-preview"))
->>>>>>> 7de63500
     content_type: Optional[str] = kwargs.pop("content_type", _headers.pop("Content-Type", None))
     accept = _headers.pop("Accept", "application/json")
 
@@ -212,11 +199,7 @@
     _headers = case_insensitive_dict(kwargs.pop("headers", {}) or {})
     _params = case_insensitive_dict(kwargs.pop("params", {}) or {})
 
-<<<<<<< HEAD
-    api_version: str = kwargs.pop("api_version", _params.pop("api-version", "2025-09-02-preview"))
-=======
     api_version: str = kwargs.pop("api_version", _params.pop("api-version", "2025-10-02-preview"))
->>>>>>> 7de63500
     accept = _headers.pop("Accept", "application/json")
 
     # Construct URL
@@ -270,7 +253,7 @@
 
     models = _models
 
-    def __init__(self, *args, **kwargs) -> None:
+    def __init__(self, *args, **kwargs):
         input_args = list(args)
         self._client: PipelineClient = input_args.pop(0) if input_args else kwargs.pop("client")
         self._config: ContainerServiceClientConfiguration = input_args.pop(0) if input_args else kwargs.pop("config")
@@ -280,7 +263,7 @@
     @distributed_trace
     def list(
         self, resource_group_name: str, resource_name: str, **kwargs: Any
-    ) -> ItemPaged["_models.TrustedAccessRoleBinding"]:
+    ) -> Iterable["_models.TrustedAccessRoleBinding"]:
         """List trusted access role bindings.
 
         List trusted access role bindings.
@@ -358,14 +341,7 @@
 
             if response.status_code not in [200]:
                 map_error(status_code=response.status_code, response=response, error_map=error_map)
-<<<<<<< HEAD
-                error = self._deserialize.failsafe_deserialize(
-                    _models.ErrorResponse,
-                    pipeline_response,
-                )
-=======
                 error = self._deserialize.failsafe_deserialize(_models.ErrorResponse, pipeline_response)
->>>>>>> 7de63500
                 raise HttpResponseError(response=response, model=error, error_format=ARMErrorFormat)
 
             return pipeline_response
@@ -425,14 +401,7 @@
 
         if response.status_code not in [200]:
             map_error(status_code=response.status_code, response=response, error_map=error_map)
-<<<<<<< HEAD
-            error = self._deserialize.failsafe_deserialize(
-                _models.ErrorResponse,
-                pipeline_response,
-            )
-=======
             error = self._deserialize.failsafe_deserialize(_models.ErrorResponse, pipeline_response)
->>>>>>> 7de63500
             raise HttpResponseError(response=response, model=error, error_format=ARMErrorFormat)
 
         deserialized = self._deserialize("TrustedAccessRoleBinding", pipeline_response.http_response)
@@ -501,10 +470,7 @@
             except (StreamConsumedError, StreamClosedError):
                 pass
             map_error(status_code=response.status_code, response=response, error_map=error_map)
-            error = self._deserialize.failsafe_deserialize(
-                _models.ErrorResponse,
-                pipeline_response,
-            )
+            error = self._deserialize.failsafe_deserialize(_models.ErrorResponse, pipeline_response)
             raise HttpResponseError(response=response, model=error, error_format=ARMErrorFormat)
 
         deserialized = response.stream_download(self._client._pipeline, decompress=_decompress)
@@ -702,10 +668,7 @@
             except (StreamConsumedError, StreamClosedError):
                 pass
             map_error(status_code=response.status_code, response=response, error_map=error_map)
-            error = self._deserialize.failsafe_deserialize(
-                _models.ErrorResponse,
-                pipeline_response,
-            )
+            error = self._deserialize.failsafe_deserialize(_models.ErrorResponse, pipeline_response)
             raise HttpResponseError(response=response, model=error, error_format=ARMErrorFormat)
 
         response_headers = {}
