--- conflicted
+++ resolved
@@ -7,7 +7,7 @@
 # --------------------------------------------------------------------------
 from collections.abc import MutableMapping
 from io import IOBase
-from typing import Any, AsyncIterator, Callable, IO, Optional, TypeVar, Union, cast, overload
+from typing import Any, AsyncIterable, AsyncIterator, Callable, Dict, IO, Optional, TypeVar, Union, cast, overload
 import urllib.parse
 
 from azure.core import AsyncPipelineClient
@@ -32,7 +32,7 @@
 from azure.mgmt.core.polling.async_arm_polling import AsyncARMPolling
 
 from ... import models as _models
-from ..._utils.serialization import Deserializer, Serializer
+from ..._serialization import Deserializer, Serializer
 from ...operations._trusted_access_role_bindings_operations import (
     build_create_or_update_request,
     build_delete_request,
@@ -42,8 +42,7 @@
 from .._configuration import ContainerServiceClientConfiguration
 
 T = TypeVar("T")
-ClsType = Optional[Callable[[PipelineResponse[HttpRequest, AsyncHttpResponse], T, dict[str, Any]], Any]]
-List = list
+ClsType = Optional[Callable[[PipelineResponse[HttpRequest, AsyncHttpResponse], T, Dict[str, Any]], Any]]
 
 
 class TrustedAccessRoleBindingsOperations:
@@ -68,7 +67,7 @@
     @distributed_trace
     def list(
         self, resource_group_name: str, resource_name: str, **kwargs: Any
-    ) -> AsyncItemPaged["_models.TrustedAccessRoleBinding"]:
+    ) -> AsyncIterable["_models.TrustedAccessRoleBinding"]:
         """List trusted access role bindings.
 
         List trusted access role bindings.
@@ -146,14 +145,7 @@
 
             if response.status_code not in [200]:
                 map_error(status_code=response.status_code, response=response, error_map=error_map)
-<<<<<<< HEAD
-                error = self._deserialize.failsafe_deserialize(
-                    _models.ErrorResponse,
-                    pipeline_response,
-                )
-=======
                 error = self._deserialize.failsafe_deserialize(_models.ErrorResponse, pipeline_response)
->>>>>>> 7de63500
                 raise HttpResponseError(response=response, model=error, error_format=ARMErrorFormat)
 
             return pipeline_response
@@ -213,14 +205,7 @@
 
         if response.status_code not in [200]:
             map_error(status_code=response.status_code, response=response, error_map=error_map)
-<<<<<<< HEAD
-            error = self._deserialize.failsafe_deserialize(
-                _models.ErrorResponse,
-                pipeline_response,
-            )
-=======
             error = self._deserialize.failsafe_deserialize(_models.ErrorResponse, pipeline_response)
->>>>>>> 7de63500
             raise HttpResponseError(response=response, model=error, error_format=ARMErrorFormat)
 
         deserialized = self._deserialize("TrustedAccessRoleBinding", pipeline_response.http_response)
@@ -289,10 +274,7 @@
             except (StreamConsumedError, StreamClosedError):
                 pass
             map_error(status_code=response.status_code, response=response, error_map=error_map)
-            error = self._deserialize.failsafe_deserialize(
-                _models.ErrorResponse,
-                pipeline_response,
-            )
+            error = self._deserialize.failsafe_deserialize(_models.ErrorResponse, pipeline_response)
             raise HttpResponseError(response=response, model=error, error_format=ARMErrorFormat)
 
         deserialized = response.stream_download(self._client._pipeline, decompress=_decompress)
@@ -490,10 +472,7 @@
             except (StreamConsumedError, StreamClosedError):
                 pass
             map_error(status_code=response.status_code, response=response, error_map=error_map)
-            error = self._deserialize.failsafe_deserialize(
-                _models.ErrorResponse,
-                pipeline_response,
-            )
+            error = self._deserialize.failsafe_deserialize(_models.ErrorResponse, pipeline_response)
             raise HttpResponseError(response=response, model=error, error_format=ARMErrorFormat)
 
         response_headers = {}
