--- conflicted
+++ resolved
@@ -6,8 +6,4 @@
 # Changes may cause incorrect behavior and will be lost if the code is regenerated.
 # --------------------------------------------------------------------------
 
-<<<<<<< HEAD
-VERSION = "1.0.0b1"
-=======
-VERSION = "40.2.0b1"
->>>>>>> 5b4614dd
+VERSION = "40.2.0b1"