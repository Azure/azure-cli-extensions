# --------------------------------------------------------------------------------------------
# Copyright (c) Microsoft Corporation. All rights reserved.
# Licensed under the MIT License. See License.txt in the project root for license information.
# --------------------------------------------------------------------------------------------
import unittest
from azure.cli.core.util import CLIError
import azext_aks_preview._validators as validators
from azext_aks_preview._consts import ADDONS


class TestValidateIPRanges(unittest.TestCase):
    def test_simultaneous_allow_and_disallow_with_spaces(self):
        api_server_authorized_ip_ranges = " 0.0.0.0/32 , 129.1.1.1.1 "
        namespace = Namespace(api_server_authorized_ip_ranges)
        err = ("Setting --api-server-authorized-ip-ranges to 0.0.0.0/32 is not allowed with other IP ranges."
               "Refer to https://aka.ms/aks/whitelist for more details")

        with self.assertRaises(CLIError) as cm:
            validators.validate_ip_ranges(namespace)
        self.assertEqual(str(cm.exception), err)

    def test_simultaneous_enable_and_disable_with_spaces(self):
        # an entry of "", 129.1.1.1.1 from command line is translated into " , 129.1.1.1.1"
        api_server_authorized_ip_ranges = " , 129.1.1.1.1"
        namespace = Namespace(api_server_authorized_ip_ranges)
        err = "--api-server-authorized-ip-ranges cannot be disabled and simultaneously enabled"

        with self.assertRaises(CLIError) as cm:
            validators.validate_ip_ranges(namespace)
        self.assertEqual(str(cm.exception), err)

    def test_disable_authorized_ip_ranges(self):
        api_server_authorized_ip_ranges = ''
        namespace = Namespace(api_server_authorized_ip_ranges)
        validators.validate_ip_ranges(namespace)

    def test_local_ip_address(self):
        api_server_authorized_ip_ranges = "192.168.0.0,192.168.0.0/16"
        namespace = Namespace(api_server_authorized_ip_ranges)
        err = "--api-server-authorized-ip-ranges must be global non-reserved addresses or CIDRs"

        with self.assertRaises(CLIError) as cm:
            validators.validate_ip_ranges(namespace)
        self.assertEqual(str(cm.exception), err)

    def test_invalid_ip(self):
        api_server_authorized_ip_ranges = "193.168.0"
        namespace = Namespace(api_server_authorized_ip_ranges)
        err = "--api-server-authorized-ip-ranges should be a list of IPv4 addresses or CIDRs"

        with self.assertRaises(CLIError) as cm:
            validators.validate_ip_ranges(namespace)
        self.assertEqual(str(cm.exception), err)

    def test_IPv6(self):
        api_server_authorized_ip_ranges = "3ffe:1900:4545:3:200:f8ff:fe21:67cf"
        namespace = Namespace(api_server_authorized_ip_ranges)
        err = "--api-server-authorized-ip-ranges cannot be IPv6 addresses"

        with self.assertRaises(CLIError) as cm:
            validators.validate_ip_ranges(namespace)
        self.assertEqual(str(cm.exception), err)


class TestClusterAutoscalerParamsValidators(unittest.TestCase):
    def test_empty_key_empty_value(self):
        cluster_autoscaler_profile = ["="]
        namespace = Namespace(
            cluster_autoscaler_profile=cluster_autoscaler_profile)
        err = "Empty key specified for cluster-autoscaler-profile"

        with self.assertRaises(CLIError) as cm:
            validators.validate_cluster_autoscaler_profile(namespace)
        self.assertEqual(str(cm.exception), err)

    def test_non_empty_key_empty_value(self):
        cluster_autoscaler_profile = ["scan-interval="]
        namespace = Namespace(
            cluster_autoscaler_profile=cluster_autoscaler_profile)

        validators.validate_cluster_autoscaler_profile(namespace)

    def test_two_empty_keys_empty_value(self):
        cluster_autoscaler_profile = ["=", "="]
        namespace = Namespace(
            cluster_autoscaler_profile=cluster_autoscaler_profile)
        err = "Empty key specified for cluster-autoscaler-profile"

        with self.assertRaises(CLIError) as cm:
            validators.validate_cluster_autoscaler_profile(namespace)
        self.assertEqual(str(cm.exception), err)

    def test_one_empty_key_in_pair_one_non_empty(self):
        cluster_autoscaler_profile = ["scan-interval=20s", "="]
        namespace = Namespace(
            cluster_autoscaler_profile=cluster_autoscaler_profile)
        err = "Empty key specified for cluster-autoscaler-profile"

        with self.assertRaises(CLIError) as cm:
            validators.validate_cluster_autoscaler_profile(namespace)
        self.assertEqual(str(cm.exception), err)

    def test_invalid_key(self):
        cluster_autoscaler_profile = ["bad-key=val"]
        namespace = Namespace(
            cluster_autoscaler_profile=cluster_autoscaler_profile)
        err = "Invalid key specified for cluster-autoscaler-profile: bad-key"

        with self.assertRaises(CLIError) as cm:
            validators.validate_cluster_autoscaler_profile(namespace)
        self.assertEqual(str(cm.exception), err)

    def test_valid_parameters(self):
        cluster_autoscaler_profile = [
            "scan-interval=20s", "scale-down-delay-after-add=15m"]
        namespace = Namespace(
            cluster_autoscaler_profile=cluster_autoscaler_profile)

        validators.validate_cluster_autoscaler_profile(namespace)


class Namespace:
    def __init__(self, api_server_authorized_ip_ranges=None, cluster_autoscaler_profile=None):
        self.api_server_authorized_ip_ranges = api_server_authorized_ip_ranges
        self.cluster_autoscaler_profile = cluster_autoscaler_profile


class TestVNetSubnetId(unittest.TestCase):
    def test_invalid_vnet_subnet_id(self):
        invalid_vnet_subnet_id = "dummy subnet id"
        namespace = VnetSubnetIdNamespace(invalid_vnet_subnet_id)
        err = ("--vnet-subnet-id is not a valid Azure resource ID.")

        with self.assertRaises(CLIError) as cm:
            validators.validate_vnet_subnet_id(namespace)
        self.assertEqual(str(cm.exception), err)

    def test_valid_vnet_subnet_id(self):
        invalid_vnet_subnet_id = "/subscriptions/testid/resourceGroups/MockedResourceGroup/providers/Microsoft.Network/virtualNetworks/MockedNetworkId/subnets/MockedSubNetId"
        namespace = VnetSubnetIdNamespace(invalid_vnet_subnet_id)
        validators.validate_vnet_subnet_id(namespace)

    def test_none_vnet_subnet_id(self):
        invalid_vnet_subnet_id = None
        namespace = VnetSubnetIdNamespace(invalid_vnet_subnet_id)
        validators.validate_vnet_subnet_id(namespace)

    def test_empty_vnet_subnet_id(self):
        invalid_vnet_subnet_id = ""
        namespace = VnetSubnetIdNamespace(invalid_vnet_subnet_id)
        validators.validate_vnet_subnet_id(namespace)


class VnetSubnetIdNamespace:
    def __init__(self, vnet_subnet_id):
        self.vnet_subnet_id = vnet_subnet_id


class MaxSurgeNamespace:
    def __init__(self, max_surge):
        self.max_surge = max_surge


class TestMaxSurge(unittest.TestCase):
    def test_valid_cases(self):
        valid = ["5", "33%", "1", "100%"]
        for v in valid:
            validators.validate_max_surge(MaxSurgeNamespace(v))

    def test_throws_on_string(self):
        with self.assertRaises(CLIError) as cm:
            validators.validate_max_surge(MaxSurgeNamespace("foobar"))
        self.assertTrue('int or percentage' in str(
            cm.exception), msg=str(cm.exception))

    def test_throws_on_negative(self):
        with self.assertRaises(CLIError) as cm:
            validators.validate_max_surge(MaxSurgeNamespace("-3"))
        self.assertTrue('positive' in str(cm.exception), msg=str(cm.exception))


<<<<<<< HEAD
class TestValidateAddons(unittest.TestCase):
    def test_validate_addons(self):
        addons = list(ADDONS)
        if len(addons) > 0:
            first_addon = addons[0]
            namespace1 = {
                "addons": first_addon
            }

            try:
                validators.validate_addons(namespace1)
            except CLIError:
                self.fail("validate_addons failed unexpectedly with CLIError")

            midlen = int(len(first_addon)/2)

            namespace2 = {
                "addons": first_addon[:midlen] + first_addon[midlen+1:]
            }
            self.assertRaises(CLIError, validators.validate_addons, namespace2)

        namespace3 = {
            "addons": "qfrnmjk"
        }

        self.assertRaises(CLIError, validators.validate_addons, namespace3)


if __name__ == "__main__":
    unittest.main()
=======
class AssignIdentityNamespace:
    def __init__(self, assign_identity):
        self.assign_identity = assign_identity


class TestAssignIdentity(unittest.TestCase):
    def test_invalid_identity_id(self):
        invalid_identity_id = "dummy identity id"
        namespace = AssignIdentityNamespace(invalid_identity_id)
        err = ("--assign-identity is not a valid Azure resource ID.")

        with self.assertRaises(CLIError) as cm:
            validators.validate_assign_identity(namespace)
        self.assertEqual(str(cm.exception), err)

    def test_valid_identity_id(self):
        valid_identity_id = "/subscriptions/testid/resourceGroups/MockedResourceGroup/providers/Microsoft.ManagedIdentity/userAssignedIdentities/mockIdentityID"
        namespace = AssignIdentityNamespace(valid_identity_id)
        validators.validate_assign_identity(namespace)

    def test_none_identity_id(self):
        none_identity_id = None
        namespace = AssignIdentityNamespace(none_identity_id)
        validators.validate_assign_identity(namespace)

    def test_empty_identity_id(self):
        empty_identity_id = ""
        namespace = AssignIdentityNamespace(empty_identity_id)
        validators.validate_assign_identity(namespace)
>>>>>>> fc1e8cb9
<|MERGE_RESOLUTION|>--- conflicted
+++ resolved
@@ -179,15 +179,17 @@
         self.assertTrue('positive' in str(cm.exception), msg=str(cm.exception))
 
 
-<<<<<<< HEAD
+class ValidateAddonsNamespace:
+    def __init__(self, addons):
+        self.addons = addons
+
+
 class TestValidateAddons(unittest.TestCase):
     def test_validate_addons(self):
         addons = list(ADDONS)
         if len(addons) > 0:
             first_addon = addons[0]
-            namespace1 = {
-                "addons": first_addon
-            }
+            namespace1 = ValidateAddonsNamespace(first_addon)
 
             try:
                 validators.validate_addons(namespace1)
@@ -196,21 +198,15 @@
 
             midlen = int(len(first_addon)/2)
 
-            namespace2 = {
-                "addons": first_addon[:midlen] + first_addon[midlen+1:]
-            }
+            namespace2 = ValidateAddonsNamespace(
+                first_addon[:midlen] + first_addon[midlen+1:])
             self.assertRaises(CLIError, validators.validate_addons, namespace2)
 
-        namespace3 = {
-            "addons": "qfrnmjk"
-        }
+        namespace3 = ValidateAddonsNamespace("qfrnmjk")
 
         self.assertRaises(CLIError, validators.validate_addons, namespace3)
 
 
-if __name__ == "__main__":
-    unittest.main()
-=======
 class AssignIdentityNamespace:
     def __init__(self, assign_identity):
         self.assign_identity = assign_identity
@@ -240,4 +236,7 @@
         empty_identity_id = ""
         namespace = AssignIdentityNamespace(empty_identity_id)
         validators.validate_assign_identity(namespace)
->>>>>>> fc1e8cb9
+
+
+if __name__ == "__main__":
+    unittest.main()