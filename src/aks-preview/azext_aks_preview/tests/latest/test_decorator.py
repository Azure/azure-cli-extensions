# --------------------------------------------------------------------------------------------
# Copyright (c) Microsoft Corporation. All rights reserved.
# Licensed under the MIT License. See License.txt in the project root for license information.
# --------------------------------------------------------------------------------------------

import importlib
import unittest
from unittest.mock import Mock, patch

import requests
from azext_aks_preview.__init__ import register_aks_preview_resource_type
from azext_aks_preview._client_factory import CUSTOM_MGMT_AKS_PREVIEW
from azext_aks_preview._consts import (
    ADDONS,
    CONST_ACC_SGX_QUOTE_HELPER_ENABLED,
    CONST_AZURE_KEYVAULT_SECRETS_PROVIDER_ADDON_NAME,
    CONST_AZURE_POLICY_ADDON_NAME,
    CONST_CONFCOM_ADDON_NAME,
    CONST_GITOPS_ADDON_NAME,
    CONST_HTTP_APPLICATION_ROUTING_ADDON_NAME,
    CONST_INGRESS_APPGW_ADDON_NAME,
    CONST_INGRESS_APPGW_APPLICATION_GATEWAY_ID,
    CONST_INGRESS_APPGW_APPLICATION_GATEWAY_NAME,
    CONST_INGRESS_APPGW_SUBNET_CIDR,
    CONST_INGRESS_APPGW_SUBNET_ID,
    CONST_INGRESS_APPGW_WATCH_NAMESPACE,
    CONST_KUBE_DASHBOARD_ADDON_NAME,
    CONST_MONITORING_ADDON_NAME,
    CONST_MONITORING_LOG_ANALYTICS_WORKSPACE_RESOURCE_ID,
    CONST_MONITORING_USING_AAD_MSI_AUTH,
    CONST_OPEN_SERVICE_MESH_ADDON_NAME,
    CONST_OUTBOUND_TYPE_MANAGED_NAT_GATEWAY,
    CONST_OUTBOUND_TYPE_USER_ASSIGNED_NAT_GATEWAY,
    CONST_OUTBOUND_TYPE_USER_DEFINED_ROUTING,
    CONST_ROTATION_POLL_INTERVAL,
    CONST_SECRET_ROTATION_ENABLED,
    CONST_VIRTUAL_NODE_ADDON_NAME,
    CONST_VIRTUAL_NODE_SUBNET_NAME,
)
from azext_aks_preview.decorator import (
    AKSPreviewContext,
    AKSPreviewCreateDecorator,
    AKSPreviewModels,
    AKSPreviewUpdateDecorator,
)
from azext_aks_preview.tests.latest.mocks import MockCLI, MockClient, MockCmd
from azext_aks_preview.tests.latest.test_aks_commands import _get_test_data_file
from azure.cli.command_modules.acs._consts import (
    DecoratorEarlyExitException,
    DecoratorMode,
)
from azure.cli.core.azclierror import (
    CLIInternalError,
    InvalidArgumentValueError,
    MutuallyExclusiveArgumentError,
    RequiredArgumentMissingError,
    UnknownError,
)
from msrestazure.azure_exceptions import CloudError


class AKSPreviewModelsTestCase(unittest.TestCase):
    def setUp(self):
        # manually register CUSTOM_MGMT_AKS_PREVIEW
        register_aks_preview_resource_type()
        self.cli_ctx = MockCLI()
        self.cmd = MockCmd(self.cli_ctx)

    def test_models(self):
        models = AKSPreviewModels(self.cmd, CUSTOM_MGMT_AKS_PREVIEW)

        # load models directly (instead of through the `get_sdk` method provided by the cli component)
        from azure.cli.core.profiles._shared import AZURE_API_PROFILES

        sdk_profile = AZURE_API_PROFILES["latest"][CUSTOM_MGMT_AKS_PREVIEW]
        api_version = sdk_profile.default_api_version
        module_name = "azext_aks_preview.vendored_sdks.azure_mgmt_preview_aks.v{}.models".format(
            api_version.replace("-", "_")
        )
        module = importlib.import_module(module_name)

        self.assertEqual(models.KubeletConfig, getattr(module, "KubeletConfig"))
        self.assertEqual(models.LinuxOSConfig, getattr(module, "LinuxOSConfig"))
        self.assertEqual(
            models.ManagedClusterHTTPProxyConfig,
            getattr(module, "ManagedClusterHTTPProxyConfig"),
        )
        self.assertEqual(
            models.ManagedClusterPodIdentityProfile,
            getattr(module, "ManagedClusterPodIdentityProfile"),
        )
        self.assertEqual(
            models.WindowsGmsaProfile, getattr(module, "WindowsGmsaProfile")
        )
        self.assertEqual(models.CreationData, getattr(module, "CreationData"))
        # nat gateway models
        self.assertEqual(
            models.nat_gateway_models.get("ManagedClusterNATGatewayProfile"),
            getattr(module, "ManagedClusterNATGatewayProfile"),
        )
        self.assertEqual(
            models.nat_gateway_models.get(
                "ManagedClusterManagedOutboundIPProfile"
            ),
            getattr(module, "ManagedClusterManagedOutboundIPProfile"),
        )


class AKSPreviewContextTestCase(unittest.TestCase):
    def setUp(self):
        # manually register CUSTOM_MGMT_AKS_PREVIEW
        register_aks_preview_resource_type()
        self.cli_ctx = MockCLI()
        self.cmd = MockCmd(self.cli_ctx)
        self.models = AKSPreviewModels(self.cmd, CUSTOM_MGMT_AKS_PREVIEW)

    def test__get_vm_set_type(self):
        # default & dynamic completion
        ctx_1 = AKSPreviewContext(
            self.cmd,
            {
                "vm_set_type": None,
                "kubernetes_version": "",
                "enable_vmss": False,
            },
            self.models,
            decorator_mode=DecoratorMode.CREATE,
        )
        self.assertEqual(ctx_1._get_vm_set_type(read_only=True), None)
        self.assertEqual(ctx_1.get_vm_set_type(), "VirtualMachineScaleSets")
        agent_pool_profile = self.models.ManagedClusterAgentPoolProfile(
            name="test_ap_name", type="test_mc_vm_set_type"
        )
        mc = self.models.ManagedCluster(
            location="test_location", agent_pool_profiles=[agent_pool_profile]
        )
        ctx_1.attach_mc(mc)
        self.assertEqual(ctx_1.get_vm_set_type(), "test_mc_vm_set_type")

        # custom value & dynamic completion
        ctx_2 = AKSPreviewContext(
            self.cmd,
            {
                "vm_set_type": "availabilityset",
                "kubernetes_version": "",
                "enable_vmss": True,
            },
            self.models,
            decorator_mode=DecoratorMode.CREATE,
        )
        # fail on invalid vm_set_type when enable_vmss is specified
        with self.assertRaises(InvalidArgumentValueError):
            self.assertEqual(ctx_2.get_vm_set_type(), "AvailabilitySet")

        # custom value & dynamic completion
        ctx_3 = AKSPreviewContext(
            self.cmd,
            {
                "vm_set_type": None,
                "kubernetes_version": "",
                "enable_vmss": True,
            },
            self.models,
            decorator_mode=DecoratorMode.CREATE,
        )
        # fail on invalid vm_set_type when enable_vmss is specified
        self.assertEqual(ctx_3.get_vm_set_type(), "VirtualMachineScaleSets")

    def test_get_zones(self):
        # default
        ctx_1 = AKSPreviewContext(
            self.cmd,
            {"node_zones": None},
            self.models,
            decorator_mode=DecoratorMode.CREATE,
        )
        self.assertEqual(ctx_1.get_zones(), None)
        agent_pool_profile = self.models.ManagedClusterAgentPoolProfile(
            name="test_nodepool_name",
            availability_zones=["test_mc_zones1", "test_mc_zones2"],
        )
        mc = self.models.ManagedCluster(
            location="test_location", agent_pool_profiles=[agent_pool_profile]
        )
        ctx_1.attach_mc(mc)
        self.assertEqual(
            ctx_1.get_zones(), ["test_mc_zones1", "test_mc_zones2"]
        )

        # custom value
        ctx_2 = AKSPreviewContext(
            self.cmd,
            {"node_zones": ["test_zones1", "test_zones2"]},
            self.models,
            decorator_mode=DecoratorMode.CREATE,
        )
        self.assertEqual(ctx_2.get_zones(), ["test_zones1", "test_zones2"])

    def test_get_pod_subnet_id(self):
        # default
        ctx_1 = AKSPreviewContext(
            self.cmd,
            {"pod_subnet_id": None},
            self.models,
            decorator_mode=DecoratorMode.CREATE,
        )
        self.assertEqual(ctx_1.get_pod_subnet_id(), None)
        agent_pool_profile = self.models.ManagedClusterAgentPoolProfile(
            name="test_nodepool_name", pod_subnet_id="test_mc_pod_subnet_id"
        )
        mc = self.models.ManagedCluster(
            location="test_location", agent_pool_profiles=[agent_pool_profile]
        )
        ctx_1.attach_mc(mc)
        self.assertEqual(ctx_1.get_pod_subnet_id(), "test_mc_pod_subnet_id")

    def test_get_pod_cidrs(self):
        # default
        ctx_1 = AKSPreviewContext(
            self.cmd,
            {"pod_cidrs": "10.244.0.0/16,2001:abcd::/64"},
            self.models,
            decorator_mode=DecoratorMode.CREATE,
        )
        self.assertEqual(
            ctx_1.get_pod_cidrs(), ["10.244.0.0/16", "2001:abcd::/64"]
        )

        ctx_2 = AKSPreviewContext(
            self.cmd,
            {"pod_cidrs": ""},
            self.models,
            decorator_mode=DecoratorMode.CREATE,
        )
        self.assertEqual(ctx_2.get_pod_cidrs(), [])

        ctx_3 = AKSPreviewContext(
            self.cmd,
            {"pod_cidrs": None},
            self.models,
            decorator_mode=DecoratorMode.CREATE,
        )
        self.assertEqual(ctx_3.get_pod_cidrs(), None)

    def test_get_service_cidrs(self):
        # default
        ctx_1 = AKSPreviewContext(
            self.cmd,
            {"service_cidrs": "10.244.0.0/16,2001:abcd::/64"},
            self.models,
            decorator_mode=DecoratorMode.CREATE,
        )
        self.assertEqual(
            ctx_1.get_service_cidrs(), ["10.244.0.0/16", "2001:abcd::/64"]
        )

        ctx_2 = AKSPreviewContext(
            self.cmd,
            {"service_cidrs": ""},
            self.models,
            decorator_mode=DecoratorMode.CREATE,
        )
        self.assertEqual(ctx_2.get_service_cidrs(), [])

        ctx_3 = AKSPreviewContext(
            self.cmd,
            {"service_cidrs": None},
            self.models,
            decorator_mode=DecoratorMode.CREATE,
        )
        self.assertEqual(ctx_3.get_service_cidrs(), None)

    def test_get_ip_families(self):
        # default
        ctx_1 = AKSPreviewContext(
            self.cmd,
            {"ip_families": "IPv4,IPv6"},
            self.models,
            decorator_mode=DecoratorMode.CREATE,
        )
        self.assertEqual(ctx_1.get_ip_families(), ["IPv4", "IPv6"])

        ctx_2 = AKSPreviewContext(
            self.cmd,
            {"ip_families": ""},
            self.models,
            decorator_mode=DecoratorMode.CREATE,
        )
        self.assertEqual(ctx_2.get_ip_families(), [])

        ctx_3 = AKSPreviewContext(
            self.cmd,
            {"ip_families": None},
            self.models,
            decorator_mode=DecoratorMode.CREATE,
        )
        self.assertEqual(ctx_3.get_ip_families(), None)

    def test_get_load_balancer_managed_outbound_ipv6_count(self):
        # default
        ctx_1 = AKSPreviewContext(
            self.cmd,
            {
                "load_balancer_managed_outbound_ipv6_count": None,
            },
            self.models,
            decorator_mode=DecoratorMode.CREATE,
        )
        self.assertEqual(
            ctx_1.get_load_balancer_managed_outbound_ipv6_count(), None
        )
        load_balancer_profile = self.models.lb_models.get(
            "ManagedClusterLoadBalancerProfile"
        )(
            managed_outbound_i_ps=self.models.lb_models.get(
                "ManagedClusterLoadBalancerProfileManagedOutboundIPs"
            )(count_ipv6=10)
        )
        network_profile = self.models.ContainerServiceNetworkProfile(
            load_balancer_profile=load_balancer_profile
        )
        mc = self.models.ManagedCluster(
            location="test_location", network_profile=network_profile
        )
        ctx_1.attach_mc(mc)
        self.assertEqual(
            ctx_1.get_load_balancer_managed_outbound_ipv6_count(), 10
        )

        # custom value
        ctx_2 = AKSPreviewContext(
            self.cmd,
            {"load_balancer_managed_outbound_ipv6_count": 4},
            self.models,
            decorator_mode=DecoratorMode.CREATE,
        )
        self.assertEqual(
            ctx_2.get_load_balancer_managed_outbound_ipv6_count(), 4
        )

        # custom value
        ctx_3 = AKSPreviewContext(
            self.cmd,
            {"load_balancer_managed_outbound_ipv6_count": 0},
            self.models,
            decorator_mode=DecoratorMode.CREATE,
        )
        self.assertEqual(
            ctx_3.get_load_balancer_managed_outbound_ipv6_count(), 0
        )

    def test_get_enable_fips_image(self):
        # default
        ctx_1 = AKSPreviewContext(
            self.cmd,
            {"enable_fips_image": False},
            self.models,
            decorator_mode=DecoratorMode.CREATE,
        )
        self.assertEqual(ctx_1.get_enable_fips_image(), False)
        agent_pool_profile = self.models.ManagedClusterAgentPoolProfile(
            name="test_nodepool_name",
            enable_fips=True,
        )
        mc = self.models.ManagedCluster(
            location="test_location", agent_pool_profiles=[agent_pool_profile]
        )
        ctx_1.attach_mc(mc)
        self.assertEqual(ctx_1.get_enable_fips_image(), True)

    def test_get_workload_runtime(self):
        # default
        ctx_1 = AKSPreviewContext(
            self.cmd,
            {"workload_runtime": None},
            self.models,
            decorator_mode=DecoratorMode.CREATE,
        )
        self.assertEqual(ctx_1.get_workload_runtime(), None)
        agent_pool_profile = self.models.ManagedClusterAgentPoolProfile(
            name="test_nodepool_name",
            workload_runtime="test_mc_workload_runtime",
        )
        mc = self.models.ManagedCluster(
            location="test_location", agent_pool_profiles=[agent_pool_profile]
        )
        ctx_1.attach_mc(mc)
        self.assertEqual(
            ctx_1.get_workload_runtime(), "test_mc_workload_runtime"
        )

    def test_get_gpu_instance_profile(self):
        # default
        ctx_1 = AKSPreviewContext(
            self.cmd,
            {"gpu_instance_profile": None},
            self.models,
            decorator_mode=DecoratorMode.CREATE,
        )
        self.assertEqual(ctx_1.get_gpu_instance_profile(), None)
        agent_pool_profile = self.models.ManagedClusterAgentPoolProfile(
            name="test_nodepool_name",
            gpu_instance_profile="test_mc_gpu_instance_profile",
        )
        mc = self.models.ManagedCluster(
            location="test_location", agent_pool_profiles=[agent_pool_profile]
        )
        ctx_1.attach_mc(mc)
        self.assertEqual(
            ctx_1.get_gpu_instance_profile(), "test_mc_gpu_instance_profile"
        )

    def test_get_kubelet_config(self):
        # default
        ctx_1 = AKSPreviewContext(
            self.cmd,
            {"kubelet_config": None},
            self.models,
            decorator_mode=DecoratorMode.CREATE,
        )
        self.assertEqual(ctx_1.get_kubelet_config(), None)
        agent_pool_profile = self.models.ManagedClusterAgentPoolProfile(
            name="test_nodepool_name",
            kubelet_config=self.models.KubeletConfig(pod_max_pids=100),
        )
        mc = self.models.ManagedCluster(
            location="test_location", agent_pool_profiles=[agent_pool_profile]
        )
        ctx_1.attach_mc(mc)
        self.assertEqual(
            ctx_1.get_kubelet_config(),
            self.models.KubeletConfig(pod_max_pids=100),
        )

        # custom value
        ctx_2 = AKSPreviewContext(
            self.cmd,
            {"kubelet_config": "fake-path"},
            self.models,
            decorator_mode=DecoratorMode.CREATE,
        )
        # fail on invalid file path
        with self.assertRaises(InvalidArgumentValueError):
            ctx_2.get_kubelet_config()

        # custom value
        ctx_3 = AKSPreviewContext(
            self.cmd,
            {"kubelet_config": _get_test_data_file("invalidconfig.json")},
            self.models,
            decorator_mode=DecoratorMode.CREATE,
        )
        # fail on invalid file path
        with self.assertRaises(InvalidArgumentValueError):
            ctx_3.get_kubelet_config()

    def test_get_linux_os_config(self):
        # default
        ctx_1 = AKSPreviewContext(
            self.cmd,
            {"linux_os_config": None},
            self.models,
            decorator_mode=DecoratorMode.CREATE,
        )
        self.assertEqual(ctx_1.get_linux_os_config(), None)
        agent_pool_profile = self.models.ManagedClusterAgentPoolProfile(
            name="test_nodepool_name",
            linux_os_config=self.models.LinuxOSConfig(swap_file_size_mb=200),
        )
        mc = self.models.ManagedCluster(
            location="test_location", agent_pool_profiles=[agent_pool_profile]
        )
        ctx_1.attach_mc(mc)
        self.assertEqual(
            ctx_1.get_linux_os_config(),
            self.models.LinuxOSConfig(swap_file_size_mb=200),
        )

        # custom value
        ctx_2 = AKSPreviewContext(
            self.cmd,
            {"linux_os_config": "fake-path"},
            self.models,
            decorator_mode=DecoratorMode.CREATE,
        )
        # fail on invalid file path
        with self.assertRaises(InvalidArgumentValueError):
            ctx_2.get_linux_os_config()

        # custom value
        ctx_3 = AKSPreviewContext(
            self.cmd,
            {"linux_os_config": _get_test_data_file("invalidconfig.json")},
            self.models,
            decorator_mode=DecoratorMode.CREATE,
        )
        # fail on invalid file path
        with self.assertRaises(InvalidArgumentValueError):
            ctx_3.get_linux_os_config()

    def test_get_http_proxy_config(self):
        # default
        ctx_1 = AKSPreviewContext(
            self.cmd,
            {"http_proxy_config": None},
            self.models,
            decorator_mode=DecoratorMode.CREATE,
        )
        self.assertEqual(ctx_1.get_http_proxy_config(), None)
        mc = self.models.ManagedCluster(
            location="test_location",
            http_proxy_config=self.models.ManagedClusterHTTPProxyConfig(
                http_proxy="test_http_proxy"
            ),
        )
        ctx_1.attach_mc(mc)
        self.assertEqual(
            ctx_1.get_http_proxy_config(),
            self.models.ManagedClusterHTTPProxyConfig(
                http_proxy="test_http_proxy"
            ),
        )

        # custom value
        ctx_2 = AKSPreviewContext(
            self.cmd,
            {"http_proxy_config": "fake-path"},
            self.models,
            decorator_mode=DecoratorMode.CREATE,
        )
        # fail on invalid file path
        with self.assertRaises(InvalidArgumentValueError):
            ctx_2.get_http_proxy_config()

        # custom value
        ctx_3 = AKSPreviewContext(
            self.cmd,
            {"http_proxy_config": _get_test_data_file("invalidconfig.json")},
            self.models,
            decorator_mode=DecoratorMode.CREATE,
        )
        # fail on invalid file path
        with self.assertRaises(InvalidArgumentValueError):
            ctx_3.get_http_proxy_config()

    def test_get_node_resource_group(self):
        # default
        ctx_1 = AKSPreviewContext(
            self.cmd,
            {"node_resource_group": None},
            self.models,
            decorator_mode=DecoratorMode.CREATE,
        )
        self.assertEqual(ctx_1.get_node_resource_group(), None)
        mc = self.models.ManagedCluster(
            location="test_location",
            node_resource_group="test_node_resource_group",
        )
        ctx_1.attach_mc(mc)
        self.assertEqual(
            ctx_1.get_node_resource_group(), "test_node_resource_group"
        )

    def test_get_nat_gateway_managed_outbound_ip_count(self):
        # default
        ctx_1 = AKSPreviewContext(
            self.cmd,
            {"nat_gateway_managed_outbound_ip_count": None},
            self.models,
            decorator_mode=DecoratorMode.CREATE,
        )
        self.assertEqual(
            ctx_1.get_nat_gateway_managed_outbound_ip_count(), None
        )
        nat_gateway_profile = self.models.nat_gateway_models.get(
            "ManagedClusterNATGatewayProfile"
        )(
            managed_outbound_ip_profile=self.models.nat_gateway_models.get(
                "ManagedClusterManagedOutboundIPProfile"
            )(count=10)
        )
        network_profile = self.models.ContainerServiceNetworkProfile(
            nat_gateway_profile=nat_gateway_profile
        )
        mc = self.models.ManagedCluster(
            location="test_location",
            network_profile=network_profile,
        )
        ctx_1.attach_mc(mc)
        self.assertEqual(ctx_1.get_nat_gateway_managed_outbound_ip_count(), 10)

    def test_get_nat_gateway_idle_timeout(self):
        # default
        ctx_1 = AKSPreviewContext(
            self.cmd,
            {"nat_gateway_idle_timeout": None},
            self.models,
            decorator_mode=DecoratorMode.CREATE,
        )
        self.assertEqual(ctx_1.get_nat_gateway_idle_timeout(), None)
        nat_gateway_profile = self.models.nat_gateway_models.get(
            "ManagedClusterNATGatewayProfile"
        )(
            idle_timeout_in_minutes=20,
        )
        network_profile = self.models.ContainerServiceNetworkProfile(
            nat_gateway_profile=nat_gateway_profile
        )
        mc = self.models.ManagedCluster(
            location="test_location",
            network_profile=network_profile,
        )
        ctx_1.attach_mc(mc)
        self.assertEqual(ctx_1.get_nat_gateway_idle_timeout(), 20)

    def test_get_enable_pod_security_policy(self):
        # default
        ctx_1 = AKSPreviewContext(
            self.cmd,
            {"enable_pod_security_policy": False},
            self.models,
            decorator_mode=DecoratorMode.CREATE,
        )
        self.assertEqual(ctx_1.get_enable_pod_security_policy(), False)
        mc = self.models.ManagedCluster(
            location="test_location",
            enable_pod_security_policy=True,
        )
        ctx_1.attach_mc(mc)
        self.assertEqual(ctx_1.get_enable_pod_security_policy(), True)

        # custom value
        ctx_2 = AKSPreviewContext(
            self.cmd,
            {
                "enable_pod_security_policy": True,
                "disable_pod_security_policy": True,
            },
            self.models,
            decorator_mode=DecoratorMode.UPDATE,
        )
        # fail on mutually exclusive enable_pod_security_policy and disable_pod_security_policy
        with self.assertRaises(MutuallyExclusiveArgumentError):
            ctx_2.get_enable_pod_security_policy()

    def test_get_disable_pod_security_policy(self):
        # default
        ctx_1 = AKSPreviewContext(
            self.cmd,
            {"disable_pod_security_policy": False},
            self.models,
            decorator_mode=DecoratorMode.UPDATE,
        )
        self.assertEqual(ctx_1.get_disable_pod_security_policy(), False)
        mc = self.models.ManagedCluster(
            location="test_location",
            enable_pod_security_policy=False,
        )
        ctx_1.attach_mc(mc)
        self.assertEqual(ctx_1.get_disable_pod_security_policy(), False)

        # custom value
        ctx_2 = AKSPreviewContext(
            self.cmd,
            {
                "enable_pod_security_policy": True,
                "disable_pod_security_policy": True,
            },
            self.models,
            decorator_mode=DecoratorMode.UPDATE,
        )
        # fail on mutually exclusive enable_pod_security_policy and disable_pod_security_policy
        with self.assertRaises(MutuallyExclusiveArgumentError):
            ctx_2.get_disable_pod_security_policy()

    def test_get_enable_managed_identity(self):
        # custom value
        ctx_1 = AKSPreviewContext(
            self.cmd,
            {"enable_managed_identity": False, "enable_pod_identity": True},
            self.models,
            decorator_mode=DecoratorMode.CREATE,
        )
        with self.assertRaises(RequiredArgumentMissingError):
            self.assertEqual(ctx_1.get_enable_managed_identity(), False)

    def test_get_enable_pod_identity(self):
        # default
        ctx_1 = AKSPreviewContext(
            self.cmd,
            {"enable_pod_identity": False},
            self.models,
            decorator_mode=DecoratorMode.CREATE,
        )
        self.assertEqual(ctx_1.get_enable_pod_identity(), False)
        pod_identity_profile = self.models.ManagedClusterPodIdentityProfile(
            enabled=True
        )
        mc = self.models.ManagedCluster(
            location="test_location",
            pod_identity_profile=pod_identity_profile,
        )
        ctx_1.attach_mc(mc)
        # fail on enable_managed_identity not specified
        with self.assertRaises(RequiredArgumentMissingError):
            self.assertEqual(ctx_1.get_enable_pod_identity(), True)

        # custom value
        ctx_2 = AKSPreviewContext(
            self.cmd,
            {
                "enable_managed_identity": True,
                "enable_pod_identity": True,
                "enable_pod_identity_with_kubenet": False,
            },
            self.models,
            decorator_mode=DecoratorMode.CREATE,
        )
        network_profile_2 = self.models.ContainerServiceNetworkProfile(
            network_plugin="kubenet"
        )
        mc_2 = self.models.ManagedCluster(
            location="test_location",
            network_profile=network_profile_2,
        )
        ctx_2.attach_mc(mc_2)
        # fail on enable_pod_identity_with_kubenet not specified
        with self.assertRaises(RequiredArgumentMissingError):
            self.assertEqual(ctx_2.get_enable_pod_identity(), True)

    def test_get_enable_pod_identity_with_kubenet(self):
        # default
        ctx_1 = AKSPreviewContext(
            self.cmd,
            {"enable_pod_identity_with_kubenet": False},
            self.models,
            decorator_mode=DecoratorMode.CREATE,
        )
        self.assertEqual(ctx_1.get_enable_pod_identity_with_kubenet(), False)
        pod_identity_profile = self.models.ManagedClusterPodIdentityProfile(
            enabled=True,
            allow_network_plugin_kubenet=True,
        )
        mc = self.models.ManagedCluster(
            location="test_location",
            pod_identity_profile=pod_identity_profile,
        )
        ctx_1.attach_mc(mc)
        # fail on enable_managed_identity not specified
        # with self.assertRaises(RequiredArgumentMissingError):
        self.assertEqual(ctx_1.get_enable_pod_identity_with_kubenet(), True)

        # custom value
        ctx_2 = AKSPreviewContext(
            self.cmd,
            {
                "enable_managed_identity": True,
                "enable_pod_identity": True,
                "enable_pod_identity_with_kubenet": False,
            },
            self.models,
            decorator_mode=DecoratorMode.CREATE,
        )
        network_profile_2 = self.models.ContainerServiceNetworkProfile(
            network_plugin="kubenet"
        )
        mc_2 = self.models.ManagedCluster(
            location="test_location",
            network_profile=network_profile_2,
        )
        ctx_2.attach_mc(mc_2)
        # fail on enable_pod_identity_with_kubenet not specified
        with self.assertRaises(RequiredArgumentMissingError):
            self.assertEqual(
                ctx_2.get_enable_pod_identity_with_kubenet(), False
            )

    def test_get_addon_consts(self):
        # default
        ctx_1 = AKSPreviewContext(
            self.cmd,
            {},
            self.models,
            decorator_mode=DecoratorMode.CREATE,
        )
        addon_consts = ctx_1.get_addon_consts()
        ground_truth_addon_consts = {
            "ADDONS": ADDONS,
            "CONST_ACC_SGX_QUOTE_HELPER_ENABLED": CONST_ACC_SGX_QUOTE_HELPER_ENABLED,
            "CONST_AZURE_POLICY_ADDON_NAME": CONST_AZURE_POLICY_ADDON_NAME,
            "CONST_CONFCOM_ADDON_NAME": CONST_CONFCOM_ADDON_NAME,
            "CONST_HTTP_APPLICATION_ROUTING_ADDON_NAME": CONST_HTTP_APPLICATION_ROUTING_ADDON_NAME,
            "CONST_INGRESS_APPGW_ADDON_NAME": CONST_INGRESS_APPGW_ADDON_NAME,
            "CONST_INGRESS_APPGW_APPLICATION_GATEWAY_ID": CONST_INGRESS_APPGW_APPLICATION_GATEWAY_ID,
            "CONST_INGRESS_APPGW_APPLICATION_GATEWAY_NAME": CONST_INGRESS_APPGW_APPLICATION_GATEWAY_NAME,
            "CONST_INGRESS_APPGW_SUBNET_CIDR": CONST_INGRESS_APPGW_SUBNET_CIDR,
            "CONST_INGRESS_APPGW_SUBNET_ID": CONST_INGRESS_APPGW_SUBNET_ID,
            "CONST_INGRESS_APPGW_WATCH_NAMESPACE": CONST_INGRESS_APPGW_WATCH_NAMESPACE,
            "CONST_KUBE_DASHBOARD_ADDON_NAME": CONST_KUBE_DASHBOARD_ADDON_NAME,
            "CONST_MONITORING_ADDON_NAME": CONST_MONITORING_ADDON_NAME,
            "CONST_MONITORING_LOG_ANALYTICS_WORKSPACE_RESOURCE_ID": CONST_MONITORING_LOG_ANALYTICS_WORKSPACE_RESOURCE_ID,
            "CONST_OPEN_SERVICE_MESH_ADDON_NAME": CONST_OPEN_SERVICE_MESH_ADDON_NAME,
            "CONST_VIRTUAL_NODE_ADDON_NAME": CONST_VIRTUAL_NODE_ADDON_NAME,
            "CONST_VIRTUAL_NODE_SUBNET_NAME": CONST_VIRTUAL_NODE_SUBNET_NAME,
            "CONST_AZURE_KEYVAULT_SECRETS_PROVIDER_ADDON_NAME": CONST_AZURE_KEYVAULT_SECRETS_PROVIDER_ADDON_NAME,
            "CONST_SECRET_ROTATION_ENABLED": CONST_SECRET_ROTATION_ENABLED,
            "CONST_ROTATION_POLL_INTERVAL": CONST_ROTATION_POLL_INTERVAL,
            # new addon consts in aks-preview
            "CONST_GITOPS_ADDON_NAME": CONST_GITOPS_ADDON_NAME,
            "CONST_MONITORING_USING_AAD_MSI_AUTH": CONST_MONITORING_USING_AAD_MSI_AUTH,
        }
        self.assertEqual(addon_consts, ground_truth_addon_consts)

    def test_get_appgw_subnet_prefix(self):
        # default
        ctx_1 = AKSPreviewContext(
            self.cmd,
            {
                "appgw_subnet_prefix": None,
            },
            self.models,
            decorator_mode=DecoratorMode.CREATE,
        )
        self.assertEqual(ctx_1.get_appgw_subnet_prefix(), None)
        addon_profiles_1 = {
            CONST_INGRESS_APPGW_ADDON_NAME: self.models.ManagedClusterAddonProfile(
                enabled=True,
                config={
                    CONST_INGRESS_APPGW_SUBNET_CIDR: "test_appgw_subnet_prefix"
                },
            )
        }
        mc = self.models.ManagedCluster(
            location="test_location", addon_profiles=addon_profiles_1
        )
        ctx_1.attach_mc(mc)
        self.assertEqual(
            ctx_1.get_appgw_subnet_prefix(), "test_appgw_subnet_prefix"
        )

    def test_get_enable_msi_auth_for_monitoring(self):
        # default
        ctx_1 = AKSPreviewContext(
            self.cmd,
            {
                "enable_msi_auth_for_monitoring": False,
            },
            self.models,
            decorator_mode=DecoratorMode.CREATE,
        )
        self.assertEqual(ctx_1.get_enable_msi_auth_for_monitoring(), False)
        addon_profiles_1 = {
            CONST_MONITORING_ADDON_NAME: self.models.ManagedClusterAddonProfile(
                enabled=True,
                config={CONST_MONITORING_USING_AAD_MSI_AUTH: True},
            )
        }
        mc = self.models.ManagedCluster(
            location="test_location", addon_profiles=addon_profiles_1
        )
        ctx_1.attach_mc(mc)
        self.assertEqual(ctx_1.get_enable_msi_auth_for_monitoring(), True)

    def test_get_no_wait(self):
        # custom value
        ctx_1 = AKSPreviewContext(
            self.cmd,
            {
                "no_wait": True,
                "enable_msi_auth_for_monitoring": True,
            },
            self.models,
            decorator_mode=DecoratorMode.CREATE,
        )
        ctx_1.set_intermediate("monitoring", True, overwrite_exists=True)
        self.assertEqual(ctx_1.get_no_wait(), False)

    def test_validate_gmsa_options(self):
        # default
        ctx = AKSPreviewContext(
            self.cmd,
            {},
            self.models,
            decorator_mode=DecoratorMode.CREATE,
        )
        ctx._AKSPreviewContext__validate_gmsa_options(False, None, None, False)
        ctx._AKSPreviewContext__validate_gmsa_options(True, None, None, True)

        # fail on yes & prompt_y_n not specified
        with patch(
            "azext_aks_preview.decorator.prompt_y_n",
            return_value=False,
        ), self.assertRaises(DecoratorEarlyExitException):
            ctx._AKSPreviewContext__validate_gmsa_options(
                True, None, None, False
            )

        # fail on gmsa_root_domain_name not specified
        with self.assertRaises(RequiredArgumentMissingError):
            ctx._AKSPreviewContext__validate_gmsa_options(
                True, "test_gmsa_dns_server", None, False
            )

        # fail on enable_windows_gmsa not specified
        with self.assertRaises(RequiredArgumentMissingError):
            ctx._AKSPreviewContext__validate_gmsa_options(
                False, None, "test_gmsa_root_domain_name", False
            )

    def test_get_enable_windows_gmsa(self):
        # default
        ctx_1 = AKSPreviewContext(
            self.cmd,
            {
                "enable_windows_gmsa": False,
            },
            self.models,
            decorator_mode=DecoratorMode.CREATE,
        )
        self.assertEqual(ctx_1.get_enable_windows_gmsa(), False)
        windows_gmsa_profile_1 = self.models.WindowsGmsaProfile(enabled=True)
        windows_profile_1 = self.models.ManagedClusterWindowsProfile(
            admin_username="test_admin_username",
            gmsa_profile=windows_gmsa_profile_1,
        )
        mc = self.models.ManagedCluster(
            location="test_location", windows_profile=windows_profile_1
        )
        ctx_1.attach_mc(mc)
        with patch(
            "azext_aks_preview.decorator.prompt_y_n",
            return_value=True,
        ):
            self.assertEqual(ctx_1.get_enable_windows_gmsa(), True)

    def test_get_gmsa_dns_server_and_root_domain_name(self):
        # default
        ctx_1 = AKSPreviewContext(
            self.cmd,
            {
                "enable_windows_gmsa": False,
                "gmsa_dns_server": None,
                "gmsa_root_domain_name": None,
            },
            self.models,
            decorator_mode=DecoratorMode.CREATE,
        )
        self.assertEqual(
            ctx_1.get_gmsa_dns_server_and_root_domain_name(), (None, None)
        )
        windows_gmsa_profile_1 = self.models.WindowsGmsaProfile(
            enabled=True,
            dns_server="test_dns_server",
            root_domain_name="test_root_domain_name",
        )
        windows_profile_1 = self.models.ManagedClusterWindowsProfile(
            admin_username="test_admin_username",
            gmsa_profile=windows_gmsa_profile_1,
        )
        mc = self.models.ManagedCluster(
            location="test_location", windows_profile=windows_profile_1
        )
        ctx_1.attach_mc(mc)
        self.assertEqual(
            ctx_1.get_gmsa_dns_server_and_root_domain_name(),
            ("test_dns_server", "test_root_domain_name"),
        )

        # custom value
        ctx_2 = AKSPreviewContext(
            self.cmd,
            {
                "enable_windows_gmsa": True,
                "gmsa_dns_server": "test_gmsa_dns_server",
                "gmsa_root_domain_name": "test_gmsa_root_domain_name",
            },
            self.models,
            decorator_mode=DecoratorMode.CREATE,
        )
        windows_gmsa_profile_2 = self.models.WindowsGmsaProfile(
            enabled=True,
            dns_server="test_dns_server",
            root_domain_name=None,
        )
        windows_profile_2 = self.models.ManagedClusterWindowsProfile(
            admin_username="test_admin_username",
            gmsa_profile=windows_gmsa_profile_2,
        )
        mc = self.models.ManagedCluster(
            location="test_location", windows_profile=windows_profile_2
        )
        ctx_2.attach_mc(mc)
        # fail on inconsistent state
        with self.assertRaises(CLIInternalError):
            ctx_2.get_gmsa_dns_server_and_root_domain_name()

    def test_get_snapshot_id(self):
        # default
        ctx_1 = AKSPreviewContext(
            self.cmd,
            {
                "snapshot_id": None,
            },
            self.models,
            decorator_mode=DecoratorMode.CREATE,
        )
        self.assertEqual(ctx_1.get_snapshot_id(), None)
        creation_data = self.models.CreationData(
            source_resource_id="test_source_resource_id"
        )
        agent_pool_profile = self.models.ManagedClusterAgentPoolProfile(
            name="test_nodepool_name", creation_data=creation_data
        )
        mc = self.models.ManagedCluster(
            location="test_location", agent_pool_profiles=[agent_pool_profile]
        )
        ctx_1.attach_mc(mc)
        self.assertEqual(ctx_1.get_snapshot_id(), "test_source_resource_id")

    def test_get_snapshot(self):
        # custom value
        ctx_1 = AKSPreviewContext(
            self.cmd,
            {
                "snapshot_id": "test_source_resource_id",
            },
            self.models,
            decorator_mode=DecoratorMode.CREATE,
        )
        mock_snapshot = Mock()
        with patch(
            "azext_aks_preview.decorator._get_snapshot",
            return_value=mock_snapshot,
        ):
            self.assertEqual(ctx_1.get_snapshot(), mock_snapshot)
        # test cache
        self.assertEqual(ctx_1.get_snapshot(), mock_snapshot)

    def test_get_kubernetes_version(self):
        # default
        ctx_1 = AKSPreviewContext(
            self.cmd,
            {"kubernetes_version": ""},
            self.models,
            decorator_mode=DecoratorMode.CREATE,
        )
        self.assertEqual(ctx_1.get_kubernetes_version(), "")
        mc = self.models.ManagedCluster(
            location="test_location",
            kubernetes_version="test_mc_kubernetes_version",
        )
        ctx_1.attach_mc(mc)
        self.assertEqual(
            ctx_1.get_kubernetes_version(), "test_mc_kubernetes_version"
        )

        # custom value
        ctx_2 = AKSPreviewContext(
            self.cmd,
            {"kubernetes_version": "", "snapshot_id": "test_snapshot_id"},
            self.models,
            decorator_mode=DecoratorMode.CREATE,
        )
        mock_snapshot = Mock(kubernetes_version="test_kubernetes_version")
        with patch(
            "azext_aks_preview.decorator._get_snapshot",
            return_value=mock_snapshot,
        ):
            self.assertEqual(
                ctx_2.get_kubernetes_version(), "test_kubernetes_version"
            )

        # custom value
        ctx_3 = AKSPreviewContext(
            self.cmd,
            {
                "kubernetes_version": "custom_kubernetes_version",
                "snapshot_id": "test_snapshot_id",
            },
            self.models,
            decorator_mode=DecoratorMode.CREATE,
        )
        mock_snapshot = Mock(kubernetes_version="test_kubernetes_version")
        with patch(
            "azext_aks_preview.decorator._get_snapshot",
            return_value=mock_snapshot,
        ):
            self.assertEqual(
                ctx_3.get_kubernetes_version(), "custom_kubernetes_version"
            )

    def test_get_os_sku(self):
        # default
        ctx_1 = AKSPreviewContext(
            self.cmd,
            {"os_sku": None},
            self.models,
            decorator_mode=DecoratorMode.CREATE,
        )
        self.assertEqual(ctx_1.get_os_sku(), None)
        agent_pool_profile = self.models.ManagedClusterAgentPoolProfile(
            name="test_nodepool_name", os_sku="test_mc_os_sku"
        )
        mc = self.models.ManagedCluster(
            location="test_location", agent_pool_profiles=[agent_pool_profile]
        )
        ctx_1.attach_mc(mc)
        self.assertEqual(ctx_1.get_os_sku(), "test_mc_os_sku")

        # custom value
        ctx_2 = AKSPreviewContext(
            self.cmd,
            {"os_sku": None, "snapshot_id": "test_snapshot_id"},
            self.models,
            decorator_mode=DecoratorMode.CREATE,
        )
        mock_snapshot = Mock(os_sku="test_os_sku")
        with patch(
            "azext_aks_preview.decorator._get_snapshot",
            return_value=mock_snapshot,
        ):
            self.assertEqual(ctx_2.get_os_sku(), "test_os_sku")

        # custom value
        ctx_3 = AKSPreviewContext(
            self.cmd,
            {
                "os_sku": "custom_os_sku",
                "snapshot_id": "test_snapshot_id",
            },
            self.models,
            decorator_mode=DecoratorMode.CREATE,
        )
        mock_snapshot = Mock(os_sku="test_os_sku")
        with patch(
            "azext_aks_preview.decorator._get_snapshot",
            return_value=mock_snapshot,
        ):
            self.assertEqual(ctx_3.get_os_sku(), "custom_os_sku")

    def test_get_node_vm_size(self):
        # default
        ctx_1 = AKSPreviewContext(
            self.cmd,
            {"node_vm_size": None},
            self.models,
            decorator_mode=DecoratorMode.CREATE,
        )
        self.assertEqual(ctx_1.get_node_vm_size(), "Standard_DS2_v2")
        agent_pool_profile = self.models.ManagedClusterAgentPoolProfile(
            name="test_nodepool_name", vm_size="Standard_ABCD_v2"
        )
        mc = self.models.ManagedCluster(
            location="test_location", agent_pool_profiles=[agent_pool_profile]
        )
        ctx_1.attach_mc(mc)
        self.assertEqual(ctx_1.get_node_vm_size(), "Standard_ABCD_v2")

        # custom value
        ctx_2 = AKSPreviewContext(
            self.cmd,
            {"node_vm_size": None, "snapshot_id": "test_snapshot_id"},
            self.models,
            decorator_mode=DecoratorMode.CREATE,
        )
        mock_snapshot = Mock(vm_size="test_vm_size")
        with patch(
            "azext_aks_preview.decorator._get_snapshot",
            return_value=mock_snapshot,
        ):
            self.assertEqual(ctx_2.get_node_vm_size(), "test_vm_size")

        # custom value
        ctx_3 = AKSPreviewContext(
            self.cmd,
            {
                "node_vm_size": "custom_node_vm_size",
                "snapshot_id": "test_snapshot_id",
            },
            self.models,
            decorator_mode=DecoratorMode.CREATE,
        )
        mock_snapshot = Mock(vm_size="test_vm_size")
        with patch(
            "azext_aks_preview.decorator._get_snapshot",
            return_value=mock_snapshot,
        ):
            self.assertEqual(ctx_3.get_node_vm_size(), "custom_node_vm_size")

    def test_test_get_outbound_type(self):
        # default
        ctx_1 = AKSPreviewContext(
            self.cmd,
            {
                "outbound_type": None,
            },
            self.models,
            decorator_mode=DecoratorMode.CREATE,
        )
        self.assertEqual(ctx_1._get_outbound_type(read_only=True), None)
        self.assertEqual(ctx_1.get_outbound_type(), "loadBalancer")
        network_profile_1 = self.models.ContainerServiceNetworkProfile(
            outbound_type="test_outbound_type"
        )
        mc = self.models.ManagedCluster(
            location="test_location", network_profile=network_profile_1
        )
        ctx_1.attach_mc(mc)
        self.assertEqual(ctx_1.get_outbound_type(), "test_outbound_type")

        # invalid parameter
        ctx_2 = AKSPreviewContext(
            self.cmd,
            {
                "outbound_type": CONST_OUTBOUND_TYPE_MANAGED_NAT_GATEWAY,
                "load_balancer_sku": "basic",
            },
            self.models,
            decorator_mode=DecoratorMode.CREATE,
        )
        # fail on invalid load_balancer_sku (basic) when outbound_type is CONST_OUTBOUND_TYPE_MANAGED_NAT_GATEWAY
        with self.assertRaises(InvalidArgumentValueError):
            ctx_2.get_outbound_type()

        # invalid parameter
        ctx_3 = AKSPreviewContext(
            self.cmd,
            {
                "outbound_type": CONST_OUTBOUND_TYPE_USER_ASSIGNED_NAT_GATEWAY,
                "load_balancer_sku": "basic",
            },
            self.models,
            decorator_mode=DecoratorMode.CREATE,
        )
        # fail on invalid load_balancer_sku (basic) when outbound_type is CONST_OUTBOUND_TYPE_USER_ASSIGNED_NAT_GATEWAY
        with self.assertRaises(InvalidArgumentValueError):
            ctx_3.get_outbound_type()

        # invalid parameter
        ctx_4 = AKSPreviewContext(
            self.cmd,
            {
                "outbound_type": CONST_OUTBOUND_TYPE_USER_ASSIGNED_NAT_GATEWAY,
                "vnet_subnet_id": None,
            },
            self.models,
            decorator_mode=DecoratorMode.CREATE,
        )
        # fail on vnet_subnet_id not specified
        with self.assertRaises(RequiredArgumentMissingError):
            ctx_4.get_outbound_type()

        # invalid parameter
        ctx_5 = AKSPreviewContext(
            self.cmd,
            {
                "outbound_type": CONST_OUTBOUND_TYPE_USER_DEFINED_ROUTING,
                "vnet_subnet_id": None,
            },
            self.models,
            decorator_mode=DecoratorMode.CREATE,
        )
        # fail on vnet_subnet_id not specified
        with self.assertRaises(RequiredArgumentMissingError):
            ctx_5.get_outbound_type()

        # invalid parameter
        ctx_6 = AKSPreviewContext(
            self.cmd,
            {
                "outbound_type": CONST_OUTBOUND_TYPE_USER_DEFINED_ROUTING,
                "vnet_subnet_id": "test_vnet_subnet_id",
                "load_balancer_managed_outbound_ip_count": 10,
            },
            self.models,
            decorator_mode=DecoratorMode.CREATE,
        )
        # fail on mutually exclusive outbound_type and managed_outbound_ip_count/outbound_ips/outbound_ip_prefixes of
        # load balancer
        with self.assertRaises(MutuallyExclusiveArgumentError):
            ctx_6.get_outbound_type()

        # invalid parameter
        ctx_7 = AKSPreviewContext(
            self.cmd,
            {
                "outbound_type": CONST_OUTBOUND_TYPE_USER_DEFINED_ROUTING,
                "vnet_subnet_id": "test_vnet_subnet_id",
            },
            self.models,
            decorator_mode=DecoratorMode.CREATE,
        )
        load_balancer_profile = self.models.lb_models.get(
            "ManagedClusterLoadBalancerProfile"
        )(
            outbound_ip_prefixes=self.models.lb_models.get(
                "ManagedClusterLoadBalancerProfileOutboundIPPrefixes"
            )(
                public_ip_prefixes=[
                    self.models.lb_models.get("ResourceReference")(
                        id="test_public_ip_prefix"
                    )
                ]
            )
        )
        # fail on mutually exclusive outbound_type and managed_outbound_ip_count/outbound_ips/outbound_ip_prefixes of
        # load balancer
        with self.assertRaises(MutuallyExclusiveArgumentError):
            ctx_7.get_outbound_type(
                load_balancer_profile=load_balancer_profile,
            )


class AKSPreviewCreateDecoratorTestCase(unittest.TestCase):
    def setUp(self):
        # manually register CUSTOM_MGMT_AKS_PREVIEW
        register_aks_preview_resource_type()
        self.cli_ctx = MockCLI()
        self.cmd = MockCmd(self.cli_ctx)
        self.models = AKSPreviewModels(self.cmd, CUSTOM_MGMT_AKS_PREVIEW)
        self.client = MockClient()

    def test_set_up_agent_pool_profiles(self):
        # default value in `aks_create`
        dec_1 = AKSPreviewCreateDecorator(
            self.cmd,
            self.client,
            {
                "nodepool_name": "nodepool1",
                "nodepool_tags": None,
                "nodepool_labels": None,
                "node_count": 3,
                "node_vm_size": "Standard_DS2_v2",
                "os_sku": None,
                "vnet_subnet_id": None,
                "pod_subnet_id": None,
                "ppg": None,
                "zones": None,
                "enable_node_public_ip": False,
                "enable_fips_image": False,
                "node_public_ip_prefix_id": None,
                "enable_encryption_at_host": False,
                "enable_ultra_ssd": False,
                "max_pods": 0,
                "node_osdisk_size": 0,
                "node_osdisk_type": None,
                "enable_cluster_autoscaler": False,
                "min_count": None,
                "max_count": None,
                "workload_runtime": None,
                "gpu_instance_profile": None,
                "kubelet_config": None,
                "snapshot_id": None,
            },
            CUSTOM_MGMT_AKS_PREVIEW,
        )
        mc_1 = self.models.ManagedCluster(location="test_location")
        # fail on passing the wrong mc object
        with self.assertRaises(CLIInternalError):
            dec_1.set_up_agent_pool_profiles(None)
        dec_mc_1 = dec_1.set_up_agent_pool_profiles(mc_1)
        agent_pool_profile_1 = self.models.ManagedClusterAgentPoolProfile(
            # Must be 12 chars or less before ACS RP adds to it
            name="nodepool1",
            tags=None,
            node_labels=None,
            count=3,
            vm_size="Standard_DS2_v2",
            os_type="Linux",
            os_sku=None,
            vnet_subnet_id=None,
            pod_subnet_id=None,
            proximity_placement_group_id=None,
            availability_zones=None,
            enable_node_public_ip=False,
            enable_fips=False,
            node_public_ip_prefix_id=None,
            enable_encryption_at_host=False,
            enable_ultra_ssd=False,
            max_pods=None,
            type="VirtualMachineScaleSets",
            mode="System",
            os_disk_size_gb=None,
            os_disk_type=None,
            enable_auto_scaling=False,
            min_count=None,
            max_count=None,
            workload_runtime=None,
            gpu_instance_profile=None,
            kubelet_config=None,
            creation_data=None,
        )
        ground_truth_mc_1 = self.models.ManagedCluster(location="test_location")
        ground_truth_mc_1.agent_pool_profiles = [agent_pool_profile_1]
        self.assertEqual(dec_mc_1, ground_truth_mc_1)

        # custom value
        dec_2 = AKSPreviewCreateDecorator(
            self.cmd,
            self.client,
            {
                "nodepool_name": "test_np_name1234",
                "nodepool_tags": {"k1": "v1"},
                "nodepool_labels": {"k1": "v1", "k2": "v2"},
                "node_count": 10,
                "node_vm_size": "Standard_DSx_vy",
                "os_sku": None,
                "vnet_subnet_id": "test_vnet_subnet_id",
                "pod_subnet_id": "test_pod_subnet_id",
                "ppg": "test_ppg_id",
                "zones": ["tz1", "tz2"],
                "enable_node_public_ip": True,
                "enable_fips_image": True,
                "node_public_ip_prefix_id": "test_node_public_ip_prefix_id",
                "enable_encryption_at_host": True,
                "enable_ultra_ssd": True,
                "max_pods": 50,
                "node_osdisk_size": 100,
                "node_osdisk_type": "test_os_disk_type",
                "enable_cluster_autoscaler": True,
                "min_count": 5,
                "max_count": 20,
                "workload_runtime": "test_workload_runtime",
                "gpu_instance_profile": "test_gpu_instance_profile",
                "kubelet_config": _get_test_data_file("kubeletconfig.json"),
                "linux_os_config": _get_test_data_file("linuxosconfig.json"),
                "snapshot_id": "test_snapshot_id",
            },
            CUSTOM_MGMT_AKS_PREVIEW,
        )
        mc_2 = self.models.ManagedCluster(location="test_location")
        mock_snapshot = Mock(
            kubernetes_version="",
            os_sku="snapshot_os_sku",
            vm_size="snapshot_vm_size",
        )
        with patch(
            "azext_aks_preview.decorator._get_snapshot",
            return_value=mock_snapshot,
        ):
            dec_mc_2 = dec_2.set_up_agent_pool_profiles(mc_2)
        agent_pool_profile_2 = self.models.ManagedClusterAgentPoolProfile(
            # Must be 12 chars or less before ACS RP adds to it
            name="test_np_name",
            tags={"k1": "v1"},
            node_labels={"k1": "v1", "k2": "v2"},
            count=10,
            vm_size="Standard_DSx_vy",
            os_type="Linux",
            os_sku="snapshot_os_sku",
            vnet_subnet_id="test_vnet_subnet_id",
            pod_subnet_id="test_pod_subnet_id",
            proximity_placement_group_id="test_ppg_id",
            availability_zones=["tz1", "tz2"],
            enable_node_public_ip=True,
            enable_fips=True,
            node_public_ip_prefix_id="test_node_public_ip_prefix_id",
            enable_encryption_at_host=True,
            enable_ultra_ssd=True,
            max_pods=50,
            type="VirtualMachineScaleSets",
            mode="System",
            os_disk_size_gb=100,
            os_disk_type="test_os_disk_type",
            enable_auto_scaling=True,
            min_count=5,
            max_count=20,
            workload_runtime="test_workload_runtime",
            gpu_instance_profile="test_gpu_instance_profile",
            kubelet_config={
                "cpuManagerPolicy": "static",
                "cpuCfsQuota": True,
                "cpuCfsQuotaPeriod": "200ms",
                "imageGcHighThreshold": 90,
                "imageGcLowThreshold": 70,
                "topologyManagerPolicy": "best-effort",
                "allowedUnsafeSysctls": ["kernel.msg*", "net.*"],
                "failSwapOn": False,
                "containerLogMaxFiles": 10,
                "podMaxPids": 120,
                "containerLogMaxSizeMB": 20,
            },
            linux_os_config={
                "transparentHugePageEnabled": "madvise",
                "transparentHugePageDefrag": "defer+madvise",
                "swapFileSizeMB": 1500,
                "sysctls": {
                    "netCoreSomaxconn": 163849,
                    "netIpv4TcpTwReuse": True,
                    "netIpv4IpLocalPortRange": "32000 60000",
                },
            },
            creation_data=self.models.CreationData(
                source_resource_id="test_snapshot_id"
            ),
        )
        ground_truth_mc_2 = self.models.ManagedCluster(location="test_location")
        ground_truth_mc_2.agent_pool_profiles = [agent_pool_profile_2]
        self.assertEqual(dec_mc_2, ground_truth_mc_2)

    def test_set_up_http_proxy_config(self):
        # default value in `aks_create`
        dec_1 = AKSPreviewCreateDecorator(
            self.cmd,
            self.client,
            {
                "http_proxy_config": None,
            },
            CUSTOM_MGMT_AKS_PREVIEW,
        )
        mc_1 = self.models.ManagedCluster(location="test_location")
        # fail on passing the wrong mc object
        with self.assertRaises(CLIInternalError):
            dec_1.set_up_http_proxy_config(None)
        dec_mc_1 = dec_1.set_up_http_proxy_config(mc_1)
        ground_truth_mc_1 = self.models.ManagedCluster(location="test_location")
        self.assertEqual(dec_mc_1, ground_truth_mc_1)

        # custom value
        dec_2 = AKSPreviewCreateDecorator(
            self.cmd,
            self.client,
            {"http_proxy_config": _get_test_data_file("httpproxyconfig.json")},
            CUSTOM_MGMT_AKS_PREVIEW,
        )
        mc_2 = self.models.ManagedCluster(location="test_location")
        dec_mc_2 = dec_2.set_up_http_proxy_config(mc_2)
        ground_truth_mc_2 = self.models.ManagedCluster(
            location="test_location",
            http_proxy_config={
                "httpProxy": "http://myproxy.server.com:8080/",
                "httpsProxy": "https://myproxy.server.com:8080/",
                "noProxy": ["localhost", "127.0.0.1"],
            },
        )
        self.assertEqual(dec_mc_2, ground_truth_mc_2)

    def test_set_up_node_resource_group(self):
        # default value in `aks_create`
        dec_1 = AKSPreviewCreateDecorator(
            self.cmd,
            self.client,
            {
                "node_resource_group": None,
            },
            CUSTOM_MGMT_AKS_PREVIEW,
        )
        mc_1 = self.models.ManagedCluster(location="test_location")
        # fail on passing the wrong mc object
        with self.assertRaises(CLIInternalError):
            dec_1.set_up_node_resource_group(None)
        dec_mc_1 = dec_1.set_up_node_resource_group(mc_1)
        ground_truth_mc_1 = self.models.ManagedCluster(location="test_location")
        self.assertEqual(dec_mc_1, ground_truth_mc_1)

        # custom value
        dec_2 = AKSPreviewCreateDecorator(
            self.cmd,
            self.client,
            {"node_resource_group": "test_node_resource_group"},
            CUSTOM_MGMT_AKS_PREVIEW,
        )
        mc_2 = self.models.ManagedCluster(location="test_location")
        dec_mc_2 = dec_2.set_up_node_resource_group(mc_2)
        ground_truth_mc_2 = self.models.ManagedCluster(
            location="test_location",
            node_resource_group="test_node_resource_group",
        )
        self.assertEqual(dec_mc_2, ground_truth_mc_2)

    def test_set_up_network_profile(self):
        # default value in `aks_create`
        dec_1 = AKSPreviewCreateDecorator(
            self.cmd,
            self.client,
            {
                "load_balancer_sku": None,
                "load_balancer_managed_outbound_ip_count": None,
                "load_balancer_outbound_ips": None,
                "load_balancer_outbound_ip_prefixes": None,
                "load_balancer_outbound_ports": None,
                "load_balancer_idle_timeout": None,
                "outbound_type": None,
                "network_plugin": None,
                "pod_cidr": None,
                "service_cidr": None,
                "dns_service_ip": None,
                "docker_bridge_cidr": None,
                "network_policy": None,
                "nat_gateway_managed_outbound_ip_count": None,
                "nat_gateway_idle_timeout": None,
            },
            CUSTOM_MGMT_AKS_PREVIEW,
        )

        mc_1 = self.models.ManagedCluster(location="test_location")
        # fail on passing the wrong mc object
        with self.assertRaises(CLIInternalError):
            dec_1.set_up_network_profile(None)
        dec_mc_1 = dec_1.set_up_network_profile(mc_1)

        network_profile_1 = self.models.ContainerServiceNetworkProfile(
            network_plugin="kubenet",  # default value in SDK
            pod_cidr="10.244.0.0/16",  # default value in SDK
            service_cidr="10.0.0.0/16",  # default value in SDK
            dns_service_ip="10.0.0.10",  # default value in SDK
            docker_bridge_cidr="172.17.0.1/16",  # default value in SDK
            load_balancer_sku="standard",
            outbound_type="loadBalancer",
        )
        ground_truth_mc_1 = self.models.ManagedCluster(
            location="test_location", network_profile=network_profile_1
        )
        self.assertEqual(dec_mc_1, ground_truth_mc_1)

        # custom value
        dec_2 = AKSPreviewCreateDecorator(
            self.cmd,
            self.client,
            {
                "load_balancer_sku": None,
                "load_balancer_managed_outbound_ip_count": None,
                "load_balancer_outbound_ips": None,
                "load_balancer_outbound_ip_prefixes": None,
                "load_balancer_outbound_ports": None,
                "load_balancer_idle_timeout": None,
                "outbound_type": None,
                "network_plugin": "kubenet",
                "pod_cidr": "10.246.0.0/16",
                "service_cidr": None,
                "dns_service_ip": None,
                "docker_bridge_cidr": None,
                "network_policy": None,
                "nat_gateway_managed_outbound_ip_count": 10,
                "nat_gateway_idle_timeout": 20,
            },
            CUSTOM_MGMT_AKS_PREVIEW,
        )
        mc_2 = self.models.ManagedCluster(location="test_location")
        dec_mc_2 = dec_2.set_up_network_profile(mc_2)

        nat_gateway_profile_2 = self.models.nat_gateway_models.get(
            "ManagedClusterNATGatewayProfile"
        )(
            managed_outbound_ip_profile=self.models.nat_gateway_models.get(
                "ManagedClusterManagedOutboundIPProfile"
            )(count=10),
            idle_timeout_in_minutes=20,
        )
        network_profile_2 = self.models.ContainerServiceNetworkProfile(
            network_plugin="kubenet",
            pod_cidr="10.246.0.0/16",
            service_cidr=None,  # overwritten to None
            dns_service_ip=None,  # overwritten to None
            docker_bridge_cidr=None,  # overwritten to None
            load_balancer_sku="standard",
            outbound_type="loadBalancer",
            nat_gateway_profile=nat_gateway_profile_2,
        )
        ground_truth_mc_2 = self.models.ManagedCluster(
            location="test_location", network_profile=network_profile_2
        )
        self.assertEqual(dec_mc_2, ground_truth_mc_2)

        # dual-stack
        dec_3 = AKSPreviewCreateDecorator(
            self.cmd,
            self.client,
            {
                "load_balancer_sku": None,
                "load_balancer_managed_outbound_ip_count": None,
                "load_balancer_managed_outbound_ipv6_count": 3,
                "load_balancer_outbound_ips": None,
                "load_balancer_outbound_ip_prefixes": None,
                "load_balancer_outbound_ports": None,
                "load_balancer_idle_timeout": None,
                "outbound_type": None,
                "network_plugin": "kubenet",
                "pod_cidr": None,
                "service_cidr": None,
                "pod_cidrs": "10.246.0.0/16,2001:abcd::/64",
                "service_cidrs": "10.0.0.0/16,2001:ffff::/108",
                "ip_families": "IPv4,IPv6",
                "dns_service_ip": None,
                "docker_bridge_cidr": None,
                "network_policy": None,
            },
            CUSTOM_MGMT_AKS_PREVIEW,
        )
        mc_3 = self.models.ManagedCluster(location="test_location")
        dec_mc_3 = dec_3.set_up_network_profile(mc_3)

        network_profile_3 = self.models.ContainerServiceNetworkProfile(
            network_plugin="kubenet",
            pod_cidr=None,  # overwritten to None
            service_cidr=None,  # overwritten to None
            dns_service_ip=None,  # overwritten to None
            docker_bridge_cidr=None,  # overwritten to None
            load_balancer_sku="standard",
            outbound_type="loadBalancer",
            ip_families=["IPv4", "IPv6"],
            pod_cidrs=["10.246.0.0/16", "2001:abcd::/64"],
            service_cidrs=["10.0.0.0/16", "2001:ffff::/108"],
        )
        load_balancer_profile = self.models.lb_models.get(
            "ManagedClusterLoadBalancerProfile"
        )(
            managed_outbound_i_ps=self.models.lb_models.get(
                "ManagedClusterLoadBalancerProfileManagedOutboundIPs"
            )(
                count=1,
                count_ipv6=3,
            )
        )

        network_profile_3.load_balancer_profile = load_balancer_profile

        ground_truth_mc_3 = self.models.ManagedCluster(
            location="test_location", network_profile=network_profile_3
        )
        self.assertEqual(dec_mc_3, ground_truth_mc_3)

    def test_set_up_pod_security_policy(self):
        # default value in `aks_create`
        dec_1 = AKSPreviewCreateDecorator(
            self.cmd,
            self.client,
            {
                "enable_pod_security_policy": False,
            },
            CUSTOM_MGMT_AKS_PREVIEW,
        )
        mc_1 = self.models.ManagedCluster(location="test_location")
        # fail on passing the wrong mc object
        with self.assertRaises(CLIInternalError):
            dec_1.set_up_pod_security_policy(None)
        dec_mc_1 = dec_1.set_up_pod_security_policy(mc_1)
        ground_truth_mc_1 = self.models.ManagedCluster(
            location="test_location", enable_pod_security_policy=False
        )
        self.assertEqual(dec_mc_1, ground_truth_mc_1)

        # custom value
        dec_2 = AKSPreviewCreateDecorator(
            self.cmd,
            self.client,
            {"enable_pod_security_policy": True},
            CUSTOM_MGMT_AKS_PREVIEW,
        )
        mc_2 = self.models.ManagedCluster(location="test_location")
        dec_mc_2 = dec_2.set_up_pod_security_policy(mc_2)
        ground_truth_mc_2 = self.models.ManagedCluster(
            location="test_location",
            enable_pod_security_policy=True,
        )
        self.assertEqual(dec_mc_2, ground_truth_mc_2)

    def test_set_up_pod_identity_profile(self):
        # default value in `aks_create`
        dec_1 = AKSPreviewCreateDecorator(
            self.cmd,
            self.client,
            {
                "enable_pod_identity": False,
                "enable_pod_identity_with_kubenet": False,
            },
            CUSTOM_MGMT_AKS_PREVIEW,
        )
        mc_1 = self.models.ManagedCluster(location="test_location")
        # fail on passing the wrong mc object
        with self.assertRaises(CLIInternalError):
            dec_1.set_up_pod_identity_profile(None)
        dec_mc_1 = dec_1.set_up_pod_identity_profile(mc_1)
        ground_truth_mc_1 = self.models.ManagedCluster(location="test_location")
        self.assertEqual(dec_mc_1, ground_truth_mc_1)

        # custom value
        dec_2 = AKSPreviewCreateDecorator(
            self.cmd,
            self.client,
            {
                "enable_managed_identity": True,
                "enable_pod_identity": True,
                "enable_pod_identity_with_kubenet": True,
            },
            CUSTOM_MGMT_AKS_PREVIEW,
        )
        network_profile_2 = self.models.ContainerServiceNetworkProfile(
            network_plugin="kubenet"
        )
        mc_2 = self.models.ManagedCluster(
            location="test_location", network_profile=network_profile_2
        )
        dec_mc_2 = dec_2.set_up_pod_identity_profile(mc_2)
        network_profile_2 = self.models.ContainerServiceNetworkProfile(
            network_plugin="kubenet"
        )
        pod_identity_profile_2 = self.models.ManagedClusterPodIdentityProfile(
            enabled=True,
            allow_network_plugin_kubenet=True,
        )
        ground_truth_mc_2 = self.models.ManagedCluster(
            location="test_location",
            network_profile=network_profile_2,
            pod_identity_profile=pod_identity_profile_2,
        )
        self.assertEqual(dec_mc_2, ground_truth_mc_2)

    def test_build_monitoring_addon_profile(self):
        # default
        dec_1 = AKSPreviewCreateDecorator(
            self.cmd,
            self.client,
            {
                "resource_group_name": "test_rg_name",
                "name": "test_name",
                "location": "test_location",
                "enable_addons": "monitoring",
                "workspace_resource_id": "test_workspace_resource_id",
                "enable_msi_auth_for_monitoring": False,
            },
            CUSTOM_MGMT_AKS_PREVIEW,
        )
        dec_1.context.set_intermediate(
            "subscription_id", "test_subscription_id"
        )

        with patch(
            "azext_aks_preview.decorator.ensure_container_insights_for_monitoring",
            return_value=None,
        ):
            self.assertEqual(dec_1.context.get_intermediate("monitoring"), None)
            monitoring_addon_profile = dec_1.build_monitoring_addon_profile()
            ground_truth_monitoring_addon_profile = self.models.ManagedClusterAddonProfile(
                enabled=True,
                config={
                    CONST_MONITORING_LOG_ANALYTICS_WORKSPACE_RESOURCE_ID: "/test_workspace_resource_id",
                    CONST_MONITORING_USING_AAD_MSI_AUTH: False,
                },
            )
            self.assertEqual(
                monitoring_addon_profile, ground_truth_monitoring_addon_profile
            )
            self.assertEqual(dec_1.context.get_intermediate("monitoring"), True)

        # custom value
        dec_2 = AKSPreviewCreateDecorator(
            self.cmd,
            self.client,
            {
                "resource_group_name": "test_rg_name",
                "name": "test_name",
                "location": "test_location",
                "enable_addons": "monitoring",
                "workspace_resource_id": "test_workspace_resource_id",
                "enable_msi_auth_for_monitoring": True,
            },
            CUSTOM_MGMT_AKS_PREVIEW,
        )
        dec_2.context.set_intermediate(
            "subscription_id", "test_subscription_id"
        )

        with patch(
            "azext_aks_preview.decorator.ensure_container_insights_for_monitoring",
            return_value=None,
        ):
            self.assertEqual(dec_2.context.get_intermediate("monitoring"), None)
            monitoring_addon_profile = dec_2.build_monitoring_addon_profile()
            ground_truth_monitoring_addon_profile = self.models.ManagedClusterAddonProfile(
                enabled=True,
                config={
                    CONST_MONITORING_LOG_ANALYTICS_WORKSPACE_RESOURCE_ID: "/test_workspace_resource_id",
                    CONST_MONITORING_USING_AAD_MSI_AUTH: True,
                },
            )
            self.assertEqual(
                monitoring_addon_profile, ground_truth_monitoring_addon_profile
            )
            self.assertEqual(dec_2.context.get_intermediate("monitoring"), True)

    def test_build_ingress_appgw_addon_profile(self):
        # default
        dec_1 = AKSPreviewCreateDecorator(
            self.cmd,
            self.client,
            {},
            CUSTOM_MGMT_AKS_PREVIEW,
        )

        self.assertEqual(
            dec_1.context.get_intermediate("ingress_appgw_addon_enabled"), None
        )
        ingress_appgw_addon_profile = dec_1.build_ingress_appgw_addon_profile()
        ground_truth_ingress_appgw_addon_profile = (
            self.models.ManagedClusterAddonProfile(
                enabled=True,
                config={},
            )
        )
        self.assertEqual(
            ingress_appgw_addon_profile,
            ground_truth_ingress_appgw_addon_profile,
        )
        self.assertEqual(
            dec_1.context.get_intermediate("ingress_appgw_addon_enabled"), True
        )

        # custom value
        dec_2 = AKSPreviewCreateDecorator(
            self.cmd,
            self.client,
            {
                "appgw_name": "test_appgw_name",
                "appgw_subnet_prefix": "test_appgw_subnet_prefix",
                "appgw_id": "test_appgw_id",
                "appgw_subnet_id": "test_appgw_subnet_id",
                "appgw_watch_namespace": "test_appgw_watch_namespace",
            },
            CUSTOM_MGMT_AKS_PREVIEW,
        )

        self.assertEqual(
            dec_2.context.get_intermediate("ingress_appgw_addon_enabled"), None
        )
        ingress_appgw_addon_profile = dec_2.build_ingress_appgw_addon_profile()
        ground_truth_ingress_appgw_addon_profile = self.models.ManagedClusterAddonProfile(
            enabled=True,
            config={
                CONST_INGRESS_APPGW_APPLICATION_GATEWAY_NAME: "test_appgw_name",
                CONST_INGRESS_APPGW_SUBNET_CIDR: "test_appgw_subnet_prefix",
                CONST_INGRESS_APPGW_APPLICATION_GATEWAY_ID: "test_appgw_id",
                CONST_INGRESS_APPGW_SUBNET_ID: "test_appgw_subnet_id",
                CONST_INGRESS_APPGW_WATCH_NAMESPACE: "test_appgw_watch_namespace",
            },
        )
        self.assertEqual(
            ingress_appgw_addon_profile,
            ground_truth_ingress_appgw_addon_profile,
        )
        self.assertEqual(
            dec_2.context.get_intermediate("ingress_appgw_addon_enabled"), True
        )

        # custom value
        dec_3 = AKSPreviewCreateDecorator(
            self.cmd,
            self.client,
            {
                "appgw_name": "test_appgw_name",
                "appgw_subnet_prefix": "test_appgw_subnet_prefix",
                "appgw_subnet_cidr": "test_appgw_subnet_cidr",
                "appgw_id": "test_appgw_id",
                "appgw_subnet_id": "test_appgw_subnet_id",
                "appgw_watch_namespace": "test_appgw_watch_namespace",
            },
            CUSTOM_MGMT_AKS_PREVIEW,
        )

        self.assertEqual(
            dec_3.context.get_intermediate("ingress_appgw_addon_enabled"), None
        )
        ingress_appgw_addon_profile = dec_3.build_ingress_appgw_addon_profile()
        ground_truth_ingress_appgw_addon_profile = self.models.ManagedClusterAddonProfile(
            enabled=True,
            config={
                CONST_INGRESS_APPGW_APPLICATION_GATEWAY_NAME: "test_appgw_name",
                CONST_INGRESS_APPGW_SUBNET_CIDR: "test_appgw_subnet_cidr",
                CONST_INGRESS_APPGW_APPLICATION_GATEWAY_ID: "test_appgw_id",
                CONST_INGRESS_APPGW_SUBNET_ID: "test_appgw_subnet_id",
                CONST_INGRESS_APPGW_WATCH_NAMESPACE: "test_appgw_watch_namespace",
            },
        )
        self.assertEqual(
            ingress_appgw_addon_profile,
            ground_truth_ingress_appgw_addon_profile,
        )
        self.assertEqual(
            dec_3.context.get_intermediate("ingress_appgw_addon_enabled"), True
        )

    def test_build_gitops_addon_profile(self):
        # default
        dec_1 = AKSPreviewCreateDecorator(
            self.cmd,
            self.client,
            {},
            CUSTOM_MGMT_AKS_PREVIEW,
        )

        gitops_addon_profile = dec_1.build_gitops_addon_profile()
        ground_truth_gitops_addon_profile = (
            self.models.ManagedClusterAddonProfile(
                enabled=True,
            )
        )
        self.assertEqual(
            gitops_addon_profile, ground_truth_gitops_addon_profile
        )

    def test_set_up_addon_profiles(self):
        # default value in `aks_create`
        dec_1 = AKSPreviewCreateDecorator(
            self.cmd,
            self.client,
            {
                "enable_addons": None,
                "workspace_resource_id": None,
                "aci_subnet_name": None,
                "appgw_name": None,
                "appgw_subnet_cidr": None,
                "appgw_id": None,
                "appgw_subnet_id": None,
                "appgw_watch_namespace": None,
                "enable_sgxquotehelper": False,
                "enable_secret_rotation": False,
                "rotation_poll_interval": None,
                "appgw_subnet_prefix": None,
                "enable_msi_auth_for_monitoring": False,
            },
            CUSTOM_MGMT_AKS_PREVIEW,
        )

        mc_1 = self.models.ManagedCluster(location="test_location")
        # fail on passing the wrong mc object
        with self.assertRaises(CLIInternalError):
            dec_1.set_up_addon_profiles(None)
        dec_mc_1 = dec_1.set_up_addon_profiles(mc_1)
        ground_truth_mc_1 = self.models.ManagedCluster(
            location="test_location", addon_profiles={}
        )
        self.assertEqual(dec_mc_1, ground_truth_mc_1)
        self.assertEqual(dec_1.context.get_intermediate("monitoring"), None)
        self.assertEqual(
            dec_1.context.get_intermediate("enable_virtual_node"), None
        )
        self.assertEqual(
            dec_1.context.get_intermediate("ingress_appgw_addon_enabled"), None
        )

        # custom value
        dec_2 = AKSPreviewCreateDecorator(
            self.cmd,
            self.client,
            {
                "name": "test_name",
                "resource_group_name": "test_rg_name",
                "location": "test_location",
                "vnet_subnet_id": "test_vnet_subnet_id",
                "enable_addons": "monitoring,ingress-appgw,gitops",
                "workspace_resource_id": "test_workspace_resource_id",
                "enable_msi_auth_for_monitoring": True,
                "appgw_name": "test_appgw_name",
                "appgw_subnet_prefix": "test_appgw_subnet_prefix",
                "appgw_id": "test_appgw_id",
                "appgw_subnet_id": "test_appgw_subnet_id",
                "appgw_watch_namespace": "test_appgw_watch_namespace",
            },
            CUSTOM_MGMT_AKS_PREVIEW,
        )
        dec_2.context.set_intermediate(
            "subscription_id", "test_subscription_id"
        )
        mc_2 = self.models.ManagedCluster(location="test_location")
        with patch(
            "azext_aks_preview.decorator.ensure_container_insights_for_monitoring",
            return_value=None,
        ):
            dec_mc_2 = dec_2.set_up_addon_profiles(mc_2)

        addon_profiles_2 = {
            CONST_MONITORING_ADDON_NAME: self.models.ManagedClusterAddonProfile(
                enabled=True,
                config={
                    CONST_MONITORING_LOG_ANALYTICS_WORKSPACE_RESOURCE_ID: "/test_workspace_resource_id",
                    CONST_MONITORING_USING_AAD_MSI_AUTH: True,
                },
            ),
            CONST_INGRESS_APPGW_ADDON_NAME: self.models.ManagedClusterAddonProfile(
                enabled=True,
                config={
                    CONST_INGRESS_APPGW_APPLICATION_GATEWAY_NAME: "test_appgw_name",
                    CONST_INGRESS_APPGW_APPLICATION_GATEWAY_ID: "test_appgw_id",
                    CONST_INGRESS_APPGW_SUBNET_ID: "test_appgw_subnet_id",
                    CONST_INGRESS_APPGW_SUBNET_CIDR: "test_appgw_subnet_prefix",
                    CONST_INGRESS_APPGW_WATCH_NAMESPACE: "test_appgw_watch_namespace",
                },
            ),
            CONST_GITOPS_ADDON_NAME: self.models.ManagedClusterAddonProfile(
                enabled=True,
            ),
        }
        ground_truth_mc_2 = self.models.ManagedCluster(
            location="test_location", addon_profiles=addon_profiles_2
        )
        self.assertEqual(dec_mc_2, ground_truth_mc_2)
        self.assertEqual(dec_2.context.get_intermediate("monitoring"), True)
        self.assertEqual(
            dec_2.context.get_intermediate("enable_virtual_node"), None
        )
        self.assertEqual(
            dec_2.context.get_intermediate("ingress_appgw_addon_enabled"), True
        )

    def test_set_up_windows_profile(self):
        # default value in `aks_create`
        dec_1 = AKSPreviewCreateDecorator(
            self.cmd,
            self.client,
            {
                "windows_admin_username": None,
                "windows_admin_password": None,
                "enable_ahub": False,
                "enable_windows_gmsa": False,
                "gmsa_dns_server": None,
                "gmsa_root_domain_name": None,
            },
            CUSTOM_MGMT_AKS_PREVIEW,
        )
        mc_1 = self.models.ManagedCluster(location="test_location")
        # fail on passing the wrong mc object
        with self.assertRaises(CLIInternalError):
            dec_1.set_up_windows_profile(None)
        dec_mc_1 = dec_1.set_up_windows_profile(mc_1)

        ground_truth_mc_1 = self.models.ManagedCluster(location="test_location")
        self.assertEqual(dec_mc_1, ground_truth_mc_1)

        # custom value
        dec_2 = AKSPreviewCreateDecorator(
            self.cmd,
            self.client,
            {
                # [SuppressMessage("Microsoft.Security", "CS002:SecretInNextLine", Justification="fake secrets in unit test")]
                "windows_admin_username": "test_win_admin_name",
                "windows_admin_password": "test_win_admin_password",
                "enable_ahub": True,
                "enable_windows_gmsa": True,
                "gmsa_dns_server": "test_gmsa_dns_server",
                "gmsa_root_domain_name": "test_gmsa_root_domain_name",
            },
            CUSTOM_MGMT_AKS_PREVIEW,
        )
        mc_2 = self.models.ManagedCluster(location="test_location")
        dec_mc_2 = dec_2.set_up_windows_profile(mc_2)

        windows_gmsa_profile_2 = self.models.WindowsGmsaProfile(
            enabled=True,
            dns_server="test_gmsa_dns_server",
            root_domain_name="test_gmsa_root_domain_name",
        )
        windows_profile_2 = self.models.ManagedClusterWindowsProfile(
            # [SuppressMessage("Microsoft.Security", "CS002:SecretInNextLine", Justification="fake secrets in unit test")]
            admin_username="test_win_admin_name",
            admin_password="test_win_admin_password",
            license_type="Windows_Server",
            gmsa_profile=windows_gmsa_profile_2,
        )

        ground_truth_mc_2 = self.models.ManagedCluster(
            location="test_location", windows_profile=windows_profile_2
        )
        self.assertEqual(dec_mc_2, ground_truth_mc_2)

    def test_construct_mc_preview_profile(self):
        import inspect

        import paramiko
        from azext_aks_preview.custom import aks_create

        optional_params = {}
        positional_params = []
        for _, v in inspect.signature(aks_create).parameters.items():
            if v.default != v.empty:
                optional_params[v.name] = v.default
            else:
                positional_params.append(v.name)
        ground_truth_positional_params = [
            "cmd",
            "client",
            "resource_group_name",
            "name",
            "ssh_key_value",
        ]
        self.assertEqual(positional_params, ground_truth_positional_params)

        # prepare ssh key
        key = paramiko.RSAKey.generate(2048)
        public_key = "{} {}".format(key.get_name(), key.get_base64())

        # prepare a dictionary of default parameters
        raw_param_dict = {
            "resource_group_name": "test_rg_name",
            "name": "test_name",
            "ssh_key_value": public_key,
        }
        raw_param_dict.update(optional_params)
        from azure.cli.command_modules.acs.decorator import AKSParamDict

        raw_param_dict = AKSParamDict(raw_param_dict)

        # default value in `aks_create`
        dec_1 = AKSPreviewCreateDecorator(
            self.cmd, self.client, raw_param_dict, CUSTOM_MGMT_AKS_PREVIEW
        )

        mock_profile = Mock(
            get_subscription_id=Mock(return_value="1234-5678-9012")
        )
        with patch(
            "azure.cli.command_modules.acs.decorator.get_rg_location",
            return_value="test_location",
        ), patch(
            "azure.cli.command_modules.acs.decorator.Profile",
            return_value=mock_profile,
        ):
            dec_mc_1 = dec_1.construct_mc_preview_profile()

        agent_pool_profile_1 = self.models.ManagedClusterAgentPoolProfile(
            # Must be 12 chars or less before ACS RP adds to it
            name="nodepool1",
            # tags=None,
            # node_labels=None,
            count=3,
            vm_size="Standard_DS2_v2",
            os_type="Linux",
            enable_node_public_ip=False,
            enable_encryption_at_host=False,
            enable_ultra_ssd=False,
            type="VirtualMachineScaleSets",
            mode="System",
            enable_auto_scaling=False,
            enable_fips=False,
        )
        ssh_config_1 = self.models.ContainerServiceSshConfiguration(
            public_keys=[
                self.models.ContainerServiceSshPublicKey(key_data=public_key)
            ]
        )
        linux_profile_1 = self.models.ContainerServiceLinuxProfile(
            admin_username="azureuser", ssh=ssh_config_1
        )
        network_profile_1 = self.models.ContainerServiceNetworkProfile(
            load_balancer_sku="standard",
        )
        identity_1 = self.models.ManagedClusterIdentity(type="SystemAssigned")
        ground_truth_mc_1 = self.models.ManagedCluster(
            location="test_location",
            dns_prefix="testname-testrgname-1234-5",
            kubernetes_version="",
            addon_profiles={},
            enable_rbac=True,
            agent_pool_profiles=[agent_pool_profile_1],
            linux_profile=linux_profile_1,
            network_profile=network_profile_1,
            identity=identity_1,
            disable_local_accounts=False,
            enable_pod_security_policy=False,
        )
        self.assertEqual(dec_mc_1, ground_truth_mc_1)
        raw_param_dict.print_usage_statistics()

    def test_create_mc_preview(self):
        mc_1 = self.models.ManagedCluster(
            location="test_location",
            addon_profiles={
                CONST_MONITORING_ADDON_NAME: self.models.ManagedClusterAddonProfile(
                    enabled=True,
                    config={
                        CONST_MONITORING_USING_AAD_MSI_AUTH: True,
                    },
                )
            },
        )
        dec_1 = AKSPreviewCreateDecorator(
            self.cmd,
            self.client,
            {
                "resource_group_name": "test_rg_name",
                "name": "test_name",
                "enable_managed_identity": True,
                "no_wait": False,
            },
            CUSTOM_MGMT_AKS_PREVIEW,
        )

        dec_1.context.attach_mc(mc_1)
        dec_1.context.set_intermediate(
            "monitoring", True, overwrite_exists=True
        )
        dec_1.context.set_intermediate(
            "subscription_id", "test_subscription_id", overwrite_exists=True
        )
        resp = requests.Response()
        resp.status_code = 500
        err = CloudError(resp)
        err.message = "not found in Active Directory tenant"
        # fail on mock CloudError
        with self.assertRaises(CloudError), patch("time.sleep"), patch(
            "azure.cli.command_modules.acs.decorator.AKSCreateDecorator.create_mc"
        ), patch(
            "azext_aks_preview.decorator.ensure_container_insights_for_monitoring",
            side_effect=err,
        ) as ensure_monitoring:
            dec_1.create_mc_preview(mc_1)
        ensure_monitoring.assert_called_with(
            self.cmd,
            mc_1.addon_profiles[CONST_MONITORING_ADDON_NAME],
            "test_subscription_id",
            "test_rg_name",
            "test_name",
            "test_location",
            remove_monitoring=False,
            aad_route=True,
            create_dcr=False,
            create_dcra=True,
        )


class AKSPreviewUpdateDecoratorTestCase(unittest.TestCase):
    def setUp(self):
        # manually register CUSTOM_MGMT_AKS_PREVIEW
        register_aks_preview_resource_type()
        self.cli_ctx = MockCLI()
        self.cmd = MockCmd(self.cli_ctx)
        self.models = AKSPreviewModels(self.cmd, CUSTOM_MGMT_AKS_PREVIEW)
        self.client = MockClient()

<<<<<<< HEAD
    def test_update_outbound_ip_prefixes(self):
        mc_1 = self.models.ManagedCluster(
            location="test_location",
            network_profile=self.models.ContainerServiceNetworkProfile(
                load_balancer_profile=self.models.lb_models.get(
                    'ManagedClusterLoadBalancerProfile'
                )(
                    outbound_ip_prefixes=self.models.lb_models.get(
                        "ManagedClusterLoadBalancerProfileOutboundIPPrefixes"
                    )(
                        public_ip_prefixes=["id1", "id2"],
                    )
                )
            )
        )
        self.client.get = Mock(return_value=mc_1)
        dec_1 = AKSPreviewUpdateDecorator(
            self.cmd,
            self.client,
            {
                "name": "test_cluster",
                "resource_group_name": "test_rg_name",
                "load_balancer_outbound_ip_prefixes": "id3,id4",
            },
            CUSTOM_MGMT_AKS_PREVIEW,
        )

        mc = dec_1.fetch_mc()
        mc = dec_1.update_load_balancer_profile(mc)
        self.assertListEqual(
            [pip.id for pip in mc.network_profile.load_balancer_profile.outbound_ip_prefixes.public_ip_prefixes], ["id3", "id4"])
        self.assertIsNone(
            mc.network_profile.load_balancer_profile.managed_outbound_i_ps)
        self.assertIsNone(
            mc.network_profile.load_balancer_profile.outbound_i_ps)

    def test_update_outbound_ips(self):
        mc_1 = self.models.ManagedCluster(
            location="test_location",
            network_profile=self.models.ContainerServiceNetworkProfile(
                load_balancer_profile=self.models.lb_models.get(
                    'ManagedClusterLoadBalancerProfile'
                )(
                    outbound_i_ps=self.models.lb_models.get(
                        "ManagedClusterLoadBalancerProfileOutboundIPs"
                    )(
                        public_i_ps=["id1", "id2"],
                    )
                )
            )
        )
        self.client.get = Mock(return_value=mc_1)
=======
    def test_update_load_balancer_profile(self):
        # default value in `aks_update`
>>>>>>> 5f487383
        dec_1 = AKSPreviewUpdateDecorator(
            self.cmd,
            self.client,
            {
<<<<<<< HEAD
                "name": "test_cluster",
                "resource_group_name": "test_rg_name",
                "load_balancer_outbound_ips": "id3,id4",
            },
            CUSTOM_MGMT_AKS_PREVIEW,
        )

        mc = dec_1.fetch_mc()
        mc = dec_1.update_load_balancer_profile(mc)
        self.assertListEqual(
            [pip.id for pip in mc.network_profile.load_balancer_profile.outbound_i_ps.public_i_ps], ["id3", "id4"])
        self.assertIsNone(
            mc.network_profile.load_balancer_profile.managed_outbound_i_ps)
        self.assertIsNone(
            mc.network_profile.load_balancer_profile.outbound_ip_prefixes)

    def test_update_ipv6_count(self):
=======
                "load_balancer_sku": None,
                "load_balancer_managed_outbound_ip_count": None,
                "load_balancer_outbound_ips": None,
                "load_balancer_outbound_ip_prefixes": None,
                "load_balancer_outbound_ports": None,
                "load_balancer_idle_timeout": None,
                "load_balancer_managed_outbound_ipv6_count": None,
            },
            CUSTOM_MGMT_AKS_PREVIEW,
        )
        # fail on passing the wrong mc object
        with self.assertRaises(CLIInternalError):
            dec_1.update_load_balancer_profile(None)

        network_profile_1 = self.models.ContainerServiceNetworkProfile()
>>>>>>> 5f487383
        mc_1 = self.models.ManagedCluster(
            location="test_location",
            network_profile=network_profile_1,
        )
        dec_1.context.attach_mc(mc_1)
        dec_mc_1 = dec_1.update_load_balancer_profile(mc_1)

        ground_truth_network_profile_1 = (
            self.models.ContainerServiceNetworkProfile()
        )
        ground_truth_mc_1 = self.models.ManagedCluster(
            location="test_location",
            network_profile=ground_truth_network_profile_1,
        )
        self.assertEqual(dec_mc_1, ground_truth_mc_1)

        # custom value
        dec_2 = AKSPreviewUpdateDecorator(
            self.cmd,
            self.client,
            {
                "load_balancer_managed_outbound_ipv6_count": 4,
            },
            CUSTOM_MGMT_AKS_PREVIEW,
        )
        mc_2 = self.models.ManagedCluster(
            location="test_location",
            network_profile=self.models.ContainerServiceNetworkProfile(
                load_balancer_profile=self.models.lb_models.get(
                    "ManagedClusterLoadBalancerProfile"
                )(
                    managed_outbound_i_ps=self.models.lb_models.get(
                        "ManagedClusterLoadBalancerProfileManagedOutboundIPs"
                    )(
                        count=3,
                    )
                )
            ),
        )
<<<<<<< HEAD
        self.client.get = Mock(return_value=mc_1)
        dec_1 = AKSPreviewUpdateDecorator(
            self.cmd,
            self.client,
            {
                "name": "test_cluster",
                "resource_group_name": "test_rg_name",
                "load_balancer_managed_outbound_ip_count": 7,
            },
            CUSTOM_MGMT_AKS_PREVIEW,
        )

        mc = dec_1.fetch_mc()
        mc = dec_1.update_load_balancer_profile(mc)
        self.assertEquals(
            mc.network_profile.load_balancer_profile.managed_outbound_i_ps.count, 7)
        self.assertEquals(
            mc.network_profile.load_balancer_profile.managed_outbound_i_ps.count_ipv6, 0)
        self.assertIsNone(
            mc.network_profile.load_balancer_profile.outbound_i_ps)
        self.assertIsNone(
            mc.network_profile.load_balancer_profile.outbound_ip_prefixes)

        # test 2
        mc_2 = self.models.ManagedCluster(
            location="test_location",
            network_profile=self.models.ContainerServiceNetworkProfile(
                load_balancer_profile=self.models.lb_models.get(
                    'ManagedClusterLoadBalancerProfile'
                )(
                    managed_outbound_i_ps=self.models.lb_models.get(
                        "ManagedClusterLoadBalancerProfileManagedOutboundIPs"
                    )(
                        count=3,
                    )
                )
            )
        )
        self.client.get = Mock(return_value=mc_2)
        dec_2 = AKSPreviewUpdateDecorator(
            self.cmd,
            self.client,
            {
                "name": "test_cluster",
                "resource_group_name": "test_rg_name",
                "load_balancer_managed_outbound_ip_count": 2,
                "load_balancer_managed_outbound_ipv6_count": 4,
            },
            CUSTOM_MGMT_AKS_PREVIEW,
        )

        mc = dec_2.fetch_mc()
        mc = dec_2.update_load_balancer_profile(mc)
        self.assertEquals(
            mc.network_profile.load_balancer_profile.managed_outbound_i_ps.count, 2)
        self.assertEquals(
            mc.network_profile.load_balancer_profile.managed_outbound_i_ps.count_ipv6, 4)
        self.assertIsNone(mc.network_profile.load_balancer_profile.outbound_i_ps)
        self.assertIsNone(mc.network_profile.load_balancer_profile.outbound_ip_prefixes)

        # test 3 update only count_ipv6, count should remain the same
        mc_3 = self.models.ManagedCluster(
            location="test_location",
            network_profile=self.models.ContainerServiceNetworkProfile(
                load_balancer_profile=self.models.lb_models.get(
                    'ManagedClusterLoadBalancerProfile'
                )(
                    managed_outbound_i_ps=self.models.lb_models.get(
                        "ManagedClusterLoadBalancerProfileManagedOutboundIPs"
                    )(
                        count=5,
                    )
                )
            )
        )
        self.client.get = Mock(return_value=mc_3)
        dec_3 = AKSPreviewUpdateDecorator(
            self.cmd,
            self.client,
            {
                "name": "test_cluster",
                "resource_group_name": "test_rg_name",
                "load_balancer_managed_outbound_ipv6_count": 12,
            },
            CUSTOM_MGMT_AKS_PREVIEW,
        )

        mc = dec_3.fetch_mc()
        mc = dec_3.update_load_balancer_profile(mc)
        self.assertEquals(
            mc.network_profile.load_balancer_profile.managed_outbound_i_ps.count, 5)
        self.assertEquals(
            mc.network_profile.load_balancer_profile.managed_outbound_i_ps.count_ipv6, 12)
        self.assertIsNone(mc.network_profile.load_balancer_profile.outbound_i_ps)
        self.assertIsNone(mc.network_profile.load_balancer_profile.outbound_ip_prefixes)

        # test 4 - existing dual-stack, update count only
        mc_4 = self.models.ManagedCluster(
            location="test_location",
            network_profile=self.models.ContainerServiceNetworkProfile(
                load_balancer_profile=self.models.lb_models.get(
                    'ManagedClusterLoadBalancerProfile'
                )(
                    managed_outbound_i_ps=self.models.lb_models.get(
                        "ManagedClusterLoadBalancerProfileManagedOutboundIPs"
                    )(
                        count=3,
                        count_ipv6=2
                    )
                )
            )
        )
        self.client.get = Mock(return_value=mc_4)

        dec_4 = AKSPreviewUpdateDecorator(
            self.cmd,
            self.client,
            {
                "name": "test_cluster",
                "resource_group_name": "test_rg_name",
                "load_balancer_managed_outbound_ip_count": 8,
            },
            CUSTOM_MGMT_AKS_PREVIEW,
        )

        mc = dec_4.fetch_mc()
        mc = dec_4.update_load_balancer_profile(mc)
        self.assertEquals(
            mc.network_profile.load_balancer_profile.managed_outbound_i_ps.count, 8)
        self.assertEquals(
            mc.network_profile.load_balancer_profile.managed_outbound_i_ps.count_ipv6, 2)
        self.assertIsNone(mc.network_profile.load_balancer_profile.outbound_i_ps)
        self.assertIsNone(mc.network_profile.load_balancer_profile.outbound_ip_prefixes)

        # test 5 - dual-stack mc update count_ipv6 only
        mc_5 = self.models.ManagedCluster(
            location="test_location",
            network_profile=self.models.ContainerServiceNetworkProfile(
                load_balancer_profile=self.models.lb_models.get(
                    'ManagedClusterLoadBalancerProfile'
                )(
                    managed_outbound_i_ps=self.models.lb_models.get(
                        "ManagedClusterLoadBalancerProfileManagedOutboundIPs"
                    )(
                        count=3,
                        count_ipv6=2
                    )
                )
            )
        )
        self.client.get = Mock(return_value=mc_5)

        dec_5 = AKSPreviewUpdateDecorator(
            self.cmd,
            self.client,
            {
                "name": "test_cluster",
                "resource_group_name": "test_rg_name",
                "load_balancer_managed_outbound_ipv6_count": 5,
            },
            CUSTOM_MGMT_AKS_PREVIEW,
        )

        mc = dec_5.fetch_mc()
        mc = dec_5.update_load_balancer_profile(mc)
        self.assertEquals(
            mc.network_profile.load_balancer_profile.managed_outbound_i_ps.count, 3)
        self.assertEquals(
            mc.network_profile.load_balancer_profile.managed_outbound_i_ps.count_ipv6, 5)
        self.assertIsNone(mc.network_profile.load_balancer_profile.outbound_i_ps)
        self.assertIsNone(mc.network_profile.load_balancer_profile.outbound_ip_prefixes)

        # test 6 - dual-stack mc update count and count_ipv6
        mc_6 = self.models.ManagedCluster(
            location="test_location",
            network_profile=self.models.ContainerServiceNetworkProfile(
                load_balancer_profile=self.models.lb_models.get(
                    'ManagedClusterLoadBalancerProfile'
                )(
                    managed_outbound_i_ps=self.models.lb_models.get(
                        "ManagedClusterLoadBalancerProfileManagedOutboundIPs"
                    )(
                        count=3,
                        count_ipv6=2
                    )
                )
            )
        )
        self.client.get = Mock(return_value=mc_6)

        dec_6 = AKSPreviewUpdateDecorator(
            self.cmd,
            self.client,
            {
                "name": "test_cluster",
                "resource_group_name": "test_rg_name",
                "load_balancer_managed_outbound_ipv6_count": 5,
                "load_balancer_managed_outbound_ip_count": 7,
            },
            CUSTOM_MGMT_AKS_PREVIEW,
        )

        mc = dec_6.fetch_mc()
        mc = dec_6.update_load_balancer_profile(mc)
        self.assertEquals(
            mc.network_profile.load_balancer_profile.managed_outbound_i_ps.count, 7)
        self.assertEquals(
            mc.network_profile.load_balancer_profile.managed_outbound_i_ps.count_ipv6, 5)
        self.assertIsNone(mc.network_profile.load_balancer_profile.outbound_i_ps)
        self.assertIsNone(mc.network_profile.load_balancer_profile.outbound_ip_prefixes)

        # test 7 - dual-stack mc update to outbound_ips from managed
        mc_7 = self.models.ManagedCluster(
            location="test_location",
            network_profile=self.models.ContainerServiceNetworkProfile(
                load_balancer_profile=self.models.lb_models.get(
                    'ManagedClusterLoadBalancerProfile'
                )(
                    managed_outbound_i_ps=self.models.lb_models.get(
                        "ManagedClusterLoadBalancerProfileManagedOutboundIPs"
                    )(
                        count=3,
                        count_ipv6=2
                    )
                )
            )
        )
        self.client.get = Mock(return_value=mc_7)

        dec_7 = AKSPreviewUpdateDecorator(
            self.cmd,
            self.client,
            {
                "name": "test_cluster",
                "resource_group_name": "test_rg_name",
                "load_balancer_outbound_ips": "id1,id2",
            },
            CUSTOM_MGMT_AKS_PREVIEW,
        )

        mc = dec_7.fetch_mc()
        mc = dec_7.update_load_balancer_profile(mc)
        self.assertIsNone(mc.network_profile.load_balancer_profile.managed_outbound_i_ps)
        self.assertIsNotNone(mc.network_profile.load_balancer_profile.outbound_i_ps)
        self.assertIsNone(mc.network_profile.load_balancer_profile.outbound_ip_prefixes)
=======
        dec_2.context.attach_mc(mc_2)
        dec_mc_2 = dec_2.update_load_balancer_profile(mc_2)
        self.assertEqual(
            dec_mc_2.network_profile.load_balancer_profile.managed_outbound_i_ps.count,
            3,
        )
        self.assertEqual(
            dec_mc_2.network_profile.load_balancer_profile.managed_outbound_i_ps.count_ipv6,
            4,
        )
>>>>>>> 5f487383

    def test_update_pod_security_policy(self):
        # default value in `aks_update`
        dec_1 = AKSPreviewUpdateDecorator(
            self.cmd,
            self.client,
            {
                "enable_pod_security_policy": False,
                "disable_pod_security_policy": False,
            },
            CUSTOM_MGMT_AKS_PREVIEW,
        )
        # fail on passing the wrong mc object
        with self.assertRaises(CLIInternalError):
            dec_1.update_pod_security_policy(None)

        mc_1 = self.models.ManagedCluster(
            location="test_location",
            enable_pod_security_policy=True,
        )
        dec_1.context.attach_mc(mc_1)
        dec_mc_1 = dec_1.update_pod_security_policy(mc_1)
        ground_truth_mc_1 = self.models.ManagedCluster(
            location="test_location",
            enable_pod_security_policy=True,
        )
        self.assertEqual(dec_mc_1, ground_truth_mc_1)

        # custom value
        dec_2 = AKSPreviewUpdateDecorator(
            self.cmd,
            self.client,
            {
                "enable_pod_security_policy": True,
                "disable_pod_security_policy": False,
            },
            CUSTOM_MGMT_AKS_PREVIEW,
        )
        mc_2 = self.models.ManagedCluster(
            location="test_location",
            enable_pod_security_policy=False,
        )
        dec_2.context.attach_mc(mc_2)
        dec_mc_2 = dec_2.update_pod_security_policy(mc_2)
        ground_truth_mc_2 = self.models.ManagedCluster(
            location="test_location",
            enable_pod_security_policy=True,
        )
        self.assertEqual(dec_mc_2, ground_truth_mc_2)

        # custom value
        dec_3 = AKSPreviewUpdateDecorator(
            self.cmd,
            self.client,
            {
                "enable_pod_security_policy": False,
                "disable_pod_security_policy": True,
            },
            CUSTOM_MGMT_AKS_PREVIEW,
        )

        mc_3 = self.models.ManagedCluster(
            location="test_location",
            enable_pod_security_policy=True,
        )
        dec_3.context.attach_mc(mc_3)
        dec_mc_3 = dec_3.update_pod_security_policy(mc_3)
        ground_truth_mc_3 = self.models.ManagedCluster(
            location="test_location",
            enable_pod_security_policy=False,
        )
        self.assertEqual(dec_mc_3, ground_truth_mc_3)

    def test_update_windows_profile(self):
        # default value in `aks_update`
        dec_1 = AKSPreviewUpdateDecorator(
            self.cmd,
            self.client,
            {
                "enable_ahub": False,
                "disable_ahub": False,
                "windows_admin_password": None,
                "enable_windows_gmsa": False,
                "gmsa_dns_server": None,
                "gmsa_root_domain_name": None,
            },
            CUSTOM_MGMT_AKS_PREVIEW,
        )
        # fail on passing the wrong mc object
        with self.assertRaises(CLIInternalError):
            dec_1.update_windows_profile(None)

        mc_1 = self.models.ManagedCluster(
            location="test_location",
        )
        dec_1.context.attach_mc(mc_1)
        dec_mc_1 = dec_1.update_windows_profile(mc_1)
        ground_truth_mc_1 = self.models.ManagedCluster(
            location="test_location",
        )
        self.assertEqual(dec_mc_1, ground_truth_mc_1)

        # custom value
        dec_2 = AKSPreviewUpdateDecorator(
            self.cmd,
            self.client,
            {
                "enable_windows_gmsa": True,
                "gmsa_dns_server": "test_gmsa_dns_server",
                "gmsa_root_domain_name": "test_gmsa_root_domain_name",
            },
            CUSTOM_MGMT_AKS_PREVIEW,
        )
        windows_profile_2 = self.models.ManagedClusterWindowsProfile(
            # [SuppressMessage("Microsoft.Security", "CS002:SecretInNextLine", Justification="fake secrets in unit test")]
            admin_username="test_win_admin_name",
            admin_password="test_win_admin_password",
            license_type="Windows_Server",
        )
        mc_2 = self.models.ManagedCluster(
            location="test_location",
            windows_profile=windows_profile_2,
        )
        dec_2.context.attach_mc(mc_2)
        dec_mc_2 = dec_2.update_windows_profile(mc_2)

        ground_truth_gmsa_profile_2 = self.models.WindowsGmsaProfile(
            enabled=True,
            dns_server="test_gmsa_dns_server",
            root_domain_name="test_gmsa_root_domain_name",
        )
        ground_truth_windows_profile_2 = self.models.ManagedClusterWindowsProfile(
            # [SuppressMessage("Microsoft.Security", "CS002:SecretInNextLine", Justification="fake secrets in unit test")]
            admin_username="test_win_admin_name",
            admin_password="test_win_admin_password",
            license_type="Windows_Server",
            gmsa_profile=ground_truth_gmsa_profile_2,
        )
        ground_truth_mc_2 = self.models.ManagedCluster(
            location="test_location",
            windows_profile=ground_truth_windows_profile_2,
        )
        self.assertEqual(dec_mc_2, ground_truth_mc_2)

        # custom value
        dec_3 = AKSPreviewUpdateDecorator(
            self.cmd,
            self.client,
            {
                "enable_windows_gmsa": True,
                "gmsa_dns_server": "test_gmsa_dns_server",
                "gmsa_root_domain_name": "test_gmsa_root_domain_name",
            },
            CUSTOM_MGMT_AKS_PREVIEW,
        )
        mc_3 = self.models.ManagedCluster(
            location="test_location",
        )
        dec_3.context.attach_mc(mc_3)
        # fail on incomplete mc object (no windows profile)
        with self.assertRaises(UnknownError):
            dec_3.update_windows_profile(mc_3)<|MERGE_RESOLUTION|>--- conflicted
+++ resolved
@@ -2326,7 +2326,6 @@
         self.models = AKSPreviewModels(self.cmd, CUSTOM_MGMT_AKS_PREVIEW)
         self.client = MockClient()
 
-<<<<<<< HEAD
     def test_update_outbound_ip_prefixes(self):
         mc_1 = self.models.ManagedCluster(
             location="test_location",
@@ -2379,15 +2378,10 @@
             )
         )
         self.client.get = Mock(return_value=mc_1)
-=======
-    def test_update_load_balancer_profile(self):
-        # default value in `aks_update`
->>>>>>> 5f487383
         dec_1 = AKSPreviewUpdateDecorator(
             self.cmd,
             self.client,
             {
-<<<<<<< HEAD
                 "name": "test_cluster",
                 "resource_group_name": "test_rg_name",
                 "load_balancer_outbound_ips": "id3,id4",
@@ -2405,23 +2399,6 @@
             mc.network_profile.load_balancer_profile.outbound_ip_prefixes)
 
     def test_update_ipv6_count(self):
-=======
-                "load_balancer_sku": None,
-                "load_balancer_managed_outbound_ip_count": None,
-                "load_balancer_outbound_ips": None,
-                "load_balancer_outbound_ip_prefixes": None,
-                "load_balancer_outbound_ports": None,
-                "load_balancer_idle_timeout": None,
-                "load_balancer_managed_outbound_ipv6_count": None,
-            },
-            CUSTOM_MGMT_AKS_PREVIEW,
-        )
-        # fail on passing the wrong mc object
-        with self.assertRaises(CLIInternalError):
-            dec_1.update_load_balancer_profile(None)
-
-        network_profile_1 = self.models.ContainerServiceNetworkProfile()
->>>>>>> 5f487383
         mc_1 = self.models.ManagedCluster(
             location="test_location",
             network_profile=network_profile_1,
@@ -2461,7 +2438,6 @@
                 )
             ),
         )
-<<<<<<< HEAD
         self.client.get = Mock(return_value=mc_1)
         dec_1 = AKSPreviewUpdateDecorator(
             self.cmd,
@@ -2707,18 +2683,6 @@
         self.assertIsNone(mc.network_profile.load_balancer_profile.managed_outbound_i_ps)
         self.assertIsNotNone(mc.network_profile.load_balancer_profile.outbound_i_ps)
         self.assertIsNone(mc.network_profile.load_balancer_profile.outbound_ip_prefixes)
-=======
-        dec_2.context.attach_mc(mc_2)
-        dec_mc_2 = dec_2.update_load_balancer_profile(mc_2)
-        self.assertEqual(
-            dec_mc_2.network_profile.load_balancer_profile.managed_outbound_i_ps.count,
-            3,
-        )
-        self.assertEqual(
-            dec_mc_2.network_profile.load_balancer_profile.managed_outbound_i_ps.count_ipv6,
-            4,
-        )
->>>>>>> 5f487383
 
     def test_update_pod_security_policy(self):
         # default value in `aks_update`
