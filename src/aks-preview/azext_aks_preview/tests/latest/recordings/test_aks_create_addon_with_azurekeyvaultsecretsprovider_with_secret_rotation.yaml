interactions:
- request:
    body: null
    headers:
      Accept:
      - application/json
      Accept-Encoding:
      - gzip, deflate
      CommandName:
      - aks create
      Connection:
      - keep-alive
      ParameterSetName:
      - --resource-group --name --generate-ssh-keys -a --enable-secret-rotation -o
      User-Agent:
<<<<<<< HEAD
      - AZURECLI/2.23.0 azsdk-python-azure-mgmt-resource/16.1.0 Python/3.6.9 (Linux-5.4.72-microsoft-standard-WSL2-x86_64-with-Ubuntu-18.04-bionic)
=======
      - AZURECLI/2.25.0 azsdk-python-azure-mgmt-resource/18.0.0 Python/3.6.9 (Linux-5.4.72-microsoft-standard-WSL2-x86_64-with-Ubuntu-18.04-bionic)
>>>>>>> 6f2433a1
    method: GET
    uri: https://management.azure.com/subscriptions/00000000-0000-0000-0000-000000000000/resourcegroups/clitest000001?api-version=2021-04-01
  response:
    body:
<<<<<<< HEAD
      string: '{"id":"/subscriptions/00000000-0000-0000-0000-000000000000/resourceGroups/clitest000001","name":"clitest000001","type":"Microsoft.Resources/resourceGroups","location":"westus2","tags":{"product":"azurecli","cause":"automation","date":"2021-05-14T06:22:49Z"},"properties":{"provisioningState":"Succeeded"}}'
=======
      string: '{"id":"/subscriptions/00000000-0000-0000-0000-000000000000/resourceGroups/clitest000001","name":"clitest000001","type":"Microsoft.Resources/resourceGroups","location":"westus2","tags":{"product":"azurecli","cause":"automation","date":"2021-06-23T08:01:22Z"},"properties":{"provisioningState":"Succeeded"}}'
>>>>>>> 6f2433a1
    headers:
      cache-control:
      - no-cache
      content-length:
      - '313'
      content-type:
      - application/json; charset=utf-8
      date:
<<<<<<< HEAD
      - Fri, 14 May 2021 06:22:51 GMT
=======
      - Wed, 23 Jun 2021 08:01:25 GMT
>>>>>>> 6f2433a1
      expires:
      - '-1'
      pragma:
      - no-cache
      strict-transport-security:
      - max-age=31536000; includeSubDomains
      vary:
      - Accept-Encoding
      x-content-type-options:
      - nosniff
    status:
      code: 200
      message: OK
- request:
    body: '{"location": "westus2", "properties": {"kubernetesVersion": "", "dnsPrefix":
<<<<<<< HEAD
      "cliakstest-clitestjnhrpuwrv-8ecadf", "agentPoolProfiles": [{"count": 3, "vmSize":
      "Standard_DS2_v2", "osType": "Linux", "type": "VirtualMachineScaleSets", "mode":
      "System", "enableNodePublicIP": false, "scaleSetPriority": "Regular", "scaleSetEvictionPolicy":
      "Delete", "enableEncryptionAtHost": false, "enableFIPS": false, "name": "nodepool1"}],
      "linuxProfile": {"adminUsername": "azureuser", "ssh": {"publicKeys": [{"keyData":
      "ssh-rsa AAAAB3NzaC1yc2EAAAADAQABAAABAQDDa7B9UAcZjiNXFbAWabU3ZJQsZv4CgsZK8jq+ZRCaJsErW/Lbi/pURsGaLmwn2Hn+zSHj5i4yhNmi3/l89lkvBuv6+sENFnrG5QzUr/9B3UaiwOGCKX6Z/SlC62fz+lAerbtB0ntHs0cTgdLCwAzNanpGqVUpTNkFrnDO2OjJF1SwqTVdyFRY7fCOvrXVXxcdrmMKGxDgihRCkEztaGjiyE5Rc5nHuti8CrfWl6V8tgG9oaRBJOJ4WkM7TT+S7B+XCUUWh8JUXH/KU6wIP47gvZ98KxL0WRFY/Dt+YnlknpvxS7u3fcP+RozpaZ1MIwibjec3ch8Evx8Z7RgaFwav
=======
      "cliakstest-clitestwiynh3brq-8ecadf", "agentPoolProfiles": [{"count": 3, "vmSize":
      "Standard_DS2_v2", "osType": "Linux", "type": "VirtualMachineScaleSets", "mode":
      "System", "enableNodePublicIP": false, "scaleSetPriority": "Regular", "scaleSetEvictionPolicy":
      "Delete", "enableEncryptionAtHost": false, "enableUltraSSD": false, "enableFIPS":
      false, "name": "nodepool1"}], "linuxProfile": {"adminUsername": "azureuser",
      "ssh": {"publicKeys": [{"keyData": "ssh-rsa AAAAB3NzaC1yc2EAAAADAQABAAABAQDDa7B9UAcZjiNXFbAWabU3ZJQsZv4CgsZK8jq+ZRCaJsErW/Lbi/pURsGaLmwn2Hn+zSHj5i4yhNmi3/l89lkvBuv6+sENFnrG5QzUr/9B3UaiwOGCKX6Z/SlC62fz+lAerbtB0ntHs0cTgdLCwAzNanpGqVUpTNkFrnDO2OjJF1SwqTVdyFRY7fCOvrXVXxcdrmMKGxDgihRCkEztaGjiyE5Rc5nHuti8CrfWl6V8tgG9oaRBJOJ4WkM7TT+S7B+XCUUWh8JUXH/KU6wIP47gvZ98KxL0WRFY/Dt+YnlknpvxS7u3fcP+RozpaZ1MIwibjec3ch8Evx8Z7RgaFwav
>>>>>>> 6f2433a1
      fumingzhang@microsoft.com\n"}]}}, "addonProfiles": {"azureKeyvaultSecretsProvider":
      {"enabled": true, "config": {"enableSecretRotation": "true"}}}, "enableRBAC":
      true, "enablePodSecurityPolicy": false, "networkProfile": {"networkPlugin":
      "kubenet", "podCidr": "10.244.0.0/16", "serviceCidr": "10.0.0.0/16", "dnsServiceIP":
      "10.0.0.10", "dockerBridgeCidr": "172.17.0.1/16", "outboundType": "loadBalancer",
<<<<<<< HEAD
      "loadBalancerSku": "standard"}}, "identity": {"type": "SystemAssigned"}}'
=======
      "loadBalancerSku": "standard"}, "disableLocalAccounts": false}, "identity":
      {"type": "SystemAssigned"}}'
>>>>>>> 6f2433a1
    headers:
      Accept:
      - application/json
      Accept-Encoding:
      - gzip, deflate
      CommandName:
      - aks create
      Connection:
      - keep-alive
      Content-Length:
<<<<<<< HEAD
      - '1365'
=======
      - '1421'
>>>>>>> 6f2433a1
      Content-Type:
      - application/json; charset=utf-8
      ParameterSetName:
      - --resource-group --name --generate-ssh-keys -a --enable-secret-rotation -o
      User-Agent:
      - python/3.6.9 (Linux-5.4.72-microsoft-standard-WSL2-x86_64-with-Ubuntu-18.04-bionic)
        msrest/0.6.21 msrest_azure/0.6.3 azure-mgmt-containerservice/11.0.0 Azure-SDK-For-Python
<<<<<<< HEAD
        AZURECLI/2.23.0
=======
        AZURECLI/2.25.0
>>>>>>> 6f2433a1
      accept-language:
      - en-US
    method: PUT
    uri: https://management.azure.com/subscriptions/00000000-0000-0000-0000-000000000000/resourceGroups/clitest000001/providers/Microsoft.ContainerService/managedClusters/cliakstest000002?api-version=2021-05-01
  response:
    body:
      string: "{\n  \"id\": \"/subscriptions/00000000-0000-0000-0000-000000000000/resourcegroups/clitest000001/providers/Microsoft.ContainerService/managedClusters/cliakstest000002\",\n
        \ \"location\": \"westus2\",\n  \"name\": \"cliakstest000002\",\n  \"type\":
        \"Microsoft.ContainerService/ManagedClusters\",\n  \"properties\": {\n   \"provisioningState\":
        \"Creating\",\n   \"powerState\": {\n    \"code\": \"Running\"\n   },\n   \"kubernetesVersion\":
<<<<<<< HEAD
        \"1.19.9\",\n   \"dnsPrefix\": \"cliakstest-clitestjnhrpuwrv-8ecadf\",\n   \"fqdn\":
        \"cliakstest-clitestjnhrpuwrv-8ecadf-95e8f497.hcp.westus2.azmk8s.io\",\n   \"azurePortalFQDN\":
        \"cliakstest-clitestjnhrpuwrv-8ecadf-95e8f497.portal.hcp.westus2.azmk8s.io\",\n
=======
        \"1.19.11\",\n   \"dnsPrefix\": \"cliakstest-clitestwiynh3brq-8ecadf\",\n
        \  \"fqdn\": \"cliakstest-clitestwiynh3brq-8ecadf-e8637f9f.hcp.westus2.azmk8s.io\",\n
        \  \"azurePortalFQDN\": \"cliakstest-clitestwiynh3brq-8ecadf-e8637f9f.portal.hcp.westus2.azmk8s.io\",\n
>>>>>>> 6f2433a1
        \  \"agentPoolProfiles\": [\n    {\n     \"name\": \"nodepool1\",\n     \"count\":
        3,\n     \"vmSize\": \"Standard_DS2_v2\",\n     \"osDiskSizeGB\": 128,\n     \"osDiskType\":
        \"Managed\",\n     \"kubeletDiskType\": \"OS\",\n     \"maxPods\": 110,\n
        \    \"type\": \"VirtualMachineScaleSets\",\n     \"provisioningState\": \"Creating\",\n
        \    \"powerState\": {\n      \"code\": \"Running\"\n     },\n     \"orchestratorVersion\":
<<<<<<< HEAD
        \"1.19.9\",\n     \"enableNodePublicIP\": false,\n     \"nodeLabels\": {},\n
        \    \"mode\": \"System\",\n     \"enableEncryptionAtHost\": false,\n     \"osType\":
        \"Linux\",\n     \"osSKU\": \"Ubuntu\",\n     \"nodeImageVersion\": \"AKSUbuntu-1804gen2containerd-2021.04.27\",\n
        \    \"enableFIPS\": false\n    }\n   ],\n   \"linuxProfile\": {\n    \"adminUsername\":
        \"azureuser\",\n    \"ssh\": {\n     \"publicKeys\": [\n      {\n       \"keyData\":
        \"ssh-rsa AAAAB3NzaC1yc2EAAAADAQABAAABAQDDa7B9UAcZjiNXFbAWabU3ZJQsZv4CgsZK8jq+ZRCaJsErW/Lbi/pURsGaLmwn2Hn+zSHj5i4yhNmi3/l89lkvBuv6+sENFnrG5QzUr/9B3UaiwOGCKX6Z/SlC62fz+lAerbtB0ntHs0cTgdLCwAzNanpGqVUpTNkFrnDO2OjJF1SwqTVdyFRY7fCOvrXVXxcdrmMKGxDgihRCkEztaGjiyE5Rc5nHuti8CrfWl6V8tgG9oaRBJOJ4WkM7TT+S7B+XCUUWh8JUXH/KU6wIP47gvZ98KxL0WRFY/Dt+YnlknpvxS7u3fcP+RozpaZ1MIwibjec3ch8Evx8Z7RgaFwav
=======
        \"1.19.11\",\n     \"enableNodePublicIP\": false,\n     \"nodeLabels\": {},\n
        \    \"mode\": \"System\",\n     \"enableEncryptionAtHost\": false,\n     \"enableUltraSSD\":
        false,\n     \"osType\": \"Linux\",\n     \"osSKU\": \"Ubuntu\",\n     \"nodeImageVersion\":
        \"AKSUbuntu-1804gen2containerd-2021.06.02\",\n     \"enableFIPS\": false\n
        \   }\n   ],\n   \"linuxProfile\": {\n    \"adminUsername\": \"azureuser\",\n
        \   \"ssh\": {\n     \"publicKeys\": [\n      {\n       \"keyData\": \"ssh-rsa
        AAAAB3NzaC1yc2EAAAADAQABAAABAQDDa7B9UAcZjiNXFbAWabU3ZJQsZv4CgsZK8jq+ZRCaJsErW/Lbi/pURsGaLmwn2Hn+zSHj5i4yhNmi3/l89lkvBuv6+sENFnrG5QzUr/9B3UaiwOGCKX6Z/SlC62fz+lAerbtB0ntHs0cTgdLCwAzNanpGqVUpTNkFrnDO2OjJF1SwqTVdyFRY7fCOvrXVXxcdrmMKGxDgihRCkEztaGjiyE5Rc5nHuti8CrfWl6V8tgG9oaRBJOJ4WkM7TT+S7B+XCUUWh8JUXH/KU6wIP47gvZ98KxL0WRFY/Dt+YnlknpvxS7u3fcP+RozpaZ1MIwibjec3ch8Evx8Z7RgaFwav
>>>>>>> 6f2433a1
        fumingzhang@microsoft.com\\n\"\n      }\n     ]\n    }\n   },\n   \"servicePrincipalProfile\":
        {\n    \"clientId\":\"00000000-0000-0000-0000-000000000001\"\n   },\n   \"addonProfiles\":
        {\n    \"azureKeyvaultSecretsProvider\": {\n     \"enabled\": true,\n     \"config\":
        {\n      \"enableSecretRotation\": \"true\"\n     }\n    }\n   },\n   \"nodeResourceGroup\":
        \"MC_clitest000001_cliakstest000002_westus2\",\n   \"enableRBAC\": true,\n
        \  \"enablePodSecurityPolicy\": false,\n   \"networkProfile\": {\n    \"networkPlugin\":
        \"kubenet\",\n    \"loadBalancerSku\": \"standard\",\n    \"loadBalancerProfile\":
        {\n     \"managedOutboundIPs\": {\n      \"count\": 1\n     }\n    },\n    \"podCidr\":
        \"10.244.0.0/16\",\n    \"serviceCidr\": \"10.0.0.0/16\",\n    \"dnsServiceIP\":
        \"10.0.0.10\",\n    \"dockerBridgeCidr\": \"172.17.0.1/16\",\n    \"outboundType\":
<<<<<<< HEAD
        \"loadBalancer\"\n   },\n   \"maxAgentPools\": 100\n  },\n  \"identity\":
        {\n   \"type\": \"SystemAssigned\",\n   \"principalId\":\"00000000-0000-0000-0000-000000000001\",\n
=======
        \"loadBalancer\"\n   },\n   \"maxAgentPools\": 100,\n   \"disableLocalAccounts\":
        false\n  },\n  \"identity\": {\n   \"type\": \"SystemAssigned\",\n   \"principalId\":\"00000000-0000-0000-0000-000000000001\",\n
>>>>>>> 6f2433a1
        \  \"tenantId\": \"72f988bf-86f1-41af-91ab-2d7cd011db47\"\n  },\n  \"sku\":
        {\n   \"name\": \"Basic\",\n   \"tier\": \"Free\"\n  }\n }"
    headers:
      azure-asyncoperation:
<<<<<<< HEAD
      - https://management.azure.com/subscriptions/00000000-0000-0000-0000-000000000000/providers/Microsoft.ContainerService/locations/westus2/operations/51e69799-4f74-47e7-9086-34372468a3d1?api-version=2016-03-30
      cache-control:
      - no-cache
      content-length:
      - '2809'
      content-type:
      - application/json
      date:
      - Fri, 14 May 2021 06:23:05 GMT
=======
      - https://management.azure.com/subscriptions/00000000-0000-0000-0000-000000000000/providers/Microsoft.ContainerService/locations/westus2/operations/6acad5ac-0179-437c-b68e-d4247aa59aa5?api-version=2016-03-30
      cache-control:
      - no-cache
      content-length:
      - '2875'
      content-type:
      - application/json
      date:
      - Wed, 23 Jun 2021 08:01:39 GMT
>>>>>>> 6f2433a1
      expires:
      - '-1'
      pragma:
      - no-cache
      server:
      - nginx
      strict-transport-security:
      - max-age=31536000; includeSubDomains
      x-content-type-options:
      - nosniff
      x-ms-ratelimit-remaining-subscription-writes:
<<<<<<< HEAD
      - '1195'
=======
      - '1196'
>>>>>>> 6f2433a1
    status:
      code: 201
      message: Created
- request:
    body: null
    headers:
      Accept:
      - application/json
      Accept-Encoding:
      - gzip, deflate
      CommandName:
      - aks create
      Connection:
      - keep-alive
      ParameterSetName:
      - --resource-group --name --generate-ssh-keys -a --enable-secret-rotation -o
      User-Agent:
      - python/3.6.9 (Linux-5.4.72-microsoft-standard-WSL2-x86_64-with-Ubuntu-18.04-bionic)
        msrest/0.6.21 msrest_azure/0.6.3 azure-mgmt-containerservice/11.0.0 Azure-SDK-For-Python
<<<<<<< HEAD
        AZURECLI/2.23.0
    method: GET
    uri: https://management.azure.com/subscriptions/00000000-0000-0000-0000-000000000000/providers/Microsoft.ContainerService/locations/westus2/operations/51e69799-4f74-47e7-9086-34372468a3d1?api-version=2016-03-30
  response:
    body:
      string: "{\n  \"name\": \"9997e651-744f-e747-9086-34372468a3d1\",\n  \"status\":
        \"InProgress\",\n  \"startTime\": \"2021-05-14T06:23:04.4733333Z\"\n }"
=======
        AZURECLI/2.25.0
    method: GET
    uri: https://management.azure.com/subscriptions/00000000-0000-0000-0000-000000000000/providers/Microsoft.ContainerService/locations/westus2/operations/6acad5ac-0179-437c-b68e-d4247aa59aa5?api-version=2016-03-30
  response:
    body:
      string: "{\n  \"name\": \"acd5ca6a-7901-7c43-b68e-d4247aa59aa5\",\n  \"status\":
        \"InProgress\",\n  \"startTime\": \"2021-06-23T08:01:38.2Z\"\n }"
>>>>>>> 6f2433a1
    headers:
      cache-control:
      - no-cache
      content-length:
      - '120'
      content-type:
      - application/json
      date:
<<<<<<< HEAD
      - Fri, 14 May 2021 06:23:36 GMT
=======
      - Wed, 23 Jun 2021 08:02:10 GMT
>>>>>>> 6f2433a1
      expires:
      - '-1'
      pragma:
      - no-cache
      server:
      - nginx
      strict-transport-security:
      - max-age=31536000; includeSubDomains
      transfer-encoding:
      - chunked
      vary:
      - Accept-Encoding
      x-content-type-options:
      - nosniff
    status:
      code: 200
      message: OK
- request:
    body: null
    headers:
      Accept:
      - application/json
      Accept-Encoding:
      - gzip, deflate
      CommandName:
      - aks create
      Connection:
      - keep-alive
      ParameterSetName:
      - --resource-group --name --generate-ssh-keys -a --enable-secret-rotation -o
      User-Agent:
      - python/3.6.9 (Linux-5.4.72-microsoft-standard-WSL2-x86_64-with-Ubuntu-18.04-bionic)
        msrest/0.6.21 msrest_azure/0.6.3 azure-mgmt-containerservice/11.0.0 Azure-SDK-For-Python
<<<<<<< HEAD
        AZURECLI/2.23.0
    method: GET
    uri: https://management.azure.com/subscriptions/00000000-0000-0000-0000-000000000000/providers/Microsoft.ContainerService/locations/westus2/operations/51e69799-4f74-47e7-9086-34372468a3d1?api-version=2016-03-30
  response:
    body:
      string: "{\n  \"name\": \"9997e651-744f-e747-9086-34372468a3d1\",\n  \"status\":
        \"InProgress\",\n  \"startTime\": \"2021-05-14T06:23:04.4733333Z\"\n }"
=======
        AZURECLI/2.25.0
    method: GET
    uri: https://management.azure.com/subscriptions/00000000-0000-0000-0000-000000000000/providers/Microsoft.ContainerService/locations/westus2/operations/6acad5ac-0179-437c-b68e-d4247aa59aa5?api-version=2016-03-30
  response:
    body:
      string: "{\n  \"name\": \"acd5ca6a-7901-7c43-b68e-d4247aa59aa5\",\n  \"status\":
        \"InProgress\",\n  \"startTime\": \"2021-06-23T08:01:38.2Z\"\n }"
>>>>>>> 6f2433a1
    headers:
      cache-control:
      - no-cache
      content-length:
      - '120'
      content-type:
      - application/json
      date:
<<<<<<< HEAD
      - Fri, 14 May 2021 06:24:07 GMT
=======
      - Wed, 23 Jun 2021 08:02:41 GMT
>>>>>>> 6f2433a1
      expires:
      - '-1'
      pragma:
      - no-cache
      server:
      - nginx
      strict-transport-security:
      - max-age=31536000; includeSubDomains
      transfer-encoding:
      - chunked
      vary:
      - Accept-Encoding
      x-content-type-options:
      - nosniff
    status:
      code: 200
      message: OK
- request:
    body: null
    headers:
      Accept:
      - application/json
      Accept-Encoding:
      - gzip, deflate
      CommandName:
      - aks create
      Connection:
      - keep-alive
      ParameterSetName:
      - --resource-group --name --generate-ssh-keys -a --enable-secret-rotation -o
      User-Agent:
      - python/3.6.9 (Linux-5.4.72-microsoft-standard-WSL2-x86_64-with-Ubuntu-18.04-bionic)
        msrest/0.6.21 msrest_azure/0.6.3 azure-mgmt-containerservice/11.0.0 Azure-SDK-For-Python
<<<<<<< HEAD
        AZURECLI/2.23.0
    method: GET
    uri: https://management.azure.com/subscriptions/00000000-0000-0000-0000-000000000000/providers/Microsoft.ContainerService/locations/westus2/operations/51e69799-4f74-47e7-9086-34372468a3d1?api-version=2016-03-30
  response:
    body:
      string: "{\n  \"name\": \"9997e651-744f-e747-9086-34372468a3d1\",\n  \"status\":
        \"InProgress\",\n  \"startTime\": \"2021-05-14T06:23:04.4733333Z\"\n }"
=======
        AZURECLI/2.25.0
    method: GET
    uri: https://management.azure.com/subscriptions/00000000-0000-0000-0000-000000000000/providers/Microsoft.ContainerService/locations/westus2/operations/6acad5ac-0179-437c-b68e-d4247aa59aa5?api-version=2016-03-30
  response:
    body:
      string: "{\n  \"name\": \"acd5ca6a-7901-7c43-b68e-d4247aa59aa5\",\n  \"status\":
        \"InProgress\",\n  \"startTime\": \"2021-06-23T08:01:38.2Z\"\n }"
>>>>>>> 6f2433a1
    headers:
      cache-control:
      - no-cache
      content-length:
      - '120'
      content-type:
      - application/json
      date:
<<<<<<< HEAD
      - Fri, 14 May 2021 06:24:39 GMT
=======
      - Wed, 23 Jun 2021 08:03:13 GMT
>>>>>>> 6f2433a1
      expires:
      - '-1'
      pragma:
      - no-cache
      server:
      - nginx
      strict-transport-security:
      - max-age=31536000; includeSubDomains
      transfer-encoding:
      - chunked
      vary:
      - Accept-Encoding
      x-content-type-options:
      - nosniff
    status:
      code: 200
      message: OK
- request:
    body: null
    headers:
      Accept:
      - application/json
      Accept-Encoding:
      - gzip, deflate
      CommandName:
      - aks create
      Connection:
      - keep-alive
      ParameterSetName:
      - --resource-group --name --generate-ssh-keys -a --enable-secret-rotation -o
      User-Agent:
      - python/3.6.9 (Linux-5.4.72-microsoft-standard-WSL2-x86_64-with-Ubuntu-18.04-bionic)
        msrest/0.6.21 msrest_azure/0.6.3 azure-mgmt-containerservice/11.0.0 Azure-SDK-For-Python
<<<<<<< HEAD
        AZURECLI/2.23.0
    method: GET
    uri: https://management.azure.com/subscriptions/00000000-0000-0000-0000-000000000000/providers/Microsoft.ContainerService/locations/westus2/operations/51e69799-4f74-47e7-9086-34372468a3d1?api-version=2016-03-30
  response:
    body:
      string: "{\n  \"name\": \"9997e651-744f-e747-9086-34372468a3d1\",\n  \"status\":
        \"InProgress\",\n  \"startTime\": \"2021-05-14T06:23:04.4733333Z\"\n }"
=======
        AZURECLI/2.25.0
    method: GET
    uri: https://management.azure.com/subscriptions/00000000-0000-0000-0000-000000000000/providers/Microsoft.ContainerService/locations/westus2/operations/6acad5ac-0179-437c-b68e-d4247aa59aa5?api-version=2016-03-30
  response:
    body:
      string: "{\n  \"name\": \"acd5ca6a-7901-7c43-b68e-d4247aa59aa5\",\n  \"status\":
        \"InProgress\",\n  \"startTime\": \"2021-06-23T08:01:38.2Z\"\n }"
>>>>>>> 6f2433a1
    headers:
      cache-control:
      - no-cache
      content-length:
      - '120'
      content-type:
      - application/json
      date:
<<<<<<< HEAD
      - Fri, 14 May 2021 06:25:11 GMT
=======
      - Wed, 23 Jun 2021 08:03:44 GMT
>>>>>>> 6f2433a1
      expires:
      - '-1'
      pragma:
      - no-cache
      server:
      - nginx
      strict-transport-security:
      - max-age=31536000; includeSubDomains
      transfer-encoding:
      - chunked
      vary:
      - Accept-Encoding
      x-content-type-options:
      - nosniff
    status:
      code: 200
      message: OK
- request:
    body: null
    headers:
      Accept:
      - application/json
      Accept-Encoding:
      - gzip, deflate
      CommandName:
      - aks create
      Connection:
      - keep-alive
      ParameterSetName:
      - --resource-group --name --generate-ssh-keys -a --enable-secret-rotation -o
      User-Agent:
      - python/3.6.9 (Linux-5.4.72-microsoft-standard-WSL2-x86_64-with-Ubuntu-18.04-bionic)
        msrest/0.6.21 msrest_azure/0.6.3 azure-mgmt-containerservice/11.0.0 Azure-SDK-For-Python
<<<<<<< HEAD
        AZURECLI/2.23.0
    method: GET
    uri: https://management.azure.com/subscriptions/00000000-0000-0000-0000-000000000000/providers/Microsoft.ContainerService/locations/westus2/operations/51e69799-4f74-47e7-9086-34372468a3d1?api-version=2016-03-30
  response:
    body:
      string: "{\n  \"name\": \"9997e651-744f-e747-9086-34372468a3d1\",\n  \"status\":
        \"InProgress\",\n  \"startTime\": \"2021-05-14T06:23:04.4733333Z\"\n }"
=======
        AZURECLI/2.25.0
    method: GET
    uri: https://management.azure.com/subscriptions/00000000-0000-0000-0000-000000000000/providers/Microsoft.ContainerService/locations/westus2/operations/6acad5ac-0179-437c-b68e-d4247aa59aa5?api-version=2016-03-30
  response:
    body:
      string: "{\n  \"name\": \"acd5ca6a-7901-7c43-b68e-d4247aa59aa5\",\n  \"status\":
        \"InProgress\",\n  \"startTime\": \"2021-06-23T08:01:38.2Z\"\n }"
>>>>>>> 6f2433a1
    headers:
      cache-control:
      - no-cache
      content-length:
      - '120'
      content-type:
      - application/json
      date:
<<<<<<< HEAD
      - Fri, 14 May 2021 06:25:43 GMT
=======
      - Wed, 23 Jun 2021 08:04:15 GMT
>>>>>>> 6f2433a1
      expires:
      - '-1'
      pragma:
      - no-cache
      server:
      - nginx
      strict-transport-security:
      - max-age=31536000; includeSubDomains
      transfer-encoding:
      - chunked
      vary:
      - Accept-Encoding
      x-content-type-options:
      - nosniff
    status:
      code: 200
      message: OK
- request:
    body: null
    headers:
      Accept:
      - application/json
      Accept-Encoding:
      - gzip, deflate
      CommandName:
      - aks create
      Connection:
      - keep-alive
      ParameterSetName:
      - --resource-group --name --generate-ssh-keys -a --enable-secret-rotation -o
      User-Agent:
      - python/3.6.9 (Linux-5.4.72-microsoft-standard-WSL2-x86_64-with-Ubuntu-18.04-bionic)
        msrest/0.6.21 msrest_azure/0.6.3 azure-mgmt-containerservice/11.0.0 Azure-SDK-For-Python
<<<<<<< HEAD
        AZURECLI/2.23.0
    method: GET
    uri: https://management.azure.com/subscriptions/00000000-0000-0000-0000-000000000000/providers/Microsoft.ContainerService/locations/westus2/operations/51e69799-4f74-47e7-9086-34372468a3d1?api-version=2016-03-30
  response:
    body:
      string: "{\n  \"name\": \"9997e651-744f-e747-9086-34372468a3d1\",\n  \"status\":
        \"InProgress\",\n  \"startTime\": \"2021-05-14T06:23:04.4733333Z\"\n }"
=======
        AZURECLI/2.25.0
    method: GET
    uri: https://management.azure.com/subscriptions/00000000-0000-0000-0000-000000000000/providers/Microsoft.ContainerService/locations/westus2/operations/6acad5ac-0179-437c-b68e-d4247aa59aa5?api-version=2016-03-30
  response:
    body:
      string: "{\n  \"name\": \"acd5ca6a-7901-7c43-b68e-d4247aa59aa5\",\n  \"status\":
        \"InProgress\",\n  \"startTime\": \"2021-06-23T08:01:38.2Z\"\n }"
>>>>>>> 6f2433a1
    headers:
      cache-control:
      - no-cache
      content-length:
      - '120'
      content-type:
      - application/json
      date:
<<<<<<< HEAD
      - Fri, 14 May 2021 06:26:14 GMT
=======
      - Wed, 23 Jun 2021 08:04:47 GMT
>>>>>>> 6f2433a1
      expires:
      - '-1'
      pragma:
      - no-cache
      server:
      - nginx
      strict-transport-security:
      - max-age=31536000; includeSubDomains
      transfer-encoding:
      - chunked
      vary:
      - Accept-Encoding
      x-content-type-options:
      - nosniff
    status:
      code: 200
      message: OK
- request:
    body: null
    headers:
      Accept:
      - application/json
      Accept-Encoding:
      - gzip, deflate
      CommandName:
      - aks create
      Connection:
      - keep-alive
      ParameterSetName:
      - --resource-group --name --generate-ssh-keys -a --enable-secret-rotation -o
      User-Agent:
      - python/3.6.9 (Linux-5.4.72-microsoft-standard-WSL2-x86_64-with-Ubuntu-18.04-bionic)
        msrest/0.6.21 msrest_azure/0.6.3 azure-mgmt-containerservice/11.0.0 Azure-SDK-For-Python
<<<<<<< HEAD
        AZURECLI/2.23.0
    method: GET
    uri: https://management.azure.com/subscriptions/00000000-0000-0000-0000-000000000000/providers/Microsoft.ContainerService/locations/westus2/operations/51e69799-4f74-47e7-9086-34372468a3d1?api-version=2016-03-30
  response:
    body:
      string: "{\n  \"name\": \"9997e651-744f-e747-9086-34372468a3d1\",\n  \"status\":
        \"Succeeded\",\n  \"startTime\": \"2021-05-14T06:23:04.4733333Z\",\n  \"endTime\":
        \"2021-05-14T06:26:14.6574641Z\"\n }"
=======
        AZURECLI/2.25.0
    method: GET
    uri: https://management.azure.com/subscriptions/00000000-0000-0000-0000-000000000000/providers/Microsoft.ContainerService/locations/westus2/operations/6acad5ac-0179-437c-b68e-d4247aa59aa5?api-version=2016-03-30
  response:
    body:
      string: "{\n  \"name\": \"acd5ca6a-7901-7c43-b68e-d4247aa59aa5\",\n  \"status\":
        \"InProgress\",\n  \"startTime\": \"2021-06-23T08:01:38.2Z\"\n }"
>>>>>>> 6f2433a1
    headers:
      cache-control:
      - no-cache
      content-length:
<<<<<<< HEAD
      - '170'
      content-type:
      - application/json
      date:
      - Fri, 14 May 2021 06:26:46 GMT
=======
      - '120'
      content-type:
      - application/json
      date:
      - Wed, 23 Jun 2021 08:05:18 GMT
>>>>>>> 6f2433a1
      expires:
      - '-1'
      pragma:
      - no-cache
      server:
      - nginx
      strict-transport-security:
      - max-age=31536000; includeSubDomains
      transfer-encoding:
      - chunked
      vary:
      - Accept-Encoding
      x-content-type-options:
      - nosniff
    status:
      code: 200
      message: OK
- request:
<<<<<<< HEAD
=======
    body: null
    headers:
      Accept:
      - application/json
      Accept-Encoding:
      - gzip, deflate
      CommandName:
      - aks create
      Connection:
      - keep-alive
      ParameterSetName:
      - --resource-group --name --generate-ssh-keys -a --enable-secret-rotation -o
      User-Agent:
      - python/3.6.9 (Linux-5.4.72-microsoft-standard-WSL2-x86_64-with-Ubuntu-18.04-bionic)
        msrest/0.6.21 msrest_azure/0.6.3 azure-mgmt-containerservice/11.0.0 Azure-SDK-For-Python
        AZURECLI/2.25.0
    method: GET
    uri: https://management.azure.com/subscriptions/00000000-0000-0000-0000-000000000000/providers/Microsoft.ContainerService/locations/westus2/operations/6acad5ac-0179-437c-b68e-d4247aa59aa5?api-version=2016-03-30
  response:
    body:
      string: "{\n  \"name\": \"acd5ca6a-7901-7c43-b68e-d4247aa59aa5\",\n  \"status\":
        \"Succeeded\",\n  \"startTime\": \"2021-06-23T08:01:38.2Z\",\n  \"endTime\":
        \"2021-06-23T08:05:20.9119388Z\"\n }"
    headers:
      cache-control:
      - no-cache
      content-length:
      - '164'
      content-type:
      - application/json
      date:
      - Wed, 23 Jun 2021 08:05:50 GMT
      expires:
      - '-1'
      pragma:
      - no-cache
      server:
      - nginx
      strict-transport-security:
      - max-age=31536000; includeSubDomains
      transfer-encoding:
      - chunked
      vary:
      - Accept-Encoding
      x-content-type-options:
      - nosniff
    status:
      code: 200
      message: OK
- request:
>>>>>>> 6f2433a1
    body: null
    headers:
      Accept:
      - application/json
      Accept-Encoding:
      - gzip, deflate
      CommandName:
      - aks create
      Connection:
      - keep-alive
      ParameterSetName:
      - --resource-group --name --generate-ssh-keys -a --enable-secret-rotation -o
      User-Agent:
      - python/3.6.9 (Linux-5.4.72-microsoft-standard-WSL2-x86_64-with-Ubuntu-18.04-bionic)
        msrest/0.6.21 msrest_azure/0.6.3 azure-mgmt-containerservice/11.0.0 Azure-SDK-For-Python
<<<<<<< HEAD
        AZURECLI/2.23.0
=======
        AZURECLI/2.25.0
>>>>>>> 6f2433a1
    method: GET
    uri: https://management.azure.com/subscriptions/00000000-0000-0000-0000-000000000000/resourceGroups/clitest000001/providers/Microsoft.ContainerService/managedClusters/cliakstest000002?api-version=2021-05-01
  response:
    body:
      string: "{\n  \"id\": \"/subscriptions/00000000-0000-0000-0000-000000000000/resourcegroups/clitest000001/providers/Microsoft.ContainerService/managedClusters/cliakstest000002\",\n
        \ \"location\": \"westus2\",\n  \"name\": \"cliakstest000002\",\n  \"type\":
        \"Microsoft.ContainerService/ManagedClusters\",\n  \"properties\": {\n   \"provisioningState\":
        \"Succeeded\",\n   \"powerState\": {\n    \"code\": \"Running\"\n   },\n   \"kubernetesVersion\":
<<<<<<< HEAD
        \"1.19.9\",\n   \"dnsPrefix\": \"cliakstest-clitestjnhrpuwrv-8ecadf\",\n   \"fqdn\":
        \"cliakstest-clitestjnhrpuwrv-8ecadf-95e8f497.hcp.westus2.azmk8s.io\",\n   \"azurePortalFQDN\":
        \"cliakstest-clitestjnhrpuwrv-8ecadf-95e8f497.portal.hcp.westus2.azmk8s.io\",\n
=======
        \"1.19.11\",\n   \"dnsPrefix\": \"cliakstest-clitestwiynh3brq-8ecadf\",\n
        \  \"fqdn\": \"cliakstest-clitestwiynh3brq-8ecadf-e8637f9f.hcp.westus2.azmk8s.io\",\n
        \  \"azurePortalFQDN\": \"cliakstest-clitestwiynh3brq-8ecadf-e8637f9f.portal.hcp.westus2.azmk8s.io\",\n
>>>>>>> 6f2433a1
        \  \"agentPoolProfiles\": [\n    {\n     \"name\": \"nodepool1\",\n     \"count\":
        3,\n     \"vmSize\": \"Standard_DS2_v2\",\n     \"osDiskSizeGB\": 128,\n     \"osDiskType\":
        \"Managed\",\n     \"kubeletDiskType\": \"OS\",\n     \"maxPods\": 110,\n
        \    \"type\": \"VirtualMachineScaleSets\",\n     \"provisioningState\": \"Succeeded\",\n
        \    \"powerState\": {\n      \"code\": \"Running\"\n     },\n     \"orchestratorVersion\":
<<<<<<< HEAD
        \"1.19.9\",\n     \"enableNodePublicIP\": false,\n     \"nodeLabels\": {},\n
        \    \"mode\": \"System\",\n     \"enableEncryptionAtHost\": false,\n     \"osType\":
        \"Linux\",\n     \"osSKU\": \"Ubuntu\",\n     \"nodeImageVersion\": \"AKSUbuntu-1804gen2containerd-2021.04.27\",\n
        \    \"enableFIPS\": false\n    }\n   ],\n   \"linuxProfile\": {\n    \"adminUsername\":
        \"azureuser\",\n    \"ssh\": {\n     \"publicKeys\": [\n      {\n       \"keyData\":
        \"ssh-rsa AAAAB3NzaC1yc2EAAAADAQABAAABAQDDa7B9UAcZjiNXFbAWabU3ZJQsZv4CgsZK8jq+ZRCaJsErW/Lbi/pURsGaLmwn2Hn+zSHj5i4yhNmi3/l89lkvBuv6+sENFnrG5QzUr/9B3UaiwOGCKX6Z/SlC62fz+lAerbtB0ntHs0cTgdLCwAzNanpGqVUpTNkFrnDO2OjJF1SwqTVdyFRY7fCOvrXVXxcdrmMKGxDgihRCkEztaGjiyE5Rc5nHuti8CrfWl6V8tgG9oaRBJOJ4WkM7TT+S7B+XCUUWh8JUXH/KU6wIP47gvZ98KxL0WRFY/Dt+YnlknpvxS7u3fcP+RozpaZ1MIwibjec3ch8Evx8Z7RgaFwav
=======
        \"1.19.11\",\n     \"enableNodePublicIP\": false,\n     \"nodeLabels\": {},\n
        \    \"mode\": \"System\",\n     \"enableEncryptionAtHost\": false,\n     \"enableUltraSSD\":
        false,\n     \"osType\": \"Linux\",\n     \"osSKU\": \"Ubuntu\",\n     \"nodeImageVersion\":
        \"AKSUbuntu-1804gen2containerd-2021.06.02\",\n     \"enableFIPS\": false\n
        \   }\n   ],\n   \"linuxProfile\": {\n    \"adminUsername\": \"azureuser\",\n
        \   \"ssh\": {\n     \"publicKeys\": [\n      {\n       \"keyData\": \"ssh-rsa
        AAAAB3NzaC1yc2EAAAADAQABAAABAQDDa7B9UAcZjiNXFbAWabU3ZJQsZv4CgsZK8jq+ZRCaJsErW/Lbi/pURsGaLmwn2Hn+zSHj5i4yhNmi3/l89lkvBuv6+sENFnrG5QzUr/9B3UaiwOGCKX6Z/SlC62fz+lAerbtB0ntHs0cTgdLCwAzNanpGqVUpTNkFrnDO2OjJF1SwqTVdyFRY7fCOvrXVXxcdrmMKGxDgihRCkEztaGjiyE5Rc5nHuti8CrfWl6V8tgG9oaRBJOJ4WkM7TT+S7B+XCUUWh8JUXH/KU6wIP47gvZ98KxL0WRFY/Dt+YnlknpvxS7u3fcP+RozpaZ1MIwibjec3ch8Evx8Z7RgaFwav
>>>>>>> 6f2433a1
        fumingzhang@microsoft.com\\n\"\n      }\n     ]\n    }\n   },\n   \"servicePrincipalProfile\":
        {\n    \"clientId\":\"00000000-0000-0000-0000-000000000001\"\n   },\n   \"addonProfiles\":
        {\n    \"azureKeyvaultSecretsProvider\": {\n     \"enabled\": true,\n     \"config\":
        {\n      \"enableSecretRotation\": \"true\"\n     },\n     \"identity\": {\n
        \     \"resourceId\": \"/subscriptions/00000000-0000-0000-0000-000000000000/resourcegroups/MC_clitest000001_cliakstest000002_westus2/providers/Microsoft.ManagedIdentity/userAssignedIdentities/azurekeyvaultsecretsprovider-cliakstest000002\",\n
        \     \"clientId\":\"00000000-0000-0000-0000-000000000001\",\n      \"objectId\":\"00000000-0000-0000-0000-000000000001\"\n
        \    }\n    }\n   },\n   \"nodeResourceGroup\": \"MC_clitest000001_cliakstest000002_westus2\",\n
        \  \"enableRBAC\": true,\n   \"enablePodSecurityPolicy\": false,\n   \"networkProfile\":
        {\n    \"networkPlugin\": \"kubenet\",\n    \"loadBalancerSku\": \"Standard\",\n
        \   \"loadBalancerProfile\": {\n     \"managedOutboundIPs\": {\n      \"count\":
<<<<<<< HEAD
        1\n     },\n     \"effectiveOutboundIPs\": [\n      {\n       \"id\": \"/subscriptions/00000000-0000-0000-0000-000000000000/resourceGroups/MC_clitest000001_cliakstest000002_westus2/providers/Microsoft.Network/publicIPAddresses/67ea7881-9f4b-4c74-a822-16512592f396\"\n
=======
        1\n     },\n     \"effectiveOutboundIPs\": [\n      {\n       \"id\": \"/subscriptions/00000000-0000-0000-0000-000000000000/resourceGroups/MC_clitest000001_cliakstest000002_westus2/providers/Microsoft.Network/publicIPAddresses/2ff5b375-3f6c-4446-9159-292a306afe05\"\n
>>>>>>> 6f2433a1
        \     }\n     ]\n    },\n    \"podCidr\": \"10.244.0.0/16\",\n    \"serviceCidr\":
        \"10.0.0.0/16\",\n    \"dnsServiceIP\": \"10.0.0.10\",\n    \"dockerBridgeCidr\":
        \"172.17.0.1/16\",\n    \"outboundType\": \"loadBalancer\"\n   },\n   \"maxAgentPools\":
        100,\n   \"identityProfile\": {\n    \"kubeletidentity\": {\n     \"resourceId\":
        \"/subscriptions/00000000-0000-0000-0000-000000000000/resourcegroups/MC_clitest000001_cliakstest000002_westus2/providers/Microsoft.ManagedIdentity/userAssignedIdentities/cliakstest000002-agentpool\",\n
        \    \"clientId\":\"00000000-0000-0000-0000-000000000001\",\n     \"objectId\":\"00000000-0000-0000-0000-000000000001\"\n
        \   }\n   },\n   \"disableLocalAccounts\": false\n  },\n  \"identity\": {\n
        \  \"type\": \"SystemAssigned\",\n   \"principalId\":\"00000000-0000-0000-0000-000000000001\",\n
        \  \"tenantId\": \"72f988bf-86f1-41af-91ab-2d7cd011db47\"\n  },\n  \"sku\":
        {\n   \"name\": \"Basic\",\n   \"tier\": \"Free\"\n  }\n }"
    headers:
      cache-control:
      - no-cache
      content-length:
<<<<<<< HEAD
      - '3855'
      content-type:
      - application/json
      date:
      - Fri, 14 May 2021 06:26:47 GMT
=======
      - '3921'
      content-type:
      - application/json
      date:
      - Wed, 23 Jun 2021 08:05:51 GMT
>>>>>>> 6f2433a1
      expires:
      - '-1'
      pragma:
      - no-cache
      server:
      - nginx
      strict-transport-security:
      - max-age=31536000; includeSubDomains
      transfer-encoding:
      - chunked
      vary:
      - Accept-Encoding
      x-content-type-options:
      - nosniff
    status:
      code: 200
      message: OK
- request:
    body: null
    headers:
      Accept:
      - application/json
      Accept-Encoding:
      - gzip, deflate
      CommandName:
      - aks delete
      Connection:
      - keep-alive
      Content-Length:
      - '0'
      ParameterSetName:
      - --resource-group --name --yes --no-wait
      User-Agent:
<<<<<<< HEAD
      - python/3.6.9 (Linux-5.4.72-microsoft-standard-WSL2-x86_64-with-Ubuntu-18.04-bionic)
        msrest/0.6.21 msrest_azure/0.6.3 azure-mgmt-containerservice/11.2.0 Azure-SDK-For-Python
        AZURECLI/2.23.0
      accept-language:
      - en-US
    method: DELETE
    uri: https://management.azure.com/subscriptions/00000000-0000-0000-0000-000000000000/resourceGroups/clitest000001/providers/Microsoft.ContainerService/managedClusters/cliakstest000002?api-version=2021-03-01
=======
      - AZURECLI/2.25.0 azsdk-python-azure-mgmt-containerservice/16.0.0 Python/3.6.9
        (Linux-5.4.72-microsoft-standard-WSL2-x86_64-with-Ubuntu-18.04-bionic)
    method: DELETE
    uri: https://management.azure.com/subscriptions/00000000-0000-0000-0000-000000000000/resourceGroups/clitest000001/providers/Microsoft.ContainerService/managedClusters/cliakstest000002?api-version=2021-05-01
>>>>>>> 6f2433a1
  response:
    body:
      string: ''
    headers:
      azure-asyncoperation:
<<<<<<< HEAD
      - https://management.azure.com/subscriptions/00000000-0000-0000-0000-000000000000/providers/Microsoft.ContainerService/locations/westus2/operations/25713bcf-d9f5-48b9-88ed-897868c814e7?api-version=2016-03-30
=======
      - https://management.azure.com/subscriptions/00000000-0000-0000-0000-000000000000/providers/Microsoft.ContainerService/locations/westus2/operations/5e71d17f-aec9-4121-bec3-06f3fcdbd6bf?api-version=2016-03-30
>>>>>>> 6f2433a1
      cache-control:
      - no-cache
      content-length:
      - '0'
      date:
<<<<<<< HEAD
      - Fri, 14 May 2021 06:26:51 GMT
      expires:
      - '-1'
      location:
      - https://management.azure.com/subscriptions/00000000-0000-0000-0000-000000000000/providers/Microsoft.ContainerService/locations/westus2/operationresults/25713bcf-d9f5-48b9-88ed-897868c814e7?api-version=2016-03-30
=======
      - Wed, 23 Jun 2021 08:05:54 GMT
      expires:
      - '-1'
      location:
      - https://management.azure.com/subscriptions/00000000-0000-0000-0000-000000000000/providers/Microsoft.ContainerService/locations/westus2/operationresults/5e71d17f-aec9-4121-bec3-06f3fcdbd6bf?api-version=2016-03-30
>>>>>>> 6f2433a1
      pragma:
      - no-cache
      server:
      - nginx
      strict-transport-security:
      - max-age=31536000; includeSubDomains
      x-content-type-options:
      - nosniff
      x-ms-ratelimit-remaining-subscription-deletes:
      - '14999'
    status:
      code: 202
      message: Accepted
version: 1<|MERGE_RESOLUTION|>--- conflicted
+++ resolved
@@ -13,20 +13,12 @@
       ParameterSetName:
       - --resource-group --name --generate-ssh-keys -a --enable-secret-rotation -o
       User-Agent:
-<<<<<<< HEAD
-      - AZURECLI/2.23.0 azsdk-python-azure-mgmt-resource/16.1.0 Python/3.6.9 (Linux-5.4.72-microsoft-standard-WSL2-x86_64-with-Ubuntu-18.04-bionic)
-=======
       - AZURECLI/2.25.0 azsdk-python-azure-mgmt-resource/18.0.0 Python/3.6.9 (Linux-5.4.72-microsoft-standard-WSL2-x86_64-with-Ubuntu-18.04-bionic)
->>>>>>> 6f2433a1
     method: GET
     uri: https://management.azure.com/subscriptions/00000000-0000-0000-0000-000000000000/resourcegroups/clitest000001?api-version=2021-04-01
   response:
     body:
-<<<<<<< HEAD
-      string: '{"id":"/subscriptions/00000000-0000-0000-0000-000000000000/resourceGroups/clitest000001","name":"clitest000001","type":"Microsoft.Resources/resourceGroups","location":"westus2","tags":{"product":"azurecli","cause":"automation","date":"2021-05-14T06:22:49Z"},"properties":{"provisioningState":"Succeeded"}}'
-=======
       string: '{"id":"/subscriptions/00000000-0000-0000-0000-000000000000/resourceGroups/clitest000001","name":"clitest000001","type":"Microsoft.Resources/resourceGroups","location":"westus2","tags":{"product":"azurecli","cause":"automation","date":"2021-06-23T08:01:22Z"},"properties":{"provisioningState":"Succeeded"}}'
->>>>>>> 6f2433a1
     headers:
       cache-control:
       - no-cache
@@ -35,11 +27,7 @@
       content-type:
       - application/json; charset=utf-8
       date:
-<<<<<<< HEAD
-      - Fri, 14 May 2021 06:22:51 GMT
-=======
       - Wed, 23 Jun 2021 08:01:25 GMT
->>>>>>> 6f2433a1
       expires:
       - '-1'
       pragma:
@@ -55,32 +43,19 @@
       message: OK
 - request:
     body: '{"location": "westus2", "properties": {"kubernetesVersion": "", "dnsPrefix":
-<<<<<<< HEAD
-      "cliakstest-clitestjnhrpuwrv-8ecadf", "agentPoolProfiles": [{"count": 3, "vmSize":
-      "Standard_DS2_v2", "osType": "Linux", "type": "VirtualMachineScaleSets", "mode":
-      "System", "enableNodePublicIP": false, "scaleSetPriority": "Regular", "scaleSetEvictionPolicy":
-      "Delete", "enableEncryptionAtHost": false, "enableFIPS": false, "name": "nodepool1"}],
-      "linuxProfile": {"adminUsername": "azureuser", "ssh": {"publicKeys": [{"keyData":
-      "ssh-rsa AAAAB3NzaC1yc2EAAAADAQABAAABAQDDa7B9UAcZjiNXFbAWabU3ZJQsZv4CgsZK8jq+ZRCaJsErW/Lbi/pURsGaLmwn2Hn+zSHj5i4yhNmi3/l89lkvBuv6+sENFnrG5QzUr/9B3UaiwOGCKX6Z/SlC62fz+lAerbtB0ntHs0cTgdLCwAzNanpGqVUpTNkFrnDO2OjJF1SwqTVdyFRY7fCOvrXVXxcdrmMKGxDgihRCkEztaGjiyE5Rc5nHuti8CrfWl6V8tgG9oaRBJOJ4WkM7TT+S7B+XCUUWh8JUXH/KU6wIP47gvZ98KxL0WRFY/Dt+YnlknpvxS7u3fcP+RozpaZ1MIwibjec3ch8Evx8Z7RgaFwav
-=======
       "cliakstest-clitestwiynh3brq-8ecadf", "agentPoolProfiles": [{"count": 3, "vmSize":
       "Standard_DS2_v2", "osType": "Linux", "type": "VirtualMachineScaleSets", "mode":
       "System", "enableNodePublicIP": false, "scaleSetPriority": "Regular", "scaleSetEvictionPolicy":
       "Delete", "enableEncryptionAtHost": false, "enableUltraSSD": false, "enableFIPS":
       false, "name": "nodepool1"}], "linuxProfile": {"adminUsername": "azureuser",
       "ssh": {"publicKeys": [{"keyData": "ssh-rsa AAAAB3NzaC1yc2EAAAADAQABAAABAQDDa7B9UAcZjiNXFbAWabU3ZJQsZv4CgsZK8jq+ZRCaJsErW/Lbi/pURsGaLmwn2Hn+zSHj5i4yhNmi3/l89lkvBuv6+sENFnrG5QzUr/9B3UaiwOGCKX6Z/SlC62fz+lAerbtB0ntHs0cTgdLCwAzNanpGqVUpTNkFrnDO2OjJF1SwqTVdyFRY7fCOvrXVXxcdrmMKGxDgihRCkEztaGjiyE5Rc5nHuti8CrfWl6V8tgG9oaRBJOJ4WkM7TT+S7B+XCUUWh8JUXH/KU6wIP47gvZ98KxL0WRFY/Dt+YnlknpvxS7u3fcP+RozpaZ1MIwibjec3ch8Evx8Z7RgaFwav
->>>>>>> 6f2433a1
       fumingzhang@microsoft.com\n"}]}}, "addonProfiles": {"azureKeyvaultSecretsProvider":
       {"enabled": true, "config": {"enableSecretRotation": "true"}}}, "enableRBAC":
       true, "enablePodSecurityPolicy": false, "networkProfile": {"networkPlugin":
       "kubenet", "podCidr": "10.244.0.0/16", "serviceCidr": "10.0.0.0/16", "dnsServiceIP":
       "10.0.0.10", "dockerBridgeCidr": "172.17.0.1/16", "outboundType": "loadBalancer",
-<<<<<<< HEAD
-      "loadBalancerSku": "standard"}}, "identity": {"type": "SystemAssigned"}}'
-=======
       "loadBalancerSku": "standard"}, "disableLocalAccounts": false}, "identity":
       {"type": "SystemAssigned"}}'
->>>>>>> 6f2433a1
     headers:
       Accept:
       - application/json
@@ -91,11 +66,7 @@
       Connection:
       - keep-alive
       Content-Length:
-<<<<<<< HEAD
-      - '1365'
-=======
       - '1421'
->>>>>>> 6f2433a1
       Content-Type:
       - application/json; charset=utf-8
       ParameterSetName:
@@ -103,11 +74,7 @@
       User-Agent:
       - python/3.6.9 (Linux-5.4.72-microsoft-standard-WSL2-x86_64-with-Ubuntu-18.04-bionic)
         msrest/0.6.21 msrest_azure/0.6.3 azure-mgmt-containerservice/11.0.0 Azure-SDK-For-Python
-<<<<<<< HEAD
-        AZURECLI/2.23.0
-=======
-        AZURECLI/2.25.0
->>>>>>> 6f2433a1
+        AZURECLI/2.25.0
       accept-language:
       - en-US
     method: PUT
@@ -118,28 +85,14 @@
         \ \"location\": \"westus2\",\n  \"name\": \"cliakstest000002\",\n  \"type\":
         \"Microsoft.ContainerService/ManagedClusters\",\n  \"properties\": {\n   \"provisioningState\":
         \"Creating\",\n   \"powerState\": {\n    \"code\": \"Running\"\n   },\n   \"kubernetesVersion\":
-<<<<<<< HEAD
-        \"1.19.9\",\n   \"dnsPrefix\": \"cliakstest-clitestjnhrpuwrv-8ecadf\",\n   \"fqdn\":
-        \"cliakstest-clitestjnhrpuwrv-8ecadf-95e8f497.hcp.westus2.azmk8s.io\",\n   \"azurePortalFQDN\":
-        \"cliakstest-clitestjnhrpuwrv-8ecadf-95e8f497.portal.hcp.westus2.azmk8s.io\",\n
-=======
         \"1.19.11\",\n   \"dnsPrefix\": \"cliakstest-clitestwiynh3brq-8ecadf\",\n
         \  \"fqdn\": \"cliakstest-clitestwiynh3brq-8ecadf-e8637f9f.hcp.westus2.azmk8s.io\",\n
         \  \"azurePortalFQDN\": \"cliakstest-clitestwiynh3brq-8ecadf-e8637f9f.portal.hcp.westus2.azmk8s.io\",\n
->>>>>>> 6f2433a1
         \  \"agentPoolProfiles\": [\n    {\n     \"name\": \"nodepool1\",\n     \"count\":
         3,\n     \"vmSize\": \"Standard_DS2_v2\",\n     \"osDiskSizeGB\": 128,\n     \"osDiskType\":
         \"Managed\",\n     \"kubeletDiskType\": \"OS\",\n     \"maxPods\": 110,\n
         \    \"type\": \"VirtualMachineScaleSets\",\n     \"provisioningState\": \"Creating\",\n
         \    \"powerState\": {\n      \"code\": \"Running\"\n     },\n     \"orchestratorVersion\":
-<<<<<<< HEAD
-        \"1.19.9\",\n     \"enableNodePublicIP\": false,\n     \"nodeLabels\": {},\n
-        \    \"mode\": \"System\",\n     \"enableEncryptionAtHost\": false,\n     \"osType\":
-        \"Linux\",\n     \"osSKU\": \"Ubuntu\",\n     \"nodeImageVersion\": \"AKSUbuntu-1804gen2containerd-2021.04.27\",\n
-        \    \"enableFIPS\": false\n    }\n   ],\n   \"linuxProfile\": {\n    \"adminUsername\":
-        \"azureuser\",\n    \"ssh\": {\n     \"publicKeys\": [\n      {\n       \"keyData\":
-        \"ssh-rsa AAAAB3NzaC1yc2EAAAADAQABAAABAQDDa7B9UAcZjiNXFbAWabU3ZJQsZv4CgsZK8jq+ZRCaJsErW/Lbi/pURsGaLmwn2Hn+zSHj5i4yhNmi3/l89lkvBuv6+sENFnrG5QzUr/9B3UaiwOGCKX6Z/SlC62fz+lAerbtB0ntHs0cTgdLCwAzNanpGqVUpTNkFrnDO2OjJF1SwqTVdyFRY7fCOvrXVXxcdrmMKGxDgihRCkEztaGjiyE5Rc5nHuti8CrfWl6V8tgG9oaRBJOJ4WkM7TT+S7B+XCUUWh8JUXH/KU6wIP47gvZ98KxL0WRFY/Dt+YnlknpvxS7u3fcP+RozpaZ1MIwibjec3ch8Evx8Z7RgaFwav
-=======
         \"1.19.11\",\n     \"enableNodePublicIP\": false,\n     \"nodeLabels\": {},\n
         \    \"mode\": \"System\",\n     \"enableEncryptionAtHost\": false,\n     \"enableUltraSSD\":
         false,\n     \"osType\": \"Linux\",\n     \"osSKU\": \"Ubuntu\",\n     \"nodeImageVersion\":
@@ -147,7 +100,6 @@
         \   }\n   ],\n   \"linuxProfile\": {\n    \"adminUsername\": \"azureuser\",\n
         \   \"ssh\": {\n     \"publicKeys\": [\n      {\n       \"keyData\": \"ssh-rsa
         AAAAB3NzaC1yc2EAAAADAQABAAABAQDDa7B9UAcZjiNXFbAWabU3ZJQsZv4CgsZK8jq+ZRCaJsErW/Lbi/pURsGaLmwn2Hn+zSHj5i4yhNmi3/l89lkvBuv6+sENFnrG5QzUr/9B3UaiwOGCKX6Z/SlC62fz+lAerbtB0ntHs0cTgdLCwAzNanpGqVUpTNkFrnDO2OjJF1SwqTVdyFRY7fCOvrXVXxcdrmMKGxDgihRCkEztaGjiyE5Rc5nHuti8CrfWl6V8tgG9oaRBJOJ4WkM7TT+S7B+XCUUWh8JUXH/KU6wIP47gvZ98KxL0WRFY/Dt+YnlknpvxS7u3fcP+RozpaZ1MIwibjec3ch8Evx8Z7RgaFwav
->>>>>>> 6f2433a1
         fumingzhang@microsoft.com\\n\"\n      }\n     ]\n    }\n   },\n   \"servicePrincipalProfile\":
         {\n    \"clientId\":\"00000000-0000-0000-0000-000000000001\"\n   },\n   \"addonProfiles\":
         {\n    \"azureKeyvaultSecretsProvider\": {\n     \"enabled\": true,\n     \"config\":
@@ -158,28 +110,12 @@
         {\n     \"managedOutboundIPs\": {\n      \"count\": 1\n     }\n    },\n    \"podCidr\":
         \"10.244.0.0/16\",\n    \"serviceCidr\": \"10.0.0.0/16\",\n    \"dnsServiceIP\":
         \"10.0.0.10\",\n    \"dockerBridgeCidr\": \"172.17.0.1/16\",\n    \"outboundType\":
-<<<<<<< HEAD
-        \"loadBalancer\"\n   },\n   \"maxAgentPools\": 100\n  },\n  \"identity\":
-        {\n   \"type\": \"SystemAssigned\",\n   \"principalId\":\"00000000-0000-0000-0000-000000000001\",\n
-=======
         \"loadBalancer\"\n   },\n   \"maxAgentPools\": 100,\n   \"disableLocalAccounts\":
         false\n  },\n  \"identity\": {\n   \"type\": \"SystemAssigned\",\n   \"principalId\":\"00000000-0000-0000-0000-000000000001\",\n
->>>>>>> 6f2433a1
         \  \"tenantId\": \"72f988bf-86f1-41af-91ab-2d7cd011db47\"\n  },\n  \"sku\":
         {\n   \"name\": \"Basic\",\n   \"tier\": \"Free\"\n  }\n }"
     headers:
       azure-asyncoperation:
-<<<<<<< HEAD
-      - https://management.azure.com/subscriptions/00000000-0000-0000-0000-000000000000/providers/Microsoft.ContainerService/locations/westus2/operations/51e69799-4f74-47e7-9086-34372468a3d1?api-version=2016-03-30
-      cache-control:
-      - no-cache
-      content-length:
-      - '2809'
-      content-type:
-      - application/json
-      date:
-      - Fri, 14 May 2021 06:23:05 GMT
-=======
       - https://management.azure.com/subscriptions/00000000-0000-0000-0000-000000000000/providers/Microsoft.ContainerService/locations/westus2/operations/6acad5ac-0179-437c-b68e-d4247aa59aa5?api-version=2016-03-30
       cache-control:
       - no-cache
@@ -189,7 +125,6 @@
       - application/json
       date:
       - Wed, 23 Jun 2021 08:01:39 GMT
->>>>>>> 6f2433a1
       expires:
       - '-1'
       pragma:
@@ -201,11 +136,7 @@
       x-content-type-options:
       - nosniff
       x-ms-ratelimit-remaining-subscription-writes:
-<<<<<<< HEAD
-      - '1195'
-=======
       - '1196'
->>>>>>> 6f2433a1
     status:
       code: 201
       message: Created
@@ -225,15 +156,6 @@
       User-Agent:
       - python/3.6.9 (Linux-5.4.72-microsoft-standard-WSL2-x86_64-with-Ubuntu-18.04-bionic)
         msrest/0.6.21 msrest_azure/0.6.3 azure-mgmt-containerservice/11.0.0 Azure-SDK-For-Python
-<<<<<<< HEAD
-        AZURECLI/2.23.0
-    method: GET
-    uri: https://management.azure.com/subscriptions/00000000-0000-0000-0000-000000000000/providers/Microsoft.ContainerService/locations/westus2/operations/51e69799-4f74-47e7-9086-34372468a3d1?api-version=2016-03-30
-  response:
-    body:
-      string: "{\n  \"name\": \"9997e651-744f-e747-9086-34372468a3d1\",\n  \"status\":
-        \"InProgress\",\n  \"startTime\": \"2021-05-14T06:23:04.4733333Z\"\n }"
-=======
         AZURECLI/2.25.0
     method: GET
     uri: https://management.azure.com/subscriptions/00000000-0000-0000-0000-000000000000/providers/Microsoft.ContainerService/locations/westus2/operations/6acad5ac-0179-437c-b68e-d4247aa59aa5?api-version=2016-03-30
@@ -241,7 +163,6 @@
     body:
       string: "{\n  \"name\": \"acd5ca6a-7901-7c43-b68e-d4247aa59aa5\",\n  \"status\":
         \"InProgress\",\n  \"startTime\": \"2021-06-23T08:01:38.2Z\"\n }"
->>>>>>> 6f2433a1
     headers:
       cache-control:
       - no-cache
@@ -250,53 +171,40 @@
       content-type:
       - application/json
       date:
-<<<<<<< HEAD
-      - Fri, 14 May 2021 06:23:36 GMT
-=======
       - Wed, 23 Jun 2021 08:02:10 GMT
->>>>>>> 6f2433a1
-      expires:
-      - '-1'
-      pragma:
-      - no-cache
-      server:
-      - nginx
-      strict-transport-security:
-      - max-age=31536000; includeSubDomains
-      transfer-encoding:
-      - chunked
-      vary:
-      - Accept-Encoding
-      x-content-type-options:
-      - nosniff
-    status:
-      code: 200
-      message: OK
-- request:
-    body: null
-    headers:
-      Accept:
-      - application/json
-      Accept-Encoding:
-      - gzip, deflate
-      CommandName:
-      - aks create
-      Connection:
-      - keep-alive
-      ParameterSetName:
-      - --resource-group --name --generate-ssh-keys -a --enable-secret-rotation -o
-      User-Agent:
-      - python/3.6.9 (Linux-5.4.72-microsoft-standard-WSL2-x86_64-with-Ubuntu-18.04-bionic)
-        msrest/0.6.21 msrest_azure/0.6.3 azure-mgmt-containerservice/11.0.0 Azure-SDK-For-Python
-<<<<<<< HEAD
-        AZURECLI/2.23.0
-    method: GET
-    uri: https://management.azure.com/subscriptions/00000000-0000-0000-0000-000000000000/providers/Microsoft.ContainerService/locations/westus2/operations/51e69799-4f74-47e7-9086-34372468a3d1?api-version=2016-03-30
-  response:
-    body:
-      string: "{\n  \"name\": \"9997e651-744f-e747-9086-34372468a3d1\",\n  \"status\":
-        \"InProgress\",\n  \"startTime\": \"2021-05-14T06:23:04.4733333Z\"\n }"
-=======
+      expires:
+      - '-1'
+      pragma:
+      - no-cache
+      server:
+      - nginx
+      strict-transport-security:
+      - max-age=31536000; includeSubDomains
+      transfer-encoding:
+      - chunked
+      vary:
+      - Accept-Encoding
+      x-content-type-options:
+      - nosniff
+    status:
+      code: 200
+      message: OK
+- request:
+    body: null
+    headers:
+      Accept:
+      - application/json
+      Accept-Encoding:
+      - gzip, deflate
+      CommandName:
+      - aks create
+      Connection:
+      - keep-alive
+      ParameterSetName:
+      - --resource-group --name --generate-ssh-keys -a --enable-secret-rotation -o
+      User-Agent:
+      - python/3.6.9 (Linux-5.4.72-microsoft-standard-WSL2-x86_64-with-Ubuntu-18.04-bionic)
+        msrest/0.6.21 msrest_azure/0.6.3 azure-mgmt-containerservice/11.0.0 Azure-SDK-For-Python
         AZURECLI/2.25.0
     method: GET
     uri: https://management.azure.com/subscriptions/00000000-0000-0000-0000-000000000000/providers/Microsoft.ContainerService/locations/westus2/operations/6acad5ac-0179-437c-b68e-d4247aa59aa5?api-version=2016-03-30
@@ -304,7 +212,6 @@
     body:
       string: "{\n  \"name\": \"acd5ca6a-7901-7c43-b68e-d4247aa59aa5\",\n  \"status\":
         \"InProgress\",\n  \"startTime\": \"2021-06-23T08:01:38.2Z\"\n }"
->>>>>>> 6f2433a1
     headers:
       cache-control:
       - no-cache
@@ -313,53 +220,40 @@
       content-type:
       - application/json
       date:
-<<<<<<< HEAD
-      - Fri, 14 May 2021 06:24:07 GMT
-=======
       - Wed, 23 Jun 2021 08:02:41 GMT
->>>>>>> 6f2433a1
-      expires:
-      - '-1'
-      pragma:
-      - no-cache
-      server:
-      - nginx
-      strict-transport-security:
-      - max-age=31536000; includeSubDomains
-      transfer-encoding:
-      - chunked
-      vary:
-      - Accept-Encoding
-      x-content-type-options:
-      - nosniff
-    status:
-      code: 200
-      message: OK
-- request:
-    body: null
-    headers:
-      Accept:
-      - application/json
-      Accept-Encoding:
-      - gzip, deflate
-      CommandName:
-      - aks create
-      Connection:
-      - keep-alive
-      ParameterSetName:
-      - --resource-group --name --generate-ssh-keys -a --enable-secret-rotation -o
-      User-Agent:
-      - python/3.6.9 (Linux-5.4.72-microsoft-standard-WSL2-x86_64-with-Ubuntu-18.04-bionic)
-        msrest/0.6.21 msrest_azure/0.6.3 azure-mgmt-containerservice/11.0.0 Azure-SDK-For-Python
-<<<<<<< HEAD
-        AZURECLI/2.23.0
-    method: GET
-    uri: https://management.azure.com/subscriptions/00000000-0000-0000-0000-000000000000/providers/Microsoft.ContainerService/locations/westus2/operations/51e69799-4f74-47e7-9086-34372468a3d1?api-version=2016-03-30
-  response:
-    body:
-      string: "{\n  \"name\": \"9997e651-744f-e747-9086-34372468a3d1\",\n  \"status\":
-        \"InProgress\",\n  \"startTime\": \"2021-05-14T06:23:04.4733333Z\"\n }"
-=======
+      expires:
+      - '-1'
+      pragma:
+      - no-cache
+      server:
+      - nginx
+      strict-transport-security:
+      - max-age=31536000; includeSubDomains
+      transfer-encoding:
+      - chunked
+      vary:
+      - Accept-Encoding
+      x-content-type-options:
+      - nosniff
+    status:
+      code: 200
+      message: OK
+- request:
+    body: null
+    headers:
+      Accept:
+      - application/json
+      Accept-Encoding:
+      - gzip, deflate
+      CommandName:
+      - aks create
+      Connection:
+      - keep-alive
+      ParameterSetName:
+      - --resource-group --name --generate-ssh-keys -a --enable-secret-rotation -o
+      User-Agent:
+      - python/3.6.9 (Linux-5.4.72-microsoft-standard-WSL2-x86_64-with-Ubuntu-18.04-bionic)
+        msrest/0.6.21 msrest_azure/0.6.3 azure-mgmt-containerservice/11.0.0 Azure-SDK-For-Python
         AZURECLI/2.25.0
     method: GET
     uri: https://management.azure.com/subscriptions/00000000-0000-0000-0000-000000000000/providers/Microsoft.ContainerService/locations/westus2/operations/6acad5ac-0179-437c-b68e-d4247aa59aa5?api-version=2016-03-30
@@ -367,7 +261,6 @@
     body:
       string: "{\n  \"name\": \"acd5ca6a-7901-7c43-b68e-d4247aa59aa5\",\n  \"status\":
         \"InProgress\",\n  \"startTime\": \"2021-06-23T08:01:38.2Z\"\n }"
->>>>>>> 6f2433a1
     headers:
       cache-control:
       - no-cache
@@ -376,53 +269,40 @@
       content-type:
       - application/json
       date:
-<<<<<<< HEAD
-      - Fri, 14 May 2021 06:24:39 GMT
-=======
       - Wed, 23 Jun 2021 08:03:13 GMT
->>>>>>> 6f2433a1
-      expires:
-      - '-1'
-      pragma:
-      - no-cache
-      server:
-      - nginx
-      strict-transport-security:
-      - max-age=31536000; includeSubDomains
-      transfer-encoding:
-      - chunked
-      vary:
-      - Accept-Encoding
-      x-content-type-options:
-      - nosniff
-    status:
-      code: 200
-      message: OK
-- request:
-    body: null
-    headers:
-      Accept:
-      - application/json
-      Accept-Encoding:
-      - gzip, deflate
-      CommandName:
-      - aks create
-      Connection:
-      - keep-alive
-      ParameterSetName:
-      - --resource-group --name --generate-ssh-keys -a --enable-secret-rotation -o
-      User-Agent:
-      - python/3.6.9 (Linux-5.4.72-microsoft-standard-WSL2-x86_64-with-Ubuntu-18.04-bionic)
-        msrest/0.6.21 msrest_azure/0.6.3 azure-mgmt-containerservice/11.0.0 Azure-SDK-For-Python
-<<<<<<< HEAD
-        AZURECLI/2.23.0
-    method: GET
-    uri: https://management.azure.com/subscriptions/00000000-0000-0000-0000-000000000000/providers/Microsoft.ContainerService/locations/westus2/operations/51e69799-4f74-47e7-9086-34372468a3d1?api-version=2016-03-30
-  response:
-    body:
-      string: "{\n  \"name\": \"9997e651-744f-e747-9086-34372468a3d1\",\n  \"status\":
-        \"InProgress\",\n  \"startTime\": \"2021-05-14T06:23:04.4733333Z\"\n }"
-=======
+      expires:
+      - '-1'
+      pragma:
+      - no-cache
+      server:
+      - nginx
+      strict-transport-security:
+      - max-age=31536000; includeSubDomains
+      transfer-encoding:
+      - chunked
+      vary:
+      - Accept-Encoding
+      x-content-type-options:
+      - nosniff
+    status:
+      code: 200
+      message: OK
+- request:
+    body: null
+    headers:
+      Accept:
+      - application/json
+      Accept-Encoding:
+      - gzip, deflate
+      CommandName:
+      - aks create
+      Connection:
+      - keep-alive
+      ParameterSetName:
+      - --resource-group --name --generate-ssh-keys -a --enable-secret-rotation -o
+      User-Agent:
+      - python/3.6.9 (Linux-5.4.72-microsoft-standard-WSL2-x86_64-with-Ubuntu-18.04-bionic)
+        msrest/0.6.21 msrest_azure/0.6.3 azure-mgmt-containerservice/11.0.0 Azure-SDK-For-Python
         AZURECLI/2.25.0
     method: GET
     uri: https://management.azure.com/subscriptions/00000000-0000-0000-0000-000000000000/providers/Microsoft.ContainerService/locations/westus2/operations/6acad5ac-0179-437c-b68e-d4247aa59aa5?api-version=2016-03-30
@@ -430,7 +310,6 @@
     body:
       string: "{\n  \"name\": \"acd5ca6a-7901-7c43-b68e-d4247aa59aa5\",\n  \"status\":
         \"InProgress\",\n  \"startTime\": \"2021-06-23T08:01:38.2Z\"\n }"
->>>>>>> 6f2433a1
     headers:
       cache-control:
       - no-cache
@@ -439,53 +318,40 @@
       content-type:
       - application/json
       date:
-<<<<<<< HEAD
-      - Fri, 14 May 2021 06:25:11 GMT
-=======
       - Wed, 23 Jun 2021 08:03:44 GMT
->>>>>>> 6f2433a1
-      expires:
-      - '-1'
-      pragma:
-      - no-cache
-      server:
-      - nginx
-      strict-transport-security:
-      - max-age=31536000; includeSubDomains
-      transfer-encoding:
-      - chunked
-      vary:
-      - Accept-Encoding
-      x-content-type-options:
-      - nosniff
-    status:
-      code: 200
-      message: OK
-- request:
-    body: null
-    headers:
-      Accept:
-      - application/json
-      Accept-Encoding:
-      - gzip, deflate
-      CommandName:
-      - aks create
-      Connection:
-      - keep-alive
-      ParameterSetName:
-      - --resource-group --name --generate-ssh-keys -a --enable-secret-rotation -o
-      User-Agent:
-      - python/3.6.9 (Linux-5.4.72-microsoft-standard-WSL2-x86_64-with-Ubuntu-18.04-bionic)
-        msrest/0.6.21 msrest_azure/0.6.3 azure-mgmt-containerservice/11.0.0 Azure-SDK-For-Python
-<<<<<<< HEAD
-        AZURECLI/2.23.0
-    method: GET
-    uri: https://management.azure.com/subscriptions/00000000-0000-0000-0000-000000000000/providers/Microsoft.ContainerService/locations/westus2/operations/51e69799-4f74-47e7-9086-34372468a3d1?api-version=2016-03-30
-  response:
-    body:
-      string: "{\n  \"name\": \"9997e651-744f-e747-9086-34372468a3d1\",\n  \"status\":
-        \"InProgress\",\n  \"startTime\": \"2021-05-14T06:23:04.4733333Z\"\n }"
-=======
+      expires:
+      - '-1'
+      pragma:
+      - no-cache
+      server:
+      - nginx
+      strict-transport-security:
+      - max-age=31536000; includeSubDomains
+      transfer-encoding:
+      - chunked
+      vary:
+      - Accept-Encoding
+      x-content-type-options:
+      - nosniff
+    status:
+      code: 200
+      message: OK
+- request:
+    body: null
+    headers:
+      Accept:
+      - application/json
+      Accept-Encoding:
+      - gzip, deflate
+      CommandName:
+      - aks create
+      Connection:
+      - keep-alive
+      ParameterSetName:
+      - --resource-group --name --generate-ssh-keys -a --enable-secret-rotation -o
+      User-Agent:
+      - python/3.6.9 (Linux-5.4.72-microsoft-standard-WSL2-x86_64-with-Ubuntu-18.04-bionic)
+        msrest/0.6.21 msrest_azure/0.6.3 azure-mgmt-containerservice/11.0.0 Azure-SDK-For-Python
         AZURECLI/2.25.0
     method: GET
     uri: https://management.azure.com/subscriptions/00000000-0000-0000-0000-000000000000/providers/Microsoft.ContainerService/locations/westus2/operations/6acad5ac-0179-437c-b68e-d4247aa59aa5?api-version=2016-03-30
@@ -493,7 +359,6 @@
     body:
       string: "{\n  \"name\": \"acd5ca6a-7901-7c43-b68e-d4247aa59aa5\",\n  \"status\":
         \"InProgress\",\n  \"startTime\": \"2021-06-23T08:01:38.2Z\"\n }"
->>>>>>> 6f2433a1
     headers:
       cache-control:
       - no-cache
@@ -502,53 +367,40 @@
       content-type:
       - application/json
       date:
-<<<<<<< HEAD
-      - Fri, 14 May 2021 06:25:43 GMT
-=======
       - Wed, 23 Jun 2021 08:04:15 GMT
->>>>>>> 6f2433a1
-      expires:
-      - '-1'
-      pragma:
-      - no-cache
-      server:
-      - nginx
-      strict-transport-security:
-      - max-age=31536000; includeSubDomains
-      transfer-encoding:
-      - chunked
-      vary:
-      - Accept-Encoding
-      x-content-type-options:
-      - nosniff
-    status:
-      code: 200
-      message: OK
-- request:
-    body: null
-    headers:
-      Accept:
-      - application/json
-      Accept-Encoding:
-      - gzip, deflate
-      CommandName:
-      - aks create
-      Connection:
-      - keep-alive
-      ParameterSetName:
-      - --resource-group --name --generate-ssh-keys -a --enable-secret-rotation -o
-      User-Agent:
-      - python/3.6.9 (Linux-5.4.72-microsoft-standard-WSL2-x86_64-with-Ubuntu-18.04-bionic)
-        msrest/0.6.21 msrest_azure/0.6.3 azure-mgmt-containerservice/11.0.0 Azure-SDK-For-Python
-<<<<<<< HEAD
-        AZURECLI/2.23.0
-    method: GET
-    uri: https://management.azure.com/subscriptions/00000000-0000-0000-0000-000000000000/providers/Microsoft.ContainerService/locations/westus2/operations/51e69799-4f74-47e7-9086-34372468a3d1?api-version=2016-03-30
-  response:
-    body:
-      string: "{\n  \"name\": \"9997e651-744f-e747-9086-34372468a3d1\",\n  \"status\":
-        \"InProgress\",\n  \"startTime\": \"2021-05-14T06:23:04.4733333Z\"\n }"
-=======
+      expires:
+      - '-1'
+      pragma:
+      - no-cache
+      server:
+      - nginx
+      strict-transport-security:
+      - max-age=31536000; includeSubDomains
+      transfer-encoding:
+      - chunked
+      vary:
+      - Accept-Encoding
+      x-content-type-options:
+      - nosniff
+    status:
+      code: 200
+      message: OK
+- request:
+    body: null
+    headers:
+      Accept:
+      - application/json
+      Accept-Encoding:
+      - gzip, deflate
+      CommandName:
+      - aks create
+      Connection:
+      - keep-alive
+      ParameterSetName:
+      - --resource-group --name --generate-ssh-keys -a --enable-secret-rotation -o
+      User-Agent:
+      - python/3.6.9 (Linux-5.4.72-microsoft-standard-WSL2-x86_64-with-Ubuntu-18.04-bionic)
+        msrest/0.6.21 msrest_azure/0.6.3 azure-mgmt-containerservice/11.0.0 Azure-SDK-For-Python
         AZURECLI/2.25.0
     method: GET
     uri: https://management.azure.com/subscriptions/00000000-0000-0000-0000-000000000000/providers/Microsoft.ContainerService/locations/westus2/operations/6acad5ac-0179-437c-b68e-d4247aa59aa5?api-version=2016-03-30
@@ -556,7 +408,6 @@
     body:
       string: "{\n  \"name\": \"acd5ca6a-7901-7c43-b68e-d4247aa59aa5\",\n  \"status\":
         \"InProgress\",\n  \"startTime\": \"2021-06-23T08:01:38.2Z\"\n }"
->>>>>>> 6f2433a1
     headers:
       cache-control:
       - no-cache
@@ -565,54 +416,40 @@
       content-type:
       - application/json
       date:
-<<<<<<< HEAD
-      - Fri, 14 May 2021 06:26:14 GMT
-=======
       - Wed, 23 Jun 2021 08:04:47 GMT
->>>>>>> 6f2433a1
-      expires:
-      - '-1'
-      pragma:
-      - no-cache
-      server:
-      - nginx
-      strict-transport-security:
-      - max-age=31536000; includeSubDomains
-      transfer-encoding:
-      - chunked
-      vary:
-      - Accept-Encoding
-      x-content-type-options:
-      - nosniff
-    status:
-      code: 200
-      message: OK
-- request:
-    body: null
-    headers:
-      Accept:
-      - application/json
-      Accept-Encoding:
-      - gzip, deflate
-      CommandName:
-      - aks create
-      Connection:
-      - keep-alive
-      ParameterSetName:
-      - --resource-group --name --generate-ssh-keys -a --enable-secret-rotation -o
-      User-Agent:
-      - python/3.6.9 (Linux-5.4.72-microsoft-standard-WSL2-x86_64-with-Ubuntu-18.04-bionic)
-        msrest/0.6.21 msrest_azure/0.6.3 azure-mgmt-containerservice/11.0.0 Azure-SDK-For-Python
-<<<<<<< HEAD
-        AZURECLI/2.23.0
-    method: GET
-    uri: https://management.azure.com/subscriptions/00000000-0000-0000-0000-000000000000/providers/Microsoft.ContainerService/locations/westus2/operations/51e69799-4f74-47e7-9086-34372468a3d1?api-version=2016-03-30
-  response:
-    body:
-      string: "{\n  \"name\": \"9997e651-744f-e747-9086-34372468a3d1\",\n  \"status\":
-        \"Succeeded\",\n  \"startTime\": \"2021-05-14T06:23:04.4733333Z\",\n  \"endTime\":
-        \"2021-05-14T06:26:14.6574641Z\"\n }"
-=======
+      expires:
+      - '-1'
+      pragma:
+      - no-cache
+      server:
+      - nginx
+      strict-transport-security:
+      - max-age=31536000; includeSubDomains
+      transfer-encoding:
+      - chunked
+      vary:
+      - Accept-Encoding
+      x-content-type-options:
+      - nosniff
+    status:
+      code: 200
+      message: OK
+- request:
+    body: null
+    headers:
+      Accept:
+      - application/json
+      Accept-Encoding:
+      - gzip, deflate
+      CommandName:
+      - aks create
+      Connection:
+      - keep-alive
+      ParameterSetName:
+      - --resource-group --name --generate-ssh-keys -a --enable-secret-rotation -o
+      User-Agent:
+      - python/3.6.9 (Linux-5.4.72-microsoft-standard-WSL2-x86_64-with-Ubuntu-18.04-bionic)
+        msrest/0.6.21 msrest_azure/0.6.3 azure-mgmt-containerservice/11.0.0 Azure-SDK-For-Python
         AZURECLI/2.25.0
     method: GET
     uri: https://management.azure.com/subscriptions/00000000-0000-0000-0000-000000000000/providers/Microsoft.ContainerService/locations/westus2/operations/6acad5ac-0179-437c-b68e-d4247aa59aa5?api-version=2016-03-30
@@ -620,44 +457,33 @@
     body:
       string: "{\n  \"name\": \"acd5ca6a-7901-7c43-b68e-d4247aa59aa5\",\n  \"status\":
         \"InProgress\",\n  \"startTime\": \"2021-06-23T08:01:38.2Z\"\n }"
->>>>>>> 6f2433a1
-    headers:
-      cache-control:
-      - no-cache
-      content-length:
-<<<<<<< HEAD
-      - '170'
-      content-type:
-      - application/json
-      date:
-      - Fri, 14 May 2021 06:26:46 GMT
-=======
+    headers:
+      cache-control:
+      - no-cache
+      content-length:
       - '120'
       content-type:
       - application/json
       date:
       - Wed, 23 Jun 2021 08:05:18 GMT
->>>>>>> 6f2433a1
-      expires:
-      - '-1'
-      pragma:
-      - no-cache
-      server:
-      - nginx
-      strict-transport-security:
-      - max-age=31536000; includeSubDomains
-      transfer-encoding:
-      - chunked
-      vary:
-      - Accept-Encoding
-      x-content-type-options:
-      - nosniff
-    status:
-      code: 200
-      message: OK
-- request:
-<<<<<<< HEAD
-=======
+      expires:
+      - '-1'
+      pragma:
+      - no-cache
+      server:
+      - nginx
+      strict-transport-security:
+      - max-age=31536000; includeSubDomains
+      transfer-encoding:
+      - chunked
+      vary:
+      - Accept-Encoding
+      x-content-type-options:
+      - nosniff
+    status:
+      code: 200
+      message: OK
+- request:
     body: null
     headers:
       Accept:
@@ -708,27 +534,22 @@
       code: 200
       message: OK
 - request:
->>>>>>> 6f2433a1
-    body: null
-    headers:
-      Accept:
-      - application/json
-      Accept-Encoding:
-      - gzip, deflate
-      CommandName:
-      - aks create
-      Connection:
-      - keep-alive
-      ParameterSetName:
-      - --resource-group --name --generate-ssh-keys -a --enable-secret-rotation -o
-      User-Agent:
-      - python/3.6.9 (Linux-5.4.72-microsoft-standard-WSL2-x86_64-with-Ubuntu-18.04-bionic)
-        msrest/0.6.21 msrest_azure/0.6.3 azure-mgmt-containerservice/11.0.0 Azure-SDK-For-Python
-<<<<<<< HEAD
-        AZURECLI/2.23.0
-=======
-        AZURECLI/2.25.0
->>>>>>> 6f2433a1
+    body: null
+    headers:
+      Accept:
+      - application/json
+      Accept-Encoding:
+      - gzip, deflate
+      CommandName:
+      - aks create
+      Connection:
+      - keep-alive
+      ParameterSetName:
+      - --resource-group --name --generate-ssh-keys -a --enable-secret-rotation -o
+      User-Agent:
+      - python/3.6.9 (Linux-5.4.72-microsoft-standard-WSL2-x86_64-with-Ubuntu-18.04-bionic)
+        msrest/0.6.21 msrest_azure/0.6.3 azure-mgmt-containerservice/11.0.0 Azure-SDK-For-Python
+        AZURECLI/2.25.0
     method: GET
     uri: https://management.azure.com/subscriptions/00000000-0000-0000-0000-000000000000/resourceGroups/clitest000001/providers/Microsoft.ContainerService/managedClusters/cliakstest000002?api-version=2021-05-01
   response:
@@ -737,28 +558,14 @@
         \ \"location\": \"westus2\",\n  \"name\": \"cliakstest000002\",\n  \"type\":
         \"Microsoft.ContainerService/ManagedClusters\",\n  \"properties\": {\n   \"provisioningState\":
         \"Succeeded\",\n   \"powerState\": {\n    \"code\": \"Running\"\n   },\n   \"kubernetesVersion\":
-<<<<<<< HEAD
-        \"1.19.9\",\n   \"dnsPrefix\": \"cliakstest-clitestjnhrpuwrv-8ecadf\",\n   \"fqdn\":
-        \"cliakstest-clitestjnhrpuwrv-8ecadf-95e8f497.hcp.westus2.azmk8s.io\",\n   \"azurePortalFQDN\":
-        \"cliakstest-clitestjnhrpuwrv-8ecadf-95e8f497.portal.hcp.westus2.azmk8s.io\",\n
-=======
         \"1.19.11\",\n   \"dnsPrefix\": \"cliakstest-clitestwiynh3brq-8ecadf\",\n
         \  \"fqdn\": \"cliakstest-clitestwiynh3brq-8ecadf-e8637f9f.hcp.westus2.azmk8s.io\",\n
         \  \"azurePortalFQDN\": \"cliakstest-clitestwiynh3brq-8ecadf-e8637f9f.portal.hcp.westus2.azmk8s.io\",\n
->>>>>>> 6f2433a1
         \  \"agentPoolProfiles\": [\n    {\n     \"name\": \"nodepool1\",\n     \"count\":
         3,\n     \"vmSize\": \"Standard_DS2_v2\",\n     \"osDiskSizeGB\": 128,\n     \"osDiskType\":
         \"Managed\",\n     \"kubeletDiskType\": \"OS\",\n     \"maxPods\": 110,\n
         \    \"type\": \"VirtualMachineScaleSets\",\n     \"provisioningState\": \"Succeeded\",\n
         \    \"powerState\": {\n      \"code\": \"Running\"\n     },\n     \"orchestratorVersion\":
-<<<<<<< HEAD
-        \"1.19.9\",\n     \"enableNodePublicIP\": false,\n     \"nodeLabels\": {},\n
-        \    \"mode\": \"System\",\n     \"enableEncryptionAtHost\": false,\n     \"osType\":
-        \"Linux\",\n     \"osSKU\": \"Ubuntu\",\n     \"nodeImageVersion\": \"AKSUbuntu-1804gen2containerd-2021.04.27\",\n
-        \    \"enableFIPS\": false\n    }\n   ],\n   \"linuxProfile\": {\n    \"adminUsername\":
-        \"azureuser\",\n    \"ssh\": {\n     \"publicKeys\": [\n      {\n       \"keyData\":
-        \"ssh-rsa AAAAB3NzaC1yc2EAAAADAQABAAABAQDDa7B9UAcZjiNXFbAWabU3ZJQsZv4CgsZK8jq+ZRCaJsErW/Lbi/pURsGaLmwn2Hn+zSHj5i4yhNmi3/l89lkvBuv6+sENFnrG5QzUr/9B3UaiwOGCKX6Z/SlC62fz+lAerbtB0ntHs0cTgdLCwAzNanpGqVUpTNkFrnDO2OjJF1SwqTVdyFRY7fCOvrXVXxcdrmMKGxDgihRCkEztaGjiyE5Rc5nHuti8CrfWl6V8tgG9oaRBJOJ4WkM7TT+S7B+XCUUWh8JUXH/KU6wIP47gvZ98KxL0WRFY/Dt+YnlknpvxS7u3fcP+RozpaZ1MIwibjec3ch8Evx8Z7RgaFwav
-=======
         \"1.19.11\",\n     \"enableNodePublicIP\": false,\n     \"nodeLabels\": {},\n
         \    \"mode\": \"System\",\n     \"enableEncryptionAtHost\": false,\n     \"enableUltraSSD\":
         false,\n     \"osType\": \"Linux\",\n     \"osSKU\": \"Ubuntu\",\n     \"nodeImageVersion\":
@@ -766,7 +573,6 @@
         \   }\n   ],\n   \"linuxProfile\": {\n    \"adminUsername\": \"azureuser\",\n
         \   \"ssh\": {\n     \"publicKeys\": [\n      {\n       \"keyData\": \"ssh-rsa
         AAAAB3NzaC1yc2EAAAADAQABAAABAQDDa7B9UAcZjiNXFbAWabU3ZJQsZv4CgsZK8jq+ZRCaJsErW/Lbi/pURsGaLmwn2Hn+zSHj5i4yhNmi3/l89lkvBuv6+sENFnrG5QzUr/9B3UaiwOGCKX6Z/SlC62fz+lAerbtB0ntHs0cTgdLCwAzNanpGqVUpTNkFrnDO2OjJF1SwqTVdyFRY7fCOvrXVXxcdrmMKGxDgihRCkEztaGjiyE5Rc5nHuti8CrfWl6V8tgG9oaRBJOJ4WkM7TT+S7B+XCUUWh8JUXH/KU6wIP47gvZ98KxL0WRFY/Dt+YnlknpvxS7u3fcP+RozpaZ1MIwibjec3ch8Evx8Z7RgaFwav
->>>>>>> 6f2433a1
         fumingzhang@microsoft.com\\n\"\n      }\n     ]\n    }\n   },\n   \"servicePrincipalProfile\":
         {\n    \"clientId\":\"00000000-0000-0000-0000-000000000001\"\n   },\n   \"addonProfiles\":
         {\n    \"azureKeyvaultSecretsProvider\": {\n     \"enabled\": true,\n     \"config\":
@@ -777,11 +583,7 @@
         \  \"enableRBAC\": true,\n   \"enablePodSecurityPolicy\": false,\n   \"networkProfile\":
         {\n    \"networkPlugin\": \"kubenet\",\n    \"loadBalancerSku\": \"Standard\",\n
         \   \"loadBalancerProfile\": {\n     \"managedOutboundIPs\": {\n      \"count\":
-<<<<<<< HEAD
-        1\n     },\n     \"effectiveOutboundIPs\": [\n      {\n       \"id\": \"/subscriptions/00000000-0000-0000-0000-000000000000/resourceGroups/MC_clitest000001_cliakstest000002_westus2/providers/Microsoft.Network/publicIPAddresses/67ea7881-9f4b-4c74-a822-16512592f396\"\n
-=======
         1\n     },\n     \"effectiveOutboundIPs\": [\n      {\n       \"id\": \"/subscriptions/00000000-0000-0000-0000-000000000000/resourceGroups/MC_clitest000001_cliakstest000002_westus2/providers/Microsoft.Network/publicIPAddresses/2ff5b375-3f6c-4446-9159-292a306afe05\"\n
->>>>>>> 6f2433a1
         \     }\n     ]\n    },\n    \"podCidr\": \"10.244.0.0/16\",\n    \"serviceCidr\":
         \"10.0.0.0/16\",\n    \"dnsServiceIP\": \"10.0.0.10\",\n    \"dockerBridgeCidr\":
         \"172.17.0.1/16\",\n    \"outboundType\": \"loadBalancer\"\n   },\n   \"maxAgentPools\":
@@ -796,19 +598,11 @@
       cache-control:
       - no-cache
       content-length:
-<<<<<<< HEAD
-      - '3855'
-      content-type:
-      - application/json
-      date:
-      - Fri, 14 May 2021 06:26:47 GMT
-=======
       - '3921'
       content-type:
       - application/json
       date:
       - Wed, 23 Jun 2021 08:05:51 GMT
->>>>>>> 6f2433a1
       expires:
       - '-1'
       pragma:
@@ -842,48 +636,26 @@
       ParameterSetName:
       - --resource-group --name --yes --no-wait
       User-Agent:
-<<<<<<< HEAD
-      - python/3.6.9 (Linux-5.4.72-microsoft-standard-WSL2-x86_64-with-Ubuntu-18.04-bionic)
-        msrest/0.6.21 msrest_azure/0.6.3 azure-mgmt-containerservice/11.2.0 Azure-SDK-For-Python
-        AZURECLI/2.23.0
-      accept-language:
-      - en-US
-    method: DELETE
-    uri: https://management.azure.com/subscriptions/00000000-0000-0000-0000-000000000000/resourceGroups/clitest000001/providers/Microsoft.ContainerService/managedClusters/cliakstest000002?api-version=2021-03-01
-=======
       - AZURECLI/2.25.0 azsdk-python-azure-mgmt-containerservice/16.0.0 Python/3.6.9
         (Linux-5.4.72-microsoft-standard-WSL2-x86_64-with-Ubuntu-18.04-bionic)
     method: DELETE
     uri: https://management.azure.com/subscriptions/00000000-0000-0000-0000-000000000000/resourceGroups/clitest000001/providers/Microsoft.ContainerService/managedClusters/cliakstest000002?api-version=2021-05-01
->>>>>>> 6f2433a1
   response:
     body:
       string: ''
     headers:
       azure-asyncoperation:
-<<<<<<< HEAD
-      - https://management.azure.com/subscriptions/00000000-0000-0000-0000-000000000000/providers/Microsoft.ContainerService/locations/westus2/operations/25713bcf-d9f5-48b9-88ed-897868c814e7?api-version=2016-03-30
-=======
       - https://management.azure.com/subscriptions/00000000-0000-0000-0000-000000000000/providers/Microsoft.ContainerService/locations/westus2/operations/5e71d17f-aec9-4121-bec3-06f3fcdbd6bf?api-version=2016-03-30
->>>>>>> 6f2433a1
       cache-control:
       - no-cache
       content-length:
       - '0'
       date:
-<<<<<<< HEAD
-      - Fri, 14 May 2021 06:26:51 GMT
-      expires:
-      - '-1'
-      location:
-      - https://management.azure.com/subscriptions/00000000-0000-0000-0000-000000000000/providers/Microsoft.ContainerService/locations/westus2/operationresults/25713bcf-d9f5-48b9-88ed-897868c814e7?api-version=2016-03-30
-=======
       - Wed, 23 Jun 2021 08:05:54 GMT
       expires:
       - '-1'
       location:
       - https://management.azure.com/subscriptions/00000000-0000-0000-0000-000000000000/providers/Microsoft.ContainerService/locations/westus2/operationresults/5e71d17f-aec9-4121-bec3-06f3fcdbd6bf?api-version=2016-03-30
->>>>>>> 6f2433a1
       pragma:
       - no-cache
       server:
