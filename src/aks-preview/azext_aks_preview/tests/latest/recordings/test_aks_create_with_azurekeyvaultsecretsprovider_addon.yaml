interactions:
- request:
    body: null
    headers:
      Accept:
      - application/json
      Accept-Encoding:
      - gzip, deflate
      CommandName:
      - aks create
      Connection:
      - keep-alive
      ParameterSetName:
      - --resource-group --name --generate-ssh-keys -a -o
      User-Agent:
<<<<<<< HEAD
      - AZURECLI/2.23.0 azsdk-python-azure-mgmt-resource/16.1.0 Python/3.6.9 (Linux-5.4.72-microsoft-standard-WSL2-x86_64-with-Ubuntu-18.04-bionic)
=======
      - AZURECLI/2.25.0 azsdk-python-azure-mgmt-resource/18.0.0 Python/3.6.9 (Linux-5.4.72-microsoft-standard-WSL2-x86_64-with-Ubuntu-18.04-bionic)
>>>>>>> 6f2433a1
    method: GET
    uri: https://management.azure.com/subscriptions/00000000-0000-0000-0000-000000000000/resourcegroups/clitest000001?api-version=2021-04-01
  response:
    body:
<<<<<<< HEAD
      string: '{"id":"/subscriptions/00000000-0000-0000-0000-000000000000/resourceGroups/clitest000001","name":"clitest000001","type":"Microsoft.Resources/resourceGroups","location":"westus2","tags":{"product":"azurecli","cause":"automation","date":"2021-05-14T05:58:24Z"},"properties":{"provisioningState":"Succeeded"}}'
=======
      string: '{"id":"/subscriptions/00000000-0000-0000-0000-000000000000/resourceGroups/clitest000001","name":"clitest000001","type":"Microsoft.Resources/resourceGroups","location":"westus2","tags":{"product":"azurecli","cause":"automation","date":"2021-06-23T08:01:22Z"},"properties":{"provisioningState":"Succeeded"}}'
>>>>>>> 6f2433a1
    headers:
      cache-control:
      - no-cache
      content-length:
      - '313'
      content-type:
      - application/json; charset=utf-8
      date:
<<<<<<< HEAD
      - Fri, 14 May 2021 05:58:27 GMT
=======
      - Wed, 23 Jun 2021 08:01:25 GMT
>>>>>>> 6f2433a1
      expires:
      - '-1'
      pragma:
      - no-cache
      strict-transport-security:
      - max-age=31536000; includeSubDomains
      vary:
      - Accept-Encoding
      x-content-type-options:
      - nosniff
    status:
      code: 200
      message: OK
- request:
    body: '{"location": "westus2", "properties": {"kubernetesVersion": "", "dnsPrefix":
<<<<<<< HEAD
      "cliakstest-clitestsusmaan32-8ecadf", "agentPoolProfiles": [{"count": 3, "vmSize":
      "Standard_DS2_v2", "osType": "Linux", "type": "VirtualMachineScaleSets", "mode":
      "System", "enableNodePublicIP": false, "scaleSetPriority": "Regular", "scaleSetEvictionPolicy":
      "Delete", "enableEncryptionAtHost": false, "enableFIPS": false, "name": "nodepool1"}],
      "linuxProfile": {"adminUsername": "azureuser", "ssh": {"publicKeys": [{"keyData":
      "ssh-rsa AAAAB3NzaC1yc2EAAAADAQABAAABAQDDa7B9UAcZjiNXFbAWabU3ZJQsZv4CgsZK8jq+ZRCaJsErW/Lbi/pURsGaLmwn2Hn+zSHj5i4yhNmi3/l89lkvBuv6+sENFnrG5QzUr/9B3UaiwOGCKX6Z/SlC62fz+lAerbtB0ntHs0cTgdLCwAzNanpGqVUpTNkFrnDO2OjJF1SwqTVdyFRY7fCOvrXVXxcdrmMKGxDgihRCkEztaGjiyE5Rc5nHuti8CrfWl6V8tgG9oaRBJOJ4WkM7TT+S7B+XCUUWh8JUXH/KU6wIP47gvZ98KxL0WRFY/Dt+YnlknpvxS7u3fcP+RozpaZ1MIwibjec3ch8Evx8Z7RgaFwav
=======
      "cliakstest-clitest57kodzlrc-8ecadf", "agentPoolProfiles": [{"count": 3, "vmSize":
      "Standard_DS2_v2", "osType": "Linux", "type": "VirtualMachineScaleSets", "mode":
      "System", "enableNodePublicIP": false, "scaleSetPriority": "Regular", "scaleSetEvictionPolicy":
      "Delete", "enableEncryptionAtHost": false, "enableUltraSSD": false, "enableFIPS":
      false, "name": "nodepool1"}], "linuxProfile": {"adminUsername": "azureuser",
      "ssh": {"publicKeys": [{"keyData": "ssh-rsa AAAAB3NzaC1yc2EAAAADAQABAAABAQDDa7B9UAcZjiNXFbAWabU3ZJQsZv4CgsZK8jq+ZRCaJsErW/Lbi/pURsGaLmwn2Hn+zSHj5i4yhNmi3/l89lkvBuv6+sENFnrG5QzUr/9B3UaiwOGCKX6Z/SlC62fz+lAerbtB0ntHs0cTgdLCwAzNanpGqVUpTNkFrnDO2OjJF1SwqTVdyFRY7fCOvrXVXxcdrmMKGxDgihRCkEztaGjiyE5Rc5nHuti8CrfWl6V8tgG9oaRBJOJ4WkM7TT+S7B+XCUUWh8JUXH/KU6wIP47gvZ98KxL0WRFY/Dt+YnlknpvxS7u3fcP+RozpaZ1MIwibjec3ch8Evx8Z7RgaFwav
>>>>>>> 6f2433a1
      fumingzhang@microsoft.com\n"}]}}, "addonProfiles": {"azureKeyvaultSecretsProvider":
      {"enabled": true, "config": {"enableSecretRotation": "false"}}}, "enableRBAC":
      true, "enablePodSecurityPolicy": false, "networkProfile": {"networkPlugin":
      "kubenet", "podCidr": "10.244.0.0/16", "serviceCidr": "10.0.0.0/16", "dnsServiceIP":
      "10.0.0.10", "dockerBridgeCidr": "172.17.0.1/16", "outboundType": "loadBalancer",
<<<<<<< HEAD
      "loadBalancerSku": "standard"}}, "identity": {"type": "SystemAssigned"}}'
=======
      "loadBalancerSku": "standard"}, "disableLocalAccounts": false}, "identity":
      {"type": "SystemAssigned"}}'
>>>>>>> 6f2433a1
    headers:
      Accept:
      - application/json
      Accept-Encoding:
      - gzip, deflate
      CommandName:
      - aks create
      Connection:
      - keep-alive
      Content-Length:
<<<<<<< HEAD
      - '1366'
=======
      - '1422'
>>>>>>> 6f2433a1
      Content-Type:
      - application/json; charset=utf-8
      ParameterSetName:
      - --resource-group --name --generate-ssh-keys -a -o
      User-Agent:
      - python/3.6.9 (Linux-5.4.72-microsoft-standard-WSL2-x86_64-with-Ubuntu-18.04-bionic)
        msrest/0.6.21 msrest_azure/0.6.3 azure-mgmt-containerservice/11.0.0 Azure-SDK-For-Python
<<<<<<< HEAD
        AZURECLI/2.23.0
=======
        AZURECLI/2.25.0
>>>>>>> 6f2433a1
      accept-language:
      - en-US
    method: PUT
    uri: https://management.azure.com/subscriptions/00000000-0000-0000-0000-000000000000/resourceGroups/clitest000001/providers/Microsoft.ContainerService/managedClusters/cliakstest000002?api-version=2021-05-01
  response:
    body:
      string: "{\n  \"id\": \"/subscriptions/00000000-0000-0000-0000-000000000000/resourcegroups/clitest000001/providers/Microsoft.ContainerService/managedClusters/cliakstest000002\",\n
        \ \"location\": \"westus2\",\n  \"name\": \"cliakstest000002\",\n  \"type\":
        \"Microsoft.ContainerService/ManagedClusters\",\n  \"properties\": {\n   \"provisioningState\":
        \"Creating\",\n   \"powerState\": {\n    \"code\": \"Running\"\n   },\n   \"kubernetesVersion\":
<<<<<<< HEAD
        \"1.19.9\",\n   \"dnsPrefix\": \"cliakstest-clitestsusmaan32-8ecadf\",\n   \"fqdn\":
        \"cliakstest-clitestsusmaan32-8ecadf-9f3faacc.hcp.westus2.azmk8s.io\",\n   \"azurePortalFQDN\":
        \"cliakstest-clitestsusmaan32-8ecadf-9f3faacc.portal.hcp.westus2.azmk8s.io\",\n
=======
        \"1.19.11\",\n   \"dnsPrefix\": \"cliakstest-clitest57kodzlrc-8ecadf\",\n
        \  \"fqdn\": \"cliakstest-clitest57kodzlrc-8ecadf-2d0785ef.hcp.westus2.azmk8s.io\",\n
        \  \"azurePortalFQDN\": \"cliakstest-clitest57kodzlrc-8ecadf-2d0785ef.portal.hcp.westus2.azmk8s.io\",\n
>>>>>>> 6f2433a1
        \  \"agentPoolProfiles\": [\n    {\n     \"name\": \"nodepool1\",\n     \"count\":
        3,\n     \"vmSize\": \"Standard_DS2_v2\",\n     \"osDiskSizeGB\": 128,\n     \"osDiskType\":
        \"Managed\",\n     \"kubeletDiskType\": \"OS\",\n     \"maxPods\": 110,\n
        \    \"type\": \"VirtualMachineScaleSets\",\n     \"provisioningState\": \"Creating\",\n
        \    \"powerState\": {\n      \"code\": \"Running\"\n     },\n     \"orchestratorVersion\":
<<<<<<< HEAD
        \"1.19.9\",\n     \"enableNodePublicIP\": false,\n     \"nodeLabels\": {},\n
        \    \"mode\": \"System\",\n     \"enableEncryptionAtHost\": false,\n     \"osType\":
        \"Linux\",\n     \"osSKU\": \"Ubuntu\",\n     \"nodeImageVersion\": \"AKSUbuntu-1804gen2containerd-2021.04.27\",\n
        \    \"enableFIPS\": false\n    }\n   ],\n   \"linuxProfile\": {\n    \"adminUsername\":
        \"azureuser\",\n    \"ssh\": {\n     \"publicKeys\": [\n      {\n       \"keyData\":
        \"ssh-rsa AAAAB3NzaC1yc2EAAAADAQABAAABAQDDa7B9UAcZjiNXFbAWabU3ZJQsZv4CgsZK8jq+ZRCaJsErW/Lbi/pURsGaLmwn2Hn+zSHj5i4yhNmi3/l89lkvBuv6+sENFnrG5QzUr/9B3UaiwOGCKX6Z/SlC62fz+lAerbtB0ntHs0cTgdLCwAzNanpGqVUpTNkFrnDO2OjJF1SwqTVdyFRY7fCOvrXVXxcdrmMKGxDgihRCkEztaGjiyE5Rc5nHuti8CrfWl6V8tgG9oaRBJOJ4WkM7TT+S7B+XCUUWh8JUXH/KU6wIP47gvZ98KxL0WRFY/Dt+YnlknpvxS7u3fcP+RozpaZ1MIwibjec3ch8Evx8Z7RgaFwav
=======
        \"1.19.11\",\n     \"enableNodePublicIP\": false,\n     \"nodeLabels\": {},\n
        \    \"mode\": \"System\",\n     \"enableEncryptionAtHost\": false,\n     \"enableUltraSSD\":
        false,\n     \"osType\": \"Linux\",\n     \"osSKU\": \"Ubuntu\",\n     \"nodeImageVersion\":
        \"AKSUbuntu-1804gen2containerd-2021.06.02\",\n     \"enableFIPS\": false\n
        \   }\n   ],\n   \"linuxProfile\": {\n    \"adminUsername\": \"azureuser\",\n
        \   \"ssh\": {\n     \"publicKeys\": [\n      {\n       \"keyData\": \"ssh-rsa
        AAAAB3NzaC1yc2EAAAADAQABAAABAQDDa7B9UAcZjiNXFbAWabU3ZJQsZv4CgsZK8jq+ZRCaJsErW/Lbi/pURsGaLmwn2Hn+zSHj5i4yhNmi3/l89lkvBuv6+sENFnrG5QzUr/9B3UaiwOGCKX6Z/SlC62fz+lAerbtB0ntHs0cTgdLCwAzNanpGqVUpTNkFrnDO2OjJF1SwqTVdyFRY7fCOvrXVXxcdrmMKGxDgihRCkEztaGjiyE5Rc5nHuti8CrfWl6V8tgG9oaRBJOJ4WkM7TT+S7B+XCUUWh8JUXH/KU6wIP47gvZ98KxL0WRFY/Dt+YnlknpvxS7u3fcP+RozpaZ1MIwibjec3ch8Evx8Z7RgaFwav
>>>>>>> 6f2433a1
        fumingzhang@microsoft.com\\n\"\n      }\n     ]\n    }\n   },\n   \"servicePrincipalProfile\":
        {\n    \"clientId\":\"00000000-0000-0000-0000-000000000001\"\n   },\n   \"addonProfiles\":
        {\n    \"azureKeyvaultSecretsProvider\": {\n     \"enabled\": true,\n     \"config\":
        {\n      \"enableSecretRotation\": \"false\"\n     }\n    }\n   },\n   \"nodeResourceGroup\":
        \"MC_clitest000001_cliakstest000002_westus2\",\n   \"enableRBAC\": true,\n
        \  \"enablePodSecurityPolicy\": false,\n   \"networkProfile\": {\n    \"networkPlugin\":
        \"kubenet\",\n    \"loadBalancerSku\": \"standard\",\n    \"loadBalancerProfile\":
        {\n     \"managedOutboundIPs\": {\n      \"count\": 1\n     }\n    },\n    \"podCidr\":
        \"10.244.0.0/16\",\n    \"serviceCidr\": \"10.0.0.0/16\",\n    \"dnsServiceIP\":
        \"10.0.0.10\",\n    \"dockerBridgeCidr\": \"172.17.0.1/16\",\n    \"outboundType\":
<<<<<<< HEAD
        \"loadBalancer\"\n   },\n   \"maxAgentPools\": 100\n  },\n  \"identity\":
        {\n   \"type\": \"SystemAssigned\",\n   \"principalId\":\"00000000-0000-0000-0000-000000000001\",\n
=======
        \"loadBalancer\"\n   },\n   \"maxAgentPools\": 100,\n   \"disableLocalAccounts\":
        false\n  },\n  \"identity\": {\n   \"type\": \"SystemAssigned\",\n   \"principalId\":\"00000000-0000-0000-0000-000000000001\",\n
>>>>>>> 6f2433a1
        \  \"tenantId\": \"72f988bf-86f1-41af-91ab-2d7cd011db47\"\n  },\n  \"sku\":
        {\n   \"name\": \"Basic\",\n   \"tier\": \"Free\"\n  }\n }"
    headers:
      azure-asyncoperation:
<<<<<<< HEAD
      - https://management.azure.com/subscriptions/00000000-0000-0000-0000-000000000000/providers/Microsoft.ContainerService/locations/westus2/operations/5c424eda-131b-4b95-89af-82e316ab6a40?api-version=2016-03-30
      cache-control:
      - no-cache
      content-length:
      - '2810'
      content-type:
      - application/json
      date:
      - Fri, 14 May 2021 05:58:39 GMT
=======
      - https://management.azure.com/subscriptions/00000000-0000-0000-0000-000000000000/providers/Microsoft.ContainerService/locations/westus2/operations/cb33d908-2a46-4082-9786-70bb93ce5a74?api-version=2016-03-30
      cache-control:
      - no-cache
      content-length:
      - '2876'
      content-type:
      - application/json
      date:
      - Wed, 23 Jun 2021 08:01:38 GMT
>>>>>>> 6f2433a1
      expires:
      - '-1'
      pragma:
      - no-cache
      server:
      - nginx
      strict-transport-security:
      - max-age=31536000; includeSubDomains
      x-content-type-options:
      - nosniff
      x-ms-ratelimit-remaining-subscription-writes:
      - '1197'
    status:
      code: 201
      message: Created
- request:
    body: null
    headers:
      Accept:
      - application/json
      Accept-Encoding:
      - gzip, deflate
      CommandName:
      - aks create
      Connection:
      - keep-alive
      ParameterSetName:
      - --resource-group --name --generate-ssh-keys -a -o
      User-Agent:
      - python/3.6.9 (Linux-5.4.72-microsoft-standard-WSL2-x86_64-with-Ubuntu-18.04-bionic)
        msrest/0.6.21 msrest_azure/0.6.3 azure-mgmt-containerservice/11.0.0 Azure-SDK-For-Python
<<<<<<< HEAD
        AZURECLI/2.23.0
    method: GET
    uri: https://management.azure.com/subscriptions/00000000-0000-0000-0000-000000000000/providers/Microsoft.ContainerService/locations/westus2/operations/5c424eda-131b-4b95-89af-82e316ab6a40?api-version=2016-03-30
  response:
    body:
      string: "{\n  \"name\": \"da4e425c-1b13-954b-89af-82e316ab6a40\",\n  \"status\":
        \"InProgress\",\n  \"startTime\": \"2021-05-14T05:58:39.2366666Z\"\n }"
=======
        AZURECLI/2.25.0
    method: GET
    uri: https://management.azure.com/subscriptions/00000000-0000-0000-0000-000000000000/providers/Microsoft.ContainerService/locations/westus2/operations/cb33d908-2a46-4082-9786-70bb93ce5a74?api-version=2016-03-30
  response:
    body:
      string: "{\n  \"name\": \"08d933cb-462a-8240-9786-70bb93ce5a74\",\n  \"status\":
        \"InProgress\",\n  \"startTime\": \"2021-06-23T08:01:37.5166666Z\"\n }"
>>>>>>> 6f2433a1
    headers:
      cache-control:
      - no-cache
      content-length:
      - '126'
      content-type:
      - application/json
      date:
<<<<<<< HEAD
      - Fri, 14 May 2021 05:59:11 GMT
=======
      - Wed, 23 Jun 2021 08:02:10 GMT
>>>>>>> 6f2433a1
      expires:
      - '-1'
      pragma:
      - no-cache
      server:
      - nginx
      strict-transport-security:
      - max-age=31536000; includeSubDomains
      transfer-encoding:
      - chunked
      vary:
      - Accept-Encoding
      x-content-type-options:
      - nosniff
    status:
      code: 200
      message: OK
- request:
<<<<<<< HEAD
=======
    body: null
    headers:
      Accept:
      - application/json
      Accept-Encoding:
      - gzip, deflate
      CommandName:
      - aks create
      Connection:
      - keep-alive
      ParameterSetName:
      - --resource-group --name --generate-ssh-keys -a -o
      User-Agent:
      - python/3.6.9 (Linux-5.4.72-microsoft-standard-WSL2-x86_64-with-Ubuntu-18.04-bionic)
        msrest/0.6.21 msrest_azure/0.6.3 azure-mgmt-containerservice/11.0.0 Azure-SDK-For-Python
        AZURECLI/2.25.0
    method: GET
    uri: https://management.azure.com/subscriptions/00000000-0000-0000-0000-000000000000/providers/Microsoft.ContainerService/locations/westus2/operations/cb33d908-2a46-4082-9786-70bb93ce5a74?api-version=2016-03-30
  response:
    body:
      string: "{\n  \"name\": \"08d933cb-462a-8240-9786-70bb93ce5a74\",\n  \"status\":
        \"InProgress\",\n  \"startTime\": \"2021-06-23T08:01:37.5166666Z\"\n }"
    headers:
      cache-control:
      - no-cache
      content-length:
      - '126'
      content-type:
      - application/json
      date:
      - Wed, 23 Jun 2021 08:02:41 GMT
      expires:
      - '-1'
      pragma:
      - no-cache
      server:
      - nginx
      strict-transport-security:
      - max-age=31536000; includeSubDomains
      transfer-encoding:
      - chunked
      vary:
      - Accept-Encoding
      x-content-type-options:
      - nosniff
    status:
      code: 200
      message: OK
- request:
>>>>>>> 6f2433a1
    body: null
    headers:
      Accept:
      - application/json
      Accept-Encoding:
      - gzip, deflate
      CommandName:
      - aks create
      Connection:
      - keep-alive
      ParameterSetName:
      - --resource-group --name --generate-ssh-keys -a -o
      User-Agent:
      - python/3.6.9 (Linux-5.4.72-microsoft-standard-WSL2-x86_64-with-Ubuntu-18.04-bionic)
        msrest/0.6.21 msrest_azure/0.6.3 azure-mgmt-containerservice/11.0.0 Azure-SDK-For-Python
<<<<<<< HEAD
        AZURECLI/2.23.0
    method: GET
    uri: https://management.azure.com/subscriptions/00000000-0000-0000-0000-000000000000/providers/Microsoft.ContainerService/locations/westus2/operations/5c424eda-131b-4b95-89af-82e316ab6a40?api-version=2016-03-30
  response:
    body:
      string: "{\n  \"name\": \"da4e425c-1b13-954b-89af-82e316ab6a40\",\n  \"status\":
        \"InProgress\",\n  \"startTime\": \"2021-05-14T05:58:39.2366666Z\"\n }"
=======
        AZURECLI/2.25.0
    method: GET
    uri: https://management.azure.com/subscriptions/00000000-0000-0000-0000-000000000000/providers/Microsoft.ContainerService/locations/westus2/operations/cb33d908-2a46-4082-9786-70bb93ce5a74?api-version=2016-03-30
  response:
    body:
      string: "{\n  \"name\": \"08d933cb-462a-8240-9786-70bb93ce5a74\",\n  \"status\":
        \"InProgress\",\n  \"startTime\": \"2021-06-23T08:01:37.5166666Z\"\n }"
>>>>>>> 6f2433a1
    headers:
      cache-control:
      - no-cache
      content-length:
      - '126'
      content-type:
      - application/json
      date:
<<<<<<< HEAD
      - Fri, 14 May 2021 05:59:43 GMT
=======
      - Wed, 23 Jun 2021 08:03:12 GMT
>>>>>>> 6f2433a1
      expires:
      - '-1'
      pragma:
      - no-cache
      server:
      - nginx
      strict-transport-security:
      - max-age=31536000; includeSubDomains
      transfer-encoding:
      - chunked
      vary:
      - Accept-Encoding
      x-content-type-options:
      - nosniff
    status:
      code: 200
      message: OK
- request:
    body: null
    headers:
      Accept:
      - application/json
      Accept-Encoding:
      - gzip, deflate
      CommandName:
      - aks create
      Connection:
      - keep-alive
      ParameterSetName:
      - --resource-group --name --generate-ssh-keys -a -o
      User-Agent:
      - python/3.6.9 (Linux-5.4.72-microsoft-standard-WSL2-x86_64-with-Ubuntu-18.04-bionic)
        msrest/0.6.21 msrest_azure/0.6.3 azure-mgmt-containerservice/11.0.0 Azure-SDK-For-Python
<<<<<<< HEAD
        AZURECLI/2.23.0
    method: GET
    uri: https://management.azure.com/subscriptions/00000000-0000-0000-0000-000000000000/providers/Microsoft.ContainerService/locations/westus2/operations/5c424eda-131b-4b95-89af-82e316ab6a40?api-version=2016-03-30
  response:
    body:
      string: "{\n  \"name\": \"da4e425c-1b13-954b-89af-82e316ab6a40\",\n  \"status\":
        \"InProgress\",\n  \"startTime\": \"2021-05-14T05:58:39.2366666Z\"\n }"
=======
        AZURECLI/2.25.0
    method: GET
    uri: https://management.azure.com/subscriptions/00000000-0000-0000-0000-000000000000/providers/Microsoft.ContainerService/locations/westus2/operations/cb33d908-2a46-4082-9786-70bb93ce5a74?api-version=2016-03-30
  response:
    body:
      string: "{\n  \"name\": \"08d933cb-462a-8240-9786-70bb93ce5a74\",\n  \"status\":
        \"InProgress\",\n  \"startTime\": \"2021-06-23T08:01:37.5166666Z\"\n }"
>>>>>>> 6f2433a1
    headers:
      cache-control:
      - no-cache
      content-length:
      - '126'
      content-type:
      - application/json
      date:
<<<<<<< HEAD
      - Fri, 14 May 2021 06:00:15 GMT
=======
      - Wed, 23 Jun 2021 08:03:43 GMT
>>>>>>> 6f2433a1
      expires:
      - '-1'
      pragma:
      - no-cache
      server:
      - nginx
      strict-transport-security:
      - max-age=31536000; includeSubDomains
      transfer-encoding:
      - chunked
      vary:
      - Accept-Encoding
      x-content-type-options:
      - nosniff
    status:
      code: 200
      message: OK
- request:
    body: null
    headers:
      Accept:
      - application/json
      Accept-Encoding:
      - gzip, deflate
      CommandName:
      - aks create
      Connection:
      - keep-alive
      ParameterSetName:
      - --resource-group --name --generate-ssh-keys -a -o
      User-Agent:
      - python/3.6.9 (Linux-5.4.72-microsoft-standard-WSL2-x86_64-with-Ubuntu-18.04-bionic)
        msrest/0.6.21 msrest_azure/0.6.3 azure-mgmt-containerservice/11.0.0 Azure-SDK-For-Python
<<<<<<< HEAD
        AZURECLI/2.23.0
    method: GET
    uri: https://management.azure.com/subscriptions/00000000-0000-0000-0000-000000000000/providers/Microsoft.ContainerService/locations/westus2/operations/5c424eda-131b-4b95-89af-82e316ab6a40?api-version=2016-03-30
  response:
    body:
      string: "{\n  \"name\": \"da4e425c-1b13-954b-89af-82e316ab6a40\",\n  \"status\":
        \"InProgress\",\n  \"startTime\": \"2021-05-14T05:58:39.2366666Z\"\n }"
=======
        AZURECLI/2.25.0
    method: GET
    uri: https://management.azure.com/subscriptions/00000000-0000-0000-0000-000000000000/providers/Microsoft.ContainerService/locations/westus2/operations/cb33d908-2a46-4082-9786-70bb93ce5a74?api-version=2016-03-30
  response:
    body:
      string: "{\n  \"name\": \"08d933cb-462a-8240-9786-70bb93ce5a74\",\n  \"status\":
        \"InProgress\",\n  \"startTime\": \"2021-06-23T08:01:37.5166666Z\"\n }"
>>>>>>> 6f2433a1
    headers:
      cache-control:
      - no-cache
      content-length:
      - '126'
      content-type:
      - application/json
      date:
<<<<<<< HEAD
      - Fri, 14 May 2021 06:00:46 GMT
=======
      - Wed, 23 Jun 2021 08:04:15 GMT
>>>>>>> 6f2433a1
      expires:
      - '-1'
      pragma:
      - no-cache
      server:
      - nginx
      strict-transport-security:
      - max-age=31536000; includeSubDomains
      transfer-encoding:
      - chunked
      vary:
      - Accept-Encoding
      x-content-type-options:
      - nosniff
    status:
      code: 200
      message: OK
- request:
    body: null
    headers:
      Accept:
      - application/json
      Accept-Encoding:
      - gzip, deflate
      CommandName:
      - aks create
      Connection:
      - keep-alive
      ParameterSetName:
      - --resource-group --name --generate-ssh-keys -a -o
      User-Agent:
      - python/3.6.9 (Linux-5.4.72-microsoft-standard-WSL2-x86_64-with-Ubuntu-18.04-bionic)
        msrest/0.6.21 msrest_azure/0.6.3 azure-mgmt-containerservice/11.0.0 Azure-SDK-For-Python
<<<<<<< HEAD
        AZURECLI/2.23.0
    method: GET
    uri: https://management.azure.com/subscriptions/00000000-0000-0000-0000-000000000000/providers/Microsoft.ContainerService/locations/westus2/operations/5c424eda-131b-4b95-89af-82e316ab6a40?api-version=2016-03-30
  response:
    body:
      string: "{\n  \"name\": \"da4e425c-1b13-954b-89af-82e316ab6a40\",\n  \"status\":
        \"InProgress\",\n  \"startTime\": \"2021-05-14T05:58:39.2366666Z\"\n }"
=======
        AZURECLI/2.25.0
    method: GET
    uri: https://management.azure.com/subscriptions/00000000-0000-0000-0000-000000000000/providers/Microsoft.ContainerService/locations/westus2/operations/cb33d908-2a46-4082-9786-70bb93ce5a74?api-version=2016-03-30
  response:
    body:
      string: "{\n  \"name\": \"08d933cb-462a-8240-9786-70bb93ce5a74\",\n  \"status\":
        \"InProgress\",\n  \"startTime\": \"2021-06-23T08:01:37.5166666Z\"\n }"
>>>>>>> 6f2433a1
    headers:
      cache-control:
      - no-cache
      content-length:
      - '126'
      content-type:
      - application/json
      date:
<<<<<<< HEAD
      - Fri, 14 May 2021 06:01:18 GMT
=======
      - Wed, 23 Jun 2021 08:04:46 GMT
>>>>>>> 6f2433a1
      expires:
      - '-1'
      pragma:
      - no-cache
      server:
      - nginx
      strict-transport-security:
      - max-age=31536000; includeSubDomains
      transfer-encoding:
      - chunked
      vary:
      - Accept-Encoding
      x-content-type-options:
      - nosniff
    status:
      code: 200
      message: OK
- request:
    body: null
    headers:
      Accept:
      - application/json
      Accept-Encoding:
      - gzip, deflate
      CommandName:
      - aks create
      Connection:
      - keep-alive
      ParameterSetName:
      - --resource-group --name --generate-ssh-keys -a -o
      User-Agent:
      - python/3.6.9 (Linux-5.4.72-microsoft-standard-WSL2-x86_64-with-Ubuntu-18.04-bionic)
        msrest/0.6.21 msrest_azure/0.6.3 azure-mgmt-containerservice/11.0.0 Azure-SDK-For-Python
<<<<<<< HEAD
        AZURECLI/2.23.0
    method: GET
    uri: https://management.azure.com/subscriptions/00000000-0000-0000-0000-000000000000/providers/Microsoft.ContainerService/locations/westus2/operations/5c424eda-131b-4b95-89af-82e316ab6a40?api-version=2016-03-30
  response:
    body:
      string: "{\n  \"name\": \"da4e425c-1b13-954b-89af-82e316ab6a40\",\n  \"status\":
        \"Succeeded\",\n  \"startTime\": \"2021-05-14T05:58:39.2366666Z\",\n  \"endTime\":
        \"2021-05-14T06:01:47.6056125Z\"\n }"
=======
        AZURECLI/2.25.0
    method: GET
    uri: https://management.azure.com/subscriptions/00000000-0000-0000-0000-000000000000/providers/Microsoft.ContainerService/locations/westus2/operations/cb33d908-2a46-4082-9786-70bb93ce5a74?api-version=2016-03-30
  response:
    body:
      string: "{\n  \"name\": \"08d933cb-462a-8240-9786-70bb93ce5a74\",\n  \"status\":
        \"InProgress\",\n  \"startTime\": \"2021-06-23T08:01:37.5166666Z\"\n }"
>>>>>>> 6f2433a1
    headers:
      cache-control:
      - no-cache
      content-length:
<<<<<<< HEAD
      - '170'
      content-type:
      - application/json
      date:
      - Fri, 14 May 2021 06:01:49 GMT
=======
      - '126'
      content-type:
      - application/json
      date:
      - Wed, 23 Jun 2021 08:05:17 GMT
>>>>>>> 6f2433a1
      expires:
      - '-1'
      pragma:
      - no-cache
      server:
      - nginx
      strict-transport-security:
      - max-age=31536000; includeSubDomains
      transfer-encoding:
      - chunked
      vary:
      - Accept-Encoding
      x-content-type-options:
      - nosniff
    status:
      code: 200
      message: OK
- request:
<<<<<<< HEAD
=======
    body: null
    headers:
      Accept:
      - application/json
      Accept-Encoding:
      - gzip, deflate
      CommandName:
      - aks create
      Connection:
      - keep-alive
      ParameterSetName:
      - --resource-group --name --generate-ssh-keys -a -o
      User-Agent:
      - python/3.6.9 (Linux-5.4.72-microsoft-standard-WSL2-x86_64-with-Ubuntu-18.04-bionic)
        msrest/0.6.21 msrest_azure/0.6.3 azure-mgmt-containerservice/11.0.0 Azure-SDK-For-Python
        AZURECLI/2.25.0
    method: GET
    uri: https://management.azure.com/subscriptions/00000000-0000-0000-0000-000000000000/providers/Microsoft.ContainerService/locations/westus2/operations/cb33d908-2a46-4082-9786-70bb93ce5a74?api-version=2016-03-30
  response:
    body:
      string: "{\n  \"name\": \"08d933cb-462a-8240-9786-70bb93ce5a74\",\n  \"status\":
        \"Succeeded\",\n  \"startTime\": \"2021-06-23T08:01:37.5166666Z\",\n  \"endTime\":
        \"2021-06-23T08:05:20.4803436Z\"\n }"
    headers:
      cache-control:
      - no-cache
      content-length:
      - '170'
      content-type:
      - application/json
      date:
      - Wed, 23 Jun 2021 08:05:49 GMT
      expires:
      - '-1'
      pragma:
      - no-cache
      server:
      - nginx
      strict-transport-security:
      - max-age=31536000; includeSubDomains
      transfer-encoding:
      - chunked
      vary:
      - Accept-Encoding
      x-content-type-options:
      - nosniff
    status:
      code: 200
      message: OK
- request:
>>>>>>> 6f2433a1
    body: null
    headers:
      Accept:
      - application/json
      Accept-Encoding:
      - gzip, deflate
      CommandName:
      - aks create
      Connection:
      - keep-alive
      ParameterSetName:
      - --resource-group --name --generate-ssh-keys -a -o
      User-Agent:
      - python/3.6.9 (Linux-5.4.72-microsoft-standard-WSL2-x86_64-with-Ubuntu-18.04-bionic)
        msrest/0.6.21 msrest_azure/0.6.3 azure-mgmt-containerservice/11.0.0 Azure-SDK-For-Python
<<<<<<< HEAD
        AZURECLI/2.23.0
=======
        AZURECLI/2.25.0
>>>>>>> 6f2433a1
    method: GET
    uri: https://management.azure.com/subscriptions/00000000-0000-0000-0000-000000000000/resourceGroups/clitest000001/providers/Microsoft.ContainerService/managedClusters/cliakstest000002?api-version=2021-05-01
  response:
    body:
      string: "{\n  \"id\": \"/subscriptions/00000000-0000-0000-0000-000000000000/resourcegroups/clitest000001/providers/Microsoft.ContainerService/managedClusters/cliakstest000002\",\n
        \ \"location\": \"westus2\",\n  \"name\": \"cliakstest000002\",\n  \"type\":
        \"Microsoft.ContainerService/ManagedClusters\",\n  \"properties\": {\n   \"provisioningState\":
        \"Succeeded\",\n   \"powerState\": {\n    \"code\": \"Running\"\n   },\n   \"kubernetesVersion\":
<<<<<<< HEAD
        \"1.19.9\",\n   \"dnsPrefix\": \"cliakstest-clitestsusmaan32-8ecadf\",\n   \"fqdn\":
        \"cliakstest-clitestsusmaan32-8ecadf-9f3faacc.hcp.westus2.azmk8s.io\",\n   \"azurePortalFQDN\":
        \"cliakstest-clitestsusmaan32-8ecadf-9f3faacc.portal.hcp.westus2.azmk8s.io\",\n
=======
        \"1.19.11\",\n   \"dnsPrefix\": \"cliakstest-clitest57kodzlrc-8ecadf\",\n
        \  \"fqdn\": \"cliakstest-clitest57kodzlrc-8ecadf-2d0785ef.hcp.westus2.azmk8s.io\",\n
        \  \"azurePortalFQDN\": \"cliakstest-clitest57kodzlrc-8ecadf-2d0785ef.portal.hcp.westus2.azmk8s.io\",\n
>>>>>>> 6f2433a1
        \  \"agentPoolProfiles\": [\n    {\n     \"name\": \"nodepool1\",\n     \"count\":
        3,\n     \"vmSize\": \"Standard_DS2_v2\",\n     \"osDiskSizeGB\": 128,\n     \"osDiskType\":
        \"Managed\",\n     \"kubeletDiskType\": \"OS\",\n     \"maxPods\": 110,\n
        \    \"type\": \"VirtualMachineScaleSets\",\n     \"provisioningState\": \"Succeeded\",\n
        \    \"powerState\": {\n      \"code\": \"Running\"\n     },\n     \"orchestratorVersion\":
<<<<<<< HEAD
        \"1.19.9\",\n     \"enableNodePublicIP\": false,\n     \"nodeLabels\": {},\n
        \    \"mode\": \"System\",\n     \"enableEncryptionAtHost\": false,\n     \"osType\":
        \"Linux\",\n     \"osSKU\": \"Ubuntu\",\n     \"nodeImageVersion\": \"AKSUbuntu-1804gen2containerd-2021.04.27\",\n
        \    \"enableFIPS\": false\n    }\n   ],\n   \"linuxProfile\": {\n    \"adminUsername\":
        \"azureuser\",\n    \"ssh\": {\n     \"publicKeys\": [\n      {\n       \"keyData\":
        \"ssh-rsa AAAAB3NzaC1yc2EAAAADAQABAAABAQDDa7B9UAcZjiNXFbAWabU3ZJQsZv4CgsZK8jq+ZRCaJsErW/Lbi/pURsGaLmwn2Hn+zSHj5i4yhNmi3/l89lkvBuv6+sENFnrG5QzUr/9B3UaiwOGCKX6Z/SlC62fz+lAerbtB0ntHs0cTgdLCwAzNanpGqVUpTNkFrnDO2OjJF1SwqTVdyFRY7fCOvrXVXxcdrmMKGxDgihRCkEztaGjiyE5Rc5nHuti8CrfWl6V8tgG9oaRBJOJ4WkM7TT+S7B+XCUUWh8JUXH/KU6wIP47gvZ98KxL0WRFY/Dt+YnlknpvxS7u3fcP+RozpaZ1MIwibjec3ch8Evx8Z7RgaFwav
=======
        \"1.19.11\",\n     \"enableNodePublicIP\": false,\n     \"nodeLabels\": {},\n
        \    \"mode\": \"System\",\n     \"enableEncryptionAtHost\": false,\n     \"enableUltraSSD\":
        false,\n     \"osType\": \"Linux\",\n     \"osSKU\": \"Ubuntu\",\n     \"nodeImageVersion\":
        \"AKSUbuntu-1804gen2containerd-2021.06.02\",\n     \"enableFIPS\": false\n
        \   }\n   ],\n   \"linuxProfile\": {\n    \"adminUsername\": \"azureuser\",\n
        \   \"ssh\": {\n     \"publicKeys\": [\n      {\n       \"keyData\": \"ssh-rsa
        AAAAB3NzaC1yc2EAAAADAQABAAABAQDDa7B9UAcZjiNXFbAWabU3ZJQsZv4CgsZK8jq+ZRCaJsErW/Lbi/pURsGaLmwn2Hn+zSHj5i4yhNmi3/l89lkvBuv6+sENFnrG5QzUr/9B3UaiwOGCKX6Z/SlC62fz+lAerbtB0ntHs0cTgdLCwAzNanpGqVUpTNkFrnDO2OjJF1SwqTVdyFRY7fCOvrXVXxcdrmMKGxDgihRCkEztaGjiyE5Rc5nHuti8CrfWl6V8tgG9oaRBJOJ4WkM7TT+S7B+XCUUWh8JUXH/KU6wIP47gvZ98KxL0WRFY/Dt+YnlknpvxS7u3fcP+RozpaZ1MIwibjec3ch8Evx8Z7RgaFwav
>>>>>>> 6f2433a1
        fumingzhang@microsoft.com\\n\"\n      }\n     ]\n    }\n   },\n   \"servicePrincipalProfile\":
        {\n    \"clientId\":\"00000000-0000-0000-0000-000000000001\"\n   },\n   \"addonProfiles\":
        {\n    \"azureKeyvaultSecretsProvider\": {\n     \"enabled\": true,\n     \"config\":
        {\n      \"enableSecretRotation\": \"false\"\n     },\n     \"identity\":
        {\n      \"resourceId\": \"/subscriptions/00000000-0000-0000-0000-000000000000/resourcegroups/MC_clitest000001_cliakstest000002_westus2/providers/Microsoft.ManagedIdentity/userAssignedIdentities/azurekeyvaultsecretsprovider-cliakstest000002\",\n
        \     \"clientId\":\"00000000-0000-0000-0000-000000000001\",\n      \"objectId\":\"00000000-0000-0000-0000-000000000001\"\n
        \    }\n    }\n   },\n   \"nodeResourceGroup\": \"MC_clitest000001_cliakstest000002_westus2\",\n
        \  \"enableRBAC\": true,\n   \"enablePodSecurityPolicy\": false,\n   \"networkProfile\":
        {\n    \"networkPlugin\": \"kubenet\",\n    \"loadBalancerSku\": \"Standard\",\n
        \   \"loadBalancerProfile\": {\n     \"managedOutboundIPs\": {\n      \"count\":
<<<<<<< HEAD
        1\n     },\n     \"effectiveOutboundIPs\": [\n      {\n       \"id\": \"/subscriptions/00000000-0000-0000-0000-000000000000/resourceGroups/MC_clitest000001_cliakstest000002_westus2/providers/Microsoft.Network/publicIPAddresses/46471512-6616-4bb7-b9e8-d95b28115dae\"\n
=======
        1\n     },\n     \"effectiveOutboundIPs\": [\n      {\n       \"id\": \"/subscriptions/00000000-0000-0000-0000-000000000000/resourceGroups/MC_clitest000001_cliakstest000002_westus2/providers/Microsoft.Network/publicIPAddresses/8c9e92c2-db2d-4484-8cfe-dd173b9c5510\"\n
>>>>>>> 6f2433a1
        \     }\n     ]\n    },\n    \"podCidr\": \"10.244.0.0/16\",\n    \"serviceCidr\":
        \"10.0.0.0/16\",\n    \"dnsServiceIP\": \"10.0.0.10\",\n    \"dockerBridgeCidr\":
        \"172.17.0.1/16\",\n    \"outboundType\": \"loadBalancer\"\n   },\n   \"maxAgentPools\":
        100,\n   \"identityProfile\": {\n    \"kubeletidentity\": {\n     \"resourceId\":
        \"/subscriptions/00000000-0000-0000-0000-000000000000/resourcegroups/MC_clitest000001_cliakstest000002_westus2/providers/Microsoft.ManagedIdentity/userAssignedIdentities/cliakstest000002-agentpool\",\n
        \    \"clientId\":\"00000000-0000-0000-0000-000000000001\",\n     \"objectId\":\"00000000-0000-0000-0000-000000000001\"\n
        \   }\n   },\n   \"disableLocalAccounts\": false\n  },\n  \"identity\": {\n
        \  \"type\": \"SystemAssigned\",\n   \"principalId\":\"00000000-0000-0000-0000-000000000001\",\n
        \  \"tenantId\": \"72f988bf-86f1-41af-91ab-2d7cd011db47\"\n  },\n  \"sku\":
        {\n   \"name\": \"Basic\",\n   \"tier\": \"Free\"\n  }\n }"
    headers:
      cache-control:
      - no-cache
      content-length:
<<<<<<< HEAD
      - '3856'
      content-type:
      - application/json
      date:
      - Fri, 14 May 2021 06:01:50 GMT
=======
      - '3922'
      content-type:
      - application/json
      date:
      - Wed, 23 Jun 2021 08:05:50 GMT
>>>>>>> 6f2433a1
      expires:
      - '-1'
      pragma:
      - no-cache
      server:
      - nginx
      strict-transport-security:
      - max-age=31536000; includeSubDomains
      transfer-encoding:
      - chunked
      vary:
      - Accept-Encoding
      x-content-type-options:
      - nosniff
    status:
      code: 200
      message: OK
- request:
    body: null
    headers:
      Accept:
      - application/json
      Accept-Encoding:
      - gzip, deflate
      CommandName:
      - aks delete
      Connection:
      - keep-alive
      Content-Length:
      - '0'
      ParameterSetName:
      - --resource-group --name --yes --no-wait
      User-Agent:
<<<<<<< HEAD
      - python/3.6.9 (Linux-5.4.72-microsoft-standard-WSL2-x86_64-with-Ubuntu-18.04-bionic)
        msrest/0.6.21 msrest_azure/0.6.3 azure-mgmt-containerservice/11.2.0 Azure-SDK-For-Python
        AZURECLI/2.23.0
      accept-language:
      - en-US
    method: DELETE
    uri: https://management.azure.com/subscriptions/00000000-0000-0000-0000-000000000000/resourceGroups/clitest000001/providers/Microsoft.ContainerService/managedClusters/cliakstest000002?api-version=2021-03-01
=======
      - AZURECLI/2.25.0 azsdk-python-azure-mgmt-containerservice/16.0.0 Python/3.6.9
        (Linux-5.4.72-microsoft-standard-WSL2-x86_64-with-Ubuntu-18.04-bionic)
    method: DELETE
    uri: https://management.azure.com/subscriptions/00000000-0000-0000-0000-000000000000/resourceGroups/clitest000001/providers/Microsoft.ContainerService/managedClusters/cliakstest000002?api-version=2021-05-01
>>>>>>> 6f2433a1
  response:
    body:
      string: ''
    headers:
      azure-asyncoperation:
<<<<<<< HEAD
      - https://management.azure.com/subscriptions/00000000-0000-0000-0000-000000000000/providers/Microsoft.ContainerService/locations/westus2/operations/77a79270-765c-4d5b-91f2-40f724d9dd05?api-version=2016-03-30
=======
      - https://management.azure.com/subscriptions/00000000-0000-0000-0000-000000000000/providers/Microsoft.ContainerService/locations/westus2/operations/420a1235-39bd-431f-989e-05d99752f587?api-version=2016-03-30
>>>>>>> 6f2433a1
      cache-control:
      - no-cache
      content-length:
      - '0'
      date:
<<<<<<< HEAD
      - Fri, 14 May 2021 06:01:55 GMT
      expires:
      - '-1'
      location:
      - https://management.azure.com/subscriptions/00000000-0000-0000-0000-000000000000/providers/Microsoft.ContainerService/locations/westus2/operationresults/77a79270-765c-4d5b-91f2-40f724d9dd05?api-version=2016-03-30
=======
      - Wed, 23 Jun 2021 08:05:54 GMT
      expires:
      - '-1'
      location:
      - https://management.azure.com/subscriptions/00000000-0000-0000-0000-000000000000/providers/Microsoft.ContainerService/locations/westus2/operationresults/420a1235-39bd-431f-989e-05d99752f587?api-version=2016-03-30
>>>>>>> 6f2433a1
      pragma:
      - no-cache
      server:
      - nginx
      strict-transport-security:
      - max-age=31536000; includeSubDomains
      x-content-type-options:
      - nosniff
      x-ms-ratelimit-remaining-subscription-deletes:
      - '14999'
    status:
      code: 202
      message: Accepted
version: 1<|MERGE_RESOLUTION|>--- conflicted
+++ resolved
@@ -13,20 +13,12 @@
       ParameterSetName:
       - --resource-group --name --generate-ssh-keys -a -o
       User-Agent:
-<<<<<<< HEAD
-      - AZURECLI/2.23.0 azsdk-python-azure-mgmt-resource/16.1.0 Python/3.6.9 (Linux-5.4.72-microsoft-standard-WSL2-x86_64-with-Ubuntu-18.04-bionic)
-=======
       - AZURECLI/2.25.0 azsdk-python-azure-mgmt-resource/18.0.0 Python/3.6.9 (Linux-5.4.72-microsoft-standard-WSL2-x86_64-with-Ubuntu-18.04-bionic)
->>>>>>> 6f2433a1
     method: GET
     uri: https://management.azure.com/subscriptions/00000000-0000-0000-0000-000000000000/resourcegroups/clitest000001?api-version=2021-04-01
   response:
     body:
-<<<<<<< HEAD
-      string: '{"id":"/subscriptions/00000000-0000-0000-0000-000000000000/resourceGroups/clitest000001","name":"clitest000001","type":"Microsoft.Resources/resourceGroups","location":"westus2","tags":{"product":"azurecli","cause":"automation","date":"2021-05-14T05:58:24Z"},"properties":{"provisioningState":"Succeeded"}}'
-=======
       string: '{"id":"/subscriptions/00000000-0000-0000-0000-000000000000/resourceGroups/clitest000001","name":"clitest000001","type":"Microsoft.Resources/resourceGroups","location":"westus2","tags":{"product":"azurecli","cause":"automation","date":"2021-06-23T08:01:22Z"},"properties":{"provisioningState":"Succeeded"}}'
->>>>>>> 6f2433a1
     headers:
       cache-control:
       - no-cache
@@ -35,11 +27,7 @@
       content-type:
       - application/json; charset=utf-8
       date:
-<<<<<<< HEAD
-      - Fri, 14 May 2021 05:58:27 GMT
-=======
       - Wed, 23 Jun 2021 08:01:25 GMT
->>>>>>> 6f2433a1
       expires:
       - '-1'
       pragma:
@@ -55,32 +43,19 @@
       message: OK
 - request:
     body: '{"location": "westus2", "properties": {"kubernetesVersion": "", "dnsPrefix":
-<<<<<<< HEAD
-      "cliakstest-clitestsusmaan32-8ecadf", "agentPoolProfiles": [{"count": 3, "vmSize":
-      "Standard_DS2_v2", "osType": "Linux", "type": "VirtualMachineScaleSets", "mode":
-      "System", "enableNodePublicIP": false, "scaleSetPriority": "Regular", "scaleSetEvictionPolicy":
-      "Delete", "enableEncryptionAtHost": false, "enableFIPS": false, "name": "nodepool1"}],
-      "linuxProfile": {"adminUsername": "azureuser", "ssh": {"publicKeys": [{"keyData":
-      "ssh-rsa AAAAB3NzaC1yc2EAAAADAQABAAABAQDDa7B9UAcZjiNXFbAWabU3ZJQsZv4CgsZK8jq+ZRCaJsErW/Lbi/pURsGaLmwn2Hn+zSHj5i4yhNmi3/l89lkvBuv6+sENFnrG5QzUr/9B3UaiwOGCKX6Z/SlC62fz+lAerbtB0ntHs0cTgdLCwAzNanpGqVUpTNkFrnDO2OjJF1SwqTVdyFRY7fCOvrXVXxcdrmMKGxDgihRCkEztaGjiyE5Rc5nHuti8CrfWl6V8tgG9oaRBJOJ4WkM7TT+S7B+XCUUWh8JUXH/KU6wIP47gvZ98KxL0WRFY/Dt+YnlknpvxS7u3fcP+RozpaZ1MIwibjec3ch8Evx8Z7RgaFwav
-=======
       "cliakstest-clitest57kodzlrc-8ecadf", "agentPoolProfiles": [{"count": 3, "vmSize":
       "Standard_DS2_v2", "osType": "Linux", "type": "VirtualMachineScaleSets", "mode":
       "System", "enableNodePublicIP": false, "scaleSetPriority": "Regular", "scaleSetEvictionPolicy":
       "Delete", "enableEncryptionAtHost": false, "enableUltraSSD": false, "enableFIPS":
       false, "name": "nodepool1"}], "linuxProfile": {"adminUsername": "azureuser",
       "ssh": {"publicKeys": [{"keyData": "ssh-rsa AAAAB3NzaC1yc2EAAAADAQABAAABAQDDa7B9UAcZjiNXFbAWabU3ZJQsZv4CgsZK8jq+ZRCaJsErW/Lbi/pURsGaLmwn2Hn+zSHj5i4yhNmi3/l89lkvBuv6+sENFnrG5QzUr/9B3UaiwOGCKX6Z/SlC62fz+lAerbtB0ntHs0cTgdLCwAzNanpGqVUpTNkFrnDO2OjJF1SwqTVdyFRY7fCOvrXVXxcdrmMKGxDgihRCkEztaGjiyE5Rc5nHuti8CrfWl6V8tgG9oaRBJOJ4WkM7TT+S7B+XCUUWh8JUXH/KU6wIP47gvZ98KxL0WRFY/Dt+YnlknpvxS7u3fcP+RozpaZ1MIwibjec3ch8Evx8Z7RgaFwav
->>>>>>> 6f2433a1
       fumingzhang@microsoft.com\n"}]}}, "addonProfiles": {"azureKeyvaultSecretsProvider":
       {"enabled": true, "config": {"enableSecretRotation": "false"}}}, "enableRBAC":
       true, "enablePodSecurityPolicy": false, "networkProfile": {"networkPlugin":
       "kubenet", "podCidr": "10.244.0.0/16", "serviceCidr": "10.0.0.0/16", "dnsServiceIP":
       "10.0.0.10", "dockerBridgeCidr": "172.17.0.1/16", "outboundType": "loadBalancer",
-<<<<<<< HEAD
-      "loadBalancerSku": "standard"}}, "identity": {"type": "SystemAssigned"}}'
-=======
       "loadBalancerSku": "standard"}, "disableLocalAccounts": false}, "identity":
       {"type": "SystemAssigned"}}'
->>>>>>> 6f2433a1
     headers:
       Accept:
       - application/json
@@ -91,11 +66,7 @@
       Connection:
       - keep-alive
       Content-Length:
-<<<<<<< HEAD
-      - '1366'
-=======
       - '1422'
->>>>>>> 6f2433a1
       Content-Type:
       - application/json; charset=utf-8
       ParameterSetName:
@@ -103,11 +74,7 @@
       User-Agent:
       - python/3.6.9 (Linux-5.4.72-microsoft-standard-WSL2-x86_64-with-Ubuntu-18.04-bionic)
         msrest/0.6.21 msrest_azure/0.6.3 azure-mgmt-containerservice/11.0.0 Azure-SDK-For-Python
-<<<<<<< HEAD
-        AZURECLI/2.23.0
-=======
-        AZURECLI/2.25.0
->>>>>>> 6f2433a1
+        AZURECLI/2.25.0
       accept-language:
       - en-US
     method: PUT
@@ -118,28 +85,14 @@
         \ \"location\": \"westus2\",\n  \"name\": \"cliakstest000002\",\n  \"type\":
         \"Microsoft.ContainerService/ManagedClusters\",\n  \"properties\": {\n   \"provisioningState\":
         \"Creating\",\n   \"powerState\": {\n    \"code\": \"Running\"\n   },\n   \"kubernetesVersion\":
-<<<<<<< HEAD
-        \"1.19.9\",\n   \"dnsPrefix\": \"cliakstest-clitestsusmaan32-8ecadf\",\n   \"fqdn\":
-        \"cliakstest-clitestsusmaan32-8ecadf-9f3faacc.hcp.westus2.azmk8s.io\",\n   \"azurePortalFQDN\":
-        \"cliakstest-clitestsusmaan32-8ecadf-9f3faacc.portal.hcp.westus2.azmk8s.io\",\n
-=======
         \"1.19.11\",\n   \"dnsPrefix\": \"cliakstest-clitest57kodzlrc-8ecadf\",\n
         \  \"fqdn\": \"cliakstest-clitest57kodzlrc-8ecadf-2d0785ef.hcp.westus2.azmk8s.io\",\n
         \  \"azurePortalFQDN\": \"cliakstest-clitest57kodzlrc-8ecadf-2d0785ef.portal.hcp.westus2.azmk8s.io\",\n
->>>>>>> 6f2433a1
         \  \"agentPoolProfiles\": [\n    {\n     \"name\": \"nodepool1\",\n     \"count\":
         3,\n     \"vmSize\": \"Standard_DS2_v2\",\n     \"osDiskSizeGB\": 128,\n     \"osDiskType\":
         \"Managed\",\n     \"kubeletDiskType\": \"OS\",\n     \"maxPods\": 110,\n
         \    \"type\": \"VirtualMachineScaleSets\",\n     \"provisioningState\": \"Creating\",\n
         \    \"powerState\": {\n      \"code\": \"Running\"\n     },\n     \"orchestratorVersion\":
-<<<<<<< HEAD
-        \"1.19.9\",\n     \"enableNodePublicIP\": false,\n     \"nodeLabels\": {},\n
-        \    \"mode\": \"System\",\n     \"enableEncryptionAtHost\": false,\n     \"osType\":
-        \"Linux\",\n     \"osSKU\": \"Ubuntu\",\n     \"nodeImageVersion\": \"AKSUbuntu-1804gen2containerd-2021.04.27\",\n
-        \    \"enableFIPS\": false\n    }\n   ],\n   \"linuxProfile\": {\n    \"adminUsername\":
-        \"azureuser\",\n    \"ssh\": {\n     \"publicKeys\": [\n      {\n       \"keyData\":
-        \"ssh-rsa AAAAB3NzaC1yc2EAAAADAQABAAABAQDDa7B9UAcZjiNXFbAWabU3ZJQsZv4CgsZK8jq+ZRCaJsErW/Lbi/pURsGaLmwn2Hn+zSHj5i4yhNmi3/l89lkvBuv6+sENFnrG5QzUr/9B3UaiwOGCKX6Z/SlC62fz+lAerbtB0ntHs0cTgdLCwAzNanpGqVUpTNkFrnDO2OjJF1SwqTVdyFRY7fCOvrXVXxcdrmMKGxDgihRCkEztaGjiyE5Rc5nHuti8CrfWl6V8tgG9oaRBJOJ4WkM7TT+S7B+XCUUWh8JUXH/KU6wIP47gvZ98KxL0WRFY/Dt+YnlknpvxS7u3fcP+RozpaZ1MIwibjec3ch8Evx8Z7RgaFwav
-=======
         \"1.19.11\",\n     \"enableNodePublicIP\": false,\n     \"nodeLabels\": {},\n
         \    \"mode\": \"System\",\n     \"enableEncryptionAtHost\": false,\n     \"enableUltraSSD\":
         false,\n     \"osType\": \"Linux\",\n     \"osSKU\": \"Ubuntu\",\n     \"nodeImageVersion\":
@@ -147,7 +100,6 @@
         \   }\n   ],\n   \"linuxProfile\": {\n    \"adminUsername\": \"azureuser\",\n
         \   \"ssh\": {\n     \"publicKeys\": [\n      {\n       \"keyData\": \"ssh-rsa
         AAAAB3NzaC1yc2EAAAADAQABAAABAQDDa7B9UAcZjiNXFbAWabU3ZJQsZv4CgsZK8jq+ZRCaJsErW/Lbi/pURsGaLmwn2Hn+zSHj5i4yhNmi3/l89lkvBuv6+sENFnrG5QzUr/9B3UaiwOGCKX6Z/SlC62fz+lAerbtB0ntHs0cTgdLCwAzNanpGqVUpTNkFrnDO2OjJF1SwqTVdyFRY7fCOvrXVXxcdrmMKGxDgihRCkEztaGjiyE5Rc5nHuti8CrfWl6V8tgG9oaRBJOJ4WkM7TT+S7B+XCUUWh8JUXH/KU6wIP47gvZ98KxL0WRFY/Dt+YnlknpvxS7u3fcP+RozpaZ1MIwibjec3ch8Evx8Z7RgaFwav
->>>>>>> 6f2433a1
         fumingzhang@microsoft.com\\n\"\n      }\n     ]\n    }\n   },\n   \"servicePrincipalProfile\":
         {\n    \"clientId\":\"00000000-0000-0000-0000-000000000001\"\n   },\n   \"addonProfiles\":
         {\n    \"azureKeyvaultSecretsProvider\": {\n     \"enabled\": true,\n     \"config\":
@@ -158,28 +110,12 @@
         {\n     \"managedOutboundIPs\": {\n      \"count\": 1\n     }\n    },\n    \"podCidr\":
         \"10.244.0.0/16\",\n    \"serviceCidr\": \"10.0.0.0/16\",\n    \"dnsServiceIP\":
         \"10.0.0.10\",\n    \"dockerBridgeCidr\": \"172.17.0.1/16\",\n    \"outboundType\":
-<<<<<<< HEAD
-        \"loadBalancer\"\n   },\n   \"maxAgentPools\": 100\n  },\n  \"identity\":
-        {\n   \"type\": \"SystemAssigned\",\n   \"principalId\":\"00000000-0000-0000-0000-000000000001\",\n
-=======
         \"loadBalancer\"\n   },\n   \"maxAgentPools\": 100,\n   \"disableLocalAccounts\":
         false\n  },\n  \"identity\": {\n   \"type\": \"SystemAssigned\",\n   \"principalId\":\"00000000-0000-0000-0000-000000000001\",\n
->>>>>>> 6f2433a1
         \  \"tenantId\": \"72f988bf-86f1-41af-91ab-2d7cd011db47\"\n  },\n  \"sku\":
         {\n   \"name\": \"Basic\",\n   \"tier\": \"Free\"\n  }\n }"
     headers:
       azure-asyncoperation:
-<<<<<<< HEAD
-      - https://management.azure.com/subscriptions/00000000-0000-0000-0000-000000000000/providers/Microsoft.ContainerService/locations/westus2/operations/5c424eda-131b-4b95-89af-82e316ab6a40?api-version=2016-03-30
-      cache-control:
-      - no-cache
-      content-length:
-      - '2810'
-      content-type:
-      - application/json
-      date:
-      - Fri, 14 May 2021 05:58:39 GMT
-=======
       - https://management.azure.com/subscriptions/00000000-0000-0000-0000-000000000000/providers/Microsoft.ContainerService/locations/westus2/operations/cb33d908-2a46-4082-9786-70bb93ce5a74?api-version=2016-03-30
       cache-control:
       - no-cache
@@ -189,7 +125,6 @@
       - application/json
       date:
       - Wed, 23 Jun 2021 08:01:38 GMT
->>>>>>> 6f2433a1
       expires:
       - '-1'
       pragma:
@@ -221,15 +156,6 @@
       User-Agent:
       - python/3.6.9 (Linux-5.4.72-microsoft-standard-WSL2-x86_64-with-Ubuntu-18.04-bionic)
         msrest/0.6.21 msrest_azure/0.6.3 azure-mgmt-containerservice/11.0.0 Azure-SDK-For-Python
-<<<<<<< HEAD
-        AZURECLI/2.23.0
-    method: GET
-    uri: https://management.azure.com/subscriptions/00000000-0000-0000-0000-000000000000/providers/Microsoft.ContainerService/locations/westus2/operations/5c424eda-131b-4b95-89af-82e316ab6a40?api-version=2016-03-30
-  response:
-    body:
-      string: "{\n  \"name\": \"da4e425c-1b13-954b-89af-82e316ab6a40\",\n  \"status\":
-        \"InProgress\",\n  \"startTime\": \"2021-05-14T05:58:39.2366666Z\"\n }"
-=======
         AZURECLI/2.25.0
     method: GET
     uri: https://management.azure.com/subscriptions/00000000-0000-0000-0000-000000000000/providers/Microsoft.ContainerService/locations/westus2/operations/cb33d908-2a46-4082-9786-70bb93ce5a74?api-version=2016-03-30
@@ -237,7 +163,6 @@
     body:
       string: "{\n  \"name\": \"08d933cb-462a-8240-9786-70bb93ce5a74\",\n  \"status\":
         \"InProgress\",\n  \"startTime\": \"2021-06-23T08:01:37.5166666Z\"\n }"
->>>>>>> 6f2433a1
     headers:
       cache-control:
       - no-cache
@@ -246,31 +171,25 @@
       content-type:
       - application/json
       date:
-<<<<<<< HEAD
-      - Fri, 14 May 2021 05:59:11 GMT
-=======
       - Wed, 23 Jun 2021 08:02:10 GMT
->>>>>>> 6f2433a1
-      expires:
-      - '-1'
-      pragma:
-      - no-cache
-      server:
-      - nginx
-      strict-transport-security:
-      - max-age=31536000; includeSubDomains
-      transfer-encoding:
-      - chunked
-      vary:
-      - Accept-Encoding
-      x-content-type-options:
-      - nosniff
-    status:
-      code: 200
-      message: OK
-- request:
-<<<<<<< HEAD
-=======
+      expires:
+      - '-1'
+      pragma:
+      - no-cache
+      server:
+      - nginx
+      strict-transport-security:
+      - max-age=31536000; includeSubDomains
+      transfer-encoding:
+      - chunked
+      vary:
+      - Accept-Encoding
+      x-content-type-options:
+      - nosniff
+    status:
+      code: 200
+      message: OK
+- request:
     body: null
     headers:
       Accept:
@@ -320,31 +239,21 @@
       code: 200
       message: OK
 - request:
->>>>>>> 6f2433a1
-    body: null
-    headers:
-      Accept:
-      - application/json
-      Accept-Encoding:
-      - gzip, deflate
-      CommandName:
-      - aks create
-      Connection:
-      - keep-alive
-      ParameterSetName:
-      - --resource-group --name --generate-ssh-keys -a -o
-      User-Agent:
-      - python/3.6.9 (Linux-5.4.72-microsoft-standard-WSL2-x86_64-with-Ubuntu-18.04-bionic)
-        msrest/0.6.21 msrest_azure/0.6.3 azure-mgmt-containerservice/11.0.0 Azure-SDK-For-Python
-<<<<<<< HEAD
-        AZURECLI/2.23.0
-    method: GET
-    uri: https://management.azure.com/subscriptions/00000000-0000-0000-0000-000000000000/providers/Microsoft.ContainerService/locations/westus2/operations/5c424eda-131b-4b95-89af-82e316ab6a40?api-version=2016-03-30
-  response:
-    body:
-      string: "{\n  \"name\": \"da4e425c-1b13-954b-89af-82e316ab6a40\",\n  \"status\":
-        \"InProgress\",\n  \"startTime\": \"2021-05-14T05:58:39.2366666Z\"\n }"
-=======
+    body: null
+    headers:
+      Accept:
+      - application/json
+      Accept-Encoding:
+      - gzip, deflate
+      CommandName:
+      - aks create
+      Connection:
+      - keep-alive
+      ParameterSetName:
+      - --resource-group --name --generate-ssh-keys -a -o
+      User-Agent:
+      - python/3.6.9 (Linux-5.4.72-microsoft-standard-WSL2-x86_64-with-Ubuntu-18.04-bionic)
+        msrest/0.6.21 msrest_azure/0.6.3 azure-mgmt-containerservice/11.0.0 Azure-SDK-For-Python
         AZURECLI/2.25.0
     method: GET
     uri: https://management.azure.com/subscriptions/00000000-0000-0000-0000-000000000000/providers/Microsoft.ContainerService/locations/westus2/operations/cb33d908-2a46-4082-9786-70bb93ce5a74?api-version=2016-03-30
@@ -352,7 +261,6 @@
     body:
       string: "{\n  \"name\": \"08d933cb-462a-8240-9786-70bb93ce5a74\",\n  \"status\":
         \"InProgress\",\n  \"startTime\": \"2021-06-23T08:01:37.5166666Z\"\n }"
->>>>>>> 6f2433a1
     headers:
       cache-control:
       - no-cache
@@ -361,53 +269,40 @@
       content-type:
       - application/json
       date:
-<<<<<<< HEAD
-      - Fri, 14 May 2021 05:59:43 GMT
-=======
       - Wed, 23 Jun 2021 08:03:12 GMT
->>>>>>> 6f2433a1
-      expires:
-      - '-1'
-      pragma:
-      - no-cache
-      server:
-      - nginx
-      strict-transport-security:
-      - max-age=31536000; includeSubDomains
-      transfer-encoding:
-      - chunked
-      vary:
-      - Accept-Encoding
-      x-content-type-options:
-      - nosniff
-    status:
-      code: 200
-      message: OK
-- request:
-    body: null
-    headers:
-      Accept:
-      - application/json
-      Accept-Encoding:
-      - gzip, deflate
-      CommandName:
-      - aks create
-      Connection:
-      - keep-alive
-      ParameterSetName:
-      - --resource-group --name --generate-ssh-keys -a -o
-      User-Agent:
-      - python/3.6.9 (Linux-5.4.72-microsoft-standard-WSL2-x86_64-with-Ubuntu-18.04-bionic)
-        msrest/0.6.21 msrest_azure/0.6.3 azure-mgmt-containerservice/11.0.0 Azure-SDK-For-Python
-<<<<<<< HEAD
-        AZURECLI/2.23.0
-    method: GET
-    uri: https://management.azure.com/subscriptions/00000000-0000-0000-0000-000000000000/providers/Microsoft.ContainerService/locations/westus2/operations/5c424eda-131b-4b95-89af-82e316ab6a40?api-version=2016-03-30
-  response:
-    body:
-      string: "{\n  \"name\": \"da4e425c-1b13-954b-89af-82e316ab6a40\",\n  \"status\":
-        \"InProgress\",\n  \"startTime\": \"2021-05-14T05:58:39.2366666Z\"\n }"
-=======
+      expires:
+      - '-1'
+      pragma:
+      - no-cache
+      server:
+      - nginx
+      strict-transport-security:
+      - max-age=31536000; includeSubDomains
+      transfer-encoding:
+      - chunked
+      vary:
+      - Accept-Encoding
+      x-content-type-options:
+      - nosniff
+    status:
+      code: 200
+      message: OK
+- request:
+    body: null
+    headers:
+      Accept:
+      - application/json
+      Accept-Encoding:
+      - gzip, deflate
+      CommandName:
+      - aks create
+      Connection:
+      - keep-alive
+      ParameterSetName:
+      - --resource-group --name --generate-ssh-keys -a -o
+      User-Agent:
+      - python/3.6.9 (Linux-5.4.72-microsoft-standard-WSL2-x86_64-with-Ubuntu-18.04-bionic)
+        msrest/0.6.21 msrest_azure/0.6.3 azure-mgmt-containerservice/11.0.0 Azure-SDK-For-Python
         AZURECLI/2.25.0
     method: GET
     uri: https://management.azure.com/subscriptions/00000000-0000-0000-0000-000000000000/providers/Microsoft.ContainerService/locations/westus2/operations/cb33d908-2a46-4082-9786-70bb93ce5a74?api-version=2016-03-30
@@ -415,7 +310,6 @@
     body:
       string: "{\n  \"name\": \"08d933cb-462a-8240-9786-70bb93ce5a74\",\n  \"status\":
         \"InProgress\",\n  \"startTime\": \"2021-06-23T08:01:37.5166666Z\"\n }"
->>>>>>> 6f2433a1
     headers:
       cache-control:
       - no-cache
@@ -424,53 +318,40 @@
       content-type:
       - application/json
       date:
-<<<<<<< HEAD
-      - Fri, 14 May 2021 06:00:15 GMT
-=======
       - Wed, 23 Jun 2021 08:03:43 GMT
->>>>>>> 6f2433a1
-      expires:
-      - '-1'
-      pragma:
-      - no-cache
-      server:
-      - nginx
-      strict-transport-security:
-      - max-age=31536000; includeSubDomains
-      transfer-encoding:
-      - chunked
-      vary:
-      - Accept-Encoding
-      x-content-type-options:
-      - nosniff
-    status:
-      code: 200
-      message: OK
-- request:
-    body: null
-    headers:
-      Accept:
-      - application/json
-      Accept-Encoding:
-      - gzip, deflate
-      CommandName:
-      - aks create
-      Connection:
-      - keep-alive
-      ParameterSetName:
-      - --resource-group --name --generate-ssh-keys -a -o
-      User-Agent:
-      - python/3.6.9 (Linux-5.4.72-microsoft-standard-WSL2-x86_64-with-Ubuntu-18.04-bionic)
-        msrest/0.6.21 msrest_azure/0.6.3 azure-mgmt-containerservice/11.0.0 Azure-SDK-For-Python
-<<<<<<< HEAD
-        AZURECLI/2.23.0
-    method: GET
-    uri: https://management.azure.com/subscriptions/00000000-0000-0000-0000-000000000000/providers/Microsoft.ContainerService/locations/westus2/operations/5c424eda-131b-4b95-89af-82e316ab6a40?api-version=2016-03-30
-  response:
-    body:
-      string: "{\n  \"name\": \"da4e425c-1b13-954b-89af-82e316ab6a40\",\n  \"status\":
-        \"InProgress\",\n  \"startTime\": \"2021-05-14T05:58:39.2366666Z\"\n }"
-=======
+      expires:
+      - '-1'
+      pragma:
+      - no-cache
+      server:
+      - nginx
+      strict-transport-security:
+      - max-age=31536000; includeSubDomains
+      transfer-encoding:
+      - chunked
+      vary:
+      - Accept-Encoding
+      x-content-type-options:
+      - nosniff
+    status:
+      code: 200
+      message: OK
+- request:
+    body: null
+    headers:
+      Accept:
+      - application/json
+      Accept-Encoding:
+      - gzip, deflate
+      CommandName:
+      - aks create
+      Connection:
+      - keep-alive
+      ParameterSetName:
+      - --resource-group --name --generate-ssh-keys -a -o
+      User-Agent:
+      - python/3.6.9 (Linux-5.4.72-microsoft-standard-WSL2-x86_64-with-Ubuntu-18.04-bionic)
+        msrest/0.6.21 msrest_azure/0.6.3 azure-mgmt-containerservice/11.0.0 Azure-SDK-For-Python
         AZURECLI/2.25.0
     method: GET
     uri: https://management.azure.com/subscriptions/00000000-0000-0000-0000-000000000000/providers/Microsoft.ContainerService/locations/westus2/operations/cb33d908-2a46-4082-9786-70bb93ce5a74?api-version=2016-03-30
@@ -478,7 +359,6 @@
     body:
       string: "{\n  \"name\": \"08d933cb-462a-8240-9786-70bb93ce5a74\",\n  \"status\":
         \"InProgress\",\n  \"startTime\": \"2021-06-23T08:01:37.5166666Z\"\n }"
->>>>>>> 6f2433a1
     headers:
       cache-control:
       - no-cache
@@ -487,53 +367,40 @@
       content-type:
       - application/json
       date:
-<<<<<<< HEAD
-      - Fri, 14 May 2021 06:00:46 GMT
-=======
       - Wed, 23 Jun 2021 08:04:15 GMT
->>>>>>> 6f2433a1
-      expires:
-      - '-1'
-      pragma:
-      - no-cache
-      server:
-      - nginx
-      strict-transport-security:
-      - max-age=31536000; includeSubDomains
-      transfer-encoding:
-      - chunked
-      vary:
-      - Accept-Encoding
-      x-content-type-options:
-      - nosniff
-    status:
-      code: 200
-      message: OK
-- request:
-    body: null
-    headers:
-      Accept:
-      - application/json
-      Accept-Encoding:
-      - gzip, deflate
-      CommandName:
-      - aks create
-      Connection:
-      - keep-alive
-      ParameterSetName:
-      - --resource-group --name --generate-ssh-keys -a -o
-      User-Agent:
-      - python/3.6.9 (Linux-5.4.72-microsoft-standard-WSL2-x86_64-with-Ubuntu-18.04-bionic)
-        msrest/0.6.21 msrest_azure/0.6.3 azure-mgmt-containerservice/11.0.0 Azure-SDK-For-Python
-<<<<<<< HEAD
-        AZURECLI/2.23.0
-    method: GET
-    uri: https://management.azure.com/subscriptions/00000000-0000-0000-0000-000000000000/providers/Microsoft.ContainerService/locations/westus2/operations/5c424eda-131b-4b95-89af-82e316ab6a40?api-version=2016-03-30
-  response:
-    body:
-      string: "{\n  \"name\": \"da4e425c-1b13-954b-89af-82e316ab6a40\",\n  \"status\":
-        \"InProgress\",\n  \"startTime\": \"2021-05-14T05:58:39.2366666Z\"\n }"
-=======
+      expires:
+      - '-1'
+      pragma:
+      - no-cache
+      server:
+      - nginx
+      strict-transport-security:
+      - max-age=31536000; includeSubDomains
+      transfer-encoding:
+      - chunked
+      vary:
+      - Accept-Encoding
+      x-content-type-options:
+      - nosniff
+    status:
+      code: 200
+      message: OK
+- request:
+    body: null
+    headers:
+      Accept:
+      - application/json
+      Accept-Encoding:
+      - gzip, deflate
+      CommandName:
+      - aks create
+      Connection:
+      - keep-alive
+      ParameterSetName:
+      - --resource-group --name --generate-ssh-keys -a -o
+      User-Agent:
+      - python/3.6.9 (Linux-5.4.72-microsoft-standard-WSL2-x86_64-with-Ubuntu-18.04-bionic)
+        msrest/0.6.21 msrest_azure/0.6.3 azure-mgmt-containerservice/11.0.0 Azure-SDK-For-Python
         AZURECLI/2.25.0
     method: GET
     uri: https://management.azure.com/subscriptions/00000000-0000-0000-0000-000000000000/providers/Microsoft.ContainerService/locations/westus2/operations/cb33d908-2a46-4082-9786-70bb93ce5a74?api-version=2016-03-30
@@ -541,7 +408,6 @@
     body:
       string: "{\n  \"name\": \"08d933cb-462a-8240-9786-70bb93ce5a74\",\n  \"status\":
         \"InProgress\",\n  \"startTime\": \"2021-06-23T08:01:37.5166666Z\"\n }"
->>>>>>> 6f2433a1
     headers:
       cache-control:
       - no-cache
@@ -550,54 +416,40 @@
       content-type:
       - application/json
       date:
-<<<<<<< HEAD
-      - Fri, 14 May 2021 06:01:18 GMT
-=======
       - Wed, 23 Jun 2021 08:04:46 GMT
->>>>>>> 6f2433a1
-      expires:
-      - '-1'
-      pragma:
-      - no-cache
-      server:
-      - nginx
-      strict-transport-security:
-      - max-age=31536000; includeSubDomains
-      transfer-encoding:
-      - chunked
-      vary:
-      - Accept-Encoding
-      x-content-type-options:
-      - nosniff
-    status:
-      code: 200
-      message: OK
-- request:
-    body: null
-    headers:
-      Accept:
-      - application/json
-      Accept-Encoding:
-      - gzip, deflate
-      CommandName:
-      - aks create
-      Connection:
-      - keep-alive
-      ParameterSetName:
-      - --resource-group --name --generate-ssh-keys -a -o
-      User-Agent:
-      - python/3.6.9 (Linux-5.4.72-microsoft-standard-WSL2-x86_64-with-Ubuntu-18.04-bionic)
-        msrest/0.6.21 msrest_azure/0.6.3 azure-mgmt-containerservice/11.0.0 Azure-SDK-For-Python
-<<<<<<< HEAD
-        AZURECLI/2.23.0
-    method: GET
-    uri: https://management.azure.com/subscriptions/00000000-0000-0000-0000-000000000000/providers/Microsoft.ContainerService/locations/westus2/operations/5c424eda-131b-4b95-89af-82e316ab6a40?api-version=2016-03-30
-  response:
-    body:
-      string: "{\n  \"name\": \"da4e425c-1b13-954b-89af-82e316ab6a40\",\n  \"status\":
-        \"Succeeded\",\n  \"startTime\": \"2021-05-14T05:58:39.2366666Z\",\n  \"endTime\":
-        \"2021-05-14T06:01:47.6056125Z\"\n }"
-=======
+      expires:
+      - '-1'
+      pragma:
+      - no-cache
+      server:
+      - nginx
+      strict-transport-security:
+      - max-age=31536000; includeSubDomains
+      transfer-encoding:
+      - chunked
+      vary:
+      - Accept-Encoding
+      x-content-type-options:
+      - nosniff
+    status:
+      code: 200
+      message: OK
+- request:
+    body: null
+    headers:
+      Accept:
+      - application/json
+      Accept-Encoding:
+      - gzip, deflate
+      CommandName:
+      - aks create
+      Connection:
+      - keep-alive
+      ParameterSetName:
+      - --resource-group --name --generate-ssh-keys -a -o
+      User-Agent:
+      - python/3.6.9 (Linux-5.4.72-microsoft-standard-WSL2-x86_64-with-Ubuntu-18.04-bionic)
+        msrest/0.6.21 msrest_azure/0.6.3 azure-mgmt-containerservice/11.0.0 Azure-SDK-For-Python
         AZURECLI/2.25.0
     method: GET
     uri: https://management.azure.com/subscriptions/00000000-0000-0000-0000-000000000000/providers/Microsoft.ContainerService/locations/westus2/operations/cb33d908-2a46-4082-9786-70bb93ce5a74?api-version=2016-03-30
@@ -605,44 +457,33 @@
     body:
       string: "{\n  \"name\": \"08d933cb-462a-8240-9786-70bb93ce5a74\",\n  \"status\":
         \"InProgress\",\n  \"startTime\": \"2021-06-23T08:01:37.5166666Z\"\n }"
->>>>>>> 6f2433a1
-    headers:
-      cache-control:
-      - no-cache
-      content-length:
-<<<<<<< HEAD
-      - '170'
-      content-type:
-      - application/json
-      date:
-      - Fri, 14 May 2021 06:01:49 GMT
-=======
+    headers:
+      cache-control:
+      - no-cache
+      content-length:
       - '126'
       content-type:
       - application/json
       date:
       - Wed, 23 Jun 2021 08:05:17 GMT
->>>>>>> 6f2433a1
-      expires:
-      - '-1'
-      pragma:
-      - no-cache
-      server:
-      - nginx
-      strict-transport-security:
-      - max-age=31536000; includeSubDomains
-      transfer-encoding:
-      - chunked
-      vary:
-      - Accept-Encoding
-      x-content-type-options:
-      - nosniff
-    status:
-      code: 200
-      message: OK
-- request:
-<<<<<<< HEAD
-=======
+      expires:
+      - '-1'
+      pragma:
+      - no-cache
+      server:
+      - nginx
+      strict-transport-security:
+      - max-age=31536000; includeSubDomains
+      transfer-encoding:
+      - chunked
+      vary:
+      - Accept-Encoding
+      x-content-type-options:
+      - nosniff
+    status:
+      code: 200
+      message: OK
+- request:
     body: null
     headers:
       Accept:
@@ -693,27 +534,22 @@
       code: 200
       message: OK
 - request:
->>>>>>> 6f2433a1
-    body: null
-    headers:
-      Accept:
-      - application/json
-      Accept-Encoding:
-      - gzip, deflate
-      CommandName:
-      - aks create
-      Connection:
-      - keep-alive
-      ParameterSetName:
-      - --resource-group --name --generate-ssh-keys -a -o
-      User-Agent:
-      - python/3.6.9 (Linux-5.4.72-microsoft-standard-WSL2-x86_64-with-Ubuntu-18.04-bionic)
-        msrest/0.6.21 msrest_azure/0.6.3 azure-mgmt-containerservice/11.0.0 Azure-SDK-For-Python
-<<<<<<< HEAD
-        AZURECLI/2.23.0
-=======
-        AZURECLI/2.25.0
->>>>>>> 6f2433a1
+    body: null
+    headers:
+      Accept:
+      - application/json
+      Accept-Encoding:
+      - gzip, deflate
+      CommandName:
+      - aks create
+      Connection:
+      - keep-alive
+      ParameterSetName:
+      - --resource-group --name --generate-ssh-keys -a -o
+      User-Agent:
+      - python/3.6.9 (Linux-5.4.72-microsoft-standard-WSL2-x86_64-with-Ubuntu-18.04-bionic)
+        msrest/0.6.21 msrest_azure/0.6.3 azure-mgmt-containerservice/11.0.0 Azure-SDK-For-Python
+        AZURECLI/2.25.0
     method: GET
     uri: https://management.azure.com/subscriptions/00000000-0000-0000-0000-000000000000/resourceGroups/clitest000001/providers/Microsoft.ContainerService/managedClusters/cliakstest000002?api-version=2021-05-01
   response:
@@ -722,28 +558,14 @@
         \ \"location\": \"westus2\",\n  \"name\": \"cliakstest000002\",\n  \"type\":
         \"Microsoft.ContainerService/ManagedClusters\",\n  \"properties\": {\n   \"provisioningState\":
         \"Succeeded\",\n   \"powerState\": {\n    \"code\": \"Running\"\n   },\n   \"kubernetesVersion\":
-<<<<<<< HEAD
-        \"1.19.9\",\n   \"dnsPrefix\": \"cliakstest-clitestsusmaan32-8ecadf\",\n   \"fqdn\":
-        \"cliakstest-clitestsusmaan32-8ecadf-9f3faacc.hcp.westus2.azmk8s.io\",\n   \"azurePortalFQDN\":
-        \"cliakstest-clitestsusmaan32-8ecadf-9f3faacc.portal.hcp.westus2.azmk8s.io\",\n
-=======
         \"1.19.11\",\n   \"dnsPrefix\": \"cliakstest-clitest57kodzlrc-8ecadf\",\n
         \  \"fqdn\": \"cliakstest-clitest57kodzlrc-8ecadf-2d0785ef.hcp.westus2.azmk8s.io\",\n
         \  \"azurePortalFQDN\": \"cliakstest-clitest57kodzlrc-8ecadf-2d0785ef.portal.hcp.westus2.azmk8s.io\",\n
->>>>>>> 6f2433a1
         \  \"agentPoolProfiles\": [\n    {\n     \"name\": \"nodepool1\",\n     \"count\":
         3,\n     \"vmSize\": \"Standard_DS2_v2\",\n     \"osDiskSizeGB\": 128,\n     \"osDiskType\":
         \"Managed\",\n     \"kubeletDiskType\": \"OS\",\n     \"maxPods\": 110,\n
         \    \"type\": \"VirtualMachineScaleSets\",\n     \"provisioningState\": \"Succeeded\",\n
         \    \"powerState\": {\n      \"code\": \"Running\"\n     },\n     \"orchestratorVersion\":
-<<<<<<< HEAD
-        \"1.19.9\",\n     \"enableNodePublicIP\": false,\n     \"nodeLabels\": {},\n
-        \    \"mode\": \"System\",\n     \"enableEncryptionAtHost\": false,\n     \"osType\":
-        \"Linux\",\n     \"osSKU\": \"Ubuntu\",\n     \"nodeImageVersion\": \"AKSUbuntu-1804gen2containerd-2021.04.27\",\n
-        \    \"enableFIPS\": false\n    }\n   ],\n   \"linuxProfile\": {\n    \"adminUsername\":
-        \"azureuser\",\n    \"ssh\": {\n     \"publicKeys\": [\n      {\n       \"keyData\":
-        \"ssh-rsa AAAAB3NzaC1yc2EAAAADAQABAAABAQDDa7B9UAcZjiNXFbAWabU3ZJQsZv4CgsZK8jq+ZRCaJsErW/Lbi/pURsGaLmwn2Hn+zSHj5i4yhNmi3/l89lkvBuv6+sENFnrG5QzUr/9B3UaiwOGCKX6Z/SlC62fz+lAerbtB0ntHs0cTgdLCwAzNanpGqVUpTNkFrnDO2OjJF1SwqTVdyFRY7fCOvrXVXxcdrmMKGxDgihRCkEztaGjiyE5Rc5nHuti8CrfWl6V8tgG9oaRBJOJ4WkM7TT+S7B+XCUUWh8JUXH/KU6wIP47gvZ98KxL0WRFY/Dt+YnlknpvxS7u3fcP+RozpaZ1MIwibjec3ch8Evx8Z7RgaFwav
-=======
         \"1.19.11\",\n     \"enableNodePublicIP\": false,\n     \"nodeLabels\": {},\n
         \    \"mode\": \"System\",\n     \"enableEncryptionAtHost\": false,\n     \"enableUltraSSD\":
         false,\n     \"osType\": \"Linux\",\n     \"osSKU\": \"Ubuntu\",\n     \"nodeImageVersion\":
@@ -751,7 +573,6 @@
         \   }\n   ],\n   \"linuxProfile\": {\n    \"adminUsername\": \"azureuser\",\n
         \   \"ssh\": {\n     \"publicKeys\": [\n      {\n       \"keyData\": \"ssh-rsa
         AAAAB3NzaC1yc2EAAAADAQABAAABAQDDa7B9UAcZjiNXFbAWabU3ZJQsZv4CgsZK8jq+ZRCaJsErW/Lbi/pURsGaLmwn2Hn+zSHj5i4yhNmi3/l89lkvBuv6+sENFnrG5QzUr/9B3UaiwOGCKX6Z/SlC62fz+lAerbtB0ntHs0cTgdLCwAzNanpGqVUpTNkFrnDO2OjJF1SwqTVdyFRY7fCOvrXVXxcdrmMKGxDgihRCkEztaGjiyE5Rc5nHuti8CrfWl6V8tgG9oaRBJOJ4WkM7TT+S7B+XCUUWh8JUXH/KU6wIP47gvZ98KxL0WRFY/Dt+YnlknpvxS7u3fcP+RozpaZ1MIwibjec3ch8Evx8Z7RgaFwav
->>>>>>> 6f2433a1
         fumingzhang@microsoft.com\\n\"\n      }\n     ]\n    }\n   },\n   \"servicePrincipalProfile\":
         {\n    \"clientId\":\"00000000-0000-0000-0000-000000000001\"\n   },\n   \"addonProfiles\":
         {\n    \"azureKeyvaultSecretsProvider\": {\n     \"enabled\": true,\n     \"config\":
@@ -762,11 +583,7 @@
         \  \"enableRBAC\": true,\n   \"enablePodSecurityPolicy\": false,\n   \"networkProfile\":
         {\n    \"networkPlugin\": \"kubenet\",\n    \"loadBalancerSku\": \"Standard\",\n
         \   \"loadBalancerProfile\": {\n     \"managedOutboundIPs\": {\n      \"count\":
-<<<<<<< HEAD
-        1\n     },\n     \"effectiveOutboundIPs\": [\n      {\n       \"id\": \"/subscriptions/00000000-0000-0000-0000-000000000000/resourceGroups/MC_clitest000001_cliakstest000002_westus2/providers/Microsoft.Network/publicIPAddresses/46471512-6616-4bb7-b9e8-d95b28115dae\"\n
-=======
         1\n     },\n     \"effectiveOutboundIPs\": [\n      {\n       \"id\": \"/subscriptions/00000000-0000-0000-0000-000000000000/resourceGroups/MC_clitest000001_cliakstest000002_westus2/providers/Microsoft.Network/publicIPAddresses/8c9e92c2-db2d-4484-8cfe-dd173b9c5510\"\n
->>>>>>> 6f2433a1
         \     }\n     ]\n    },\n    \"podCidr\": \"10.244.0.0/16\",\n    \"serviceCidr\":
         \"10.0.0.0/16\",\n    \"dnsServiceIP\": \"10.0.0.10\",\n    \"dockerBridgeCidr\":
         \"172.17.0.1/16\",\n    \"outboundType\": \"loadBalancer\"\n   },\n   \"maxAgentPools\":
@@ -781,19 +598,11 @@
       cache-control:
       - no-cache
       content-length:
-<<<<<<< HEAD
-      - '3856'
-      content-type:
-      - application/json
-      date:
-      - Fri, 14 May 2021 06:01:50 GMT
-=======
       - '3922'
       content-type:
       - application/json
       date:
       - Wed, 23 Jun 2021 08:05:50 GMT
->>>>>>> 6f2433a1
       expires:
       - '-1'
       pragma:
@@ -827,48 +636,26 @@
       ParameterSetName:
       - --resource-group --name --yes --no-wait
       User-Agent:
-<<<<<<< HEAD
-      - python/3.6.9 (Linux-5.4.72-microsoft-standard-WSL2-x86_64-with-Ubuntu-18.04-bionic)
-        msrest/0.6.21 msrest_azure/0.6.3 azure-mgmt-containerservice/11.2.0 Azure-SDK-For-Python
-        AZURECLI/2.23.0
-      accept-language:
-      - en-US
-    method: DELETE
-    uri: https://management.azure.com/subscriptions/00000000-0000-0000-0000-000000000000/resourceGroups/clitest000001/providers/Microsoft.ContainerService/managedClusters/cliakstest000002?api-version=2021-03-01
-=======
       - AZURECLI/2.25.0 azsdk-python-azure-mgmt-containerservice/16.0.0 Python/3.6.9
         (Linux-5.4.72-microsoft-standard-WSL2-x86_64-with-Ubuntu-18.04-bionic)
     method: DELETE
     uri: https://management.azure.com/subscriptions/00000000-0000-0000-0000-000000000000/resourceGroups/clitest000001/providers/Microsoft.ContainerService/managedClusters/cliakstest000002?api-version=2021-05-01
->>>>>>> 6f2433a1
   response:
     body:
       string: ''
     headers:
       azure-asyncoperation:
-<<<<<<< HEAD
-      - https://management.azure.com/subscriptions/00000000-0000-0000-0000-000000000000/providers/Microsoft.ContainerService/locations/westus2/operations/77a79270-765c-4d5b-91f2-40f724d9dd05?api-version=2016-03-30
-=======
       - https://management.azure.com/subscriptions/00000000-0000-0000-0000-000000000000/providers/Microsoft.ContainerService/locations/westus2/operations/420a1235-39bd-431f-989e-05d99752f587?api-version=2016-03-30
->>>>>>> 6f2433a1
       cache-control:
       - no-cache
       content-length:
       - '0'
       date:
-<<<<<<< HEAD
-      - Fri, 14 May 2021 06:01:55 GMT
-      expires:
-      - '-1'
-      location:
-      - https://management.azure.com/subscriptions/00000000-0000-0000-0000-000000000000/providers/Microsoft.ContainerService/locations/westus2/operationresults/77a79270-765c-4d5b-91f2-40f724d9dd05?api-version=2016-03-30
-=======
       - Wed, 23 Jun 2021 08:05:54 GMT
       expires:
       - '-1'
       location:
       - https://management.azure.com/subscriptions/00000000-0000-0000-0000-000000000000/providers/Microsoft.ContainerService/locations/westus2/operationresults/420a1235-39bd-431f-989e-05d99752f587?api-version=2016-03-30
->>>>>>> 6f2433a1
       pragma:
       - no-cache
       server:
