--- conflicted
+++ resolved
@@ -1,11 +1,7 @@
 interactions:
 - request:
     body: '{"location": "westus2", "identity": {"type": "SystemAssigned"}, "properties":
-<<<<<<< HEAD
-      {"kubernetesVersion": "", "dnsPrefix": "cliakstest-clitest36andxpxi-8ecadf",
-=======
       {"kubernetesVersion": "", "dnsPrefix": "cliakstest-clitestd6lmjsawa-8ecadf",
->>>>>>> fc8ac97d
       "agentPoolProfiles": [{"count": 3, "vmSize": "Standard_DS2_v2", "osDiskSizeGB":
       0, "workloadRuntime": "OCIContainer", "osType": "Linux", "enableAutoScaling":
       false, "type": "VirtualMachineScaleSets", "mode": "System", "orchestratorVersion":
@@ -13,11 +9,7 @@
       false, "scaleSetPriority": "Regular", "scaleSetEvictionPolicy": "Delete", "spotMaxPrice":
       -1.0, "nodeTaints": [], "enableEncryptionAtHost": false, "enableUltraSSD": false,
       "enableFIPS": false, "name": "nodepool1"}], "linuxProfile": {"adminUsername":
-<<<<<<< HEAD
-      "azureuser", "ssh": {"publicKeys": [{"keyData": "ssh-rsa AAAAB3NzaC1yc2EAAAADAQABAAABAQDBDU2v87Kb4/ZzK8RbuSkPMRF9IfTfY7Y/jeEede3uFf1lnR5Cix3oY6nmZz05uZKsDemHzTJdhUrNihiBljmK14os+4sjUGz8ffZCNop35eLpuZpNuPeU3Q9RX5IGMM9rK2URKKfPqDqFu6JuliFZL9y7ayNTu3OOEJhyXi9Mw/qo0vf/u04XD/mG0WDXWXkJyC0Lgp5/PNbJuI0XH+t+Fm1zYitVh5vAAKPDvGf5QufZlPPSjp729Bt0QBBsyIIq6XVZFxUrSaAPVXdgZKmL72vW3OCDaitsD1/a0Yx4g32n5ux1KICIBdAgpQ6TFCNS9A6i8krO57LiXnVAZneB
-=======
       "azureuser", "ssh": {"publicKeys": [{"keyData": "ssh-rsa AAAAB3NzaC1yc2EAAAADAQABAAABAQDVt7qYfUlZP3JUy9lguIXjt8N1qtBC8yktmu7E83C+A1pYFjRdVc/WU4vTbERHemLl28PpLNLg2EdVMVDXRPLEkSVOtNV02lh0Jyuw6s3mf/UYvgRKNo6rOSH3+Hvv+9IswiBnq7oOnzIz7wQaQZ47pDl2VbOO1JYjM+X2iNK8XrnXTm5+nE3ZSmwUweY6vSElhFhsogoJf8VRBH8hCxwhb+6h+XtAhH+OWGCy3l9YVS7pJxXGbd1G3zYem94lzIKuzKq1lCXQ1qrryfa1eX9U4H+d1IKCz8hnnns46kzSMM7Eh0robU9dLoJhNlh94vB6mvPpM2XJbMzf+mRC3FUv
->>>>>>> fc8ac97d
       azcli_aks_live_test@example.com\n"}]}}, "addonProfiles": {}, "oidcIssuerProfile":
       {"enabled": true}, "enableRBAC": true, "enablePodSecurityPolicy": false, "networkProfile":
       {"networkPlugin": "kubenet", "podCidr": "10.244.0.0/16", "serviceCidr": "10.0.0.0/16",
@@ -44,32 +36,19 @@
       - --resource-group --name --location --enable-managed-identity --enable-oidc-issuer
         --enable-workload-identity --ssh-key-value --aks-custom-headers
       User-Agent:
-<<<<<<< HEAD
-      - AZURECLI/2.38.0 azsdk-python-azure-mgmt-containerservice/20.0.0b Python/3.8.10
-        (Linux-5.13.0-1031-azure-x86_64-with-glibc2.29)
-    method: PUT
-    uri: https://management.azure.com/subscriptions/00000000-0000-0000-0000-000000000000/resourceGroups/clitest000001/providers/Microsoft.ContainerService/managedClusters/cliakstest000001?api-version=2022-06-02-preview
-=======
       - AZURECLI/2.40.0 azsdk-python-azure-mgmt-containerservice/20.3.0b2 Python/3.8.10
         (Linux-5.15.0-1020-azure-x86_64-with-glibc2.29)
     method: PUT
     uri: https://management.azure.com/subscriptions/00000000-0000-0000-0000-000000000000/resourceGroups/clitest000001/providers/Microsoft.ContainerService/managedClusters/cliakstest000001?api-version=2022-08-03-preview
->>>>>>> fc8ac97d
   response:
     body:
       string: "{\n  \"id\": \"/subscriptions/00000000-0000-0000-0000-000000000000/resourcegroups/clitest000001/providers/Microsoft.ContainerService/managedClusters/cliakstest000001\",\n
         \ \"location\": \"westus2\",\n  \"name\": \"cliakstest000001\",\n  \"type\":
         \"Microsoft.ContainerService/ManagedClusters\",\n  \"properties\": {\n   \"provisioningState\":
         \"Creating\",\n   \"powerState\": {\n    \"code\": \"Running\"\n   },\n   \"kubernetesVersion\":
-<<<<<<< HEAD
-        \"1.22.11\",\n   \"currentKubernetesVersion\": \"1.22.11\",\n   \"dnsPrefix\":
-        \"cliakstest-clitest36andxpxi-8ecadf\",\n   \"fqdn\": \"cliakstest-clitest36andxpxi-8ecadf-83d99388.hcp.westus2.azmk8s.io\",\n
-        \  \"azurePortalFQDN\": \"cliakstest-clitest36andxpxi-8ecadf-83d99388.portal.hcp.westus2.azmk8s.io\",\n
-=======
         \"1.23.8\",\n   \"currentKubernetesVersion\": \"1.23.8\",\n   \"dnsPrefix\":
         \"cliakstest-clitestd6lmjsawa-8ecadf\",\n   \"fqdn\": \"cliakstest-clitestd6lmjsawa-8ecadf-ba27c652.hcp.westus2.azmk8s.io\",\n
         \  \"azurePortalFQDN\": \"cliakstest-clitestd6lmjsawa-8ecadf-ba27c652.portal.hcp.westus2.azmk8s.io\",\n
->>>>>>> fc8ac97d
         \  \"agentPoolProfiles\": [\n    {\n     \"name\": \"nodepool1\",\n     \"count\":
         3,\n     \"vmSize\": \"Standard_DS2_v2\",\n     \"osDiskSizeGB\": 128,\n     \"osDiskType\":
         \"Managed\",\n     \"kubeletDiskType\": \"OS\",\n     \"workloadRuntime\":
@@ -79,36 +58,15 @@
         \"1.22.11\",\n     \"enableNodePublicIP\": false,\n     \"enableCustomCATrust\":
         false,\n     \"mode\": \"System\",\n     \"enableEncryptionAtHost\": false,\n
         \    \"enableUltraSSD\": false,\n     \"osType\": \"Linux\",\n     \"osSKU\":
-<<<<<<< HEAD
-        \"Ubuntu\",\n     \"nodeImageVersion\": \"AKSUbuntu-1804gen2containerd-2022.06.29\",\n
-        \    \"upgradeSettings\": {},\n     \"enableFIPS\": false\n    }\n   ],\n
-        \  \"linuxProfile\": {\n    \"adminUsername\": \"azureuser\",\n    \"ssh\":
-        {\n     \"publicKeys\": [\n      {\n       \"keyData\": \"ssh-rsa AAAAB3NzaC1yc2EAAAADAQABAAABAQDBDU2v87Kb4/ZzK8RbuSkPMRF9IfTfY7Y/jeEede3uFf1lnR5Cix3oY6nmZz05uZKsDemHzTJdhUrNihiBljmK14os+4sjUGz8ffZCNop35eLpuZpNuPeU3Q9RX5IGMM9rK2URKKfPqDqFu6JuliFZL9y7ayNTu3OOEJhyXi9Mw/qo0vf/u04XD/mG0WDXWXkJyC0Lgp5/PNbJuI0XH+t+Fm1zYitVh5vAAKPDvGf5QufZlPPSjp729Bt0QBBsyIIq6XVZFxUrSaAPVXdgZKmL72vW3OCDaitsD1/a0Yx4g32n5ux1KICIBdAgpQ6TFCNS9A6i8krO57LiXnVAZneB
-=======
         \"Ubuntu\",\n     \"nodeImageVersion\": \"AKSUbuntu-1804gen2containerd-2022.09.13\",\n
         \    \"upgradeSettings\": {},\n     \"enableFIPS\": false\n    }\n   ],\n
         \  \"linuxProfile\": {\n    \"adminUsername\": \"azureuser\",\n    \"ssh\":
         {\n     \"publicKeys\": [\n      {\n       \"keyData\": \"ssh-rsa AAAAB3NzaC1yc2EAAAADAQABAAABAQDVt7qYfUlZP3JUy9lguIXjt8N1qtBC8yktmu7E83C+A1pYFjRdVc/WU4vTbERHemLl28PpLNLg2EdVMVDXRPLEkSVOtNV02lh0Jyuw6s3mf/UYvgRKNo6rOSH3+Hvv+9IswiBnq7oOnzIz7wQaQZ47pDl2VbOO1JYjM+X2iNK8XrnXTm5+nE3ZSmwUweY6vSElhFhsogoJf8VRBH8hCxwhb+6h+XtAhH+OWGCy3l9YVS7pJxXGbd1G3zYem94lzIKuzKq1lCXQ1qrryfa1eX9U4H+d1IKCz8hnnns46kzSMM7Eh0robU9dLoJhNlh94vB6mvPpM2XJbMzf+mRC3FUv
->>>>>>> fc8ac97d
         azcli_aks_live_test@example.com\\n\"\n      }\n     ]\n    }\n   },\n   \"servicePrincipalProfile\":
         {\n    \"clientId\":\"00000000-0000-0000-0000-000000000001\"\n   },\n   \"nodeResourceGroup\":
         \"MC_clitest000001_cliakstest000001_westus2\",\n   \"enableRBAC\": true,\n
         \  \"enablePodSecurityPolicy\": false,\n   \"networkProfile\": {\n    \"networkPlugin\":
         \"kubenet\",\n    \"loadBalancerSku\": \"standard\",\n    \"loadBalancerProfile\":
-<<<<<<< HEAD
-        {\n     \"managedOutboundIPs\": {\n      \"count\": 1\n     }\n    },\n    \"podCidr\":
-        \"10.244.0.0/16\",\n    \"serviceCidr\": \"10.0.0.0/16\",\n    \"dnsServiceIP\":
-        \"10.0.0.10\",\n    \"dockerBridgeCidr\": \"172.17.0.1/16\",\n    \"outboundType\":
-        \"loadBalancer\",\n    \"podCidrs\": [\n     \"10.244.0.0/16\"\n    ],\n    \"serviceCidrs\":
-        [\n     \"10.0.0.0/16\"\n    ],\n    \"ipFamilies\": [\n     \"IPv4\"\n    ]\n
-        \  },\n   \"maxAgentPools\": 100,\n   \"disableLocalAccounts\": false,\n   \"securityProfile\":
-        {\n    \"workloadIdentity\": {\n     \"enabled\": true\n    }\n   },\n   \"storageProfile\":
-        {\n    \"diskCSIDriver\": {\n     \"enabled\": true,\n     \"version\": \"v1\"\n
-        \   },\n    \"fileCSIDriver\": {\n     \"enabled\": true\n    },\n    \"snapshotController\":
-        {\n     \"enabled\": true\n    }\n   },\n   \"oidcIssuerProfile\": {\n    \"enabled\":
-        true,\n    \"issuerURL\": \"https://oidc.prod-aks.azure.com/e68dcb5a-aee7-4306-9fce-c3918af563e3/\"\n
-        \  }\n  },\n  \"identity\": {\n   \"type\": \"SystemAssigned\",\n   \"principalId\":\"00000000-0000-0000-0000-000000000001\",\n
-=======
         {\n     \"managedOutboundIPs\": {\n      \"count\": 1\n     },\n     \"backendPoolType\":
         \"nodeIPConfiguration\"\n    },\n    \"podCidr\": \"10.244.0.0/16\",\n    \"serviceCidr\":
         \"10.0.0.0/16\",\n    \"dnsServiceIP\": \"10.0.0.10\",\n    \"dockerBridgeCidr\":
@@ -123,16 +81,11 @@
         \   \"issuerURL\": \"https://oidc.prod-aks.azure.com/a2524940-25a6-4c0d-b9a2-01a17a03073b/\"\n
         \  },\n   \"workloadAutoScalerProfile\": {}\n  },\n  \"identity\": {\n   \"type\":
         \"SystemAssigned\",\n   \"principalId\":\"00000000-0000-0000-0000-000000000001\",\n
->>>>>>> fc8ac97d
         \  \"tenantId\": \"72f988bf-86f1-41af-91ab-2d7cd011db47\"\n  },\n  \"sku\":
         {\n   \"name\": \"Basic\",\n   \"tier\": \"Free\"\n  }\n }"
     headers:
       azure-asyncoperation:
-<<<<<<< HEAD
-      - https://management.azure.com/subscriptions/00000000-0000-0000-0000-000000000000/providers/Microsoft.ContainerService/locations/westus2/operations/65249c6a-aee9-423c-a7ba-4bad6ea6d508?api-version=2016-03-30
-=======
       - https://management.azure.com/subscriptions/00000000-0000-0000-0000-000000000000/providers/Microsoft.ContainerService/locations/westus2/operations/c8d17aa6-b783-44a8-8965-7df24b381c2d?api-version=2016-03-30
->>>>>>> fc8ac97d
       cache-control:
       - no-cache
       content-length:
@@ -140,11 +93,7 @@
       content-type:
       - application/json
       date:
-<<<<<<< HEAD
-      - Tue, 19 Jul 2022 06:38:14 GMT
-=======
       - Wed, 28 Sep 2022 10:38:12 GMT
->>>>>>> fc8ac97d
       expires:
       - '-1'
       pragma:
@@ -156,11 +105,7 @@
       x-content-type-options:
       - nosniff
       x-ms-ratelimit-remaining-subscription-writes:
-<<<<<<< HEAD
-      - '1194'
-=======
       - '1196'
->>>>>>> fc8ac97d
     status:
       code: 201
       message: Created
@@ -179,16 +124,6 @@
       - --resource-group --name --location --enable-managed-identity --enable-oidc-issuer
         --enable-workload-identity --ssh-key-value --aks-custom-headers
       User-Agent:
-<<<<<<< HEAD
-      - AZURECLI/2.38.0 azsdk-python-azure-mgmt-containerservice/20.0.0b Python/3.8.10
-        (Linux-5.13.0-1031-azure-x86_64-with-glibc2.29)
-    method: GET
-    uri: https://management.azure.com/subscriptions/00000000-0000-0000-0000-000000000000/providers/Microsoft.ContainerService/locations/westus2/operations/65249c6a-aee9-423c-a7ba-4bad6ea6d508?api-version=2016-03-30
-  response:
-    body:
-      string: "{\n  \"name\": \"6a9c2465-e9ae-3c42-a7ba-4bad6ea6d508\",\n  \"status\":
-        \"InProgress\",\n  \"startTime\": \"2022-07-19T06:38:13.92Z\"\n }"
-=======
       - AZURECLI/2.40.0 azsdk-python-azure-mgmt-containerservice/20.3.0b2 Python/3.8.10
         (Linux-5.15.0-1020-azure-x86_64-with-glibc2.29)
     method: GET
@@ -295,7 +230,6 @@
     body:
       string: "{\n  \"name\": \"a67ad1c8-83b7-a844-8965-7df24b381c2d\",\n  \"status\":
         \"InProgress\",\n  \"startTime\": \"2022-09-28T10:38:12.8403826Z\"\n }"
->>>>>>> fc8ac97d
     headers:
       cache-control:
       - no-cache
@@ -304,62 +238,47 @@
       content-type:
       - application/json
       date:
-<<<<<<< HEAD
-      - Tue, 19 Jul 2022 06:38:43 GMT
-=======
       - Wed, 28 Sep 2022 10:39:42 GMT
->>>>>>> fc8ac97d
-      expires:
-      - '-1'
-      pragma:
-      - no-cache
-      server:
-      - nginx
-      strict-transport-security:
-      - max-age=31536000; includeSubDomains
-      transfer-encoding:
-      - chunked
-      vary:
-      - Accept-Encoding
-      x-content-type-options:
-      - nosniff
-    status:
-      code: 200
-      message: OK
-- request:
-    body: null
-    headers:
-      Accept:
-      - '*/*'
-      Accept-Encoding:
-      - gzip, deflate
-      CommandName:
-      - aks create
-      Connection:
-      - keep-alive
-      ParameterSetName:
-      - --resource-group --name --location --enable-managed-identity --enable-oidc-issuer
-        --enable-workload-identity --ssh-key-value --aks-custom-headers
-      User-Agent:
-<<<<<<< HEAD
-      - AZURECLI/2.38.0 azsdk-python-azure-mgmt-containerservice/20.0.0b Python/3.8.10
-        (Linux-5.13.0-1031-azure-x86_64-with-glibc2.29)
-    method: GET
-    uri: https://management.azure.com/subscriptions/00000000-0000-0000-0000-000000000000/providers/Microsoft.ContainerService/locations/westus2/operations/65249c6a-aee9-423c-a7ba-4bad6ea6d508?api-version=2016-03-30
-  response:
-    body:
-      string: "{\n  \"name\": \"6a9c2465-e9ae-3c42-a7ba-4bad6ea6d508\",\n  \"status\":
-        \"InProgress\",\n  \"startTime\": \"2022-07-19T06:38:13.92Z\"\n }"
-=======
-      - AZURECLI/2.40.0 azsdk-python-azure-mgmt-containerservice/20.3.0b2 Python/3.8.10
-        (Linux-5.15.0-1020-azure-x86_64-with-glibc2.29)
-    method: GET
-    uri: https://management.azure.com/subscriptions/00000000-0000-0000-0000-000000000000/providers/Microsoft.ContainerService/locations/westus2/operations/c8d17aa6-b783-44a8-8965-7df24b381c2d?api-version=2016-03-30
-  response:
-    body:
-      string: "{\n  \"name\": \"a67ad1c8-83b7-a844-8965-7df24b381c2d\",\n  \"status\":
-        \"InProgress\",\n  \"startTime\": \"2022-09-28T10:38:12.8403826Z\"\n }"
->>>>>>> fc8ac97d
+      expires:
+      - '-1'
+      pragma:
+      - no-cache
+      server:
+      - nginx
+      strict-transport-security:
+      - max-age=31536000; includeSubDomains
+      transfer-encoding:
+      - chunked
+      vary:
+      - Accept-Encoding
+      x-content-type-options:
+      - nosniff
+    status:
+      code: 200
+      message: OK
+- request:
+    body: null
+    headers:
+      Accept:
+      - '*/*'
+      Accept-Encoding:
+      - gzip, deflate
+      CommandName:
+      - aks create
+      Connection:
+      - keep-alive
+      ParameterSetName:
+      - --resource-group --name --location --enable-managed-identity --enable-oidc-issuer
+        --enable-workload-identity --ssh-key-value --aks-custom-headers
+      User-Agent:
+      - AZURECLI/2.40.0 azsdk-python-azure-mgmt-containerservice/20.3.0b2 Python/3.8.10
+        (Linux-5.15.0-1020-azure-x86_64-with-glibc2.29)
+    method: GET
+    uri: https://management.azure.com/subscriptions/00000000-0000-0000-0000-000000000000/providers/Microsoft.ContainerService/locations/westus2/operations/c8d17aa6-b783-44a8-8965-7df24b381c2d?api-version=2016-03-30
+  response:
+    body:
+      string: "{\n  \"name\": \"a67ad1c8-83b7-a844-8965-7df24b381c2d\",\n  \"status\":
+        \"InProgress\",\n  \"startTime\": \"2022-09-28T10:38:12.8403826Z\"\n }"
     headers:
       cache-control:
       - no-cache
@@ -368,62 +287,47 @@
       content-type:
       - application/json
       date:
-<<<<<<< HEAD
-      - Tue, 19 Jul 2022 06:39:14 GMT
-=======
       - Wed, 28 Sep 2022 10:40:13 GMT
->>>>>>> fc8ac97d
-      expires:
-      - '-1'
-      pragma:
-      - no-cache
-      server:
-      - nginx
-      strict-transport-security:
-      - max-age=31536000; includeSubDomains
-      transfer-encoding:
-      - chunked
-      vary:
-      - Accept-Encoding
-      x-content-type-options:
-      - nosniff
-    status:
-      code: 200
-      message: OK
-- request:
-    body: null
-    headers:
-      Accept:
-      - '*/*'
-      Accept-Encoding:
-      - gzip, deflate
-      CommandName:
-      - aks create
-      Connection:
-      - keep-alive
-      ParameterSetName:
-      - --resource-group --name --location --enable-managed-identity --enable-oidc-issuer
-        --enable-workload-identity --ssh-key-value --aks-custom-headers
-      User-Agent:
-<<<<<<< HEAD
-      - AZURECLI/2.38.0 azsdk-python-azure-mgmt-containerservice/20.0.0b Python/3.8.10
-        (Linux-5.13.0-1031-azure-x86_64-with-glibc2.29)
-    method: GET
-    uri: https://management.azure.com/subscriptions/00000000-0000-0000-0000-000000000000/providers/Microsoft.ContainerService/locations/westus2/operations/65249c6a-aee9-423c-a7ba-4bad6ea6d508?api-version=2016-03-30
-  response:
-    body:
-      string: "{\n  \"name\": \"6a9c2465-e9ae-3c42-a7ba-4bad6ea6d508\",\n  \"status\":
-        \"InProgress\",\n  \"startTime\": \"2022-07-19T06:38:13.92Z\"\n }"
-=======
-      - AZURECLI/2.40.0 azsdk-python-azure-mgmt-containerservice/20.3.0b2 Python/3.8.10
-        (Linux-5.15.0-1020-azure-x86_64-with-glibc2.29)
-    method: GET
-    uri: https://management.azure.com/subscriptions/00000000-0000-0000-0000-000000000000/providers/Microsoft.ContainerService/locations/westus2/operations/c8d17aa6-b783-44a8-8965-7df24b381c2d?api-version=2016-03-30
-  response:
-    body:
-      string: "{\n  \"name\": \"a67ad1c8-83b7-a844-8965-7df24b381c2d\",\n  \"status\":
-        \"InProgress\",\n  \"startTime\": \"2022-09-28T10:38:12.8403826Z\"\n }"
->>>>>>> fc8ac97d
+      expires:
+      - '-1'
+      pragma:
+      - no-cache
+      server:
+      - nginx
+      strict-transport-security:
+      - max-age=31536000; includeSubDomains
+      transfer-encoding:
+      - chunked
+      vary:
+      - Accept-Encoding
+      x-content-type-options:
+      - nosniff
+    status:
+      code: 200
+      message: OK
+- request:
+    body: null
+    headers:
+      Accept:
+      - '*/*'
+      Accept-Encoding:
+      - gzip, deflate
+      CommandName:
+      - aks create
+      Connection:
+      - keep-alive
+      ParameterSetName:
+      - --resource-group --name --location --enable-managed-identity --enable-oidc-issuer
+        --enable-workload-identity --ssh-key-value --aks-custom-headers
+      User-Agent:
+      - AZURECLI/2.40.0 azsdk-python-azure-mgmt-containerservice/20.3.0b2 Python/3.8.10
+        (Linux-5.15.0-1020-azure-x86_64-with-glibc2.29)
+    method: GET
+    uri: https://management.azure.com/subscriptions/00000000-0000-0000-0000-000000000000/providers/Microsoft.ContainerService/locations/westus2/operations/c8d17aa6-b783-44a8-8965-7df24b381c2d?api-version=2016-03-30
+  response:
+    body:
+      string: "{\n  \"name\": \"a67ad1c8-83b7-a844-8965-7df24b381c2d\",\n  \"status\":
+        \"InProgress\",\n  \"startTime\": \"2022-09-28T10:38:12.8403826Z\"\n }"
     headers:
       cache-control:
       - no-cache
@@ -432,62 +336,47 @@
       content-type:
       - application/json
       date:
-<<<<<<< HEAD
-      - Tue, 19 Jul 2022 06:39:43 GMT
-=======
       - Wed, 28 Sep 2022 10:40:42 GMT
->>>>>>> fc8ac97d
-      expires:
-      - '-1'
-      pragma:
-      - no-cache
-      server:
-      - nginx
-      strict-transport-security:
-      - max-age=31536000; includeSubDomains
-      transfer-encoding:
-      - chunked
-      vary:
-      - Accept-Encoding
-      x-content-type-options:
-      - nosniff
-    status:
-      code: 200
-      message: OK
-- request:
-    body: null
-    headers:
-      Accept:
-      - '*/*'
-      Accept-Encoding:
-      - gzip, deflate
-      CommandName:
-      - aks create
-      Connection:
-      - keep-alive
-      ParameterSetName:
-      - --resource-group --name --location --enable-managed-identity --enable-oidc-issuer
-        --enable-workload-identity --ssh-key-value --aks-custom-headers
-      User-Agent:
-<<<<<<< HEAD
-      - AZURECLI/2.38.0 azsdk-python-azure-mgmt-containerservice/20.0.0b Python/3.8.10
-        (Linux-5.13.0-1031-azure-x86_64-with-glibc2.29)
-    method: GET
-    uri: https://management.azure.com/subscriptions/00000000-0000-0000-0000-000000000000/providers/Microsoft.ContainerService/locations/westus2/operations/65249c6a-aee9-423c-a7ba-4bad6ea6d508?api-version=2016-03-30
-  response:
-    body:
-      string: "{\n  \"name\": \"6a9c2465-e9ae-3c42-a7ba-4bad6ea6d508\",\n  \"status\":
-        \"InProgress\",\n  \"startTime\": \"2022-07-19T06:38:13.92Z\"\n }"
-=======
-      - AZURECLI/2.40.0 azsdk-python-azure-mgmt-containerservice/20.3.0b2 Python/3.8.10
-        (Linux-5.15.0-1020-azure-x86_64-with-glibc2.29)
-    method: GET
-    uri: https://management.azure.com/subscriptions/00000000-0000-0000-0000-000000000000/providers/Microsoft.ContainerService/locations/westus2/operations/c8d17aa6-b783-44a8-8965-7df24b381c2d?api-version=2016-03-30
-  response:
-    body:
-      string: "{\n  \"name\": \"a67ad1c8-83b7-a844-8965-7df24b381c2d\",\n  \"status\":
-        \"InProgress\",\n  \"startTime\": \"2022-09-28T10:38:12.8403826Z\"\n }"
->>>>>>> fc8ac97d
+      expires:
+      - '-1'
+      pragma:
+      - no-cache
+      server:
+      - nginx
+      strict-transport-security:
+      - max-age=31536000; includeSubDomains
+      transfer-encoding:
+      - chunked
+      vary:
+      - Accept-Encoding
+      x-content-type-options:
+      - nosniff
+    status:
+      code: 200
+      message: OK
+- request:
+    body: null
+    headers:
+      Accept:
+      - '*/*'
+      Accept-Encoding:
+      - gzip, deflate
+      CommandName:
+      - aks create
+      Connection:
+      - keep-alive
+      ParameterSetName:
+      - --resource-group --name --location --enable-managed-identity --enable-oidc-issuer
+        --enable-workload-identity --ssh-key-value --aks-custom-headers
+      User-Agent:
+      - AZURECLI/2.40.0 azsdk-python-azure-mgmt-containerservice/20.3.0b2 Python/3.8.10
+        (Linux-5.15.0-1020-azure-x86_64-with-glibc2.29)
+    method: GET
+    uri: https://management.azure.com/subscriptions/00000000-0000-0000-0000-000000000000/providers/Microsoft.ContainerService/locations/westus2/operations/c8d17aa6-b783-44a8-8965-7df24b381c2d?api-version=2016-03-30
+  response:
+    body:
+      string: "{\n  \"name\": \"a67ad1c8-83b7-a844-8965-7df24b381c2d\",\n  \"status\":
+        \"InProgress\",\n  \"startTime\": \"2022-09-28T10:38:12.8403826Z\"\n }"
     headers:
       cache-control:
       - no-cache
@@ -496,62 +385,47 @@
       content-type:
       - application/json
       date:
-<<<<<<< HEAD
-      - Tue, 19 Jul 2022 06:40:14 GMT
-=======
       - Wed, 28 Sep 2022 10:41:13 GMT
->>>>>>> fc8ac97d
-      expires:
-      - '-1'
-      pragma:
-      - no-cache
-      server:
-      - nginx
-      strict-transport-security:
-      - max-age=31536000; includeSubDomains
-      transfer-encoding:
-      - chunked
-      vary:
-      - Accept-Encoding
-      x-content-type-options:
-      - nosniff
-    status:
-      code: 200
-      message: OK
-- request:
-    body: null
-    headers:
-      Accept:
-      - '*/*'
-      Accept-Encoding:
-      - gzip, deflate
-      CommandName:
-      - aks create
-      Connection:
-      - keep-alive
-      ParameterSetName:
-      - --resource-group --name --location --enable-managed-identity --enable-oidc-issuer
-        --enable-workload-identity --ssh-key-value --aks-custom-headers
-      User-Agent:
-<<<<<<< HEAD
-      - AZURECLI/2.38.0 azsdk-python-azure-mgmt-containerservice/20.0.0b Python/3.8.10
-        (Linux-5.13.0-1031-azure-x86_64-with-glibc2.29)
-    method: GET
-    uri: https://management.azure.com/subscriptions/00000000-0000-0000-0000-000000000000/providers/Microsoft.ContainerService/locations/westus2/operations/65249c6a-aee9-423c-a7ba-4bad6ea6d508?api-version=2016-03-30
-  response:
-    body:
-      string: "{\n  \"name\": \"6a9c2465-e9ae-3c42-a7ba-4bad6ea6d508\",\n  \"status\":
-        \"InProgress\",\n  \"startTime\": \"2022-07-19T06:38:13.92Z\"\n }"
-=======
-      - AZURECLI/2.40.0 azsdk-python-azure-mgmt-containerservice/20.3.0b2 Python/3.8.10
-        (Linux-5.15.0-1020-azure-x86_64-with-glibc2.29)
-    method: GET
-    uri: https://management.azure.com/subscriptions/00000000-0000-0000-0000-000000000000/providers/Microsoft.ContainerService/locations/westus2/operations/c8d17aa6-b783-44a8-8965-7df24b381c2d?api-version=2016-03-30
-  response:
-    body:
-      string: "{\n  \"name\": \"a67ad1c8-83b7-a844-8965-7df24b381c2d\",\n  \"status\":
-        \"InProgress\",\n  \"startTime\": \"2022-09-28T10:38:12.8403826Z\"\n }"
->>>>>>> fc8ac97d
+      expires:
+      - '-1'
+      pragma:
+      - no-cache
+      server:
+      - nginx
+      strict-transport-security:
+      - max-age=31536000; includeSubDomains
+      transfer-encoding:
+      - chunked
+      vary:
+      - Accept-Encoding
+      x-content-type-options:
+      - nosniff
+    status:
+      code: 200
+      message: OK
+- request:
+    body: null
+    headers:
+      Accept:
+      - '*/*'
+      Accept-Encoding:
+      - gzip, deflate
+      CommandName:
+      - aks create
+      Connection:
+      - keep-alive
+      ParameterSetName:
+      - --resource-group --name --location --enable-managed-identity --enable-oidc-issuer
+        --enable-workload-identity --ssh-key-value --aks-custom-headers
+      User-Agent:
+      - AZURECLI/2.40.0 azsdk-python-azure-mgmt-containerservice/20.3.0b2 Python/3.8.10
+        (Linux-5.15.0-1020-azure-x86_64-with-glibc2.29)
+    method: GET
+    uri: https://management.azure.com/subscriptions/00000000-0000-0000-0000-000000000000/providers/Microsoft.ContainerService/locations/westus2/operations/c8d17aa6-b783-44a8-8965-7df24b381c2d?api-version=2016-03-30
+  response:
+    body:
+      string: "{\n  \"name\": \"a67ad1c8-83b7-a844-8965-7df24b381c2d\",\n  \"status\":
+        \"InProgress\",\n  \"startTime\": \"2022-09-28T10:38:12.8403826Z\"\n }"
     headers:
       cache-control:
       - no-cache
@@ -560,54 +434,39 @@
       content-type:
       - application/json
       date:
-<<<<<<< HEAD
-      - Tue, 19 Jul 2022 06:40:43 GMT
-=======
       - Wed, 28 Sep 2022 10:41:43 GMT
->>>>>>> fc8ac97d
-      expires:
-      - '-1'
-      pragma:
-      - no-cache
-      server:
-      - nginx
-      strict-transport-security:
-      - max-age=31536000; includeSubDomains
-      transfer-encoding:
-      - chunked
-      vary:
-      - Accept-Encoding
-      x-content-type-options:
-      - nosniff
-    status:
-      code: 200
-      message: OK
-- request:
-    body: null
-    headers:
-      Accept:
-      - '*/*'
-      Accept-Encoding:
-      - gzip, deflate
-      CommandName:
-      - aks create
-      Connection:
-      - keep-alive
-      ParameterSetName:
-      - --resource-group --name --location --enable-managed-identity --enable-oidc-issuer
-        --enable-workload-identity --ssh-key-value --aks-custom-headers
-      User-Agent:
-<<<<<<< HEAD
-      - AZURECLI/2.38.0 azsdk-python-azure-mgmt-containerservice/20.0.0b Python/3.8.10
-        (Linux-5.13.0-1031-azure-x86_64-with-glibc2.29)
-    method: GET
-    uri: https://management.azure.com/subscriptions/00000000-0000-0000-0000-000000000000/providers/Microsoft.ContainerService/locations/westus2/operations/65249c6a-aee9-423c-a7ba-4bad6ea6d508?api-version=2016-03-30
-  response:
-    body:
-      string: "{\n  \"name\": \"6a9c2465-e9ae-3c42-a7ba-4bad6ea6d508\",\n  \"status\":
-        \"Succeeded\",\n  \"startTime\": \"2022-07-19T06:38:13.92Z\",\n  \"endTime\":
-        \"2022-07-19T06:41:09.4853665Z\"\n }"
-=======
+      expires:
+      - '-1'
+      pragma:
+      - no-cache
+      server:
+      - nginx
+      strict-transport-security:
+      - max-age=31536000; includeSubDomains
+      transfer-encoding:
+      - chunked
+      vary:
+      - Accept-Encoding
+      x-content-type-options:
+      - nosniff
+    status:
+      code: 200
+      message: OK
+- request:
+    body: null
+    headers:
+      Accept:
+      - '*/*'
+      Accept-Encoding:
+      - gzip, deflate
+      CommandName:
+      - aks create
+      Connection:
+      - keep-alive
+      ParameterSetName:
+      - --resource-group --name --location --enable-managed-identity --enable-oidc-issuer
+        --enable-workload-identity --ssh-key-value --aks-custom-headers
+      User-Agent:
       - AZURECLI/2.40.0 azsdk-python-azure-mgmt-containerservice/20.3.0b2 Python/3.8.10
         (Linux-5.15.0-1020-azure-x86_64-with-glibc2.29)
     method: GET
@@ -666,7 +525,6 @@
       string: "{\n  \"name\": \"a67ad1c8-83b7-a844-8965-7df24b381c2d\",\n  \"status\":
         \"Succeeded\",\n  \"startTime\": \"2022-09-28T10:38:12.8403826Z\",\n  \"endTime\":
         \"2022-09-28T10:42:40.5856506Z\"\n }"
->>>>>>> fc8ac97d
     headers:
       cache-control:
       - no-cache
@@ -675,69 +533,52 @@
       content-type:
       - application/json
       date:
-<<<<<<< HEAD
-      - Tue, 19 Jul 2022 06:41:14 GMT
-=======
       - Wed, 28 Sep 2022 10:42:43 GMT
->>>>>>> fc8ac97d
-      expires:
-      - '-1'
-      pragma:
-      - no-cache
-      server:
-      - nginx
-      strict-transport-security:
-      - max-age=31536000; includeSubDomains
-      transfer-encoding:
-      - chunked
-      vary:
-      - Accept-Encoding
-      x-content-type-options:
-      - nosniff
-    status:
-      code: 200
-      message: OK
-- request:
-    body: null
-    headers:
-      Accept:
-      - '*/*'
-      Accept-Encoding:
-      - gzip, deflate
-      CommandName:
-      - aks create
-      Connection:
-      - keep-alive
-      ParameterSetName:
-      - --resource-group --name --location --enable-managed-identity --enable-oidc-issuer
-        --enable-workload-identity --ssh-key-value --aks-custom-headers
-      User-Agent:
-<<<<<<< HEAD
-      - AZURECLI/2.38.0 azsdk-python-azure-mgmt-containerservice/20.0.0b Python/3.8.10
-        (Linux-5.13.0-1031-azure-x86_64-with-glibc2.29)
-    method: GET
-    uri: https://management.azure.com/subscriptions/00000000-0000-0000-0000-000000000000/resourceGroups/clitest000001/providers/Microsoft.ContainerService/managedClusters/cliakstest000001?api-version=2022-06-02-preview
-=======
+      expires:
+      - '-1'
+      pragma:
+      - no-cache
+      server:
+      - nginx
+      strict-transport-security:
+      - max-age=31536000; includeSubDomains
+      transfer-encoding:
+      - chunked
+      vary:
+      - Accept-Encoding
+      x-content-type-options:
+      - nosniff
+    status:
+      code: 200
+      message: OK
+- request:
+    body: null
+    headers:
+      Accept:
+      - '*/*'
+      Accept-Encoding:
+      - gzip, deflate
+      CommandName:
+      - aks create
+      Connection:
+      - keep-alive
+      ParameterSetName:
+      - --resource-group --name --location --enable-managed-identity --enable-oidc-issuer
+        --enable-workload-identity --ssh-key-value --aks-custom-headers
+      User-Agent:
       - AZURECLI/2.40.0 azsdk-python-azure-mgmt-containerservice/20.3.0b2 Python/3.8.10
         (Linux-5.15.0-1020-azure-x86_64-with-glibc2.29)
     method: GET
     uri: https://management.azure.com/subscriptions/00000000-0000-0000-0000-000000000000/resourceGroups/clitest000001/providers/Microsoft.ContainerService/managedClusters/cliakstest000001?api-version=2022-08-03-preview
->>>>>>> fc8ac97d
   response:
     body:
       string: "{\n  \"id\": \"/subscriptions/00000000-0000-0000-0000-000000000000/resourcegroups/clitest000001/providers/Microsoft.ContainerService/managedClusters/cliakstest000001\",\n
         \ \"location\": \"westus2\",\n  \"name\": \"cliakstest000001\",\n  \"type\":
         \"Microsoft.ContainerService/ManagedClusters\",\n  \"properties\": {\n   \"provisioningState\":
         \"Succeeded\",\n   \"powerState\": {\n    \"code\": \"Running\"\n   },\n   \"kubernetesVersion\":
-<<<<<<< HEAD
-        \"1.22.11\",\n   \"currentKubernetesVersion\": \"1.22.11\",\n   \"dnsPrefix\":
-        \"cliakstest-clitest36andxpxi-8ecadf\",\n   \"fqdn\": \"cliakstest-clitest36andxpxi-8ecadf-83d99388.hcp.westus2.azmk8s.io\",\n
-        \  \"azurePortalFQDN\": \"cliakstest-clitest36andxpxi-8ecadf-83d99388.portal.hcp.westus2.azmk8s.io\",\n
-=======
         \"1.23.8\",\n   \"currentKubernetesVersion\": \"1.23.8\",\n   \"dnsPrefix\":
         \"cliakstest-clitestd6lmjsawa-8ecadf\",\n   \"fqdn\": \"cliakstest-clitestd6lmjsawa-8ecadf-ba27c652.hcp.westus2.azmk8s.io\",\n
         \  \"azurePortalFQDN\": \"cliakstest-clitestd6lmjsawa-8ecadf-ba27c652.portal.hcp.westus2.azmk8s.io\",\n
->>>>>>> fc8ac97d
         \  \"agentPoolProfiles\": [\n    {\n     \"name\": \"nodepool1\",\n     \"count\":
         3,\n     \"vmSize\": \"Standard_DS2_v2\",\n     \"osDiskSizeGB\": 128,\n     \"osDiskType\":
         \"Managed\",\n     \"kubeletDiskType\": \"OS\",\n     \"workloadRuntime\":
@@ -747,33 +588,16 @@
         \"1.22.11\",\n     \"enableNodePublicIP\": false,\n     \"enableCustomCATrust\":
         false,\n     \"mode\": \"System\",\n     \"enableEncryptionAtHost\": false,\n
         \    \"enableUltraSSD\": false,\n     \"osType\": \"Linux\",\n     \"osSKU\":
-<<<<<<< HEAD
-        \"Ubuntu\",\n     \"nodeImageVersion\": \"AKSUbuntu-1804gen2containerd-2022.06.29\",\n
-        \    \"upgradeSettings\": {},\n     \"enableFIPS\": false\n    }\n   ],\n
-        \  \"linuxProfile\": {\n    \"adminUsername\": \"azureuser\",\n    \"ssh\":
-        {\n     \"publicKeys\": [\n      {\n       \"keyData\": \"ssh-rsa AAAAB3NzaC1yc2EAAAADAQABAAABAQDBDU2v87Kb4/ZzK8RbuSkPMRF9IfTfY7Y/jeEede3uFf1lnR5Cix3oY6nmZz05uZKsDemHzTJdhUrNihiBljmK14os+4sjUGz8ffZCNop35eLpuZpNuPeU3Q9RX5IGMM9rK2URKKfPqDqFu6JuliFZL9y7ayNTu3OOEJhyXi9Mw/qo0vf/u04XD/mG0WDXWXkJyC0Lgp5/PNbJuI0XH+t+Fm1zYitVh5vAAKPDvGf5QufZlPPSjp729Bt0QBBsyIIq6XVZFxUrSaAPVXdgZKmL72vW3OCDaitsD1/a0Yx4g32n5ux1KICIBdAgpQ6TFCNS9A6i8krO57LiXnVAZneB
-=======
         \"Ubuntu\",\n     \"nodeImageVersion\": \"AKSUbuntu-1804gen2containerd-2022.09.13\",\n
         \    \"upgradeSettings\": {},\n     \"enableFIPS\": false\n    }\n   ],\n
         \  \"linuxProfile\": {\n    \"adminUsername\": \"azureuser\",\n    \"ssh\":
         {\n     \"publicKeys\": [\n      {\n       \"keyData\": \"ssh-rsa AAAAB3NzaC1yc2EAAAADAQABAAABAQDVt7qYfUlZP3JUy9lguIXjt8N1qtBC8yktmu7E83C+A1pYFjRdVc/WU4vTbERHemLl28PpLNLg2EdVMVDXRPLEkSVOtNV02lh0Jyuw6s3mf/UYvgRKNo6rOSH3+Hvv+9IswiBnq7oOnzIz7wQaQZ47pDl2VbOO1JYjM+X2iNK8XrnXTm5+nE3ZSmwUweY6vSElhFhsogoJf8VRBH8hCxwhb+6h+XtAhH+OWGCy3l9YVS7pJxXGbd1G3zYem94lzIKuzKq1lCXQ1qrryfa1eX9U4H+d1IKCz8hnnns46kzSMM7Eh0robU9dLoJhNlh94vB6mvPpM2XJbMzf+mRC3FUv
->>>>>>> fc8ac97d
         azcli_aks_live_test@example.com\\n\"\n      }\n     ]\n    }\n   },\n   \"servicePrincipalProfile\":
         {\n    \"clientId\":\"00000000-0000-0000-0000-000000000001\"\n   },\n   \"nodeResourceGroup\":
         \"MC_clitest000001_cliakstest000001_westus2\",\n   \"enableRBAC\": true,\n
         \  \"enablePodSecurityPolicy\": false,\n   \"networkProfile\": {\n    \"networkPlugin\":
         \"kubenet\",\n    \"loadBalancerSku\": \"Standard\",\n    \"loadBalancerProfile\":
         {\n     \"managedOutboundIPs\": {\n      \"count\": 1\n     },\n     \"effectiveOutboundIPs\":
-<<<<<<< HEAD
-        [\n      {\n       \"id\": \"/subscriptions/00000000-0000-0000-0000-000000000000/resourceGroups/MC_clitest000001_cliakstest000001_westus2/providers/Microsoft.Network/publicIPAddresses/647b0112-5c9f-4c36-9311-631a23b638f2\"\n
-        \     }\n     ]\n    },\n    \"podCidr\": \"10.244.0.0/16\",\n    \"serviceCidr\":
-        \"10.0.0.0/16\",\n    \"dnsServiceIP\": \"10.0.0.10\",\n    \"dockerBridgeCidr\":
-        \"172.17.0.1/16\",\n    \"outboundType\": \"loadBalancer\",\n    \"podCidrs\":
-        [\n     \"10.244.0.0/16\"\n    ],\n    \"serviceCidrs\": [\n     \"10.0.0.0/16\"\n
-        \   ],\n    \"ipFamilies\": [\n     \"IPv4\"\n    ]\n   },\n   \"maxAgentPools\":
-        100,\n   \"identityProfile\": {\n    \"kubeletidentity\": {\n     \"resourceId\":
-        \"/subscriptions/00000000-0000-0000-0000-000000000000/resourcegroups/MC_clitest000001_cliakstest000001_westus2/providers/Microsoft.ManagedIdentity/userAssignedIdentities/cliakstest000001-agentpool\",\n
-=======
         [\n      {\n       \"id\": \"/subscriptions/00000000-0000-0000-0000-000000000000/resourceGroups/MC_clitest000001_cliakstest000001_westus2/providers/Microsoft.Network/publicIPAddresses/f45e37e4-a1e0-42a3-8912-97aa6c765139\"\n
         \     }\n     ],\n     \"backendPoolType\": \"nodeIPConfiguration\"\n    },\n
         \   \"podCidr\": \"10.244.0.0/16\",\n    \"serviceCidr\": \"10.0.0.0/16\",\n
@@ -782,21 +606,15 @@
         \   ],\n    \"serviceCidrs\": [\n     \"10.0.0.0/16\"\n    ],\n    \"ipFamilies\":
         [\n     \"IPv4\"\n    ]\n   },\n   \"maxAgentPools\": 100,\n   \"identityProfile\":
         {\n    \"kubeletidentity\": {\n     \"resourceId\": \"/subscriptions/00000000-0000-0000-0000-000000000000/resourcegroups/MC_clitest000001_cliakstest000001_westus2/providers/Microsoft.ManagedIdentity/userAssignedIdentities/cliakstest000001-agentpool\",\n
->>>>>>> fc8ac97d
         \    \"clientId\":\"00000000-0000-0000-0000-000000000001\",\n     \"objectId\":\"00000000-0000-0000-0000-000000000001\"\n
         \   }\n   },\n   \"disableLocalAccounts\": false,\n   \"securityProfile\":
         {\n    \"workloadIdentity\": {\n     \"enabled\": true\n    }\n   },\n   \"storageProfile\":
         {\n    \"diskCSIDriver\": {\n     \"enabled\": true,\n     \"version\": \"v1\"\n
         \   },\n    \"fileCSIDriver\": {\n     \"enabled\": true\n    },\n    \"snapshotController\":
         {\n     \"enabled\": true\n    }\n   },\n   \"oidcIssuerProfile\": {\n    \"enabled\":
-<<<<<<< HEAD
-        true,\n    \"issuerURL\": \"https://oidc.prod-aks.azure.com/e68dcb5a-aee7-4306-9fce-c3918af563e3/\"\n
-        \  }\n  },\n  \"identity\": {\n   \"type\": \"SystemAssigned\",\n   \"principalId\":\"00000000-0000-0000-0000-000000000001\",\n
-=======
         true,\n    \"issuerURL\": \"https://oidc.prod-aks.azure.com/a2524940-25a6-4c0d-b9a2-01a17a03073b/\"\n
         \  },\n   \"workloadAutoScalerProfile\": {}\n  },\n  \"identity\": {\n   \"type\":
         \"SystemAssigned\",\n   \"principalId\":\"00000000-0000-0000-0000-000000000001\",\n
->>>>>>> fc8ac97d
         \  \"tenantId\": \"72f988bf-86f1-41af-91ab-2d7cd011db47\"\n  },\n  \"sku\":
         {\n   \"name\": \"Basic\",\n   \"tier\": \"Free\"\n  }\n }"
     headers:
@@ -807,11 +625,7 @@
       content-type:
       - application/json
       date:
-<<<<<<< HEAD
-      - Tue, 19 Jul 2022 06:41:14 GMT
-=======
       - Wed, 28 Sep 2022 10:42:43 GMT
->>>>>>> fc8ac97d
       expires:
       - '-1'
       pragma:
