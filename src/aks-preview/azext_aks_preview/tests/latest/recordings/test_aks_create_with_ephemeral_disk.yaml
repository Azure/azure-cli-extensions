--- conflicted
+++ resolved
@@ -14,20 +14,12 @@
       - --resource-group --name --vm-set-type -c --node-osdisk-type --node-osdisk-size
         --ssh-key-value
       User-Agent:
-<<<<<<< HEAD
-      - AZURECLI/2.38.0 azsdk-python-azure-mgmt-resource/21.1.0b1 Python/3.8.10 (Linux-5.13.0-1031-azure-x86_64-with-glibc2.29)
-=======
       - AZURECLI/2.40.0 azsdk-python-azure-mgmt-resource/21.1.0b1 Python/3.8.10 (Linux-5.15.0-1020-azure-x86_64-with-glibc2.29)
->>>>>>> fc8ac97d
     method: GET
     uri: https://management.azure.com/subscriptions/00000000-0000-0000-0000-000000000000/resourcegroups/clitest000001?api-version=2021-04-01
   response:
     body:
-<<<<<<< HEAD
-      string: '{"id":"/subscriptions/00000000-0000-0000-0000-000000000000/resourceGroups/clitest000001","name":"clitest000001","type":"Microsoft.Resources/resourceGroups","location":"westus2","tags":{"product":"azurecli","cause":"automation","date":"2022-07-19T06:12:55Z"},"properties":{"provisioningState":"Succeeded"}}'
-=======
       string: '{"id":"/subscriptions/00000000-0000-0000-0000-000000000000/resourceGroups/clitest000001","name":"clitest000001","type":"Microsoft.Resources/resourceGroups","location":"westus2","tags":{"product":"azurecli","cause":"automation","date":"2022-09-28T10:02:25Z"},"properties":{"provisioningState":"Succeeded"}}'
->>>>>>> fc8ac97d
     headers:
       cache-control:
       - no-cache
@@ -36,11 +28,7 @@
       content-type:
       - application/json; charset=utf-8
       date:
-<<<<<<< HEAD
-      - Tue, 19 Jul 2022 06:12:55 GMT
-=======
       - Wed, 28 Sep 2022 10:02:25 GMT
->>>>>>> fc8ac97d
       expires:
       - '-1'
       pragma:
@@ -56,11 +44,7 @@
       message: OK
 - request:
     body: '{"location": "westus2", "identity": {"type": "SystemAssigned"}, "properties":
-<<<<<<< HEAD
-      {"kubernetesVersion": "", "dnsPrefix": "cliakstest-clitesttzzejreh7-8ecadf",
-=======
       {"kubernetesVersion": "", "dnsPrefix": "cliakstest-clitestccvpvd2cz-8ecadf",
->>>>>>> fc8ac97d
       "agentPoolProfiles": [{"count": 1, "vmSize": "Standard_DS2_v2", "osDiskSizeGB":
       60, "osDiskType": "Ephemeral", "workloadRuntime": "OCIContainer", "osType":
       "Linux", "enableAutoScaling": false, "type": "VirtualMachineScaleSets", "mode":
@@ -69,11 +53,7 @@
       "Delete", "spotMaxPrice": -1.0, "nodeTaints": [], "enableEncryptionAtHost":
       false, "enableUltraSSD": false, "enableFIPS": false, "name": "nodepool1"}],
       "linuxProfile": {"adminUsername": "azureuser", "ssh": {"publicKeys": [{"keyData":
-<<<<<<< HEAD
-      "ssh-rsa AAAAB3NzaC1yc2EAAAADAQABAAABAQDBDU2v87Kb4/ZzK8RbuSkPMRF9IfTfY7Y/jeEede3uFf1lnR5Cix3oY6nmZz05uZKsDemHzTJdhUrNihiBljmK14os+4sjUGz8ffZCNop35eLpuZpNuPeU3Q9RX5IGMM9rK2URKKfPqDqFu6JuliFZL9y7ayNTu3OOEJhyXi9Mw/qo0vf/u04XD/mG0WDXWXkJyC0Lgp5/PNbJuI0XH+t+Fm1zYitVh5vAAKPDvGf5QufZlPPSjp729Bt0QBBsyIIq6XVZFxUrSaAPVXdgZKmL72vW3OCDaitsD1/a0Yx4g32n5ux1KICIBdAgpQ6TFCNS9A6i8krO57LiXnVAZneB
-=======
       "ssh-rsa AAAAB3NzaC1yc2EAAAADAQABAAABAQDVt7qYfUlZP3JUy9lguIXjt8N1qtBC8yktmu7E83C+A1pYFjRdVc/WU4vTbERHemLl28PpLNLg2EdVMVDXRPLEkSVOtNV02lh0Jyuw6s3mf/UYvgRKNo6rOSH3+Hvv+9IswiBnq7oOnzIz7wQaQZ47pDl2VbOO1JYjM+X2iNK8XrnXTm5+nE3ZSmwUweY6vSElhFhsogoJf8VRBH8hCxwhb+6h+XtAhH+OWGCy3l9YVS7pJxXGbd1G3zYem94lzIKuzKq1lCXQ1qrryfa1eX9U4H+d1IKCz8hnnns46kzSMM7Eh0robU9dLoJhNlh94vB6mvPpM2XJbMzf+mRC3FUv
->>>>>>> fc8ac97d
       azcli_aks_live_test@example.com\n"}]}}, "addonProfiles": {}, "enableRBAC": true,
       "enablePodSecurityPolicy": false, "networkProfile": {"networkPlugin": "kubenet",
       "podCidr": "10.244.0.0/16", "serviceCidr": "10.0.0.0/16", "dnsServiceIP": "10.0.0.10",
@@ -96,32 +76,19 @@
       - --resource-group --name --vm-set-type -c --node-osdisk-type --node-osdisk-size
         --ssh-key-value
       User-Agent:
-<<<<<<< HEAD
-      - AZURECLI/2.38.0 azsdk-python-azure-mgmt-containerservice/20.0.0b Python/3.8.10
-        (Linux-5.13.0-1031-azure-x86_64-with-glibc2.29)
-    method: PUT
-    uri: https://management.azure.com/subscriptions/00000000-0000-0000-0000-000000000000/resourceGroups/clitest000001/providers/Microsoft.ContainerService/managedClusters/cliakstest000002?api-version=2022-06-02-preview
-=======
       - AZURECLI/2.40.0 azsdk-python-azure-mgmt-containerservice/20.3.0b2 Python/3.8.10
         (Linux-5.15.0-1020-azure-x86_64-with-glibc2.29)
     method: PUT
     uri: https://management.azure.com/subscriptions/00000000-0000-0000-0000-000000000000/resourceGroups/clitest000001/providers/Microsoft.ContainerService/managedClusters/cliakstest000002?api-version=2022-08-03-preview
->>>>>>> fc8ac97d
   response:
     body:
       string: "{\n  \"id\": \"/subscriptions/00000000-0000-0000-0000-000000000000/resourcegroups/clitest000001/providers/Microsoft.ContainerService/managedClusters/cliakstest000002\",\n
         \ \"location\": \"westus2\",\n  \"name\": \"cliakstest000002\",\n  \"type\":
         \"Microsoft.ContainerService/ManagedClusters\",\n  \"properties\": {\n   \"provisioningState\":
         \"Creating\",\n   \"powerState\": {\n    \"code\": \"Running\"\n   },\n   \"kubernetesVersion\":
-<<<<<<< HEAD
-        \"1.22.11\",\n   \"currentKubernetesVersion\": \"1.22.11\",\n   \"dnsPrefix\":
-        \"cliakstest-clitesttzzejreh7-8ecadf\",\n   \"fqdn\": \"cliakstest-clitesttzzejreh7-8ecadf-98c689fd.hcp.westus2.azmk8s.io\",\n
-        \  \"azurePortalFQDN\": \"cliakstest-clitesttzzejreh7-8ecadf-98c689fd.portal.hcp.westus2.azmk8s.io\",\n
-=======
         \"1.23.8\",\n   \"currentKubernetesVersion\": \"1.23.8\",\n   \"dnsPrefix\":
         \"cliakstest-clitestccvpvd2cz-8ecadf\",\n   \"fqdn\": \"cliakstest-clitestccvpvd2cz-8ecadf-ca2d1965.hcp.westus2.azmk8s.io\",\n
         \  \"azurePortalFQDN\": \"cliakstest-clitestccvpvd2cz-8ecadf-ca2d1965.portal.hcp.westus2.azmk8s.io\",\n
->>>>>>> fc8ac97d
         \  \"agentPoolProfiles\": [\n    {\n     \"name\": \"nodepool1\",\n     \"count\":
         1,\n     \"vmSize\": \"Standard_DS2_v2\",\n     \"osDiskSizeGB\": 60,\n     \"osDiskType\":
         \"Ephemeral\",\n     \"kubeletDiskType\": \"OS\",\n     \"workloadRuntime\":
@@ -131,17 +98,10 @@
         \"1.22.11\",\n     \"enableNodePublicIP\": false,\n     \"enableCustomCATrust\":
         false,\n     \"mode\": \"System\",\n     \"enableEncryptionAtHost\": false,\n
         \    \"enableUltraSSD\": false,\n     \"osType\": \"Linux\",\n     \"osSKU\":
-<<<<<<< HEAD
-        \"Ubuntu\",\n     \"nodeImageVersion\": \"AKSUbuntu-1804gen2containerd-2022.06.29\",\n
-        \    \"upgradeSettings\": {},\n     \"enableFIPS\": false\n    }\n   ],\n
-        \  \"linuxProfile\": {\n    \"adminUsername\": \"azureuser\",\n    \"ssh\":
-        {\n     \"publicKeys\": [\n      {\n       \"keyData\": \"ssh-rsa AAAAB3NzaC1yc2EAAAADAQABAAABAQDBDU2v87Kb4/ZzK8RbuSkPMRF9IfTfY7Y/jeEede3uFf1lnR5Cix3oY6nmZz05uZKsDemHzTJdhUrNihiBljmK14os+4sjUGz8ffZCNop35eLpuZpNuPeU3Q9RX5IGMM9rK2URKKfPqDqFu6JuliFZL9y7ayNTu3OOEJhyXi9Mw/qo0vf/u04XD/mG0WDXWXkJyC0Lgp5/PNbJuI0XH+t+Fm1zYitVh5vAAKPDvGf5QufZlPPSjp729Bt0QBBsyIIq6XVZFxUrSaAPVXdgZKmL72vW3OCDaitsD1/a0Yx4g32n5ux1KICIBdAgpQ6TFCNS9A6i8krO57LiXnVAZneB
-=======
         \"Ubuntu\",\n     \"nodeImageVersion\": \"AKSUbuntu-1804gen2containerd-2022.09.13\",\n
         \    \"upgradeSettings\": {},\n     \"enableFIPS\": false\n    }\n   ],\n
         \  \"linuxProfile\": {\n    \"adminUsername\": \"azureuser\",\n    \"ssh\":
         {\n     \"publicKeys\": [\n      {\n       \"keyData\": \"ssh-rsa AAAAB3NzaC1yc2EAAAADAQABAAABAQDVt7qYfUlZP3JUy9lguIXjt8N1qtBC8yktmu7E83C+A1pYFjRdVc/WU4vTbERHemLl28PpLNLg2EdVMVDXRPLEkSVOtNV02lh0Jyuw6s3mf/UYvgRKNo6rOSH3+Hvv+9IswiBnq7oOnzIz7wQaQZ47pDl2VbOO1JYjM+X2iNK8XrnXTm5+nE3ZSmwUweY6vSElhFhsogoJf8VRBH8hCxwhb+6h+XtAhH+OWGCy3l9YVS7pJxXGbd1G3zYem94lzIKuzKq1lCXQ1qrryfa1eX9U4H+d1IKCz8hnnns46kzSMM7Eh0robU9dLoJhNlh94vB6mvPpM2XJbMzf+mRC3FUv
->>>>>>> fc8ac97d
         azcli_aks_live_test@example.com\\n\"\n      }\n     ]\n    }\n   },\n   \"servicePrincipalProfile\":
         {\n    \"clientId\":\"00000000-0000-0000-0000-000000000001\"\n   },\n   \"nodeResourceGroup\":
         \"MC_clitest000001_cliakstest000002_westus2\",\n   \"enableRBAC\": true,\n
@@ -162,11 +122,7 @@
         {\n   \"name\": \"Basic\",\n   \"tier\": \"Free\"\n  }\n }"
     headers:
       azure-asyncoperation:
-<<<<<<< HEAD
-      - https://management.azure.com/subscriptions/00000000-0000-0000-0000-000000000000/providers/Microsoft.ContainerService/locations/westus2/operations/3be6e048-e4d8-4540-bef8-0d61f875961b?api-version=2016-03-30
-=======
       - https://management.azure.com/subscriptions/00000000-0000-0000-0000-000000000000/providers/Microsoft.ContainerService/locations/westus2/operations/0beecab8-6e3c-4a69-9f82-61552c4c8c98?api-version=2016-03-30
->>>>>>> fc8ac97d
       cache-control:
       - no-cache
       content-length:
@@ -174,11 +130,7 @@
       content-type:
       - application/json
       date:
-<<<<<<< HEAD
-      - Tue, 19 Jul 2022 06:12:59 GMT
-=======
       - Wed, 28 Sep 2022 10:02:28 GMT
->>>>>>> fc8ac97d
       expires:
       - '-1'
       pragma:
@@ -190,11 +142,7 @@
       x-content-type-options:
       - nosniff
       x-ms-ratelimit-remaining-subscription-writes:
-<<<<<<< HEAD
-      - '1191'
-=======
       - '1197'
->>>>>>> fc8ac97d
     status:
       code: 201
       message: Created
@@ -213,16 +161,6 @@
       - --resource-group --name --vm-set-type -c --node-osdisk-type --node-osdisk-size
         --ssh-key-value
       User-Agent:
-<<<<<<< HEAD
-      - AZURECLI/2.38.0 azsdk-python-azure-mgmt-containerservice/20.0.0b Python/3.8.10
-        (Linux-5.13.0-1031-azure-x86_64-with-glibc2.29)
-    method: GET
-    uri: https://management.azure.com/subscriptions/00000000-0000-0000-0000-000000000000/providers/Microsoft.ContainerService/locations/westus2/operations/3be6e048-e4d8-4540-bef8-0d61f875961b?api-version=2016-03-30
-  response:
-    body:
-      string: "{\n  \"name\": \"48e0e63b-d8e4-4045-bef8-0d61f875961b\",\n  \"status\":
-        \"InProgress\",\n  \"startTime\": \"2022-07-19T06:12:59.4033333Z\"\n }"
-=======
       - AZURECLI/2.40.0 azsdk-python-azure-mgmt-containerservice/20.3.0b2 Python/3.8.10
         (Linux-5.15.0-1020-azure-x86_64-with-glibc2.29)
     method: GET
@@ -231,7 +169,6 @@
     body:
       string: "{\n  \"name\": \"b8caee0b-3c6e-694a-9f82-61552c4c8c98\",\n  \"status\":
         \"InProgress\",\n  \"startTime\": \"2022-09-28T10:02:28.5770217Z\"\n }"
->>>>>>> fc8ac97d
     headers:
       cache-control:
       - no-cache
@@ -240,53 +177,39 @@
       content-type:
       - application/json
       date:
-<<<<<<< HEAD
-      - Tue, 19 Jul 2022 06:13:29 GMT
-=======
       - Wed, 28 Sep 2022 10:02:58 GMT
->>>>>>> fc8ac97d
-      expires:
-      - '-1'
-      pragma:
-      - no-cache
-      server:
-      - nginx
-      strict-transport-security:
-      - max-age=31536000; includeSubDomains
-      transfer-encoding:
-      - chunked
-      vary:
-      - Accept-Encoding
-      x-content-type-options:
-      - nosniff
-    status:
-      code: 200
-      message: OK
-- request:
-    body: null
-    headers:
-      Accept:
-      - '*/*'
-      Accept-Encoding:
-      - gzip, deflate
-      CommandName:
-      - aks create
-      Connection:
-      - keep-alive
-      ParameterSetName:
-      - --resource-group --name --vm-set-type -c --node-osdisk-type --node-osdisk-size
-        --ssh-key-value
-      User-Agent:
-<<<<<<< HEAD
-      - AZURECLI/2.38.0 azsdk-python-azure-mgmt-containerservice/20.0.0b Python/3.8.10
-        (Linux-5.13.0-1031-azure-x86_64-with-glibc2.29)
-    method: GET
-    uri: https://management.azure.com/subscriptions/00000000-0000-0000-0000-000000000000/providers/Microsoft.ContainerService/locations/westus2/operations/3be6e048-e4d8-4540-bef8-0d61f875961b?api-version=2016-03-30
-  response:
-    body:
-      string: "{\n  \"name\": \"48e0e63b-d8e4-4045-bef8-0d61f875961b\",\n  \"status\":
-        \"InProgress\",\n  \"startTime\": \"2022-07-19T06:12:59.4033333Z\"\n }"
-=======
+      expires:
+      - '-1'
+      pragma:
+      - no-cache
+      server:
+      - nginx
+      strict-transport-security:
+      - max-age=31536000; includeSubDomains
+      transfer-encoding:
+      - chunked
+      vary:
+      - Accept-Encoding
+      x-content-type-options:
+      - nosniff
+    status:
+      code: 200
+      message: OK
+- request:
+    body: null
+    headers:
+      Accept:
+      - '*/*'
+      Accept-Encoding:
+      - gzip, deflate
+      CommandName:
+      - aks create
+      Connection:
+      - keep-alive
+      ParameterSetName:
+      - --resource-group --name --vm-set-type -c --node-osdisk-type --node-osdisk-size
+        --ssh-key-value
+      User-Agent:
       - AZURECLI/2.40.0 azsdk-python-azure-mgmt-containerservice/20.3.0b2 Python/3.8.10
         (Linux-5.15.0-1020-azure-x86_64-with-glibc2.29)
     method: GET
@@ -295,7 +218,6 @@
     body:
       string: "{\n  \"name\": \"b8caee0b-3c6e-694a-9f82-61552c4c8c98\",\n  \"status\":
         \"InProgress\",\n  \"startTime\": \"2022-09-28T10:02:28.5770217Z\"\n }"
->>>>>>> fc8ac97d
     headers:
       cache-control:
       - no-cache
@@ -304,53 +226,39 @@
       content-type:
       - application/json
       date:
-<<<<<<< HEAD
-      - Tue, 19 Jul 2022 06:13:59 GMT
-=======
       - Wed, 28 Sep 2022 10:03:28 GMT
->>>>>>> fc8ac97d
-      expires:
-      - '-1'
-      pragma:
-      - no-cache
-      server:
-      - nginx
-      strict-transport-security:
-      - max-age=31536000; includeSubDomains
-      transfer-encoding:
-      - chunked
-      vary:
-      - Accept-Encoding
-      x-content-type-options:
-      - nosniff
-    status:
-      code: 200
-      message: OK
-- request:
-    body: null
-    headers:
-      Accept:
-      - '*/*'
-      Accept-Encoding:
-      - gzip, deflate
-      CommandName:
-      - aks create
-      Connection:
-      - keep-alive
-      ParameterSetName:
-      - --resource-group --name --vm-set-type -c --node-osdisk-type --node-osdisk-size
-        --ssh-key-value
-      User-Agent:
-<<<<<<< HEAD
-      - AZURECLI/2.38.0 azsdk-python-azure-mgmt-containerservice/20.0.0b Python/3.8.10
-        (Linux-5.13.0-1031-azure-x86_64-with-glibc2.29)
-    method: GET
-    uri: https://management.azure.com/subscriptions/00000000-0000-0000-0000-000000000000/providers/Microsoft.ContainerService/locations/westus2/operations/3be6e048-e4d8-4540-bef8-0d61f875961b?api-version=2016-03-30
-  response:
-    body:
-      string: "{\n  \"name\": \"48e0e63b-d8e4-4045-bef8-0d61f875961b\",\n  \"status\":
-        \"InProgress\",\n  \"startTime\": \"2022-07-19T06:12:59.4033333Z\"\n }"
-=======
+      expires:
+      - '-1'
+      pragma:
+      - no-cache
+      server:
+      - nginx
+      strict-transport-security:
+      - max-age=31536000; includeSubDomains
+      transfer-encoding:
+      - chunked
+      vary:
+      - Accept-Encoding
+      x-content-type-options:
+      - nosniff
+    status:
+      code: 200
+      message: OK
+- request:
+    body: null
+    headers:
+      Accept:
+      - '*/*'
+      Accept-Encoding:
+      - gzip, deflate
+      CommandName:
+      - aks create
+      Connection:
+      - keep-alive
+      ParameterSetName:
+      - --resource-group --name --vm-set-type -c --node-osdisk-type --node-osdisk-size
+        --ssh-key-value
+      User-Agent:
       - AZURECLI/2.40.0 azsdk-python-azure-mgmt-containerservice/20.3.0b2 Python/3.8.10
         (Linux-5.15.0-1020-azure-x86_64-with-glibc2.29)
     method: GET
@@ -359,7 +267,6 @@
     body:
       string: "{\n  \"name\": \"b8caee0b-3c6e-694a-9f82-61552c4c8c98\",\n  \"status\":
         \"InProgress\",\n  \"startTime\": \"2022-09-28T10:02:28.5770217Z\"\n }"
->>>>>>> fc8ac97d
     headers:
       cache-control:
       - no-cache
@@ -368,53 +275,39 @@
       content-type:
       - application/json
       date:
-<<<<<<< HEAD
-      - Tue, 19 Jul 2022 06:14:28 GMT
-=======
       - Wed, 28 Sep 2022 10:03:58 GMT
->>>>>>> fc8ac97d
-      expires:
-      - '-1'
-      pragma:
-      - no-cache
-      server:
-      - nginx
-      strict-transport-security:
-      - max-age=31536000; includeSubDomains
-      transfer-encoding:
-      - chunked
-      vary:
-      - Accept-Encoding
-      x-content-type-options:
-      - nosniff
-    status:
-      code: 200
-      message: OK
-- request:
-    body: null
-    headers:
-      Accept:
-      - '*/*'
-      Accept-Encoding:
-      - gzip, deflate
-      CommandName:
-      - aks create
-      Connection:
-      - keep-alive
-      ParameterSetName:
-      - --resource-group --name --vm-set-type -c --node-osdisk-type --node-osdisk-size
-        --ssh-key-value
-      User-Agent:
-<<<<<<< HEAD
-      - AZURECLI/2.38.0 azsdk-python-azure-mgmt-containerservice/20.0.0b Python/3.8.10
-        (Linux-5.13.0-1031-azure-x86_64-with-glibc2.29)
-    method: GET
-    uri: https://management.azure.com/subscriptions/00000000-0000-0000-0000-000000000000/providers/Microsoft.ContainerService/locations/westus2/operations/3be6e048-e4d8-4540-bef8-0d61f875961b?api-version=2016-03-30
-  response:
-    body:
-      string: "{\n  \"name\": \"48e0e63b-d8e4-4045-bef8-0d61f875961b\",\n  \"status\":
-        \"InProgress\",\n  \"startTime\": \"2022-07-19T06:12:59.4033333Z\"\n }"
-=======
+      expires:
+      - '-1'
+      pragma:
+      - no-cache
+      server:
+      - nginx
+      strict-transport-security:
+      - max-age=31536000; includeSubDomains
+      transfer-encoding:
+      - chunked
+      vary:
+      - Accept-Encoding
+      x-content-type-options:
+      - nosniff
+    status:
+      code: 200
+      message: OK
+- request:
+    body: null
+    headers:
+      Accept:
+      - '*/*'
+      Accept-Encoding:
+      - gzip, deflate
+      CommandName:
+      - aks create
+      Connection:
+      - keep-alive
+      ParameterSetName:
+      - --resource-group --name --vm-set-type -c --node-osdisk-type --node-osdisk-size
+        --ssh-key-value
+      User-Agent:
       - AZURECLI/2.40.0 azsdk-python-azure-mgmt-containerservice/20.3.0b2 Python/3.8.10
         (Linux-5.15.0-1020-azure-x86_64-with-glibc2.29)
     method: GET
@@ -423,7 +316,6 @@
     body:
       string: "{\n  \"name\": \"b8caee0b-3c6e-694a-9f82-61552c4c8c98\",\n  \"status\":
         \"InProgress\",\n  \"startTime\": \"2022-09-28T10:02:28.5770217Z\"\n }"
->>>>>>> fc8ac97d
     headers:
       cache-control:
       - no-cache
@@ -432,53 +324,39 @@
       content-type:
       - application/json
       date:
-<<<<<<< HEAD
-      - Tue, 19 Jul 2022 06:14:59 GMT
-=======
       - Wed, 28 Sep 2022 10:04:28 GMT
->>>>>>> fc8ac97d
-      expires:
-      - '-1'
-      pragma:
-      - no-cache
-      server:
-      - nginx
-      strict-transport-security:
-      - max-age=31536000; includeSubDomains
-      transfer-encoding:
-      - chunked
-      vary:
-      - Accept-Encoding
-      x-content-type-options:
-      - nosniff
-    status:
-      code: 200
-      message: OK
-- request:
-    body: null
-    headers:
-      Accept:
-      - '*/*'
-      Accept-Encoding:
-      - gzip, deflate
-      CommandName:
-      - aks create
-      Connection:
-      - keep-alive
-      ParameterSetName:
-      - --resource-group --name --vm-set-type -c --node-osdisk-type --node-osdisk-size
-        --ssh-key-value
-      User-Agent:
-<<<<<<< HEAD
-      - AZURECLI/2.38.0 azsdk-python-azure-mgmt-containerservice/20.0.0b Python/3.8.10
-        (Linux-5.13.0-1031-azure-x86_64-with-glibc2.29)
-    method: GET
-    uri: https://management.azure.com/subscriptions/00000000-0000-0000-0000-000000000000/providers/Microsoft.ContainerService/locations/westus2/operations/3be6e048-e4d8-4540-bef8-0d61f875961b?api-version=2016-03-30
-  response:
-    body:
-      string: "{\n  \"name\": \"48e0e63b-d8e4-4045-bef8-0d61f875961b\",\n  \"status\":
-        \"InProgress\",\n  \"startTime\": \"2022-07-19T06:12:59.4033333Z\"\n }"
-=======
+      expires:
+      - '-1'
+      pragma:
+      - no-cache
+      server:
+      - nginx
+      strict-transport-security:
+      - max-age=31536000; includeSubDomains
+      transfer-encoding:
+      - chunked
+      vary:
+      - Accept-Encoding
+      x-content-type-options:
+      - nosniff
+    status:
+      code: 200
+      message: OK
+- request:
+    body: null
+    headers:
+      Accept:
+      - '*/*'
+      Accept-Encoding:
+      - gzip, deflate
+      CommandName:
+      - aks create
+      Connection:
+      - keep-alive
+      ParameterSetName:
+      - --resource-group --name --vm-set-type -c --node-osdisk-type --node-osdisk-size
+        --ssh-key-value
+      User-Agent:
       - AZURECLI/2.40.0 azsdk-python-azure-mgmt-containerservice/20.3.0b2 Python/3.8.10
         (Linux-5.15.0-1020-azure-x86_64-with-glibc2.29)
     method: GET
@@ -487,7 +365,6 @@
     body:
       string: "{\n  \"name\": \"b8caee0b-3c6e-694a-9f82-61552c4c8c98\",\n  \"status\":
         \"InProgress\",\n  \"startTime\": \"2022-09-28T10:02:28.5770217Z\"\n }"
->>>>>>> fc8ac97d
     headers:
       cache-control:
       - no-cache
@@ -496,53 +373,39 @@
       content-type:
       - application/json
       date:
-<<<<<<< HEAD
-      - Tue, 19 Jul 2022 06:15:29 GMT
-=======
       - Wed, 28 Sep 2022 10:04:58 GMT
->>>>>>> fc8ac97d
-      expires:
-      - '-1'
-      pragma:
-      - no-cache
-      server:
-      - nginx
-      strict-transport-security:
-      - max-age=31536000; includeSubDomains
-      transfer-encoding:
-      - chunked
-      vary:
-      - Accept-Encoding
-      x-content-type-options:
-      - nosniff
-    status:
-      code: 200
-      message: OK
-- request:
-    body: null
-    headers:
-      Accept:
-      - '*/*'
-      Accept-Encoding:
-      - gzip, deflate
-      CommandName:
-      - aks create
-      Connection:
-      - keep-alive
-      ParameterSetName:
-      - --resource-group --name --vm-set-type -c --node-osdisk-type --node-osdisk-size
-        --ssh-key-value
-      User-Agent:
-<<<<<<< HEAD
-      - AZURECLI/2.38.0 azsdk-python-azure-mgmt-containerservice/20.0.0b Python/3.8.10
-        (Linux-5.13.0-1031-azure-x86_64-with-glibc2.29)
-    method: GET
-    uri: https://management.azure.com/subscriptions/00000000-0000-0000-0000-000000000000/providers/Microsoft.ContainerService/locations/westus2/operations/3be6e048-e4d8-4540-bef8-0d61f875961b?api-version=2016-03-30
-  response:
-    body:
-      string: "{\n  \"name\": \"48e0e63b-d8e4-4045-bef8-0d61f875961b\",\n  \"status\":
-        \"InProgress\",\n  \"startTime\": \"2022-07-19T06:12:59.4033333Z\"\n }"
-=======
+      expires:
+      - '-1'
+      pragma:
+      - no-cache
+      server:
+      - nginx
+      strict-transport-security:
+      - max-age=31536000; includeSubDomains
+      transfer-encoding:
+      - chunked
+      vary:
+      - Accept-Encoding
+      x-content-type-options:
+      - nosniff
+    status:
+      code: 200
+      message: OK
+- request:
+    body: null
+    headers:
+      Accept:
+      - '*/*'
+      Accept-Encoding:
+      - gzip, deflate
+      CommandName:
+      - aks create
+      Connection:
+      - keep-alive
+      ParameterSetName:
+      - --resource-group --name --vm-set-type -c --node-osdisk-type --node-osdisk-size
+        --ssh-key-value
+      User-Agent:
       - AZURECLI/2.40.0 azsdk-python-azure-mgmt-containerservice/20.3.0b2 Python/3.8.10
         (Linux-5.15.0-1020-azure-x86_64-with-glibc2.29)
     method: GET
@@ -551,7 +414,6 @@
     body:
       string: "{\n  \"name\": \"b8caee0b-3c6e-694a-9f82-61552c4c8c98\",\n  \"status\":
         \"InProgress\",\n  \"startTime\": \"2022-09-28T10:02:28.5770217Z\"\n }"
->>>>>>> fc8ac97d
     headers:
       cache-control:
       - no-cache
@@ -560,53 +422,39 @@
       content-type:
       - application/json
       date:
-<<<<<<< HEAD
-      - Tue, 19 Jul 2022 06:15:59 GMT
-=======
       - Wed, 28 Sep 2022 10:05:29 GMT
->>>>>>> fc8ac97d
-      expires:
-      - '-1'
-      pragma:
-      - no-cache
-      server:
-      - nginx
-      strict-transport-security:
-      - max-age=31536000; includeSubDomains
-      transfer-encoding:
-      - chunked
-      vary:
-      - Accept-Encoding
-      x-content-type-options:
-      - nosniff
-    status:
-      code: 200
-      message: OK
-- request:
-    body: null
-    headers:
-      Accept:
-      - '*/*'
-      Accept-Encoding:
-      - gzip, deflate
-      CommandName:
-      - aks create
-      Connection:
-      - keep-alive
-      ParameterSetName:
-      - --resource-group --name --vm-set-type -c --node-osdisk-type --node-osdisk-size
-        --ssh-key-value
-      User-Agent:
-<<<<<<< HEAD
-      - AZURECLI/2.38.0 azsdk-python-azure-mgmt-containerservice/20.0.0b Python/3.8.10
-        (Linux-5.13.0-1031-azure-x86_64-with-glibc2.29)
-    method: GET
-    uri: https://management.azure.com/subscriptions/00000000-0000-0000-0000-000000000000/providers/Microsoft.ContainerService/locations/westus2/operations/3be6e048-e4d8-4540-bef8-0d61f875961b?api-version=2016-03-30
-  response:
-    body:
-      string: "{\n  \"name\": \"48e0e63b-d8e4-4045-bef8-0d61f875961b\",\n  \"status\":
-        \"InProgress\",\n  \"startTime\": \"2022-07-19T06:12:59.4033333Z\"\n }"
-=======
+      expires:
+      - '-1'
+      pragma:
+      - no-cache
+      server:
+      - nginx
+      strict-transport-security:
+      - max-age=31536000; includeSubDomains
+      transfer-encoding:
+      - chunked
+      vary:
+      - Accept-Encoding
+      x-content-type-options:
+      - nosniff
+    status:
+      code: 200
+      message: OK
+- request:
+    body: null
+    headers:
+      Accept:
+      - '*/*'
+      Accept-Encoding:
+      - gzip, deflate
+      CommandName:
+      - aks create
+      Connection:
+      - keep-alive
+      ParameterSetName:
+      - --resource-group --name --vm-set-type -c --node-osdisk-type --node-osdisk-size
+        --ssh-key-value
+      User-Agent:
       - AZURECLI/2.40.0 azsdk-python-azure-mgmt-containerservice/20.3.0b2 Python/3.8.10
         (Linux-5.15.0-1020-azure-x86_64-with-glibc2.29)
     method: GET
@@ -615,7 +463,6 @@
     body:
       string: "{\n  \"name\": \"b8caee0b-3c6e-694a-9f82-61552c4c8c98\",\n  \"status\":
         \"InProgress\",\n  \"startTime\": \"2022-09-28T10:02:28.5770217Z\"\n }"
->>>>>>> fc8ac97d
     headers:
       cache-control:
       - no-cache
@@ -624,53 +471,39 @@
       content-type:
       - application/json
       date:
-<<<<<<< HEAD
-      - Tue, 19 Jul 2022 06:16:29 GMT
-=======
       - Wed, 28 Sep 2022 10:05:58 GMT
->>>>>>> fc8ac97d
-      expires:
-      - '-1'
-      pragma:
-      - no-cache
-      server:
-      - nginx
-      strict-transport-security:
-      - max-age=31536000; includeSubDomains
-      transfer-encoding:
-      - chunked
-      vary:
-      - Accept-Encoding
-      x-content-type-options:
-      - nosniff
-    status:
-      code: 200
-      message: OK
-- request:
-    body: null
-    headers:
-      Accept:
-      - '*/*'
-      Accept-Encoding:
-      - gzip, deflate
-      CommandName:
-      - aks create
-      Connection:
-      - keep-alive
-      ParameterSetName:
-      - --resource-group --name --vm-set-type -c --node-osdisk-type --node-osdisk-size
-        --ssh-key-value
-      User-Agent:
-<<<<<<< HEAD
-      - AZURECLI/2.38.0 azsdk-python-azure-mgmt-containerservice/20.0.0b Python/3.8.10
-        (Linux-5.13.0-1031-azure-x86_64-with-glibc2.29)
-    method: GET
-    uri: https://management.azure.com/subscriptions/00000000-0000-0000-0000-000000000000/providers/Microsoft.ContainerService/locations/westus2/operations/3be6e048-e4d8-4540-bef8-0d61f875961b?api-version=2016-03-30
-  response:
-    body:
-      string: "{\n  \"name\": \"48e0e63b-d8e4-4045-bef8-0d61f875961b\",\n  \"status\":
-        \"InProgress\",\n  \"startTime\": \"2022-07-19T06:12:59.4033333Z\"\n }"
-=======
+      expires:
+      - '-1'
+      pragma:
+      - no-cache
+      server:
+      - nginx
+      strict-transport-security:
+      - max-age=31536000; includeSubDomains
+      transfer-encoding:
+      - chunked
+      vary:
+      - Accept-Encoding
+      x-content-type-options:
+      - nosniff
+    status:
+      code: 200
+      message: OK
+- request:
+    body: null
+    headers:
+      Accept:
+      - '*/*'
+      Accept-Encoding:
+      - gzip, deflate
+      CommandName:
+      - aks create
+      Connection:
+      - keep-alive
+      ParameterSetName:
+      - --resource-group --name --vm-set-type -c --node-osdisk-type --node-osdisk-size
+        --ssh-key-value
+      User-Agent:
       - AZURECLI/2.40.0 azsdk-python-azure-mgmt-containerservice/20.3.0b2 Python/3.8.10
         (Linux-5.15.0-1020-azure-x86_64-with-glibc2.29)
     method: GET
@@ -680,132 +513,60 @@
       string: "{\n  \"name\": \"b8caee0b-3c6e-694a-9f82-61552c4c8c98\",\n  \"status\":
         \"Succeeded\",\n  \"startTime\": \"2022-09-28T10:02:28.5770217Z\",\n  \"endTime\":
         \"2022-09-28T10:06:17.0577992Z\"\n }"
->>>>>>> fc8ac97d
-    headers:
-      cache-control:
-      - no-cache
-      content-length:
-<<<<<<< HEAD
-      - '126'
-      content-type:
-      - application/json
-      date:
-      - Tue, 19 Jul 2022 06:16:59 GMT
-=======
+    headers:
+      cache-control:
+      - no-cache
+      content-length:
       - '170'
       content-type:
       - application/json
       date:
       - Wed, 28 Sep 2022 10:06:29 GMT
->>>>>>> fc8ac97d
-      expires:
-      - '-1'
-      pragma:
-      - no-cache
-      server:
-      - nginx
-      strict-transport-security:
-      - max-age=31536000; includeSubDomains
-      transfer-encoding:
-      - chunked
-      vary:
-      - Accept-Encoding
-      x-content-type-options:
-      - nosniff
-    status:
-      code: 200
-      message: OK
-- request:
-    body: null
-    headers:
-      Accept:
-      - '*/*'
-      Accept-Encoding:
-      - gzip, deflate
-      CommandName:
-      - aks create
-      Connection:
-      - keep-alive
-      ParameterSetName:
-      - --resource-group --name --vm-set-type -c --node-osdisk-type --node-osdisk-size
-        --ssh-key-value
-      User-Agent:
-<<<<<<< HEAD
-      - AZURECLI/2.38.0 azsdk-python-azure-mgmt-containerservice/20.0.0b Python/3.8.10
-        (Linux-5.13.0-1031-azure-x86_64-with-glibc2.29)
-    method: GET
-    uri: https://management.azure.com/subscriptions/00000000-0000-0000-0000-000000000000/providers/Microsoft.ContainerService/locations/westus2/operations/3be6e048-e4d8-4540-bef8-0d61f875961b?api-version=2016-03-30
-  response:
-    body:
-      string: "{\n  \"name\": \"48e0e63b-d8e4-4045-bef8-0d61f875961b\",\n  \"status\":
-        \"Succeeded\",\n  \"startTime\": \"2022-07-19T06:12:59.4033333Z\",\n  \"endTime\":
-        \"2022-07-19T06:17:05.9083215Z\"\n }"
-    headers:
-      cache-control:
-      - no-cache
-      content-length:
-      - '170'
-      content-type:
-      - application/json
-      date:
-      - Tue, 19 Jul 2022 06:17:30 GMT
-      expires:
-      - '-1'
-      pragma:
-      - no-cache
-      server:
-      - nginx
-      strict-transport-security:
-      - max-age=31536000; includeSubDomains
-      transfer-encoding:
-      - chunked
-      vary:
-      - Accept-Encoding
-      x-content-type-options:
-      - nosniff
-    status:
-      code: 200
-      message: OK
-- request:
-    body: null
-    headers:
-      Accept:
-      - '*/*'
-      Accept-Encoding:
-      - gzip, deflate
-      CommandName:
-      - aks create
-      Connection:
-      - keep-alive
-      ParameterSetName:
-      - --resource-group --name --vm-set-type -c --node-osdisk-type --node-osdisk-size
-        --ssh-key-value
-      User-Agent:
-      - AZURECLI/2.38.0 azsdk-python-azure-mgmt-containerservice/20.0.0b Python/3.8.10
-        (Linux-5.13.0-1031-azure-x86_64-with-glibc2.29)
-    method: GET
-    uri: https://management.azure.com/subscriptions/00000000-0000-0000-0000-000000000000/resourceGroups/clitest000001/providers/Microsoft.ContainerService/managedClusters/cliakstest000002?api-version=2022-06-02-preview
-=======
+      expires:
+      - '-1'
+      pragma:
+      - no-cache
+      server:
+      - nginx
+      strict-transport-security:
+      - max-age=31536000; includeSubDomains
+      transfer-encoding:
+      - chunked
+      vary:
+      - Accept-Encoding
+      x-content-type-options:
+      - nosniff
+    status:
+      code: 200
+      message: OK
+- request:
+    body: null
+    headers:
+      Accept:
+      - '*/*'
+      Accept-Encoding:
+      - gzip, deflate
+      CommandName:
+      - aks create
+      Connection:
+      - keep-alive
+      ParameterSetName:
+      - --resource-group --name --vm-set-type -c --node-osdisk-type --node-osdisk-size
+        --ssh-key-value
+      User-Agent:
       - AZURECLI/2.40.0 azsdk-python-azure-mgmt-containerservice/20.3.0b2 Python/3.8.10
         (Linux-5.15.0-1020-azure-x86_64-with-glibc2.29)
     method: GET
     uri: https://management.azure.com/subscriptions/00000000-0000-0000-0000-000000000000/resourceGroups/clitest000001/providers/Microsoft.ContainerService/managedClusters/cliakstest000002?api-version=2022-08-03-preview
->>>>>>> fc8ac97d
   response:
     body:
       string: "{\n  \"id\": \"/subscriptions/00000000-0000-0000-0000-000000000000/resourcegroups/clitest000001/providers/Microsoft.ContainerService/managedClusters/cliakstest000002\",\n
         \ \"location\": \"westus2\",\n  \"name\": \"cliakstest000002\",\n  \"type\":
         \"Microsoft.ContainerService/ManagedClusters\",\n  \"properties\": {\n   \"provisioningState\":
         \"Succeeded\",\n   \"powerState\": {\n    \"code\": \"Running\"\n   },\n   \"kubernetesVersion\":
-<<<<<<< HEAD
-        \"1.22.11\",\n   \"currentKubernetesVersion\": \"1.22.11\",\n   \"dnsPrefix\":
-        \"cliakstest-clitesttzzejreh7-8ecadf\",\n   \"fqdn\": \"cliakstest-clitesttzzejreh7-8ecadf-98c689fd.hcp.westus2.azmk8s.io\",\n
-        \  \"azurePortalFQDN\": \"cliakstest-clitesttzzejreh7-8ecadf-98c689fd.portal.hcp.westus2.azmk8s.io\",\n
-=======
         \"1.23.8\",\n   \"currentKubernetesVersion\": \"1.23.8\",\n   \"dnsPrefix\":
         \"cliakstest-clitestccvpvd2cz-8ecadf\",\n   \"fqdn\": \"cliakstest-clitestccvpvd2cz-8ecadf-ca2d1965.hcp.westus2.azmk8s.io\",\n
         \  \"azurePortalFQDN\": \"cliakstest-clitestccvpvd2cz-8ecadf-ca2d1965.portal.hcp.westus2.azmk8s.io\",\n
->>>>>>> fc8ac97d
         \  \"agentPoolProfiles\": [\n    {\n     \"name\": \"nodepool1\",\n     \"count\":
         1,\n     \"vmSize\": \"Standard_DS2_v2\",\n     \"osDiskSizeGB\": 60,\n     \"osDiskType\":
         \"Ephemeral\",\n     \"kubeletDiskType\": \"OS\",\n     \"workloadRuntime\":
@@ -815,33 +576,16 @@
         \"1.22.11\",\n     \"enableNodePublicIP\": false,\n     \"enableCustomCATrust\":
         false,\n     \"mode\": \"System\",\n     \"enableEncryptionAtHost\": false,\n
         \    \"enableUltraSSD\": false,\n     \"osType\": \"Linux\",\n     \"osSKU\":
-<<<<<<< HEAD
-        \"Ubuntu\",\n     \"nodeImageVersion\": \"AKSUbuntu-1804gen2containerd-2022.06.29\",\n
-        \    \"upgradeSettings\": {},\n     \"enableFIPS\": false\n    }\n   ],\n
-        \  \"linuxProfile\": {\n    \"adminUsername\": \"azureuser\",\n    \"ssh\":
-        {\n     \"publicKeys\": [\n      {\n       \"keyData\": \"ssh-rsa AAAAB3NzaC1yc2EAAAADAQABAAABAQDBDU2v87Kb4/ZzK8RbuSkPMRF9IfTfY7Y/jeEede3uFf1lnR5Cix3oY6nmZz05uZKsDemHzTJdhUrNihiBljmK14os+4sjUGz8ffZCNop35eLpuZpNuPeU3Q9RX5IGMM9rK2URKKfPqDqFu6JuliFZL9y7ayNTu3OOEJhyXi9Mw/qo0vf/u04XD/mG0WDXWXkJyC0Lgp5/PNbJuI0XH+t+Fm1zYitVh5vAAKPDvGf5QufZlPPSjp729Bt0QBBsyIIq6XVZFxUrSaAPVXdgZKmL72vW3OCDaitsD1/a0Yx4g32n5ux1KICIBdAgpQ6TFCNS9A6i8krO57LiXnVAZneB
-=======
         \"Ubuntu\",\n     \"nodeImageVersion\": \"AKSUbuntu-1804gen2containerd-2022.09.13\",\n
         \    \"upgradeSettings\": {},\n     \"enableFIPS\": false\n    }\n   ],\n
         \  \"linuxProfile\": {\n    \"adminUsername\": \"azureuser\",\n    \"ssh\":
         {\n     \"publicKeys\": [\n      {\n       \"keyData\": \"ssh-rsa AAAAB3NzaC1yc2EAAAADAQABAAABAQDVt7qYfUlZP3JUy9lguIXjt8N1qtBC8yktmu7E83C+A1pYFjRdVc/WU4vTbERHemLl28PpLNLg2EdVMVDXRPLEkSVOtNV02lh0Jyuw6s3mf/UYvgRKNo6rOSH3+Hvv+9IswiBnq7oOnzIz7wQaQZ47pDl2VbOO1JYjM+X2iNK8XrnXTm5+nE3ZSmwUweY6vSElhFhsogoJf8VRBH8hCxwhb+6h+XtAhH+OWGCy3l9YVS7pJxXGbd1G3zYem94lzIKuzKq1lCXQ1qrryfa1eX9U4H+d1IKCz8hnnns46kzSMM7Eh0robU9dLoJhNlh94vB6mvPpM2XJbMzf+mRC3FUv
->>>>>>> fc8ac97d
         azcli_aks_live_test@example.com\\n\"\n      }\n     ]\n    }\n   },\n   \"servicePrincipalProfile\":
         {\n    \"clientId\":\"00000000-0000-0000-0000-000000000001\"\n   },\n   \"nodeResourceGroup\":
         \"MC_clitest000001_cliakstest000002_westus2\",\n   \"enableRBAC\": true,\n
         \  \"enablePodSecurityPolicy\": false,\n   \"networkProfile\": {\n    \"networkPlugin\":
         \"kubenet\",\n    \"loadBalancerSku\": \"Standard\",\n    \"loadBalancerProfile\":
         {\n     \"managedOutboundIPs\": {\n      \"count\": 1\n     },\n     \"effectiveOutboundIPs\":
-<<<<<<< HEAD
-        [\n      {\n       \"id\": \"/subscriptions/00000000-0000-0000-0000-000000000000/resourceGroups/MC_clitest000001_cliakstest000002_westus2/providers/Microsoft.Network/publicIPAddresses/0e154b34-c0d2-486c-8172-01d286c11b08\"\n
-        \     }\n     ]\n    },\n    \"podCidr\": \"10.244.0.0/16\",\n    \"serviceCidr\":
-        \"10.0.0.0/16\",\n    \"dnsServiceIP\": \"10.0.0.10\",\n    \"dockerBridgeCidr\":
-        \"172.17.0.1/16\",\n    \"outboundType\": \"loadBalancer\",\n    \"podCidrs\":
-        [\n     \"10.244.0.0/16\"\n    ],\n    \"serviceCidrs\": [\n     \"10.0.0.0/16\"\n
-        \   ],\n    \"ipFamilies\": [\n     \"IPv4\"\n    ]\n   },\n   \"maxAgentPools\":
-        100,\n   \"identityProfile\": {\n    \"kubeletidentity\": {\n     \"resourceId\":
-        \"/subscriptions/00000000-0000-0000-0000-000000000000/resourcegroups/MC_clitest000001_cliakstest000002_westus2/providers/Microsoft.ManagedIdentity/userAssignedIdentities/cliakstest000002-agentpool\",\n
-=======
         [\n      {\n       \"id\": \"/subscriptions/00000000-0000-0000-0000-000000000000/resourceGroups/MC_clitest000001_cliakstest000002_westus2/providers/Microsoft.Network/publicIPAddresses/2204a502-07f1-4610-88fc-37f64e834e47\"\n
         \     }\n     ],\n     \"backendPoolType\": \"nodeIPConfiguration\"\n    },\n
         \   \"podCidr\": \"10.244.0.0/16\",\n    \"serviceCidr\": \"10.0.0.0/16\",\n
@@ -850,7 +594,6 @@
         \   ],\n    \"serviceCidrs\": [\n     \"10.0.0.0/16\"\n    ],\n    \"ipFamilies\":
         [\n     \"IPv4\"\n    ]\n   },\n   \"maxAgentPools\": 100,\n   \"identityProfile\":
         {\n    \"kubeletidentity\": {\n     \"resourceId\": \"/subscriptions/00000000-0000-0000-0000-000000000000/resourcegroups/MC_clitest000001_cliakstest000002_westus2/providers/Microsoft.ManagedIdentity/userAssignedIdentities/cliakstest000002-agentpool\",\n
->>>>>>> fc8ac97d
         \    \"clientId\":\"00000000-0000-0000-0000-000000000001\",\n     \"objectId\":\"00000000-0000-0000-0000-000000000001\"\n
         \   }\n   },\n   \"disableLocalAccounts\": false,\n   \"securityProfile\":
         {},\n   \"storageProfile\": {\n    \"diskCSIDriver\": {\n     \"enabled\":
@@ -868,11 +611,7 @@
       content-type:
       - application/json
       date:
-<<<<<<< HEAD
-      - Tue, 19 Jul 2022 06:17:30 GMT
-=======
       - Wed, 28 Sep 2022 10:06:29 GMT
->>>>>>> fc8ac97d
       expires:
       - '-1'
       pragma:
