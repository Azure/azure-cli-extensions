--- conflicted
+++ resolved
@@ -13,20 +13,12 @@
       ParameterSetName:
       - --resource-group --name --enable-managed-identity --ssh-key-value -a -o
       User-Agent:
-<<<<<<< HEAD
-      - AZURECLI/2.38.0 azsdk-python-azure-mgmt-resource/21.1.0b1 Python/3.8.10 (Linux-5.13.0-1031-azure-x86_64-with-glibc2.29)
-=======
       - AZURECLI/2.40.0 azsdk-python-azure-mgmt-resource/21.1.0b1 Python/3.8.10 (Linux-5.15.0-1020-azure-x86_64-with-glibc2.29)
->>>>>>> fc8ac97d
     method: GET
     uri: https://management.azure.com/subscriptions/00000000-0000-0000-0000-000000000000/resourcegroups/clitest000001?api-version=2021-04-01
   response:
     body:
-<<<<<<< HEAD
-      string: '{"id":"/subscriptions/00000000-0000-0000-0000-000000000000/resourceGroups/clitest000001","name":"clitest000001","type":"Microsoft.Resources/resourceGroups","location":"westus2","tags":{"product":"azurecli","cause":"automation","date":"2022-07-19T05:55:15Z"},"properties":{"provisioningState":"Succeeded"}}'
-=======
       string: '{"id":"/subscriptions/00000000-0000-0000-0000-000000000000/resourceGroups/clitest000001","name":"clitest000001","type":"Microsoft.Resources/resourceGroups","location":"westus2","tags":{"product":"azurecli","cause":"automation","date":"2022-09-28T09:42:22Z"},"properties":{"provisioningState":"Succeeded"}}'
->>>>>>> fc8ac97d
     headers:
       cache-control:
       - no-cache
@@ -35,11 +27,7 @@
       content-type:
       - application/json; charset=utf-8
       date:
-<<<<<<< HEAD
-      - Tue, 19 Jul 2022 05:55:15 GMT
-=======
       - Wed, 28 Sep 2022 09:42:22 GMT
->>>>>>> fc8ac97d
       expires:
       - '-1'
       pragma:
@@ -55,11 +43,7 @@
       message: OK
 - request:
     body: '{"location": "westus2", "identity": {"type": "SystemAssigned"}, "properties":
-<<<<<<< HEAD
-      {"kubernetesVersion": "", "dnsPrefix": "cliakstest-clitestt5qui5lln-8ecadf",
-=======
       {"kubernetesVersion": "", "dnsPrefix": "cliakstest-clitestppebalygq-8ecadf",
->>>>>>> fc8ac97d
       "agentPoolProfiles": [{"count": 3, "vmSize": "Standard_DS2_v2", "osDiskSizeGB":
       0, "workloadRuntime": "OCIContainer", "osType": "Linux", "enableAutoScaling":
       false, "type": "VirtualMachineScaleSets", "mode": "System", "orchestratorVersion":
@@ -67,11 +51,7 @@
       false, "scaleSetPriority": "Regular", "scaleSetEvictionPolicy": "Delete", "spotMaxPrice":
       -1.0, "nodeTaints": [], "enableEncryptionAtHost": false, "enableUltraSSD": false,
       "enableFIPS": false, "name": "nodepool1"}], "linuxProfile": {"adminUsername":
-<<<<<<< HEAD
-      "azureuser", "ssh": {"publicKeys": [{"keyData": "ssh-rsa AAAAB3NzaC1yc2EAAAADAQABAAABAQDBDU2v87Kb4/ZzK8RbuSkPMRF9IfTfY7Y/jeEede3uFf1lnR5Cix3oY6nmZz05uZKsDemHzTJdhUrNihiBljmK14os+4sjUGz8ffZCNop35eLpuZpNuPeU3Q9RX5IGMM9rK2URKKfPqDqFu6JuliFZL9y7ayNTu3OOEJhyXi9Mw/qo0vf/u04XD/mG0WDXWXkJyC0Lgp5/PNbJuI0XH+t+Fm1zYitVh5vAAKPDvGf5QufZlPPSjp729Bt0QBBsyIIq6XVZFxUrSaAPVXdgZKmL72vW3OCDaitsD1/a0Yx4g32n5ux1KICIBdAgpQ6TFCNS9A6i8krO57LiXnVAZneB
-=======
       "azureuser", "ssh": {"publicKeys": [{"keyData": "ssh-rsa AAAAB3NzaC1yc2EAAAADAQABAAABAQDVt7qYfUlZP3JUy9lguIXjt8N1qtBC8yktmu7E83C+A1pYFjRdVc/WU4vTbERHemLl28PpLNLg2EdVMVDXRPLEkSVOtNV02lh0Jyuw6s3mf/UYvgRKNo6rOSH3+Hvv+9IswiBnq7oOnzIz7wQaQZ47pDl2VbOO1JYjM+X2iNK8XrnXTm5+nE3ZSmwUweY6vSElhFhsogoJf8VRBH8hCxwhb+6h+XtAhH+OWGCy3l9YVS7pJxXGbd1G3zYem94lzIKuzKq1lCXQ1qrryfa1eX9U4H+d1IKCz8hnnns46kzSMM7Eh0robU9dLoJhNlh94vB6mvPpM2XJbMzf+mRC3FUv
->>>>>>> fc8ac97d
       azcli_aks_live_test@example.com\n"}]}}, "addonProfiles": {"openServiceMesh":
       {"enabled": true, "config": {}}}, "enableRBAC": true, "enablePodSecurityPolicy":
       false, "networkProfile": {"networkPlugin": "kubenet", "podCidr": "10.244.0.0/16",
@@ -94,32 +74,19 @@
       ParameterSetName:
       - --resource-group --name --enable-managed-identity --ssh-key-value -a -o
       User-Agent:
-<<<<<<< HEAD
-      - AZURECLI/2.38.0 azsdk-python-azure-mgmt-containerservice/20.0.0b Python/3.8.10
-        (Linux-5.13.0-1031-azure-x86_64-with-glibc2.29)
-    method: PUT
-    uri: https://management.azure.com/subscriptions/00000000-0000-0000-0000-000000000000/resourceGroups/clitest000001/providers/Microsoft.ContainerService/managedClusters/cliakstest000002?api-version=2022-06-02-preview
-=======
       - AZURECLI/2.40.0 azsdk-python-azure-mgmt-containerservice/20.3.0b2 Python/3.8.10
         (Linux-5.15.0-1020-azure-x86_64-with-glibc2.29)
     method: PUT
     uri: https://management.azure.com/subscriptions/00000000-0000-0000-0000-000000000000/resourceGroups/clitest000001/providers/Microsoft.ContainerService/managedClusters/cliakstest000002?api-version=2022-08-03-preview
->>>>>>> fc8ac97d
   response:
     body:
       string: "{\n  \"id\": \"/subscriptions/00000000-0000-0000-0000-000000000000/resourcegroups/clitest000001/providers/Microsoft.ContainerService/managedClusters/cliakstest000002\",\n
         \ \"location\": \"westus2\",\n  \"name\": \"cliakstest000002\",\n  \"type\":
         \"Microsoft.ContainerService/ManagedClusters\",\n  \"properties\": {\n   \"provisioningState\":
         \"Creating\",\n   \"powerState\": {\n    \"code\": \"Running\"\n   },\n   \"kubernetesVersion\":
-<<<<<<< HEAD
-        \"1.22.11\",\n   \"currentKubernetesVersion\": \"1.22.11\",\n   \"dnsPrefix\":
-        \"cliakstest-clitestt5qui5lln-8ecadf\",\n   \"fqdn\": \"cliakstest-clitestt5qui5lln-8ecadf-e5a250f1.hcp.westus2.azmk8s.io\",\n
-        \  \"azurePortalFQDN\": \"cliakstest-clitestt5qui5lln-8ecadf-e5a250f1.portal.hcp.westus2.azmk8s.io\",\n
-=======
         \"1.23.8\",\n   \"currentKubernetesVersion\": \"1.23.8\",\n   \"dnsPrefix\":
         \"cliakstest-clitestppebalygq-8ecadf\",\n   \"fqdn\": \"cliakstest-clitestppebalygq-8ecadf-40868f42.hcp.westus2.azmk8s.io\",\n
         \  \"azurePortalFQDN\": \"cliakstest-clitestppebalygq-8ecadf-40868f42.portal.hcp.westus2.azmk8s.io\",\n
->>>>>>> fc8ac97d
         \  \"agentPoolProfiles\": [\n    {\n     \"name\": \"nodepool1\",\n     \"count\":
         3,\n     \"vmSize\": \"Standard_DS2_v2\",\n     \"osDiskSizeGB\": 128,\n     \"osDiskType\":
         \"Managed\",\n     \"kubeletDiskType\": \"OS\",\n     \"workloadRuntime\":
@@ -129,17 +96,10 @@
         \"1.22.11\",\n     \"enableNodePublicIP\": false,\n     \"enableCustomCATrust\":
         false,\n     \"mode\": \"System\",\n     \"enableEncryptionAtHost\": false,\n
         \    \"enableUltraSSD\": false,\n     \"osType\": \"Linux\",\n     \"osSKU\":
-<<<<<<< HEAD
-        \"Ubuntu\",\n     \"nodeImageVersion\": \"AKSUbuntu-1804gen2containerd-2022.06.29\",\n
-        \    \"upgradeSettings\": {},\n     \"enableFIPS\": false\n    }\n   ],\n
-        \  \"linuxProfile\": {\n    \"adminUsername\": \"azureuser\",\n    \"ssh\":
-        {\n     \"publicKeys\": [\n      {\n       \"keyData\": \"ssh-rsa AAAAB3NzaC1yc2EAAAADAQABAAABAQDBDU2v87Kb4/ZzK8RbuSkPMRF9IfTfY7Y/jeEede3uFf1lnR5Cix3oY6nmZz05uZKsDemHzTJdhUrNihiBljmK14os+4sjUGz8ffZCNop35eLpuZpNuPeU3Q9RX5IGMM9rK2URKKfPqDqFu6JuliFZL9y7ayNTu3OOEJhyXi9Mw/qo0vf/u04XD/mG0WDXWXkJyC0Lgp5/PNbJuI0XH+t+Fm1zYitVh5vAAKPDvGf5QufZlPPSjp729Bt0QBBsyIIq6XVZFxUrSaAPVXdgZKmL72vW3OCDaitsD1/a0Yx4g32n5ux1KICIBdAgpQ6TFCNS9A6i8krO57LiXnVAZneB
-=======
         \"Ubuntu\",\n     \"nodeImageVersion\": \"AKSUbuntu-1804gen2containerd-2022.09.13\",\n
         \    \"upgradeSettings\": {},\n     \"enableFIPS\": false\n    }\n   ],\n
         \  \"linuxProfile\": {\n    \"adminUsername\": \"azureuser\",\n    \"ssh\":
         {\n     \"publicKeys\": [\n      {\n       \"keyData\": \"ssh-rsa AAAAB3NzaC1yc2EAAAADAQABAAABAQDVt7qYfUlZP3JUy9lguIXjt8N1qtBC8yktmu7E83C+A1pYFjRdVc/WU4vTbERHemLl28PpLNLg2EdVMVDXRPLEkSVOtNV02lh0Jyuw6s3mf/UYvgRKNo6rOSH3+Hvv+9IswiBnq7oOnzIz7wQaQZ47pDl2VbOO1JYjM+X2iNK8XrnXTm5+nE3ZSmwUweY6vSElhFhsogoJf8VRBH8hCxwhb+6h+XtAhH+OWGCy3l9YVS7pJxXGbd1G3zYem94lzIKuzKq1lCXQ1qrryfa1eX9U4H+d1IKCz8hnnns46kzSMM7Eh0robU9dLoJhNlh94vB6mvPpM2XJbMzf+mRC3FUv
->>>>>>> fc8ac97d
         azcli_aks_live_test@example.com\\n\"\n      }\n     ]\n    }\n   },\n   \"servicePrincipalProfile\":
         {\n    \"clientId\":\"00000000-0000-0000-0000-000000000001\"\n   },\n   \"addonProfiles\":
         {\n    \"openServiceMesh\": {\n     \"enabled\": true,\n     \"config\": null\n
@@ -161,11 +121,7 @@
         {\n   \"name\": \"Basic\",\n   \"tier\": \"Free\"\n  }\n }"
     headers:
       azure-asyncoperation:
-<<<<<<< HEAD
-      - https://management.azure.com/subscriptions/00000000-0000-0000-0000-000000000000/providers/Microsoft.ContainerService/locations/westus2/operations/4e6fc447-16a4-4368-9cc7-07bfef642723?api-version=2016-03-30
-=======
       - https://management.azure.com/subscriptions/00000000-0000-0000-0000-000000000000/providers/Microsoft.ContainerService/locations/westus2/operations/5d13f846-cb52-40e8-b8a8-4da248a5fc38?api-version=2016-03-30
->>>>>>> fc8ac97d
       cache-control:
       - no-cache
       content-length:
@@ -173,11 +129,7 @@
       content-type:
       - application/json
       date:
-<<<<<<< HEAD
-      - Tue, 19 Jul 2022 05:55:19 GMT
-=======
       - Wed, 28 Sep 2022 09:42:25 GMT
->>>>>>> fc8ac97d
       expires:
       - '-1'
       pragma:
@@ -207,16 +159,6 @@
       ParameterSetName:
       - --resource-group --name --enable-managed-identity --ssh-key-value -a -o
       User-Agent:
-<<<<<<< HEAD
-      - AZURECLI/2.38.0 azsdk-python-azure-mgmt-containerservice/20.0.0b Python/3.8.10
-        (Linux-5.13.0-1031-azure-x86_64-with-glibc2.29)
-    method: GET
-    uri: https://management.azure.com/subscriptions/00000000-0000-0000-0000-000000000000/providers/Microsoft.ContainerService/locations/westus2/operations/4e6fc447-16a4-4368-9cc7-07bfef642723?api-version=2016-03-30
-  response:
-    body:
-      string: "{\n  \"name\": \"47c46f4e-a416-6843-9cc7-07bfef642723\",\n  \"status\":
-        \"InProgress\",\n  \"startTime\": \"2022-07-19T05:55:19.06Z\"\n }"
-=======
       - AZURECLI/2.40.0 azsdk-python-azure-mgmt-containerservice/20.3.0b2 Python/3.8.10
         (Linux-5.15.0-1020-azure-x86_64-with-glibc2.29)
     method: GET
@@ -273,7 +215,6 @@
     body:
       string: "{\n  \"name\": \"46f8135d-52cb-e840-b8a8-4da248a5fc38\",\n  \"status\":
         \"InProgress\",\n  \"startTime\": \"2022-09-28T09:42:26.2805708Z\"\n }"
->>>>>>> fc8ac97d
     headers:
       cache-control:
       - no-cache
@@ -282,52 +223,38 @@
       content-type:
       - application/json
       date:
-<<<<<<< HEAD
-      - Tue, 19 Jul 2022 05:55:48 GMT
-=======
       - Wed, 28 Sep 2022 09:43:25 GMT
->>>>>>> fc8ac97d
-      expires:
-      - '-1'
-      pragma:
-      - no-cache
-      server:
-      - nginx
-      strict-transport-security:
-      - max-age=31536000; includeSubDomains
-      transfer-encoding:
-      - chunked
-      vary:
-      - Accept-Encoding
-      x-content-type-options:
-      - nosniff
-    status:
-      code: 200
-      message: OK
-- request:
-    body: null
-    headers:
-      Accept:
-      - '*/*'
-      Accept-Encoding:
-      - gzip, deflate
-      CommandName:
-      - aks create
-      Connection:
-      - keep-alive
-      ParameterSetName:
-      - --resource-group --name --enable-managed-identity --ssh-key-value -a -o
-      User-Agent:
-<<<<<<< HEAD
-      - AZURECLI/2.38.0 azsdk-python-azure-mgmt-containerservice/20.0.0b Python/3.8.10
-        (Linux-5.13.0-1031-azure-x86_64-with-glibc2.29)
-    method: GET
-    uri: https://management.azure.com/subscriptions/00000000-0000-0000-0000-000000000000/providers/Microsoft.ContainerService/locations/westus2/operations/4e6fc447-16a4-4368-9cc7-07bfef642723?api-version=2016-03-30
-  response:
-    body:
-      string: "{\n  \"name\": \"47c46f4e-a416-6843-9cc7-07bfef642723\",\n  \"status\":
-        \"InProgress\",\n  \"startTime\": \"2022-07-19T05:55:19.06Z\"\n }"
-=======
+      expires:
+      - '-1'
+      pragma:
+      - no-cache
+      server:
+      - nginx
+      strict-transport-security:
+      - max-age=31536000; includeSubDomains
+      transfer-encoding:
+      - chunked
+      vary:
+      - Accept-Encoding
+      x-content-type-options:
+      - nosniff
+    status:
+      code: 200
+      message: OK
+- request:
+    body: null
+    headers:
+      Accept:
+      - '*/*'
+      Accept-Encoding:
+      - gzip, deflate
+      CommandName:
+      - aks create
+      Connection:
+      - keep-alive
+      ParameterSetName:
+      - --resource-group --name --enable-managed-identity --ssh-key-value -a -o
+      User-Agent:
       - AZURECLI/2.40.0 azsdk-python-azure-mgmt-containerservice/20.3.0b2 Python/3.8.10
         (Linux-5.15.0-1020-azure-x86_64-with-glibc2.29)
     method: GET
@@ -336,7 +263,6 @@
     body:
       string: "{\n  \"name\": \"46f8135d-52cb-e840-b8a8-4da248a5fc38\",\n  \"status\":
         \"InProgress\",\n  \"startTime\": \"2022-09-28T09:42:26.2805708Z\"\n }"
->>>>>>> fc8ac97d
     headers:
       cache-control:
       - no-cache
@@ -345,52 +271,38 @@
       content-type:
       - application/json
       date:
-<<<<<<< HEAD
-      - Tue, 19 Jul 2022 05:56:18 GMT
-=======
       - Wed, 28 Sep 2022 09:43:56 GMT
->>>>>>> fc8ac97d
-      expires:
-      - '-1'
-      pragma:
-      - no-cache
-      server:
-      - nginx
-      strict-transport-security:
-      - max-age=31536000; includeSubDomains
-      transfer-encoding:
-      - chunked
-      vary:
-      - Accept-Encoding
-      x-content-type-options:
-      - nosniff
-    status:
-      code: 200
-      message: OK
-- request:
-    body: null
-    headers:
-      Accept:
-      - '*/*'
-      Accept-Encoding:
-      - gzip, deflate
-      CommandName:
-      - aks create
-      Connection:
-      - keep-alive
-      ParameterSetName:
-      - --resource-group --name --enable-managed-identity --ssh-key-value -a -o
-      User-Agent:
-<<<<<<< HEAD
-      - AZURECLI/2.38.0 azsdk-python-azure-mgmt-containerservice/20.0.0b Python/3.8.10
-        (Linux-5.13.0-1031-azure-x86_64-with-glibc2.29)
-    method: GET
-    uri: https://management.azure.com/subscriptions/00000000-0000-0000-0000-000000000000/providers/Microsoft.ContainerService/locations/westus2/operations/4e6fc447-16a4-4368-9cc7-07bfef642723?api-version=2016-03-30
-  response:
-    body:
-      string: "{\n  \"name\": \"47c46f4e-a416-6843-9cc7-07bfef642723\",\n  \"status\":
-        \"InProgress\",\n  \"startTime\": \"2022-07-19T05:55:19.06Z\"\n }"
-=======
+      expires:
+      - '-1'
+      pragma:
+      - no-cache
+      server:
+      - nginx
+      strict-transport-security:
+      - max-age=31536000; includeSubDomains
+      transfer-encoding:
+      - chunked
+      vary:
+      - Accept-Encoding
+      x-content-type-options:
+      - nosniff
+    status:
+      code: 200
+      message: OK
+- request:
+    body: null
+    headers:
+      Accept:
+      - '*/*'
+      Accept-Encoding:
+      - gzip, deflate
+      CommandName:
+      - aks create
+      Connection:
+      - keep-alive
+      ParameterSetName:
+      - --resource-group --name --enable-managed-identity --ssh-key-value -a -o
+      User-Agent:
       - AZURECLI/2.40.0 azsdk-python-azure-mgmt-containerservice/20.3.0b2 Python/3.8.10
         (Linux-5.15.0-1020-azure-x86_64-with-glibc2.29)
     method: GET
@@ -399,7 +311,6 @@
     body:
       string: "{\n  \"name\": \"46f8135d-52cb-e840-b8a8-4da248a5fc38\",\n  \"status\":
         \"InProgress\",\n  \"startTime\": \"2022-09-28T09:42:26.2805708Z\"\n }"
->>>>>>> fc8ac97d
     headers:
       cache-control:
       - no-cache
@@ -408,52 +319,38 @@
       content-type:
       - application/json
       date:
-<<<<<<< HEAD
-      - Tue, 19 Jul 2022 05:56:49 GMT
-=======
       - Wed, 28 Sep 2022 09:44:26 GMT
->>>>>>> fc8ac97d
-      expires:
-      - '-1'
-      pragma:
-      - no-cache
-      server:
-      - nginx
-      strict-transport-security:
-      - max-age=31536000; includeSubDomains
-      transfer-encoding:
-      - chunked
-      vary:
-      - Accept-Encoding
-      x-content-type-options:
-      - nosniff
-    status:
-      code: 200
-      message: OK
-- request:
-    body: null
-    headers:
-      Accept:
-      - '*/*'
-      Accept-Encoding:
-      - gzip, deflate
-      CommandName:
-      - aks create
-      Connection:
-      - keep-alive
-      ParameterSetName:
-      - --resource-group --name --enable-managed-identity --ssh-key-value -a -o
-      User-Agent:
-<<<<<<< HEAD
-      - AZURECLI/2.38.0 azsdk-python-azure-mgmt-containerservice/20.0.0b Python/3.8.10
-        (Linux-5.13.0-1031-azure-x86_64-with-glibc2.29)
-    method: GET
-    uri: https://management.azure.com/subscriptions/00000000-0000-0000-0000-000000000000/providers/Microsoft.ContainerService/locations/westus2/operations/4e6fc447-16a4-4368-9cc7-07bfef642723?api-version=2016-03-30
-  response:
-    body:
-      string: "{\n  \"name\": \"47c46f4e-a416-6843-9cc7-07bfef642723\",\n  \"status\":
-        \"InProgress\",\n  \"startTime\": \"2022-07-19T05:55:19.06Z\"\n }"
-=======
+      expires:
+      - '-1'
+      pragma:
+      - no-cache
+      server:
+      - nginx
+      strict-transport-security:
+      - max-age=31536000; includeSubDomains
+      transfer-encoding:
+      - chunked
+      vary:
+      - Accept-Encoding
+      x-content-type-options:
+      - nosniff
+    status:
+      code: 200
+      message: OK
+- request:
+    body: null
+    headers:
+      Accept:
+      - '*/*'
+      Accept-Encoding:
+      - gzip, deflate
+      CommandName:
+      - aks create
+      Connection:
+      - keep-alive
+      ParameterSetName:
+      - --resource-group --name --enable-managed-identity --ssh-key-value -a -o
+      User-Agent:
       - AZURECLI/2.40.0 azsdk-python-azure-mgmt-containerservice/20.3.0b2 Python/3.8.10
         (Linux-5.15.0-1020-azure-x86_64-with-glibc2.29)
     method: GET
@@ -462,7 +359,6 @@
     body:
       string: "{\n  \"name\": \"46f8135d-52cb-e840-b8a8-4da248a5fc38\",\n  \"status\":
         \"InProgress\",\n  \"startTime\": \"2022-09-28T09:42:26.2805708Z\"\n }"
->>>>>>> fc8ac97d
     headers:
       cache-control:
       - no-cache
@@ -471,52 +367,38 @@
       content-type:
       - application/json
       date:
-<<<<<<< HEAD
-      - Tue, 19 Jul 2022 05:57:19 GMT
-=======
       - Wed, 28 Sep 2022 09:44:56 GMT
->>>>>>> fc8ac97d
-      expires:
-      - '-1'
-      pragma:
-      - no-cache
-      server:
-      - nginx
-      strict-transport-security:
-      - max-age=31536000; includeSubDomains
-      transfer-encoding:
-      - chunked
-      vary:
-      - Accept-Encoding
-      x-content-type-options:
-      - nosniff
-    status:
-      code: 200
-      message: OK
-- request:
-    body: null
-    headers:
-      Accept:
-      - '*/*'
-      Accept-Encoding:
-      - gzip, deflate
-      CommandName:
-      - aks create
-      Connection:
-      - keep-alive
-      ParameterSetName:
-      - --resource-group --name --enable-managed-identity --ssh-key-value -a -o
-      User-Agent:
-<<<<<<< HEAD
-      - AZURECLI/2.38.0 azsdk-python-azure-mgmt-containerservice/20.0.0b Python/3.8.10
-        (Linux-5.13.0-1031-azure-x86_64-with-glibc2.29)
-    method: GET
-    uri: https://management.azure.com/subscriptions/00000000-0000-0000-0000-000000000000/providers/Microsoft.ContainerService/locations/westus2/operations/4e6fc447-16a4-4368-9cc7-07bfef642723?api-version=2016-03-30
-  response:
-    body:
-      string: "{\n  \"name\": \"47c46f4e-a416-6843-9cc7-07bfef642723\",\n  \"status\":
-        \"InProgress\",\n  \"startTime\": \"2022-07-19T05:55:19.06Z\"\n }"
-=======
+      expires:
+      - '-1'
+      pragma:
+      - no-cache
+      server:
+      - nginx
+      strict-transport-security:
+      - max-age=31536000; includeSubDomains
+      transfer-encoding:
+      - chunked
+      vary:
+      - Accept-Encoding
+      x-content-type-options:
+      - nosniff
+    status:
+      code: 200
+      message: OK
+- request:
+    body: null
+    headers:
+      Accept:
+      - '*/*'
+      Accept-Encoding:
+      - gzip, deflate
+      CommandName:
+      - aks create
+      Connection:
+      - keep-alive
+      ParameterSetName:
+      - --resource-group --name --enable-managed-identity --ssh-key-value -a -o
+      User-Agent:
       - AZURECLI/2.40.0 azsdk-python-azure-mgmt-containerservice/20.3.0b2 Python/3.8.10
         (Linux-5.15.0-1020-azure-x86_64-with-glibc2.29)
     method: GET
@@ -525,7 +407,6 @@
     body:
       string: "{\n  \"name\": \"46f8135d-52cb-e840-b8a8-4da248a5fc38\",\n  \"status\":
         \"InProgress\",\n  \"startTime\": \"2022-09-28T09:42:26.2805708Z\"\n }"
->>>>>>> fc8ac97d
     headers:
       cache-control:
       - no-cache
@@ -534,52 +415,38 @@
       content-type:
       - application/json
       date:
-<<<<<<< HEAD
-      - Tue, 19 Jul 2022 05:57:48 GMT
-=======
       - Wed, 28 Sep 2022 09:45:26 GMT
->>>>>>> fc8ac97d
-      expires:
-      - '-1'
-      pragma:
-      - no-cache
-      server:
-      - nginx
-      strict-transport-security:
-      - max-age=31536000; includeSubDomains
-      transfer-encoding:
-      - chunked
-      vary:
-      - Accept-Encoding
-      x-content-type-options:
-      - nosniff
-    status:
-      code: 200
-      message: OK
-- request:
-    body: null
-    headers:
-      Accept:
-      - '*/*'
-      Accept-Encoding:
-      - gzip, deflate
-      CommandName:
-      - aks create
-      Connection:
-      - keep-alive
-      ParameterSetName:
-      - --resource-group --name --enable-managed-identity --ssh-key-value -a -o
-      User-Agent:
-<<<<<<< HEAD
-      - AZURECLI/2.38.0 azsdk-python-azure-mgmt-containerservice/20.0.0b Python/3.8.10
-        (Linux-5.13.0-1031-azure-x86_64-with-glibc2.29)
-    method: GET
-    uri: https://management.azure.com/subscriptions/00000000-0000-0000-0000-000000000000/providers/Microsoft.ContainerService/locations/westus2/operations/4e6fc447-16a4-4368-9cc7-07bfef642723?api-version=2016-03-30
-  response:
-    body:
-      string: "{\n  \"name\": \"47c46f4e-a416-6843-9cc7-07bfef642723\",\n  \"status\":
-        \"InProgress\",\n  \"startTime\": \"2022-07-19T05:55:19.06Z\"\n }"
-=======
+      expires:
+      - '-1'
+      pragma:
+      - no-cache
+      server:
+      - nginx
+      strict-transport-security:
+      - max-age=31536000; includeSubDomains
+      transfer-encoding:
+      - chunked
+      vary:
+      - Accept-Encoding
+      x-content-type-options:
+      - nosniff
+    status:
+      code: 200
+      message: OK
+- request:
+    body: null
+    headers:
+      Accept:
+      - '*/*'
+      Accept-Encoding:
+      - gzip, deflate
+      CommandName:
+      - aks create
+      Connection:
+      - keep-alive
+      ParameterSetName:
+      - --resource-group --name --enable-managed-identity --ssh-key-value -a -o
+      User-Agent:
       - AZURECLI/2.40.0 azsdk-python-azure-mgmt-containerservice/20.3.0b2 Python/3.8.10
         (Linux-5.15.0-1020-azure-x86_64-with-glibc2.29)
     method: GET
@@ -589,226 +456,59 @@
       string: "{\n  \"name\": \"46f8135d-52cb-e840-b8a8-4da248a5fc38\",\n  \"status\":
         \"Succeeded\",\n  \"startTime\": \"2022-09-28T09:42:26.2805708Z\",\n  \"endTime\":
         \"2022-09-28T09:45:55.774773Z\"\n }"
->>>>>>> fc8ac97d
-    headers:
-      cache-control:
-      - no-cache
-      content-length:
-<<<<<<< HEAD
-      - '121'
-      content-type:
-      - application/json
-      date:
-      - Tue, 19 Jul 2022 05:58:19 GMT
-      expires:
-      - '-1'
-      pragma:
-      - no-cache
-      server:
-      - nginx
-      strict-transport-security:
-      - max-age=31536000; includeSubDomains
-      transfer-encoding:
-      - chunked
-      vary:
-      - Accept-Encoding
-      x-content-type-options:
-      - nosniff
-    status:
-      code: 200
-      message: OK
-- request:
-    body: null
-    headers:
-      Accept:
-      - '*/*'
-      Accept-Encoding:
-      - gzip, deflate
-      CommandName:
-      - aks create
-      Connection:
-      - keep-alive
-      ParameterSetName:
-      - --resource-group --name --enable-managed-identity --ssh-key-value -a -o
-      User-Agent:
-      - AZURECLI/2.38.0 azsdk-python-azure-mgmt-containerservice/20.0.0b Python/3.8.10
-        (Linux-5.13.0-1031-azure-x86_64-with-glibc2.29)
-    method: GET
-    uri: https://management.azure.com/subscriptions/00000000-0000-0000-0000-000000000000/providers/Microsoft.ContainerService/locations/westus2/operations/4e6fc447-16a4-4368-9cc7-07bfef642723?api-version=2016-03-30
-  response:
-    body:
-      string: "{\n  \"name\": \"47c46f4e-a416-6843-9cc7-07bfef642723\",\n  \"status\":
-        \"InProgress\",\n  \"startTime\": \"2022-07-19T05:55:19.06Z\"\n }"
-    headers:
-      cache-control:
-      - no-cache
-      content-length:
-      - '121'
-      content-type:
-      - application/json
-      date:
-      - Tue, 19 Jul 2022 05:58:49 GMT
-      expires:
-      - '-1'
-      pragma:
-      - no-cache
-      server:
-      - nginx
-      strict-transport-security:
-      - max-age=31536000; includeSubDomains
-      transfer-encoding:
-      - chunked
-      vary:
-      - Accept-Encoding
-      x-content-type-options:
-      - nosniff
-    status:
-      code: 200
-      message: OK
-- request:
-    body: null
-    headers:
-      Accept:
-      - '*/*'
-      Accept-Encoding:
-      - gzip, deflate
-      CommandName:
-      - aks create
-      Connection:
-      - keep-alive
-      ParameterSetName:
-      - --resource-group --name --enable-managed-identity --ssh-key-value -a -o
-      User-Agent:
-      - AZURECLI/2.38.0 azsdk-python-azure-mgmt-containerservice/20.0.0b Python/3.8.10
-        (Linux-5.13.0-1031-azure-x86_64-with-glibc2.29)
-    method: GET
-    uri: https://management.azure.com/subscriptions/00000000-0000-0000-0000-000000000000/providers/Microsoft.ContainerService/locations/westus2/operations/4e6fc447-16a4-4368-9cc7-07bfef642723?api-version=2016-03-30
-  response:
-    body:
-      string: "{\n  \"name\": \"47c46f4e-a416-6843-9cc7-07bfef642723\",\n  \"status\":
-        \"InProgress\",\n  \"startTime\": \"2022-07-19T05:55:19.06Z\"\n }"
-    headers:
-      cache-control:
-      - no-cache
-      content-length:
-      - '121'
-      content-type:
-      - application/json
-      date:
-      - Tue, 19 Jul 2022 05:59:19 GMT
-      expires:
-      - '-1'
-      pragma:
-      - no-cache
-      server:
-      - nginx
-      strict-transport-security:
-      - max-age=31536000; includeSubDomains
-      transfer-encoding:
-      - chunked
-      vary:
-      - Accept-Encoding
-      x-content-type-options:
-      - nosniff
-    status:
-      code: 200
-      message: OK
-- request:
-    body: null
-    headers:
-      Accept:
-      - '*/*'
-      Accept-Encoding:
-      - gzip, deflate
-      CommandName:
-      - aks create
-      Connection:
-      - keep-alive
-      ParameterSetName:
-      - --resource-group --name --enable-managed-identity --ssh-key-value -a -o
-      User-Agent:
-      - AZURECLI/2.38.0 azsdk-python-azure-mgmt-containerservice/20.0.0b Python/3.8.10
-        (Linux-5.13.0-1031-azure-x86_64-with-glibc2.29)
-    method: GET
-    uri: https://management.azure.com/subscriptions/00000000-0000-0000-0000-000000000000/providers/Microsoft.ContainerService/locations/westus2/operations/4e6fc447-16a4-4368-9cc7-07bfef642723?api-version=2016-03-30
-  response:
-    body:
-      string: "{\n  \"name\": \"47c46f4e-a416-6843-9cc7-07bfef642723\",\n  \"status\":
-        \"Succeeded\",\n  \"startTime\": \"2022-07-19T05:55:19.06Z\",\n  \"endTime\":
-        \"2022-07-19T05:59:22.9792983Z\"\n }"
-    headers:
-      cache-control:
-      - no-cache
-      content-length:
-      - '165'
-      content-type:
-      - application/json
-      date:
-      - Tue, 19 Jul 2022 05:59:49 GMT
-=======
+    headers:
+      cache-control:
+      - no-cache
+      content-length:
       - '169'
       content-type:
       - application/json
       date:
       - Wed, 28 Sep 2022 09:45:56 GMT
->>>>>>> fc8ac97d
-      expires:
-      - '-1'
-      pragma:
-      - no-cache
-      server:
-      - nginx
-      strict-transport-security:
-      - max-age=31536000; includeSubDomains
-      transfer-encoding:
-      - chunked
-      vary:
-      - Accept-Encoding
-      x-content-type-options:
-      - nosniff
-    status:
-      code: 200
-      message: OK
-- request:
-    body: null
-    headers:
-      Accept:
-      - '*/*'
-      Accept-Encoding:
-      - gzip, deflate
-      CommandName:
-      - aks create
-      Connection:
-      - keep-alive
-      ParameterSetName:
-      - --resource-group --name --enable-managed-identity --ssh-key-value -a -o
-      User-Agent:
-<<<<<<< HEAD
-      - AZURECLI/2.38.0 azsdk-python-azure-mgmt-containerservice/20.0.0b Python/3.8.10
-        (Linux-5.13.0-1031-azure-x86_64-with-glibc2.29)
-    method: GET
-    uri: https://management.azure.com/subscriptions/00000000-0000-0000-0000-000000000000/resourceGroups/clitest000001/providers/Microsoft.ContainerService/managedClusters/cliakstest000002?api-version=2022-06-02-preview
-=======
+      expires:
+      - '-1'
+      pragma:
+      - no-cache
+      server:
+      - nginx
+      strict-transport-security:
+      - max-age=31536000; includeSubDomains
+      transfer-encoding:
+      - chunked
+      vary:
+      - Accept-Encoding
+      x-content-type-options:
+      - nosniff
+    status:
+      code: 200
+      message: OK
+- request:
+    body: null
+    headers:
+      Accept:
+      - '*/*'
+      Accept-Encoding:
+      - gzip, deflate
+      CommandName:
+      - aks create
+      Connection:
+      - keep-alive
+      ParameterSetName:
+      - --resource-group --name --enable-managed-identity --ssh-key-value -a -o
+      User-Agent:
       - AZURECLI/2.40.0 azsdk-python-azure-mgmt-containerservice/20.3.0b2 Python/3.8.10
         (Linux-5.15.0-1020-azure-x86_64-with-glibc2.29)
     method: GET
     uri: https://management.azure.com/subscriptions/00000000-0000-0000-0000-000000000000/resourceGroups/clitest000001/providers/Microsoft.ContainerService/managedClusters/cliakstest000002?api-version=2022-08-03-preview
->>>>>>> fc8ac97d
   response:
     body:
       string: "{\n  \"id\": \"/subscriptions/00000000-0000-0000-0000-000000000000/resourcegroups/clitest000001/providers/Microsoft.ContainerService/managedClusters/cliakstest000002\",\n
         \ \"location\": \"westus2\",\n  \"name\": \"cliakstest000002\",\n  \"type\":
         \"Microsoft.ContainerService/ManagedClusters\",\n  \"properties\": {\n   \"provisioningState\":
         \"Succeeded\",\n   \"powerState\": {\n    \"code\": \"Running\"\n   },\n   \"kubernetesVersion\":
-<<<<<<< HEAD
-        \"1.22.11\",\n   \"currentKubernetesVersion\": \"1.22.11\",\n   \"dnsPrefix\":
-        \"cliakstest-clitestt5qui5lln-8ecadf\",\n   \"fqdn\": \"cliakstest-clitestt5qui5lln-8ecadf-e5a250f1.hcp.westus2.azmk8s.io\",\n
-        \  \"azurePortalFQDN\": \"cliakstest-clitestt5qui5lln-8ecadf-e5a250f1.portal.hcp.westus2.azmk8s.io\",\n
-=======
         \"1.23.8\",\n   \"currentKubernetesVersion\": \"1.23.8\",\n   \"dnsPrefix\":
         \"cliakstest-clitestppebalygq-8ecadf\",\n   \"fqdn\": \"cliakstest-clitestppebalygq-8ecadf-40868f42.hcp.westus2.azmk8s.io\",\n
         \  \"azurePortalFQDN\": \"cliakstest-clitestppebalygq-8ecadf-40868f42.portal.hcp.westus2.azmk8s.io\",\n
->>>>>>> fc8ac97d
         \  \"agentPoolProfiles\": [\n    {\n     \"name\": \"nodepool1\",\n     \"count\":
         3,\n     \"vmSize\": \"Standard_DS2_v2\",\n     \"osDiskSizeGB\": 128,\n     \"osDiskType\":
         \"Managed\",\n     \"kubeletDiskType\": \"OS\",\n     \"workloadRuntime\":
@@ -818,17 +518,10 @@
         \"1.22.11\",\n     \"enableNodePublicIP\": false,\n     \"enableCustomCATrust\":
         false,\n     \"mode\": \"System\",\n     \"enableEncryptionAtHost\": false,\n
         \    \"enableUltraSSD\": false,\n     \"osType\": \"Linux\",\n     \"osSKU\":
-<<<<<<< HEAD
-        \"Ubuntu\",\n     \"nodeImageVersion\": \"AKSUbuntu-1804gen2containerd-2022.06.29\",\n
-        \    \"upgradeSettings\": {},\n     \"enableFIPS\": false\n    }\n   ],\n
-        \  \"linuxProfile\": {\n    \"adminUsername\": \"azureuser\",\n    \"ssh\":
-        {\n     \"publicKeys\": [\n      {\n       \"keyData\": \"ssh-rsa AAAAB3NzaC1yc2EAAAADAQABAAABAQDBDU2v87Kb4/ZzK8RbuSkPMRF9IfTfY7Y/jeEede3uFf1lnR5Cix3oY6nmZz05uZKsDemHzTJdhUrNihiBljmK14os+4sjUGz8ffZCNop35eLpuZpNuPeU3Q9RX5IGMM9rK2URKKfPqDqFu6JuliFZL9y7ayNTu3OOEJhyXi9Mw/qo0vf/u04XD/mG0WDXWXkJyC0Lgp5/PNbJuI0XH+t+Fm1zYitVh5vAAKPDvGf5QufZlPPSjp729Bt0QBBsyIIq6XVZFxUrSaAPVXdgZKmL72vW3OCDaitsD1/a0Yx4g32n5ux1KICIBdAgpQ6TFCNS9A6i8krO57LiXnVAZneB
-=======
         \"Ubuntu\",\n     \"nodeImageVersion\": \"AKSUbuntu-1804gen2containerd-2022.09.13\",\n
         \    \"upgradeSettings\": {},\n     \"enableFIPS\": false\n    }\n   ],\n
         \  \"linuxProfile\": {\n    \"adminUsername\": \"azureuser\",\n    \"ssh\":
         {\n     \"publicKeys\": [\n      {\n       \"keyData\": \"ssh-rsa AAAAB3NzaC1yc2EAAAADAQABAAABAQDVt7qYfUlZP3JUy9lguIXjt8N1qtBC8yktmu7E83C+A1pYFjRdVc/WU4vTbERHemLl28PpLNLg2EdVMVDXRPLEkSVOtNV02lh0Jyuw6s3mf/UYvgRKNo6rOSH3+Hvv+9IswiBnq7oOnzIz7wQaQZ47pDl2VbOO1JYjM+X2iNK8XrnXTm5+nE3ZSmwUweY6vSElhFhsogoJf8VRBH8hCxwhb+6h+XtAhH+OWGCy3l9YVS7pJxXGbd1G3zYem94lzIKuzKq1lCXQ1qrryfa1eX9U4H+d1IKCz8hnnns46kzSMM7Eh0robU9dLoJhNlh94vB6mvPpM2XJbMzf+mRC3FUv
->>>>>>> fc8ac97d
         azcli_aks_live_test@example.com\\n\"\n      }\n     ]\n    }\n   },\n   \"servicePrincipalProfile\":
         {\n    \"clientId\":\"00000000-0000-0000-0000-000000000001\"\n   },\n   \"addonProfiles\":
         {\n    \"openServiceMesh\": {\n     \"enabled\": true,\n     \"config\": null,\n
@@ -838,16 +531,6 @@
         \  \"enableRBAC\": true,\n   \"enablePodSecurityPolicy\": false,\n   \"networkProfile\":
         {\n    \"networkPlugin\": \"kubenet\",\n    \"loadBalancerSku\": \"Standard\",\n
         \   \"loadBalancerProfile\": {\n     \"managedOutboundIPs\": {\n      \"count\":
-<<<<<<< HEAD
-        1\n     },\n     \"effectiveOutboundIPs\": [\n      {\n       \"id\": \"/subscriptions/00000000-0000-0000-0000-000000000000/resourceGroups/MC_clitest000001_cliakstest000002_westus2/providers/Microsoft.Network/publicIPAddresses/a861264c-1ade-4bbb-ac89-b8ffc932727e\"\n
-        \     }\n     ]\n    },\n    \"podCidr\": \"10.244.0.0/16\",\n    \"serviceCidr\":
-        \"10.0.0.0/16\",\n    \"dnsServiceIP\": \"10.0.0.10\",\n    \"dockerBridgeCidr\":
-        \"172.17.0.1/16\",\n    \"outboundType\": \"loadBalancer\",\n    \"podCidrs\":
-        [\n     \"10.244.0.0/16\"\n    ],\n    \"serviceCidrs\": [\n     \"10.0.0.0/16\"\n
-        \   ],\n    \"ipFamilies\": [\n     \"IPv4\"\n    ]\n   },\n   \"maxAgentPools\":
-        100,\n   \"identityProfile\": {\n    \"kubeletidentity\": {\n     \"resourceId\":
-        \"/subscriptions/00000000-0000-0000-0000-000000000000/resourcegroups/MC_clitest000001_cliakstest000002_westus2/providers/Microsoft.ManagedIdentity/userAssignedIdentities/cliakstest000002-agentpool\",\n
-=======
         1\n     },\n     \"effectiveOutboundIPs\": [\n      {\n       \"id\": \"/subscriptions/00000000-0000-0000-0000-000000000000/resourceGroups/MC_clitest000001_cliakstest000002_westus2/providers/Microsoft.Network/publicIPAddresses/5c842137-a017-4277-93f7-fa812e96ff53\"\n
         \     }\n     ],\n     \"backendPoolType\": \"nodeIPConfiguration\"\n    },\n
         \   \"podCidr\": \"10.244.0.0/16\",\n    \"serviceCidr\": \"10.0.0.0/16\",\n
@@ -856,7 +539,6 @@
         \   ],\n    \"serviceCidrs\": [\n     \"10.0.0.0/16\"\n    ],\n    \"ipFamilies\":
         [\n     \"IPv4\"\n    ]\n   },\n   \"maxAgentPools\": 100,\n   \"identityProfile\":
         {\n    \"kubeletidentity\": {\n     \"resourceId\": \"/subscriptions/00000000-0000-0000-0000-000000000000/resourcegroups/MC_clitest000001_cliakstest000002_westus2/providers/Microsoft.ManagedIdentity/userAssignedIdentities/cliakstest000002-agentpool\",\n
->>>>>>> fc8ac97d
         \    \"clientId\":\"00000000-0000-0000-0000-000000000001\",\n     \"objectId\":\"00000000-0000-0000-0000-000000000001\"\n
         \   }\n   },\n   \"disableLocalAccounts\": false,\n   \"securityProfile\":
         {},\n   \"storageProfile\": {\n    \"diskCSIDriver\": {\n     \"enabled\":
@@ -874,11 +556,7 @@
       content-type:
       - application/json
       date:
-<<<<<<< HEAD
-      - Tue, 19 Jul 2022 05:59:49 GMT
-=======
       - Wed, 28 Sep 2022 09:45:57 GMT
->>>>>>> fc8ac97d
       expires:
       - '-1'
       pragma:
@@ -910,32 +588,19 @@
       ParameterSetName:
       - --resource-group --name -a -o
       User-Agent:
-<<<<<<< HEAD
-      - AZURECLI/2.38.0 azsdk-python-azure-mgmt-containerservice/20.0.0b Python/3.8.10
-        (Linux-5.13.0-1031-azure-x86_64-with-glibc2.29)
-    method: GET
-    uri: https://management.azure.com/subscriptions/00000000-0000-0000-0000-000000000000/resourceGroups/clitest000001/providers/Microsoft.ContainerService/managedClusters/cliakstest000002?api-version=2022-06-02-preview
-=======
       - AZURECLI/2.40.0 azsdk-python-azure-mgmt-containerservice/20.3.0b2 Python/3.8.10
         (Linux-5.15.0-1020-azure-x86_64-with-glibc2.29)
     method: GET
     uri: https://management.azure.com/subscriptions/00000000-0000-0000-0000-000000000000/resourceGroups/clitest000001/providers/Microsoft.ContainerService/managedClusters/cliakstest000002?api-version=2022-08-03-preview
->>>>>>> fc8ac97d
   response:
     body:
       string: "{\n  \"id\": \"/subscriptions/00000000-0000-0000-0000-000000000000/resourcegroups/clitest000001/providers/Microsoft.ContainerService/managedClusters/cliakstest000002\",\n
         \ \"location\": \"westus2\",\n  \"name\": \"cliakstest000002\",\n  \"type\":
         \"Microsoft.ContainerService/ManagedClusters\",\n  \"properties\": {\n   \"provisioningState\":
         \"Succeeded\",\n   \"powerState\": {\n    \"code\": \"Running\"\n   },\n   \"kubernetesVersion\":
-<<<<<<< HEAD
-        \"1.22.11\",\n   \"currentKubernetesVersion\": \"1.22.11\",\n   \"dnsPrefix\":
-        \"cliakstest-clitestt5qui5lln-8ecadf\",\n   \"fqdn\": \"cliakstest-clitestt5qui5lln-8ecadf-e5a250f1.hcp.westus2.azmk8s.io\",\n
-        \  \"azurePortalFQDN\": \"cliakstest-clitestt5qui5lln-8ecadf-e5a250f1.portal.hcp.westus2.azmk8s.io\",\n
-=======
         \"1.23.8\",\n   \"currentKubernetesVersion\": \"1.23.8\",\n   \"dnsPrefix\":
         \"cliakstest-clitestppebalygq-8ecadf\",\n   \"fqdn\": \"cliakstest-clitestppebalygq-8ecadf-40868f42.hcp.westus2.azmk8s.io\",\n
         \  \"azurePortalFQDN\": \"cliakstest-clitestppebalygq-8ecadf-40868f42.portal.hcp.westus2.azmk8s.io\",\n
->>>>>>> fc8ac97d
         \  \"agentPoolProfiles\": [\n    {\n     \"name\": \"nodepool1\",\n     \"count\":
         3,\n     \"vmSize\": \"Standard_DS2_v2\",\n     \"osDiskSizeGB\": 128,\n     \"osDiskType\":
         \"Managed\",\n     \"kubeletDiskType\": \"OS\",\n     \"workloadRuntime\":
@@ -945,17 +610,10 @@
         \"1.22.11\",\n     \"enableNodePublicIP\": false,\n     \"enableCustomCATrust\":
         false,\n     \"mode\": \"System\",\n     \"enableEncryptionAtHost\": false,\n
         \    \"enableUltraSSD\": false,\n     \"osType\": \"Linux\",\n     \"osSKU\":
-<<<<<<< HEAD
-        \"Ubuntu\",\n     \"nodeImageVersion\": \"AKSUbuntu-1804gen2containerd-2022.06.29\",\n
-        \    \"upgradeSettings\": {},\n     \"enableFIPS\": false\n    }\n   ],\n
-        \  \"linuxProfile\": {\n    \"adminUsername\": \"azureuser\",\n    \"ssh\":
-        {\n     \"publicKeys\": [\n      {\n       \"keyData\": \"ssh-rsa AAAAB3NzaC1yc2EAAAADAQABAAABAQDBDU2v87Kb4/ZzK8RbuSkPMRF9IfTfY7Y/jeEede3uFf1lnR5Cix3oY6nmZz05uZKsDemHzTJdhUrNihiBljmK14os+4sjUGz8ffZCNop35eLpuZpNuPeU3Q9RX5IGMM9rK2URKKfPqDqFu6JuliFZL9y7ayNTu3OOEJhyXi9Mw/qo0vf/u04XD/mG0WDXWXkJyC0Lgp5/PNbJuI0XH+t+Fm1zYitVh5vAAKPDvGf5QufZlPPSjp729Bt0QBBsyIIq6XVZFxUrSaAPVXdgZKmL72vW3OCDaitsD1/a0Yx4g32n5ux1KICIBdAgpQ6TFCNS9A6i8krO57LiXnVAZneB
-=======
         \"Ubuntu\",\n     \"nodeImageVersion\": \"AKSUbuntu-1804gen2containerd-2022.09.13\",\n
         \    \"upgradeSettings\": {},\n     \"enableFIPS\": false\n    }\n   ],\n
         \  \"linuxProfile\": {\n    \"adminUsername\": \"azureuser\",\n    \"ssh\":
         {\n     \"publicKeys\": [\n      {\n       \"keyData\": \"ssh-rsa AAAAB3NzaC1yc2EAAAADAQABAAABAQDVt7qYfUlZP3JUy9lguIXjt8N1qtBC8yktmu7E83C+A1pYFjRdVc/WU4vTbERHemLl28PpLNLg2EdVMVDXRPLEkSVOtNV02lh0Jyuw6s3mf/UYvgRKNo6rOSH3+Hvv+9IswiBnq7oOnzIz7wQaQZ47pDl2VbOO1JYjM+X2iNK8XrnXTm5+nE3ZSmwUweY6vSElhFhsogoJf8VRBH8hCxwhb+6h+XtAhH+OWGCy3l9YVS7pJxXGbd1G3zYem94lzIKuzKq1lCXQ1qrryfa1eX9U4H+d1IKCz8hnnns46kzSMM7Eh0robU9dLoJhNlh94vB6mvPpM2XJbMzf+mRC3FUv
->>>>>>> fc8ac97d
         azcli_aks_live_test@example.com\\n\"\n      }\n     ]\n    }\n   },\n   \"servicePrincipalProfile\":
         {\n    \"clientId\":\"00000000-0000-0000-0000-000000000001\"\n   },\n   \"addonProfiles\":
         {\n    \"openServiceMesh\": {\n     \"enabled\": true,\n     \"config\": null,\n
@@ -965,16 +623,6 @@
         \  \"enableRBAC\": true,\n   \"enablePodSecurityPolicy\": false,\n   \"networkProfile\":
         {\n    \"networkPlugin\": \"kubenet\",\n    \"loadBalancerSku\": \"Standard\",\n
         \   \"loadBalancerProfile\": {\n     \"managedOutboundIPs\": {\n      \"count\":
-<<<<<<< HEAD
-        1\n     },\n     \"effectiveOutboundIPs\": [\n      {\n       \"id\": \"/subscriptions/00000000-0000-0000-0000-000000000000/resourceGroups/MC_clitest000001_cliakstest000002_westus2/providers/Microsoft.Network/publicIPAddresses/a861264c-1ade-4bbb-ac89-b8ffc932727e\"\n
-        \     }\n     ]\n    },\n    \"podCidr\": \"10.244.0.0/16\",\n    \"serviceCidr\":
-        \"10.0.0.0/16\",\n    \"dnsServiceIP\": \"10.0.0.10\",\n    \"dockerBridgeCidr\":
-        \"172.17.0.1/16\",\n    \"outboundType\": \"loadBalancer\",\n    \"podCidrs\":
-        [\n     \"10.244.0.0/16\"\n    ],\n    \"serviceCidrs\": [\n     \"10.0.0.0/16\"\n
-        \   ],\n    \"ipFamilies\": [\n     \"IPv4\"\n    ]\n   },\n   \"maxAgentPools\":
-        100,\n   \"identityProfile\": {\n    \"kubeletidentity\": {\n     \"resourceId\":
-        \"/subscriptions/00000000-0000-0000-0000-000000000000/resourcegroups/MC_clitest000001_cliakstest000002_westus2/providers/Microsoft.ManagedIdentity/userAssignedIdentities/cliakstest000002-agentpool\",\n
-=======
         1\n     },\n     \"effectiveOutboundIPs\": [\n      {\n       \"id\": \"/subscriptions/00000000-0000-0000-0000-000000000000/resourceGroups/MC_clitest000001_cliakstest000002_westus2/providers/Microsoft.Network/publicIPAddresses/5c842137-a017-4277-93f7-fa812e96ff53\"\n
         \     }\n     ],\n     \"backendPoolType\": \"nodeIPConfiguration\"\n    },\n
         \   \"podCidr\": \"10.244.0.0/16\",\n    \"serviceCidr\": \"10.0.0.0/16\",\n
@@ -983,7 +631,6 @@
         \   ],\n    \"serviceCidrs\": [\n     \"10.0.0.0/16\"\n    ],\n    \"ipFamilies\":
         [\n     \"IPv4\"\n    ]\n   },\n   \"maxAgentPools\": 100,\n   \"identityProfile\":
         {\n    \"kubeletidentity\": {\n     \"resourceId\": \"/subscriptions/00000000-0000-0000-0000-000000000000/resourcegroups/MC_clitest000001_cliakstest000002_westus2/providers/Microsoft.ManagedIdentity/userAssignedIdentities/cliakstest000002-agentpool\",\n
->>>>>>> fc8ac97d
         \    \"clientId\":\"00000000-0000-0000-0000-000000000001\",\n     \"objectId\":\"00000000-0000-0000-0000-000000000001\"\n
         \   }\n   },\n   \"disableLocalAccounts\": false,\n   \"securityProfile\":
         {},\n   \"storageProfile\": {\n    \"diskCSIDriver\": {\n     \"enabled\":
@@ -1001,11 +648,7 @@
       content-type:
       - application/json
       date:
-<<<<<<< HEAD
-      - Tue, 19 Jul 2022 05:59:50 GMT
-=======
       - Wed, 28 Sep 2022 09:45:57 GMT
->>>>>>> fc8ac97d
       expires:
       - '-1'
       pragma:
