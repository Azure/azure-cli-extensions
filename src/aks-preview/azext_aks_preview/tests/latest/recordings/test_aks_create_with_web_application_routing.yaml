interactions:
- request:
    body: null
    headers:
      Accept:
      - application/json
      Accept-Encoding:
      - gzip, deflate
      CommandName:
      - aks create
      Connection:
      - keep-alive
      ParameterSetName:
      - --resource-group --name --enable-addons --ssh-key-value -o
      User-Agent:
<<<<<<< HEAD
      - AZURECLI/2.38.0 azsdk-python-azure-mgmt-resource/21.1.0b1 Python/3.8.10 (Linux-5.13.0-1031-azure-x86_64-with-glibc2.29)
=======
      - AZURECLI/2.40.0 azsdk-python-azure-mgmt-resource/21.1.0b1 Python/3.8.10 (Linux-5.15.0-1020-azure-x86_64-with-glibc2.29)
>>>>>>> fc8ac97d
    method: GET
    uri: https://management.azure.com/subscriptions/00000000-0000-0000-0000-000000000000/resourcegroups/clitest000001?api-version=2021-04-01
  response:
    body:
<<<<<<< HEAD
      string: '{"id":"/subscriptions/00000000-0000-0000-0000-000000000000/resourceGroups/clitest000001","name":"clitest000001","type":"Microsoft.Resources/resourceGroups","location":"westus2","tags":{"product":"azurecli","cause":"automation","date":"2022-07-19T06:45:41Z"},"properties":{"provisioningState":"Succeeded"}}'
=======
      string: '{"id":"/subscriptions/00000000-0000-0000-0000-000000000000/resourceGroups/clitest000001","name":"clitest000001","type":"Microsoft.Resources/resourceGroups","location":"westus2","tags":{"product":"azurecli","cause":"automation","date":"2022-09-28T10:30:51Z"},"properties":{"provisioningState":"Succeeded"}}'
>>>>>>> fc8ac97d
    headers:
      cache-control:
      - no-cache
      content-length:
      - '305'
      content-type:
      - application/json; charset=utf-8
      date:
<<<<<<< HEAD
      - Tue, 19 Jul 2022 06:45:40 GMT
=======
      - Wed, 28 Sep 2022 10:30:51 GMT
>>>>>>> fc8ac97d
      expires:
      - '-1'
      pragma:
      - no-cache
      strict-transport-security:
      - max-age=31536000; includeSubDomains
      vary:
      - Accept-Encoding
      x-content-type-options:
      - nosniff
    status:
      code: 200
      message: OK
- request:
    body: '{"location": "westus2", "identity": {"type": "SystemAssigned"}, "properties":
<<<<<<< HEAD
      {"kubernetesVersion": "", "dnsPrefix": "cliakstest-clitestwxpw4c4tc-8ecadf",
=======
      {"kubernetesVersion": "", "dnsPrefix": "cliakstest-clitestcsanf2kpy-8ecadf",
>>>>>>> fc8ac97d
      "agentPoolProfiles": [{"count": 3, "vmSize": "Standard_DS2_v2", "osDiskSizeGB":
      0, "workloadRuntime": "OCIContainer", "osType": "Linux", "enableAutoScaling":
      false, "type": "VirtualMachineScaleSets", "mode": "System", "orchestratorVersion":
      "", "upgradeSettings": {}, "enableNodePublicIP": false, "enableCustomCATrust":
      false, "scaleSetPriority": "Regular", "scaleSetEvictionPolicy": "Delete", "spotMaxPrice":
      -1.0, "nodeTaints": [], "enableEncryptionAtHost": false, "enableUltraSSD": false,
      "enableFIPS": false, "name": "nodepool1"}], "linuxProfile": {"adminUsername":
<<<<<<< HEAD
      "azureuser", "ssh": {"publicKeys": [{"keyData": "ssh-rsa AAAAB3NzaC1yc2EAAAADAQABAAABAQDBDU2v87Kb4/ZzK8RbuSkPMRF9IfTfY7Y/jeEede3uFf1lnR5Cix3oY6nmZz05uZKsDemHzTJdhUrNihiBljmK14os+4sjUGz8ffZCNop35eLpuZpNuPeU3Q9RX5IGMM9rK2URKKfPqDqFu6JuliFZL9y7ayNTu3OOEJhyXi9Mw/qo0vf/u04XD/mG0WDXWXkJyC0Lgp5/PNbJuI0XH+t+Fm1zYitVh5vAAKPDvGf5QufZlPPSjp729Bt0QBBsyIIq6XVZFxUrSaAPVXdgZKmL72vW3OCDaitsD1/a0Yx4g32n5ux1KICIBdAgpQ6TFCNS9A6i8krO57LiXnVAZneB
=======
      "azureuser", "ssh": {"publicKeys": [{"keyData": "ssh-rsa AAAAB3NzaC1yc2EAAAADAQABAAABAQDVt7qYfUlZP3JUy9lguIXjt8N1qtBC8yktmu7E83C+A1pYFjRdVc/WU4vTbERHemLl28PpLNLg2EdVMVDXRPLEkSVOtNV02lh0Jyuw6s3mf/UYvgRKNo6rOSH3+Hvv+9IswiBnq7oOnzIz7wQaQZ47pDl2VbOO1JYjM+X2iNK8XrnXTm5+nE3ZSmwUweY6vSElhFhsogoJf8VRBH8hCxwhb+6h+XtAhH+OWGCy3l9YVS7pJxXGbd1G3zYem94lzIKuzKq1lCXQ1qrryfa1eX9U4H+d1IKCz8hnnns46kzSMM7Eh0robU9dLoJhNlh94vB6mvPpM2XJbMzf+mRC3FUv
>>>>>>> fc8ac97d
      azcli_aks_live_test@example.com\n"}]}}, "addonProfiles": {}, "enableRBAC": true,
      "enablePodSecurityPolicy": false, "networkProfile": {"networkPlugin": "kubenet",
      "podCidr": "10.244.0.0/16", "serviceCidr": "10.0.0.0/16", "dnsServiceIP": "10.0.0.10",
      "dockerBridgeCidr": "172.17.0.1/16", "outboundType": "loadBalancer", "loadBalancerSku":
      "standard"}, "disableLocalAccounts": false, "storageProfile": {}, "ingressProfile":
      {"webAppRouting": {"enabled": true}}}}'
    headers:
      Accept:
      - application/json
      Accept-Encoding:
      - gzip, deflate
      CommandName:
      - aks create
      Connection:
      - keep-alive
      Content-Length:
      - '1614'
      Content-Type:
      - application/json
      ParameterSetName:
      - --resource-group --name --enable-addons --ssh-key-value -o
      User-Agent:
<<<<<<< HEAD
      - AZURECLI/2.38.0 azsdk-python-azure-mgmt-containerservice/20.0.0b Python/3.8.10
        (Linux-5.13.0-1031-azure-x86_64-with-glibc2.29)
    method: PUT
    uri: https://management.azure.com/subscriptions/00000000-0000-0000-0000-000000000000/resourceGroups/clitest000001/providers/Microsoft.ContainerService/managedClusters/cliakstest000002?api-version=2022-06-02-preview
=======
      - AZURECLI/2.40.0 azsdk-python-azure-mgmt-containerservice/20.3.0b2 Python/3.8.10
        (Linux-5.15.0-1020-azure-x86_64-with-glibc2.29)
    method: PUT
    uri: https://management.azure.com/subscriptions/00000000-0000-0000-0000-000000000000/resourceGroups/clitest000001/providers/Microsoft.ContainerService/managedClusters/cliakstest000002?api-version=2022-08-03-preview
>>>>>>> fc8ac97d
  response:
    body:
      string: "{\n  \"id\": \"/subscriptions/00000000-0000-0000-0000-000000000000/resourcegroups/clitest000001/providers/Microsoft.ContainerService/managedClusters/cliakstest000002\",\n
        \ \"location\": \"westus2\",\n  \"name\": \"cliakstest000002\",\n  \"type\":
        \"Microsoft.ContainerService/ManagedClusters\",\n  \"properties\": {\n   \"provisioningState\":
        \"Creating\",\n   \"powerState\": {\n    \"code\": \"Running\"\n   },\n   \"kubernetesVersion\":
<<<<<<< HEAD
        \"1.22.11\",\n   \"currentKubernetesVersion\": \"1.22.11\",\n   \"dnsPrefix\":
        \"cliakstest-clitestwxpw4c4tc-8ecadf\",\n   \"fqdn\": \"cliakstest-clitestwxpw4c4tc-8ecadf-72ad5e17.hcp.westus2.azmk8s.io\",\n
        \  \"azurePortalFQDN\": \"cliakstest-clitestwxpw4c4tc-8ecadf-72ad5e17.portal.hcp.westus2.azmk8s.io\",\n
=======
        \"1.23.8\",\n   \"currentKubernetesVersion\": \"1.23.8\",\n   \"dnsPrefix\":
        \"cliakstest-clitestcsanf2kpy-8ecadf\",\n   \"fqdn\": \"cliakstest-clitestcsanf2kpy-8ecadf-b4afaa1e.hcp.westus2.azmk8s.io\",\n
        \  \"azurePortalFQDN\": \"cliakstest-clitestcsanf2kpy-8ecadf-b4afaa1e.portal.hcp.westus2.azmk8s.io\",\n
>>>>>>> fc8ac97d
        \  \"agentPoolProfiles\": [\n    {\n     \"name\": \"nodepool1\",\n     \"count\":
        3,\n     \"vmSize\": \"Standard_DS2_v2\",\n     \"osDiskSizeGB\": 128,\n     \"osDiskType\":
        \"Managed\",\n     \"kubeletDiskType\": \"OS\",\n     \"workloadRuntime\":
        \"OCIContainer\",\n     \"maxPods\": 110,\n     \"type\": \"VirtualMachineScaleSets\",\n
        \    \"enableAutoScaling\": false,\n     \"provisioningState\": \"Creating\",\n
        \    \"powerState\": {\n      \"code\": \"Running\"\n     },\n     \"orchestratorVersion\":
        \"1.22.11\",\n     \"enableNodePublicIP\": false,\n     \"enableCustomCATrust\":
        false,\n     \"mode\": \"System\",\n     \"enableEncryptionAtHost\": false,\n
        \    \"enableUltraSSD\": false,\n     \"osType\": \"Linux\",\n     \"osSKU\":
<<<<<<< HEAD
        \"Ubuntu\",\n     \"nodeImageVersion\": \"AKSUbuntu-1804gen2containerd-2022.06.29\",\n
        \    \"upgradeSettings\": {},\n     \"enableFIPS\": false\n    }\n   ],\n
        \  \"linuxProfile\": {\n    \"adminUsername\": \"azureuser\",\n    \"ssh\":
        {\n     \"publicKeys\": [\n      {\n       \"keyData\": \"ssh-rsa AAAAB3NzaC1yc2EAAAADAQABAAABAQDBDU2v87Kb4/ZzK8RbuSkPMRF9IfTfY7Y/jeEede3uFf1lnR5Cix3oY6nmZz05uZKsDemHzTJdhUrNihiBljmK14os+4sjUGz8ffZCNop35eLpuZpNuPeU3Q9RX5IGMM9rK2URKKfPqDqFu6JuliFZL9y7ayNTu3OOEJhyXi9Mw/qo0vf/u04XD/mG0WDXWXkJyC0Lgp5/PNbJuI0XH+t+Fm1zYitVh5vAAKPDvGf5QufZlPPSjp729Bt0QBBsyIIq6XVZFxUrSaAPVXdgZKmL72vW3OCDaitsD1/a0Yx4g32n5ux1KICIBdAgpQ6TFCNS9A6i8krO57LiXnVAZneB
=======
        \"Ubuntu\",\n     \"nodeImageVersion\": \"AKSUbuntu-1804gen2containerd-2022.09.13\",\n
        \    \"upgradeSettings\": {},\n     \"enableFIPS\": false\n    }\n   ],\n
        \  \"linuxProfile\": {\n    \"adminUsername\": \"azureuser\",\n    \"ssh\":
        {\n     \"publicKeys\": [\n      {\n       \"keyData\": \"ssh-rsa AAAAB3NzaC1yc2EAAAADAQABAAABAQDVt7qYfUlZP3JUy9lguIXjt8N1qtBC8yktmu7E83C+A1pYFjRdVc/WU4vTbERHemLl28PpLNLg2EdVMVDXRPLEkSVOtNV02lh0Jyuw6s3mf/UYvgRKNo6rOSH3+Hvv+9IswiBnq7oOnzIz7wQaQZ47pDl2VbOO1JYjM+X2iNK8XrnXTm5+nE3ZSmwUweY6vSElhFhsogoJf8VRBH8hCxwhb+6h+XtAhH+OWGCy3l9YVS7pJxXGbd1G3zYem94lzIKuzKq1lCXQ1qrryfa1eX9U4H+d1IKCz8hnnns46kzSMM7Eh0robU9dLoJhNlh94vB6mvPpM2XJbMzf+mRC3FUv
>>>>>>> fc8ac97d
        azcli_aks_live_test@example.com\\n\"\n      }\n     ]\n    }\n   },\n   \"servicePrincipalProfile\":
        {\n    \"clientId\":\"00000000-0000-0000-0000-000000000001\"\n   },\n   \"nodeResourceGroup\":
        \"MC_clitest000001_cliakstest000002_westus2\",\n   \"enableRBAC\": true,\n
        \  \"enablePodSecurityPolicy\": false,\n   \"networkProfile\": {\n    \"networkPlugin\":
        \"kubenet\",\n    \"loadBalancerSku\": \"standard\",\n    \"loadBalancerProfile\":
        {\n     \"managedOutboundIPs\": {\n      \"count\": 1\n     }\n    },\n    \"podCidr\":
        \"10.244.0.0/16\",\n    \"serviceCidr\": \"10.0.0.0/16\",\n    \"dnsServiceIP\":
        \"10.0.0.10\",\n    \"dockerBridgeCidr\": \"172.17.0.1/16\",\n    \"outboundType\":
        \"loadBalancer\",\n    \"podCidrs\": [\n     \"10.244.0.0/16\"\n    ],\n    \"serviceCidrs\":
        [\n     \"10.0.0.0/16\"\n    ],\n    \"ipFamilies\": [\n     \"IPv4\"\n    ]\n
        \  },\n   \"maxAgentPools\": 100,\n   \"disableLocalAccounts\": false,\n   \"securityProfile\":
        {},\n   \"storageProfile\": {\n    \"diskCSIDriver\": {\n     \"enabled\":
        true,\n     \"version\": \"v1\"\n    },\n    \"fileCSIDriver\": {\n     \"enabled\":
        true\n    },\n    \"snapshotController\": {\n     \"enabled\": true\n    }\n
        \  },\n   \"oidcIssuerProfile\": {\n    \"enabled\": false\n   },\n   \"ingressProfile\":
        {\n    \"webAppRouting\": {\n     \"enabled\": true,\n     \"dnsZoneResourceId\":
        \"\"\n    }\n   }\n  },\n  \"identity\": {\n   \"type\": \"SystemAssigned\",\n
        \  \"principalId\":\"00000000-0000-0000-0000-000000000001\",\n   \"tenantId\":
        \"72f988bf-86f1-41af-91ab-2d7cd011db47\"\n  },\n  \"sku\": {\n   \"name\":
        \"Basic\",\n   \"tier\": \"Free\"\n  }\n }"
    headers:
      azure-asyncoperation:
<<<<<<< HEAD
      - https://management.azure.com/subscriptions/00000000-0000-0000-0000-000000000000/providers/Microsoft.ContainerService/locations/westus2/operations/936abdff-ec4b-4362-a3aa-c7e19851384d?api-version=2016-03-30
=======
      - https://management.azure.com/subscriptions/00000000-0000-0000-0000-000000000000/providers/Microsoft.ContainerService/locations/westus2/operations/ac33bf70-4df3-4e6b-b304-6c08f882d803?api-version=2016-03-30
>>>>>>> fc8ac97d
      cache-control:
      - no-cache
      content-length:
      - '3433'
      content-type:
      - application/json
      date:
<<<<<<< HEAD
      - Tue, 19 Jul 2022 06:45:44 GMT
=======
      - Wed, 28 Sep 2022 10:30:55 GMT
>>>>>>> fc8ac97d
      expires:
      - '-1'
      pragma:
      - no-cache
      server:
      - nginx
      strict-transport-security:
      - max-age=31536000; includeSubDomains
      x-content-type-options:
      - nosniff
      x-ms-ratelimit-remaining-subscription-writes:
<<<<<<< HEAD
      - '1192'
=======
      - '1197'
>>>>>>> fc8ac97d
    status:
      code: 201
      message: Created
- request:
    body: null
    headers:
      Accept:
      - '*/*'
      Accept-Encoding:
      - gzip, deflate
      CommandName:
      - aks create
      Connection:
      - keep-alive
      ParameterSetName:
      - --resource-group --name --enable-addons --ssh-key-value -o
      User-Agent:
<<<<<<< HEAD
      - AZURECLI/2.38.0 azsdk-python-azure-mgmt-containerservice/20.0.0b Python/3.8.10
        (Linux-5.13.0-1031-azure-x86_64-with-glibc2.29)
    method: GET
    uri: https://management.azure.com/subscriptions/00000000-0000-0000-0000-000000000000/providers/Microsoft.ContainerService/locations/westus2/operations/936abdff-ec4b-4362-a3aa-c7e19851384d?api-version=2016-03-30
  response:
    body:
      string: "{\n  \"name\": \"ffbd6a93-4bec-6243-a3aa-c7e19851384d\",\n  \"status\":
        \"InProgress\",\n  \"startTime\": \"2022-07-19T06:45:44.97Z\"\n }"
=======
      - AZURECLI/2.40.0 azsdk-python-azure-mgmt-containerservice/20.3.0b2 Python/3.8.10
        (Linux-5.15.0-1020-azure-x86_64-with-glibc2.29)
    method: GET
    uri: https://management.azure.com/subscriptions/00000000-0000-0000-0000-000000000000/providers/Microsoft.ContainerService/locations/westus2/operations/ac33bf70-4df3-4e6b-b304-6c08f882d803?api-version=2016-03-30
  response:
    body:
      string: "{\n  \"name\": \"70bf33ac-f34d-6b4e-b304-6c08f882d803\",\n  \"status\":
        \"InProgress\",\n  \"startTime\": \"2022-09-28T10:30:55.4060386Z\"\n }"
>>>>>>> fc8ac97d
    headers:
      cache-control:
      - no-cache
      content-length:
      - '121'
      content-type:
      - application/json
      date:
<<<<<<< HEAD
      - Tue, 19 Jul 2022 06:46:14 GMT
=======
      - Wed, 28 Sep 2022 10:31:25 GMT
>>>>>>> fc8ac97d
      expires:
      - '-1'
      pragma:
      - no-cache
      server:
      - nginx
      strict-transport-security:
      - max-age=31536000; includeSubDomains
      transfer-encoding:
      - chunked
      vary:
      - Accept-Encoding
      x-content-type-options:
      - nosniff
    status:
      code: 200
      message: OK
- request:
    body: null
    headers:
      Accept:
      - '*/*'
      Accept-Encoding:
      - gzip, deflate
      CommandName:
      - aks create
      Connection:
      - keep-alive
      ParameterSetName:
      - --resource-group --name --enable-addons --ssh-key-value -o
      User-Agent:
<<<<<<< HEAD
      - AZURECLI/2.38.0 azsdk-python-azure-mgmt-containerservice/20.0.0b Python/3.8.10
        (Linux-5.13.0-1031-azure-x86_64-with-glibc2.29)
    method: GET
    uri: https://management.azure.com/subscriptions/00000000-0000-0000-0000-000000000000/providers/Microsoft.ContainerService/locations/westus2/operations/936abdff-ec4b-4362-a3aa-c7e19851384d?api-version=2016-03-30
  response:
    body:
      string: "{\n  \"name\": \"ffbd6a93-4bec-6243-a3aa-c7e19851384d\",\n  \"status\":
        \"InProgress\",\n  \"startTime\": \"2022-07-19T06:45:44.97Z\"\n }"
=======
      - AZURECLI/2.40.0 azsdk-python-azure-mgmt-containerservice/20.3.0b2 Python/3.8.10
        (Linux-5.15.0-1020-azure-x86_64-with-glibc2.29)
    method: GET
    uri: https://management.azure.com/subscriptions/00000000-0000-0000-0000-000000000000/providers/Microsoft.ContainerService/locations/westus2/operations/ac33bf70-4df3-4e6b-b304-6c08f882d803?api-version=2016-03-30
  response:
    body:
      string: "{\n  \"name\": \"70bf33ac-f34d-6b4e-b304-6c08f882d803\",\n  \"status\":
        \"InProgress\",\n  \"startTime\": \"2022-09-28T10:30:55.4060386Z\"\n }"
>>>>>>> fc8ac97d
    headers:
      cache-control:
      - no-cache
      content-length:
      - '121'
      content-type:
      - application/json
      date:
<<<<<<< HEAD
      - Tue, 19 Jul 2022 06:46:44 GMT
=======
      - Wed, 28 Sep 2022 10:31:55 GMT
>>>>>>> fc8ac97d
      expires:
      - '-1'
      pragma:
      - no-cache
      server:
      - nginx
      strict-transport-security:
      - max-age=31536000; includeSubDomains
      transfer-encoding:
      - chunked
      vary:
      - Accept-Encoding
      x-content-type-options:
      - nosniff
    status:
      code: 200
      message: OK
- request:
    body: null
    headers:
      Accept:
      - '*/*'
      Accept-Encoding:
      - gzip, deflate
      CommandName:
      - aks create
      Connection:
      - keep-alive
      ParameterSetName:
      - --resource-group --name --enable-addons --ssh-key-value -o
      User-Agent:
<<<<<<< HEAD
      - AZURECLI/2.38.0 azsdk-python-azure-mgmt-containerservice/20.0.0b Python/3.8.10
        (Linux-5.13.0-1031-azure-x86_64-with-glibc2.29)
    method: GET
    uri: https://management.azure.com/subscriptions/00000000-0000-0000-0000-000000000000/providers/Microsoft.ContainerService/locations/westus2/operations/936abdff-ec4b-4362-a3aa-c7e19851384d?api-version=2016-03-30
  response:
    body:
      string: "{\n  \"name\": \"ffbd6a93-4bec-6243-a3aa-c7e19851384d\",\n  \"status\":
        \"InProgress\",\n  \"startTime\": \"2022-07-19T06:45:44.97Z\"\n }"
=======
      - AZURECLI/2.40.0 azsdk-python-azure-mgmt-containerservice/20.3.0b2 Python/3.8.10
        (Linux-5.15.0-1020-azure-x86_64-with-glibc2.29)
    method: GET
    uri: https://management.azure.com/subscriptions/00000000-0000-0000-0000-000000000000/providers/Microsoft.ContainerService/locations/westus2/operations/ac33bf70-4df3-4e6b-b304-6c08f882d803?api-version=2016-03-30
  response:
    body:
      string: "{\n  \"name\": \"70bf33ac-f34d-6b4e-b304-6c08f882d803\",\n  \"status\":
        \"InProgress\",\n  \"startTime\": \"2022-09-28T10:30:55.4060386Z\"\n }"
>>>>>>> fc8ac97d
    headers:
      cache-control:
      - no-cache
      content-length:
      - '121'
      content-type:
      - application/json
      date:
<<<<<<< HEAD
      - Tue, 19 Jul 2022 06:47:15 GMT
=======
      - Wed, 28 Sep 2022 10:32:25 GMT
>>>>>>> fc8ac97d
      expires:
      - '-1'
      pragma:
      - no-cache
      server:
      - nginx
      strict-transport-security:
      - max-age=31536000; includeSubDomains
      transfer-encoding:
      - chunked
      vary:
      - Accept-Encoding
      x-content-type-options:
      - nosniff
    status:
      code: 200
      message: OK
- request:
    body: null
    headers:
      Accept:
      - '*/*'
      Accept-Encoding:
      - gzip, deflate
      CommandName:
      - aks create
      Connection:
      - keep-alive
      ParameterSetName:
      - --resource-group --name --enable-addons --ssh-key-value -o
      User-Agent:
<<<<<<< HEAD
      - AZURECLI/2.38.0 azsdk-python-azure-mgmt-containerservice/20.0.0b Python/3.8.10
        (Linux-5.13.0-1031-azure-x86_64-with-glibc2.29)
    method: GET
    uri: https://management.azure.com/subscriptions/00000000-0000-0000-0000-000000000000/providers/Microsoft.ContainerService/locations/westus2/operations/936abdff-ec4b-4362-a3aa-c7e19851384d?api-version=2016-03-30
  response:
    body:
      string: "{\n  \"name\": \"ffbd6a93-4bec-6243-a3aa-c7e19851384d\",\n  \"status\":
        \"InProgress\",\n  \"startTime\": \"2022-07-19T06:45:44.97Z\"\n }"
=======
      - AZURECLI/2.40.0 azsdk-python-azure-mgmt-containerservice/20.3.0b2 Python/3.8.10
        (Linux-5.15.0-1020-azure-x86_64-with-glibc2.29)
    method: GET
    uri: https://management.azure.com/subscriptions/00000000-0000-0000-0000-000000000000/providers/Microsoft.ContainerService/locations/westus2/operations/ac33bf70-4df3-4e6b-b304-6c08f882d803?api-version=2016-03-30
  response:
    body:
      string: "{\n  \"name\": \"70bf33ac-f34d-6b4e-b304-6c08f882d803\",\n  \"status\":
        \"InProgress\",\n  \"startTime\": \"2022-09-28T10:30:55.4060386Z\"\n }"
>>>>>>> fc8ac97d
    headers:
      cache-control:
      - no-cache
      content-length:
      - '121'
      content-type:
      - application/json
      date:
<<<<<<< HEAD
      - Tue, 19 Jul 2022 06:47:45 GMT
=======
      - Wed, 28 Sep 2022 10:32:55 GMT
>>>>>>> fc8ac97d
      expires:
      - '-1'
      pragma:
      - no-cache
      server:
      - nginx
      strict-transport-security:
      - max-age=31536000; includeSubDomains
      transfer-encoding:
      - chunked
      vary:
      - Accept-Encoding
      x-content-type-options:
      - nosniff
    status:
      code: 200
      message: OK
- request:
    body: null
    headers:
      Accept:
      - '*/*'
      Accept-Encoding:
      - gzip, deflate
      CommandName:
      - aks create
      Connection:
      - keep-alive
      ParameterSetName:
      - --resource-group --name --enable-addons --ssh-key-value -o
      User-Agent:
<<<<<<< HEAD
      - AZURECLI/2.38.0 azsdk-python-azure-mgmt-containerservice/20.0.0b Python/3.8.10
        (Linux-5.13.0-1031-azure-x86_64-with-glibc2.29)
    method: GET
    uri: https://management.azure.com/subscriptions/00000000-0000-0000-0000-000000000000/providers/Microsoft.ContainerService/locations/westus2/operations/936abdff-ec4b-4362-a3aa-c7e19851384d?api-version=2016-03-30
  response:
    body:
      string: "{\n  \"name\": \"ffbd6a93-4bec-6243-a3aa-c7e19851384d\",\n  \"status\":
        \"InProgress\",\n  \"startTime\": \"2022-07-19T06:45:44.97Z\"\n }"
=======
      - AZURECLI/2.40.0 azsdk-python-azure-mgmt-containerservice/20.3.0b2 Python/3.8.10
        (Linux-5.15.0-1020-azure-x86_64-with-glibc2.29)
    method: GET
    uri: https://management.azure.com/subscriptions/00000000-0000-0000-0000-000000000000/providers/Microsoft.ContainerService/locations/westus2/operations/ac33bf70-4df3-4e6b-b304-6c08f882d803?api-version=2016-03-30
  response:
    body:
      string: "{\n  \"name\": \"70bf33ac-f34d-6b4e-b304-6c08f882d803\",\n  \"status\":
        \"InProgress\",\n  \"startTime\": \"2022-09-28T10:30:55.4060386Z\"\n }"
>>>>>>> fc8ac97d
    headers:
      cache-control:
      - no-cache
      content-length:
      - '121'
      content-type:
      - application/json
      date:
<<<<<<< HEAD
      - Tue, 19 Jul 2022 06:48:15 GMT
=======
      - Wed, 28 Sep 2022 10:33:25 GMT
>>>>>>> fc8ac97d
      expires:
      - '-1'
      pragma:
      - no-cache
      server:
      - nginx
      strict-transport-security:
      - max-age=31536000; includeSubDomains
      transfer-encoding:
      - chunked
      vary:
      - Accept-Encoding
      x-content-type-options:
      - nosniff
    status:
      code: 200
      message: OK
- request:
    body: null
    headers:
      Accept:
      - '*/*'
      Accept-Encoding:
      - gzip, deflate
      CommandName:
      - aks create
      Connection:
      - keep-alive
      ParameterSetName:
      - --resource-group --name --enable-addons --ssh-key-value -o
      User-Agent:
<<<<<<< HEAD
      - AZURECLI/2.38.0 azsdk-python-azure-mgmt-containerservice/20.0.0b Python/3.8.10
        (Linux-5.13.0-1031-azure-x86_64-with-glibc2.29)
    method: GET
    uri: https://management.azure.com/subscriptions/00000000-0000-0000-0000-000000000000/providers/Microsoft.ContainerService/locations/westus2/operations/936abdff-ec4b-4362-a3aa-c7e19851384d?api-version=2016-03-30
  response:
    body:
      string: "{\n  \"name\": \"ffbd6a93-4bec-6243-a3aa-c7e19851384d\",\n  \"status\":
        \"InProgress\",\n  \"startTime\": \"2022-07-19T06:45:44.97Z\"\n }"
=======
      - AZURECLI/2.40.0 azsdk-python-azure-mgmt-containerservice/20.3.0b2 Python/3.8.10
        (Linux-5.15.0-1020-azure-x86_64-with-glibc2.29)
    method: GET
    uri: https://management.azure.com/subscriptions/00000000-0000-0000-0000-000000000000/providers/Microsoft.ContainerService/locations/westus2/operations/ac33bf70-4df3-4e6b-b304-6c08f882d803?api-version=2016-03-30
  response:
    body:
      string: "{\n  \"name\": \"70bf33ac-f34d-6b4e-b304-6c08f882d803\",\n  \"status\":
        \"InProgress\",\n  \"startTime\": \"2022-09-28T10:30:55.4060386Z\"\n }"
>>>>>>> fc8ac97d
    headers:
      cache-control:
      - no-cache
      content-length:
      - '121'
      content-type:
      - application/json
      date:
<<<<<<< HEAD
      - Tue, 19 Jul 2022 06:48:45 GMT
=======
      - Wed, 28 Sep 2022 10:33:55 GMT
>>>>>>> fc8ac97d
      expires:
      - '-1'
      pragma:
      - no-cache
      server:
      - nginx
      strict-transport-security:
      - max-age=31536000; includeSubDomains
      transfer-encoding:
      - chunked
      vary:
      - Accept-Encoding
      x-content-type-options:
      - nosniff
    status:
      code: 200
      message: OK
- request:
    body: null
    headers:
      Accept:
      - '*/*'
      Accept-Encoding:
      - gzip, deflate
      CommandName:
      - aks create
      Connection:
      - keep-alive
      ParameterSetName:
      - --resource-group --name --enable-addons --ssh-key-value -o
      User-Agent:
<<<<<<< HEAD
      - AZURECLI/2.38.0 azsdk-python-azure-mgmt-containerservice/20.0.0b Python/3.8.10
        (Linux-5.13.0-1031-azure-x86_64-with-glibc2.29)
    method: GET
    uri: https://management.azure.com/subscriptions/00000000-0000-0000-0000-000000000000/providers/Microsoft.ContainerService/locations/westus2/operations/936abdff-ec4b-4362-a3aa-c7e19851384d?api-version=2016-03-30
  response:
    body:
      string: "{\n  \"name\": \"ffbd6a93-4bec-6243-a3aa-c7e19851384d\",\n  \"status\":
        \"Succeeded\",\n  \"startTime\": \"2022-07-19T06:45:44.97Z\",\n  \"endTime\":
        \"2022-07-19T06:48:57.8918793Z\"\n }"
=======
      - AZURECLI/2.40.0 azsdk-python-azure-mgmt-containerservice/20.3.0b2 Python/3.8.10
        (Linux-5.15.0-1020-azure-x86_64-with-glibc2.29)
    method: GET
    uri: https://management.azure.com/subscriptions/00000000-0000-0000-0000-000000000000/providers/Microsoft.ContainerService/locations/westus2/operations/ac33bf70-4df3-4e6b-b304-6c08f882d803?api-version=2016-03-30
  response:
    body:
      string: "{\n  \"name\": \"70bf33ac-f34d-6b4e-b304-6c08f882d803\",\n  \"status\":
        \"Succeeded\",\n  \"startTime\": \"2022-09-28T10:30:55.4060386Z\",\n  \"endTime\":
        \"2022-09-28T10:34:20.9419785Z\"\n }"
>>>>>>> fc8ac97d
    headers:
      cache-control:
      - no-cache
      content-length:
<<<<<<< HEAD
      - '165'
      content-type:
      - application/json
      date:
      - Tue, 19 Jul 2022 06:49:15 GMT
=======
      - '170'
      content-type:
      - application/json
      date:
      - Wed, 28 Sep 2022 10:34:25 GMT
>>>>>>> fc8ac97d
      expires:
      - '-1'
      pragma:
      - no-cache
      server:
      - nginx
      strict-transport-security:
      - max-age=31536000; includeSubDomains
      transfer-encoding:
      - chunked
      vary:
      - Accept-Encoding
      x-content-type-options:
      - nosniff
    status:
      code: 200
      message: OK
- request:
    body: null
    headers:
      Accept:
      - '*/*'
      Accept-Encoding:
      - gzip, deflate
      CommandName:
      - aks create
      Connection:
      - keep-alive
      ParameterSetName:
      - --resource-group --name --enable-addons --ssh-key-value -o
      User-Agent:
<<<<<<< HEAD
      - AZURECLI/2.38.0 azsdk-python-azure-mgmt-containerservice/20.0.0b Python/3.8.10
        (Linux-5.13.0-1031-azure-x86_64-with-glibc2.29)
    method: GET
    uri: https://management.azure.com/subscriptions/00000000-0000-0000-0000-000000000000/resourceGroups/clitest000001/providers/Microsoft.ContainerService/managedClusters/cliakstest000002?api-version=2022-06-02-preview
=======
      - AZURECLI/2.40.0 azsdk-python-azure-mgmt-containerservice/20.3.0b2 Python/3.8.10
        (Linux-5.15.0-1020-azure-x86_64-with-glibc2.29)
    method: GET
    uri: https://management.azure.com/subscriptions/00000000-0000-0000-0000-000000000000/resourceGroups/clitest000001/providers/Microsoft.ContainerService/managedClusters/cliakstest000002?api-version=2022-08-03-preview
>>>>>>> fc8ac97d
  response:
    body:
      string: "{\n  \"id\": \"/subscriptions/00000000-0000-0000-0000-000000000000/resourcegroups/clitest000001/providers/Microsoft.ContainerService/managedClusters/cliakstest000002\",\n
        \ \"location\": \"westus2\",\n  \"name\": \"cliakstest000002\",\n  \"type\":
        \"Microsoft.ContainerService/ManagedClusters\",\n  \"properties\": {\n   \"provisioningState\":
        \"Succeeded\",\n   \"powerState\": {\n    \"code\": \"Running\"\n   },\n   \"kubernetesVersion\":
<<<<<<< HEAD
        \"1.22.11\",\n   \"currentKubernetesVersion\": \"1.22.11\",\n   \"dnsPrefix\":
        \"cliakstest-clitestwxpw4c4tc-8ecadf\",\n   \"fqdn\": \"cliakstest-clitestwxpw4c4tc-8ecadf-72ad5e17.hcp.westus2.azmk8s.io\",\n
        \  \"azurePortalFQDN\": \"cliakstest-clitestwxpw4c4tc-8ecadf-72ad5e17.portal.hcp.westus2.azmk8s.io\",\n
=======
        \"1.23.8\",\n   \"currentKubernetesVersion\": \"1.23.8\",\n   \"dnsPrefix\":
        \"cliakstest-clitestcsanf2kpy-8ecadf\",\n   \"fqdn\": \"cliakstest-clitestcsanf2kpy-8ecadf-b4afaa1e.hcp.westus2.azmk8s.io\",\n
        \  \"azurePortalFQDN\": \"cliakstest-clitestcsanf2kpy-8ecadf-b4afaa1e.portal.hcp.westus2.azmk8s.io\",\n
>>>>>>> fc8ac97d
        \  \"agentPoolProfiles\": [\n    {\n     \"name\": \"nodepool1\",\n     \"count\":
        3,\n     \"vmSize\": \"Standard_DS2_v2\",\n     \"osDiskSizeGB\": 128,\n     \"osDiskType\":
        \"Managed\",\n     \"kubeletDiskType\": \"OS\",\n     \"workloadRuntime\":
        \"OCIContainer\",\n     \"maxPods\": 110,\n     \"type\": \"VirtualMachineScaleSets\",\n
        \    \"enableAutoScaling\": false,\n     \"provisioningState\": \"Succeeded\",\n
        \    \"powerState\": {\n      \"code\": \"Running\"\n     },\n     \"orchestratorVersion\":
        \"1.22.11\",\n     \"enableNodePublicIP\": false,\n     \"enableCustomCATrust\":
        false,\n     \"mode\": \"System\",\n     \"enableEncryptionAtHost\": false,\n
        \    \"enableUltraSSD\": false,\n     \"osType\": \"Linux\",\n     \"osSKU\":
<<<<<<< HEAD
        \"Ubuntu\",\n     \"nodeImageVersion\": \"AKSUbuntu-1804gen2containerd-2022.06.29\",\n
        \    \"upgradeSettings\": {},\n     \"enableFIPS\": false\n    }\n   ],\n
        \  \"linuxProfile\": {\n    \"adminUsername\": \"azureuser\",\n    \"ssh\":
        {\n     \"publicKeys\": [\n      {\n       \"keyData\": \"ssh-rsa AAAAB3NzaC1yc2EAAAADAQABAAABAQDBDU2v87Kb4/ZzK8RbuSkPMRF9IfTfY7Y/jeEede3uFf1lnR5Cix3oY6nmZz05uZKsDemHzTJdhUrNihiBljmK14os+4sjUGz8ffZCNop35eLpuZpNuPeU3Q9RX5IGMM9rK2URKKfPqDqFu6JuliFZL9y7ayNTu3OOEJhyXi9Mw/qo0vf/u04XD/mG0WDXWXkJyC0Lgp5/PNbJuI0XH+t+Fm1zYitVh5vAAKPDvGf5QufZlPPSjp729Bt0QBBsyIIq6XVZFxUrSaAPVXdgZKmL72vW3OCDaitsD1/a0Yx4g32n5ux1KICIBdAgpQ6TFCNS9A6i8krO57LiXnVAZneB
=======
        \"Ubuntu\",\n     \"nodeImageVersion\": \"AKSUbuntu-1804gen2containerd-2022.09.13\",\n
        \    \"upgradeSettings\": {},\n     \"enableFIPS\": false\n    }\n   ],\n
        \  \"linuxProfile\": {\n    \"adminUsername\": \"azureuser\",\n    \"ssh\":
        {\n     \"publicKeys\": [\n      {\n       \"keyData\": \"ssh-rsa AAAAB3NzaC1yc2EAAAADAQABAAABAQDVt7qYfUlZP3JUy9lguIXjt8N1qtBC8yktmu7E83C+A1pYFjRdVc/WU4vTbERHemLl28PpLNLg2EdVMVDXRPLEkSVOtNV02lh0Jyuw6s3mf/UYvgRKNo6rOSH3+Hvv+9IswiBnq7oOnzIz7wQaQZ47pDl2VbOO1JYjM+X2iNK8XrnXTm5+nE3ZSmwUweY6vSElhFhsogoJf8VRBH8hCxwhb+6h+XtAhH+OWGCy3l9YVS7pJxXGbd1G3zYem94lzIKuzKq1lCXQ1qrryfa1eX9U4H+d1IKCz8hnnns46kzSMM7Eh0robU9dLoJhNlh94vB6mvPpM2XJbMzf+mRC3FUv
>>>>>>> fc8ac97d
        azcli_aks_live_test@example.com\\n\"\n      }\n     ]\n    }\n   },\n   \"servicePrincipalProfile\":
        {\n    \"clientId\":\"00000000-0000-0000-0000-000000000001\"\n   },\n   \"nodeResourceGroup\":
        \"MC_clitest000001_cliakstest000002_westus2\",\n   \"enableRBAC\": true,\n
        \  \"enablePodSecurityPolicy\": false,\n   \"networkProfile\": {\n    \"networkPlugin\":
        \"kubenet\",\n    \"loadBalancerSku\": \"Standard\",\n    \"loadBalancerProfile\":
        {\n     \"managedOutboundIPs\": {\n      \"count\": 1\n     },\n     \"effectiveOutboundIPs\":
<<<<<<< HEAD
        [\n      {\n       \"id\": \"/subscriptions/00000000-0000-0000-0000-000000000000/resourceGroups/MC_clitest000001_cliakstest000002_westus2/providers/Microsoft.Network/publicIPAddresses/ba525cc8-707d-4fc4-a080-750156850ab3\"\n
        \     }\n     ]\n    },\n    \"podCidr\": \"10.244.0.0/16\",\n    \"serviceCidr\":
        \"10.0.0.0/16\",\n    \"dnsServiceIP\": \"10.0.0.10\",\n    \"dockerBridgeCidr\":
        \"172.17.0.1/16\",\n    \"outboundType\": \"loadBalancer\",\n    \"podCidrs\":
        [\n     \"10.244.0.0/16\"\n    ],\n    \"serviceCidrs\": [\n     \"10.0.0.0/16\"\n
        \   ],\n    \"ipFamilies\": [\n     \"IPv4\"\n    ]\n   },\n   \"maxAgentPools\":
        100,\n   \"identityProfile\": {\n    \"kubeletidentity\": {\n     \"resourceId\":
        \"/subscriptions/00000000-0000-0000-0000-000000000000/resourcegroups/MC_clitest000001_cliakstest000002_westus2/providers/Microsoft.ManagedIdentity/userAssignedIdentities/cliakstest000002-agentpool\",\n
=======
        [\n      {\n       \"id\": \"/subscriptions/00000000-0000-0000-0000-000000000000/resourceGroups/MC_clitest000001_cliakstest000002_westus2/providers/Microsoft.Network/publicIPAddresses/f6f12218-8861-4653-9276-a050251eed2b\"\n
        \     }\n     ],\n     \"backendPoolType\": \"nodeIPConfiguration\"\n    },\n
        \   \"podCidr\": \"10.244.0.0/16\",\n    \"serviceCidr\": \"10.0.0.0/16\",\n
        \   \"dnsServiceIP\": \"10.0.0.10\",\n    \"dockerBridgeCidr\": \"172.17.0.1/16\",\n
        \   \"outboundType\": \"loadBalancer\",\n    \"podCidrs\": [\n     \"10.244.0.0/16\"\n
        \   ],\n    \"serviceCidrs\": [\n     \"10.0.0.0/16\"\n    ],\n    \"ipFamilies\":
        [\n     \"IPv4\"\n    ]\n   },\n   \"maxAgentPools\": 100,\n   \"identityProfile\":
        {\n    \"kubeletidentity\": {\n     \"resourceId\": \"/subscriptions/00000000-0000-0000-0000-000000000000/resourcegroups/MC_clitest000001_cliakstest000002_westus2/providers/Microsoft.ManagedIdentity/userAssignedIdentities/cliakstest000002-agentpool\",\n
>>>>>>> fc8ac97d
        \    \"clientId\":\"00000000-0000-0000-0000-000000000001\",\n     \"objectId\":\"00000000-0000-0000-0000-000000000001\"\n
        \   }\n   },\n   \"disableLocalAccounts\": false,\n   \"securityProfile\":
        {},\n   \"storageProfile\": {\n    \"diskCSIDriver\": {\n     \"enabled\":
        true,\n     \"version\": \"v1\"\n    },\n    \"fileCSIDriver\": {\n     \"enabled\":
        true\n    },\n    \"snapshotController\": {\n     \"enabled\": true\n    }\n
        \  },\n   \"oidcIssuerProfile\": {\n    \"enabled\": false\n   },\n   \"ingressProfile\":
        {\n    \"webAppRouting\": {\n     \"enabled\": true,\n     \"dnsZoneResourceId\":
        \"\"\n    }\n   }\n  },\n  \"identity\": {\n   \"type\": \"SystemAssigned\",\n
        \  \"principalId\":\"00000000-0000-0000-0000-000000000001\",\n   \"tenantId\":
        \"72f988bf-86f1-41af-91ab-2d7cd011db47\"\n  },\n  \"sku\": {\n   \"name\":
        \"Basic\",\n   \"tier\": \"Free\"\n  }\n }"
    headers:
      cache-control:
      - no-cache
      content-length:
      - '4086'
      content-type:
      - application/json
      date:
<<<<<<< HEAD
      - Tue, 19 Jul 2022 06:49:15 GMT
=======
      - Wed, 28 Sep 2022 10:34:25 GMT
>>>>>>> fc8ac97d
      expires:
      - '-1'
      pragma:
      - no-cache
      server:
      - nginx
      strict-transport-security:
      - max-age=31536000; includeSubDomains
      transfer-encoding:
      - chunked
      vary:
      - Accept-Encoding
      x-content-type-options:
      - nosniff
    status:
      code: 200
      message: OK
version: 1<|MERGE_RESOLUTION|>--- conflicted
+++ resolved
@@ -13,20 +13,12 @@
       ParameterSetName:
       - --resource-group --name --enable-addons --ssh-key-value -o
       User-Agent:
-<<<<<<< HEAD
-      - AZURECLI/2.38.0 azsdk-python-azure-mgmt-resource/21.1.0b1 Python/3.8.10 (Linux-5.13.0-1031-azure-x86_64-with-glibc2.29)
-=======
       - AZURECLI/2.40.0 azsdk-python-azure-mgmt-resource/21.1.0b1 Python/3.8.10 (Linux-5.15.0-1020-azure-x86_64-with-glibc2.29)
->>>>>>> fc8ac97d
     method: GET
     uri: https://management.azure.com/subscriptions/00000000-0000-0000-0000-000000000000/resourcegroups/clitest000001?api-version=2021-04-01
   response:
     body:
-<<<<<<< HEAD
-      string: '{"id":"/subscriptions/00000000-0000-0000-0000-000000000000/resourceGroups/clitest000001","name":"clitest000001","type":"Microsoft.Resources/resourceGroups","location":"westus2","tags":{"product":"azurecli","cause":"automation","date":"2022-07-19T06:45:41Z"},"properties":{"provisioningState":"Succeeded"}}'
-=======
       string: '{"id":"/subscriptions/00000000-0000-0000-0000-000000000000/resourceGroups/clitest000001","name":"clitest000001","type":"Microsoft.Resources/resourceGroups","location":"westus2","tags":{"product":"azurecli","cause":"automation","date":"2022-09-28T10:30:51Z"},"properties":{"provisioningState":"Succeeded"}}'
->>>>>>> fc8ac97d
     headers:
       cache-control:
       - no-cache
@@ -35,11 +27,7 @@
       content-type:
       - application/json; charset=utf-8
       date:
-<<<<<<< HEAD
-      - Tue, 19 Jul 2022 06:45:40 GMT
-=======
       - Wed, 28 Sep 2022 10:30:51 GMT
->>>>>>> fc8ac97d
       expires:
       - '-1'
       pragma:
@@ -55,11 +43,7 @@
       message: OK
 - request:
     body: '{"location": "westus2", "identity": {"type": "SystemAssigned"}, "properties":
-<<<<<<< HEAD
-      {"kubernetesVersion": "", "dnsPrefix": "cliakstest-clitestwxpw4c4tc-8ecadf",
-=======
       {"kubernetesVersion": "", "dnsPrefix": "cliakstest-clitestcsanf2kpy-8ecadf",
->>>>>>> fc8ac97d
       "agentPoolProfiles": [{"count": 3, "vmSize": "Standard_DS2_v2", "osDiskSizeGB":
       0, "workloadRuntime": "OCIContainer", "osType": "Linux", "enableAutoScaling":
       false, "type": "VirtualMachineScaleSets", "mode": "System", "orchestratorVersion":
@@ -67,11 +51,7 @@
       false, "scaleSetPriority": "Regular", "scaleSetEvictionPolicy": "Delete", "spotMaxPrice":
       -1.0, "nodeTaints": [], "enableEncryptionAtHost": false, "enableUltraSSD": false,
       "enableFIPS": false, "name": "nodepool1"}], "linuxProfile": {"adminUsername":
-<<<<<<< HEAD
-      "azureuser", "ssh": {"publicKeys": [{"keyData": "ssh-rsa AAAAB3NzaC1yc2EAAAADAQABAAABAQDBDU2v87Kb4/ZzK8RbuSkPMRF9IfTfY7Y/jeEede3uFf1lnR5Cix3oY6nmZz05uZKsDemHzTJdhUrNihiBljmK14os+4sjUGz8ffZCNop35eLpuZpNuPeU3Q9RX5IGMM9rK2URKKfPqDqFu6JuliFZL9y7ayNTu3OOEJhyXi9Mw/qo0vf/u04XD/mG0WDXWXkJyC0Lgp5/PNbJuI0XH+t+Fm1zYitVh5vAAKPDvGf5QufZlPPSjp729Bt0QBBsyIIq6XVZFxUrSaAPVXdgZKmL72vW3OCDaitsD1/a0Yx4g32n5ux1KICIBdAgpQ6TFCNS9A6i8krO57LiXnVAZneB
-=======
       "azureuser", "ssh": {"publicKeys": [{"keyData": "ssh-rsa AAAAB3NzaC1yc2EAAAADAQABAAABAQDVt7qYfUlZP3JUy9lguIXjt8N1qtBC8yktmu7E83C+A1pYFjRdVc/WU4vTbERHemLl28PpLNLg2EdVMVDXRPLEkSVOtNV02lh0Jyuw6s3mf/UYvgRKNo6rOSH3+Hvv+9IswiBnq7oOnzIz7wQaQZ47pDl2VbOO1JYjM+X2iNK8XrnXTm5+nE3ZSmwUweY6vSElhFhsogoJf8VRBH8hCxwhb+6h+XtAhH+OWGCy3l9YVS7pJxXGbd1G3zYem94lzIKuzKq1lCXQ1qrryfa1eX9U4H+d1IKCz8hnnns46kzSMM7Eh0robU9dLoJhNlh94vB6mvPpM2XJbMzf+mRC3FUv
->>>>>>> fc8ac97d
       azcli_aks_live_test@example.com\n"}]}}, "addonProfiles": {}, "enableRBAC": true,
       "enablePodSecurityPolicy": false, "networkProfile": {"networkPlugin": "kubenet",
       "podCidr": "10.244.0.0/16", "serviceCidr": "10.0.0.0/16", "dnsServiceIP": "10.0.0.10",
@@ -94,32 +74,19 @@
       ParameterSetName:
       - --resource-group --name --enable-addons --ssh-key-value -o
       User-Agent:
-<<<<<<< HEAD
-      - AZURECLI/2.38.0 azsdk-python-azure-mgmt-containerservice/20.0.0b Python/3.8.10
-        (Linux-5.13.0-1031-azure-x86_64-with-glibc2.29)
-    method: PUT
-    uri: https://management.azure.com/subscriptions/00000000-0000-0000-0000-000000000000/resourceGroups/clitest000001/providers/Microsoft.ContainerService/managedClusters/cliakstest000002?api-version=2022-06-02-preview
-=======
       - AZURECLI/2.40.0 azsdk-python-azure-mgmt-containerservice/20.3.0b2 Python/3.8.10
         (Linux-5.15.0-1020-azure-x86_64-with-glibc2.29)
     method: PUT
     uri: https://management.azure.com/subscriptions/00000000-0000-0000-0000-000000000000/resourceGroups/clitest000001/providers/Microsoft.ContainerService/managedClusters/cliakstest000002?api-version=2022-08-03-preview
->>>>>>> fc8ac97d
   response:
     body:
       string: "{\n  \"id\": \"/subscriptions/00000000-0000-0000-0000-000000000000/resourcegroups/clitest000001/providers/Microsoft.ContainerService/managedClusters/cliakstest000002\",\n
         \ \"location\": \"westus2\",\n  \"name\": \"cliakstest000002\",\n  \"type\":
         \"Microsoft.ContainerService/ManagedClusters\",\n  \"properties\": {\n   \"provisioningState\":
         \"Creating\",\n   \"powerState\": {\n    \"code\": \"Running\"\n   },\n   \"kubernetesVersion\":
-<<<<<<< HEAD
-        \"1.22.11\",\n   \"currentKubernetesVersion\": \"1.22.11\",\n   \"dnsPrefix\":
-        \"cliakstest-clitestwxpw4c4tc-8ecadf\",\n   \"fqdn\": \"cliakstest-clitestwxpw4c4tc-8ecadf-72ad5e17.hcp.westus2.azmk8s.io\",\n
-        \  \"azurePortalFQDN\": \"cliakstest-clitestwxpw4c4tc-8ecadf-72ad5e17.portal.hcp.westus2.azmk8s.io\",\n
-=======
         \"1.23.8\",\n   \"currentKubernetesVersion\": \"1.23.8\",\n   \"dnsPrefix\":
         \"cliakstest-clitestcsanf2kpy-8ecadf\",\n   \"fqdn\": \"cliakstest-clitestcsanf2kpy-8ecadf-b4afaa1e.hcp.westus2.azmk8s.io\",\n
         \  \"azurePortalFQDN\": \"cliakstest-clitestcsanf2kpy-8ecadf-b4afaa1e.portal.hcp.westus2.azmk8s.io\",\n
->>>>>>> fc8ac97d
         \  \"agentPoolProfiles\": [\n    {\n     \"name\": \"nodepool1\",\n     \"count\":
         3,\n     \"vmSize\": \"Standard_DS2_v2\",\n     \"osDiskSizeGB\": 128,\n     \"osDiskType\":
         \"Managed\",\n     \"kubeletDiskType\": \"OS\",\n     \"workloadRuntime\":
@@ -129,17 +96,10 @@
         \"1.22.11\",\n     \"enableNodePublicIP\": false,\n     \"enableCustomCATrust\":
         false,\n     \"mode\": \"System\",\n     \"enableEncryptionAtHost\": false,\n
         \    \"enableUltraSSD\": false,\n     \"osType\": \"Linux\",\n     \"osSKU\":
-<<<<<<< HEAD
-        \"Ubuntu\",\n     \"nodeImageVersion\": \"AKSUbuntu-1804gen2containerd-2022.06.29\",\n
-        \    \"upgradeSettings\": {},\n     \"enableFIPS\": false\n    }\n   ],\n
-        \  \"linuxProfile\": {\n    \"adminUsername\": \"azureuser\",\n    \"ssh\":
-        {\n     \"publicKeys\": [\n      {\n       \"keyData\": \"ssh-rsa AAAAB3NzaC1yc2EAAAADAQABAAABAQDBDU2v87Kb4/ZzK8RbuSkPMRF9IfTfY7Y/jeEede3uFf1lnR5Cix3oY6nmZz05uZKsDemHzTJdhUrNihiBljmK14os+4sjUGz8ffZCNop35eLpuZpNuPeU3Q9RX5IGMM9rK2URKKfPqDqFu6JuliFZL9y7ayNTu3OOEJhyXi9Mw/qo0vf/u04XD/mG0WDXWXkJyC0Lgp5/PNbJuI0XH+t+Fm1zYitVh5vAAKPDvGf5QufZlPPSjp729Bt0QBBsyIIq6XVZFxUrSaAPVXdgZKmL72vW3OCDaitsD1/a0Yx4g32n5ux1KICIBdAgpQ6TFCNS9A6i8krO57LiXnVAZneB
-=======
         \"Ubuntu\",\n     \"nodeImageVersion\": \"AKSUbuntu-1804gen2containerd-2022.09.13\",\n
         \    \"upgradeSettings\": {},\n     \"enableFIPS\": false\n    }\n   ],\n
         \  \"linuxProfile\": {\n    \"adminUsername\": \"azureuser\",\n    \"ssh\":
         {\n     \"publicKeys\": [\n      {\n       \"keyData\": \"ssh-rsa AAAAB3NzaC1yc2EAAAADAQABAAABAQDVt7qYfUlZP3JUy9lguIXjt8N1qtBC8yktmu7E83C+A1pYFjRdVc/WU4vTbERHemLl28PpLNLg2EdVMVDXRPLEkSVOtNV02lh0Jyuw6s3mf/UYvgRKNo6rOSH3+Hvv+9IswiBnq7oOnzIz7wQaQZ47pDl2VbOO1JYjM+X2iNK8XrnXTm5+nE3ZSmwUweY6vSElhFhsogoJf8VRBH8hCxwhb+6h+XtAhH+OWGCy3l9YVS7pJxXGbd1G3zYem94lzIKuzKq1lCXQ1qrryfa1eX9U4H+d1IKCz8hnnns46kzSMM7Eh0robU9dLoJhNlh94vB6mvPpM2XJbMzf+mRC3FUv
->>>>>>> fc8ac97d
         azcli_aks_live_test@example.com\\n\"\n      }\n     ]\n    }\n   },\n   \"servicePrincipalProfile\":
         {\n    \"clientId\":\"00000000-0000-0000-0000-000000000001\"\n   },\n   \"nodeResourceGroup\":
         \"MC_clitest000001_cliakstest000002_westus2\",\n   \"enableRBAC\": true,\n
@@ -162,11 +122,7 @@
         \"Basic\",\n   \"tier\": \"Free\"\n  }\n }"
     headers:
       azure-asyncoperation:
-<<<<<<< HEAD
-      - https://management.azure.com/subscriptions/00000000-0000-0000-0000-000000000000/providers/Microsoft.ContainerService/locations/westus2/operations/936abdff-ec4b-4362-a3aa-c7e19851384d?api-version=2016-03-30
-=======
       - https://management.azure.com/subscriptions/00000000-0000-0000-0000-000000000000/providers/Microsoft.ContainerService/locations/westus2/operations/ac33bf70-4df3-4e6b-b304-6c08f882d803?api-version=2016-03-30
->>>>>>> fc8ac97d
       cache-control:
       - no-cache
       content-length:
@@ -174,11 +130,7 @@
       content-type:
       - application/json
       date:
-<<<<<<< HEAD
-      - Tue, 19 Jul 2022 06:45:44 GMT
-=======
       - Wed, 28 Sep 2022 10:30:55 GMT
->>>>>>> fc8ac97d
       expires:
       - '-1'
       pragma:
@@ -190,11 +142,7 @@
       x-content-type-options:
       - nosniff
       x-ms-ratelimit-remaining-subscription-writes:
-<<<<<<< HEAD
-      - '1192'
-=======
       - '1197'
->>>>>>> fc8ac97d
     status:
       code: 201
       message: Created
@@ -212,16 +160,6 @@
       ParameterSetName:
       - --resource-group --name --enable-addons --ssh-key-value -o
       User-Agent:
-<<<<<<< HEAD
-      - AZURECLI/2.38.0 azsdk-python-azure-mgmt-containerservice/20.0.0b Python/3.8.10
-        (Linux-5.13.0-1031-azure-x86_64-with-glibc2.29)
-    method: GET
-    uri: https://management.azure.com/subscriptions/00000000-0000-0000-0000-000000000000/providers/Microsoft.ContainerService/locations/westus2/operations/936abdff-ec4b-4362-a3aa-c7e19851384d?api-version=2016-03-30
-  response:
-    body:
-      string: "{\n  \"name\": \"ffbd6a93-4bec-6243-a3aa-c7e19851384d\",\n  \"status\":
-        \"InProgress\",\n  \"startTime\": \"2022-07-19T06:45:44.97Z\"\n }"
-=======
       - AZURECLI/2.40.0 azsdk-python-azure-mgmt-containerservice/20.3.0b2 Python/3.8.10
         (Linux-5.15.0-1020-azure-x86_64-with-glibc2.29)
     method: GET
@@ -230,7 +168,6 @@
     body:
       string: "{\n  \"name\": \"70bf33ac-f34d-6b4e-b304-6c08f882d803\",\n  \"status\":
         \"InProgress\",\n  \"startTime\": \"2022-09-28T10:30:55.4060386Z\"\n }"
->>>>>>> fc8ac97d
     headers:
       cache-control:
       - no-cache
@@ -239,52 +176,38 @@
       content-type:
       - application/json
       date:
-<<<<<<< HEAD
-      - Tue, 19 Jul 2022 06:46:14 GMT
-=======
       - Wed, 28 Sep 2022 10:31:25 GMT
->>>>>>> fc8ac97d
-      expires:
-      - '-1'
-      pragma:
-      - no-cache
-      server:
-      - nginx
-      strict-transport-security:
-      - max-age=31536000; includeSubDomains
-      transfer-encoding:
-      - chunked
-      vary:
-      - Accept-Encoding
-      x-content-type-options:
-      - nosniff
-    status:
-      code: 200
-      message: OK
-- request:
-    body: null
-    headers:
-      Accept:
-      - '*/*'
-      Accept-Encoding:
-      - gzip, deflate
-      CommandName:
-      - aks create
-      Connection:
-      - keep-alive
-      ParameterSetName:
-      - --resource-group --name --enable-addons --ssh-key-value -o
-      User-Agent:
-<<<<<<< HEAD
-      - AZURECLI/2.38.0 azsdk-python-azure-mgmt-containerservice/20.0.0b Python/3.8.10
-        (Linux-5.13.0-1031-azure-x86_64-with-glibc2.29)
-    method: GET
-    uri: https://management.azure.com/subscriptions/00000000-0000-0000-0000-000000000000/providers/Microsoft.ContainerService/locations/westus2/operations/936abdff-ec4b-4362-a3aa-c7e19851384d?api-version=2016-03-30
-  response:
-    body:
-      string: "{\n  \"name\": \"ffbd6a93-4bec-6243-a3aa-c7e19851384d\",\n  \"status\":
-        \"InProgress\",\n  \"startTime\": \"2022-07-19T06:45:44.97Z\"\n }"
-=======
+      expires:
+      - '-1'
+      pragma:
+      - no-cache
+      server:
+      - nginx
+      strict-transport-security:
+      - max-age=31536000; includeSubDomains
+      transfer-encoding:
+      - chunked
+      vary:
+      - Accept-Encoding
+      x-content-type-options:
+      - nosniff
+    status:
+      code: 200
+      message: OK
+- request:
+    body: null
+    headers:
+      Accept:
+      - '*/*'
+      Accept-Encoding:
+      - gzip, deflate
+      CommandName:
+      - aks create
+      Connection:
+      - keep-alive
+      ParameterSetName:
+      - --resource-group --name --enable-addons --ssh-key-value -o
+      User-Agent:
       - AZURECLI/2.40.0 azsdk-python-azure-mgmt-containerservice/20.3.0b2 Python/3.8.10
         (Linux-5.15.0-1020-azure-x86_64-with-glibc2.29)
     method: GET
@@ -293,7 +216,6 @@
     body:
       string: "{\n  \"name\": \"70bf33ac-f34d-6b4e-b304-6c08f882d803\",\n  \"status\":
         \"InProgress\",\n  \"startTime\": \"2022-09-28T10:30:55.4060386Z\"\n }"
->>>>>>> fc8ac97d
     headers:
       cache-control:
       - no-cache
@@ -302,52 +224,38 @@
       content-type:
       - application/json
       date:
-<<<<<<< HEAD
-      - Tue, 19 Jul 2022 06:46:44 GMT
-=======
       - Wed, 28 Sep 2022 10:31:55 GMT
->>>>>>> fc8ac97d
-      expires:
-      - '-1'
-      pragma:
-      - no-cache
-      server:
-      - nginx
-      strict-transport-security:
-      - max-age=31536000; includeSubDomains
-      transfer-encoding:
-      - chunked
-      vary:
-      - Accept-Encoding
-      x-content-type-options:
-      - nosniff
-    status:
-      code: 200
-      message: OK
-- request:
-    body: null
-    headers:
-      Accept:
-      - '*/*'
-      Accept-Encoding:
-      - gzip, deflate
-      CommandName:
-      - aks create
-      Connection:
-      - keep-alive
-      ParameterSetName:
-      - --resource-group --name --enable-addons --ssh-key-value -o
-      User-Agent:
-<<<<<<< HEAD
-      - AZURECLI/2.38.0 azsdk-python-azure-mgmt-containerservice/20.0.0b Python/3.8.10
-        (Linux-5.13.0-1031-azure-x86_64-with-glibc2.29)
-    method: GET
-    uri: https://management.azure.com/subscriptions/00000000-0000-0000-0000-000000000000/providers/Microsoft.ContainerService/locations/westus2/operations/936abdff-ec4b-4362-a3aa-c7e19851384d?api-version=2016-03-30
-  response:
-    body:
-      string: "{\n  \"name\": \"ffbd6a93-4bec-6243-a3aa-c7e19851384d\",\n  \"status\":
-        \"InProgress\",\n  \"startTime\": \"2022-07-19T06:45:44.97Z\"\n }"
-=======
+      expires:
+      - '-1'
+      pragma:
+      - no-cache
+      server:
+      - nginx
+      strict-transport-security:
+      - max-age=31536000; includeSubDomains
+      transfer-encoding:
+      - chunked
+      vary:
+      - Accept-Encoding
+      x-content-type-options:
+      - nosniff
+    status:
+      code: 200
+      message: OK
+- request:
+    body: null
+    headers:
+      Accept:
+      - '*/*'
+      Accept-Encoding:
+      - gzip, deflate
+      CommandName:
+      - aks create
+      Connection:
+      - keep-alive
+      ParameterSetName:
+      - --resource-group --name --enable-addons --ssh-key-value -o
+      User-Agent:
       - AZURECLI/2.40.0 azsdk-python-azure-mgmt-containerservice/20.3.0b2 Python/3.8.10
         (Linux-5.15.0-1020-azure-x86_64-with-glibc2.29)
     method: GET
@@ -356,7 +264,6 @@
     body:
       string: "{\n  \"name\": \"70bf33ac-f34d-6b4e-b304-6c08f882d803\",\n  \"status\":
         \"InProgress\",\n  \"startTime\": \"2022-09-28T10:30:55.4060386Z\"\n }"
->>>>>>> fc8ac97d
     headers:
       cache-control:
       - no-cache
@@ -365,52 +272,38 @@
       content-type:
       - application/json
       date:
-<<<<<<< HEAD
-      - Tue, 19 Jul 2022 06:47:15 GMT
-=======
       - Wed, 28 Sep 2022 10:32:25 GMT
->>>>>>> fc8ac97d
-      expires:
-      - '-1'
-      pragma:
-      - no-cache
-      server:
-      - nginx
-      strict-transport-security:
-      - max-age=31536000; includeSubDomains
-      transfer-encoding:
-      - chunked
-      vary:
-      - Accept-Encoding
-      x-content-type-options:
-      - nosniff
-    status:
-      code: 200
-      message: OK
-- request:
-    body: null
-    headers:
-      Accept:
-      - '*/*'
-      Accept-Encoding:
-      - gzip, deflate
-      CommandName:
-      - aks create
-      Connection:
-      - keep-alive
-      ParameterSetName:
-      - --resource-group --name --enable-addons --ssh-key-value -o
-      User-Agent:
-<<<<<<< HEAD
-      - AZURECLI/2.38.0 azsdk-python-azure-mgmt-containerservice/20.0.0b Python/3.8.10
-        (Linux-5.13.0-1031-azure-x86_64-with-glibc2.29)
-    method: GET
-    uri: https://management.azure.com/subscriptions/00000000-0000-0000-0000-000000000000/providers/Microsoft.ContainerService/locations/westus2/operations/936abdff-ec4b-4362-a3aa-c7e19851384d?api-version=2016-03-30
-  response:
-    body:
-      string: "{\n  \"name\": \"ffbd6a93-4bec-6243-a3aa-c7e19851384d\",\n  \"status\":
-        \"InProgress\",\n  \"startTime\": \"2022-07-19T06:45:44.97Z\"\n }"
-=======
+      expires:
+      - '-1'
+      pragma:
+      - no-cache
+      server:
+      - nginx
+      strict-transport-security:
+      - max-age=31536000; includeSubDomains
+      transfer-encoding:
+      - chunked
+      vary:
+      - Accept-Encoding
+      x-content-type-options:
+      - nosniff
+    status:
+      code: 200
+      message: OK
+- request:
+    body: null
+    headers:
+      Accept:
+      - '*/*'
+      Accept-Encoding:
+      - gzip, deflate
+      CommandName:
+      - aks create
+      Connection:
+      - keep-alive
+      ParameterSetName:
+      - --resource-group --name --enable-addons --ssh-key-value -o
+      User-Agent:
       - AZURECLI/2.40.0 azsdk-python-azure-mgmt-containerservice/20.3.0b2 Python/3.8.10
         (Linux-5.15.0-1020-azure-x86_64-with-glibc2.29)
     method: GET
@@ -419,7 +312,6 @@
     body:
       string: "{\n  \"name\": \"70bf33ac-f34d-6b4e-b304-6c08f882d803\",\n  \"status\":
         \"InProgress\",\n  \"startTime\": \"2022-09-28T10:30:55.4060386Z\"\n }"
->>>>>>> fc8ac97d
     headers:
       cache-control:
       - no-cache
@@ -428,52 +320,38 @@
       content-type:
       - application/json
       date:
-<<<<<<< HEAD
-      - Tue, 19 Jul 2022 06:47:45 GMT
-=======
       - Wed, 28 Sep 2022 10:32:55 GMT
->>>>>>> fc8ac97d
-      expires:
-      - '-1'
-      pragma:
-      - no-cache
-      server:
-      - nginx
-      strict-transport-security:
-      - max-age=31536000; includeSubDomains
-      transfer-encoding:
-      - chunked
-      vary:
-      - Accept-Encoding
-      x-content-type-options:
-      - nosniff
-    status:
-      code: 200
-      message: OK
-- request:
-    body: null
-    headers:
-      Accept:
-      - '*/*'
-      Accept-Encoding:
-      - gzip, deflate
-      CommandName:
-      - aks create
-      Connection:
-      - keep-alive
-      ParameterSetName:
-      - --resource-group --name --enable-addons --ssh-key-value -o
-      User-Agent:
-<<<<<<< HEAD
-      - AZURECLI/2.38.0 azsdk-python-azure-mgmt-containerservice/20.0.0b Python/3.8.10
-        (Linux-5.13.0-1031-azure-x86_64-with-glibc2.29)
-    method: GET
-    uri: https://management.azure.com/subscriptions/00000000-0000-0000-0000-000000000000/providers/Microsoft.ContainerService/locations/westus2/operations/936abdff-ec4b-4362-a3aa-c7e19851384d?api-version=2016-03-30
-  response:
-    body:
-      string: "{\n  \"name\": \"ffbd6a93-4bec-6243-a3aa-c7e19851384d\",\n  \"status\":
-        \"InProgress\",\n  \"startTime\": \"2022-07-19T06:45:44.97Z\"\n }"
-=======
+      expires:
+      - '-1'
+      pragma:
+      - no-cache
+      server:
+      - nginx
+      strict-transport-security:
+      - max-age=31536000; includeSubDomains
+      transfer-encoding:
+      - chunked
+      vary:
+      - Accept-Encoding
+      x-content-type-options:
+      - nosniff
+    status:
+      code: 200
+      message: OK
+- request:
+    body: null
+    headers:
+      Accept:
+      - '*/*'
+      Accept-Encoding:
+      - gzip, deflate
+      CommandName:
+      - aks create
+      Connection:
+      - keep-alive
+      ParameterSetName:
+      - --resource-group --name --enable-addons --ssh-key-value -o
+      User-Agent:
       - AZURECLI/2.40.0 azsdk-python-azure-mgmt-containerservice/20.3.0b2 Python/3.8.10
         (Linux-5.15.0-1020-azure-x86_64-with-glibc2.29)
     method: GET
@@ -482,7 +360,6 @@
     body:
       string: "{\n  \"name\": \"70bf33ac-f34d-6b4e-b304-6c08f882d803\",\n  \"status\":
         \"InProgress\",\n  \"startTime\": \"2022-09-28T10:30:55.4060386Z\"\n }"
->>>>>>> fc8ac97d
     headers:
       cache-control:
       - no-cache
@@ -491,52 +368,38 @@
       content-type:
       - application/json
       date:
-<<<<<<< HEAD
-      - Tue, 19 Jul 2022 06:48:15 GMT
-=======
       - Wed, 28 Sep 2022 10:33:25 GMT
->>>>>>> fc8ac97d
-      expires:
-      - '-1'
-      pragma:
-      - no-cache
-      server:
-      - nginx
-      strict-transport-security:
-      - max-age=31536000; includeSubDomains
-      transfer-encoding:
-      - chunked
-      vary:
-      - Accept-Encoding
-      x-content-type-options:
-      - nosniff
-    status:
-      code: 200
-      message: OK
-- request:
-    body: null
-    headers:
-      Accept:
-      - '*/*'
-      Accept-Encoding:
-      - gzip, deflate
-      CommandName:
-      - aks create
-      Connection:
-      - keep-alive
-      ParameterSetName:
-      - --resource-group --name --enable-addons --ssh-key-value -o
-      User-Agent:
-<<<<<<< HEAD
-      - AZURECLI/2.38.0 azsdk-python-azure-mgmt-containerservice/20.0.0b Python/3.8.10
-        (Linux-5.13.0-1031-azure-x86_64-with-glibc2.29)
-    method: GET
-    uri: https://management.azure.com/subscriptions/00000000-0000-0000-0000-000000000000/providers/Microsoft.ContainerService/locations/westus2/operations/936abdff-ec4b-4362-a3aa-c7e19851384d?api-version=2016-03-30
-  response:
-    body:
-      string: "{\n  \"name\": \"ffbd6a93-4bec-6243-a3aa-c7e19851384d\",\n  \"status\":
-        \"InProgress\",\n  \"startTime\": \"2022-07-19T06:45:44.97Z\"\n }"
-=======
+      expires:
+      - '-1'
+      pragma:
+      - no-cache
+      server:
+      - nginx
+      strict-transport-security:
+      - max-age=31536000; includeSubDomains
+      transfer-encoding:
+      - chunked
+      vary:
+      - Accept-Encoding
+      x-content-type-options:
+      - nosniff
+    status:
+      code: 200
+      message: OK
+- request:
+    body: null
+    headers:
+      Accept:
+      - '*/*'
+      Accept-Encoding:
+      - gzip, deflate
+      CommandName:
+      - aks create
+      Connection:
+      - keep-alive
+      ParameterSetName:
+      - --resource-group --name --enable-addons --ssh-key-value -o
+      User-Agent:
       - AZURECLI/2.40.0 azsdk-python-azure-mgmt-containerservice/20.3.0b2 Python/3.8.10
         (Linux-5.15.0-1020-azure-x86_64-with-glibc2.29)
     method: GET
@@ -545,7 +408,6 @@
     body:
       string: "{\n  \"name\": \"70bf33ac-f34d-6b4e-b304-6c08f882d803\",\n  \"status\":
         \"InProgress\",\n  \"startTime\": \"2022-09-28T10:30:55.4060386Z\"\n }"
->>>>>>> fc8ac97d
     headers:
       cache-control:
       - no-cache
@@ -554,53 +416,38 @@
       content-type:
       - application/json
       date:
-<<<<<<< HEAD
-      - Tue, 19 Jul 2022 06:48:45 GMT
-=======
       - Wed, 28 Sep 2022 10:33:55 GMT
->>>>>>> fc8ac97d
-      expires:
-      - '-1'
-      pragma:
-      - no-cache
-      server:
-      - nginx
-      strict-transport-security:
-      - max-age=31536000; includeSubDomains
-      transfer-encoding:
-      - chunked
-      vary:
-      - Accept-Encoding
-      x-content-type-options:
-      - nosniff
-    status:
-      code: 200
-      message: OK
-- request:
-    body: null
-    headers:
-      Accept:
-      - '*/*'
-      Accept-Encoding:
-      - gzip, deflate
-      CommandName:
-      - aks create
-      Connection:
-      - keep-alive
-      ParameterSetName:
-      - --resource-group --name --enable-addons --ssh-key-value -o
-      User-Agent:
-<<<<<<< HEAD
-      - AZURECLI/2.38.0 azsdk-python-azure-mgmt-containerservice/20.0.0b Python/3.8.10
-        (Linux-5.13.0-1031-azure-x86_64-with-glibc2.29)
-    method: GET
-    uri: https://management.azure.com/subscriptions/00000000-0000-0000-0000-000000000000/providers/Microsoft.ContainerService/locations/westus2/operations/936abdff-ec4b-4362-a3aa-c7e19851384d?api-version=2016-03-30
-  response:
-    body:
-      string: "{\n  \"name\": \"ffbd6a93-4bec-6243-a3aa-c7e19851384d\",\n  \"status\":
-        \"Succeeded\",\n  \"startTime\": \"2022-07-19T06:45:44.97Z\",\n  \"endTime\":
-        \"2022-07-19T06:48:57.8918793Z\"\n }"
-=======
+      expires:
+      - '-1'
+      pragma:
+      - no-cache
+      server:
+      - nginx
+      strict-transport-security:
+      - max-age=31536000; includeSubDomains
+      transfer-encoding:
+      - chunked
+      vary:
+      - Accept-Encoding
+      x-content-type-options:
+      - nosniff
+    status:
+      code: 200
+      message: OK
+- request:
+    body: null
+    headers:
+      Accept:
+      - '*/*'
+      Accept-Encoding:
+      - gzip, deflate
+      CommandName:
+      - aks create
+      Connection:
+      - keep-alive
+      ParameterSetName:
+      - --resource-group --name --enable-addons --ssh-key-value -o
+      User-Agent:
       - AZURECLI/2.40.0 azsdk-python-azure-mgmt-containerservice/20.3.0b2 Python/3.8.10
         (Linux-5.15.0-1020-azure-x86_64-with-glibc2.29)
     method: GET
@@ -610,81 +457,59 @@
       string: "{\n  \"name\": \"70bf33ac-f34d-6b4e-b304-6c08f882d803\",\n  \"status\":
         \"Succeeded\",\n  \"startTime\": \"2022-09-28T10:30:55.4060386Z\",\n  \"endTime\":
         \"2022-09-28T10:34:20.9419785Z\"\n }"
->>>>>>> fc8ac97d
-    headers:
-      cache-control:
-      - no-cache
-      content-length:
-<<<<<<< HEAD
-      - '165'
-      content-type:
-      - application/json
-      date:
-      - Tue, 19 Jul 2022 06:49:15 GMT
-=======
+    headers:
+      cache-control:
+      - no-cache
+      content-length:
       - '170'
       content-type:
       - application/json
       date:
       - Wed, 28 Sep 2022 10:34:25 GMT
->>>>>>> fc8ac97d
-      expires:
-      - '-1'
-      pragma:
-      - no-cache
-      server:
-      - nginx
-      strict-transport-security:
-      - max-age=31536000; includeSubDomains
-      transfer-encoding:
-      - chunked
-      vary:
-      - Accept-Encoding
-      x-content-type-options:
-      - nosniff
-    status:
-      code: 200
-      message: OK
-- request:
-    body: null
-    headers:
-      Accept:
-      - '*/*'
-      Accept-Encoding:
-      - gzip, deflate
-      CommandName:
-      - aks create
-      Connection:
-      - keep-alive
-      ParameterSetName:
-      - --resource-group --name --enable-addons --ssh-key-value -o
-      User-Agent:
-<<<<<<< HEAD
-      - AZURECLI/2.38.0 azsdk-python-azure-mgmt-containerservice/20.0.0b Python/3.8.10
-        (Linux-5.13.0-1031-azure-x86_64-with-glibc2.29)
-    method: GET
-    uri: https://management.azure.com/subscriptions/00000000-0000-0000-0000-000000000000/resourceGroups/clitest000001/providers/Microsoft.ContainerService/managedClusters/cliakstest000002?api-version=2022-06-02-preview
-=======
+      expires:
+      - '-1'
+      pragma:
+      - no-cache
+      server:
+      - nginx
+      strict-transport-security:
+      - max-age=31536000; includeSubDomains
+      transfer-encoding:
+      - chunked
+      vary:
+      - Accept-Encoding
+      x-content-type-options:
+      - nosniff
+    status:
+      code: 200
+      message: OK
+- request:
+    body: null
+    headers:
+      Accept:
+      - '*/*'
+      Accept-Encoding:
+      - gzip, deflate
+      CommandName:
+      - aks create
+      Connection:
+      - keep-alive
+      ParameterSetName:
+      - --resource-group --name --enable-addons --ssh-key-value -o
+      User-Agent:
       - AZURECLI/2.40.0 azsdk-python-azure-mgmt-containerservice/20.3.0b2 Python/3.8.10
         (Linux-5.15.0-1020-azure-x86_64-with-glibc2.29)
     method: GET
     uri: https://management.azure.com/subscriptions/00000000-0000-0000-0000-000000000000/resourceGroups/clitest000001/providers/Microsoft.ContainerService/managedClusters/cliakstest000002?api-version=2022-08-03-preview
->>>>>>> fc8ac97d
   response:
     body:
       string: "{\n  \"id\": \"/subscriptions/00000000-0000-0000-0000-000000000000/resourcegroups/clitest000001/providers/Microsoft.ContainerService/managedClusters/cliakstest000002\",\n
         \ \"location\": \"westus2\",\n  \"name\": \"cliakstest000002\",\n  \"type\":
         \"Microsoft.ContainerService/ManagedClusters\",\n  \"properties\": {\n   \"provisioningState\":
         \"Succeeded\",\n   \"powerState\": {\n    \"code\": \"Running\"\n   },\n   \"kubernetesVersion\":
-<<<<<<< HEAD
-        \"1.22.11\",\n   \"currentKubernetesVersion\": \"1.22.11\",\n   \"dnsPrefix\":
-        \"cliakstest-clitestwxpw4c4tc-8ecadf\",\n   \"fqdn\": \"cliakstest-clitestwxpw4c4tc-8ecadf-72ad5e17.hcp.westus2.azmk8s.io\",\n
-        \  \"azurePortalFQDN\": \"cliakstest-clitestwxpw4c4tc-8ecadf-72ad5e17.portal.hcp.westus2.azmk8s.io\",\n
-=======
         \"1.23.8\",\n   \"currentKubernetesVersion\": \"1.23.8\",\n   \"dnsPrefix\":
         \"cliakstest-clitestcsanf2kpy-8ecadf\",\n   \"fqdn\": \"cliakstest-clitestcsanf2kpy-8ecadf-b4afaa1e.hcp.westus2.azmk8s.io\",\n
         \  \"azurePortalFQDN\": \"cliakstest-clitestcsanf2kpy-8ecadf-b4afaa1e.portal.hcp.westus2.azmk8s.io\",\n
->>>>>>> fc8ac97d
         \  \"agentPoolProfiles\": [\n    {\n     \"name\": \"nodepool1\",\n     \"count\":
         3,\n     \"vmSize\": \"Standard_DS2_v2\",\n     \"osDiskSizeGB\": 128,\n     \"osDiskType\":
         \"Managed\",\n     \"kubeletDiskType\": \"OS\",\n     \"workloadRuntime\":
@@ -694,33 +519,16 @@
         \"1.22.11\",\n     \"enableNodePublicIP\": false,\n     \"enableCustomCATrust\":
         false,\n     \"mode\": \"System\",\n     \"enableEncryptionAtHost\": false,\n
         \    \"enableUltraSSD\": false,\n     \"osType\": \"Linux\",\n     \"osSKU\":
-<<<<<<< HEAD
-        \"Ubuntu\",\n     \"nodeImageVersion\": \"AKSUbuntu-1804gen2containerd-2022.06.29\",\n
-        \    \"upgradeSettings\": {},\n     \"enableFIPS\": false\n    }\n   ],\n
-        \  \"linuxProfile\": {\n    \"adminUsername\": \"azureuser\",\n    \"ssh\":
-        {\n     \"publicKeys\": [\n      {\n       \"keyData\": \"ssh-rsa AAAAB3NzaC1yc2EAAAADAQABAAABAQDBDU2v87Kb4/ZzK8RbuSkPMRF9IfTfY7Y/jeEede3uFf1lnR5Cix3oY6nmZz05uZKsDemHzTJdhUrNihiBljmK14os+4sjUGz8ffZCNop35eLpuZpNuPeU3Q9RX5IGMM9rK2URKKfPqDqFu6JuliFZL9y7ayNTu3OOEJhyXi9Mw/qo0vf/u04XD/mG0WDXWXkJyC0Lgp5/PNbJuI0XH+t+Fm1zYitVh5vAAKPDvGf5QufZlPPSjp729Bt0QBBsyIIq6XVZFxUrSaAPVXdgZKmL72vW3OCDaitsD1/a0Yx4g32n5ux1KICIBdAgpQ6TFCNS9A6i8krO57LiXnVAZneB
-=======
         \"Ubuntu\",\n     \"nodeImageVersion\": \"AKSUbuntu-1804gen2containerd-2022.09.13\",\n
         \    \"upgradeSettings\": {},\n     \"enableFIPS\": false\n    }\n   ],\n
         \  \"linuxProfile\": {\n    \"adminUsername\": \"azureuser\",\n    \"ssh\":
         {\n     \"publicKeys\": [\n      {\n       \"keyData\": \"ssh-rsa AAAAB3NzaC1yc2EAAAADAQABAAABAQDVt7qYfUlZP3JUy9lguIXjt8N1qtBC8yktmu7E83C+A1pYFjRdVc/WU4vTbERHemLl28PpLNLg2EdVMVDXRPLEkSVOtNV02lh0Jyuw6s3mf/UYvgRKNo6rOSH3+Hvv+9IswiBnq7oOnzIz7wQaQZ47pDl2VbOO1JYjM+X2iNK8XrnXTm5+nE3ZSmwUweY6vSElhFhsogoJf8VRBH8hCxwhb+6h+XtAhH+OWGCy3l9YVS7pJxXGbd1G3zYem94lzIKuzKq1lCXQ1qrryfa1eX9U4H+d1IKCz8hnnns46kzSMM7Eh0robU9dLoJhNlh94vB6mvPpM2XJbMzf+mRC3FUv
->>>>>>> fc8ac97d
         azcli_aks_live_test@example.com\\n\"\n      }\n     ]\n    }\n   },\n   \"servicePrincipalProfile\":
         {\n    \"clientId\":\"00000000-0000-0000-0000-000000000001\"\n   },\n   \"nodeResourceGroup\":
         \"MC_clitest000001_cliakstest000002_westus2\",\n   \"enableRBAC\": true,\n
         \  \"enablePodSecurityPolicy\": false,\n   \"networkProfile\": {\n    \"networkPlugin\":
         \"kubenet\",\n    \"loadBalancerSku\": \"Standard\",\n    \"loadBalancerProfile\":
         {\n     \"managedOutboundIPs\": {\n      \"count\": 1\n     },\n     \"effectiveOutboundIPs\":
-<<<<<<< HEAD
-        [\n      {\n       \"id\": \"/subscriptions/00000000-0000-0000-0000-000000000000/resourceGroups/MC_clitest000001_cliakstest000002_westus2/providers/Microsoft.Network/publicIPAddresses/ba525cc8-707d-4fc4-a080-750156850ab3\"\n
-        \     }\n     ]\n    },\n    \"podCidr\": \"10.244.0.0/16\",\n    \"serviceCidr\":
-        \"10.0.0.0/16\",\n    \"dnsServiceIP\": \"10.0.0.10\",\n    \"dockerBridgeCidr\":
-        \"172.17.0.1/16\",\n    \"outboundType\": \"loadBalancer\",\n    \"podCidrs\":
-        [\n     \"10.244.0.0/16\"\n    ],\n    \"serviceCidrs\": [\n     \"10.0.0.0/16\"\n
-        \   ],\n    \"ipFamilies\": [\n     \"IPv4\"\n    ]\n   },\n   \"maxAgentPools\":
-        100,\n   \"identityProfile\": {\n    \"kubeletidentity\": {\n     \"resourceId\":
-        \"/subscriptions/00000000-0000-0000-0000-000000000000/resourcegroups/MC_clitest000001_cliakstest000002_westus2/providers/Microsoft.ManagedIdentity/userAssignedIdentities/cliakstest000002-agentpool\",\n
-=======
         [\n      {\n       \"id\": \"/subscriptions/00000000-0000-0000-0000-000000000000/resourceGroups/MC_clitest000001_cliakstest000002_westus2/providers/Microsoft.Network/publicIPAddresses/f6f12218-8861-4653-9276-a050251eed2b\"\n
         \     }\n     ],\n     \"backendPoolType\": \"nodeIPConfiguration\"\n    },\n
         \   \"podCidr\": \"10.244.0.0/16\",\n    \"serviceCidr\": \"10.0.0.0/16\",\n
@@ -729,7 +537,6 @@
         \   ],\n    \"serviceCidrs\": [\n     \"10.0.0.0/16\"\n    ],\n    \"ipFamilies\":
         [\n     \"IPv4\"\n    ]\n   },\n   \"maxAgentPools\": 100,\n   \"identityProfile\":
         {\n    \"kubeletidentity\": {\n     \"resourceId\": \"/subscriptions/00000000-0000-0000-0000-000000000000/resourcegroups/MC_clitest000001_cliakstest000002_westus2/providers/Microsoft.ManagedIdentity/userAssignedIdentities/cliakstest000002-agentpool\",\n
->>>>>>> fc8ac97d
         \    \"clientId\":\"00000000-0000-0000-0000-000000000001\",\n     \"objectId\":\"00000000-0000-0000-0000-000000000001\"\n
         \   }\n   },\n   \"disableLocalAccounts\": false,\n   \"securityProfile\":
         {},\n   \"storageProfile\": {\n    \"diskCSIDriver\": {\n     \"enabled\":
@@ -749,11 +556,7 @@
       content-type:
       - application/json
       date:
-<<<<<<< HEAD
-      - Tue, 19 Jul 2022 06:49:15 GMT
-=======
       - Wed, 28 Sep 2022 10:34:25 GMT
->>>>>>> fc8ac97d
       expires:
       - '-1'
       pragma:
