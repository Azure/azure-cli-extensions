--- conflicted
+++ resolved
@@ -16,11 +16,7 @@
       - AZURECLI/2.49.0 azsdk-python-azure-mgmt-containerservice/23.0.0 Python/3.8.10
         (Linux-5.15.0-1039-azure-x86_64-with-glibc2.29)
     method: GET
-<<<<<<< HEAD
-    uri: https://management.azure.com/subscriptions/00000000-0000-0000-0000-000000000000/providers/Microsoft.ContainerService/locations/westus2/kubernetesVersions?api-version=2025-09-02-preview
-=======
     uri: https://management.azure.com/subscriptions/00000000-0000-0000-0000-000000000000/providers/Microsoft.ContainerService/locations/westus2/kubernetesVersions?api-version=2025-10-02-preview
->>>>>>> 7de63500
   response:
     body:
       string: "{\n  \"values\": [\n   {\n    \"version\": \"1.27\",\n    \"capabilities\":
