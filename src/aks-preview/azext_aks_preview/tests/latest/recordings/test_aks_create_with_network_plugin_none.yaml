interactions:
- request:
    body: '{"location": "westus2", "identity": {"type": "SystemAssigned"}, "properties":
<<<<<<< HEAD
      {"kubernetesVersion": "", "dnsPrefix": "cliakstest-clitestovqbzs62d-8ecadf",
=======
      {"kubernetesVersion": "", "dnsPrefix": "cliakstest-clitestk53islmrp-8ecadf",
>>>>>>> fc8ac97d
      "agentPoolProfiles": [{"count": 3, "vmSize": "Standard_DS2_v2", "osDiskSizeGB":
      0, "workloadRuntime": "OCIContainer", "osType": "Linux", "enableAutoScaling":
      false, "type": "VirtualMachineScaleSets", "mode": "System", "orchestratorVersion":
      "", "upgradeSettings": {}, "enableNodePublicIP": false, "enableCustomCATrust":
      false, "scaleSetPriority": "Regular", "scaleSetEvictionPolicy": "Delete", "spotMaxPrice":
      -1.0, "nodeTaints": [], "enableEncryptionAtHost": false, "enableUltraSSD": false,
      "enableFIPS": false, "name": "nodepool1"}], "linuxProfile": {"adminUsername":
<<<<<<< HEAD
      "azureuser", "ssh": {"publicKeys": [{"keyData": "ssh-rsa AAAAB3NzaC1yc2EAAAADAQABAAABAQDBDU2v87Kb4/ZzK8RbuSkPMRF9IfTfY7Y/jeEede3uFf1lnR5Cix3oY6nmZz05uZKsDemHzTJdhUrNihiBljmK14os+4sjUGz8ffZCNop35eLpuZpNuPeU3Q9RX5IGMM9rK2URKKfPqDqFu6JuliFZL9y7ayNTu3OOEJhyXi9Mw/qo0vf/u04XD/mG0WDXWXkJyC0Lgp5/PNbJuI0XH+t+Fm1zYitVh5vAAKPDvGf5QufZlPPSjp729Bt0QBBsyIIq6XVZFxUrSaAPVXdgZKmL72vW3OCDaitsD1/a0Yx4g32n5ux1KICIBdAgpQ6TFCNS9A6i8krO57LiXnVAZneB
=======
      "azureuser", "ssh": {"publicKeys": [{"keyData": "ssh-rsa AAAAB3NzaC1yc2EAAAADAQABAAABAQDVt7qYfUlZP3JUy9lguIXjt8N1qtBC8yktmu7E83C+A1pYFjRdVc/WU4vTbERHemLl28PpLNLg2EdVMVDXRPLEkSVOtNV02lh0Jyuw6s3mf/UYvgRKNo6rOSH3+Hvv+9IswiBnq7oOnzIz7wQaQZ47pDl2VbOO1JYjM+X2iNK8XrnXTm5+nE3ZSmwUweY6vSElhFhsogoJf8VRBH8hCxwhb+6h+XtAhH+OWGCy3l9YVS7pJxXGbd1G3zYem94lzIKuzKq1lCXQ1qrryfa1eX9U4H+d1IKCz8hnnns46kzSMM7Eh0robU9dLoJhNlh94vB6mvPpM2XJbMzf+mRC3FUv
>>>>>>> fc8ac97d
      azcli_aks_live_test@example.com\n"}]}}, "addonProfiles": {}, "enableRBAC": true,
      "enablePodSecurityPolicy": false, "networkProfile": {"networkPlugin": "none",
      "outboundType": "loadBalancer", "loadBalancerSku": "standard"}, "disableLocalAccounts":
      false, "storageProfile": {}}}'
    headers:
      Accept:
      - application/json
      Accept-Encoding:
      - gzip, deflate
      CommandName:
      - aks create
      Connection:
      - keep-alive
      Content-Length:
      - '1431'
      Content-Type:
      - application/json
      ParameterSetName:
      - --resource-group --name --network-plugin --location --ssh-key-value -o
      User-Agent:
<<<<<<< HEAD
      - AZURECLI/2.38.0 azsdk-python-azure-mgmt-containerservice/20.0.0b Python/3.8.10
        (Linux-5.13.0-1031-azure-x86_64-with-glibc2.29)
    method: PUT
    uri: https://management.azure.com/subscriptions/00000000-0000-0000-0000-000000000000/resourceGroups/clitest000001/providers/Microsoft.ContainerService/managedClusters/cliakstest000001?api-version=2022-06-02-preview
=======
      - AZURECLI/2.40.0 azsdk-python-azure-mgmt-containerservice/20.3.0b2 Python/3.8.10
        (Linux-5.15.0-1020-azure-x86_64-with-glibc2.29)
    method: PUT
    uri: https://management.azure.com/subscriptions/00000000-0000-0000-0000-000000000000/resourceGroups/clitest000001/providers/Microsoft.ContainerService/managedClusters/cliakstest000001?api-version=2022-08-03-preview
>>>>>>> fc8ac97d
  response:
    body:
      string: "{\n  \"id\": \"/subscriptions/00000000-0000-0000-0000-000000000000/resourcegroups/clitest000001/providers/Microsoft.ContainerService/managedClusters/cliakstest000001\",\n
        \ \"location\": \"westus2\",\n  \"name\": \"cliakstest000001\",\n  \"type\":
        \"Microsoft.ContainerService/ManagedClusters\",\n  \"properties\": {\n   \"provisioningState\":
        \"Creating\",\n   \"powerState\": {\n    \"code\": \"Running\"\n   },\n   \"kubernetesVersion\":
<<<<<<< HEAD
        \"1.22.11\",\n   \"currentKubernetesVersion\": \"1.22.11\",\n   \"dnsPrefix\":
        \"cliakstest-clitestovqbzs62d-8ecadf\",\n   \"fqdn\": \"cliakstest-clitestovqbzs62d-8ecadf-7bf2b9cd.hcp.westus2.azmk8s.io\",\n
        \  \"azurePortalFQDN\": \"cliakstest-clitestovqbzs62d-8ecadf-7bf2b9cd.portal.hcp.westus2.azmk8s.io\",\n
=======
        \"1.23.8\",\n   \"currentKubernetesVersion\": \"1.23.8\",\n   \"dnsPrefix\":
        \"cliakstest-clitestk53islmrp-8ecadf\",\n   \"fqdn\": \"cliakstest-clitestk53islmrp-8ecadf-2dc7dcb5.hcp.westus2.azmk8s.io\",\n
        \  \"azurePortalFQDN\": \"cliakstest-clitestk53islmrp-8ecadf-2dc7dcb5.portal.hcp.westus2.azmk8s.io\",\n
>>>>>>> fc8ac97d
        \  \"agentPoolProfiles\": [\n    {\n     \"name\": \"nodepool1\",\n     \"count\":
        3,\n     \"vmSize\": \"Standard_DS2_v2\",\n     \"osDiskSizeGB\": 128,\n     \"osDiskType\":
        \"Managed\",\n     \"kubeletDiskType\": \"OS\",\n     \"workloadRuntime\":
        \"OCIContainer\",\n     \"maxPods\": 250,\n     \"type\": \"VirtualMachineScaleSets\",\n
        \    \"enableAutoScaling\": false,\n     \"provisioningState\": \"Creating\",\n
        \    \"powerState\": {\n      \"code\": \"Running\"\n     },\n     \"orchestratorVersion\":
        \"1.22.11\",\n     \"enableNodePublicIP\": false,\n     \"enableCustomCATrust\":
        false,\n     \"mode\": \"System\",\n     \"enableEncryptionAtHost\": false,\n
        \    \"enableUltraSSD\": false,\n     \"osType\": \"Linux\",\n     \"osSKU\":
<<<<<<< HEAD
        \"Ubuntu\",\n     \"nodeImageVersion\": \"AKSUbuntu-1804gen2containerd-2022.06.29\",\n
        \    \"upgradeSettings\": {},\n     \"enableFIPS\": false\n    }\n   ],\n
        \  \"linuxProfile\": {\n    \"adminUsername\": \"azureuser\",\n    \"ssh\":
        {\n     \"publicKeys\": [\n      {\n       \"keyData\": \"ssh-rsa AAAAB3NzaC1yc2EAAAADAQABAAABAQDBDU2v87Kb4/ZzK8RbuSkPMRF9IfTfY7Y/jeEede3uFf1lnR5Cix3oY6nmZz05uZKsDemHzTJdhUrNihiBljmK14os+4sjUGz8ffZCNop35eLpuZpNuPeU3Q9RX5IGMM9rK2URKKfPqDqFu6JuliFZL9y7ayNTu3OOEJhyXi9Mw/qo0vf/u04XD/mG0WDXWXkJyC0Lgp5/PNbJuI0XH+t+Fm1zYitVh5vAAKPDvGf5QufZlPPSjp729Bt0QBBsyIIq6XVZFxUrSaAPVXdgZKmL72vW3OCDaitsD1/a0Yx4g32n5ux1KICIBdAgpQ6TFCNS9A6i8krO57LiXnVAZneB
=======
        \"Ubuntu\",\n     \"nodeImageVersion\": \"AKSUbuntu-1804gen2containerd-2022.09.13\",\n
        \    \"upgradeSettings\": {},\n     \"enableFIPS\": false\n    }\n   ],\n
        \  \"linuxProfile\": {\n    \"adminUsername\": \"azureuser\",\n    \"ssh\":
        {\n     \"publicKeys\": [\n      {\n       \"keyData\": \"ssh-rsa AAAAB3NzaC1yc2EAAAADAQABAAABAQDVt7qYfUlZP3JUy9lguIXjt8N1qtBC8yktmu7E83C+A1pYFjRdVc/WU4vTbERHemLl28PpLNLg2EdVMVDXRPLEkSVOtNV02lh0Jyuw6s3mf/UYvgRKNo6rOSH3+Hvv+9IswiBnq7oOnzIz7wQaQZ47pDl2VbOO1JYjM+X2iNK8XrnXTm5+nE3ZSmwUweY6vSElhFhsogoJf8VRBH8hCxwhb+6h+XtAhH+OWGCy3l9YVS7pJxXGbd1G3zYem94lzIKuzKq1lCXQ1qrryfa1eX9U4H+d1IKCz8hnnns46kzSMM7Eh0robU9dLoJhNlh94vB6mvPpM2XJbMzf+mRC3FUv
>>>>>>> fc8ac97d
        azcli_aks_live_test@example.com\\n\"\n      }\n     ]\n    }\n   },\n   \"windowsProfile\":
        {\n    \"adminUsername\": \"azureuser\",\n    \"enableCSIProxy\": true\n   },\n
        \  \"servicePrincipalProfile\": {\n    \"clientId\":\"00000000-0000-0000-0000-000000000001\"\n
        \  },\n   \"nodeResourceGroup\": \"MC_clitest000001_cliakstest000001_westus2\",\n
        \  \"enableRBAC\": true,\n   \"enablePodSecurityPolicy\": false,\n   \"networkProfile\":
        {\n    \"networkPlugin\": \"none\",\n    \"loadBalancerSku\": \"standard\",\n
        \   \"loadBalancerProfile\": {\n     \"managedOutboundIPs\": {\n      \"count\":
        1\n     }\n    },\n    \"serviceCidr\": \"10.0.0.0/16\",\n    \"dnsServiceIP\":
        \"10.0.0.10\",\n    \"dockerBridgeCidr\": \"172.17.0.1/16\",\n    \"outboundType\":
        \"loadBalancer\",\n    \"serviceCidrs\": [\n     \"10.0.0.0/16\"\n    ],\n
        \   \"ipFamilies\": [\n     \"IPv4\"\n    ]\n   },\n   \"maxAgentPools\":
        100,\n   \"disableLocalAccounts\": false,\n   \"securityProfile\": {},\n   \"storageProfile\":
        {\n    \"diskCSIDriver\": {\n     \"enabled\": true,\n     \"version\": \"v1\"\n
        \   },\n    \"fileCSIDriver\": {\n     \"enabled\": true\n    },\n    \"snapshotController\":
        {\n     \"enabled\": true\n    }\n   },\n   \"oidcIssuerProfile\": {\n    \"enabled\":
        false\n   }\n  },\n  \"identity\": {\n   \"type\": \"SystemAssigned\",\n   \"principalId\":\"00000000-0000-0000-0000-000000000001\",\n
        \  \"tenantId\": \"72f988bf-86f1-41af-91ab-2d7cd011db47\"\n  },\n  \"sku\":
        {\n   \"name\": \"Basic\",\n   \"tier\": \"Free\"\n  }\n }"
    headers:
      azure-asyncoperation:
<<<<<<< HEAD
      - https://management.azure.com/subscriptions/00000000-0000-0000-0000-000000000000/providers/Microsoft.ContainerService/locations/westus2/operations/d74ac2ff-8118-4c89-a0f7-8cc41af64c50?api-version=2016-03-30
=======
      - https://management.azure.com/subscriptions/00000000-0000-0000-0000-000000000000/providers/Microsoft.ContainerService/locations/westus2/operations/3819b2c6-d1f4-47fb-8162-9a9871d18be9?api-version=2016-03-30
>>>>>>> fc8ac97d
      cache-control:
      - no-cache
      content-length:
      - '3333'
      content-type:
      - application/json
      date:
<<<<<<< HEAD
      - Tue, 19 Jul 2022 06:19:12 GMT
=======
      - Wed, 28 Sep 2022 10:14:46 GMT
>>>>>>> fc8ac97d
      expires:
      - '-1'
      pragma:
      - no-cache
      server:
      - nginx
      strict-transport-security:
      - max-age=31536000; includeSubDomains
      x-content-type-options:
      - nosniff
      x-ms-ratelimit-remaining-subscription-writes:
<<<<<<< HEAD
      - '1193'
=======
      - '1194'
>>>>>>> fc8ac97d
    status:
      code: 201
      message: Created
- request:
    body: null
    headers:
      Accept:
      - '*/*'
      Accept-Encoding:
      - gzip, deflate
      CommandName:
      - aks create
      Connection:
      - keep-alive
      ParameterSetName:
      - --resource-group --name --network-plugin --location --ssh-key-value -o
      User-Agent:
<<<<<<< HEAD
      - AZURECLI/2.38.0 azsdk-python-azure-mgmt-containerservice/20.0.0b Python/3.8.10
        (Linux-5.13.0-1031-azure-x86_64-with-glibc2.29)
    method: GET
    uri: https://management.azure.com/subscriptions/00000000-0000-0000-0000-000000000000/providers/Microsoft.ContainerService/locations/westus2/operations/d74ac2ff-8118-4c89-a0f7-8cc41af64c50?api-version=2016-03-30
  response:
    body:
      string: "{\n  \"name\": \"ffc24ad7-1881-894c-a0f7-8cc41af64c50\",\n  \"status\":
        \"InProgress\",\n  \"startTime\": \"2022-07-19T06:19:12.5466666Z\"\n }"
=======
      - AZURECLI/2.40.0 azsdk-python-azure-mgmt-containerservice/20.3.0b2 Python/3.8.10
        (Linux-5.15.0-1020-azure-x86_64-with-glibc2.29)
    method: GET
    uri: https://management.azure.com/subscriptions/00000000-0000-0000-0000-000000000000/providers/Microsoft.ContainerService/locations/westus2/operations/3819b2c6-d1f4-47fb-8162-9a9871d18be9?api-version=2016-03-30
  response:
    body:
      string: "{\n  \"name\": \"c6b21938-f4d1-fb47-8162-9a9871d18be9\",\n  \"status\":
        \"InProgress\",\n  \"startTime\": \"2022-09-28T10:14:47.1090876Z\"\n }"
    headers:
      cache-control:
      - no-cache
      content-length:
      - '126'
      content-type:
      - application/json
      date:
      - Wed, 28 Sep 2022 10:15:16 GMT
      expires:
      - '-1'
      pragma:
      - no-cache
      server:
      - nginx
      strict-transport-security:
      - max-age=31536000; includeSubDomains
      transfer-encoding:
      - chunked
      vary:
      - Accept-Encoding
      x-content-type-options:
      - nosniff
    status:
      code: 200
      message: OK
- request:
    body: null
    headers:
      Accept:
      - '*/*'
      Accept-Encoding:
      - gzip, deflate
      CommandName:
      - aks create
      Connection:
      - keep-alive
      ParameterSetName:
      - --resource-group --name --network-plugin --location --ssh-key-value -o
      User-Agent:
      - AZURECLI/2.40.0 azsdk-python-azure-mgmt-containerservice/20.3.0b2 Python/3.8.10
        (Linux-5.15.0-1020-azure-x86_64-with-glibc2.29)
    method: GET
    uri: https://management.azure.com/subscriptions/00000000-0000-0000-0000-000000000000/providers/Microsoft.ContainerService/locations/westus2/operations/3819b2c6-d1f4-47fb-8162-9a9871d18be9?api-version=2016-03-30
  response:
    body:
      string: "{\n  \"name\": \"c6b21938-f4d1-fb47-8162-9a9871d18be9\",\n  \"status\":
        \"InProgress\",\n  \"startTime\": \"2022-09-28T10:14:47.1090876Z\"\n }"
    headers:
      cache-control:
      - no-cache
      content-length:
      - '126'
      content-type:
      - application/json
      date:
      - Wed, 28 Sep 2022 10:15:47 GMT
      expires:
      - '-1'
      pragma:
      - no-cache
      server:
      - nginx
      strict-transport-security:
      - max-age=31536000; includeSubDomains
      transfer-encoding:
      - chunked
      vary:
      - Accept-Encoding
      x-content-type-options:
      - nosniff
    status:
      code: 200
      message: OK
- request:
    body: null
    headers:
      Accept:
      - '*/*'
      Accept-Encoding:
      - gzip, deflate
      CommandName:
      - aks create
      Connection:
      - keep-alive
      ParameterSetName:
      - --resource-group --name --network-plugin --location --ssh-key-value -o
      User-Agent:
      - AZURECLI/2.40.0 azsdk-python-azure-mgmt-containerservice/20.3.0b2 Python/3.8.10
        (Linux-5.15.0-1020-azure-x86_64-with-glibc2.29)
    method: GET
    uri: https://management.azure.com/subscriptions/00000000-0000-0000-0000-000000000000/providers/Microsoft.ContainerService/locations/westus2/operations/3819b2c6-d1f4-47fb-8162-9a9871d18be9?api-version=2016-03-30
  response:
    body:
      string: "{\n  \"name\": \"c6b21938-f4d1-fb47-8162-9a9871d18be9\",\n  \"status\":
        \"InProgress\",\n  \"startTime\": \"2022-09-28T10:14:47.1090876Z\"\n }"
>>>>>>> fc8ac97d
    headers:
      cache-control:
      - no-cache
      content-length:
      - '126'
      content-type:
      - application/json
      date:
<<<<<<< HEAD
      - Tue, 19 Jul 2022 06:19:42 GMT
=======
      - Wed, 28 Sep 2022 10:16:17 GMT
>>>>>>> fc8ac97d
      expires:
      - '-1'
      pragma:
      - no-cache
      server:
      - nginx
      strict-transport-security:
      - max-age=31536000; includeSubDomains
      transfer-encoding:
      - chunked
      vary:
      - Accept-Encoding
      x-content-type-options:
      - nosniff
    status:
      code: 200
      message: OK
- request:
    body: null
    headers:
      Accept:
      - '*/*'
      Accept-Encoding:
      - gzip, deflate
      CommandName:
      - aks create
      Connection:
      - keep-alive
      ParameterSetName:
      - --resource-group --name --network-plugin --location --ssh-key-value -o
      User-Agent:
<<<<<<< HEAD
      - AZURECLI/2.38.0 azsdk-python-azure-mgmt-containerservice/20.0.0b Python/3.8.10
        (Linux-5.13.0-1031-azure-x86_64-with-glibc2.29)
    method: GET
    uri: https://management.azure.com/subscriptions/00000000-0000-0000-0000-000000000000/providers/Microsoft.ContainerService/locations/westus2/operations/d74ac2ff-8118-4c89-a0f7-8cc41af64c50?api-version=2016-03-30
  response:
    body:
      string: "{\n  \"name\": \"ffc24ad7-1881-894c-a0f7-8cc41af64c50\",\n  \"status\":
        \"InProgress\",\n  \"startTime\": \"2022-07-19T06:19:12.5466666Z\"\n }"
=======
      - AZURECLI/2.40.0 azsdk-python-azure-mgmt-containerservice/20.3.0b2 Python/3.8.10
        (Linux-5.15.0-1020-azure-x86_64-with-glibc2.29)
    method: GET
    uri: https://management.azure.com/subscriptions/00000000-0000-0000-0000-000000000000/providers/Microsoft.ContainerService/locations/westus2/operations/3819b2c6-d1f4-47fb-8162-9a9871d18be9?api-version=2016-03-30
  response:
    body:
      string: "{\n  \"name\": \"c6b21938-f4d1-fb47-8162-9a9871d18be9\",\n  \"status\":
        \"InProgress\",\n  \"startTime\": \"2022-09-28T10:14:47.1090876Z\"\n }"
>>>>>>> fc8ac97d
    headers:
      cache-control:
      - no-cache
      content-length:
      - '126'
      content-type:
      - application/json
      date:
<<<<<<< HEAD
      - Tue, 19 Jul 2022 06:20:12 GMT
=======
      - Wed, 28 Sep 2022 10:16:47 GMT
>>>>>>> fc8ac97d
      expires:
      - '-1'
      pragma:
      - no-cache
      server:
      - nginx
      strict-transport-security:
      - max-age=31536000; includeSubDomains
      transfer-encoding:
      - chunked
      vary:
      - Accept-Encoding
      x-content-type-options:
      - nosniff
    status:
      code: 200
      message: OK
- request:
    body: null
    headers:
      Accept:
      - '*/*'
      Accept-Encoding:
      - gzip, deflate
      CommandName:
      - aks create
      Connection:
      - keep-alive
      ParameterSetName:
      - --resource-group --name --network-plugin --location --ssh-key-value -o
      User-Agent:
<<<<<<< HEAD
      - AZURECLI/2.38.0 azsdk-python-azure-mgmt-containerservice/20.0.0b Python/3.8.10
        (Linux-5.13.0-1031-azure-x86_64-with-glibc2.29)
    method: GET
    uri: https://management.azure.com/subscriptions/00000000-0000-0000-0000-000000000000/providers/Microsoft.ContainerService/locations/westus2/operations/d74ac2ff-8118-4c89-a0f7-8cc41af64c50?api-version=2016-03-30
  response:
    body:
      string: "{\n  \"name\": \"ffc24ad7-1881-894c-a0f7-8cc41af64c50\",\n  \"status\":
        \"InProgress\",\n  \"startTime\": \"2022-07-19T06:19:12.5466666Z\"\n }"
=======
      - AZURECLI/2.40.0 azsdk-python-azure-mgmt-containerservice/20.3.0b2 Python/3.8.10
        (Linux-5.15.0-1020-azure-x86_64-with-glibc2.29)
    method: GET
    uri: https://management.azure.com/subscriptions/00000000-0000-0000-0000-000000000000/providers/Microsoft.ContainerService/locations/westus2/operations/3819b2c6-d1f4-47fb-8162-9a9871d18be9?api-version=2016-03-30
  response:
    body:
      string: "{\n  \"name\": \"c6b21938-f4d1-fb47-8162-9a9871d18be9\",\n  \"status\":
        \"InProgress\",\n  \"startTime\": \"2022-09-28T10:14:47.1090876Z\"\n }"
>>>>>>> fc8ac97d
    headers:
      cache-control:
      - no-cache
      content-length:
      - '126'
      content-type:
      - application/json
      date:
<<<<<<< HEAD
      - Tue, 19 Jul 2022 06:20:42 GMT
=======
      - Wed, 28 Sep 2022 10:17:16 GMT
>>>>>>> fc8ac97d
      expires:
      - '-1'
      pragma:
      - no-cache
      server:
      - nginx
      strict-transport-security:
      - max-age=31536000; includeSubDomains
      transfer-encoding:
      - chunked
      vary:
      - Accept-Encoding
      x-content-type-options:
      - nosniff
    status:
      code: 200
      message: OK
- request:
    body: null
    headers:
      Accept:
      - '*/*'
      Accept-Encoding:
      - gzip, deflate
      CommandName:
      - aks create
      Connection:
      - keep-alive
      ParameterSetName:
      - --resource-group --name --network-plugin --location --ssh-key-value -o
      User-Agent:
<<<<<<< HEAD
      - AZURECLI/2.38.0 azsdk-python-azure-mgmt-containerservice/20.0.0b Python/3.8.10
        (Linux-5.13.0-1031-azure-x86_64-with-glibc2.29)
    method: GET
    uri: https://management.azure.com/subscriptions/00000000-0000-0000-0000-000000000000/providers/Microsoft.ContainerService/locations/westus2/operations/d74ac2ff-8118-4c89-a0f7-8cc41af64c50?api-version=2016-03-30
  response:
    body:
      string: "{\n  \"name\": \"ffc24ad7-1881-894c-a0f7-8cc41af64c50\",\n  \"status\":
        \"InProgress\",\n  \"startTime\": \"2022-07-19T06:19:12.5466666Z\"\n }"
=======
      - AZURECLI/2.40.0 azsdk-python-azure-mgmt-containerservice/20.3.0b2 Python/3.8.10
        (Linux-5.15.0-1020-azure-x86_64-with-glibc2.29)
    method: GET
    uri: https://management.azure.com/subscriptions/00000000-0000-0000-0000-000000000000/providers/Microsoft.ContainerService/locations/westus2/operations/3819b2c6-d1f4-47fb-8162-9a9871d18be9?api-version=2016-03-30
  response:
    body:
      string: "{\n  \"name\": \"c6b21938-f4d1-fb47-8162-9a9871d18be9\",\n  \"status\":
        \"InProgress\",\n  \"startTime\": \"2022-09-28T10:14:47.1090876Z\"\n }"
>>>>>>> fc8ac97d
    headers:
      cache-control:
      - no-cache
      content-length:
      - '126'
      content-type:
      - application/json
      date:
<<<<<<< HEAD
      - Tue, 19 Jul 2022 06:21:13 GMT
=======
      - Wed, 28 Sep 2022 10:17:46 GMT
>>>>>>> fc8ac97d
      expires:
      - '-1'
      pragma:
      - no-cache
      server:
      - nginx
      strict-transport-security:
      - max-age=31536000; includeSubDomains
      transfer-encoding:
      - chunked
      vary:
      - Accept-Encoding
      x-content-type-options:
      - nosniff
    status:
      code: 200
      message: OK
- request:
    body: null
    headers:
      Accept:
      - '*/*'
      Accept-Encoding:
      - gzip, deflate
      CommandName:
      - aks create
      Connection:
      - keep-alive
      ParameterSetName:
      - --resource-group --name --network-plugin --location --ssh-key-value -o
      User-Agent:
<<<<<<< HEAD
      - AZURECLI/2.38.0 azsdk-python-azure-mgmt-containerservice/20.0.0b Python/3.8.10
        (Linux-5.13.0-1031-azure-x86_64-with-glibc2.29)
    method: GET
    uri: https://management.azure.com/subscriptions/00000000-0000-0000-0000-000000000000/providers/Microsoft.ContainerService/locations/westus2/operations/d74ac2ff-8118-4c89-a0f7-8cc41af64c50?api-version=2016-03-30
  response:
    body:
      string: "{\n  \"name\": \"ffc24ad7-1881-894c-a0f7-8cc41af64c50\",\n  \"status\":
        \"InProgress\",\n  \"startTime\": \"2022-07-19T06:19:12.5466666Z\"\n }"
=======
      - AZURECLI/2.40.0 azsdk-python-azure-mgmt-containerservice/20.3.0b2 Python/3.8.10
        (Linux-5.15.0-1020-azure-x86_64-with-glibc2.29)
    method: GET
    uri: https://management.azure.com/subscriptions/00000000-0000-0000-0000-000000000000/providers/Microsoft.ContainerService/locations/westus2/operations/3819b2c6-d1f4-47fb-8162-9a9871d18be9?api-version=2016-03-30
  response:
    body:
      string: "{\n  \"name\": \"c6b21938-f4d1-fb47-8162-9a9871d18be9\",\n  \"status\":
        \"InProgress\",\n  \"startTime\": \"2022-09-28T10:14:47.1090876Z\"\n }"
>>>>>>> fc8ac97d
    headers:
      cache-control:
      - no-cache
      content-length:
      - '126'
      content-type:
      - application/json
      date:
<<<<<<< HEAD
      - Tue, 19 Jul 2022 06:21:42 GMT
=======
      - Wed, 28 Sep 2022 10:18:17 GMT
>>>>>>> fc8ac97d
      expires:
      - '-1'
      pragma:
      - no-cache
      server:
      - nginx
      strict-transport-security:
      - max-age=31536000; includeSubDomains
      transfer-encoding:
      - chunked
      vary:
      - Accept-Encoding
      x-content-type-options:
      - nosniff
    status:
      code: 200
      message: OK
- request:
    body: null
    headers:
      Accept:
      - '*/*'
      Accept-Encoding:
      - gzip, deflate
      CommandName:
      - aks create
      Connection:
      - keep-alive
      ParameterSetName:
      - --resource-group --name --network-plugin --location --ssh-key-value -o
      User-Agent:
<<<<<<< HEAD
      - AZURECLI/2.38.0 azsdk-python-azure-mgmt-containerservice/20.0.0b Python/3.8.10
        (Linux-5.13.0-1031-azure-x86_64-with-glibc2.29)
    method: GET
    uri: https://management.azure.com/subscriptions/00000000-0000-0000-0000-000000000000/providers/Microsoft.ContainerService/locations/westus2/operations/d74ac2ff-8118-4c89-a0f7-8cc41af64c50?api-version=2016-03-30
  response:
    body:
      string: "{\n  \"name\": \"ffc24ad7-1881-894c-a0f7-8cc41af64c50\",\n  \"status\":
        \"InProgress\",\n  \"startTime\": \"2022-07-19T06:19:12.5466666Z\"\n }"
=======
      - AZURECLI/2.40.0 azsdk-python-azure-mgmt-containerservice/20.3.0b2 Python/3.8.10
        (Linux-5.15.0-1020-azure-x86_64-with-glibc2.29)
    method: GET
    uri: https://management.azure.com/subscriptions/00000000-0000-0000-0000-000000000000/providers/Microsoft.ContainerService/locations/westus2/operations/3819b2c6-d1f4-47fb-8162-9a9871d18be9?api-version=2016-03-30
  response:
    body:
      string: "{\n  \"name\": \"c6b21938-f4d1-fb47-8162-9a9871d18be9\",\n  \"status\":
        \"InProgress\",\n  \"startTime\": \"2022-09-28T10:14:47.1090876Z\"\n }"
>>>>>>> fc8ac97d
    headers:
      cache-control:
      - no-cache
      content-length:
      - '126'
      content-type:
      - application/json
      date:
<<<<<<< HEAD
      - Tue, 19 Jul 2022 06:22:12 GMT
=======
      - Wed, 28 Sep 2022 10:18:47 GMT
>>>>>>> fc8ac97d
      expires:
      - '-1'
      pragma:
      - no-cache
      server:
      - nginx
      strict-transport-security:
      - max-age=31536000; includeSubDomains
      transfer-encoding:
      - chunked
      vary:
      - Accept-Encoding
      x-content-type-options:
      - nosniff
    status:
      code: 200
      message: OK
- request:
    body: null
    headers:
      Accept:
      - '*/*'
      Accept-Encoding:
      - gzip, deflate
      CommandName:
      - aks create
      Connection:
      - keep-alive
      ParameterSetName:
      - --resource-group --name --network-plugin --location --ssh-key-value -o
      User-Agent:
<<<<<<< HEAD
      - AZURECLI/2.38.0 azsdk-python-azure-mgmt-containerservice/20.0.0b Python/3.8.10
        (Linux-5.13.0-1031-azure-x86_64-with-glibc2.29)
    method: GET
    uri: https://management.azure.com/subscriptions/00000000-0000-0000-0000-000000000000/providers/Microsoft.ContainerService/locations/westus2/operations/d74ac2ff-8118-4c89-a0f7-8cc41af64c50?api-version=2016-03-30
  response:
    body:
      string: "{\n  \"name\": \"ffc24ad7-1881-894c-a0f7-8cc41af64c50\",\n  \"status\":
        \"InProgress\",\n  \"startTime\": \"2022-07-19T06:19:12.5466666Z\"\n }"
=======
      - AZURECLI/2.40.0 azsdk-python-azure-mgmt-containerservice/20.3.0b2 Python/3.8.10
        (Linux-5.15.0-1020-azure-x86_64-with-glibc2.29)
    method: GET
    uri: https://management.azure.com/subscriptions/00000000-0000-0000-0000-000000000000/providers/Microsoft.ContainerService/locations/westus2/operations/3819b2c6-d1f4-47fb-8162-9a9871d18be9?api-version=2016-03-30
  response:
    body:
      string: "{\n  \"name\": \"c6b21938-f4d1-fb47-8162-9a9871d18be9\",\n  \"status\":
        \"InProgress\",\n  \"startTime\": \"2022-09-28T10:14:47.1090876Z\"\n }"
>>>>>>> fc8ac97d
    headers:
      cache-control:
      - no-cache
      content-length:
      - '126'
      content-type:
      - application/json
      date:
<<<<<<< HEAD
      - Tue, 19 Jul 2022 06:22:42 GMT
=======
      - Wed, 28 Sep 2022 10:19:17 GMT
>>>>>>> fc8ac97d
      expires:
      - '-1'
      pragma:
      - no-cache
      server:
      - nginx
      strict-transport-security:
      - max-age=31536000; includeSubDomains
      transfer-encoding:
      - chunked
      vary:
      - Accept-Encoding
      x-content-type-options:
      - nosniff
    status:
      code: 200
      message: OK
- request:
    body: null
    headers:
      Accept:
      - '*/*'
      Accept-Encoding:
      - gzip, deflate
      CommandName:
      - aks create
      Connection:
      - keep-alive
      ParameterSetName:
      - --resource-group --name --network-plugin --location --ssh-key-value -o
      User-Agent:
<<<<<<< HEAD
      - AZURECLI/2.38.0 azsdk-python-azure-mgmt-containerservice/20.0.0b Python/3.8.10
        (Linux-5.13.0-1031-azure-x86_64-with-glibc2.29)
    method: GET
    uri: https://management.azure.com/subscriptions/00000000-0000-0000-0000-000000000000/providers/Microsoft.ContainerService/locations/westus2/operations/d74ac2ff-8118-4c89-a0f7-8cc41af64c50?api-version=2016-03-30
  response:
    body:
      string: "{\n  \"name\": \"ffc24ad7-1881-894c-a0f7-8cc41af64c50\",\n  \"status\":
        \"InProgress\",\n  \"startTime\": \"2022-07-19T06:19:12.5466666Z\"\n }"
=======
      - AZURECLI/2.40.0 azsdk-python-azure-mgmt-containerservice/20.3.0b2 Python/3.8.10
        (Linux-5.15.0-1020-azure-x86_64-with-glibc2.29)
    method: GET
    uri: https://management.azure.com/subscriptions/00000000-0000-0000-0000-000000000000/providers/Microsoft.ContainerService/locations/westus2/operations/3819b2c6-d1f4-47fb-8162-9a9871d18be9?api-version=2016-03-30
  response:
    body:
      string: "{\n  \"name\": \"c6b21938-f4d1-fb47-8162-9a9871d18be9\",\n  \"status\":
        \"InProgress\",\n  \"startTime\": \"2022-09-28T10:14:47.1090876Z\"\n }"
>>>>>>> fc8ac97d
    headers:
      cache-control:
      - no-cache
      content-length:
      - '126'
      content-type:
      - application/json
      date:
<<<<<<< HEAD
      - Tue, 19 Jul 2022 06:23:12 GMT
=======
      - Wed, 28 Sep 2022 10:19:47 GMT
>>>>>>> fc8ac97d
      expires:
      - '-1'
      pragma:
      - no-cache
      server:
      - nginx
      strict-transport-security:
      - max-age=31536000; includeSubDomains
      transfer-encoding:
      - chunked
      vary:
      - Accept-Encoding
      x-content-type-options:
      - nosniff
    status:
      code: 200
      message: OK
- request:
    body: null
    headers:
      Accept:
      - '*/*'
      Accept-Encoding:
      - gzip, deflate
      CommandName:
      - aks create
      Connection:
      - keep-alive
      ParameterSetName:
      - --resource-group --name --network-plugin --location --ssh-key-value -o
      User-Agent:
<<<<<<< HEAD
      - AZURECLI/2.38.0 azsdk-python-azure-mgmt-containerservice/20.0.0b Python/3.8.10
        (Linux-5.13.0-1031-azure-x86_64-with-glibc2.29)
    method: GET
    uri: https://management.azure.com/subscriptions/00000000-0000-0000-0000-000000000000/providers/Microsoft.ContainerService/locations/westus2/operations/d74ac2ff-8118-4c89-a0f7-8cc41af64c50?api-version=2016-03-30
  response:
    body:
      string: "{\n  \"name\": \"ffc24ad7-1881-894c-a0f7-8cc41af64c50\",\n  \"status\":
        \"Succeeded\",\n  \"startTime\": \"2022-07-19T06:19:12.5466666Z\",\n  \"endTime\":
        \"2022-07-19T06:23:34.5109278Z\"\n }"
=======
      - AZURECLI/2.40.0 azsdk-python-azure-mgmt-containerservice/20.3.0b2 Python/3.8.10
        (Linux-5.15.0-1020-azure-x86_64-with-glibc2.29)
    method: GET
    uri: https://management.azure.com/subscriptions/00000000-0000-0000-0000-000000000000/providers/Microsoft.ContainerService/locations/westus2/operations/3819b2c6-d1f4-47fb-8162-9a9871d18be9?api-version=2016-03-30
  response:
    body:
      string: "{\n  \"name\": \"c6b21938-f4d1-fb47-8162-9a9871d18be9\",\n  \"status\":
        \"InProgress\",\n  \"startTime\": \"2022-09-28T10:14:47.1090876Z\"\n }"
>>>>>>> fc8ac97d
    headers:
      cache-control:
      - no-cache
      content-length:
<<<<<<< HEAD
=======
      - '126'
      content-type:
      - application/json
      date:
      - Wed, 28 Sep 2022 10:20:17 GMT
      expires:
      - '-1'
      pragma:
      - no-cache
      server:
      - nginx
      strict-transport-security:
      - max-age=31536000; includeSubDomains
      transfer-encoding:
      - chunked
      vary:
      - Accept-Encoding
      x-content-type-options:
      - nosniff
    status:
      code: 200
      message: OK
- request:
    body: null
    headers:
      Accept:
      - '*/*'
      Accept-Encoding:
      - gzip, deflate
      CommandName:
      - aks create
      Connection:
      - keep-alive
      ParameterSetName:
      - --resource-group --name --network-plugin --location --ssh-key-value -o
      User-Agent:
      - AZURECLI/2.40.0 azsdk-python-azure-mgmt-containerservice/20.3.0b2 Python/3.8.10
        (Linux-5.15.0-1020-azure-x86_64-with-glibc2.29)
    method: GET
    uri: https://management.azure.com/subscriptions/00000000-0000-0000-0000-000000000000/providers/Microsoft.ContainerService/locations/westus2/operations/3819b2c6-d1f4-47fb-8162-9a9871d18be9?api-version=2016-03-30
  response:
    body:
      string: "{\n  \"name\": \"c6b21938-f4d1-fb47-8162-9a9871d18be9\",\n  \"status\":
        \"InProgress\",\n  \"startTime\": \"2022-09-28T10:14:47.1090876Z\"\n }"
    headers:
      cache-control:
      - no-cache
      content-length:
      - '126'
      content-type:
      - application/json
      date:
      - Wed, 28 Sep 2022 10:20:47 GMT
      expires:
      - '-1'
      pragma:
      - no-cache
      server:
      - nginx
      strict-transport-security:
      - max-age=31536000; includeSubDomains
      transfer-encoding:
      - chunked
      vary:
      - Accept-Encoding
      x-content-type-options:
      - nosniff
    status:
      code: 200
      message: OK
- request:
    body: null
    headers:
      Accept:
      - '*/*'
      Accept-Encoding:
      - gzip, deflate
      CommandName:
      - aks create
      Connection:
      - keep-alive
      ParameterSetName:
      - --resource-group --name --network-plugin --location --ssh-key-value -o
      User-Agent:
      - AZURECLI/2.40.0 azsdk-python-azure-mgmt-containerservice/20.3.0b2 Python/3.8.10
        (Linux-5.15.0-1020-azure-x86_64-with-glibc2.29)
    method: GET
    uri: https://management.azure.com/subscriptions/00000000-0000-0000-0000-000000000000/providers/Microsoft.ContainerService/locations/westus2/operations/3819b2c6-d1f4-47fb-8162-9a9871d18be9?api-version=2016-03-30
  response:
    body:
      string: "{\n  \"name\": \"c6b21938-f4d1-fb47-8162-9a9871d18be9\",\n  \"status\":
        \"InProgress\",\n  \"startTime\": \"2022-09-28T10:14:47.1090876Z\"\n }"
    headers:
      cache-control:
      - no-cache
      content-length:
      - '126'
      content-type:
      - application/json
      date:
      - Wed, 28 Sep 2022 10:21:17 GMT
      expires:
      - '-1'
      pragma:
      - no-cache
      server:
      - nginx
      strict-transport-security:
      - max-age=31536000; includeSubDomains
      transfer-encoding:
      - chunked
      vary:
      - Accept-Encoding
      x-content-type-options:
      - nosniff
    status:
      code: 200
      message: OK
- request:
    body: null
    headers:
      Accept:
      - '*/*'
      Accept-Encoding:
      - gzip, deflate
      CommandName:
      - aks create
      Connection:
      - keep-alive
      ParameterSetName:
      - --resource-group --name --network-plugin --location --ssh-key-value -o
      User-Agent:
      - AZURECLI/2.40.0 azsdk-python-azure-mgmt-containerservice/20.3.0b2 Python/3.8.10
        (Linux-5.15.0-1020-azure-x86_64-with-glibc2.29)
    method: GET
    uri: https://management.azure.com/subscriptions/00000000-0000-0000-0000-000000000000/providers/Microsoft.ContainerService/locations/westus2/operations/3819b2c6-d1f4-47fb-8162-9a9871d18be9?api-version=2016-03-30
  response:
    body:
      string: "{\n  \"name\": \"c6b21938-f4d1-fb47-8162-9a9871d18be9\",\n  \"status\":
        \"Succeeded\",\n  \"startTime\": \"2022-09-28T10:14:47.1090876Z\",\n  \"endTime\":
        \"2022-09-28T10:21:22.8330999Z\"\n }"
    headers:
      cache-control:
      - no-cache
      content-length:
>>>>>>> fc8ac97d
      - '170'
      content-type:
      - application/json
      date:
<<<<<<< HEAD
      - Tue, 19 Jul 2022 06:23:42 GMT
=======
      - Wed, 28 Sep 2022 10:21:48 GMT
>>>>>>> fc8ac97d
      expires:
      - '-1'
      pragma:
      - no-cache
      server:
      - nginx
      strict-transport-security:
      - max-age=31536000; includeSubDomains
      transfer-encoding:
      - chunked
      vary:
      - Accept-Encoding
      x-content-type-options:
      - nosniff
    status:
      code: 200
      message: OK
- request:
    body: null
    headers:
      Accept:
      - '*/*'
      Accept-Encoding:
      - gzip, deflate
      CommandName:
      - aks create
      Connection:
      - keep-alive
      ParameterSetName:
      - --resource-group --name --network-plugin --location --ssh-key-value -o
      User-Agent:
<<<<<<< HEAD
      - AZURECLI/2.38.0 azsdk-python-azure-mgmt-containerservice/20.0.0b Python/3.8.10
        (Linux-5.13.0-1031-azure-x86_64-with-glibc2.29)
    method: GET
    uri: https://management.azure.com/subscriptions/00000000-0000-0000-0000-000000000000/resourceGroups/clitest000001/providers/Microsoft.ContainerService/managedClusters/cliakstest000001?api-version=2022-06-02-preview
=======
      - AZURECLI/2.40.0 azsdk-python-azure-mgmt-containerservice/20.3.0b2 Python/3.8.10
        (Linux-5.15.0-1020-azure-x86_64-with-glibc2.29)
    method: GET
    uri: https://management.azure.com/subscriptions/00000000-0000-0000-0000-000000000000/resourceGroups/clitest000001/providers/Microsoft.ContainerService/managedClusters/cliakstest000001?api-version=2022-08-03-preview
>>>>>>> fc8ac97d
  response:
    body:
      string: "{\n  \"id\": \"/subscriptions/00000000-0000-0000-0000-000000000000/resourcegroups/clitest000001/providers/Microsoft.ContainerService/managedClusters/cliakstest000001\",\n
        \ \"location\": \"westus2\",\n  \"name\": \"cliakstest000001\",\n  \"type\":
        \"Microsoft.ContainerService/ManagedClusters\",\n  \"properties\": {\n   \"provisioningState\":
        \"Succeeded\",\n   \"powerState\": {\n    \"code\": \"Running\"\n   },\n   \"kubernetesVersion\":
<<<<<<< HEAD
        \"1.22.11\",\n   \"currentKubernetesVersion\": \"1.22.11\",\n   \"dnsPrefix\":
        \"cliakstest-clitestovqbzs62d-8ecadf\",\n   \"fqdn\": \"cliakstest-clitestovqbzs62d-8ecadf-7bf2b9cd.hcp.westus2.azmk8s.io\",\n
        \  \"azurePortalFQDN\": \"cliakstest-clitestovqbzs62d-8ecadf-7bf2b9cd.portal.hcp.westus2.azmk8s.io\",\n
=======
        \"1.23.8\",\n   \"currentKubernetesVersion\": \"1.23.8\",\n   \"dnsPrefix\":
        \"cliakstest-clitestk53islmrp-8ecadf\",\n   \"fqdn\": \"cliakstest-clitestk53islmrp-8ecadf-2dc7dcb5.hcp.westus2.azmk8s.io\",\n
        \  \"azurePortalFQDN\": \"cliakstest-clitestk53islmrp-8ecadf-2dc7dcb5.portal.hcp.westus2.azmk8s.io\",\n
>>>>>>> fc8ac97d
        \  \"agentPoolProfiles\": [\n    {\n     \"name\": \"nodepool1\",\n     \"count\":
        3,\n     \"vmSize\": \"Standard_DS2_v2\",\n     \"osDiskSizeGB\": 128,\n     \"osDiskType\":
        \"Managed\",\n     \"kubeletDiskType\": \"OS\",\n     \"workloadRuntime\":
        \"OCIContainer\",\n     \"maxPods\": 250,\n     \"type\": \"VirtualMachineScaleSets\",\n
        \    \"enableAutoScaling\": false,\n     \"provisioningState\": \"Succeeded\",\n
        \    \"powerState\": {\n      \"code\": \"Running\"\n     },\n     \"orchestratorVersion\":
        \"1.22.11\",\n     \"enableNodePublicIP\": false,\n     \"enableCustomCATrust\":
        false,\n     \"mode\": \"System\",\n     \"enableEncryptionAtHost\": false,\n
        \    \"enableUltraSSD\": false,\n     \"osType\": \"Linux\",\n     \"osSKU\":
<<<<<<< HEAD
        \"Ubuntu\",\n     \"nodeImageVersion\": \"AKSUbuntu-1804gen2containerd-2022.06.29\",\n
        \    \"upgradeSettings\": {},\n     \"enableFIPS\": false\n    }\n   ],\n
        \  \"linuxProfile\": {\n    \"adminUsername\": \"azureuser\",\n    \"ssh\":
        {\n     \"publicKeys\": [\n      {\n       \"keyData\": \"ssh-rsa AAAAB3NzaC1yc2EAAAADAQABAAABAQDBDU2v87Kb4/ZzK8RbuSkPMRF9IfTfY7Y/jeEede3uFf1lnR5Cix3oY6nmZz05uZKsDemHzTJdhUrNihiBljmK14os+4sjUGz8ffZCNop35eLpuZpNuPeU3Q9RX5IGMM9rK2URKKfPqDqFu6JuliFZL9y7ayNTu3OOEJhyXi9Mw/qo0vf/u04XD/mG0WDXWXkJyC0Lgp5/PNbJuI0XH+t+Fm1zYitVh5vAAKPDvGf5QufZlPPSjp729Bt0QBBsyIIq6XVZFxUrSaAPVXdgZKmL72vW3OCDaitsD1/a0Yx4g32n5ux1KICIBdAgpQ6TFCNS9A6i8krO57LiXnVAZneB
=======
        \"Ubuntu\",\n     \"nodeImageVersion\": \"AKSUbuntu-1804gen2containerd-2022.09.13\",\n
        \    \"upgradeSettings\": {},\n     \"enableFIPS\": false\n    }\n   ],\n
        \  \"linuxProfile\": {\n    \"adminUsername\": \"azureuser\",\n    \"ssh\":
        {\n     \"publicKeys\": [\n      {\n       \"keyData\": \"ssh-rsa AAAAB3NzaC1yc2EAAAADAQABAAABAQDVt7qYfUlZP3JUy9lguIXjt8N1qtBC8yktmu7E83C+A1pYFjRdVc/WU4vTbERHemLl28PpLNLg2EdVMVDXRPLEkSVOtNV02lh0Jyuw6s3mf/UYvgRKNo6rOSH3+Hvv+9IswiBnq7oOnzIz7wQaQZ47pDl2VbOO1JYjM+X2iNK8XrnXTm5+nE3ZSmwUweY6vSElhFhsogoJf8VRBH8hCxwhb+6h+XtAhH+OWGCy3l9YVS7pJxXGbd1G3zYem94lzIKuzKq1lCXQ1qrryfa1eX9U4H+d1IKCz8hnnns46kzSMM7Eh0robU9dLoJhNlh94vB6mvPpM2XJbMzf+mRC3FUv
>>>>>>> fc8ac97d
        azcli_aks_live_test@example.com\\n\"\n      }\n     ]\n    }\n   },\n   \"windowsProfile\":
        {\n    \"adminUsername\": \"azureuser\",\n    \"enableCSIProxy\": true\n   },\n
        \  \"servicePrincipalProfile\": {\n    \"clientId\":\"00000000-0000-0000-0000-000000000001\"\n
        \  },\n   \"nodeResourceGroup\": \"MC_clitest000001_cliakstest000001_westus2\",\n
        \  \"enableRBAC\": true,\n   \"enablePodSecurityPolicy\": false,\n   \"networkProfile\":
        {\n    \"networkPlugin\": \"none\",\n    \"loadBalancerSku\": \"Standard\",\n
        \   \"loadBalancerProfile\": {\n     \"managedOutboundIPs\": {\n      \"count\":
<<<<<<< HEAD
        1\n     },\n     \"effectiveOutboundIPs\": [\n      {\n       \"id\": \"/subscriptions/00000000-0000-0000-0000-000000000000/resourceGroups/MC_clitest000001_cliakstest000001_westus2/providers/Microsoft.Network/publicIPAddresses/be246f31-8283-4f93-882a-f0c313e081c4\"\n
        \     }\n     ]\n    },\n    \"serviceCidr\": \"10.0.0.0/16\",\n    \"dnsServiceIP\":
        \"10.0.0.10\",\n    \"dockerBridgeCidr\": \"172.17.0.1/16\",\n    \"outboundType\":
        \"loadBalancer\",\n    \"serviceCidrs\": [\n     \"10.0.0.0/16\"\n    ],\n
        \   \"ipFamilies\": [\n     \"IPv4\"\n    ]\n   },\n   \"maxAgentPools\":
        100,\n   \"identityProfile\": {\n    \"kubeletidentity\": {\n     \"resourceId\":
        \"/subscriptions/00000000-0000-0000-0000-000000000000/resourcegroups/MC_clitest000001_cliakstest000001_westus2/providers/Microsoft.ManagedIdentity/userAssignedIdentities/cliakstest000001-agentpool\",\n
=======
        1\n     },\n     \"effectiveOutboundIPs\": [\n      {\n       \"id\": \"/subscriptions/00000000-0000-0000-0000-000000000000/resourceGroups/MC_clitest000001_cliakstest000001_westus2/providers/Microsoft.Network/publicIPAddresses/9f960d9e-fe94-4699-92b8-4717689a6966\"\n
        \     }\n     ],\n     \"backendPoolType\": \"nodeIPConfiguration\"\n    },\n
        \   \"serviceCidr\": \"10.0.0.0/16\",\n    \"dnsServiceIP\": \"10.0.0.10\",\n
        \   \"dockerBridgeCidr\": \"172.17.0.1/16\",\n    \"outboundType\": \"loadBalancer\",\n
        \   \"serviceCidrs\": [\n     \"10.0.0.0/16\"\n    ],\n    \"ipFamilies\":
        [\n     \"IPv4\"\n    ]\n   },\n   \"maxAgentPools\": 100,\n   \"identityProfile\":
        {\n    \"kubeletidentity\": {\n     \"resourceId\": \"/subscriptions/00000000-0000-0000-0000-000000000000/resourcegroups/MC_clitest000001_cliakstest000001_westus2/providers/Microsoft.ManagedIdentity/userAssignedIdentities/cliakstest000001-agentpool\",\n
>>>>>>> fc8ac97d
        \    \"clientId\":\"00000000-0000-0000-0000-000000000001\",\n     \"objectId\":\"00000000-0000-0000-0000-000000000001\"\n
        \   }\n   },\n   \"disableLocalAccounts\": false,\n   \"securityProfile\":
        {},\n   \"storageProfile\": {\n    \"diskCSIDriver\": {\n     \"enabled\":
        true,\n     \"version\": \"v1\"\n    },\n    \"fileCSIDriver\": {\n     \"enabled\":
        true\n    },\n    \"snapshotController\": {\n     \"enabled\": true\n    }\n
        \  },\n   \"oidcIssuerProfile\": {\n    \"enabled\": false\n   }\n  },\n  \"identity\":
        {\n   \"type\": \"SystemAssigned\",\n   \"principalId\":\"00000000-0000-0000-0000-000000000001\",\n
        \  \"tenantId\": \"72f988bf-86f1-41af-91ab-2d7cd011db47\"\n  },\n  \"sku\":
        {\n   \"name\": \"Basic\",\n   \"tier\": \"Free\"\n  }\n }"
    headers:
      cache-control:
      - no-cache
      content-length:
      - '3986'
      content-type:
      - application/json
      date:
<<<<<<< HEAD
      - Tue, 19 Jul 2022 06:23:43 GMT
=======
      - Wed, 28 Sep 2022 10:21:48 GMT
>>>>>>> fc8ac97d
      expires:
      - '-1'
      pragma:
      - no-cache
      server:
      - nginx
      strict-transport-security:
      - max-age=31536000; includeSubDomains
      transfer-encoding:
      - chunked
      vary:
      - Accept-Encoding
      x-content-type-options:
      - nosniff
    status:
      code: 200
      message: OK
version: 1<|MERGE_RESOLUTION|>--- conflicted
+++ resolved
@@ -1,11 +1,7 @@
 interactions:
 - request:
     body: '{"location": "westus2", "identity": {"type": "SystemAssigned"}, "properties":
-<<<<<<< HEAD
-      {"kubernetesVersion": "", "dnsPrefix": "cliakstest-clitestovqbzs62d-8ecadf",
-=======
       {"kubernetesVersion": "", "dnsPrefix": "cliakstest-clitestk53islmrp-8ecadf",
->>>>>>> fc8ac97d
       "agentPoolProfiles": [{"count": 3, "vmSize": "Standard_DS2_v2", "osDiskSizeGB":
       0, "workloadRuntime": "OCIContainer", "osType": "Linux", "enableAutoScaling":
       false, "type": "VirtualMachineScaleSets", "mode": "System", "orchestratorVersion":
@@ -13,11 +9,7 @@
       false, "scaleSetPriority": "Regular", "scaleSetEvictionPolicy": "Delete", "spotMaxPrice":
       -1.0, "nodeTaints": [], "enableEncryptionAtHost": false, "enableUltraSSD": false,
       "enableFIPS": false, "name": "nodepool1"}], "linuxProfile": {"adminUsername":
-<<<<<<< HEAD
-      "azureuser", "ssh": {"publicKeys": [{"keyData": "ssh-rsa AAAAB3NzaC1yc2EAAAADAQABAAABAQDBDU2v87Kb4/ZzK8RbuSkPMRF9IfTfY7Y/jeEede3uFf1lnR5Cix3oY6nmZz05uZKsDemHzTJdhUrNihiBljmK14os+4sjUGz8ffZCNop35eLpuZpNuPeU3Q9RX5IGMM9rK2URKKfPqDqFu6JuliFZL9y7ayNTu3OOEJhyXi9Mw/qo0vf/u04XD/mG0WDXWXkJyC0Lgp5/PNbJuI0XH+t+Fm1zYitVh5vAAKPDvGf5QufZlPPSjp729Bt0QBBsyIIq6XVZFxUrSaAPVXdgZKmL72vW3OCDaitsD1/a0Yx4g32n5ux1KICIBdAgpQ6TFCNS9A6i8krO57LiXnVAZneB
-=======
       "azureuser", "ssh": {"publicKeys": [{"keyData": "ssh-rsa AAAAB3NzaC1yc2EAAAADAQABAAABAQDVt7qYfUlZP3JUy9lguIXjt8N1qtBC8yktmu7E83C+A1pYFjRdVc/WU4vTbERHemLl28PpLNLg2EdVMVDXRPLEkSVOtNV02lh0Jyuw6s3mf/UYvgRKNo6rOSH3+Hvv+9IswiBnq7oOnzIz7wQaQZ47pDl2VbOO1JYjM+X2iNK8XrnXTm5+nE3ZSmwUweY6vSElhFhsogoJf8VRBH8hCxwhb+6h+XtAhH+OWGCy3l9YVS7pJxXGbd1G3zYem94lzIKuzKq1lCXQ1qrryfa1eX9U4H+d1IKCz8hnnns46kzSMM7Eh0robU9dLoJhNlh94vB6mvPpM2XJbMzf+mRC3FUv
->>>>>>> fc8ac97d
       azcli_aks_live_test@example.com\n"}]}}, "addonProfiles": {}, "enableRBAC": true,
       "enablePodSecurityPolicy": false, "networkProfile": {"networkPlugin": "none",
       "outboundType": "loadBalancer", "loadBalancerSku": "standard"}, "disableLocalAccounts":
@@ -38,32 +30,19 @@
       ParameterSetName:
       - --resource-group --name --network-plugin --location --ssh-key-value -o
       User-Agent:
-<<<<<<< HEAD
-      - AZURECLI/2.38.0 azsdk-python-azure-mgmt-containerservice/20.0.0b Python/3.8.10
-        (Linux-5.13.0-1031-azure-x86_64-with-glibc2.29)
-    method: PUT
-    uri: https://management.azure.com/subscriptions/00000000-0000-0000-0000-000000000000/resourceGroups/clitest000001/providers/Microsoft.ContainerService/managedClusters/cliakstest000001?api-version=2022-06-02-preview
-=======
       - AZURECLI/2.40.0 azsdk-python-azure-mgmt-containerservice/20.3.0b2 Python/3.8.10
         (Linux-5.15.0-1020-azure-x86_64-with-glibc2.29)
     method: PUT
     uri: https://management.azure.com/subscriptions/00000000-0000-0000-0000-000000000000/resourceGroups/clitest000001/providers/Microsoft.ContainerService/managedClusters/cliakstest000001?api-version=2022-08-03-preview
->>>>>>> fc8ac97d
   response:
     body:
       string: "{\n  \"id\": \"/subscriptions/00000000-0000-0000-0000-000000000000/resourcegroups/clitest000001/providers/Microsoft.ContainerService/managedClusters/cliakstest000001\",\n
         \ \"location\": \"westus2\",\n  \"name\": \"cliakstest000001\",\n  \"type\":
         \"Microsoft.ContainerService/ManagedClusters\",\n  \"properties\": {\n   \"provisioningState\":
         \"Creating\",\n   \"powerState\": {\n    \"code\": \"Running\"\n   },\n   \"kubernetesVersion\":
-<<<<<<< HEAD
-        \"1.22.11\",\n   \"currentKubernetesVersion\": \"1.22.11\",\n   \"dnsPrefix\":
-        \"cliakstest-clitestovqbzs62d-8ecadf\",\n   \"fqdn\": \"cliakstest-clitestovqbzs62d-8ecadf-7bf2b9cd.hcp.westus2.azmk8s.io\",\n
-        \  \"azurePortalFQDN\": \"cliakstest-clitestovqbzs62d-8ecadf-7bf2b9cd.portal.hcp.westus2.azmk8s.io\",\n
-=======
         \"1.23.8\",\n   \"currentKubernetesVersion\": \"1.23.8\",\n   \"dnsPrefix\":
         \"cliakstest-clitestk53islmrp-8ecadf\",\n   \"fqdn\": \"cliakstest-clitestk53islmrp-8ecadf-2dc7dcb5.hcp.westus2.azmk8s.io\",\n
         \  \"azurePortalFQDN\": \"cliakstest-clitestk53islmrp-8ecadf-2dc7dcb5.portal.hcp.westus2.azmk8s.io\",\n
->>>>>>> fc8ac97d
         \  \"agentPoolProfiles\": [\n    {\n     \"name\": \"nodepool1\",\n     \"count\":
         3,\n     \"vmSize\": \"Standard_DS2_v2\",\n     \"osDiskSizeGB\": 128,\n     \"osDiskType\":
         \"Managed\",\n     \"kubeletDiskType\": \"OS\",\n     \"workloadRuntime\":
@@ -73,17 +52,10 @@
         \"1.22.11\",\n     \"enableNodePublicIP\": false,\n     \"enableCustomCATrust\":
         false,\n     \"mode\": \"System\",\n     \"enableEncryptionAtHost\": false,\n
         \    \"enableUltraSSD\": false,\n     \"osType\": \"Linux\",\n     \"osSKU\":
-<<<<<<< HEAD
-        \"Ubuntu\",\n     \"nodeImageVersion\": \"AKSUbuntu-1804gen2containerd-2022.06.29\",\n
-        \    \"upgradeSettings\": {},\n     \"enableFIPS\": false\n    }\n   ],\n
-        \  \"linuxProfile\": {\n    \"adminUsername\": \"azureuser\",\n    \"ssh\":
-        {\n     \"publicKeys\": [\n      {\n       \"keyData\": \"ssh-rsa AAAAB3NzaC1yc2EAAAADAQABAAABAQDBDU2v87Kb4/ZzK8RbuSkPMRF9IfTfY7Y/jeEede3uFf1lnR5Cix3oY6nmZz05uZKsDemHzTJdhUrNihiBljmK14os+4sjUGz8ffZCNop35eLpuZpNuPeU3Q9RX5IGMM9rK2URKKfPqDqFu6JuliFZL9y7ayNTu3OOEJhyXi9Mw/qo0vf/u04XD/mG0WDXWXkJyC0Lgp5/PNbJuI0XH+t+Fm1zYitVh5vAAKPDvGf5QufZlPPSjp729Bt0QBBsyIIq6XVZFxUrSaAPVXdgZKmL72vW3OCDaitsD1/a0Yx4g32n5ux1KICIBdAgpQ6TFCNS9A6i8krO57LiXnVAZneB
-=======
         \"Ubuntu\",\n     \"nodeImageVersion\": \"AKSUbuntu-1804gen2containerd-2022.09.13\",\n
         \    \"upgradeSettings\": {},\n     \"enableFIPS\": false\n    }\n   ],\n
         \  \"linuxProfile\": {\n    \"adminUsername\": \"azureuser\",\n    \"ssh\":
         {\n     \"publicKeys\": [\n      {\n       \"keyData\": \"ssh-rsa AAAAB3NzaC1yc2EAAAADAQABAAABAQDVt7qYfUlZP3JUy9lguIXjt8N1qtBC8yktmu7E83C+A1pYFjRdVc/WU4vTbERHemLl28PpLNLg2EdVMVDXRPLEkSVOtNV02lh0Jyuw6s3mf/UYvgRKNo6rOSH3+Hvv+9IswiBnq7oOnzIz7wQaQZ47pDl2VbOO1JYjM+X2iNK8XrnXTm5+nE3ZSmwUweY6vSElhFhsogoJf8VRBH8hCxwhb+6h+XtAhH+OWGCy3l9YVS7pJxXGbd1G3zYem94lzIKuzKq1lCXQ1qrryfa1eX9U4H+d1IKCz8hnnns46kzSMM7Eh0robU9dLoJhNlh94vB6mvPpM2XJbMzf+mRC3FUv
->>>>>>> fc8ac97d
         azcli_aks_live_test@example.com\\n\"\n      }\n     ]\n    }\n   },\n   \"windowsProfile\":
         {\n    \"adminUsername\": \"azureuser\",\n    \"enableCSIProxy\": true\n   },\n
         \  \"servicePrincipalProfile\": {\n    \"clientId\":\"00000000-0000-0000-0000-000000000001\"\n
@@ -104,11 +76,7 @@
         {\n   \"name\": \"Basic\",\n   \"tier\": \"Free\"\n  }\n }"
     headers:
       azure-asyncoperation:
-<<<<<<< HEAD
-      - https://management.azure.com/subscriptions/00000000-0000-0000-0000-000000000000/providers/Microsoft.ContainerService/locations/westus2/operations/d74ac2ff-8118-4c89-a0f7-8cc41af64c50?api-version=2016-03-30
-=======
       - https://management.azure.com/subscriptions/00000000-0000-0000-0000-000000000000/providers/Microsoft.ContainerService/locations/westus2/operations/3819b2c6-d1f4-47fb-8162-9a9871d18be9?api-version=2016-03-30
->>>>>>> fc8ac97d
       cache-control:
       - no-cache
       content-length:
@@ -116,11 +84,7 @@
       content-type:
       - application/json
       date:
-<<<<<<< HEAD
-      - Tue, 19 Jul 2022 06:19:12 GMT
-=======
       - Wed, 28 Sep 2022 10:14:46 GMT
->>>>>>> fc8ac97d
       expires:
       - '-1'
       pragma:
@@ -132,11 +96,7 @@
       x-content-type-options:
       - nosniff
       x-ms-ratelimit-remaining-subscription-writes:
-<<<<<<< HEAD
-      - '1193'
-=======
       - '1194'
->>>>>>> fc8ac97d
     status:
       code: 201
       message: Created
@@ -154,16 +114,6 @@
       ParameterSetName:
       - --resource-group --name --network-plugin --location --ssh-key-value -o
       User-Agent:
-<<<<<<< HEAD
-      - AZURECLI/2.38.0 azsdk-python-azure-mgmt-containerservice/20.0.0b Python/3.8.10
-        (Linux-5.13.0-1031-azure-x86_64-with-glibc2.29)
-    method: GET
-    uri: https://management.azure.com/subscriptions/00000000-0000-0000-0000-000000000000/providers/Microsoft.ContainerService/locations/westus2/operations/d74ac2ff-8118-4c89-a0f7-8cc41af64c50?api-version=2016-03-30
-  response:
-    body:
-      string: "{\n  \"name\": \"ffc24ad7-1881-894c-a0f7-8cc41af64c50\",\n  \"status\":
-        \"InProgress\",\n  \"startTime\": \"2022-07-19T06:19:12.5466666Z\"\n }"
-=======
       - AZURECLI/2.40.0 azsdk-python-azure-mgmt-containerservice/20.3.0b2 Python/3.8.10
         (Linux-5.15.0-1020-azure-x86_64-with-glibc2.29)
     method: GET
@@ -268,518 +218,394 @@
     body:
       string: "{\n  \"name\": \"c6b21938-f4d1-fb47-8162-9a9871d18be9\",\n  \"status\":
         \"InProgress\",\n  \"startTime\": \"2022-09-28T10:14:47.1090876Z\"\n }"
->>>>>>> fc8ac97d
-    headers:
-      cache-control:
-      - no-cache
-      content-length:
-      - '126'
-      content-type:
-      - application/json
-      date:
-<<<<<<< HEAD
-      - Tue, 19 Jul 2022 06:19:42 GMT
-=======
+    headers:
+      cache-control:
+      - no-cache
+      content-length:
+      - '126'
+      content-type:
+      - application/json
+      date:
       - Wed, 28 Sep 2022 10:16:17 GMT
->>>>>>> fc8ac97d
-      expires:
-      - '-1'
-      pragma:
-      - no-cache
-      server:
-      - nginx
-      strict-transport-security:
-      - max-age=31536000; includeSubDomains
-      transfer-encoding:
-      - chunked
-      vary:
-      - Accept-Encoding
-      x-content-type-options:
-      - nosniff
-    status:
-      code: 200
-      message: OK
-- request:
-    body: null
-    headers:
-      Accept:
-      - '*/*'
-      Accept-Encoding:
-      - gzip, deflate
-      CommandName:
-      - aks create
-      Connection:
-      - keep-alive
-      ParameterSetName:
-      - --resource-group --name --network-plugin --location --ssh-key-value -o
-      User-Agent:
-<<<<<<< HEAD
-      - AZURECLI/2.38.0 azsdk-python-azure-mgmt-containerservice/20.0.0b Python/3.8.10
-        (Linux-5.13.0-1031-azure-x86_64-with-glibc2.29)
-    method: GET
-    uri: https://management.azure.com/subscriptions/00000000-0000-0000-0000-000000000000/providers/Microsoft.ContainerService/locations/westus2/operations/d74ac2ff-8118-4c89-a0f7-8cc41af64c50?api-version=2016-03-30
-  response:
-    body:
-      string: "{\n  \"name\": \"ffc24ad7-1881-894c-a0f7-8cc41af64c50\",\n  \"status\":
-        \"InProgress\",\n  \"startTime\": \"2022-07-19T06:19:12.5466666Z\"\n }"
-=======
-      - AZURECLI/2.40.0 azsdk-python-azure-mgmt-containerservice/20.3.0b2 Python/3.8.10
-        (Linux-5.15.0-1020-azure-x86_64-with-glibc2.29)
-    method: GET
-    uri: https://management.azure.com/subscriptions/00000000-0000-0000-0000-000000000000/providers/Microsoft.ContainerService/locations/westus2/operations/3819b2c6-d1f4-47fb-8162-9a9871d18be9?api-version=2016-03-30
-  response:
-    body:
-      string: "{\n  \"name\": \"c6b21938-f4d1-fb47-8162-9a9871d18be9\",\n  \"status\":
-        \"InProgress\",\n  \"startTime\": \"2022-09-28T10:14:47.1090876Z\"\n }"
->>>>>>> fc8ac97d
-    headers:
-      cache-control:
-      - no-cache
-      content-length:
-      - '126'
-      content-type:
-      - application/json
-      date:
-<<<<<<< HEAD
-      - Tue, 19 Jul 2022 06:20:12 GMT
-=======
+      expires:
+      - '-1'
+      pragma:
+      - no-cache
+      server:
+      - nginx
+      strict-transport-security:
+      - max-age=31536000; includeSubDomains
+      transfer-encoding:
+      - chunked
+      vary:
+      - Accept-Encoding
+      x-content-type-options:
+      - nosniff
+    status:
+      code: 200
+      message: OK
+- request:
+    body: null
+    headers:
+      Accept:
+      - '*/*'
+      Accept-Encoding:
+      - gzip, deflate
+      CommandName:
+      - aks create
+      Connection:
+      - keep-alive
+      ParameterSetName:
+      - --resource-group --name --network-plugin --location --ssh-key-value -o
+      User-Agent:
+      - AZURECLI/2.40.0 azsdk-python-azure-mgmt-containerservice/20.3.0b2 Python/3.8.10
+        (Linux-5.15.0-1020-azure-x86_64-with-glibc2.29)
+    method: GET
+    uri: https://management.azure.com/subscriptions/00000000-0000-0000-0000-000000000000/providers/Microsoft.ContainerService/locations/westus2/operations/3819b2c6-d1f4-47fb-8162-9a9871d18be9?api-version=2016-03-30
+  response:
+    body:
+      string: "{\n  \"name\": \"c6b21938-f4d1-fb47-8162-9a9871d18be9\",\n  \"status\":
+        \"InProgress\",\n  \"startTime\": \"2022-09-28T10:14:47.1090876Z\"\n }"
+    headers:
+      cache-control:
+      - no-cache
+      content-length:
+      - '126'
+      content-type:
+      - application/json
+      date:
       - Wed, 28 Sep 2022 10:16:47 GMT
->>>>>>> fc8ac97d
-      expires:
-      - '-1'
-      pragma:
-      - no-cache
-      server:
-      - nginx
-      strict-transport-security:
-      - max-age=31536000; includeSubDomains
-      transfer-encoding:
-      - chunked
-      vary:
-      - Accept-Encoding
-      x-content-type-options:
-      - nosniff
-    status:
-      code: 200
-      message: OK
-- request:
-    body: null
-    headers:
-      Accept:
-      - '*/*'
-      Accept-Encoding:
-      - gzip, deflate
-      CommandName:
-      - aks create
-      Connection:
-      - keep-alive
-      ParameterSetName:
-      - --resource-group --name --network-plugin --location --ssh-key-value -o
-      User-Agent:
-<<<<<<< HEAD
-      - AZURECLI/2.38.0 azsdk-python-azure-mgmt-containerservice/20.0.0b Python/3.8.10
-        (Linux-5.13.0-1031-azure-x86_64-with-glibc2.29)
-    method: GET
-    uri: https://management.azure.com/subscriptions/00000000-0000-0000-0000-000000000000/providers/Microsoft.ContainerService/locations/westus2/operations/d74ac2ff-8118-4c89-a0f7-8cc41af64c50?api-version=2016-03-30
-  response:
-    body:
-      string: "{\n  \"name\": \"ffc24ad7-1881-894c-a0f7-8cc41af64c50\",\n  \"status\":
-        \"InProgress\",\n  \"startTime\": \"2022-07-19T06:19:12.5466666Z\"\n }"
-=======
-      - AZURECLI/2.40.0 azsdk-python-azure-mgmt-containerservice/20.3.0b2 Python/3.8.10
-        (Linux-5.15.0-1020-azure-x86_64-with-glibc2.29)
-    method: GET
-    uri: https://management.azure.com/subscriptions/00000000-0000-0000-0000-000000000000/providers/Microsoft.ContainerService/locations/westus2/operations/3819b2c6-d1f4-47fb-8162-9a9871d18be9?api-version=2016-03-30
-  response:
-    body:
-      string: "{\n  \"name\": \"c6b21938-f4d1-fb47-8162-9a9871d18be9\",\n  \"status\":
-        \"InProgress\",\n  \"startTime\": \"2022-09-28T10:14:47.1090876Z\"\n }"
->>>>>>> fc8ac97d
-    headers:
-      cache-control:
-      - no-cache
-      content-length:
-      - '126'
-      content-type:
-      - application/json
-      date:
-<<<<<<< HEAD
-      - Tue, 19 Jul 2022 06:20:42 GMT
-=======
+      expires:
+      - '-1'
+      pragma:
+      - no-cache
+      server:
+      - nginx
+      strict-transport-security:
+      - max-age=31536000; includeSubDomains
+      transfer-encoding:
+      - chunked
+      vary:
+      - Accept-Encoding
+      x-content-type-options:
+      - nosniff
+    status:
+      code: 200
+      message: OK
+- request:
+    body: null
+    headers:
+      Accept:
+      - '*/*'
+      Accept-Encoding:
+      - gzip, deflate
+      CommandName:
+      - aks create
+      Connection:
+      - keep-alive
+      ParameterSetName:
+      - --resource-group --name --network-plugin --location --ssh-key-value -o
+      User-Agent:
+      - AZURECLI/2.40.0 azsdk-python-azure-mgmt-containerservice/20.3.0b2 Python/3.8.10
+        (Linux-5.15.0-1020-azure-x86_64-with-glibc2.29)
+    method: GET
+    uri: https://management.azure.com/subscriptions/00000000-0000-0000-0000-000000000000/providers/Microsoft.ContainerService/locations/westus2/operations/3819b2c6-d1f4-47fb-8162-9a9871d18be9?api-version=2016-03-30
+  response:
+    body:
+      string: "{\n  \"name\": \"c6b21938-f4d1-fb47-8162-9a9871d18be9\",\n  \"status\":
+        \"InProgress\",\n  \"startTime\": \"2022-09-28T10:14:47.1090876Z\"\n }"
+    headers:
+      cache-control:
+      - no-cache
+      content-length:
+      - '126'
+      content-type:
+      - application/json
+      date:
       - Wed, 28 Sep 2022 10:17:16 GMT
->>>>>>> fc8ac97d
-      expires:
-      - '-1'
-      pragma:
-      - no-cache
-      server:
-      - nginx
-      strict-transport-security:
-      - max-age=31536000; includeSubDomains
-      transfer-encoding:
-      - chunked
-      vary:
-      - Accept-Encoding
-      x-content-type-options:
-      - nosniff
-    status:
-      code: 200
-      message: OK
-- request:
-    body: null
-    headers:
-      Accept:
-      - '*/*'
-      Accept-Encoding:
-      - gzip, deflate
-      CommandName:
-      - aks create
-      Connection:
-      - keep-alive
-      ParameterSetName:
-      - --resource-group --name --network-plugin --location --ssh-key-value -o
-      User-Agent:
-<<<<<<< HEAD
-      - AZURECLI/2.38.0 azsdk-python-azure-mgmt-containerservice/20.0.0b Python/3.8.10
-        (Linux-5.13.0-1031-azure-x86_64-with-glibc2.29)
-    method: GET
-    uri: https://management.azure.com/subscriptions/00000000-0000-0000-0000-000000000000/providers/Microsoft.ContainerService/locations/westus2/operations/d74ac2ff-8118-4c89-a0f7-8cc41af64c50?api-version=2016-03-30
-  response:
-    body:
-      string: "{\n  \"name\": \"ffc24ad7-1881-894c-a0f7-8cc41af64c50\",\n  \"status\":
-        \"InProgress\",\n  \"startTime\": \"2022-07-19T06:19:12.5466666Z\"\n }"
-=======
-      - AZURECLI/2.40.0 azsdk-python-azure-mgmt-containerservice/20.3.0b2 Python/3.8.10
-        (Linux-5.15.0-1020-azure-x86_64-with-glibc2.29)
-    method: GET
-    uri: https://management.azure.com/subscriptions/00000000-0000-0000-0000-000000000000/providers/Microsoft.ContainerService/locations/westus2/operations/3819b2c6-d1f4-47fb-8162-9a9871d18be9?api-version=2016-03-30
-  response:
-    body:
-      string: "{\n  \"name\": \"c6b21938-f4d1-fb47-8162-9a9871d18be9\",\n  \"status\":
-        \"InProgress\",\n  \"startTime\": \"2022-09-28T10:14:47.1090876Z\"\n }"
->>>>>>> fc8ac97d
-    headers:
-      cache-control:
-      - no-cache
-      content-length:
-      - '126'
-      content-type:
-      - application/json
-      date:
-<<<<<<< HEAD
-      - Tue, 19 Jul 2022 06:21:13 GMT
-=======
+      expires:
+      - '-1'
+      pragma:
+      - no-cache
+      server:
+      - nginx
+      strict-transport-security:
+      - max-age=31536000; includeSubDomains
+      transfer-encoding:
+      - chunked
+      vary:
+      - Accept-Encoding
+      x-content-type-options:
+      - nosniff
+    status:
+      code: 200
+      message: OK
+- request:
+    body: null
+    headers:
+      Accept:
+      - '*/*'
+      Accept-Encoding:
+      - gzip, deflate
+      CommandName:
+      - aks create
+      Connection:
+      - keep-alive
+      ParameterSetName:
+      - --resource-group --name --network-plugin --location --ssh-key-value -o
+      User-Agent:
+      - AZURECLI/2.40.0 azsdk-python-azure-mgmt-containerservice/20.3.0b2 Python/3.8.10
+        (Linux-5.15.0-1020-azure-x86_64-with-glibc2.29)
+    method: GET
+    uri: https://management.azure.com/subscriptions/00000000-0000-0000-0000-000000000000/providers/Microsoft.ContainerService/locations/westus2/operations/3819b2c6-d1f4-47fb-8162-9a9871d18be9?api-version=2016-03-30
+  response:
+    body:
+      string: "{\n  \"name\": \"c6b21938-f4d1-fb47-8162-9a9871d18be9\",\n  \"status\":
+        \"InProgress\",\n  \"startTime\": \"2022-09-28T10:14:47.1090876Z\"\n }"
+    headers:
+      cache-control:
+      - no-cache
+      content-length:
+      - '126'
+      content-type:
+      - application/json
+      date:
       - Wed, 28 Sep 2022 10:17:46 GMT
->>>>>>> fc8ac97d
-      expires:
-      - '-1'
-      pragma:
-      - no-cache
-      server:
-      - nginx
-      strict-transport-security:
-      - max-age=31536000; includeSubDomains
-      transfer-encoding:
-      - chunked
-      vary:
-      - Accept-Encoding
-      x-content-type-options:
-      - nosniff
-    status:
-      code: 200
-      message: OK
-- request:
-    body: null
-    headers:
-      Accept:
-      - '*/*'
-      Accept-Encoding:
-      - gzip, deflate
-      CommandName:
-      - aks create
-      Connection:
-      - keep-alive
-      ParameterSetName:
-      - --resource-group --name --network-plugin --location --ssh-key-value -o
-      User-Agent:
-<<<<<<< HEAD
-      - AZURECLI/2.38.0 azsdk-python-azure-mgmt-containerservice/20.0.0b Python/3.8.10
-        (Linux-5.13.0-1031-azure-x86_64-with-glibc2.29)
-    method: GET
-    uri: https://management.azure.com/subscriptions/00000000-0000-0000-0000-000000000000/providers/Microsoft.ContainerService/locations/westus2/operations/d74ac2ff-8118-4c89-a0f7-8cc41af64c50?api-version=2016-03-30
-  response:
-    body:
-      string: "{\n  \"name\": \"ffc24ad7-1881-894c-a0f7-8cc41af64c50\",\n  \"status\":
-        \"InProgress\",\n  \"startTime\": \"2022-07-19T06:19:12.5466666Z\"\n }"
-=======
-      - AZURECLI/2.40.0 azsdk-python-azure-mgmt-containerservice/20.3.0b2 Python/3.8.10
-        (Linux-5.15.0-1020-azure-x86_64-with-glibc2.29)
-    method: GET
-    uri: https://management.azure.com/subscriptions/00000000-0000-0000-0000-000000000000/providers/Microsoft.ContainerService/locations/westus2/operations/3819b2c6-d1f4-47fb-8162-9a9871d18be9?api-version=2016-03-30
-  response:
-    body:
-      string: "{\n  \"name\": \"c6b21938-f4d1-fb47-8162-9a9871d18be9\",\n  \"status\":
-        \"InProgress\",\n  \"startTime\": \"2022-09-28T10:14:47.1090876Z\"\n }"
->>>>>>> fc8ac97d
-    headers:
-      cache-control:
-      - no-cache
-      content-length:
-      - '126'
-      content-type:
-      - application/json
-      date:
-<<<<<<< HEAD
-      - Tue, 19 Jul 2022 06:21:42 GMT
-=======
+      expires:
+      - '-1'
+      pragma:
+      - no-cache
+      server:
+      - nginx
+      strict-transport-security:
+      - max-age=31536000; includeSubDomains
+      transfer-encoding:
+      - chunked
+      vary:
+      - Accept-Encoding
+      x-content-type-options:
+      - nosniff
+    status:
+      code: 200
+      message: OK
+- request:
+    body: null
+    headers:
+      Accept:
+      - '*/*'
+      Accept-Encoding:
+      - gzip, deflate
+      CommandName:
+      - aks create
+      Connection:
+      - keep-alive
+      ParameterSetName:
+      - --resource-group --name --network-plugin --location --ssh-key-value -o
+      User-Agent:
+      - AZURECLI/2.40.0 azsdk-python-azure-mgmt-containerservice/20.3.0b2 Python/3.8.10
+        (Linux-5.15.0-1020-azure-x86_64-with-glibc2.29)
+    method: GET
+    uri: https://management.azure.com/subscriptions/00000000-0000-0000-0000-000000000000/providers/Microsoft.ContainerService/locations/westus2/operations/3819b2c6-d1f4-47fb-8162-9a9871d18be9?api-version=2016-03-30
+  response:
+    body:
+      string: "{\n  \"name\": \"c6b21938-f4d1-fb47-8162-9a9871d18be9\",\n  \"status\":
+        \"InProgress\",\n  \"startTime\": \"2022-09-28T10:14:47.1090876Z\"\n }"
+    headers:
+      cache-control:
+      - no-cache
+      content-length:
+      - '126'
+      content-type:
+      - application/json
+      date:
       - Wed, 28 Sep 2022 10:18:17 GMT
->>>>>>> fc8ac97d
-      expires:
-      - '-1'
-      pragma:
-      - no-cache
-      server:
-      - nginx
-      strict-transport-security:
-      - max-age=31536000; includeSubDomains
-      transfer-encoding:
-      - chunked
-      vary:
-      - Accept-Encoding
-      x-content-type-options:
-      - nosniff
-    status:
-      code: 200
-      message: OK
-- request:
-    body: null
-    headers:
-      Accept:
-      - '*/*'
-      Accept-Encoding:
-      - gzip, deflate
-      CommandName:
-      - aks create
-      Connection:
-      - keep-alive
-      ParameterSetName:
-      - --resource-group --name --network-plugin --location --ssh-key-value -o
-      User-Agent:
-<<<<<<< HEAD
-      - AZURECLI/2.38.0 azsdk-python-azure-mgmt-containerservice/20.0.0b Python/3.8.10
-        (Linux-5.13.0-1031-azure-x86_64-with-glibc2.29)
-    method: GET
-    uri: https://management.azure.com/subscriptions/00000000-0000-0000-0000-000000000000/providers/Microsoft.ContainerService/locations/westus2/operations/d74ac2ff-8118-4c89-a0f7-8cc41af64c50?api-version=2016-03-30
-  response:
-    body:
-      string: "{\n  \"name\": \"ffc24ad7-1881-894c-a0f7-8cc41af64c50\",\n  \"status\":
-        \"InProgress\",\n  \"startTime\": \"2022-07-19T06:19:12.5466666Z\"\n }"
-=======
-      - AZURECLI/2.40.0 azsdk-python-azure-mgmt-containerservice/20.3.0b2 Python/3.8.10
-        (Linux-5.15.0-1020-azure-x86_64-with-glibc2.29)
-    method: GET
-    uri: https://management.azure.com/subscriptions/00000000-0000-0000-0000-000000000000/providers/Microsoft.ContainerService/locations/westus2/operations/3819b2c6-d1f4-47fb-8162-9a9871d18be9?api-version=2016-03-30
-  response:
-    body:
-      string: "{\n  \"name\": \"c6b21938-f4d1-fb47-8162-9a9871d18be9\",\n  \"status\":
-        \"InProgress\",\n  \"startTime\": \"2022-09-28T10:14:47.1090876Z\"\n }"
->>>>>>> fc8ac97d
-    headers:
-      cache-control:
-      - no-cache
-      content-length:
-      - '126'
-      content-type:
-      - application/json
-      date:
-<<<<<<< HEAD
-      - Tue, 19 Jul 2022 06:22:12 GMT
-=======
+      expires:
+      - '-1'
+      pragma:
+      - no-cache
+      server:
+      - nginx
+      strict-transport-security:
+      - max-age=31536000; includeSubDomains
+      transfer-encoding:
+      - chunked
+      vary:
+      - Accept-Encoding
+      x-content-type-options:
+      - nosniff
+    status:
+      code: 200
+      message: OK
+- request:
+    body: null
+    headers:
+      Accept:
+      - '*/*'
+      Accept-Encoding:
+      - gzip, deflate
+      CommandName:
+      - aks create
+      Connection:
+      - keep-alive
+      ParameterSetName:
+      - --resource-group --name --network-plugin --location --ssh-key-value -o
+      User-Agent:
+      - AZURECLI/2.40.0 azsdk-python-azure-mgmt-containerservice/20.3.0b2 Python/3.8.10
+        (Linux-5.15.0-1020-azure-x86_64-with-glibc2.29)
+    method: GET
+    uri: https://management.azure.com/subscriptions/00000000-0000-0000-0000-000000000000/providers/Microsoft.ContainerService/locations/westus2/operations/3819b2c6-d1f4-47fb-8162-9a9871d18be9?api-version=2016-03-30
+  response:
+    body:
+      string: "{\n  \"name\": \"c6b21938-f4d1-fb47-8162-9a9871d18be9\",\n  \"status\":
+        \"InProgress\",\n  \"startTime\": \"2022-09-28T10:14:47.1090876Z\"\n }"
+    headers:
+      cache-control:
+      - no-cache
+      content-length:
+      - '126'
+      content-type:
+      - application/json
+      date:
       - Wed, 28 Sep 2022 10:18:47 GMT
->>>>>>> fc8ac97d
-      expires:
-      - '-1'
-      pragma:
-      - no-cache
-      server:
-      - nginx
-      strict-transport-security:
-      - max-age=31536000; includeSubDomains
-      transfer-encoding:
-      - chunked
-      vary:
-      - Accept-Encoding
-      x-content-type-options:
-      - nosniff
-    status:
-      code: 200
-      message: OK
-- request:
-    body: null
-    headers:
-      Accept:
-      - '*/*'
-      Accept-Encoding:
-      - gzip, deflate
-      CommandName:
-      - aks create
-      Connection:
-      - keep-alive
-      ParameterSetName:
-      - --resource-group --name --network-plugin --location --ssh-key-value -o
-      User-Agent:
-<<<<<<< HEAD
-      - AZURECLI/2.38.0 azsdk-python-azure-mgmt-containerservice/20.0.0b Python/3.8.10
-        (Linux-5.13.0-1031-azure-x86_64-with-glibc2.29)
-    method: GET
-    uri: https://management.azure.com/subscriptions/00000000-0000-0000-0000-000000000000/providers/Microsoft.ContainerService/locations/westus2/operations/d74ac2ff-8118-4c89-a0f7-8cc41af64c50?api-version=2016-03-30
-  response:
-    body:
-      string: "{\n  \"name\": \"ffc24ad7-1881-894c-a0f7-8cc41af64c50\",\n  \"status\":
-        \"InProgress\",\n  \"startTime\": \"2022-07-19T06:19:12.5466666Z\"\n }"
-=======
-      - AZURECLI/2.40.0 azsdk-python-azure-mgmt-containerservice/20.3.0b2 Python/3.8.10
-        (Linux-5.15.0-1020-azure-x86_64-with-glibc2.29)
-    method: GET
-    uri: https://management.azure.com/subscriptions/00000000-0000-0000-0000-000000000000/providers/Microsoft.ContainerService/locations/westus2/operations/3819b2c6-d1f4-47fb-8162-9a9871d18be9?api-version=2016-03-30
-  response:
-    body:
-      string: "{\n  \"name\": \"c6b21938-f4d1-fb47-8162-9a9871d18be9\",\n  \"status\":
-        \"InProgress\",\n  \"startTime\": \"2022-09-28T10:14:47.1090876Z\"\n }"
->>>>>>> fc8ac97d
-    headers:
-      cache-control:
-      - no-cache
-      content-length:
-      - '126'
-      content-type:
-      - application/json
-      date:
-<<<<<<< HEAD
-      - Tue, 19 Jul 2022 06:22:42 GMT
-=======
+      expires:
+      - '-1'
+      pragma:
+      - no-cache
+      server:
+      - nginx
+      strict-transport-security:
+      - max-age=31536000; includeSubDomains
+      transfer-encoding:
+      - chunked
+      vary:
+      - Accept-Encoding
+      x-content-type-options:
+      - nosniff
+    status:
+      code: 200
+      message: OK
+- request:
+    body: null
+    headers:
+      Accept:
+      - '*/*'
+      Accept-Encoding:
+      - gzip, deflate
+      CommandName:
+      - aks create
+      Connection:
+      - keep-alive
+      ParameterSetName:
+      - --resource-group --name --network-plugin --location --ssh-key-value -o
+      User-Agent:
+      - AZURECLI/2.40.0 azsdk-python-azure-mgmt-containerservice/20.3.0b2 Python/3.8.10
+        (Linux-5.15.0-1020-azure-x86_64-with-glibc2.29)
+    method: GET
+    uri: https://management.azure.com/subscriptions/00000000-0000-0000-0000-000000000000/providers/Microsoft.ContainerService/locations/westus2/operations/3819b2c6-d1f4-47fb-8162-9a9871d18be9?api-version=2016-03-30
+  response:
+    body:
+      string: "{\n  \"name\": \"c6b21938-f4d1-fb47-8162-9a9871d18be9\",\n  \"status\":
+        \"InProgress\",\n  \"startTime\": \"2022-09-28T10:14:47.1090876Z\"\n }"
+    headers:
+      cache-control:
+      - no-cache
+      content-length:
+      - '126'
+      content-type:
+      - application/json
+      date:
       - Wed, 28 Sep 2022 10:19:17 GMT
->>>>>>> fc8ac97d
-      expires:
-      - '-1'
-      pragma:
-      - no-cache
-      server:
-      - nginx
-      strict-transport-security:
-      - max-age=31536000; includeSubDomains
-      transfer-encoding:
-      - chunked
-      vary:
-      - Accept-Encoding
-      x-content-type-options:
-      - nosniff
-    status:
-      code: 200
-      message: OK
-- request:
-    body: null
-    headers:
-      Accept:
-      - '*/*'
-      Accept-Encoding:
-      - gzip, deflate
-      CommandName:
-      - aks create
-      Connection:
-      - keep-alive
-      ParameterSetName:
-      - --resource-group --name --network-plugin --location --ssh-key-value -o
-      User-Agent:
-<<<<<<< HEAD
-      - AZURECLI/2.38.0 azsdk-python-azure-mgmt-containerservice/20.0.0b Python/3.8.10
-        (Linux-5.13.0-1031-azure-x86_64-with-glibc2.29)
-    method: GET
-    uri: https://management.azure.com/subscriptions/00000000-0000-0000-0000-000000000000/providers/Microsoft.ContainerService/locations/westus2/operations/d74ac2ff-8118-4c89-a0f7-8cc41af64c50?api-version=2016-03-30
-  response:
-    body:
-      string: "{\n  \"name\": \"ffc24ad7-1881-894c-a0f7-8cc41af64c50\",\n  \"status\":
-        \"InProgress\",\n  \"startTime\": \"2022-07-19T06:19:12.5466666Z\"\n }"
-=======
-      - AZURECLI/2.40.0 azsdk-python-azure-mgmt-containerservice/20.3.0b2 Python/3.8.10
-        (Linux-5.15.0-1020-azure-x86_64-with-glibc2.29)
-    method: GET
-    uri: https://management.azure.com/subscriptions/00000000-0000-0000-0000-000000000000/providers/Microsoft.ContainerService/locations/westus2/operations/3819b2c6-d1f4-47fb-8162-9a9871d18be9?api-version=2016-03-30
-  response:
-    body:
-      string: "{\n  \"name\": \"c6b21938-f4d1-fb47-8162-9a9871d18be9\",\n  \"status\":
-        \"InProgress\",\n  \"startTime\": \"2022-09-28T10:14:47.1090876Z\"\n }"
->>>>>>> fc8ac97d
-    headers:
-      cache-control:
-      - no-cache
-      content-length:
-      - '126'
-      content-type:
-      - application/json
-      date:
-<<<<<<< HEAD
-      - Tue, 19 Jul 2022 06:23:12 GMT
-=======
+      expires:
+      - '-1'
+      pragma:
+      - no-cache
+      server:
+      - nginx
+      strict-transport-security:
+      - max-age=31536000; includeSubDomains
+      transfer-encoding:
+      - chunked
+      vary:
+      - Accept-Encoding
+      x-content-type-options:
+      - nosniff
+    status:
+      code: 200
+      message: OK
+- request:
+    body: null
+    headers:
+      Accept:
+      - '*/*'
+      Accept-Encoding:
+      - gzip, deflate
+      CommandName:
+      - aks create
+      Connection:
+      - keep-alive
+      ParameterSetName:
+      - --resource-group --name --network-plugin --location --ssh-key-value -o
+      User-Agent:
+      - AZURECLI/2.40.0 azsdk-python-azure-mgmt-containerservice/20.3.0b2 Python/3.8.10
+        (Linux-5.15.0-1020-azure-x86_64-with-glibc2.29)
+    method: GET
+    uri: https://management.azure.com/subscriptions/00000000-0000-0000-0000-000000000000/providers/Microsoft.ContainerService/locations/westus2/operations/3819b2c6-d1f4-47fb-8162-9a9871d18be9?api-version=2016-03-30
+  response:
+    body:
+      string: "{\n  \"name\": \"c6b21938-f4d1-fb47-8162-9a9871d18be9\",\n  \"status\":
+        \"InProgress\",\n  \"startTime\": \"2022-09-28T10:14:47.1090876Z\"\n }"
+    headers:
+      cache-control:
+      - no-cache
+      content-length:
+      - '126'
+      content-type:
+      - application/json
+      date:
       - Wed, 28 Sep 2022 10:19:47 GMT
->>>>>>> fc8ac97d
-      expires:
-      - '-1'
-      pragma:
-      - no-cache
-      server:
-      - nginx
-      strict-transport-security:
-      - max-age=31536000; includeSubDomains
-      transfer-encoding:
-      - chunked
-      vary:
-      - Accept-Encoding
-      x-content-type-options:
-      - nosniff
-    status:
-      code: 200
-      message: OK
-- request:
-    body: null
-    headers:
-      Accept:
-      - '*/*'
-      Accept-Encoding:
-      - gzip, deflate
-      CommandName:
-      - aks create
-      Connection:
-      - keep-alive
-      ParameterSetName:
-      - --resource-group --name --network-plugin --location --ssh-key-value -o
-      User-Agent:
-<<<<<<< HEAD
-      - AZURECLI/2.38.0 azsdk-python-azure-mgmt-containerservice/20.0.0b Python/3.8.10
-        (Linux-5.13.0-1031-azure-x86_64-with-glibc2.29)
-    method: GET
-    uri: https://management.azure.com/subscriptions/00000000-0000-0000-0000-000000000000/providers/Microsoft.ContainerService/locations/westus2/operations/d74ac2ff-8118-4c89-a0f7-8cc41af64c50?api-version=2016-03-30
-  response:
-    body:
-      string: "{\n  \"name\": \"ffc24ad7-1881-894c-a0f7-8cc41af64c50\",\n  \"status\":
-        \"Succeeded\",\n  \"startTime\": \"2022-07-19T06:19:12.5466666Z\",\n  \"endTime\":
-        \"2022-07-19T06:23:34.5109278Z\"\n }"
-=======
-      - AZURECLI/2.40.0 azsdk-python-azure-mgmt-containerservice/20.3.0b2 Python/3.8.10
-        (Linux-5.15.0-1020-azure-x86_64-with-glibc2.29)
-    method: GET
-    uri: https://management.azure.com/subscriptions/00000000-0000-0000-0000-000000000000/providers/Microsoft.ContainerService/locations/westus2/operations/3819b2c6-d1f4-47fb-8162-9a9871d18be9?api-version=2016-03-30
-  response:
-    body:
-      string: "{\n  \"name\": \"c6b21938-f4d1-fb47-8162-9a9871d18be9\",\n  \"status\":
-        \"InProgress\",\n  \"startTime\": \"2022-09-28T10:14:47.1090876Z\"\n }"
->>>>>>> fc8ac97d
-    headers:
-      cache-control:
-      - no-cache
-      content-length:
-<<<<<<< HEAD
-=======
+      expires:
+      - '-1'
+      pragma:
+      - no-cache
+      server:
+      - nginx
+      strict-transport-security:
+      - max-age=31536000; includeSubDomains
+      transfer-encoding:
+      - chunked
+      vary:
+      - Accept-Encoding
+      x-content-type-options:
+      - nosniff
+    status:
+      code: 200
+      message: OK
+- request:
+    body: null
+    headers:
+      Accept:
+      - '*/*'
+      Accept-Encoding:
+      - gzip, deflate
+      CommandName:
+      - aks create
+      Connection:
+      - keep-alive
+      ParameterSetName:
+      - --resource-group --name --network-plugin --location --ssh-key-value -o
+      User-Agent:
+      - AZURECLI/2.40.0 azsdk-python-azure-mgmt-containerservice/20.3.0b2 Python/3.8.10
+        (Linux-5.15.0-1020-azure-x86_64-with-glibc2.29)
+    method: GET
+    uri: https://management.azure.com/subscriptions/00000000-0000-0000-0000-000000000000/providers/Microsoft.ContainerService/locations/westus2/operations/3819b2c6-d1f4-47fb-8162-9a9871d18be9?api-version=2016-03-30
+  response:
+    body:
+      string: "{\n  \"name\": \"c6b21938-f4d1-fb47-8162-9a9871d18be9\",\n  \"status\":
+        \"InProgress\",\n  \"startTime\": \"2022-09-28T10:14:47.1090876Z\"\n }"
+    headers:
+      cache-control:
+      - no-cache
+      content-length:
       - '126'
       content-type:
       - application/json
@@ -925,73 +751,55 @@
       cache-control:
       - no-cache
       content-length:
->>>>>>> fc8ac97d
       - '170'
       content-type:
       - application/json
       date:
-<<<<<<< HEAD
-      - Tue, 19 Jul 2022 06:23:42 GMT
-=======
       - Wed, 28 Sep 2022 10:21:48 GMT
->>>>>>> fc8ac97d
-      expires:
-      - '-1'
-      pragma:
-      - no-cache
-      server:
-      - nginx
-      strict-transport-security:
-      - max-age=31536000; includeSubDomains
-      transfer-encoding:
-      - chunked
-      vary:
-      - Accept-Encoding
-      x-content-type-options:
-      - nosniff
-    status:
-      code: 200
-      message: OK
-- request:
-    body: null
-    headers:
-      Accept:
-      - '*/*'
-      Accept-Encoding:
-      - gzip, deflate
-      CommandName:
-      - aks create
-      Connection:
-      - keep-alive
-      ParameterSetName:
-      - --resource-group --name --network-plugin --location --ssh-key-value -o
-      User-Agent:
-<<<<<<< HEAD
-      - AZURECLI/2.38.0 azsdk-python-azure-mgmt-containerservice/20.0.0b Python/3.8.10
-        (Linux-5.13.0-1031-azure-x86_64-with-glibc2.29)
-    method: GET
-    uri: https://management.azure.com/subscriptions/00000000-0000-0000-0000-000000000000/resourceGroups/clitest000001/providers/Microsoft.ContainerService/managedClusters/cliakstest000001?api-version=2022-06-02-preview
-=======
+      expires:
+      - '-1'
+      pragma:
+      - no-cache
+      server:
+      - nginx
+      strict-transport-security:
+      - max-age=31536000; includeSubDomains
+      transfer-encoding:
+      - chunked
+      vary:
+      - Accept-Encoding
+      x-content-type-options:
+      - nosniff
+    status:
+      code: 200
+      message: OK
+- request:
+    body: null
+    headers:
+      Accept:
+      - '*/*'
+      Accept-Encoding:
+      - gzip, deflate
+      CommandName:
+      - aks create
+      Connection:
+      - keep-alive
+      ParameterSetName:
+      - --resource-group --name --network-plugin --location --ssh-key-value -o
+      User-Agent:
       - AZURECLI/2.40.0 azsdk-python-azure-mgmt-containerservice/20.3.0b2 Python/3.8.10
         (Linux-5.15.0-1020-azure-x86_64-with-glibc2.29)
     method: GET
     uri: https://management.azure.com/subscriptions/00000000-0000-0000-0000-000000000000/resourceGroups/clitest000001/providers/Microsoft.ContainerService/managedClusters/cliakstest000001?api-version=2022-08-03-preview
->>>>>>> fc8ac97d
   response:
     body:
       string: "{\n  \"id\": \"/subscriptions/00000000-0000-0000-0000-000000000000/resourcegroups/clitest000001/providers/Microsoft.ContainerService/managedClusters/cliakstest000001\",\n
         \ \"location\": \"westus2\",\n  \"name\": \"cliakstest000001\",\n  \"type\":
         \"Microsoft.ContainerService/ManagedClusters\",\n  \"properties\": {\n   \"provisioningState\":
         \"Succeeded\",\n   \"powerState\": {\n    \"code\": \"Running\"\n   },\n   \"kubernetesVersion\":
-<<<<<<< HEAD
-        \"1.22.11\",\n   \"currentKubernetesVersion\": \"1.22.11\",\n   \"dnsPrefix\":
-        \"cliakstest-clitestovqbzs62d-8ecadf\",\n   \"fqdn\": \"cliakstest-clitestovqbzs62d-8ecadf-7bf2b9cd.hcp.westus2.azmk8s.io\",\n
-        \  \"azurePortalFQDN\": \"cliakstest-clitestovqbzs62d-8ecadf-7bf2b9cd.portal.hcp.westus2.azmk8s.io\",\n
-=======
         \"1.23.8\",\n   \"currentKubernetesVersion\": \"1.23.8\",\n   \"dnsPrefix\":
         \"cliakstest-clitestk53islmrp-8ecadf\",\n   \"fqdn\": \"cliakstest-clitestk53islmrp-8ecadf-2dc7dcb5.hcp.westus2.azmk8s.io\",\n
         \  \"azurePortalFQDN\": \"cliakstest-clitestk53islmrp-8ecadf-2dc7dcb5.portal.hcp.westus2.azmk8s.io\",\n
->>>>>>> fc8ac97d
         \  \"agentPoolProfiles\": [\n    {\n     \"name\": \"nodepool1\",\n     \"count\":
         3,\n     \"vmSize\": \"Standard_DS2_v2\",\n     \"osDiskSizeGB\": 128,\n     \"osDiskType\":
         \"Managed\",\n     \"kubeletDiskType\": \"OS\",\n     \"workloadRuntime\":
@@ -1001,17 +809,10 @@
         \"1.22.11\",\n     \"enableNodePublicIP\": false,\n     \"enableCustomCATrust\":
         false,\n     \"mode\": \"System\",\n     \"enableEncryptionAtHost\": false,\n
         \    \"enableUltraSSD\": false,\n     \"osType\": \"Linux\",\n     \"osSKU\":
-<<<<<<< HEAD
-        \"Ubuntu\",\n     \"nodeImageVersion\": \"AKSUbuntu-1804gen2containerd-2022.06.29\",\n
-        \    \"upgradeSettings\": {},\n     \"enableFIPS\": false\n    }\n   ],\n
-        \  \"linuxProfile\": {\n    \"adminUsername\": \"azureuser\",\n    \"ssh\":
-        {\n     \"publicKeys\": [\n      {\n       \"keyData\": \"ssh-rsa AAAAB3NzaC1yc2EAAAADAQABAAABAQDBDU2v87Kb4/ZzK8RbuSkPMRF9IfTfY7Y/jeEede3uFf1lnR5Cix3oY6nmZz05uZKsDemHzTJdhUrNihiBljmK14os+4sjUGz8ffZCNop35eLpuZpNuPeU3Q9RX5IGMM9rK2URKKfPqDqFu6JuliFZL9y7ayNTu3OOEJhyXi9Mw/qo0vf/u04XD/mG0WDXWXkJyC0Lgp5/PNbJuI0XH+t+Fm1zYitVh5vAAKPDvGf5QufZlPPSjp729Bt0QBBsyIIq6XVZFxUrSaAPVXdgZKmL72vW3OCDaitsD1/a0Yx4g32n5ux1KICIBdAgpQ6TFCNS9A6i8krO57LiXnVAZneB
-=======
         \"Ubuntu\",\n     \"nodeImageVersion\": \"AKSUbuntu-1804gen2containerd-2022.09.13\",\n
         \    \"upgradeSettings\": {},\n     \"enableFIPS\": false\n    }\n   ],\n
         \  \"linuxProfile\": {\n    \"adminUsername\": \"azureuser\",\n    \"ssh\":
         {\n     \"publicKeys\": [\n      {\n       \"keyData\": \"ssh-rsa AAAAB3NzaC1yc2EAAAADAQABAAABAQDVt7qYfUlZP3JUy9lguIXjt8N1qtBC8yktmu7E83C+A1pYFjRdVc/WU4vTbERHemLl28PpLNLg2EdVMVDXRPLEkSVOtNV02lh0Jyuw6s3mf/UYvgRKNo6rOSH3+Hvv+9IswiBnq7oOnzIz7wQaQZ47pDl2VbOO1JYjM+X2iNK8XrnXTm5+nE3ZSmwUweY6vSElhFhsogoJf8VRBH8hCxwhb+6h+XtAhH+OWGCy3l9YVS7pJxXGbd1G3zYem94lzIKuzKq1lCXQ1qrryfa1eX9U4H+d1IKCz8hnnns46kzSMM7Eh0robU9dLoJhNlh94vB6mvPpM2XJbMzf+mRC3FUv
->>>>>>> fc8ac97d
         azcli_aks_live_test@example.com\\n\"\n      }\n     ]\n    }\n   },\n   \"windowsProfile\":
         {\n    \"adminUsername\": \"azureuser\",\n    \"enableCSIProxy\": true\n   },\n
         \  \"servicePrincipalProfile\": {\n    \"clientId\":\"00000000-0000-0000-0000-000000000001\"\n
@@ -1019,15 +820,6 @@
         \  \"enableRBAC\": true,\n   \"enablePodSecurityPolicy\": false,\n   \"networkProfile\":
         {\n    \"networkPlugin\": \"none\",\n    \"loadBalancerSku\": \"Standard\",\n
         \   \"loadBalancerProfile\": {\n     \"managedOutboundIPs\": {\n      \"count\":
-<<<<<<< HEAD
-        1\n     },\n     \"effectiveOutboundIPs\": [\n      {\n       \"id\": \"/subscriptions/00000000-0000-0000-0000-000000000000/resourceGroups/MC_clitest000001_cliakstest000001_westus2/providers/Microsoft.Network/publicIPAddresses/be246f31-8283-4f93-882a-f0c313e081c4\"\n
-        \     }\n     ]\n    },\n    \"serviceCidr\": \"10.0.0.0/16\",\n    \"dnsServiceIP\":
-        \"10.0.0.10\",\n    \"dockerBridgeCidr\": \"172.17.0.1/16\",\n    \"outboundType\":
-        \"loadBalancer\",\n    \"serviceCidrs\": [\n     \"10.0.0.0/16\"\n    ],\n
-        \   \"ipFamilies\": [\n     \"IPv4\"\n    ]\n   },\n   \"maxAgentPools\":
-        100,\n   \"identityProfile\": {\n    \"kubeletidentity\": {\n     \"resourceId\":
-        \"/subscriptions/00000000-0000-0000-0000-000000000000/resourcegroups/MC_clitest000001_cliakstest000001_westus2/providers/Microsoft.ManagedIdentity/userAssignedIdentities/cliakstest000001-agentpool\",\n
-=======
         1\n     },\n     \"effectiveOutboundIPs\": [\n      {\n       \"id\": \"/subscriptions/00000000-0000-0000-0000-000000000000/resourceGroups/MC_clitest000001_cliakstest000001_westus2/providers/Microsoft.Network/publicIPAddresses/9f960d9e-fe94-4699-92b8-4717689a6966\"\n
         \     }\n     ],\n     \"backendPoolType\": \"nodeIPConfiguration\"\n    },\n
         \   \"serviceCidr\": \"10.0.0.0/16\",\n    \"dnsServiceIP\": \"10.0.0.10\",\n
@@ -1035,7 +827,6 @@
         \   \"serviceCidrs\": [\n     \"10.0.0.0/16\"\n    ],\n    \"ipFamilies\":
         [\n     \"IPv4\"\n    ]\n   },\n   \"maxAgentPools\": 100,\n   \"identityProfile\":
         {\n    \"kubeletidentity\": {\n     \"resourceId\": \"/subscriptions/00000000-0000-0000-0000-000000000000/resourcegroups/MC_clitest000001_cliakstest000001_westus2/providers/Microsoft.ManagedIdentity/userAssignedIdentities/cliakstest000001-agentpool\",\n
->>>>>>> fc8ac97d
         \    \"clientId\":\"00000000-0000-0000-0000-000000000001\",\n     \"objectId\":\"00000000-0000-0000-0000-000000000001\"\n
         \   }\n   },\n   \"disableLocalAccounts\": false,\n   \"securityProfile\":
         {},\n   \"storageProfile\": {\n    \"diskCSIDriver\": {\n     \"enabled\":
@@ -1053,11 +844,7 @@
       content-type:
       - application/json
       date:
-<<<<<<< HEAD
-      - Tue, 19 Jul 2022 06:23:43 GMT
-=======
       - Wed, 28 Sep 2022 10:21:48 GMT
->>>>>>> fc8ac97d
       expires:
       - '-1'
       pragma:
