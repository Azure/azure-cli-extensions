--- conflicted
+++ resolved
@@ -14,20 +14,12 @@
       - --resource-group --name --node-count --load-balancer-sku --enable-private-cluster
         --private-dns-zone --ssh-key-value
       User-Agent:
-<<<<<<< HEAD
-      - AZURECLI/2.38.0 azsdk-python-azure-mgmt-resource/21.1.0b1 Python/3.8.10 (Linux-5.13.0-1031-azure-x86_64-with-glibc2.29)
-=======
       - AZURECLI/2.40.0 azsdk-python-azure-mgmt-resource/21.1.0b1 Python/3.8.10 (Linux-5.15.0-1020-azure-x86_64-with-glibc2.29)
->>>>>>> fc8ac97d
     method: GET
     uri: https://management.azure.com/subscriptions/00000000-0000-0000-0000-000000000000/resourcegroups/clitest000001?api-version=2021-04-01
   response:
     body:
-<<<<<<< HEAD
-      string: '{"id":"/subscriptions/00000000-0000-0000-0000-000000000000/resourceGroups/clitest000001","name":"clitest000001","type":"Microsoft.Resources/resourceGroups","location":"westus2","tags":{"product":"azurecli","cause":"automation","date":"2022-07-19T07:44:56Z"},"properties":{"provisioningState":"Succeeded"}}'
-=======
       string: '{"id":"/subscriptions/00000000-0000-0000-0000-000000000000/resourceGroups/clitest000001","name":"clitest000001","type":"Microsoft.Resources/resourceGroups","location":"westus2","tags":{"product":"azurecli","cause":"automation","date":"2022-09-28T10:23:45Z"},"properties":{"provisioningState":"Succeeded"}}'
->>>>>>> fc8ac97d
     headers:
       cache-control:
       - no-cache
@@ -36,11 +28,7 @@
       content-type:
       - application/json; charset=utf-8
       date:
-<<<<<<< HEAD
-      - Tue, 19 Jul 2022 07:44:56 GMT
-=======
       - Wed, 28 Sep 2022 10:23:45 GMT
->>>>>>> fc8ac97d
       expires:
       - '-1'
       pragma:
@@ -56,11 +44,7 @@
       message: OK
 - request:
     body: '{"location": "westus2", "identity": {"type": "SystemAssigned"}, "properties":
-<<<<<<< HEAD
-      {"kubernetesVersion": "", "dnsPrefix": "cliakstest-clitestu5ywyog2k-8ecadf",
-=======
       {"kubernetesVersion": "", "dnsPrefix": "cliakstest-clitestmknfu2763-8ecadf",
->>>>>>> fc8ac97d
       "agentPoolProfiles": [{"count": 1, "vmSize": "Standard_DS2_v2", "osDiskSizeGB":
       0, "workloadRuntime": "OCIContainer", "osType": "Linux", "enableAutoScaling":
       false, "type": "VirtualMachineScaleSets", "mode": "System", "orchestratorVersion":
@@ -68,11 +52,7 @@
       false, "scaleSetPriority": "Regular", "scaleSetEvictionPolicy": "Delete", "spotMaxPrice":
       -1.0, "nodeTaints": [], "enableEncryptionAtHost": false, "enableUltraSSD": false,
       "enableFIPS": false, "name": "nodepool1"}], "linuxProfile": {"adminUsername":
-<<<<<<< HEAD
-      "azureuser", "ssh": {"publicKeys": [{"keyData": "ssh-rsa AAAAB3NzaC1yc2EAAAADAQABAAABAQDBDU2v87Kb4/ZzK8RbuSkPMRF9IfTfY7Y/jeEede3uFf1lnR5Cix3oY6nmZz05uZKsDemHzTJdhUrNihiBljmK14os+4sjUGz8ffZCNop35eLpuZpNuPeU3Q9RX5IGMM9rK2URKKfPqDqFu6JuliFZL9y7ayNTu3OOEJhyXi9Mw/qo0vf/u04XD/mG0WDXWXkJyC0Lgp5/PNbJuI0XH+t+Fm1zYitVh5vAAKPDvGf5QufZlPPSjp729Bt0QBBsyIIq6XVZFxUrSaAPVXdgZKmL72vW3OCDaitsD1/a0Yx4g32n5ux1KICIBdAgpQ6TFCNS9A6i8krO57LiXnVAZneB
-=======
       "azureuser", "ssh": {"publicKeys": [{"keyData": "ssh-rsa AAAAB3NzaC1yc2EAAAADAQABAAABAQDVt7qYfUlZP3JUy9lguIXjt8N1qtBC8yktmu7E83C+A1pYFjRdVc/WU4vTbERHemLl28PpLNLg2EdVMVDXRPLEkSVOtNV02lh0Jyuw6s3mf/UYvgRKNo6rOSH3+Hvv+9IswiBnq7oOnzIz7wQaQZ47pDl2VbOO1JYjM+X2iNK8XrnXTm5+nE3ZSmwUweY6vSElhFhsogoJf8VRBH8hCxwhb+6h+XtAhH+OWGCy3l9YVS7pJxXGbd1G3zYem94lzIKuzKq1lCXQ1qrryfa1eX9U4H+d1IKCz8hnnns46kzSMM7Eh0robU9dLoJhNlh94vB6mvPpM2XJbMzf+mRC3FUv
->>>>>>> fc8ac97d
       azcli_aks_live_test@example.com\n"}]}}, "addonProfiles": {}, "enableRBAC": true,
       "enablePodSecurityPolicy": false, "networkProfile": {"networkPlugin": "kubenet",
       "podCidr": "10.244.0.0/16", "serviceCidr": "10.0.0.0/16", "dnsServiceIP": "10.0.0.10",
@@ -97,34 +77,20 @@
       - --resource-group --name --node-count --load-balancer-sku --enable-private-cluster
         --private-dns-zone --ssh-key-value
       User-Agent:
-<<<<<<< HEAD
-      - AZURECLI/2.38.0 azsdk-python-azure-mgmt-containerservice/20.0.0b Python/3.8.10
-        (Linux-5.13.0-1031-azure-x86_64-with-glibc2.29)
-    method: PUT
-    uri: https://management.azure.com/subscriptions/00000000-0000-0000-0000-000000000000/resourceGroups/clitest000001/providers/Microsoft.ContainerService/managedClusters/cliakstest000001?api-version=2022-06-02-preview
-=======
       - AZURECLI/2.40.0 azsdk-python-azure-mgmt-containerservice/20.3.0b2 Python/3.8.10
         (Linux-5.15.0-1020-azure-x86_64-with-glibc2.29)
     method: PUT
     uri: https://management.azure.com/subscriptions/00000000-0000-0000-0000-000000000000/resourceGroups/clitest000001/providers/Microsoft.ContainerService/managedClusters/cliakstest000001?api-version=2022-08-03-preview
->>>>>>> fc8ac97d
   response:
     body:
       string: "{\n  \"id\": \"/subscriptions/00000000-0000-0000-0000-000000000000/resourcegroups/clitest000001/providers/Microsoft.ContainerService/managedClusters/cliakstest000001\",\n
         \ \"location\": \"westus2\",\n  \"name\": \"cliakstest000001\",\n  \"type\":
         \"Microsoft.ContainerService/ManagedClusters\",\n  \"properties\": {\n   \"provisioningState\":
         \"Creating\",\n   \"powerState\": {\n    \"code\": \"Running\"\n   },\n   \"kubernetesVersion\":
-<<<<<<< HEAD
-        \"1.22.11\",\n   \"currentKubernetesVersion\": \"1.22.11\",\n   \"dnsPrefix\":
-        \"cliakstest-clitestu5ywyog2k-8ecadf\",\n   \"fqdn\": \"cliakstest-clitestu5ywyog2k-8ecadf-9d31a25f.hcp.westus2.azmk8s.io\",\n
-        \  \"azurePortalFQDN\": \"b9346820359c9ea56f306744c8b7cf47-priv.portal.hcp.westus2.azmk8s.io\",\n
-        \  \"privateFQDN\": \"cliakstest-clitestu5ywyog2k-8ecadf-9d31a25f.hcp.westus2.azmk8s.io\",\n
-=======
         \"1.23.8\",\n   \"currentKubernetesVersion\": \"1.23.8\",\n   \"dnsPrefix\":
         \"cliakstest-clitestmknfu2763-8ecadf\",\n   \"fqdn\": \"cliakstest-clitestmknfu2763-8ecadf-c0c3c7f1.hcp.westus2.azmk8s.io\",\n
         \  \"azurePortalFQDN\": \"178e927f7f28fb6ef803edbf8fa0357b-priv.portal.hcp.westus2.azmk8s.io\",\n
         \  \"privateFQDN\": \"cliakstest-clitestmknfu2763-8ecadf-c0c3c7f1.hcp.westus2.azmk8s.io\",\n
->>>>>>> fc8ac97d
         \  \"agentPoolProfiles\": [\n    {\n     \"name\": \"nodepool1\",\n     \"count\":
         1,\n     \"vmSize\": \"Standard_DS2_v2\",\n     \"osDiskSizeGB\": 128,\n     \"osDiskType\":
         \"Managed\",\n     \"kubeletDiskType\": \"OS\",\n     \"workloadRuntime\":
@@ -134,17 +100,10 @@
         \"1.22.11\",\n     \"enableNodePublicIP\": false,\n     \"enableCustomCATrust\":
         false,\n     \"mode\": \"System\",\n     \"enableEncryptionAtHost\": false,\n
         \    \"enableUltraSSD\": false,\n     \"osType\": \"Linux\",\n     \"osSKU\":
-<<<<<<< HEAD
-        \"Ubuntu\",\n     \"nodeImageVersion\": \"AKSUbuntu-1804gen2containerd-2022.06.29\",\n
-        \    \"upgradeSettings\": {},\n     \"enableFIPS\": false\n    }\n   ],\n
-        \  \"linuxProfile\": {\n    \"adminUsername\": \"azureuser\",\n    \"ssh\":
-        {\n     \"publicKeys\": [\n      {\n       \"keyData\": \"ssh-rsa AAAAB3NzaC1yc2EAAAADAQABAAABAQDBDU2v87Kb4/ZzK8RbuSkPMRF9IfTfY7Y/jeEede3uFf1lnR5Cix3oY6nmZz05uZKsDemHzTJdhUrNihiBljmK14os+4sjUGz8ffZCNop35eLpuZpNuPeU3Q9RX5IGMM9rK2URKKfPqDqFu6JuliFZL9y7ayNTu3OOEJhyXi9Mw/qo0vf/u04XD/mG0WDXWXkJyC0Lgp5/PNbJuI0XH+t+Fm1zYitVh5vAAKPDvGf5QufZlPPSjp729Bt0QBBsyIIq6XVZFxUrSaAPVXdgZKmL72vW3OCDaitsD1/a0Yx4g32n5ux1KICIBdAgpQ6TFCNS9A6i8krO57LiXnVAZneB
-=======
         \"Ubuntu\",\n     \"nodeImageVersion\": \"AKSUbuntu-1804gen2containerd-2022.09.13\",\n
         \    \"upgradeSettings\": {},\n     \"enableFIPS\": false\n    }\n   ],\n
         \  \"linuxProfile\": {\n    \"adminUsername\": \"azureuser\",\n    \"ssh\":
         {\n     \"publicKeys\": [\n      {\n       \"keyData\": \"ssh-rsa AAAAB3NzaC1yc2EAAAADAQABAAABAQDVt7qYfUlZP3JUy9lguIXjt8N1qtBC8yktmu7E83C+A1pYFjRdVc/WU4vTbERHemLl28PpLNLg2EdVMVDXRPLEkSVOtNV02lh0Jyuw6s3mf/UYvgRKNo6rOSH3+Hvv+9IswiBnq7oOnzIz7wQaQZ47pDl2VbOO1JYjM+X2iNK8XrnXTm5+nE3ZSmwUweY6vSElhFhsogoJf8VRBH8hCxwhb+6h+XtAhH+OWGCy3l9YVS7pJxXGbd1G3zYem94lzIKuzKq1lCXQ1qrryfa1eX9U4H+d1IKCz8hnnns46kzSMM7Eh0robU9dLoJhNlh94vB6mvPpM2XJbMzf+mRC3FUv
->>>>>>> fc8ac97d
         azcli_aks_live_test@example.com\\n\"\n      }\n     ]\n    }\n   },\n   \"servicePrincipalProfile\":
         {\n    \"clientId\":\"00000000-0000-0000-0000-000000000001\"\n   },\n   \"nodeResourceGroup\":
         \"MC_clitest000001_cliakstest000001_westus2\",\n   \"enableRBAC\": true,\n
@@ -170,11 +129,7 @@
         {\n   \"name\": \"Basic\",\n   \"tier\": \"Free\"\n  }\n }"
     headers:
       azure-asyncoperation:
-<<<<<<< HEAD
-      - https://management.azure.com/subscriptions/00000000-0000-0000-0000-000000000000/providers/Microsoft.ContainerService/locations/westus2/operations/3843f8c8-8573-4112-98fa-5d4cc51c7f64?api-version=2016-03-30
-=======
       - https://management.azure.com/subscriptions/00000000-0000-0000-0000-000000000000/providers/Microsoft.ContainerService/locations/westus2/operations/98fef372-1744-4f78-a0c3-649c1542541e?api-version=2016-03-30
->>>>>>> fc8ac97d
       cache-control:
       - no-cache
       content-length:
@@ -182,11 +137,7 @@
       content-type:
       - application/json
       date:
-<<<<<<< HEAD
-      - Tue, 19 Jul 2022 07:45:00 GMT
-=======
       - Wed, 28 Sep 2022 10:23:48 GMT
->>>>>>> fc8ac97d
       expires:
       - '-1'
       pragma:
@@ -217,16 +168,6 @@
       - --resource-group --name --node-count --load-balancer-sku --enable-private-cluster
         --private-dns-zone --ssh-key-value
       User-Agent:
-<<<<<<< HEAD
-      - AZURECLI/2.38.0 azsdk-python-azure-mgmt-containerservice/20.0.0b Python/3.8.10
-        (Linux-5.13.0-1031-azure-x86_64-with-glibc2.29)
-    method: GET
-    uri: https://management.azure.com/subscriptions/00000000-0000-0000-0000-000000000000/providers/Microsoft.ContainerService/locations/westus2/operations/3843f8c8-8573-4112-98fa-5d4cc51c7f64?api-version=2016-03-30
-  response:
-    body:
-      string: "{\n  \"name\": \"c8f84338-7385-1241-98fa-5d4cc51c7f64\",\n  \"status\":
-        \"InProgress\",\n  \"startTime\": \"2022-07-19T07:45:00.6133333Z\"\n }"
-=======
       - AZURECLI/2.40.0 azsdk-python-azure-mgmt-containerservice/20.3.0b2 Python/3.8.10
         (Linux-5.15.0-1020-azure-x86_64-with-glibc2.29)
     method: GET
@@ -284,703 +225,537 @@
     body:
       string: "{\n  \"name\": \"72f3fe98-4417-784f-a0c3-649c1542541e\",\n  \"status\":
         \"InProgress\",\n  \"startTime\": \"2022-09-28T10:23:48.7691079Z\"\n }"
->>>>>>> fc8ac97d
-    headers:
-      cache-control:
-      - no-cache
-      content-length:
-      - '126'
-      content-type:
-      - application/json
-      date:
-<<<<<<< HEAD
-      - Tue, 19 Jul 2022 07:45:30 GMT
-=======
+    headers:
+      cache-control:
+      - no-cache
+      content-length:
+      - '126'
+      content-type:
+      - application/json
+      date:
       - Wed, 28 Sep 2022 10:24:48 GMT
->>>>>>> fc8ac97d
-      expires:
-      - '-1'
-      pragma:
-      - no-cache
-      server:
-      - nginx
-      strict-transport-security:
-      - max-age=31536000; includeSubDomains
-      transfer-encoding:
-      - chunked
-      vary:
-      - Accept-Encoding
-      x-content-type-options:
-      - nosniff
-    status:
-      code: 200
-      message: OK
-- request:
-    body: null
-    headers:
-      Accept:
-      - '*/*'
-      Accept-Encoding:
-      - gzip, deflate
-      CommandName:
-      - aks create
-      Connection:
-      - keep-alive
-      ParameterSetName:
-      - --resource-group --name --node-count --load-balancer-sku --enable-private-cluster
-        --private-dns-zone --ssh-key-value
-      User-Agent:
-<<<<<<< HEAD
-      - AZURECLI/2.38.0 azsdk-python-azure-mgmt-containerservice/20.0.0b Python/3.8.10
-        (Linux-5.13.0-1031-azure-x86_64-with-glibc2.29)
-    method: GET
-    uri: https://management.azure.com/subscriptions/00000000-0000-0000-0000-000000000000/providers/Microsoft.ContainerService/locations/westus2/operations/3843f8c8-8573-4112-98fa-5d4cc51c7f64?api-version=2016-03-30
-  response:
-    body:
-      string: "{\n  \"name\": \"c8f84338-7385-1241-98fa-5d4cc51c7f64\",\n  \"status\":
-        \"InProgress\",\n  \"startTime\": \"2022-07-19T07:45:00.6133333Z\"\n }"
-=======
-      - AZURECLI/2.40.0 azsdk-python-azure-mgmt-containerservice/20.3.0b2 Python/3.8.10
-        (Linux-5.15.0-1020-azure-x86_64-with-glibc2.29)
-    method: GET
-    uri: https://management.azure.com/subscriptions/00000000-0000-0000-0000-000000000000/providers/Microsoft.ContainerService/locations/westus2/operations/98fef372-1744-4f78-a0c3-649c1542541e?api-version=2016-03-30
-  response:
-    body:
-      string: "{\n  \"name\": \"72f3fe98-4417-784f-a0c3-649c1542541e\",\n  \"status\":
-        \"InProgress\",\n  \"startTime\": \"2022-09-28T10:23:48.7691079Z\"\n }"
->>>>>>> fc8ac97d
-    headers:
-      cache-control:
-      - no-cache
-      content-length:
-      - '126'
-      content-type:
-      - application/json
-      date:
-<<<<<<< HEAD
-      - Tue, 19 Jul 2022 07:46:00 GMT
-=======
+      expires:
+      - '-1'
+      pragma:
+      - no-cache
+      server:
+      - nginx
+      strict-transport-security:
+      - max-age=31536000; includeSubDomains
+      transfer-encoding:
+      - chunked
+      vary:
+      - Accept-Encoding
+      x-content-type-options:
+      - nosniff
+    status:
+      code: 200
+      message: OK
+- request:
+    body: null
+    headers:
+      Accept:
+      - '*/*'
+      Accept-Encoding:
+      - gzip, deflate
+      CommandName:
+      - aks create
+      Connection:
+      - keep-alive
+      ParameterSetName:
+      - --resource-group --name --node-count --load-balancer-sku --enable-private-cluster
+        --private-dns-zone --ssh-key-value
+      User-Agent:
+      - AZURECLI/2.40.0 azsdk-python-azure-mgmt-containerservice/20.3.0b2 Python/3.8.10
+        (Linux-5.15.0-1020-azure-x86_64-with-glibc2.29)
+    method: GET
+    uri: https://management.azure.com/subscriptions/00000000-0000-0000-0000-000000000000/providers/Microsoft.ContainerService/locations/westus2/operations/98fef372-1744-4f78-a0c3-649c1542541e?api-version=2016-03-30
+  response:
+    body:
+      string: "{\n  \"name\": \"72f3fe98-4417-784f-a0c3-649c1542541e\",\n  \"status\":
+        \"InProgress\",\n  \"startTime\": \"2022-09-28T10:23:48.7691079Z\"\n }"
+    headers:
+      cache-control:
+      - no-cache
+      content-length:
+      - '126'
+      content-type:
+      - application/json
+      date:
       - Wed, 28 Sep 2022 10:25:18 GMT
->>>>>>> fc8ac97d
-      expires:
-      - '-1'
-      pragma:
-      - no-cache
-      server:
-      - nginx
-      strict-transport-security:
-      - max-age=31536000; includeSubDomains
-      transfer-encoding:
-      - chunked
-      vary:
-      - Accept-Encoding
-      x-content-type-options:
-      - nosniff
-    status:
-      code: 200
-      message: OK
-- request:
-    body: null
-    headers:
-      Accept:
-      - '*/*'
-      Accept-Encoding:
-      - gzip, deflate
-      CommandName:
-      - aks create
-      Connection:
-      - keep-alive
-      ParameterSetName:
-      - --resource-group --name --node-count --load-balancer-sku --enable-private-cluster
-        --private-dns-zone --ssh-key-value
-      User-Agent:
-<<<<<<< HEAD
-      - AZURECLI/2.38.0 azsdk-python-azure-mgmt-containerservice/20.0.0b Python/3.8.10
-        (Linux-5.13.0-1031-azure-x86_64-with-glibc2.29)
-    method: GET
-    uri: https://management.azure.com/subscriptions/00000000-0000-0000-0000-000000000000/providers/Microsoft.ContainerService/locations/westus2/operations/3843f8c8-8573-4112-98fa-5d4cc51c7f64?api-version=2016-03-30
-  response:
-    body:
-      string: "{\n  \"name\": \"c8f84338-7385-1241-98fa-5d4cc51c7f64\",\n  \"status\":
-        \"InProgress\",\n  \"startTime\": \"2022-07-19T07:45:00.6133333Z\"\n }"
-=======
-      - AZURECLI/2.40.0 azsdk-python-azure-mgmt-containerservice/20.3.0b2 Python/3.8.10
-        (Linux-5.15.0-1020-azure-x86_64-with-glibc2.29)
-    method: GET
-    uri: https://management.azure.com/subscriptions/00000000-0000-0000-0000-000000000000/providers/Microsoft.ContainerService/locations/westus2/operations/98fef372-1744-4f78-a0c3-649c1542541e?api-version=2016-03-30
-  response:
-    body:
-      string: "{\n  \"name\": \"72f3fe98-4417-784f-a0c3-649c1542541e\",\n  \"status\":
-        \"InProgress\",\n  \"startTime\": \"2022-09-28T10:23:48.7691079Z\"\n }"
->>>>>>> fc8ac97d
-    headers:
-      cache-control:
-      - no-cache
-      content-length:
-      - '126'
-      content-type:
-      - application/json
-      date:
-<<<<<<< HEAD
-      - Tue, 19 Jul 2022 07:46:30 GMT
-=======
+      expires:
+      - '-1'
+      pragma:
+      - no-cache
+      server:
+      - nginx
+      strict-transport-security:
+      - max-age=31536000; includeSubDomains
+      transfer-encoding:
+      - chunked
+      vary:
+      - Accept-Encoding
+      x-content-type-options:
+      - nosniff
+    status:
+      code: 200
+      message: OK
+- request:
+    body: null
+    headers:
+      Accept:
+      - '*/*'
+      Accept-Encoding:
+      - gzip, deflate
+      CommandName:
+      - aks create
+      Connection:
+      - keep-alive
+      ParameterSetName:
+      - --resource-group --name --node-count --load-balancer-sku --enable-private-cluster
+        --private-dns-zone --ssh-key-value
+      User-Agent:
+      - AZURECLI/2.40.0 azsdk-python-azure-mgmt-containerservice/20.3.0b2 Python/3.8.10
+        (Linux-5.15.0-1020-azure-x86_64-with-glibc2.29)
+    method: GET
+    uri: https://management.azure.com/subscriptions/00000000-0000-0000-0000-000000000000/providers/Microsoft.ContainerService/locations/westus2/operations/98fef372-1744-4f78-a0c3-649c1542541e?api-version=2016-03-30
+  response:
+    body:
+      string: "{\n  \"name\": \"72f3fe98-4417-784f-a0c3-649c1542541e\",\n  \"status\":
+        \"InProgress\",\n  \"startTime\": \"2022-09-28T10:23:48.7691079Z\"\n }"
+    headers:
+      cache-control:
+      - no-cache
+      content-length:
+      - '126'
+      content-type:
+      - application/json
+      date:
       - Wed, 28 Sep 2022 10:25:48 GMT
->>>>>>> fc8ac97d
-      expires:
-      - '-1'
-      pragma:
-      - no-cache
-      server:
-      - nginx
-      strict-transport-security:
-      - max-age=31536000; includeSubDomains
-      transfer-encoding:
-      - chunked
-      vary:
-      - Accept-Encoding
-      x-content-type-options:
-      - nosniff
-    status:
-      code: 200
-      message: OK
-- request:
-    body: null
-    headers:
-      Accept:
-      - '*/*'
-      Accept-Encoding:
-      - gzip, deflate
-      CommandName:
-      - aks create
-      Connection:
-      - keep-alive
-      ParameterSetName:
-      - --resource-group --name --node-count --load-balancer-sku --enable-private-cluster
-        --private-dns-zone --ssh-key-value
-      User-Agent:
-<<<<<<< HEAD
-      - AZURECLI/2.38.0 azsdk-python-azure-mgmt-containerservice/20.0.0b Python/3.8.10
-        (Linux-5.13.0-1031-azure-x86_64-with-glibc2.29)
-    method: GET
-    uri: https://management.azure.com/subscriptions/00000000-0000-0000-0000-000000000000/providers/Microsoft.ContainerService/locations/westus2/operations/3843f8c8-8573-4112-98fa-5d4cc51c7f64?api-version=2016-03-30
-  response:
-    body:
-      string: "{\n  \"name\": \"c8f84338-7385-1241-98fa-5d4cc51c7f64\",\n  \"status\":
-        \"InProgress\",\n  \"startTime\": \"2022-07-19T07:45:00.6133333Z\"\n }"
-=======
-      - AZURECLI/2.40.0 azsdk-python-azure-mgmt-containerservice/20.3.0b2 Python/3.8.10
-        (Linux-5.15.0-1020-azure-x86_64-with-glibc2.29)
-    method: GET
-    uri: https://management.azure.com/subscriptions/00000000-0000-0000-0000-000000000000/providers/Microsoft.ContainerService/locations/westus2/operations/98fef372-1744-4f78-a0c3-649c1542541e?api-version=2016-03-30
-  response:
-    body:
-      string: "{\n  \"name\": \"72f3fe98-4417-784f-a0c3-649c1542541e\",\n  \"status\":
-        \"InProgress\",\n  \"startTime\": \"2022-09-28T10:23:48.7691079Z\"\n }"
->>>>>>> fc8ac97d
-    headers:
-      cache-control:
-      - no-cache
-      content-length:
-      - '126'
-      content-type:
-      - application/json
-      date:
-<<<<<<< HEAD
-      - Tue, 19 Jul 2022 07:47:00 GMT
-=======
+      expires:
+      - '-1'
+      pragma:
+      - no-cache
+      server:
+      - nginx
+      strict-transport-security:
+      - max-age=31536000; includeSubDomains
+      transfer-encoding:
+      - chunked
+      vary:
+      - Accept-Encoding
+      x-content-type-options:
+      - nosniff
+    status:
+      code: 200
+      message: OK
+- request:
+    body: null
+    headers:
+      Accept:
+      - '*/*'
+      Accept-Encoding:
+      - gzip, deflate
+      CommandName:
+      - aks create
+      Connection:
+      - keep-alive
+      ParameterSetName:
+      - --resource-group --name --node-count --load-balancer-sku --enable-private-cluster
+        --private-dns-zone --ssh-key-value
+      User-Agent:
+      - AZURECLI/2.40.0 azsdk-python-azure-mgmt-containerservice/20.3.0b2 Python/3.8.10
+        (Linux-5.15.0-1020-azure-x86_64-with-glibc2.29)
+    method: GET
+    uri: https://management.azure.com/subscriptions/00000000-0000-0000-0000-000000000000/providers/Microsoft.ContainerService/locations/westus2/operations/98fef372-1744-4f78-a0c3-649c1542541e?api-version=2016-03-30
+  response:
+    body:
+      string: "{\n  \"name\": \"72f3fe98-4417-784f-a0c3-649c1542541e\",\n  \"status\":
+        \"InProgress\",\n  \"startTime\": \"2022-09-28T10:23:48.7691079Z\"\n }"
+    headers:
+      cache-control:
+      - no-cache
+      content-length:
+      - '126'
+      content-type:
+      - application/json
+      date:
       - Wed, 28 Sep 2022 10:26:18 GMT
->>>>>>> fc8ac97d
-      expires:
-      - '-1'
-      pragma:
-      - no-cache
-      server:
-      - nginx
-      strict-transport-security:
-      - max-age=31536000; includeSubDomains
-      transfer-encoding:
-      - chunked
-      vary:
-      - Accept-Encoding
-      x-content-type-options:
-      - nosniff
-    status:
-      code: 200
-      message: OK
-- request:
-    body: null
-    headers:
-      Accept:
-      - '*/*'
-      Accept-Encoding:
-      - gzip, deflate
-      CommandName:
-      - aks create
-      Connection:
-      - keep-alive
-      ParameterSetName:
-      - --resource-group --name --node-count --load-balancer-sku --enable-private-cluster
-        --private-dns-zone --ssh-key-value
-      User-Agent:
-<<<<<<< HEAD
-      - AZURECLI/2.38.0 azsdk-python-azure-mgmt-containerservice/20.0.0b Python/3.8.10
-        (Linux-5.13.0-1031-azure-x86_64-with-glibc2.29)
-    method: GET
-    uri: https://management.azure.com/subscriptions/00000000-0000-0000-0000-000000000000/providers/Microsoft.ContainerService/locations/westus2/operations/3843f8c8-8573-4112-98fa-5d4cc51c7f64?api-version=2016-03-30
-  response:
-    body:
-      string: "{\n  \"name\": \"c8f84338-7385-1241-98fa-5d4cc51c7f64\",\n  \"status\":
-        \"InProgress\",\n  \"startTime\": \"2022-07-19T07:45:00.6133333Z\"\n }"
-=======
-      - AZURECLI/2.40.0 azsdk-python-azure-mgmt-containerservice/20.3.0b2 Python/3.8.10
-        (Linux-5.15.0-1020-azure-x86_64-with-glibc2.29)
-    method: GET
-    uri: https://management.azure.com/subscriptions/00000000-0000-0000-0000-000000000000/providers/Microsoft.ContainerService/locations/westus2/operations/98fef372-1744-4f78-a0c3-649c1542541e?api-version=2016-03-30
-  response:
-    body:
-      string: "{\n  \"name\": \"72f3fe98-4417-784f-a0c3-649c1542541e\",\n  \"status\":
-        \"InProgress\",\n  \"startTime\": \"2022-09-28T10:23:48.7691079Z\"\n }"
->>>>>>> fc8ac97d
-    headers:
-      cache-control:
-      - no-cache
-      content-length:
-      - '126'
-      content-type:
-      - application/json
-      date:
-<<<<<<< HEAD
-      - Tue, 19 Jul 2022 07:47:30 GMT
-=======
+      expires:
+      - '-1'
+      pragma:
+      - no-cache
+      server:
+      - nginx
+      strict-transport-security:
+      - max-age=31536000; includeSubDomains
+      transfer-encoding:
+      - chunked
+      vary:
+      - Accept-Encoding
+      x-content-type-options:
+      - nosniff
+    status:
+      code: 200
+      message: OK
+- request:
+    body: null
+    headers:
+      Accept:
+      - '*/*'
+      Accept-Encoding:
+      - gzip, deflate
+      CommandName:
+      - aks create
+      Connection:
+      - keep-alive
+      ParameterSetName:
+      - --resource-group --name --node-count --load-balancer-sku --enable-private-cluster
+        --private-dns-zone --ssh-key-value
+      User-Agent:
+      - AZURECLI/2.40.0 azsdk-python-azure-mgmt-containerservice/20.3.0b2 Python/3.8.10
+        (Linux-5.15.0-1020-azure-x86_64-with-glibc2.29)
+    method: GET
+    uri: https://management.azure.com/subscriptions/00000000-0000-0000-0000-000000000000/providers/Microsoft.ContainerService/locations/westus2/operations/98fef372-1744-4f78-a0c3-649c1542541e?api-version=2016-03-30
+  response:
+    body:
+      string: "{\n  \"name\": \"72f3fe98-4417-784f-a0c3-649c1542541e\",\n  \"status\":
+        \"InProgress\",\n  \"startTime\": \"2022-09-28T10:23:48.7691079Z\"\n }"
+    headers:
+      cache-control:
+      - no-cache
+      content-length:
+      - '126'
+      content-type:
+      - application/json
+      date:
       - Wed, 28 Sep 2022 10:26:48 GMT
->>>>>>> fc8ac97d
-      expires:
-      - '-1'
-      pragma:
-      - no-cache
-      server:
-      - nginx
-      strict-transport-security:
-      - max-age=31536000; includeSubDomains
-      transfer-encoding:
-      - chunked
-      vary:
-      - Accept-Encoding
-      x-content-type-options:
-      - nosniff
-    status:
-      code: 200
-      message: OK
-- request:
-    body: null
-    headers:
-      Accept:
-      - '*/*'
-      Accept-Encoding:
-      - gzip, deflate
-      CommandName:
-      - aks create
-      Connection:
-      - keep-alive
-      ParameterSetName:
-      - --resource-group --name --node-count --load-balancer-sku --enable-private-cluster
-        --private-dns-zone --ssh-key-value
-      User-Agent:
-<<<<<<< HEAD
-      - AZURECLI/2.38.0 azsdk-python-azure-mgmt-containerservice/20.0.0b Python/3.8.10
-        (Linux-5.13.0-1031-azure-x86_64-with-glibc2.29)
-    method: GET
-    uri: https://management.azure.com/subscriptions/00000000-0000-0000-0000-000000000000/providers/Microsoft.ContainerService/locations/westus2/operations/3843f8c8-8573-4112-98fa-5d4cc51c7f64?api-version=2016-03-30
-  response:
-    body:
-      string: "{\n  \"name\": \"c8f84338-7385-1241-98fa-5d4cc51c7f64\",\n  \"status\":
-        \"InProgress\",\n  \"startTime\": \"2022-07-19T07:45:00.6133333Z\"\n }"
-=======
-      - AZURECLI/2.40.0 azsdk-python-azure-mgmt-containerservice/20.3.0b2 Python/3.8.10
-        (Linux-5.15.0-1020-azure-x86_64-with-glibc2.29)
-    method: GET
-    uri: https://management.azure.com/subscriptions/00000000-0000-0000-0000-000000000000/providers/Microsoft.ContainerService/locations/westus2/operations/98fef372-1744-4f78-a0c3-649c1542541e?api-version=2016-03-30
-  response:
-    body:
-      string: "{\n  \"name\": \"72f3fe98-4417-784f-a0c3-649c1542541e\",\n  \"status\":
-        \"InProgress\",\n  \"startTime\": \"2022-09-28T10:23:48.7691079Z\"\n }"
->>>>>>> fc8ac97d
-    headers:
-      cache-control:
-      - no-cache
-      content-length:
-      - '126'
-      content-type:
-      - application/json
-      date:
-<<<<<<< HEAD
-      - Tue, 19 Jul 2022 07:48:00 GMT
-=======
+      expires:
+      - '-1'
+      pragma:
+      - no-cache
+      server:
+      - nginx
+      strict-transport-security:
+      - max-age=31536000; includeSubDomains
+      transfer-encoding:
+      - chunked
+      vary:
+      - Accept-Encoding
+      x-content-type-options:
+      - nosniff
+    status:
+      code: 200
+      message: OK
+- request:
+    body: null
+    headers:
+      Accept:
+      - '*/*'
+      Accept-Encoding:
+      - gzip, deflate
+      CommandName:
+      - aks create
+      Connection:
+      - keep-alive
+      ParameterSetName:
+      - --resource-group --name --node-count --load-balancer-sku --enable-private-cluster
+        --private-dns-zone --ssh-key-value
+      User-Agent:
+      - AZURECLI/2.40.0 azsdk-python-azure-mgmt-containerservice/20.3.0b2 Python/3.8.10
+        (Linux-5.15.0-1020-azure-x86_64-with-glibc2.29)
+    method: GET
+    uri: https://management.azure.com/subscriptions/00000000-0000-0000-0000-000000000000/providers/Microsoft.ContainerService/locations/westus2/operations/98fef372-1744-4f78-a0c3-649c1542541e?api-version=2016-03-30
+  response:
+    body:
+      string: "{\n  \"name\": \"72f3fe98-4417-784f-a0c3-649c1542541e\",\n  \"status\":
+        \"InProgress\",\n  \"startTime\": \"2022-09-28T10:23:48.7691079Z\"\n }"
+    headers:
+      cache-control:
+      - no-cache
+      content-length:
+      - '126'
+      content-type:
+      - application/json
+      date:
       - Wed, 28 Sep 2022 10:27:18 GMT
->>>>>>> fc8ac97d
-      expires:
-      - '-1'
-      pragma:
-      - no-cache
-      server:
-      - nginx
-      strict-transport-security:
-      - max-age=31536000; includeSubDomains
-      transfer-encoding:
-      - chunked
-      vary:
-      - Accept-Encoding
-      x-content-type-options:
-      - nosniff
-    status:
-      code: 200
-      message: OK
-- request:
-    body: null
-    headers:
-      Accept:
-      - '*/*'
-      Accept-Encoding:
-      - gzip, deflate
-      CommandName:
-      - aks create
-      Connection:
-      - keep-alive
-      ParameterSetName:
-      - --resource-group --name --node-count --load-balancer-sku --enable-private-cluster
-        --private-dns-zone --ssh-key-value
-      User-Agent:
-<<<<<<< HEAD
-      - AZURECLI/2.38.0 azsdk-python-azure-mgmt-containerservice/20.0.0b Python/3.8.10
-        (Linux-5.13.0-1031-azure-x86_64-with-glibc2.29)
-    method: GET
-    uri: https://management.azure.com/subscriptions/00000000-0000-0000-0000-000000000000/providers/Microsoft.ContainerService/locations/westus2/operations/3843f8c8-8573-4112-98fa-5d4cc51c7f64?api-version=2016-03-30
-  response:
-    body:
-      string: "{\n  \"name\": \"c8f84338-7385-1241-98fa-5d4cc51c7f64\",\n  \"status\":
-        \"InProgress\",\n  \"startTime\": \"2022-07-19T07:45:00.6133333Z\"\n }"
-=======
-      - AZURECLI/2.40.0 azsdk-python-azure-mgmt-containerservice/20.3.0b2 Python/3.8.10
-        (Linux-5.15.0-1020-azure-x86_64-with-glibc2.29)
-    method: GET
-    uri: https://management.azure.com/subscriptions/00000000-0000-0000-0000-000000000000/providers/Microsoft.ContainerService/locations/westus2/operations/98fef372-1744-4f78-a0c3-649c1542541e?api-version=2016-03-30
-  response:
-    body:
-      string: "{\n  \"name\": \"72f3fe98-4417-784f-a0c3-649c1542541e\",\n  \"status\":
-        \"InProgress\",\n  \"startTime\": \"2022-09-28T10:23:48.7691079Z\"\n }"
->>>>>>> fc8ac97d
-    headers:
-      cache-control:
-      - no-cache
-      content-length:
-      - '126'
-      content-type:
-      - application/json
-      date:
-<<<<<<< HEAD
-      - Tue, 19 Jul 2022 07:48:30 GMT
-=======
+      expires:
+      - '-1'
+      pragma:
+      - no-cache
+      server:
+      - nginx
+      strict-transport-security:
+      - max-age=31536000; includeSubDomains
+      transfer-encoding:
+      - chunked
+      vary:
+      - Accept-Encoding
+      x-content-type-options:
+      - nosniff
+    status:
+      code: 200
+      message: OK
+- request:
+    body: null
+    headers:
+      Accept:
+      - '*/*'
+      Accept-Encoding:
+      - gzip, deflate
+      CommandName:
+      - aks create
+      Connection:
+      - keep-alive
+      ParameterSetName:
+      - --resource-group --name --node-count --load-balancer-sku --enable-private-cluster
+        --private-dns-zone --ssh-key-value
+      User-Agent:
+      - AZURECLI/2.40.0 azsdk-python-azure-mgmt-containerservice/20.3.0b2 Python/3.8.10
+        (Linux-5.15.0-1020-azure-x86_64-with-glibc2.29)
+    method: GET
+    uri: https://management.azure.com/subscriptions/00000000-0000-0000-0000-000000000000/providers/Microsoft.ContainerService/locations/westus2/operations/98fef372-1744-4f78-a0c3-649c1542541e?api-version=2016-03-30
+  response:
+    body:
+      string: "{\n  \"name\": \"72f3fe98-4417-784f-a0c3-649c1542541e\",\n  \"status\":
+        \"InProgress\",\n  \"startTime\": \"2022-09-28T10:23:48.7691079Z\"\n }"
+    headers:
+      cache-control:
+      - no-cache
+      content-length:
+      - '126'
+      content-type:
+      - application/json
+      date:
       - Wed, 28 Sep 2022 10:27:48 GMT
->>>>>>> fc8ac97d
-      expires:
-      - '-1'
-      pragma:
-      - no-cache
-      server:
-      - nginx
-      strict-transport-security:
-      - max-age=31536000; includeSubDomains
-      transfer-encoding:
-      - chunked
-      vary:
-      - Accept-Encoding
-      x-content-type-options:
-      - nosniff
-    status:
-      code: 200
-      message: OK
-- request:
-    body: null
-    headers:
-      Accept:
-      - '*/*'
-      Accept-Encoding:
-      - gzip, deflate
-      CommandName:
-      - aks create
-      Connection:
-      - keep-alive
-      ParameterSetName:
-      - --resource-group --name --node-count --load-balancer-sku --enable-private-cluster
-        --private-dns-zone --ssh-key-value
-      User-Agent:
-<<<<<<< HEAD
-      - AZURECLI/2.38.0 azsdk-python-azure-mgmt-containerservice/20.0.0b Python/3.8.10
-        (Linux-5.13.0-1031-azure-x86_64-with-glibc2.29)
-    method: GET
-    uri: https://management.azure.com/subscriptions/00000000-0000-0000-0000-000000000000/providers/Microsoft.ContainerService/locations/westus2/operations/3843f8c8-8573-4112-98fa-5d4cc51c7f64?api-version=2016-03-30
-  response:
-    body:
-      string: "{\n  \"name\": \"c8f84338-7385-1241-98fa-5d4cc51c7f64\",\n  \"status\":
-        \"InProgress\",\n  \"startTime\": \"2022-07-19T07:45:00.6133333Z\"\n }"
-=======
-      - AZURECLI/2.40.0 azsdk-python-azure-mgmt-containerservice/20.3.0b2 Python/3.8.10
-        (Linux-5.15.0-1020-azure-x86_64-with-glibc2.29)
-    method: GET
-    uri: https://management.azure.com/subscriptions/00000000-0000-0000-0000-000000000000/providers/Microsoft.ContainerService/locations/westus2/operations/98fef372-1744-4f78-a0c3-649c1542541e?api-version=2016-03-30
-  response:
-    body:
-      string: "{\n  \"name\": \"72f3fe98-4417-784f-a0c3-649c1542541e\",\n  \"status\":
-        \"InProgress\",\n  \"startTime\": \"2022-09-28T10:23:48.7691079Z\"\n }"
->>>>>>> fc8ac97d
-    headers:
-      cache-control:
-      - no-cache
-      content-length:
-      - '126'
-      content-type:
-      - application/json
-      date:
-<<<<<<< HEAD
-      - Tue, 19 Jul 2022 07:49:00 GMT
-=======
+      expires:
+      - '-1'
+      pragma:
+      - no-cache
+      server:
+      - nginx
+      strict-transport-security:
+      - max-age=31536000; includeSubDomains
+      transfer-encoding:
+      - chunked
+      vary:
+      - Accept-Encoding
+      x-content-type-options:
+      - nosniff
+    status:
+      code: 200
+      message: OK
+- request:
+    body: null
+    headers:
+      Accept:
+      - '*/*'
+      Accept-Encoding:
+      - gzip, deflate
+      CommandName:
+      - aks create
+      Connection:
+      - keep-alive
+      ParameterSetName:
+      - --resource-group --name --node-count --load-balancer-sku --enable-private-cluster
+        --private-dns-zone --ssh-key-value
+      User-Agent:
+      - AZURECLI/2.40.0 azsdk-python-azure-mgmt-containerservice/20.3.0b2 Python/3.8.10
+        (Linux-5.15.0-1020-azure-x86_64-with-glibc2.29)
+    method: GET
+    uri: https://management.azure.com/subscriptions/00000000-0000-0000-0000-000000000000/providers/Microsoft.ContainerService/locations/westus2/operations/98fef372-1744-4f78-a0c3-649c1542541e?api-version=2016-03-30
+  response:
+    body:
+      string: "{\n  \"name\": \"72f3fe98-4417-784f-a0c3-649c1542541e\",\n  \"status\":
+        \"InProgress\",\n  \"startTime\": \"2022-09-28T10:23:48.7691079Z\"\n }"
+    headers:
+      cache-control:
+      - no-cache
+      content-length:
+      - '126'
+      content-type:
+      - application/json
+      date:
       - Wed, 28 Sep 2022 10:28:18 GMT
->>>>>>> fc8ac97d
-      expires:
-      - '-1'
-      pragma:
-      - no-cache
-      server:
-      - nginx
-      strict-transport-security:
-      - max-age=31536000; includeSubDomains
-      transfer-encoding:
-      - chunked
-      vary:
-      - Accept-Encoding
-      x-content-type-options:
-      - nosniff
-    status:
-      code: 200
-      message: OK
-- request:
-    body: null
-    headers:
-      Accept:
-      - '*/*'
-      Accept-Encoding:
-      - gzip, deflate
-      CommandName:
-      - aks create
-      Connection:
-      - keep-alive
-      ParameterSetName:
-      - --resource-group --name --node-count --load-balancer-sku --enable-private-cluster
-        --private-dns-zone --ssh-key-value
-      User-Agent:
-<<<<<<< HEAD
-      - AZURECLI/2.38.0 azsdk-python-azure-mgmt-containerservice/20.0.0b Python/3.8.10
-        (Linux-5.13.0-1031-azure-x86_64-with-glibc2.29)
-    method: GET
-    uri: https://management.azure.com/subscriptions/00000000-0000-0000-0000-000000000000/providers/Microsoft.ContainerService/locations/westus2/operations/3843f8c8-8573-4112-98fa-5d4cc51c7f64?api-version=2016-03-30
-  response:
-    body:
-      string: "{\n  \"name\": \"c8f84338-7385-1241-98fa-5d4cc51c7f64\",\n  \"status\":
-        \"InProgress\",\n  \"startTime\": \"2022-07-19T07:45:00.6133333Z\"\n }"
-=======
-      - AZURECLI/2.40.0 azsdk-python-azure-mgmt-containerservice/20.3.0b2 Python/3.8.10
-        (Linux-5.15.0-1020-azure-x86_64-with-glibc2.29)
-    method: GET
-    uri: https://management.azure.com/subscriptions/00000000-0000-0000-0000-000000000000/providers/Microsoft.ContainerService/locations/westus2/operations/98fef372-1744-4f78-a0c3-649c1542541e?api-version=2016-03-30
-  response:
-    body:
-      string: "{\n  \"name\": \"72f3fe98-4417-784f-a0c3-649c1542541e\",\n  \"status\":
-        \"InProgress\",\n  \"startTime\": \"2022-09-28T10:23:48.7691079Z\"\n }"
->>>>>>> fc8ac97d
-    headers:
-      cache-control:
-      - no-cache
-      content-length:
-      - '126'
-      content-type:
-      - application/json
-      date:
-<<<<<<< HEAD
-      - Tue, 19 Jul 2022 07:49:30 GMT
-=======
+      expires:
+      - '-1'
+      pragma:
+      - no-cache
+      server:
+      - nginx
+      strict-transport-security:
+      - max-age=31536000; includeSubDomains
+      transfer-encoding:
+      - chunked
+      vary:
+      - Accept-Encoding
+      x-content-type-options:
+      - nosniff
+    status:
+      code: 200
+      message: OK
+- request:
+    body: null
+    headers:
+      Accept:
+      - '*/*'
+      Accept-Encoding:
+      - gzip, deflate
+      CommandName:
+      - aks create
+      Connection:
+      - keep-alive
+      ParameterSetName:
+      - --resource-group --name --node-count --load-balancer-sku --enable-private-cluster
+        --private-dns-zone --ssh-key-value
+      User-Agent:
+      - AZURECLI/2.40.0 azsdk-python-azure-mgmt-containerservice/20.3.0b2 Python/3.8.10
+        (Linux-5.15.0-1020-azure-x86_64-with-glibc2.29)
+    method: GET
+    uri: https://management.azure.com/subscriptions/00000000-0000-0000-0000-000000000000/providers/Microsoft.ContainerService/locations/westus2/operations/98fef372-1744-4f78-a0c3-649c1542541e?api-version=2016-03-30
+  response:
+    body:
+      string: "{\n  \"name\": \"72f3fe98-4417-784f-a0c3-649c1542541e\",\n  \"status\":
+        \"InProgress\",\n  \"startTime\": \"2022-09-28T10:23:48.7691079Z\"\n }"
+    headers:
+      cache-control:
+      - no-cache
+      content-length:
+      - '126'
+      content-type:
+      - application/json
+      date:
       - Wed, 28 Sep 2022 10:28:48 GMT
->>>>>>> fc8ac97d
-      expires:
-      - '-1'
-      pragma:
-      - no-cache
-      server:
-      - nginx
-      strict-transport-security:
-      - max-age=31536000; includeSubDomains
-      transfer-encoding:
-      - chunked
-      vary:
-      - Accept-Encoding
-      x-content-type-options:
-      - nosniff
-    status:
-      code: 200
-      message: OK
-- request:
-    body: null
-    headers:
-      Accept:
-      - '*/*'
-      Accept-Encoding:
-      - gzip, deflate
-      CommandName:
-      - aks create
-      Connection:
-      - keep-alive
-      ParameterSetName:
-      - --resource-group --name --node-count --load-balancer-sku --enable-private-cluster
-        --private-dns-zone --ssh-key-value
-      User-Agent:
-<<<<<<< HEAD
-      - AZURECLI/2.38.0 azsdk-python-azure-mgmt-containerservice/20.0.0b Python/3.8.10
-        (Linux-5.13.0-1031-azure-x86_64-with-glibc2.29)
-    method: GET
-    uri: https://management.azure.com/subscriptions/00000000-0000-0000-0000-000000000000/providers/Microsoft.ContainerService/locations/westus2/operations/3843f8c8-8573-4112-98fa-5d4cc51c7f64?api-version=2016-03-30
-  response:
-    body:
-      string: "{\n  \"name\": \"c8f84338-7385-1241-98fa-5d4cc51c7f64\",\n  \"status\":
-        \"InProgress\",\n  \"startTime\": \"2022-07-19T07:45:00.6133333Z\"\n }"
-=======
-      - AZURECLI/2.40.0 azsdk-python-azure-mgmt-containerservice/20.3.0b2 Python/3.8.10
-        (Linux-5.15.0-1020-azure-x86_64-with-glibc2.29)
-    method: GET
-    uri: https://management.azure.com/subscriptions/00000000-0000-0000-0000-000000000000/providers/Microsoft.ContainerService/locations/westus2/operations/98fef372-1744-4f78-a0c3-649c1542541e?api-version=2016-03-30
-  response:
-    body:
-      string: "{\n  \"name\": \"72f3fe98-4417-784f-a0c3-649c1542541e\",\n  \"status\":
-        \"InProgress\",\n  \"startTime\": \"2022-09-28T10:23:48.7691079Z\"\n }"
->>>>>>> fc8ac97d
-    headers:
-      cache-control:
-      - no-cache
-      content-length:
-      - '126'
-      content-type:
-      - application/json
-      date:
-<<<<<<< HEAD
-      - Tue, 19 Jul 2022 07:50:00 GMT
-=======
+      expires:
+      - '-1'
+      pragma:
+      - no-cache
+      server:
+      - nginx
+      strict-transport-security:
+      - max-age=31536000; includeSubDomains
+      transfer-encoding:
+      - chunked
+      vary:
+      - Accept-Encoding
+      x-content-type-options:
+      - nosniff
+    status:
+      code: 200
+      message: OK
+- request:
+    body: null
+    headers:
+      Accept:
+      - '*/*'
+      Accept-Encoding:
+      - gzip, deflate
+      CommandName:
+      - aks create
+      Connection:
+      - keep-alive
+      ParameterSetName:
+      - --resource-group --name --node-count --load-balancer-sku --enable-private-cluster
+        --private-dns-zone --ssh-key-value
+      User-Agent:
+      - AZURECLI/2.40.0 azsdk-python-azure-mgmt-containerservice/20.3.0b2 Python/3.8.10
+        (Linux-5.15.0-1020-azure-x86_64-with-glibc2.29)
+    method: GET
+    uri: https://management.azure.com/subscriptions/00000000-0000-0000-0000-000000000000/providers/Microsoft.ContainerService/locations/westus2/operations/98fef372-1744-4f78-a0c3-649c1542541e?api-version=2016-03-30
+  response:
+    body:
+      string: "{\n  \"name\": \"72f3fe98-4417-784f-a0c3-649c1542541e\",\n  \"status\":
+        \"InProgress\",\n  \"startTime\": \"2022-09-28T10:23:48.7691079Z\"\n }"
+    headers:
+      cache-control:
+      - no-cache
+      content-length:
+      - '126'
+      content-type:
+      - application/json
+      date:
       - Wed, 28 Sep 2022 10:29:19 GMT
->>>>>>> fc8ac97d
-      expires:
-      - '-1'
-      pragma:
-      - no-cache
-      server:
-      - nginx
-      strict-transport-security:
-      - max-age=31536000; includeSubDomains
-      transfer-encoding:
-      - chunked
-      vary:
-      - Accept-Encoding
-      x-content-type-options:
-      - nosniff
-    status:
-      code: 200
-      message: OK
-- request:
-    body: null
-    headers:
-      Accept:
-      - '*/*'
-      Accept-Encoding:
-      - gzip, deflate
-      CommandName:
-      - aks create
-      Connection:
-      - keep-alive
-      ParameterSetName:
-      - --resource-group --name --node-count --load-balancer-sku --enable-private-cluster
-        --private-dns-zone --ssh-key-value
-      User-Agent:
-<<<<<<< HEAD
-      - AZURECLI/2.38.0 azsdk-python-azure-mgmt-containerservice/20.0.0b Python/3.8.10
-        (Linux-5.13.0-1031-azure-x86_64-with-glibc2.29)
-    method: GET
-    uri: https://management.azure.com/subscriptions/00000000-0000-0000-0000-000000000000/providers/Microsoft.ContainerService/locations/westus2/operations/3843f8c8-8573-4112-98fa-5d4cc51c7f64?api-version=2016-03-30
-  response:
-    body:
-      string: "{\n  \"name\": \"c8f84338-7385-1241-98fa-5d4cc51c7f64\",\n  \"status\":
-        \"InProgress\",\n  \"startTime\": \"2022-07-19T07:45:00.6133333Z\"\n }"
-=======
-      - AZURECLI/2.40.0 azsdk-python-azure-mgmt-containerservice/20.3.0b2 Python/3.8.10
-        (Linux-5.15.0-1020-azure-x86_64-with-glibc2.29)
-    method: GET
-    uri: https://management.azure.com/subscriptions/00000000-0000-0000-0000-000000000000/providers/Microsoft.ContainerService/locations/westus2/operations/98fef372-1744-4f78-a0c3-649c1542541e?api-version=2016-03-30
-  response:
-    body:
-      string: "{\n  \"name\": \"72f3fe98-4417-784f-a0c3-649c1542541e\",\n  \"status\":
-        \"InProgress\",\n  \"startTime\": \"2022-09-28T10:23:48.7691079Z\"\n }"
->>>>>>> fc8ac97d
-    headers:
-      cache-control:
-      - no-cache
-      content-length:
-      - '126'
-      content-type:
-      - application/json
-      date:
-<<<<<<< HEAD
-      - Tue, 19 Jul 2022 07:50:31 GMT
-=======
+      expires:
+      - '-1'
+      pragma:
+      - no-cache
+      server:
+      - nginx
+      strict-transport-security:
+      - max-age=31536000; includeSubDomains
+      transfer-encoding:
+      - chunked
+      vary:
+      - Accept-Encoding
+      x-content-type-options:
+      - nosniff
+    status:
+      code: 200
+      message: OK
+- request:
+    body: null
+    headers:
+      Accept:
+      - '*/*'
+      Accept-Encoding:
+      - gzip, deflate
+      CommandName:
+      - aks create
+      Connection:
+      - keep-alive
+      ParameterSetName:
+      - --resource-group --name --node-count --load-balancer-sku --enable-private-cluster
+        --private-dns-zone --ssh-key-value
+      User-Agent:
+      - AZURECLI/2.40.0 azsdk-python-azure-mgmt-containerservice/20.3.0b2 Python/3.8.10
+        (Linux-5.15.0-1020-azure-x86_64-with-glibc2.29)
+    method: GET
+    uri: https://management.azure.com/subscriptions/00000000-0000-0000-0000-000000000000/providers/Microsoft.ContainerService/locations/westus2/operations/98fef372-1744-4f78-a0c3-649c1542541e?api-version=2016-03-30
+  response:
+    body:
+      string: "{\n  \"name\": \"72f3fe98-4417-784f-a0c3-649c1542541e\",\n  \"status\":
+        \"InProgress\",\n  \"startTime\": \"2022-09-28T10:23:48.7691079Z\"\n }"
+    headers:
+      cache-control:
+      - no-cache
+      content-length:
+      - '126'
+      content-type:
+      - application/json
+      date:
       - Wed, 28 Sep 2022 10:29:49 GMT
->>>>>>> fc8ac97d
-      expires:
-      - '-1'
-      pragma:
-      - no-cache
-      server:
-      - nginx
-      strict-transport-security:
-      - max-age=31536000; includeSubDomains
-      transfer-encoding:
-      - chunked
-      vary:
-      - Accept-Encoding
-      x-content-type-options:
-      - nosniff
-    status:
-      code: 200
-      message: OK
-- request:
-    body: null
-    headers:
-      Accept:
-      - '*/*'
-      Accept-Encoding:
-      - gzip, deflate
-      CommandName:
-      - aks create
-      Connection:
-      - keep-alive
-      ParameterSetName:
-      - --resource-group --name --node-count --load-balancer-sku --enable-private-cluster
-        --private-dns-zone --ssh-key-value
-      User-Agent:
-<<<<<<< HEAD
-      - AZURECLI/2.38.0 azsdk-python-azure-mgmt-containerservice/20.0.0b Python/3.8.10
-        (Linux-5.13.0-1031-azure-x86_64-with-glibc2.29)
-    method: GET
-    uri: https://management.azure.com/subscriptions/00000000-0000-0000-0000-000000000000/providers/Microsoft.ContainerService/locations/westus2/operations/3843f8c8-8573-4112-98fa-5d4cc51c7f64?api-version=2016-03-30
-  response:
-    body:
-      string: "{\n  \"name\": \"c8f84338-7385-1241-98fa-5d4cc51c7f64\",\n  \"status\":
-        \"Succeeded\",\n  \"startTime\": \"2022-07-19T07:45:00.6133333Z\",\n  \"endTime\":
-        \"2022-07-19T07:50:43.4673037Z\"\n }"
-=======
+      expires:
+      - '-1'
+      pragma:
+      - no-cache
+      server:
+      - nginx
+      strict-transport-security:
+      - max-age=31536000; includeSubDomains
+      transfer-encoding:
+      - chunked
+      vary:
+      - Accept-Encoding
+      x-content-type-options:
+      - nosniff
+    status:
+      code: 200
+      message: OK
+- request:
+    body: null
+    headers:
+      Accept:
+      - '*/*'
+      Accept-Encoding:
+      - gzip, deflate
+      CommandName:
+      - aks create
+      Connection:
+      - keep-alive
+      ParameterSetName:
+      - --resource-group --name --node-count --load-balancer-sku --enable-private-cluster
+        --private-dns-zone --ssh-key-value
+      User-Agent:
       - AZURECLI/2.40.0 azsdk-python-azure-mgmt-containerservice/20.3.0b2 Python/3.8.10
         (Linux-5.15.0-1020-azure-x86_64-with-glibc2.29)
     method: GET
@@ -990,7 +765,6 @@
       string: "{\n  \"name\": \"72f3fe98-4417-784f-a0c3-649c1542541e\",\n  \"status\":
         \"Succeeded\",\n  \"startTime\": \"2022-09-28T10:23:48.7691079Z\",\n  \"endTime\":
         \"2022-09-28T10:29:58.0654148Z\"\n }"
->>>>>>> fc8ac97d
     headers:
       cache-control:
       - no-cache
@@ -999,71 +773,53 @@
       content-type:
       - application/json
       date:
-<<<<<<< HEAD
-      - Tue, 19 Jul 2022 07:51:01 GMT
-=======
       - Wed, 28 Sep 2022 10:30:19 GMT
->>>>>>> fc8ac97d
-      expires:
-      - '-1'
-      pragma:
-      - no-cache
-      server:
-      - nginx
-      strict-transport-security:
-      - max-age=31536000; includeSubDomains
-      transfer-encoding:
-      - chunked
-      vary:
-      - Accept-Encoding
-      x-content-type-options:
-      - nosniff
-    status:
-      code: 200
-      message: OK
-- request:
-    body: null
-    headers:
-      Accept:
-      - '*/*'
-      Accept-Encoding:
-      - gzip, deflate
-      CommandName:
-      - aks create
-      Connection:
-      - keep-alive
-      ParameterSetName:
-      - --resource-group --name --node-count --load-balancer-sku --enable-private-cluster
-        --private-dns-zone --ssh-key-value
-      User-Agent:
-<<<<<<< HEAD
-      - AZURECLI/2.38.0 azsdk-python-azure-mgmt-containerservice/20.0.0b Python/3.8.10
-        (Linux-5.13.0-1031-azure-x86_64-with-glibc2.29)
-    method: GET
-    uri: https://management.azure.com/subscriptions/00000000-0000-0000-0000-000000000000/resourceGroups/clitest000001/providers/Microsoft.ContainerService/managedClusters/cliakstest000001?api-version=2022-06-02-preview
-=======
+      expires:
+      - '-1'
+      pragma:
+      - no-cache
+      server:
+      - nginx
+      strict-transport-security:
+      - max-age=31536000; includeSubDomains
+      transfer-encoding:
+      - chunked
+      vary:
+      - Accept-Encoding
+      x-content-type-options:
+      - nosniff
+    status:
+      code: 200
+      message: OK
+- request:
+    body: null
+    headers:
+      Accept:
+      - '*/*'
+      Accept-Encoding:
+      - gzip, deflate
+      CommandName:
+      - aks create
+      Connection:
+      - keep-alive
+      ParameterSetName:
+      - --resource-group --name --node-count --load-balancer-sku --enable-private-cluster
+        --private-dns-zone --ssh-key-value
+      User-Agent:
       - AZURECLI/2.40.0 azsdk-python-azure-mgmt-containerservice/20.3.0b2 Python/3.8.10
         (Linux-5.15.0-1020-azure-x86_64-with-glibc2.29)
     method: GET
     uri: https://management.azure.com/subscriptions/00000000-0000-0000-0000-000000000000/resourceGroups/clitest000001/providers/Microsoft.ContainerService/managedClusters/cliakstest000001?api-version=2022-08-03-preview
->>>>>>> fc8ac97d
   response:
     body:
       string: "{\n  \"id\": \"/subscriptions/00000000-0000-0000-0000-000000000000/resourcegroups/clitest000001/providers/Microsoft.ContainerService/managedClusters/cliakstest000001\",\n
         \ \"location\": \"westus2\",\n  \"name\": \"cliakstest000001\",\n  \"type\":
         \"Microsoft.ContainerService/ManagedClusters\",\n  \"properties\": {\n   \"provisioningState\":
         \"Succeeded\",\n   \"powerState\": {\n    \"code\": \"Running\"\n   },\n   \"kubernetesVersion\":
-<<<<<<< HEAD
-        \"1.22.11\",\n   \"currentKubernetesVersion\": \"1.22.11\",\n   \"dnsPrefix\":
-        \"cliakstest-clitestu5ywyog2k-8ecadf\",\n   \"fqdn\": \"cliakstest-clitestu5ywyog2k-8ecadf-9d31a25f.hcp.westus2.azmk8s.io\",\n
-        \  \"azurePortalFQDN\": \"b9346820359c9ea56f306744c8b7cf47-priv.portal.hcp.westus2.azmk8s.io\",\n
-        \  \"privateFQDN\": \"cliakstest-clitestu5ywyog2k-8ecadf-9d31a25f.hcp.westus2.azmk8s.io\",\n
-=======
         \"1.23.8\",\n   \"currentKubernetesVersion\": \"1.23.8\",\n   \"dnsPrefix\":
         \"cliakstest-clitestmknfu2763-8ecadf\",\n   \"fqdn\": \"cliakstest-clitestmknfu2763-8ecadf-c0c3c7f1.hcp.westus2.azmk8s.io\",\n
         \  \"azurePortalFQDN\": \"178e927f7f28fb6ef803edbf8fa0357b-priv.portal.hcp.westus2.azmk8s.io\",\n
         \  \"privateFQDN\": \"cliakstest-clitestmknfu2763-8ecadf-c0c3c7f1.hcp.westus2.azmk8s.io\",\n
->>>>>>> fc8ac97d
         \  \"agentPoolProfiles\": [\n    {\n     \"name\": \"nodepool1\",\n     \"count\":
         1,\n     \"vmSize\": \"Standard_DS2_v2\",\n     \"osDiskSizeGB\": 128,\n     \"osDiskType\":
         \"Managed\",\n     \"kubeletDiskType\": \"OS\",\n     \"workloadRuntime\":
@@ -1073,32 +829,16 @@
         \"1.22.11\",\n     \"enableNodePublicIP\": false,\n     \"enableCustomCATrust\":
         false,\n     \"mode\": \"System\",\n     \"enableEncryptionAtHost\": false,\n
         \    \"enableUltraSSD\": false,\n     \"osType\": \"Linux\",\n     \"osSKU\":
-<<<<<<< HEAD
-        \"Ubuntu\",\n     \"nodeImageVersion\": \"AKSUbuntu-1804gen2containerd-2022.06.29\",\n
-        \    \"upgradeSettings\": {},\n     \"enableFIPS\": false\n    }\n   ],\n
-        \  \"linuxProfile\": {\n    \"adminUsername\": \"azureuser\",\n    \"ssh\":
-        {\n     \"publicKeys\": [\n      {\n       \"keyData\": \"ssh-rsa AAAAB3NzaC1yc2EAAAADAQABAAABAQDBDU2v87Kb4/ZzK8RbuSkPMRF9IfTfY7Y/jeEede3uFf1lnR5Cix3oY6nmZz05uZKsDemHzTJdhUrNihiBljmK14os+4sjUGz8ffZCNop35eLpuZpNuPeU3Q9RX5IGMM9rK2URKKfPqDqFu6JuliFZL9y7ayNTu3OOEJhyXi9Mw/qo0vf/u04XD/mG0WDXWXkJyC0Lgp5/PNbJuI0XH+t+Fm1zYitVh5vAAKPDvGf5QufZlPPSjp729Bt0QBBsyIIq6XVZFxUrSaAPVXdgZKmL72vW3OCDaitsD1/a0Yx4g32n5ux1KICIBdAgpQ6TFCNS9A6i8krO57LiXnVAZneB
-=======
         \"Ubuntu\",\n     \"nodeImageVersion\": \"AKSUbuntu-1804gen2containerd-2022.09.13\",\n
         \    \"upgradeSettings\": {},\n     \"enableFIPS\": false\n    }\n   ],\n
         \  \"linuxProfile\": {\n    \"adminUsername\": \"azureuser\",\n    \"ssh\":
         {\n     \"publicKeys\": [\n      {\n       \"keyData\": \"ssh-rsa AAAAB3NzaC1yc2EAAAADAQABAAABAQDVt7qYfUlZP3JUy9lguIXjt8N1qtBC8yktmu7E83C+A1pYFjRdVc/WU4vTbERHemLl28PpLNLg2EdVMVDXRPLEkSVOtNV02lh0Jyuw6s3mf/UYvgRKNo6rOSH3+Hvv+9IswiBnq7oOnzIz7wQaQZ47pDl2VbOO1JYjM+X2iNK8XrnXTm5+nE3ZSmwUweY6vSElhFhsogoJf8VRBH8hCxwhb+6h+XtAhH+OWGCy3l9YVS7pJxXGbd1G3zYem94lzIKuzKq1lCXQ1qrryfa1eX9U4H+d1IKCz8hnnns46kzSMM7Eh0robU9dLoJhNlh94vB6mvPpM2XJbMzf+mRC3FUv
->>>>>>> fc8ac97d
         azcli_aks_live_test@example.com\\n\"\n      }\n     ]\n    }\n   },\n   \"servicePrincipalProfile\":
         {\n    \"clientId\":\"00000000-0000-0000-0000-000000000001\"\n   },\n   \"nodeResourceGroup\":
         \"MC_clitest000001_cliakstest000001_westus2\",\n   \"enableRBAC\": true,\n
         \  \"enablePodSecurityPolicy\": false,\n   \"networkProfile\": {\n    \"networkPlugin\":
         \"kubenet\",\n    \"loadBalancerSku\": \"Standard\",\n    \"loadBalancerProfile\":
         {\n     \"managedOutboundIPs\": {\n      \"count\": 1\n     },\n     \"effectiveOutboundIPs\":
-<<<<<<< HEAD
-        [\n      {\n       \"id\": \"/subscriptions/00000000-0000-0000-0000-000000000000/resourceGroups/MC_clitest000001_cliakstest000001_westus2/providers/Microsoft.Network/publicIPAddresses/5c3ff202-b8e8-43a6-87b0-6d34a54dfe42\"\n
-        \     }\n     ]\n    },\n    \"podCidr\": \"10.244.0.0/16\",\n    \"serviceCidr\":
-        \"10.0.0.0/16\",\n    \"dnsServiceIP\": \"10.0.0.10\",\n    \"dockerBridgeCidr\":
-        \"172.17.0.1/16\",\n    \"outboundType\": \"loadBalancer\",\n    \"podCidrs\":
-        [\n     \"10.244.0.0/16\"\n    ],\n    \"serviceCidrs\": [\n     \"10.0.0.0/16\"\n
-        \   ],\n    \"ipFamilies\": [\n     \"IPv4\"\n    ]\n   },\n   \"maxAgentPools\":
-        100,\n   \"privateLinkResources\": [\n    {\n     \"id\": \"/subscriptions/00000000-0000-0000-0000-000000000000/resourcegroups/clitest000001/providers/Microsoft.ContainerService/managedClusters/cliakstest000001/privateLinkResources/management\",\n
-=======
         [\n      {\n       \"id\": \"/subscriptions/00000000-0000-0000-0000-000000000000/resourceGroups/MC_clitest000001_cliakstest000001_westus2/providers/Microsoft.Network/publicIPAddresses/97397265-bed1-4c93-a651-a8ba11e968da\"\n
         \     }\n     ],\n     \"backendPoolType\": \"nodeIPConfiguration\"\n    },\n
         \   \"podCidr\": \"10.244.0.0/16\",\n    \"serviceCidr\": \"10.0.0.0/16\",\n
@@ -1107,7 +847,6 @@
         \   ],\n    \"serviceCidrs\": [\n     \"10.0.0.0/16\"\n    ],\n    \"ipFamilies\":
         [\n     \"IPv4\"\n    ]\n   },\n   \"maxAgentPools\": 100,\n   \"privateLinkResources\":
         [\n    {\n     \"id\": \"/subscriptions/00000000-0000-0000-0000-000000000000/resourcegroups/clitest000001/providers/Microsoft.ContainerService/managedClusters/cliakstest000001/privateLinkResources/management\",\n
->>>>>>> fc8ac97d
         \    \"name\": \"management\",\n     \"type\": \"Microsoft.ContainerService/managedClusters/privateLinkResources\",\n
         \    \"groupId\": \"management\",\n     \"requiredMembers\": [\n      \"management\"\n
         \    ]\n    }\n   ],\n   \"apiServerAccessProfile\": {\n    \"enablePrivateCluster\":
@@ -1131,11 +870,7 @@
       content-type:
       - application/json
       date:
-<<<<<<< HEAD
-      - Tue, 19 Jul 2022 07:51:02 GMT
-=======
       - Wed, 28 Sep 2022 10:30:19 GMT
->>>>>>> fc8ac97d
       expires:
       - '-1'
       pragma:
@@ -1169,45 +904,26 @@
       ParameterSetName:
       - -g -n --yes --no-wait
       User-Agent:
-<<<<<<< HEAD
-      - AZURECLI/2.38.0 azsdk-python-azure-mgmt-containerservice/20.0.0b Python/3.8.10
-        (Linux-5.13.0-1031-azure-x86_64-with-glibc2.29)
-    method: DELETE
-    uri: https://management.azure.com/subscriptions/00000000-0000-0000-0000-000000000000/resourceGroups/clitest000001/providers/Microsoft.ContainerService/managedClusters/cliakstest000001?api-version=2022-06-02-preview
-=======
       - AZURECLI/2.40.0 azsdk-python-azure-mgmt-containerservice/20.3.0b2 Python/3.8.10
         (Linux-5.15.0-1020-azure-x86_64-with-glibc2.29)
     method: DELETE
     uri: https://management.azure.com/subscriptions/00000000-0000-0000-0000-000000000000/resourceGroups/clitest000001/providers/Microsoft.ContainerService/managedClusters/cliakstest000001?api-version=2022-08-03-preview
->>>>>>> fc8ac97d
   response:
     body:
       string: ''
     headers:
       azure-asyncoperation:
-<<<<<<< HEAD
-      - https://management.azure.com/subscriptions/00000000-0000-0000-0000-000000000000/providers/Microsoft.ContainerService/locations/westus2/operations/d2be6d66-ab48-4b43-bef8-0c4de50d885c?api-version=2016-03-30
-=======
       - https://management.azure.com/subscriptions/00000000-0000-0000-0000-000000000000/providers/Microsoft.ContainerService/locations/westus2/operations/971578e1-d598-421e-80a7-ee3fd5209d5a?api-version=2016-03-30
->>>>>>> fc8ac97d
       cache-control:
       - no-cache
       content-length:
       - '0'
       date:
-<<<<<<< HEAD
-      - Tue, 19 Jul 2022 07:51:02 GMT
-      expires:
-      - '-1'
-      location:
-      - https://management.azure.com/subscriptions/00000000-0000-0000-0000-000000000000/providers/Microsoft.ContainerService/locations/westus2/operationresults/d2be6d66-ab48-4b43-bef8-0c4de50d885c?api-version=2016-03-30
-=======
       - Wed, 28 Sep 2022 10:30:20 GMT
       expires:
       - '-1'
       location:
       - https://management.azure.com/subscriptions/00000000-0000-0000-0000-000000000000/providers/Microsoft.ContainerService/locations/westus2/operationresults/971578e1-d598-421e-80a7-ee3fd5209d5a?api-version=2016-03-30
->>>>>>> fc8ac97d
       pragma:
       - no-cache
       server:
