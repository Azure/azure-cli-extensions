interactions:
- request:
    body: null
    headers:
      Accept:
      - application/json
      Accept-Encoding:
      - gzip, deflate
      CommandName:
      - aks create
      Connection:
      - keep-alive
      ParameterSetName:
      - --resource-group --name --ssh-key-value -o --disk-driver-version --disable-file-driver
        --disable-snapshot-controller
      User-Agent:
<<<<<<< HEAD
      - AZURECLI/2.38.0 azsdk-python-azure-mgmt-resource/21.1.0b1 Python/3.8.10 (Linux-5.13.0-1031-azure-x86_64-with-glibc2.29)
=======
      - AZURECLI/2.40.0 azsdk-python-azure-mgmt-resource/21.1.0b1 Python/3.8.10 (Linux-5.15.0-1020-azure-x86_64-with-glibc2.29)
>>>>>>> fc8ac97d
    method: GET
    uri: https://management.azure.com/subscriptions/00000000-0000-0000-0000-000000000000/resourcegroups/clitest000001?api-version=2021-04-01
  response:
    body:
<<<<<<< HEAD
      string: '{"id":"/subscriptions/00000000-0000-0000-0000-000000000000/resourceGroups/clitest000001","name":"clitest000001","type":"Microsoft.Resources/resourceGroups","location":"centraluseuap","tags":{"product":"azurecli","cause":"automation","date":"2022-07-20T04:39:21Z"},"properties":{"provisioningState":"Succeeded"}}'
=======
      string: '{"id":"/subscriptions/00000000-0000-0000-0000-000000000000/resourceGroups/clitest000001","name":"clitest000001","type":"Microsoft.Resources/resourceGroups","location":"centraluseuap","tags":{"product":"azurecli","cause":"automation","date":"2022-09-28T10:02:49Z"},"properties":{"provisioningState":"Succeeded"}}'
>>>>>>> fc8ac97d
    headers:
      cache-control:
      - no-cache
      content-length:
      - '311'
      content-type:
      - application/json; charset=utf-8
      date:
<<<<<<< HEAD
      - Wed, 20 Jul 2022 04:39:22 GMT
=======
      - Wed, 28 Sep 2022 10:02:50 GMT
>>>>>>> fc8ac97d
      expires:
      - '-1'
      pragma:
      - no-cache
      strict-transport-security:
      - max-age=31536000; includeSubDomains
      vary:
      - Accept-Encoding
      x-content-type-options:
      - nosniff
    status:
      code: 200
      message: OK
- request:
    body: '{"location": "centraluseuap", "identity": {"type": "SystemAssigned"}, "properties":
<<<<<<< HEAD
      {"kubernetesVersion": "", "dnsPrefix": "cliakstest-clitestqrumn6ar2-8ecadf",
=======
      {"kubernetesVersion": "", "dnsPrefix": "cliakstest-clitestsnoh52kdp-8ecadf",
>>>>>>> fc8ac97d
      "agentPoolProfiles": [{"count": 3, "vmSize": "Standard_DS2_v2", "osDiskSizeGB":
      0, "workloadRuntime": "OCIContainer", "osType": "Linux", "enableAutoScaling":
      false, "type": "VirtualMachineScaleSets", "mode": "System", "orchestratorVersion":
      "", "upgradeSettings": {}, "enableNodePublicIP": false, "enableCustomCATrust":
      false, "scaleSetPriority": "Regular", "scaleSetEvictionPolicy": "Delete", "spotMaxPrice":
      -1.0, "nodeTaints": [], "enableEncryptionAtHost": false, "enableUltraSSD": false,
      "enableFIPS": false, "name": "nodepool1"}], "linuxProfile": {"adminUsername":
<<<<<<< HEAD
      "azureuser", "ssh": {"publicKeys": [{"keyData": "ssh-rsa AAAAB3NzaC1yc2EAAAADAQABAAABAQCk1/lZjYwrTDCyuR6jjNXav53YRSwYDNgrpFl83CS362kNF73yAL36woD6mn+iZuDqC01Ixwu9ugpGFVztmTlXNXX7Ji0GLNXcAKo9othLbZvELkuGmAAXLX9aFarRC9/Eq0rUEFy1IvQ+ijym9S6vV51B9XctFaNq0eNFia0njxfgum3YvVdTm70Sl9jkr8oMM9uuuS+IbhxdYMV+9s5EMsLepEBftGGYoJcSNHLNMWS5XSbgs/+X9KDsnO5DklON9w9C+kxbTIG59mx0021fKdxrFxlWYALxbBHCMWPZJqQ6S/lKRe90BBm09MVoSlNIO9Fel8eOf0Mwj9XgZSDp
=======
      "azureuser", "ssh": {"publicKeys": [{"keyData": "ssh-rsa AAAAB3NzaC1yc2EAAAADAQABAAABAQDVt7qYfUlZP3JUy9lguIXjt8N1qtBC8yktmu7E83C+A1pYFjRdVc/WU4vTbERHemLl28PpLNLg2EdVMVDXRPLEkSVOtNV02lh0Jyuw6s3mf/UYvgRKNo6rOSH3+Hvv+9IswiBnq7oOnzIz7wQaQZ47pDl2VbOO1JYjM+X2iNK8XrnXTm5+nE3ZSmwUweY6vSElhFhsogoJf8VRBH8hCxwhb+6h+XtAhH+OWGCy3l9YVS7pJxXGbd1G3zYem94lzIKuzKq1lCXQ1qrryfa1eX9U4H+d1IKCz8hnnns46kzSMM7Eh0robU9dLoJhNlh94vB6mvPpM2XJbMzf+mRC3FUv
>>>>>>> fc8ac97d
      azcli_aks_live_test@example.com\n"}]}}, "addonProfiles": {}, "enableRBAC": true,
      "enablePodSecurityPolicy": false, "networkProfile": {"networkPlugin": "kubenet",
      "podCidr": "10.244.0.0/16", "serviceCidr": "10.0.0.0/16", "dnsServiceIP": "10.0.0.10",
      "dockerBridgeCidr": "172.17.0.1/16", "outboundType": "loadBalancer", "loadBalancerSku":
      "standard"}, "disableLocalAccounts": false, "storageProfile": {"diskCSIDriver":
      {"enabled": true, "version": "v2"}, "fileCSIDriver": {"enabled": false}, "snapshotController":
      {"enabled": false}}}}'
    headers:
      Accept:
      - application/json
      Accept-Encoding:
      - gzip, deflate
      CommandName:
      - aks create
      Connection:
      - keep-alive
      Content-Length:
      - '1694'
      Content-Type:
      - application/json
      ParameterSetName:
      - --resource-group --name --ssh-key-value -o --disk-driver-version --disable-file-driver
        --disable-snapshot-controller
      User-Agent:
<<<<<<< HEAD
      - AZURECLI/2.38.0 azsdk-python-azure-mgmt-containerservice/20.0.0b Python/3.8.10
        (Linux-5.13.0-1031-azure-x86_64-with-glibc2.29)
    method: PUT
    uri: https://management.azure.com/subscriptions/00000000-0000-0000-0000-000000000000/resourceGroups/clitest000001/providers/Microsoft.ContainerService/managedClusters/cliakstest000002?api-version=2022-06-02-preview
=======
      - AZURECLI/2.40.0 azsdk-python-azure-mgmt-containerservice/20.3.0b2 Python/3.8.10
        (Linux-5.15.0-1020-azure-x86_64-with-glibc2.29)
    method: PUT
    uri: https://management.azure.com/subscriptions/00000000-0000-0000-0000-000000000000/resourceGroups/clitest000001/providers/Microsoft.ContainerService/managedClusters/cliakstest000002?api-version=2022-08-03-preview
>>>>>>> fc8ac97d
  response:
    body:
      string: "{\n  \"id\": \"/subscriptions/00000000-0000-0000-0000-000000000000/resourcegroups/clitest000001/providers/Microsoft.ContainerService/managedClusters/cliakstest000002\",\n
        \ \"location\": \"centraluseuap\",\n  \"name\": \"cliakstest000002\",\n  \"type\":
        \"Microsoft.ContainerService/ManagedClusters\",\n  \"properties\": {\n   \"provisioningState\":
        \"Creating\",\n   \"powerState\": {\n    \"code\": \"Running\"\n   },\n   \"kubernetesVersion\":
<<<<<<< HEAD
        \"1.22.11\",\n   \"currentKubernetesVersion\": \"1.22.11\",\n   \"dnsPrefix\":
        \"cliakstest-clitestqrumn6ar2-8ecadf\",\n   \"fqdn\": \"cliakstest-clitestqrumn6ar2-8ecadf-09b2d4eb.hcp.centraluseuap.azmk8s.io\",\n
        \  \"azurePortalFQDN\": \"cliakstest-clitestqrumn6ar2-8ecadf-09b2d4eb.portal.hcp.centraluseuap.azmk8s.io\",\n
=======
        \"1.23.8\",\n   \"currentKubernetesVersion\": \"1.23.8\",\n   \"dnsPrefix\":
        \"cliakstest-clitestsnoh52kdp-8ecadf\",\n   \"fqdn\": \"cliakstest-clitestsnoh52kdp-8ecadf-6fd608ff.hcp.centraluseuap.azmk8s.io\",\n
        \  \"azurePortalFQDN\": \"cliakstest-clitestsnoh52kdp-8ecadf-6fd608ff.portal.hcp.centraluseuap.azmk8s.io\",\n
>>>>>>> fc8ac97d
        \  \"agentPoolProfiles\": [\n    {\n     \"name\": \"nodepool1\",\n     \"count\":
        3,\n     \"vmSize\": \"Standard_DS2_v2\",\n     \"osDiskSizeGB\": 128,\n     \"osDiskType\":
        \"Managed\",\n     \"kubeletDiskType\": \"OS\",\n     \"workloadRuntime\":
        \"OCIContainer\",\n     \"maxPods\": 110,\n     \"type\": \"VirtualMachineScaleSets\",\n
        \    \"enableAutoScaling\": false,\n     \"provisioningState\": \"Creating\",\n
        \    \"powerState\": {\n      \"code\": \"Running\"\n     },\n     \"orchestratorVersion\":
        \"1.22.11\",\n     \"enableNodePublicIP\": false,\n     \"enableCustomCATrust\":
        false,\n     \"mode\": \"System\",\n     \"enableEncryptionAtHost\": false,\n
        \    \"enableUltraSSD\": false,\n     \"osType\": \"Linux\",\n     \"osSKU\":
<<<<<<< HEAD
        \"Ubuntu\",\n     \"nodeImageVersion\": \"AKSUbuntu-1804gen2containerd-2022.07.11\",\n
        \    \"upgradeSettings\": {},\n     \"enableFIPS\": false\n    }\n   ],\n
        \  \"linuxProfile\": {\n    \"adminUsername\": \"azureuser\",\n    \"ssh\":
        {\n     \"publicKeys\": [\n      {\n       \"keyData\": \"ssh-rsa AAAAB3NzaC1yc2EAAAADAQABAAABAQCk1/lZjYwrTDCyuR6jjNXav53YRSwYDNgrpFl83CS362kNF73yAL36woD6mn+iZuDqC01Ixwu9ugpGFVztmTlXNXX7Ji0GLNXcAKo9othLbZvELkuGmAAXLX9aFarRC9/Eq0rUEFy1IvQ+ijym9S6vV51B9XctFaNq0eNFia0njxfgum3YvVdTm70Sl9jkr8oMM9uuuS+IbhxdYMV+9s5EMsLepEBftGGYoJcSNHLNMWS5XSbgs/+X9KDsnO5DklON9w9C+kxbTIG59mx0021fKdxrFxlWYALxbBHCMWPZJqQ6S/lKRe90BBm09MVoSlNIO9Fel8eOf0Mwj9XgZSDp
=======
        \"Ubuntu\",\n     \"nodeImageVersion\": \"AKSUbuntu-1804gen2containerd-2022.09.13\",\n
        \    \"upgradeSettings\": {},\n     \"enableFIPS\": false\n    }\n   ],\n
        \  \"linuxProfile\": {\n    \"adminUsername\": \"azureuser\",\n    \"ssh\":
        {\n     \"publicKeys\": [\n      {\n       \"keyData\": \"ssh-rsa AAAAB3NzaC1yc2EAAAADAQABAAABAQDVt7qYfUlZP3JUy9lguIXjt8N1qtBC8yktmu7E83C+A1pYFjRdVc/WU4vTbERHemLl28PpLNLg2EdVMVDXRPLEkSVOtNV02lh0Jyuw6s3mf/UYvgRKNo6rOSH3+Hvv+9IswiBnq7oOnzIz7wQaQZ47pDl2VbOO1JYjM+X2iNK8XrnXTm5+nE3ZSmwUweY6vSElhFhsogoJf8VRBH8hCxwhb+6h+XtAhH+OWGCy3l9YVS7pJxXGbd1G3zYem94lzIKuzKq1lCXQ1qrryfa1eX9U4H+d1IKCz8hnnns46kzSMM7Eh0robU9dLoJhNlh94vB6mvPpM2XJbMzf+mRC3FUv
>>>>>>> fc8ac97d
        azcli_aks_live_test@example.com\\n\"\n      }\n     ]\n    }\n   },\n   \"servicePrincipalProfile\":
        {\n    \"clientId\":\"00000000-0000-0000-0000-000000000001\"\n   },\n   \"nodeResourceGroup\":
        \"MC_clitest000001_cliakstest000002_centraluseuap\",\n   \"enableRBAC\": true,\n
        \  \"enablePodSecurityPolicy\": false,\n   \"networkProfile\": {\n    \"networkPlugin\":
        \"kubenet\",\n    \"loadBalancerSku\": \"standard\",\n    \"loadBalancerProfile\":
<<<<<<< HEAD
        {\n     \"managedOutboundIPs\": {\n      \"count\": 1\n     }\n    },\n    \"podCidr\":
        \"10.244.0.0/16\",\n    \"serviceCidr\": \"10.0.0.0/16\",\n    \"dnsServiceIP\":
        \"10.0.0.10\",\n    \"dockerBridgeCidr\": \"172.17.0.1/16\",\n    \"outboundType\":
        \"loadBalancer\",\n    \"podCidrs\": [\n     \"10.244.0.0/16\"\n    ],\n    \"serviceCidrs\":
        [\n     \"10.0.0.0/16\"\n    ],\n    \"ipFamilies\": [\n     \"IPv4\"\n    ]\n
        \  },\n   \"maxAgentPools\": 100,\n   \"disableLocalAccounts\": false,\n   \"securityProfile\":
        {},\n   \"storageProfile\": {\n    \"diskCSIDriver\": {\n     \"enabled\":
        true,\n     \"version\": \"v2\"\n    },\n    \"fileCSIDriver\": {\n     \"enabled\":
        false\n    },\n    \"snapshotController\": {\n     \"enabled\": false\n    }\n
        \  },\n   \"oidcIssuerProfile\": {\n    \"enabled\": false\n   }\n  },\n  \"identity\":
=======
        {\n     \"managedOutboundIPs\": {\n      \"count\": 1\n     },\n     \"backendPoolType\":
        \"nodeIPConfiguration\"\n    },\n    \"podCidr\": \"10.244.0.0/16\",\n    \"serviceCidr\":
        \"10.0.0.0/16\",\n    \"dnsServiceIP\": \"10.0.0.10\",\n    \"dockerBridgeCidr\":
        \"172.17.0.1/16\",\n    \"outboundType\": \"loadBalancer\",\n    \"podCidrs\":
        [\n     \"10.244.0.0/16\"\n    ],\n    \"serviceCidrs\": [\n     \"10.0.0.0/16\"\n
        \   ],\n    \"ipFamilies\": [\n     \"IPv4\"\n    ]\n   },\n   \"maxAgentPools\":
        100,\n   \"disableLocalAccounts\": false,\n   \"securityProfile\": {},\n   \"storageProfile\":
        {\n    \"diskCSIDriver\": {\n     \"enabled\": true,\n     \"version\": \"v2\"\n
        \   },\n    \"fileCSIDriver\": {\n     \"enabled\": false\n    },\n    \"snapshotController\":
        {\n     \"enabled\": false\n    }\n   },\n   \"oidcIssuerProfile\": {\n    \"enabled\":
        false\n   },\n   \"workloadAutoScalerProfile\": {}\n  },\n  \"identity\":
>>>>>>> fc8ac97d
        {\n   \"type\": \"SystemAssigned\",\n   \"principalId\":\"00000000-0000-0000-0000-000000000001\",\n
        \  \"tenantId\": \"72f988bf-86f1-41af-91ab-2d7cd011db47\"\n  },\n  \"sku\":
        {\n   \"name\": \"Basic\",\n   \"tier\": \"Free\"\n  }\n }"
    headers:
      azure-asyncoperation:
<<<<<<< HEAD
      - https://management.azure.com/subscriptions/00000000-0000-0000-0000-000000000000/providers/Microsoft.ContainerService/locations/centraluseuap/operations/f3fe18d9-b7d6-4b2d-aeb9-5645ceadd695?api-version=2016-03-30
      cache-control:
      - no-cache
      content-length:
      - '3350'
      content-type:
      - application/json
      date:
      - Wed, 20 Jul 2022 04:39:28 GMT
=======
      - https://management.azure.com/subscriptions/00000000-0000-0000-0000-000000000000/providers/Microsoft.ContainerService/locations/centraluseuap/operations/1d723915-da36-4f2e-a128-e36059e96bd5?api-version=2016-03-30
      cache-control:
      - no-cache
      content-length:
      - '3430'
      content-type:
      - application/json
      date:
      - Wed, 28 Sep 2022 10:02:55 GMT
>>>>>>> fc8ac97d
      expires:
      - '-1'
      pragma:
      - no-cache
      server:
      - nginx
      strict-transport-security:
      - max-age=31536000; includeSubDomains
      x-content-type-options:
      - nosniff
      x-ms-ratelimit-remaining-subscription-writes:
<<<<<<< HEAD
      - '1199'
=======
      - '1198'
>>>>>>> fc8ac97d
    status:
      code: 201
      message: Created
- request:
    body: null
    headers:
      Accept:
      - '*/*'
      Accept-Encoding:
      - gzip, deflate
      CommandName:
      - aks create
      Connection:
      - keep-alive
      ParameterSetName:
      - --resource-group --name --ssh-key-value -o --disk-driver-version --disable-file-driver
        --disable-snapshot-controller
      User-Agent:
<<<<<<< HEAD
      - AZURECLI/2.38.0 azsdk-python-azure-mgmt-containerservice/20.0.0b Python/3.8.10
        (Linux-5.13.0-1031-azure-x86_64-with-glibc2.29)
    method: GET
    uri: https://management.azure.com/subscriptions/00000000-0000-0000-0000-000000000000/providers/Microsoft.ContainerService/locations/centraluseuap/operations/f3fe18d9-b7d6-4b2d-aeb9-5645ceadd695?api-version=2016-03-30
  response:
    body:
      string: "{\n  \"name\": \"d918fef3-d6b7-2d4b-aeb9-5645ceadd695\",\n  \"status\":
        \"InProgress\",\n  \"startTime\": \"2022-07-20T04:39:28.5106535Z\"\n }"
=======
      - AZURECLI/2.40.0 azsdk-python-azure-mgmt-containerservice/20.3.0b2 Python/3.8.10
        (Linux-5.15.0-1020-azure-x86_64-with-glibc2.29)
    method: GET
    uri: https://management.azure.com/subscriptions/00000000-0000-0000-0000-000000000000/providers/Microsoft.ContainerService/locations/centraluseuap/operations/1d723915-da36-4f2e-a128-e36059e96bd5?api-version=2016-03-30
  response:
    body:
      string: "{\n  \"name\": \"1539721d-36da-2e4f-a128-e36059e96bd5\",\n  \"status\":
        \"InProgress\",\n  \"startTime\": \"2022-09-28T10:02:55.2640213Z\"\n }"
>>>>>>> fc8ac97d
    headers:
      cache-control:
      - no-cache
      content-length:
      - '126'
      content-type:
      - application/json
      date:
<<<<<<< HEAD
      - Wed, 20 Jul 2022 04:39:58 GMT
=======
      - Wed, 28 Sep 2022 10:03:24 GMT
>>>>>>> fc8ac97d
      expires:
      - '-1'
      pragma:
      - no-cache
      server:
      - nginx
      strict-transport-security:
      - max-age=31536000; includeSubDomains
      transfer-encoding:
      - chunked
      vary:
      - Accept-Encoding
      x-content-type-options:
      - nosniff
    status:
      code: 200
      message: OK
- request:
    body: null
    headers:
      Accept:
      - '*/*'
      Accept-Encoding:
      - gzip, deflate
      CommandName:
      - aks create
      Connection:
      - keep-alive
      ParameterSetName:
      - --resource-group --name --ssh-key-value -o --disk-driver-version --disable-file-driver
        --disable-snapshot-controller
      User-Agent:
<<<<<<< HEAD
      - AZURECLI/2.38.0 azsdk-python-azure-mgmt-containerservice/20.0.0b Python/3.8.10
        (Linux-5.13.0-1031-azure-x86_64-with-glibc2.29)
    method: GET
    uri: https://management.azure.com/subscriptions/00000000-0000-0000-0000-000000000000/providers/Microsoft.ContainerService/locations/centraluseuap/operations/f3fe18d9-b7d6-4b2d-aeb9-5645ceadd695?api-version=2016-03-30
  response:
    body:
      string: "{\n  \"name\": \"d918fef3-d6b7-2d4b-aeb9-5645ceadd695\",\n  \"status\":
        \"InProgress\",\n  \"startTime\": \"2022-07-20T04:39:28.5106535Z\"\n }"
=======
      - AZURECLI/2.40.0 azsdk-python-azure-mgmt-containerservice/20.3.0b2 Python/3.8.10
        (Linux-5.15.0-1020-azure-x86_64-with-glibc2.29)
    method: GET
    uri: https://management.azure.com/subscriptions/00000000-0000-0000-0000-000000000000/providers/Microsoft.ContainerService/locations/centraluseuap/operations/1d723915-da36-4f2e-a128-e36059e96bd5?api-version=2016-03-30
  response:
    body:
      string: "{\n  \"name\": \"1539721d-36da-2e4f-a128-e36059e96bd5\",\n  \"status\":
        \"InProgress\",\n  \"startTime\": \"2022-09-28T10:02:55.2640213Z\"\n }"
>>>>>>> fc8ac97d
    headers:
      cache-control:
      - no-cache
      content-length:
      - '126'
      content-type:
      - application/json
      date:
<<<<<<< HEAD
      - Wed, 20 Jul 2022 04:40:28 GMT
=======
      - Wed, 28 Sep 2022 10:03:55 GMT
>>>>>>> fc8ac97d
      expires:
      - '-1'
      pragma:
      - no-cache
      server:
      - nginx
      strict-transport-security:
      - max-age=31536000; includeSubDomains
      transfer-encoding:
      - chunked
      vary:
      - Accept-Encoding
      x-content-type-options:
      - nosniff
    status:
      code: 200
      message: OK
- request:
    body: null
    headers:
      Accept:
      - '*/*'
      Accept-Encoding:
      - gzip, deflate
      CommandName:
      - aks create
      Connection:
      - keep-alive
      ParameterSetName:
      - --resource-group --name --ssh-key-value -o --disk-driver-version --disable-file-driver
        --disable-snapshot-controller
      User-Agent:
<<<<<<< HEAD
      - AZURECLI/2.38.0 azsdk-python-azure-mgmt-containerservice/20.0.0b Python/3.8.10
        (Linux-5.13.0-1031-azure-x86_64-with-glibc2.29)
    method: GET
    uri: https://management.azure.com/subscriptions/00000000-0000-0000-0000-000000000000/providers/Microsoft.ContainerService/locations/centraluseuap/operations/f3fe18d9-b7d6-4b2d-aeb9-5645ceadd695?api-version=2016-03-30
  response:
    body:
      string: "{\n  \"name\": \"d918fef3-d6b7-2d4b-aeb9-5645ceadd695\",\n  \"status\":
        \"InProgress\",\n  \"startTime\": \"2022-07-20T04:39:28.5106535Z\"\n }"
=======
      - AZURECLI/2.40.0 azsdk-python-azure-mgmt-containerservice/20.3.0b2 Python/3.8.10
        (Linux-5.15.0-1020-azure-x86_64-with-glibc2.29)
    method: GET
    uri: https://management.azure.com/subscriptions/00000000-0000-0000-0000-000000000000/providers/Microsoft.ContainerService/locations/centraluseuap/operations/1d723915-da36-4f2e-a128-e36059e96bd5?api-version=2016-03-30
  response:
    body:
      string: "{\n  \"name\": \"1539721d-36da-2e4f-a128-e36059e96bd5\",\n  \"status\":
        \"InProgress\",\n  \"startTime\": \"2022-09-28T10:02:55.2640213Z\"\n }"
>>>>>>> fc8ac97d
    headers:
      cache-control:
      - no-cache
      content-length:
      - '126'
      content-type:
      - application/json
      date:
<<<<<<< HEAD
      - Wed, 20 Jul 2022 04:40:58 GMT
=======
      - Wed, 28 Sep 2022 10:04:25 GMT
>>>>>>> fc8ac97d
      expires:
      - '-1'
      pragma:
      - no-cache
      server:
      - nginx
      strict-transport-security:
      - max-age=31536000; includeSubDomains
      transfer-encoding:
      - chunked
      vary:
      - Accept-Encoding
      x-content-type-options:
      - nosniff
    status:
      code: 200
      message: OK
- request:
    body: null
    headers:
      Accept:
      - '*/*'
      Accept-Encoding:
      - gzip, deflate
      CommandName:
      - aks create
      Connection:
      - keep-alive
      ParameterSetName:
      - --resource-group --name --ssh-key-value -o --disk-driver-version --disable-file-driver
        --disable-snapshot-controller
      User-Agent:
<<<<<<< HEAD
      - AZURECLI/2.38.0 azsdk-python-azure-mgmt-containerservice/20.0.0b Python/3.8.10
        (Linux-5.13.0-1031-azure-x86_64-with-glibc2.29)
    method: GET
    uri: https://management.azure.com/subscriptions/00000000-0000-0000-0000-000000000000/providers/Microsoft.ContainerService/locations/centraluseuap/operations/f3fe18d9-b7d6-4b2d-aeb9-5645ceadd695?api-version=2016-03-30
  response:
    body:
      string: "{\n  \"name\": \"d918fef3-d6b7-2d4b-aeb9-5645ceadd695\",\n  \"status\":
        \"InProgress\",\n  \"startTime\": \"2022-07-20T04:39:28.5106535Z\"\n }"
=======
      - AZURECLI/2.40.0 azsdk-python-azure-mgmt-containerservice/20.3.0b2 Python/3.8.10
        (Linux-5.15.0-1020-azure-x86_64-with-glibc2.29)
    method: GET
    uri: https://management.azure.com/subscriptions/00000000-0000-0000-0000-000000000000/providers/Microsoft.ContainerService/locations/centraluseuap/operations/1d723915-da36-4f2e-a128-e36059e96bd5?api-version=2016-03-30
  response:
    body:
      string: "{\n  \"name\": \"1539721d-36da-2e4f-a128-e36059e96bd5\",\n  \"status\":
        \"InProgress\",\n  \"startTime\": \"2022-09-28T10:02:55.2640213Z\"\n }"
>>>>>>> fc8ac97d
    headers:
      cache-control:
      - no-cache
      content-length:
      - '126'
      content-type:
      - application/json
      date:
<<<<<<< HEAD
      - Wed, 20 Jul 2022 04:41:28 GMT
=======
      - Wed, 28 Sep 2022 10:04:55 GMT
>>>>>>> fc8ac97d
      expires:
      - '-1'
      pragma:
      - no-cache
      server:
      - nginx
      strict-transport-security:
      - max-age=31536000; includeSubDomains
      transfer-encoding:
      - chunked
      vary:
      - Accept-Encoding
      x-content-type-options:
      - nosniff
    status:
      code: 200
      message: OK
- request:
    body: null
    headers:
      Accept:
      - '*/*'
      Accept-Encoding:
      - gzip, deflate
      CommandName:
      - aks create
      Connection:
      - keep-alive
      ParameterSetName:
      - --resource-group --name --ssh-key-value -o --disk-driver-version --disable-file-driver
        --disable-snapshot-controller
      User-Agent:
<<<<<<< HEAD
      - AZURECLI/2.38.0 azsdk-python-azure-mgmt-containerservice/20.0.0b Python/3.8.10
        (Linux-5.13.0-1031-azure-x86_64-with-glibc2.29)
    method: GET
    uri: https://management.azure.com/subscriptions/00000000-0000-0000-0000-000000000000/providers/Microsoft.ContainerService/locations/centraluseuap/operations/f3fe18d9-b7d6-4b2d-aeb9-5645ceadd695?api-version=2016-03-30
  response:
    body:
      string: "{\n  \"name\": \"d918fef3-d6b7-2d4b-aeb9-5645ceadd695\",\n  \"status\":
        \"InProgress\",\n  \"startTime\": \"2022-07-20T04:39:28.5106535Z\"\n }"
=======
      - AZURECLI/2.40.0 azsdk-python-azure-mgmt-containerservice/20.3.0b2 Python/3.8.10
        (Linux-5.15.0-1020-azure-x86_64-with-glibc2.29)
    method: GET
    uri: https://management.azure.com/subscriptions/00000000-0000-0000-0000-000000000000/providers/Microsoft.ContainerService/locations/centraluseuap/operations/1d723915-da36-4f2e-a128-e36059e96bd5?api-version=2016-03-30
  response:
    body:
      string: "{\n  \"name\": \"1539721d-36da-2e4f-a128-e36059e96bd5\",\n  \"status\":
        \"InProgress\",\n  \"startTime\": \"2022-09-28T10:02:55.2640213Z\"\n }"
>>>>>>> fc8ac97d
    headers:
      cache-control:
      - no-cache
      content-length:
      - '126'
      content-type:
      - application/json
      date:
<<<<<<< HEAD
      - Wed, 20 Jul 2022 04:41:58 GMT
=======
      - Wed, 28 Sep 2022 10:05:25 GMT
>>>>>>> fc8ac97d
      expires:
      - '-1'
      pragma:
      - no-cache
      server:
      - nginx
      strict-transport-security:
      - max-age=31536000; includeSubDomains
      transfer-encoding:
      - chunked
      vary:
      - Accept-Encoding
      x-content-type-options:
      - nosniff
    status:
      code: 200
      message: OK
- request:
    body: null
    headers:
      Accept:
      - '*/*'
      Accept-Encoding:
      - gzip, deflate
      CommandName:
      - aks create
      Connection:
      - keep-alive
      ParameterSetName:
      - --resource-group --name --ssh-key-value -o --disk-driver-version --disable-file-driver
        --disable-snapshot-controller
      User-Agent:
<<<<<<< HEAD
      - AZURECLI/2.38.0 azsdk-python-azure-mgmt-containerservice/20.0.0b Python/3.8.10
        (Linux-5.13.0-1031-azure-x86_64-with-glibc2.29)
    method: GET
    uri: https://management.azure.com/subscriptions/00000000-0000-0000-0000-000000000000/providers/Microsoft.ContainerService/locations/centraluseuap/operations/f3fe18d9-b7d6-4b2d-aeb9-5645ceadd695?api-version=2016-03-30
  response:
    body:
      string: "{\n  \"name\": \"d918fef3-d6b7-2d4b-aeb9-5645ceadd695\",\n  \"status\":
        \"InProgress\",\n  \"startTime\": \"2022-07-20T04:39:28.5106535Z\"\n }"
=======
      - AZURECLI/2.40.0 azsdk-python-azure-mgmt-containerservice/20.3.0b2 Python/3.8.10
        (Linux-5.15.0-1020-azure-x86_64-with-glibc2.29)
    method: GET
    uri: https://management.azure.com/subscriptions/00000000-0000-0000-0000-000000000000/providers/Microsoft.ContainerService/locations/centraluseuap/operations/1d723915-da36-4f2e-a128-e36059e96bd5?api-version=2016-03-30
  response:
    body:
      string: "{\n  \"name\": \"1539721d-36da-2e4f-a128-e36059e96bd5\",\n  \"status\":
        \"InProgress\",\n  \"startTime\": \"2022-09-28T10:02:55.2640213Z\"\n }"
>>>>>>> fc8ac97d
    headers:
      cache-control:
      - no-cache
      content-length:
      - '126'
      content-type:
      - application/json
      date:
<<<<<<< HEAD
      - Wed, 20 Jul 2022 04:42:28 GMT
=======
      - Wed, 28 Sep 2022 10:05:55 GMT
>>>>>>> fc8ac97d
      expires:
      - '-1'
      pragma:
      - no-cache
      server:
      - nginx
      strict-transport-security:
      - max-age=31536000; includeSubDomains
      transfer-encoding:
      - chunked
      vary:
      - Accept-Encoding
      x-content-type-options:
      - nosniff
    status:
      code: 200
      message: OK
- request:
    body: null
    headers:
      Accept:
      - '*/*'
      Accept-Encoding:
      - gzip, deflate
      CommandName:
      - aks create
      Connection:
      - keep-alive
      ParameterSetName:
      - --resource-group --name --ssh-key-value -o --disk-driver-version --disable-file-driver
        --disable-snapshot-controller
      User-Agent:
<<<<<<< HEAD
      - AZURECLI/2.38.0 azsdk-python-azure-mgmt-containerservice/20.0.0b Python/3.8.10
        (Linux-5.13.0-1031-azure-x86_64-with-glibc2.29)
    method: GET
    uri: https://management.azure.com/subscriptions/00000000-0000-0000-0000-000000000000/providers/Microsoft.ContainerService/locations/centraluseuap/operations/f3fe18d9-b7d6-4b2d-aeb9-5645ceadd695?api-version=2016-03-30
  response:
    body:
      string: "{\n  \"name\": \"d918fef3-d6b7-2d4b-aeb9-5645ceadd695\",\n  \"status\":
        \"InProgress\",\n  \"startTime\": \"2022-07-20T04:39:28.5106535Z\"\n }"
=======
      - AZURECLI/2.40.0 azsdk-python-azure-mgmt-containerservice/20.3.0b2 Python/3.8.10
        (Linux-5.15.0-1020-azure-x86_64-with-glibc2.29)
    method: GET
    uri: https://management.azure.com/subscriptions/00000000-0000-0000-0000-000000000000/providers/Microsoft.ContainerService/locations/centraluseuap/operations/1d723915-da36-4f2e-a128-e36059e96bd5?api-version=2016-03-30
  response:
    body:
      string: "{\n  \"name\": \"1539721d-36da-2e4f-a128-e36059e96bd5\",\n  \"status\":
        \"InProgress\",\n  \"startTime\": \"2022-09-28T10:02:55.2640213Z\"\n }"
>>>>>>> fc8ac97d
    headers:
      cache-control:
      - no-cache
      content-length:
      - '126'
      content-type:
      - application/json
      date:
<<<<<<< HEAD
      - Wed, 20 Jul 2022 04:42:59 GMT
=======
      - Wed, 28 Sep 2022 10:06:26 GMT
>>>>>>> fc8ac97d
      expires:
      - '-1'
      pragma:
      - no-cache
      server:
      - nginx
      strict-transport-security:
      - max-age=31536000; includeSubDomains
      transfer-encoding:
      - chunked
      vary:
      - Accept-Encoding
      x-content-type-options:
      - nosniff
    status:
      code: 200
      message: OK
- request:
    body: null
    headers:
      Accept:
      - '*/*'
      Accept-Encoding:
      - gzip, deflate
      CommandName:
      - aks create
      Connection:
      - keep-alive
      ParameterSetName:
      - --resource-group --name --ssh-key-value -o --disk-driver-version --disable-file-driver
        --disable-snapshot-controller
      User-Agent:
<<<<<<< HEAD
      - AZURECLI/2.38.0 azsdk-python-azure-mgmt-containerservice/20.0.0b Python/3.8.10
        (Linux-5.13.0-1031-azure-x86_64-with-glibc2.29)
    method: GET
    uri: https://management.azure.com/subscriptions/00000000-0000-0000-0000-000000000000/providers/Microsoft.ContainerService/locations/centraluseuap/operations/f3fe18d9-b7d6-4b2d-aeb9-5645ceadd695?api-version=2016-03-30
  response:
    body:
      string: "{\n  \"name\": \"d918fef3-d6b7-2d4b-aeb9-5645ceadd695\",\n  \"status\":
        \"InProgress\",\n  \"startTime\": \"2022-07-20T04:39:28.5106535Z\"\n }"
=======
      - AZURECLI/2.40.0 azsdk-python-azure-mgmt-containerservice/20.3.0b2 Python/3.8.10
        (Linux-5.15.0-1020-azure-x86_64-with-glibc2.29)
    method: GET
    uri: https://management.azure.com/subscriptions/00000000-0000-0000-0000-000000000000/providers/Microsoft.ContainerService/locations/centraluseuap/operations/1d723915-da36-4f2e-a128-e36059e96bd5?api-version=2016-03-30
  response:
    body:
      string: "{\n  \"name\": \"1539721d-36da-2e4f-a128-e36059e96bd5\",\n  \"status\":
        \"InProgress\",\n  \"startTime\": \"2022-09-28T10:02:55.2640213Z\"\n }"
>>>>>>> fc8ac97d
    headers:
      cache-control:
      - no-cache
      content-length:
      - '126'
      content-type:
      - application/json
      date:
<<<<<<< HEAD
      - Wed, 20 Jul 2022 04:43:29 GMT
=======
      - Wed, 28 Sep 2022 10:06:55 GMT
>>>>>>> fc8ac97d
      expires:
      - '-1'
      pragma:
      - no-cache
      server:
      - nginx
      strict-transport-security:
      - max-age=31536000; includeSubDomains
      transfer-encoding:
      - chunked
      vary:
      - Accept-Encoding
      x-content-type-options:
      - nosniff
    status:
      code: 200
      message: OK
- request:
    body: null
    headers:
      Accept:
      - '*/*'
      Accept-Encoding:
      - gzip, deflate
      CommandName:
      - aks create
      Connection:
      - keep-alive
      ParameterSetName:
      - --resource-group --name --ssh-key-value -o --disk-driver-version --disable-file-driver
        --disable-snapshot-controller
      User-Agent:
<<<<<<< HEAD
      - AZURECLI/2.38.0 azsdk-python-azure-mgmt-containerservice/20.0.0b Python/3.8.10
        (Linux-5.13.0-1031-azure-x86_64-with-glibc2.29)
    method: GET
    uri: https://management.azure.com/subscriptions/00000000-0000-0000-0000-000000000000/providers/Microsoft.ContainerService/locations/centraluseuap/operations/f3fe18d9-b7d6-4b2d-aeb9-5645ceadd695?api-version=2016-03-30
  response:
    body:
      string: "{\n  \"name\": \"d918fef3-d6b7-2d4b-aeb9-5645ceadd695\",\n  \"status\":
        \"Succeeded\",\n  \"startTime\": \"2022-07-20T04:39:28.5106535Z\",\n  \"endTime\":
        \"2022-07-20T04:43:47.7255534Z\"\n }"
=======
      - AZURECLI/2.40.0 azsdk-python-azure-mgmt-containerservice/20.3.0b2 Python/3.8.10
        (Linux-5.15.0-1020-azure-x86_64-with-glibc2.29)
    method: GET
    uri: https://management.azure.com/subscriptions/00000000-0000-0000-0000-000000000000/providers/Microsoft.ContainerService/locations/centraluseuap/operations/1d723915-da36-4f2e-a128-e36059e96bd5?api-version=2016-03-30
  response:
    body:
      string: "{\n  \"name\": \"1539721d-36da-2e4f-a128-e36059e96bd5\",\n  \"status\":
        \"InProgress\",\n  \"startTime\": \"2022-09-28T10:02:55.2640213Z\"\n }"
    headers:
      cache-control:
      - no-cache
      content-length:
      - '126'
      content-type:
      - application/json
      date:
      - Wed, 28 Sep 2022 10:07:26 GMT
      expires:
      - '-1'
      pragma:
      - no-cache
      server:
      - nginx
      strict-transport-security:
      - max-age=31536000; includeSubDomains
      transfer-encoding:
      - chunked
      vary:
      - Accept-Encoding
      x-content-type-options:
      - nosniff
    status:
      code: 200
      message: OK
- request:
    body: null
    headers:
      Accept:
      - '*/*'
      Accept-Encoding:
      - gzip, deflate
      CommandName:
      - aks create
      Connection:
      - keep-alive
      ParameterSetName:
      - --resource-group --name --ssh-key-value -o --disk-driver-version --disable-file-driver
        --disable-snapshot-controller
      User-Agent:
      - AZURECLI/2.40.0 azsdk-python-azure-mgmt-containerservice/20.3.0b2 Python/3.8.10
        (Linux-5.15.0-1020-azure-x86_64-with-glibc2.29)
    method: GET
    uri: https://management.azure.com/subscriptions/00000000-0000-0000-0000-000000000000/providers/Microsoft.ContainerService/locations/centraluseuap/operations/1d723915-da36-4f2e-a128-e36059e96bd5?api-version=2016-03-30
  response:
    body:
      string: "{\n  \"name\": \"1539721d-36da-2e4f-a128-e36059e96bd5\",\n  \"status\":
        \"InProgress\",\n  \"startTime\": \"2022-09-28T10:02:55.2640213Z\"\n }"
    headers:
      cache-control:
      - no-cache
      content-length:
      - '126'
      content-type:
      - application/json
      date:
      - Wed, 28 Sep 2022 10:07:56 GMT
      expires:
      - '-1'
      pragma:
      - no-cache
      server:
      - nginx
      strict-transport-security:
      - max-age=31536000; includeSubDomains
      transfer-encoding:
      - chunked
      vary:
      - Accept-Encoding
      x-content-type-options:
      - nosniff
    status:
      code: 200
      message: OK
- request:
    body: null
    headers:
      Accept:
      - '*/*'
      Accept-Encoding:
      - gzip, deflate
      CommandName:
      - aks create
      Connection:
      - keep-alive
      ParameterSetName:
      - --resource-group --name --ssh-key-value -o --disk-driver-version --disable-file-driver
        --disable-snapshot-controller
      User-Agent:
      - AZURECLI/2.40.0 azsdk-python-azure-mgmt-containerservice/20.3.0b2 Python/3.8.10
        (Linux-5.15.0-1020-azure-x86_64-with-glibc2.29)
    method: GET
    uri: https://management.azure.com/subscriptions/00000000-0000-0000-0000-000000000000/providers/Microsoft.ContainerService/locations/centraluseuap/operations/1d723915-da36-4f2e-a128-e36059e96bd5?api-version=2016-03-30
  response:
    body:
      string: "{\n  \"name\": \"1539721d-36da-2e4f-a128-e36059e96bd5\",\n  \"status\":
        \"InProgress\",\n  \"startTime\": \"2022-09-28T10:02:55.2640213Z\"\n }"
    headers:
      cache-control:
      - no-cache
      content-length:
      - '126'
      content-type:
      - application/json
      date:
      - Wed, 28 Sep 2022 10:08:26 GMT
      expires:
      - '-1'
      pragma:
      - no-cache
      server:
      - nginx
      strict-transport-security:
      - max-age=31536000; includeSubDomains
      transfer-encoding:
      - chunked
      vary:
      - Accept-Encoding
      x-content-type-options:
      - nosniff
    status:
      code: 200
      message: OK
- request:
    body: null
    headers:
      Accept:
      - '*/*'
      Accept-Encoding:
      - gzip, deflate
      CommandName:
      - aks create
      Connection:
      - keep-alive
      ParameterSetName:
      - --resource-group --name --ssh-key-value -o --disk-driver-version --disable-file-driver
        --disable-snapshot-controller
      User-Agent:
      - AZURECLI/2.40.0 azsdk-python-azure-mgmt-containerservice/20.3.0b2 Python/3.8.10
        (Linux-5.15.0-1020-azure-x86_64-with-glibc2.29)
    method: GET
    uri: https://management.azure.com/subscriptions/00000000-0000-0000-0000-000000000000/providers/Microsoft.ContainerService/locations/centraluseuap/operations/1d723915-da36-4f2e-a128-e36059e96bd5?api-version=2016-03-30
  response:
    body:
      string: "{\n  \"name\": \"1539721d-36da-2e4f-a128-e36059e96bd5\",\n  \"status\":
        \"InProgress\",\n  \"startTime\": \"2022-09-28T10:02:55.2640213Z\"\n }"
    headers:
      cache-control:
      - no-cache
      content-length:
      - '126'
      content-type:
      - application/json
      date:
      - Wed, 28 Sep 2022 10:08:56 GMT
      expires:
      - '-1'
      pragma:
      - no-cache
      server:
      - nginx
      strict-transport-security:
      - max-age=31536000; includeSubDomains
      transfer-encoding:
      - chunked
      vary:
      - Accept-Encoding
      x-content-type-options:
      - nosniff
    status:
      code: 200
      message: OK
- request:
    body: null
    headers:
      Accept:
      - '*/*'
      Accept-Encoding:
      - gzip, deflate
      CommandName:
      - aks create
      Connection:
      - keep-alive
      ParameterSetName:
      - --resource-group --name --ssh-key-value -o --disk-driver-version --disable-file-driver
        --disable-snapshot-controller
      User-Agent:
      - AZURECLI/2.40.0 azsdk-python-azure-mgmt-containerservice/20.3.0b2 Python/3.8.10
        (Linux-5.15.0-1020-azure-x86_64-with-glibc2.29)
    method: GET
    uri: https://management.azure.com/subscriptions/00000000-0000-0000-0000-000000000000/providers/Microsoft.ContainerService/locations/centraluseuap/operations/1d723915-da36-4f2e-a128-e36059e96bd5?api-version=2016-03-30
  response:
    body:
      string: "{\n  \"name\": \"1539721d-36da-2e4f-a128-e36059e96bd5\",\n  \"status\":
        \"InProgress\",\n  \"startTime\": \"2022-09-28T10:02:55.2640213Z\"\n }"
    headers:
      cache-control:
      - no-cache
      content-length:
      - '126'
      content-type:
      - application/json
      date:
      - Wed, 28 Sep 2022 10:09:26 GMT
      expires:
      - '-1'
      pragma:
      - no-cache
      server:
      - nginx
      strict-transport-security:
      - max-age=31536000; includeSubDomains
      transfer-encoding:
      - chunked
      vary:
      - Accept-Encoding
      x-content-type-options:
      - nosniff
    status:
      code: 200
      message: OK
- request:
    body: null
    headers:
      Accept:
      - '*/*'
      Accept-Encoding:
      - gzip, deflate
      CommandName:
      - aks create
      Connection:
      - keep-alive
      ParameterSetName:
      - --resource-group --name --ssh-key-value -o --disk-driver-version --disable-file-driver
        --disable-snapshot-controller
      User-Agent:
      - AZURECLI/2.40.0 azsdk-python-azure-mgmt-containerservice/20.3.0b2 Python/3.8.10
        (Linux-5.15.0-1020-azure-x86_64-with-glibc2.29)
    method: GET
    uri: https://management.azure.com/subscriptions/00000000-0000-0000-0000-000000000000/providers/Microsoft.ContainerService/locations/centraluseuap/operations/1d723915-da36-4f2e-a128-e36059e96bd5?api-version=2016-03-30
  response:
    body:
      string: "{\n  \"name\": \"1539721d-36da-2e4f-a128-e36059e96bd5\",\n  \"status\":
        \"InProgress\",\n  \"startTime\": \"2022-09-28T10:02:55.2640213Z\"\n }"
    headers:
      cache-control:
      - no-cache
      content-length:
      - '126'
      content-type:
      - application/json
      date:
      - Wed, 28 Sep 2022 10:09:56 GMT
      expires:
      - '-1'
      pragma:
      - no-cache
      server:
      - nginx
      strict-transport-security:
      - max-age=31536000; includeSubDomains
      transfer-encoding:
      - chunked
      vary:
      - Accept-Encoding
      x-content-type-options:
      - nosniff
    status:
      code: 200
      message: OK
- request:
    body: null
    headers:
      Accept:
      - '*/*'
      Accept-Encoding:
      - gzip, deflate
      CommandName:
      - aks create
      Connection:
      - keep-alive
      ParameterSetName:
      - --resource-group --name --ssh-key-value -o --disk-driver-version --disable-file-driver
        --disable-snapshot-controller
      User-Agent:
      - AZURECLI/2.40.0 azsdk-python-azure-mgmt-containerservice/20.3.0b2 Python/3.8.10
        (Linux-5.15.0-1020-azure-x86_64-with-glibc2.29)
    method: GET
    uri: https://management.azure.com/subscriptions/00000000-0000-0000-0000-000000000000/providers/Microsoft.ContainerService/locations/centraluseuap/operations/1d723915-da36-4f2e-a128-e36059e96bd5?api-version=2016-03-30
  response:
    body:
      string: "{\n  \"name\": \"1539721d-36da-2e4f-a128-e36059e96bd5\",\n  \"status\":
        \"Succeeded\",\n  \"startTime\": \"2022-09-28T10:02:55.2640213Z\",\n  \"endTime\":
        \"2022-09-28T10:10:01.6680518Z\"\n }"
>>>>>>> fc8ac97d
    headers:
      cache-control:
      - no-cache
      content-length:
      - '170'
      content-type:
      - application/json
      date:
<<<<<<< HEAD
      - Wed, 20 Jul 2022 04:43:59 GMT
=======
      - Wed, 28 Sep 2022 10:10:26 GMT
>>>>>>> fc8ac97d
      expires:
      - '-1'
      pragma:
      - no-cache
      server:
      - nginx
      strict-transport-security:
      - max-age=31536000; includeSubDomains
      transfer-encoding:
      - chunked
      vary:
      - Accept-Encoding
      x-content-type-options:
      - nosniff
    status:
      code: 200
      message: OK
- request:
    body: null
    headers:
      Accept:
      - '*/*'
      Accept-Encoding:
      - gzip, deflate
      CommandName:
      - aks create
      Connection:
      - keep-alive
      ParameterSetName:
      - --resource-group --name --ssh-key-value -o --disk-driver-version --disable-file-driver
        --disable-snapshot-controller
      User-Agent:
<<<<<<< HEAD
      - AZURECLI/2.38.0 azsdk-python-azure-mgmt-containerservice/20.0.0b Python/3.8.10
        (Linux-5.13.0-1031-azure-x86_64-with-glibc2.29)
    method: GET
    uri: https://management.azure.com/subscriptions/00000000-0000-0000-0000-000000000000/resourceGroups/clitest000001/providers/Microsoft.ContainerService/managedClusters/cliakstest000002?api-version=2022-06-02-preview
=======
      - AZURECLI/2.40.0 azsdk-python-azure-mgmt-containerservice/20.3.0b2 Python/3.8.10
        (Linux-5.15.0-1020-azure-x86_64-with-glibc2.29)
    method: GET
    uri: https://management.azure.com/subscriptions/00000000-0000-0000-0000-000000000000/resourceGroups/clitest000001/providers/Microsoft.ContainerService/managedClusters/cliakstest000002?api-version=2022-08-03-preview
>>>>>>> fc8ac97d
  response:
    body:
      string: "{\n  \"id\": \"/subscriptions/00000000-0000-0000-0000-000000000000/resourcegroups/clitest000001/providers/Microsoft.ContainerService/managedClusters/cliakstest000002\",\n
        \ \"location\": \"centraluseuap\",\n  \"name\": \"cliakstest000002\",\n  \"type\":
        \"Microsoft.ContainerService/ManagedClusters\",\n  \"properties\": {\n   \"provisioningState\":
        \"Succeeded\",\n   \"powerState\": {\n    \"code\": \"Running\"\n   },\n   \"kubernetesVersion\":
<<<<<<< HEAD
        \"1.22.11\",\n   \"currentKubernetesVersion\": \"1.22.11\",\n   \"dnsPrefix\":
        \"cliakstest-clitestqrumn6ar2-8ecadf\",\n   \"fqdn\": \"cliakstest-clitestqrumn6ar2-8ecadf-09b2d4eb.hcp.centraluseuap.azmk8s.io\",\n
        \  \"azurePortalFQDN\": \"cliakstest-clitestqrumn6ar2-8ecadf-09b2d4eb.portal.hcp.centraluseuap.azmk8s.io\",\n
=======
        \"1.23.8\",\n   \"currentKubernetesVersion\": \"1.23.8\",\n   \"dnsPrefix\":
        \"cliakstest-clitestsnoh52kdp-8ecadf\",\n   \"fqdn\": \"cliakstest-clitestsnoh52kdp-8ecadf-6fd608ff.hcp.centraluseuap.azmk8s.io\",\n
        \  \"azurePortalFQDN\": \"cliakstest-clitestsnoh52kdp-8ecadf-6fd608ff.portal.hcp.centraluseuap.azmk8s.io\",\n
>>>>>>> fc8ac97d
        \  \"agentPoolProfiles\": [\n    {\n     \"name\": \"nodepool1\",\n     \"count\":
        3,\n     \"vmSize\": \"Standard_DS2_v2\",\n     \"osDiskSizeGB\": 128,\n     \"osDiskType\":
        \"Managed\",\n     \"kubeletDiskType\": \"OS\",\n     \"workloadRuntime\":
        \"OCIContainer\",\n     \"maxPods\": 110,\n     \"type\": \"VirtualMachineScaleSets\",\n
        \    \"enableAutoScaling\": false,\n     \"provisioningState\": \"Succeeded\",\n
        \    \"powerState\": {\n      \"code\": \"Running\"\n     },\n     \"orchestratorVersion\":
        \"1.22.11\",\n     \"enableNodePublicIP\": false,\n     \"enableCustomCATrust\":
        false,\n     \"mode\": \"System\",\n     \"enableEncryptionAtHost\": false,\n
        \    \"enableUltraSSD\": false,\n     \"osType\": \"Linux\",\n     \"osSKU\":
<<<<<<< HEAD
        \"Ubuntu\",\n     \"nodeImageVersion\": \"AKSUbuntu-1804gen2containerd-2022.07.11\",\n
        \    \"upgradeSettings\": {},\n     \"enableFIPS\": false\n    }\n   ],\n
        \  \"linuxProfile\": {\n    \"adminUsername\": \"azureuser\",\n    \"ssh\":
        {\n     \"publicKeys\": [\n      {\n       \"keyData\": \"ssh-rsa AAAAB3NzaC1yc2EAAAADAQABAAABAQCk1/lZjYwrTDCyuR6jjNXav53YRSwYDNgrpFl83CS362kNF73yAL36woD6mn+iZuDqC01Ixwu9ugpGFVztmTlXNXX7Ji0GLNXcAKo9othLbZvELkuGmAAXLX9aFarRC9/Eq0rUEFy1IvQ+ijym9S6vV51B9XctFaNq0eNFia0njxfgum3YvVdTm70Sl9jkr8oMM9uuuS+IbhxdYMV+9s5EMsLepEBftGGYoJcSNHLNMWS5XSbgs/+X9KDsnO5DklON9w9C+kxbTIG59mx0021fKdxrFxlWYALxbBHCMWPZJqQ6S/lKRe90BBm09MVoSlNIO9Fel8eOf0Mwj9XgZSDp
=======
        \"Ubuntu\",\n     \"nodeImageVersion\": \"AKSUbuntu-1804gen2containerd-2022.09.13\",\n
        \    \"upgradeSettings\": {},\n     \"enableFIPS\": false\n    }\n   ],\n
        \  \"linuxProfile\": {\n    \"adminUsername\": \"azureuser\",\n    \"ssh\":
        {\n     \"publicKeys\": [\n      {\n       \"keyData\": \"ssh-rsa AAAAB3NzaC1yc2EAAAADAQABAAABAQDVt7qYfUlZP3JUy9lguIXjt8N1qtBC8yktmu7E83C+A1pYFjRdVc/WU4vTbERHemLl28PpLNLg2EdVMVDXRPLEkSVOtNV02lh0Jyuw6s3mf/UYvgRKNo6rOSH3+Hvv+9IswiBnq7oOnzIz7wQaQZ47pDl2VbOO1JYjM+X2iNK8XrnXTm5+nE3ZSmwUweY6vSElhFhsogoJf8VRBH8hCxwhb+6h+XtAhH+OWGCy3l9YVS7pJxXGbd1G3zYem94lzIKuzKq1lCXQ1qrryfa1eX9U4H+d1IKCz8hnnns46kzSMM7Eh0robU9dLoJhNlh94vB6mvPpM2XJbMzf+mRC3FUv
>>>>>>> fc8ac97d
        azcli_aks_live_test@example.com\\n\"\n      }\n     ]\n    }\n   },\n   \"servicePrincipalProfile\":
        {\n    \"clientId\":\"00000000-0000-0000-0000-000000000001\"\n   },\n   \"nodeResourceGroup\":
        \"MC_clitest000001_cliakstest000002_centraluseuap\",\n   \"enableRBAC\": true,\n
        \  \"enablePodSecurityPolicy\": false,\n   \"networkProfile\": {\n    \"networkPlugin\":
        \"kubenet\",\n    \"loadBalancerSku\": \"Standard\",\n    \"loadBalancerProfile\":
        {\n     \"managedOutboundIPs\": {\n      \"count\": 1\n     },\n     \"effectiveOutboundIPs\":
<<<<<<< HEAD
        [\n      {\n       \"id\": \"/subscriptions/00000000-0000-0000-0000-000000000000/resourceGroups/MC_clitest000001_cliakstest000002_centraluseuap/providers/Microsoft.Network/publicIPAddresses/8b10e2e7-8f12-4939-8df7-1a6ae835f015\"\n
        \     }\n     ]\n    },\n    \"podCidr\": \"10.244.0.0/16\",\n    \"serviceCidr\":
        \"10.0.0.0/16\",\n    \"dnsServiceIP\": \"10.0.0.10\",\n    \"dockerBridgeCidr\":
        \"172.17.0.1/16\",\n    \"outboundType\": \"loadBalancer\",\n    \"podCidrs\":
        [\n     \"10.244.0.0/16\"\n    ],\n    \"serviceCidrs\": [\n     \"10.0.0.0/16\"\n
        \   ],\n    \"ipFamilies\": [\n     \"IPv4\"\n    ]\n   },\n   \"maxAgentPools\":
        100,\n   \"identityProfile\": {\n    \"kubeletidentity\": {\n     \"resourceId\":
        \"/subscriptions/00000000-0000-0000-0000-000000000000/resourcegroups/MC_clitest000001_cliakstest000002_centraluseuap/providers/Microsoft.ManagedIdentity/userAssignedIdentities/cliakstest000002-agentpool\",\n
=======
        [\n      {\n       \"id\": \"/subscriptions/00000000-0000-0000-0000-000000000000/resourceGroups/MC_clitest000001_cliakstest000002_centraluseuap/providers/Microsoft.Network/publicIPAddresses/41425abc-8db1-4618-bcce-5c16bee9a28b\"\n
        \     }\n     ],\n     \"backendPoolType\": \"nodeIPConfiguration\"\n    },\n
        \   \"podCidr\": \"10.244.0.0/16\",\n    \"serviceCidr\": \"10.0.0.0/16\",\n
        \   \"dnsServiceIP\": \"10.0.0.10\",\n    \"dockerBridgeCidr\": \"172.17.0.1/16\",\n
        \   \"outboundType\": \"loadBalancer\",\n    \"podCidrs\": [\n     \"10.244.0.0/16\"\n
        \   ],\n    \"serviceCidrs\": [\n     \"10.0.0.0/16\"\n    ],\n    \"ipFamilies\":
        [\n     \"IPv4\"\n    ]\n   },\n   \"maxAgentPools\": 100,\n   \"identityProfile\":
        {\n    \"kubeletidentity\": {\n     \"resourceId\": \"/subscriptions/00000000-0000-0000-0000-000000000000/resourcegroups/MC_clitest000001_cliakstest000002_centraluseuap/providers/Microsoft.ManagedIdentity/userAssignedIdentities/cliakstest000002-agentpool\",\n
>>>>>>> fc8ac97d
        \    \"clientId\":\"00000000-0000-0000-0000-000000000001\",\n     \"objectId\":\"00000000-0000-0000-0000-000000000001\"\n
        \   }\n   },\n   \"disableLocalAccounts\": false,\n   \"securityProfile\":
        {},\n   \"storageProfile\": {\n    \"diskCSIDriver\": {\n     \"enabled\":
        true,\n     \"version\": \"v2\"\n    },\n    \"fileCSIDriver\": {\n     \"enabled\":
        false\n    },\n    \"snapshotController\": {\n     \"enabled\": false\n    }\n
        \  },\n   \"oidcIssuerProfile\": {\n    \"enabled\": false\n   }\n  },\n  \"identity\":
        {\n   \"type\": \"SystemAssigned\",\n   \"principalId\":\"00000000-0000-0000-0000-000000000001\",\n
        \  \"tenantId\": \"72f988bf-86f1-41af-91ab-2d7cd011db47\"\n  },\n  \"sku\":
        {\n   \"name\": \"Basic\",\n   \"tier\": \"Free\"\n  }\n }"
    headers:
      cache-control:
      - no-cache
      content-length:
      - '4015'
      content-type:
      - application/json
      date:
<<<<<<< HEAD
      - Wed, 20 Jul 2022 04:44:00 GMT
=======
      - Wed, 28 Sep 2022 10:10:27 GMT
>>>>>>> fc8ac97d
      expires:
      - '-1'
      pragma:
      - no-cache
      server:
      - nginx
      strict-transport-security:
      - max-age=31536000; includeSubDomains
      transfer-encoding:
      - chunked
      vary:
      - Accept-Encoding
      x-content-type-options:
      - nosniff
    status:
      code: 200
      message: OK
- request:
    body: null
    headers:
      Accept:
      - application/json
      Accept-Encoding:
      - gzip, deflate
      CommandName:
      - aks delete
      Connection:
      - keep-alive
      Content-Length:
      - '0'
      ParameterSetName:
      - --resource-group --name --yes --no-wait
      User-Agent:
<<<<<<< HEAD
      - AZURECLI/2.38.0 azsdk-python-azure-mgmt-containerservice/20.0.0b Python/3.8.10
        (Linux-5.13.0-1031-azure-x86_64-with-glibc2.29)
    method: DELETE
    uri: https://management.azure.com/subscriptions/00000000-0000-0000-0000-000000000000/resourceGroups/clitest000001/providers/Microsoft.ContainerService/managedClusters/cliakstest000002?api-version=2022-06-02-preview
=======
      - AZURECLI/2.40.0 azsdk-python-azure-mgmt-containerservice/20.3.0b2 Python/3.8.10
        (Linux-5.15.0-1020-azure-x86_64-with-glibc2.29)
    method: DELETE
    uri: https://management.azure.com/subscriptions/00000000-0000-0000-0000-000000000000/resourceGroups/clitest000001/providers/Microsoft.ContainerService/managedClusters/cliakstest000002?api-version=2022-08-03-preview
>>>>>>> fc8ac97d
  response:
    body:
      string: ''
    headers:
      azure-asyncoperation:
<<<<<<< HEAD
      - https://management.azure.com/subscriptions/00000000-0000-0000-0000-000000000000/providers/Microsoft.ContainerService/locations/centraluseuap/operations/0da7630f-7533-4b93-97d9-7225cb8074bd?api-version=2016-03-30
=======
      - https://management.azure.com/subscriptions/00000000-0000-0000-0000-000000000000/providers/Microsoft.ContainerService/locations/centraluseuap/operations/70b66b2f-3597-42b9-9f28-d84b52420653?api-version=2016-03-30
>>>>>>> fc8ac97d
      cache-control:
      - no-cache
      content-length:
      - '0'
      date:
<<<<<<< HEAD
      - Wed, 20 Jul 2022 04:44:01 GMT
      expires:
      - '-1'
      location:
      - https://management.azure.com/subscriptions/00000000-0000-0000-0000-000000000000/providers/Microsoft.ContainerService/locations/centraluseuap/operationresults/0da7630f-7533-4b93-97d9-7225cb8074bd?api-version=2016-03-30
=======
      - Wed, 28 Sep 2022 10:10:29 GMT
      expires:
      - '-1'
      location:
      - https://management.azure.com/subscriptions/00000000-0000-0000-0000-000000000000/providers/Microsoft.ContainerService/locations/centraluseuap/operationresults/70b66b2f-3597-42b9-9f28-d84b52420653?api-version=2016-03-30
>>>>>>> fc8ac97d
      pragma:
      - no-cache
      server:
      - nginx
      strict-transport-security:
      - max-age=31536000; includeSubDomains
      x-content-type-options:
      - nosniff
      x-ms-ratelimit-remaining-subscription-deletes:
<<<<<<< HEAD
      - '14999'
=======
      - '14998'
>>>>>>> fc8ac97d
    status:
      code: 202
      message: Accepted
version: 1<|MERGE_RESOLUTION|>--- conflicted
+++ resolved
@@ -14,20 +14,12 @@
       - --resource-group --name --ssh-key-value -o --disk-driver-version --disable-file-driver
         --disable-snapshot-controller
       User-Agent:
-<<<<<<< HEAD
-      - AZURECLI/2.38.0 azsdk-python-azure-mgmt-resource/21.1.0b1 Python/3.8.10 (Linux-5.13.0-1031-azure-x86_64-with-glibc2.29)
-=======
       - AZURECLI/2.40.0 azsdk-python-azure-mgmt-resource/21.1.0b1 Python/3.8.10 (Linux-5.15.0-1020-azure-x86_64-with-glibc2.29)
->>>>>>> fc8ac97d
     method: GET
     uri: https://management.azure.com/subscriptions/00000000-0000-0000-0000-000000000000/resourcegroups/clitest000001?api-version=2021-04-01
   response:
     body:
-<<<<<<< HEAD
-      string: '{"id":"/subscriptions/00000000-0000-0000-0000-000000000000/resourceGroups/clitest000001","name":"clitest000001","type":"Microsoft.Resources/resourceGroups","location":"centraluseuap","tags":{"product":"azurecli","cause":"automation","date":"2022-07-20T04:39:21Z"},"properties":{"provisioningState":"Succeeded"}}'
-=======
       string: '{"id":"/subscriptions/00000000-0000-0000-0000-000000000000/resourceGroups/clitest000001","name":"clitest000001","type":"Microsoft.Resources/resourceGroups","location":"centraluseuap","tags":{"product":"azurecli","cause":"automation","date":"2022-09-28T10:02:49Z"},"properties":{"provisioningState":"Succeeded"}}'
->>>>>>> fc8ac97d
     headers:
       cache-control:
       - no-cache
@@ -36,11 +28,7 @@
       content-type:
       - application/json; charset=utf-8
       date:
-<<<<<<< HEAD
-      - Wed, 20 Jul 2022 04:39:22 GMT
-=======
       - Wed, 28 Sep 2022 10:02:50 GMT
->>>>>>> fc8ac97d
       expires:
       - '-1'
       pragma:
@@ -56,11 +44,7 @@
       message: OK
 - request:
     body: '{"location": "centraluseuap", "identity": {"type": "SystemAssigned"}, "properties":
-<<<<<<< HEAD
-      {"kubernetesVersion": "", "dnsPrefix": "cliakstest-clitestqrumn6ar2-8ecadf",
-=======
       {"kubernetesVersion": "", "dnsPrefix": "cliakstest-clitestsnoh52kdp-8ecadf",
->>>>>>> fc8ac97d
       "agentPoolProfiles": [{"count": 3, "vmSize": "Standard_DS2_v2", "osDiskSizeGB":
       0, "workloadRuntime": "OCIContainer", "osType": "Linux", "enableAutoScaling":
       false, "type": "VirtualMachineScaleSets", "mode": "System", "orchestratorVersion":
@@ -68,11 +52,7 @@
       false, "scaleSetPriority": "Regular", "scaleSetEvictionPolicy": "Delete", "spotMaxPrice":
       -1.0, "nodeTaints": [], "enableEncryptionAtHost": false, "enableUltraSSD": false,
       "enableFIPS": false, "name": "nodepool1"}], "linuxProfile": {"adminUsername":
-<<<<<<< HEAD
-      "azureuser", "ssh": {"publicKeys": [{"keyData": "ssh-rsa AAAAB3NzaC1yc2EAAAADAQABAAABAQCk1/lZjYwrTDCyuR6jjNXav53YRSwYDNgrpFl83CS362kNF73yAL36woD6mn+iZuDqC01Ixwu9ugpGFVztmTlXNXX7Ji0GLNXcAKo9othLbZvELkuGmAAXLX9aFarRC9/Eq0rUEFy1IvQ+ijym9S6vV51B9XctFaNq0eNFia0njxfgum3YvVdTm70Sl9jkr8oMM9uuuS+IbhxdYMV+9s5EMsLepEBftGGYoJcSNHLNMWS5XSbgs/+X9KDsnO5DklON9w9C+kxbTIG59mx0021fKdxrFxlWYALxbBHCMWPZJqQ6S/lKRe90BBm09MVoSlNIO9Fel8eOf0Mwj9XgZSDp
-=======
       "azureuser", "ssh": {"publicKeys": [{"keyData": "ssh-rsa AAAAB3NzaC1yc2EAAAADAQABAAABAQDVt7qYfUlZP3JUy9lguIXjt8N1qtBC8yktmu7E83C+A1pYFjRdVc/WU4vTbERHemLl28PpLNLg2EdVMVDXRPLEkSVOtNV02lh0Jyuw6s3mf/UYvgRKNo6rOSH3+Hvv+9IswiBnq7oOnzIz7wQaQZ47pDl2VbOO1JYjM+X2iNK8XrnXTm5+nE3ZSmwUweY6vSElhFhsogoJf8VRBH8hCxwhb+6h+XtAhH+OWGCy3l9YVS7pJxXGbd1G3zYem94lzIKuzKq1lCXQ1qrryfa1eX9U4H+d1IKCz8hnnns46kzSMM7Eh0robU9dLoJhNlh94vB6mvPpM2XJbMzf+mRC3FUv
->>>>>>> fc8ac97d
       azcli_aks_live_test@example.com\n"}]}}, "addonProfiles": {}, "enableRBAC": true,
       "enablePodSecurityPolicy": false, "networkProfile": {"networkPlugin": "kubenet",
       "podCidr": "10.244.0.0/16", "serviceCidr": "10.0.0.0/16", "dnsServiceIP": "10.0.0.10",
@@ -97,32 +77,19 @@
       - --resource-group --name --ssh-key-value -o --disk-driver-version --disable-file-driver
         --disable-snapshot-controller
       User-Agent:
-<<<<<<< HEAD
-      - AZURECLI/2.38.0 azsdk-python-azure-mgmt-containerservice/20.0.0b Python/3.8.10
-        (Linux-5.13.0-1031-azure-x86_64-with-glibc2.29)
-    method: PUT
-    uri: https://management.azure.com/subscriptions/00000000-0000-0000-0000-000000000000/resourceGroups/clitest000001/providers/Microsoft.ContainerService/managedClusters/cliakstest000002?api-version=2022-06-02-preview
-=======
       - AZURECLI/2.40.0 azsdk-python-azure-mgmt-containerservice/20.3.0b2 Python/3.8.10
         (Linux-5.15.0-1020-azure-x86_64-with-glibc2.29)
     method: PUT
     uri: https://management.azure.com/subscriptions/00000000-0000-0000-0000-000000000000/resourceGroups/clitest000001/providers/Microsoft.ContainerService/managedClusters/cliakstest000002?api-version=2022-08-03-preview
->>>>>>> fc8ac97d
   response:
     body:
       string: "{\n  \"id\": \"/subscriptions/00000000-0000-0000-0000-000000000000/resourcegroups/clitest000001/providers/Microsoft.ContainerService/managedClusters/cliakstest000002\",\n
         \ \"location\": \"centraluseuap\",\n  \"name\": \"cliakstest000002\",\n  \"type\":
         \"Microsoft.ContainerService/ManagedClusters\",\n  \"properties\": {\n   \"provisioningState\":
         \"Creating\",\n   \"powerState\": {\n    \"code\": \"Running\"\n   },\n   \"kubernetesVersion\":
-<<<<<<< HEAD
-        \"1.22.11\",\n   \"currentKubernetesVersion\": \"1.22.11\",\n   \"dnsPrefix\":
-        \"cliakstest-clitestqrumn6ar2-8ecadf\",\n   \"fqdn\": \"cliakstest-clitestqrumn6ar2-8ecadf-09b2d4eb.hcp.centraluseuap.azmk8s.io\",\n
-        \  \"azurePortalFQDN\": \"cliakstest-clitestqrumn6ar2-8ecadf-09b2d4eb.portal.hcp.centraluseuap.azmk8s.io\",\n
-=======
         \"1.23.8\",\n   \"currentKubernetesVersion\": \"1.23.8\",\n   \"dnsPrefix\":
         \"cliakstest-clitestsnoh52kdp-8ecadf\",\n   \"fqdn\": \"cliakstest-clitestsnoh52kdp-8ecadf-6fd608ff.hcp.centraluseuap.azmk8s.io\",\n
         \  \"azurePortalFQDN\": \"cliakstest-clitestsnoh52kdp-8ecadf-6fd608ff.portal.hcp.centraluseuap.azmk8s.io\",\n
->>>>>>> fc8ac97d
         \  \"agentPoolProfiles\": [\n    {\n     \"name\": \"nodepool1\",\n     \"count\":
         3,\n     \"vmSize\": \"Standard_DS2_v2\",\n     \"osDiskSizeGB\": 128,\n     \"osDiskType\":
         \"Managed\",\n     \"kubeletDiskType\": \"OS\",\n     \"workloadRuntime\":
@@ -132,34 +99,15 @@
         \"1.22.11\",\n     \"enableNodePublicIP\": false,\n     \"enableCustomCATrust\":
         false,\n     \"mode\": \"System\",\n     \"enableEncryptionAtHost\": false,\n
         \    \"enableUltraSSD\": false,\n     \"osType\": \"Linux\",\n     \"osSKU\":
-<<<<<<< HEAD
-        \"Ubuntu\",\n     \"nodeImageVersion\": \"AKSUbuntu-1804gen2containerd-2022.07.11\",\n
-        \    \"upgradeSettings\": {},\n     \"enableFIPS\": false\n    }\n   ],\n
-        \  \"linuxProfile\": {\n    \"adminUsername\": \"azureuser\",\n    \"ssh\":
-        {\n     \"publicKeys\": [\n      {\n       \"keyData\": \"ssh-rsa AAAAB3NzaC1yc2EAAAADAQABAAABAQCk1/lZjYwrTDCyuR6jjNXav53YRSwYDNgrpFl83CS362kNF73yAL36woD6mn+iZuDqC01Ixwu9ugpGFVztmTlXNXX7Ji0GLNXcAKo9othLbZvELkuGmAAXLX9aFarRC9/Eq0rUEFy1IvQ+ijym9S6vV51B9XctFaNq0eNFia0njxfgum3YvVdTm70Sl9jkr8oMM9uuuS+IbhxdYMV+9s5EMsLepEBftGGYoJcSNHLNMWS5XSbgs/+X9KDsnO5DklON9w9C+kxbTIG59mx0021fKdxrFxlWYALxbBHCMWPZJqQ6S/lKRe90BBm09MVoSlNIO9Fel8eOf0Mwj9XgZSDp
-=======
         \"Ubuntu\",\n     \"nodeImageVersion\": \"AKSUbuntu-1804gen2containerd-2022.09.13\",\n
         \    \"upgradeSettings\": {},\n     \"enableFIPS\": false\n    }\n   ],\n
         \  \"linuxProfile\": {\n    \"adminUsername\": \"azureuser\",\n    \"ssh\":
         {\n     \"publicKeys\": [\n      {\n       \"keyData\": \"ssh-rsa AAAAB3NzaC1yc2EAAAADAQABAAABAQDVt7qYfUlZP3JUy9lguIXjt8N1qtBC8yktmu7E83C+A1pYFjRdVc/WU4vTbERHemLl28PpLNLg2EdVMVDXRPLEkSVOtNV02lh0Jyuw6s3mf/UYvgRKNo6rOSH3+Hvv+9IswiBnq7oOnzIz7wQaQZ47pDl2VbOO1JYjM+X2iNK8XrnXTm5+nE3ZSmwUweY6vSElhFhsogoJf8VRBH8hCxwhb+6h+XtAhH+OWGCy3l9YVS7pJxXGbd1G3zYem94lzIKuzKq1lCXQ1qrryfa1eX9U4H+d1IKCz8hnnns46kzSMM7Eh0robU9dLoJhNlh94vB6mvPpM2XJbMzf+mRC3FUv
->>>>>>> fc8ac97d
         azcli_aks_live_test@example.com\\n\"\n      }\n     ]\n    }\n   },\n   \"servicePrincipalProfile\":
         {\n    \"clientId\":\"00000000-0000-0000-0000-000000000001\"\n   },\n   \"nodeResourceGroup\":
         \"MC_clitest000001_cliakstest000002_centraluseuap\",\n   \"enableRBAC\": true,\n
         \  \"enablePodSecurityPolicy\": false,\n   \"networkProfile\": {\n    \"networkPlugin\":
         \"kubenet\",\n    \"loadBalancerSku\": \"standard\",\n    \"loadBalancerProfile\":
-<<<<<<< HEAD
-        {\n     \"managedOutboundIPs\": {\n      \"count\": 1\n     }\n    },\n    \"podCidr\":
-        \"10.244.0.0/16\",\n    \"serviceCidr\": \"10.0.0.0/16\",\n    \"dnsServiceIP\":
-        \"10.0.0.10\",\n    \"dockerBridgeCidr\": \"172.17.0.1/16\",\n    \"outboundType\":
-        \"loadBalancer\",\n    \"podCidrs\": [\n     \"10.244.0.0/16\"\n    ],\n    \"serviceCidrs\":
-        [\n     \"10.0.0.0/16\"\n    ],\n    \"ipFamilies\": [\n     \"IPv4\"\n    ]\n
-        \  },\n   \"maxAgentPools\": 100,\n   \"disableLocalAccounts\": false,\n   \"securityProfile\":
-        {},\n   \"storageProfile\": {\n    \"diskCSIDriver\": {\n     \"enabled\":
-        true,\n     \"version\": \"v2\"\n    },\n    \"fileCSIDriver\": {\n     \"enabled\":
-        false\n    },\n    \"snapshotController\": {\n     \"enabled\": false\n    }\n
-        \  },\n   \"oidcIssuerProfile\": {\n    \"enabled\": false\n   }\n  },\n  \"identity\":
-=======
         {\n     \"managedOutboundIPs\": {\n      \"count\": 1\n     },\n     \"backendPoolType\":
         \"nodeIPConfiguration\"\n    },\n    \"podCidr\": \"10.244.0.0/16\",\n    \"serviceCidr\":
         \"10.0.0.0/16\",\n    \"dnsServiceIP\": \"10.0.0.10\",\n    \"dockerBridgeCidr\":
@@ -171,23 +119,11 @@
         \   },\n    \"fileCSIDriver\": {\n     \"enabled\": false\n    },\n    \"snapshotController\":
         {\n     \"enabled\": false\n    }\n   },\n   \"oidcIssuerProfile\": {\n    \"enabled\":
         false\n   },\n   \"workloadAutoScalerProfile\": {}\n  },\n  \"identity\":
->>>>>>> fc8ac97d
         {\n   \"type\": \"SystemAssigned\",\n   \"principalId\":\"00000000-0000-0000-0000-000000000001\",\n
         \  \"tenantId\": \"72f988bf-86f1-41af-91ab-2d7cd011db47\"\n  },\n  \"sku\":
         {\n   \"name\": \"Basic\",\n   \"tier\": \"Free\"\n  }\n }"
     headers:
       azure-asyncoperation:
-<<<<<<< HEAD
-      - https://management.azure.com/subscriptions/00000000-0000-0000-0000-000000000000/providers/Microsoft.ContainerService/locations/centraluseuap/operations/f3fe18d9-b7d6-4b2d-aeb9-5645ceadd695?api-version=2016-03-30
-      cache-control:
-      - no-cache
-      content-length:
-      - '3350'
-      content-type:
-      - application/json
-      date:
-      - Wed, 20 Jul 2022 04:39:28 GMT
-=======
       - https://management.azure.com/subscriptions/00000000-0000-0000-0000-000000000000/providers/Microsoft.ContainerService/locations/centraluseuap/operations/1d723915-da36-4f2e-a128-e36059e96bd5?api-version=2016-03-30
       cache-control:
       - no-cache
@@ -197,7 +133,6 @@
       - application/json
       date:
       - Wed, 28 Sep 2022 10:02:55 GMT
->>>>>>> fc8ac97d
       expires:
       - '-1'
       pragma:
@@ -209,11 +144,7 @@
       x-content-type-options:
       - nosniff
       x-ms-ratelimit-remaining-subscription-writes:
-<<<<<<< HEAD
-      - '1199'
-=======
       - '1198'
->>>>>>> fc8ac97d
     status:
       code: 201
       message: Created
@@ -232,529 +163,398 @@
       - --resource-group --name --ssh-key-value -o --disk-driver-version --disable-file-driver
         --disable-snapshot-controller
       User-Agent:
-<<<<<<< HEAD
-      - AZURECLI/2.38.0 azsdk-python-azure-mgmt-containerservice/20.0.0b Python/3.8.10
-        (Linux-5.13.0-1031-azure-x86_64-with-glibc2.29)
-    method: GET
-    uri: https://management.azure.com/subscriptions/00000000-0000-0000-0000-000000000000/providers/Microsoft.ContainerService/locations/centraluseuap/operations/f3fe18d9-b7d6-4b2d-aeb9-5645ceadd695?api-version=2016-03-30
-  response:
-    body:
-      string: "{\n  \"name\": \"d918fef3-d6b7-2d4b-aeb9-5645ceadd695\",\n  \"status\":
-        \"InProgress\",\n  \"startTime\": \"2022-07-20T04:39:28.5106535Z\"\n }"
-=======
-      - AZURECLI/2.40.0 azsdk-python-azure-mgmt-containerservice/20.3.0b2 Python/3.8.10
-        (Linux-5.15.0-1020-azure-x86_64-with-glibc2.29)
-    method: GET
-    uri: https://management.azure.com/subscriptions/00000000-0000-0000-0000-000000000000/providers/Microsoft.ContainerService/locations/centraluseuap/operations/1d723915-da36-4f2e-a128-e36059e96bd5?api-version=2016-03-30
-  response:
-    body:
-      string: "{\n  \"name\": \"1539721d-36da-2e4f-a128-e36059e96bd5\",\n  \"status\":
-        \"InProgress\",\n  \"startTime\": \"2022-09-28T10:02:55.2640213Z\"\n }"
->>>>>>> fc8ac97d
-    headers:
-      cache-control:
-      - no-cache
-      content-length:
-      - '126'
-      content-type:
-      - application/json
-      date:
-<<<<<<< HEAD
-      - Wed, 20 Jul 2022 04:39:58 GMT
-=======
+      - AZURECLI/2.40.0 azsdk-python-azure-mgmt-containerservice/20.3.0b2 Python/3.8.10
+        (Linux-5.15.0-1020-azure-x86_64-with-glibc2.29)
+    method: GET
+    uri: https://management.azure.com/subscriptions/00000000-0000-0000-0000-000000000000/providers/Microsoft.ContainerService/locations/centraluseuap/operations/1d723915-da36-4f2e-a128-e36059e96bd5?api-version=2016-03-30
+  response:
+    body:
+      string: "{\n  \"name\": \"1539721d-36da-2e4f-a128-e36059e96bd5\",\n  \"status\":
+        \"InProgress\",\n  \"startTime\": \"2022-09-28T10:02:55.2640213Z\"\n }"
+    headers:
+      cache-control:
+      - no-cache
+      content-length:
+      - '126'
+      content-type:
+      - application/json
+      date:
       - Wed, 28 Sep 2022 10:03:24 GMT
->>>>>>> fc8ac97d
-      expires:
-      - '-1'
-      pragma:
-      - no-cache
-      server:
-      - nginx
-      strict-transport-security:
-      - max-age=31536000; includeSubDomains
-      transfer-encoding:
-      - chunked
-      vary:
-      - Accept-Encoding
-      x-content-type-options:
-      - nosniff
-    status:
-      code: 200
-      message: OK
-- request:
-    body: null
-    headers:
-      Accept:
-      - '*/*'
-      Accept-Encoding:
-      - gzip, deflate
-      CommandName:
-      - aks create
-      Connection:
-      - keep-alive
-      ParameterSetName:
-      - --resource-group --name --ssh-key-value -o --disk-driver-version --disable-file-driver
-        --disable-snapshot-controller
-      User-Agent:
-<<<<<<< HEAD
-      - AZURECLI/2.38.0 azsdk-python-azure-mgmt-containerservice/20.0.0b Python/3.8.10
-        (Linux-5.13.0-1031-azure-x86_64-with-glibc2.29)
-    method: GET
-    uri: https://management.azure.com/subscriptions/00000000-0000-0000-0000-000000000000/providers/Microsoft.ContainerService/locations/centraluseuap/operations/f3fe18d9-b7d6-4b2d-aeb9-5645ceadd695?api-version=2016-03-30
-  response:
-    body:
-      string: "{\n  \"name\": \"d918fef3-d6b7-2d4b-aeb9-5645ceadd695\",\n  \"status\":
-        \"InProgress\",\n  \"startTime\": \"2022-07-20T04:39:28.5106535Z\"\n }"
-=======
-      - AZURECLI/2.40.0 azsdk-python-azure-mgmt-containerservice/20.3.0b2 Python/3.8.10
-        (Linux-5.15.0-1020-azure-x86_64-with-glibc2.29)
-    method: GET
-    uri: https://management.azure.com/subscriptions/00000000-0000-0000-0000-000000000000/providers/Microsoft.ContainerService/locations/centraluseuap/operations/1d723915-da36-4f2e-a128-e36059e96bd5?api-version=2016-03-30
-  response:
-    body:
-      string: "{\n  \"name\": \"1539721d-36da-2e4f-a128-e36059e96bd5\",\n  \"status\":
-        \"InProgress\",\n  \"startTime\": \"2022-09-28T10:02:55.2640213Z\"\n }"
->>>>>>> fc8ac97d
-    headers:
-      cache-control:
-      - no-cache
-      content-length:
-      - '126'
-      content-type:
-      - application/json
-      date:
-<<<<<<< HEAD
-      - Wed, 20 Jul 2022 04:40:28 GMT
-=======
+      expires:
+      - '-1'
+      pragma:
+      - no-cache
+      server:
+      - nginx
+      strict-transport-security:
+      - max-age=31536000; includeSubDomains
+      transfer-encoding:
+      - chunked
+      vary:
+      - Accept-Encoding
+      x-content-type-options:
+      - nosniff
+    status:
+      code: 200
+      message: OK
+- request:
+    body: null
+    headers:
+      Accept:
+      - '*/*'
+      Accept-Encoding:
+      - gzip, deflate
+      CommandName:
+      - aks create
+      Connection:
+      - keep-alive
+      ParameterSetName:
+      - --resource-group --name --ssh-key-value -o --disk-driver-version --disable-file-driver
+        --disable-snapshot-controller
+      User-Agent:
+      - AZURECLI/2.40.0 azsdk-python-azure-mgmt-containerservice/20.3.0b2 Python/3.8.10
+        (Linux-5.15.0-1020-azure-x86_64-with-glibc2.29)
+    method: GET
+    uri: https://management.azure.com/subscriptions/00000000-0000-0000-0000-000000000000/providers/Microsoft.ContainerService/locations/centraluseuap/operations/1d723915-da36-4f2e-a128-e36059e96bd5?api-version=2016-03-30
+  response:
+    body:
+      string: "{\n  \"name\": \"1539721d-36da-2e4f-a128-e36059e96bd5\",\n  \"status\":
+        \"InProgress\",\n  \"startTime\": \"2022-09-28T10:02:55.2640213Z\"\n }"
+    headers:
+      cache-control:
+      - no-cache
+      content-length:
+      - '126'
+      content-type:
+      - application/json
+      date:
       - Wed, 28 Sep 2022 10:03:55 GMT
->>>>>>> fc8ac97d
-      expires:
-      - '-1'
-      pragma:
-      - no-cache
-      server:
-      - nginx
-      strict-transport-security:
-      - max-age=31536000; includeSubDomains
-      transfer-encoding:
-      - chunked
-      vary:
-      - Accept-Encoding
-      x-content-type-options:
-      - nosniff
-    status:
-      code: 200
-      message: OK
-- request:
-    body: null
-    headers:
-      Accept:
-      - '*/*'
-      Accept-Encoding:
-      - gzip, deflate
-      CommandName:
-      - aks create
-      Connection:
-      - keep-alive
-      ParameterSetName:
-      - --resource-group --name --ssh-key-value -o --disk-driver-version --disable-file-driver
-        --disable-snapshot-controller
-      User-Agent:
-<<<<<<< HEAD
-      - AZURECLI/2.38.0 azsdk-python-azure-mgmt-containerservice/20.0.0b Python/3.8.10
-        (Linux-5.13.0-1031-azure-x86_64-with-glibc2.29)
-    method: GET
-    uri: https://management.azure.com/subscriptions/00000000-0000-0000-0000-000000000000/providers/Microsoft.ContainerService/locations/centraluseuap/operations/f3fe18d9-b7d6-4b2d-aeb9-5645ceadd695?api-version=2016-03-30
-  response:
-    body:
-      string: "{\n  \"name\": \"d918fef3-d6b7-2d4b-aeb9-5645ceadd695\",\n  \"status\":
-        \"InProgress\",\n  \"startTime\": \"2022-07-20T04:39:28.5106535Z\"\n }"
-=======
-      - AZURECLI/2.40.0 azsdk-python-azure-mgmt-containerservice/20.3.0b2 Python/3.8.10
-        (Linux-5.15.0-1020-azure-x86_64-with-glibc2.29)
-    method: GET
-    uri: https://management.azure.com/subscriptions/00000000-0000-0000-0000-000000000000/providers/Microsoft.ContainerService/locations/centraluseuap/operations/1d723915-da36-4f2e-a128-e36059e96bd5?api-version=2016-03-30
-  response:
-    body:
-      string: "{\n  \"name\": \"1539721d-36da-2e4f-a128-e36059e96bd5\",\n  \"status\":
-        \"InProgress\",\n  \"startTime\": \"2022-09-28T10:02:55.2640213Z\"\n }"
->>>>>>> fc8ac97d
-    headers:
-      cache-control:
-      - no-cache
-      content-length:
-      - '126'
-      content-type:
-      - application/json
-      date:
-<<<<<<< HEAD
-      - Wed, 20 Jul 2022 04:40:58 GMT
-=======
+      expires:
+      - '-1'
+      pragma:
+      - no-cache
+      server:
+      - nginx
+      strict-transport-security:
+      - max-age=31536000; includeSubDomains
+      transfer-encoding:
+      - chunked
+      vary:
+      - Accept-Encoding
+      x-content-type-options:
+      - nosniff
+    status:
+      code: 200
+      message: OK
+- request:
+    body: null
+    headers:
+      Accept:
+      - '*/*'
+      Accept-Encoding:
+      - gzip, deflate
+      CommandName:
+      - aks create
+      Connection:
+      - keep-alive
+      ParameterSetName:
+      - --resource-group --name --ssh-key-value -o --disk-driver-version --disable-file-driver
+        --disable-snapshot-controller
+      User-Agent:
+      - AZURECLI/2.40.0 azsdk-python-azure-mgmt-containerservice/20.3.0b2 Python/3.8.10
+        (Linux-5.15.0-1020-azure-x86_64-with-glibc2.29)
+    method: GET
+    uri: https://management.azure.com/subscriptions/00000000-0000-0000-0000-000000000000/providers/Microsoft.ContainerService/locations/centraluseuap/operations/1d723915-da36-4f2e-a128-e36059e96bd5?api-version=2016-03-30
+  response:
+    body:
+      string: "{\n  \"name\": \"1539721d-36da-2e4f-a128-e36059e96bd5\",\n  \"status\":
+        \"InProgress\",\n  \"startTime\": \"2022-09-28T10:02:55.2640213Z\"\n }"
+    headers:
+      cache-control:
+      - no-cache
+      content-length:
+      - '126'
+      content-type:
+      - application/json
+      date:
       - Wed, 28 Sep 2022 10:04:25 GMT
->>>>>>> fc8ac97d
-      expires:
-      - '-1'
-      pragma:
-      - no-cache
-      server:
-      - nginx
-      strict-transport-security:
-      - max-age=31536000; includeSubDomains
-      transfer-encoding:
-      - chunked
-      vary:
-      - Accept-Encoding
-      x-content-type-options:
-      - nosniff
-    status:
-      code: 200
-      message: OK
-- request:
-    body: null
-    headers:
-      Accept:
-      - '*/*'
-      Accept-Encoding:
-      - gzip, deflate
-      CommandName:
-      - aks create
-      Connection:
-      - keep-alive
-      ParameterSetName:
-      - --resource-group --name --ssh-key-value -o --disk-driver-version --disable-file-driver
-        --disable-snapshot-controller
-      User-Agent:
-<<<<<<< HEAD
-      - AZURECLI/2.38.0 azsdk-python-azure-mgmt-containerservice/20.0.0b Python/3.8.10
-        (Linux-5.13.0-1031-azure-x86_64-with-glibc2.29)
-    method: GET
-    uri: https://management.azure.com/subscriptions/00000000-0000-0000-0000-000000000000/providers/Microsoft.ContainerService/locations/centraluseuap/operations/f3fe18d9-b7d6-4b2d-aeb9-5645ceadd695?api-version=2016-03-30
-  response:
-    body:
-      string: "{\n  \"name\": \"d918fef3-d6b7-2d4b-aeb9-5645ceadd695\",\n  \"status\":
-        \"InProgress\",\n  \"startTime\": \"2022-07-20T04:39:28.5106535Z\"\n }"
-=======
-      - AZURECLI/2.40.0 azsdk-python-azure-mgmt-containerservice/20.3.0b2 Python/3.8.10
-        (Linux-5.15.0-1020-azure-x86_64-with-glibc2.29)
-    method: GET
-    uri: https://management.azure.com/subscriptions/00000000-0000-0000-0000-000000000000/providers/Microsoft.ContainerService/locations/centraluseuap/operations/1d723915-da36-4f2e-a128-e36059e96bd5?api-version=2016-03-30
-  response:
-    body:
-      string: "{\n  \"name\": \"1539721d-36da-2e4f-a128-e36059e96bd5\",\n  \"status\":
-        \"InProgress\",\n  \"startTime\": \"2022-09-28T10:02:55.2640213Z\"\n }"
->>>>>>> fc8ac97d
-    headers:
-      cache-control:
-      - no-cache
-      content-length:
-      - '126'
-      content-type:
-      - application/json
-      date:
-<<<<<<< HEAD
-      - Wed, 20 Jul 2022 04:41:28 GMT
-=======
+      expires:
+      - '-1'
+      pragma:
+      - no-cache
+      server:
+      - nginx
+      strict-transport-security:
+      - max-age=31536000; includeSubDomains
+      transfer-encoding:
+      - chunked
+      vary:
+      - Accept-Encoding
+      x-content-type-options:
+      - nosniff
+    status:
+      code: 200
+      message: OK
+- request:
+    body: null
+    headers:
+      Accept:
+      - '*/*'
+      Accept-Encoding:
+      - gzip, deflate
+      CommandName:
+      - aks create
+      Connection:
+      - keep-alive
+      ParameterSetName:
+      - --resource-group --name --ssh-key-value -o --disk-driver-version --disable-file-driver
+        --disable-snapshot-controller
+      User-Agent:
+      - AZURECLI/2.40.0 azsdk-python-azure-mgmt-containerservice/20.3.0b2 Python/3.8.10
+        (Linux-5.15.0-1020-azure-x86_64-with-glibc2.29)
+    method: GET
+    uri: https://management.azure.com/subscriptions/00000000-0000-0000-0000-000000000000/providers/Microsoft.ContainerService/locations/centraluseuap/operations/1d723915-da36-4f2e-a128-e36059e96bd5?api-version=2016-03-30
+  response:
+    body:
+      string: "{\n  \"name\": \"1539721d-36da-2e4f-a128-e36059e96bd5\",\n  \"status\":
+        \"InProgress\",\n  \"startTime\": \"2022-09-28T10:02:55.2640213Z\"\n }"
+    headers:
+      cache-control:
+      - no-cache
+      content-length:
+      - '126'
+      content-type:
+      - application/json
+      date:
       - Wed, 28 Sep 2022 10:04:55 GMT
->>>>>>> fc8ac97d
-      expires:
-      - '-1'
-      pragma:
-      - no-cache
-      server:
-      - nginx
-      strict-transport-security:
-      - max-age=31536000; includeSubDomains
-      transfer-encoding:
-      - chunked
-      vary:
-      - Accept-Encoding
-      x-content-type-options:
-      - nosniff
-    status:
-      code: 200
-      message: OK
-- request:
-    body: null
-    headers:
-      Accept:
-      - '*/*'
-      Accept-Encoding:
-      - gzip, deflate
-      CommandName:
-      - aks create
-      Connection:
-      - keep-alive
-      ParameterSetName:
-      - --resource-group --name --ssh-key-value -o --disk-driver-version --disable-file-driver
-        --disable-snapshot-controller
-      User-Agent:
-<<<<<<< HEAD
-      - AZURECLI/2.38.0 azsdk-python-azure-mgmt-containerservice/20.0.0b Python/3.8.10
-        (Linux-5.13.0-1031-azure-x86_64-with-glibc2.29)
-    method: GET
-    uri: https://management.azure.com/subscriptions/00000000-0000-0000-0000-000000000000/providers/Microsoft.ContainerService/locations/centraluseuap/operations/f3fe18d9-b7d6-4b2d-aeb9-5645ceadd695?api-version=2016-03-30
-  response:
-    body:
-      string: "{\n  \"name\": \"d918fef3-d6b7-2d4b-aeb9-5645ceadd695\",\n  \"status\":
-        \"InProgress\",\n  \"startTime\": \"2022-07-20T04:39:28.5106535Z\"\n }"
-=======
-      - AZURECLI/2.40.0 azsdk-python-azure-mgmt-containerservice/20.3.0b2 Python/3.8.10
-        (Linux-5.15.0-1020-azure-x86_64-with-glibc2.29)
-    method: GET
-    uri: https://management.azure.com/subscriptions/00000000-0000-0000-0000-000000000000/providers/Microsoft.ContainerService/locations/centraluseuap/operations/1d723915-da36-4f2e-a128-e36059e96bd5?api-version=2016-03-30
-  response:
-    body:
-      string: "{\n  \"name\": \"1539721d-36da-2e4f-a128-e36059e96bd5\",\n  \"status\":
-        \"InProgress\",\n  \"startTime\": \"2022-09-28T10:02:55.2640213Z\"\n }"
->>>>>>> fc8ac97d
-    headers:
-      cache-control:
-      - no-cache
-      content-length:
-      - '126'
-      content-type:
-      - application/json
-      date:
-<<<<<<< HEAD
-      - Wed, 20 Jul 2022 04:41:58 GMT
-=======
+      expires:
+      - '-1'
+      pragma:
+      - no-cache
+      server:
+      - nginx
+      strict-transport-security:
+      - max-age=31536000; includeSubDomains
+      transfer-encoding:
+      - chunked
+      vary:
+      - Accept-Encoding
+      x-content-type-options:
+      - nosniff
+    status:
+      code: 200
+      message: OK
+- request:
+    body: null
+    headers:
+      Accept:
+      - '*/*'
+      Accept-Encoding:
+      - gzip, deflate
+      CommandName:
+      - aks create
+      Connection:
+      - keep-alive
+      ParameterSetName:
+      - --resource-group --name --ssh-key-value -o --disk-driver-version --disable-file-driver
+        --disable-snapshot-controller
+      User-Agent:
+      - AZURECLI/2.40.0 azsdk-python-azure-mgmt-containerservice/20.3.0b2 Python/3.8.10
+        (Linux-5.15.0-1020-azure-x86_64-with-glibc2.29)
+    method: GET
+    uri: https://management.azure.com/subscriptions/00000000-0000-0000-0000-000000000000/providers/Microsoft.ContainerService/locations/centraluseuap/operations/1d723915-da36-4f2e-a128-e36059e96bd5?api-version=2016-03-30
+  response:
+    body:
+      string: "{\n  \"name\": \"1539721d-36da-2e4f-a128-e36059e96bd5\",\n  \"status\":
+        \"InProgress\",\n  \"startTime\": \"2022-09-28T10:02:55.2640213Z\"\n }"
+    headers:
+      cache-control:
+      - no-cache
+      content-length:
+      - '126'
+      content-type:
+      - application/json
+      date:
       - Wed, 28 Sep 2022 10:05:25 GMT
->>>>>>> fc8ac97d
-      expires:
-      - '-1'
-      pragma:
-      - no-cache
-      server:
-      - nginx
-      strict-transport-security:
-      - max-age=31536000; includeSubDomains
-      transfer-encoding:
-      - chunked
-      vary:
-      - Accept-Encoding
-      x-content-type-options:
-      - nosniff
-    status:
-      code: 200
-      message: OK
-- request:
-    body: null
-    headers:
-      Accept:
-      - '*/*'
-      Accept-Encoding:
-      - gzip, deflate
-      CommandName:
-      - aks create
-      Connection:
-      - keep-alive
-      ParameterSetName:
-      - --resource-group --name --ssh-key-value -o --disk-driver-version --disable-file-driver
-        --disable-snapshot-controller
-      User-Agent:
-<<<<<<< HEAD
-      - AZURECLI/2.38.0 azsdk-python-azure-mgmt-containerservice/20.0.0b Python/3.8.10
-        (Linux-5.13.0-1031-azure-x86_64-with-glibc2.29)
-    method: GET
-    uri: https://management.azure.com/subscriptions/00000000-0000-0000-0000-000000000000/providers/Microsoft.ContainerService/locations/centraluseuap/operations/f3fe18d9-b7d6-4b2d-aeb9-5645ceadd695?api-version=2016-03-30
-  response:
-    body:
-      string: "{\n  \"name\": \"d918fef3-d6b7-2d4b-aeb9-5645ceadd695\",\n  \"status\":
-        \"InProgress\",\n  \"startTime\": \"2022-07-20T04:39:28.5106535Z\"\n }"
-=======
-      - AZURECLI/2.40.0 azsdk-python-azure-mgmt-containerservice/20.3.0b2 Python/3.8.10
-        (Linux-5.15.0-1020-azure-x86_64-with-glibc2.29)
-    method: GET
-    uri: https://management.azure.com/subscriptions/00000000-0000-0000-0000-000000000000/providers/Microsoft.ContainerService/locations/centraluseuap/operations/1d723915-da36-4f2e-a128-e36059e96bd5?api-version=2016-03-30
-  response:
-    body:
-      string: "{\n  \"name\": \"1539721d-36da-2e4f-a128-e36059e96bd5\",\n  \"status\":
-        \"InProgress\",\n  \"startTime\": \"2022-09-28T10:02:55.2640213Z\"\n }"
->>>>>>> fc8ac97d
-    headers:
-      cache-control:
-      - no-cache
-      content-length:
-      - '126'
-      content-type:
-      - application/json
-      date:
-<<<<<<< HEAD
-      - Wed, 20 Jul 2022 04:42:28 GMT
-=======
+      expires:
+      - '-1'
+      pragma:
+      - no-cache
+      server:
+      - nginx
+      strict-transport-security:
+      - max-age=31536000; includeSubDomains
+      transfer-encoding:
+      - chunked
+      vary:
+      - Accept-Encoding
+      x-content-type-options:
+      - nosniff
+    status:
+      code: 200
+      message: OK
+- request:
+    body: null
+    headers:
+      Accept:
+      - '*/*'
+      Accept-Encoding:
+      - gzip, deflate
+      CommandName:
+      - aks create
+      Connection:
+      - keep-alive
+      ParameterSetName:
+      - --resource-group --name --ssh-key-value -o --disk-driver-version --disable-file-driver
+        --disable-snapshot-controller
+      User-Agent:
+      - AZURECLI/2.40.0 azsdk-python-azure-mgmt-containerservice/20.3.0b2 Python/3.8.10
+        (Linux-5.15.0-1020-azure-x86_64-with-glibc2.29)
+    method: GET
+    uri: https://management.azure.com/subscriptions/00000000-0000-0000-0000-000000000000/providers/Microsoft.ContainerService/locations/centraluseuap/operations/1d723915-da36-4f2e-a128-e36059e96bd5?api-version=2016-03-30
+  response:
+    body:
+      string: "{\n  \"name\": \"1539721d-36da-2e4f-a128-e36059e96bd5\",\n  \"status\":
+        \"InProgress\",\n  \"startTime\": \"2022-09-28T10:02:55.2640213Z\"\n }"
+    headers:
+      cache-control:
+      - no-cache
+      content-length:
+      - '126'
+      content-type:
+      - application/json
+      date:
       - Wed, 28 Sep 2022 10:05:55 GMT
->>>>>>> fc8ac97d
-      expires:
-      - '-1'
-      pragma:
-      - no-cache
-      server:
-      - nginx
-      strict-transport-security:
-      - max-age=31536000; includeSubDomains
-      transfer-encoding:
-      - chunked
-      vary:
-      - Accept-Encoding
-      x-content-type-options:
-      - nosniff
-    status:
-      code: 200
-      message: OK
-- request:
-    body: null
-    headers:
-      Accept:
-      - '*/*'
-      Accept-Encoding:
-      - gzip, deflate
-      CommandName:
-      - aks create
-      Connection:
-      - keep-alive
-      ParameterSetName:
-      - --resource-group --name --ssh-key-value -o --disk-driver-version --disable-file-driver
-        --disable-snapshot-controller
-      User-Agent:
-<<<<<<< HEAD
-      - AZURECLI/2.38.0 azsdk-python-azure-mgmt-containerservice/20.0.0b Python/3.8.10
-        (Linux-5.13.0-1031-azure-x86_64-with-glibc2.29)
-    method: GET
-    uri: https://management.azure.com/subscriptions/00000000-0000-0000-0000-000000000000/providers/Microsoft.ContainerService/locations/centraluseuap/operations/f3fe18d9-b7d6-4b2d-aeb9-5645ceadd695?api-version=2016-03-30
-  response:
-    body:
-      string: "{\n  \"name\": \"d918fef3-d6b7-2d4b-aeb9-5645ceadd695\",\n  \"status\":
-        \"InProgress\",\n  \"startTime\": \"2022-07-20T04:39:28.5106535Z\"\n }"
-=======
-      - AZURECLI/2.40.0 azsdk-python-azure-mgmt-containerservice/20.3.0b2 Python/3.8.10
-        (Linux-5.15.0-1020-azure-x86_64-with-glibc2.29)
-    method: GET
-    uri: https://management.azure.com/subscriptions/00000000-0000-0000-0000-000000000000/providers/Microsoft.ContainerService/locations/centraluseuap/operations/1d723915-da36-4f2e-a128-e36059e96bd5?api-version=2016-03-30
-  response:
-    body:
-      string: "{\n  \"name\": \"1539721d-36da-2e4f-a128-e36059e96bd5\",\n  \"status\":
-        \"InProgress\",\n  \"startTime\": \"2022-09-28T10:02:55.2640213Z\"\n }"
->>>>>>> fc8ac97d
-    headers:
-      cache-control:
-      - no-cache
-      content-length:
-      - '126'
-      content-type:
-      - application/json
-      date:
-<<<<<<< HEAD
-      - Wed, 20 Jul 2022 04:42:59 GMT
-=======
+      expires:
+      - '-1'
+      pragma:
+      - no-cache
+      server:
+      - nginx
+      strict-transport-security:
+      - max-age=31536000; includeSubDomains
+      transfer-encoding:
+      - chunked
+      vary:
+      - Accept-Encoding
+      x-content-type-options:
+      - nosniff
+    status:
+      code: 200
+      message: OK
+- request:
+    body: null
+    headers:
+      Accept:
+      - '*/*'
+      Accept-Encoding:
+      - gzip, deflate
+      CommandName:
+      - aks create
+      Connection:
+      - keep-alive
+      ParameterSetName:
+      - --resource-group --name --ssh-key-value -o --disk-driver-version --disable-file-driver
+        --disable-snapshot-controller
+      User-Agent:
+      - AZURECLI/2.40.0 azsdk-python-azure-mgmt-containerservice/20.3.0b2 Python/3.8.10
+        (Linux-5.15.0-1020-azure-x86_64-with-glibc2.29)
+    method: GET
+    uri: https://management.azure.com/subscriptions/00000000-0000-0000-0000-000000000000/providers/Microsoft.ContainerService/locations/centraluseuap/operations/1d723915-da36-4f2e-a128-e36059e96bd5?api-version=2016-03-30
+  response:
+    body:
+      string: "{\n  \"name\": \"1539721d-36da-2e4f-a128-e36059e96bd5\",\n  \"status\":
+        \"InProgress\",\n  \"startTime\": \"2022-09-28T10:02:55.2640213Z\"\n }"
+    headers:
+      cache-control:
+      - no-cache
+      content-length:
+      - '126'
+      content-type:
+      - application/json
+      date:
       - Wed, 28 Sep 2022 10:06:26 GMT
->>>>>>> fc8ac97d
-      expires:
-      - '-1'
-      pragma:
-      - no-cache
-      server:
-      - nginx
-      strict-transport-security:
-      - max-age=31536000; includeSubDomains
-      transfer-encoding:
-      - chunked
-      vary:
-      - Accept-Encoding
-      x-content-type-options:
-      - nosniff
-    status:
-      code: 200
-      message: OK
-- request:
-    body: null
-    headers:
-      Accept:
-      - '*/*'
-      Accept-Encoding:
-      - gzip, deflate
-      CommandName:
-      - aks create
-      Connection:
-      - keep-alive
-      ParameterSetName:
-      - --resource-group --name --ssh-key-value -o --disk-driver-version --disable-file-driver
-        --disable-snapshot-controller
-      User-Agent:
-<<<<<<< HEAD
-      - AZURECLI/2.38.0 azsdk-python-azure-mgmt-containerservice/20.0.0b Python/3.8.10
-        (Linux-5.13.0-1031-azure-x86_64-with-glibc2.29)
-    method: GET
-    uri: https://management.azure.com/subscriptions/00000000-0000-0000-0000-000000000000/providers/Microsoft.ContainerService/locations/centraluseuap/operations/f3fe18d9-b7d6-4b2d-aeb9-5645ceadd695?api-version=2016-03-30
-  response:
-    body:
-      string: "{\n  \"name\": \"d918fef3-d6b7-2d4b-aeb9-5645ceadd695\",\n  \"status\":
-        \"InProgress\",\n  \"startTime\": \"2022-07-20T04:39:28.5106535Z\"\n }"
-=======
-      - AZURECLI/2.40.0 azsdk-python-azure-mgmt-containerservice/20.3.0b2 Python/3.8.10
-        (Linux-5.15.0-1020-azure-x86_64-with-glibc2.29)
-    method: GET
-    uri: https://management.azure.com/subscriptions/00000000-0000-0000-0000-000000000000/providers/Microsoft.ContainerService/locations/centraluseuap/operations/1d723915-da36-4f2e-a128-e36059e96bd5?api-version=2016-03-30
-  response:
-    body:
-      string: "{\n  \"name\": \"1539721d-36da-2e4f-a128-e36059e96bd5\",\n  \"status\":
-        \"InProgress\",\n  \"startTime\": \"2022-09-28T10:02:55.2640213Z\"\n }"
->>>>>>> fc8ac97d
-    headers:
-      cache-control:
-      - no-cache
-      content-length:
-      - '126'
-      content-type:
-      - application/json
-      date:
-<<<<<<< HEAD
-      - Wed, 20 Jul 2022 04:43:29 GMT
-=======
+      expires:
+      - '-1'
+      pragma:
+      - no-cache
+      server:
+      - nginx
+      strict-transport-security:
+      - max-age=31536000; includeSubDomains
+      transfer-encoding:
+      - chunked
+      vary:
+      - Accept-Encoding
+      x-content-type-options:
+      - nosniff
+    status:
+      code: 200
+      message: OK
+- request:
+    body: null
+    headers:
+      Accept:
+      - '*/*'
+      Accept-Encoding:
+      - gzip, deflate
+      CommandName:
+      - aks create
+      Connection:
+      - keep-alive
+      ParameterSetName:
+      - --resource-group --name --ssh-key-value -o --disk-driver-version --disable-file-driver
+        --disable-snapshot-controller
+      User-Agent:
+      - AZURECLI/2.40.0 azsdk-python-azure-mgmt-containerservice/20.3.0b2 Python/3.8.10
+        (Linux-5.15.0-1020-azure-x86_64-with-glibc2.29)
+    method: GET
+    uri: https://management.azure.com/subscriptions/00000000-0000-0000-0000-000000000000/providers/Microsoft.ContainerService/locations/centraluseuap/operations/1d723915-da36-4f2e-a128-e36059e96bd5?api-version=2016-03-30
+  response:
+    body:
+      string: "{\n  \"name\": \"1539721d-36da-2e4f-a128-e36059e96bd5\",\n  \"status\":
+        \"InProgress\",\n  \"startTime\": \"2022-09-28T10:02:55.2640213Z\"\n }"
+    headers:
+      cache-control:
+      - no-cache
+      content-length:
+      - '126'
+      content-type:
+      - application/json
+      date:
       - Wed, 28 Sep 2022 10:06:55 GMT
->>>>>>> fc8ac97d
-      expires:
-      - '-1'
-      pragma:
-      - no-cache
-      server:
-      - nginx
-      strict-transport-security:
-      - max-age=31536000; includeSubDomains
-      transfer-encoding:
-      - chunked
-      vary:
-      - Accept-Encoding
-      x-content-type-options:
-      - nosniff
-    status:
-      code: 200
-      message: OK
-- request:
-    body: null
-    headers:
-      Accept:
-      - '*/*'
-      Accept-Encoding:
-      - gzip, deflate
-      CommandName:
-      - aks create
-      Connection:
-      - keep-alive
-      ParameterSetName:
-      - --resource-group --name --ssh-key-value -o --disk-driver-version --disable-file-driver
-        --disable-snapshot-controller
-      User-Agent:
-<<<<<<< HEAD
-      - AZURECLI/2.38.0 azsdk-python-azure-mgmt-containerservice/20.0.0b Python/3.8.10
-        (Linux-5.13.0-1031-azure-x86_64-with-glibc2.29)
-    method: GET
-    uri: https://management.azure.com/subscriptions/00000000-0000-0000-0000-000000000000/providers/Microsoft.ContainerService/locations/centraluseuap/operations/f3fe18d9-b7d6-4b2d-aeb9-5645ceadd695?api-version=2016-03-30
-  response:
-    body:
-      string: "{\n  \"name\": \"d918fef3-d6b7-2d4b-aeb9-5645ceadd695\",\n  \"status\":
-        \"Succeeded\",\n  \"startTime\": \"2022-07-20T04:39:28.5106535Z\",\n  \"endTime\":
-        \"2022-07-20T04:43:47.7255534Z\"\n }"
-=======
+      expires:
+      - '-1'
+      pragma:
+      - no-cache
+      server:
+      - nginx
+      strict-transport-security:
+      - max-age=31536000; includeSubDomains
+      transfer-encoding:
+      - chunked
+      vary:
+      - Accept-Encoding
+      x-content-type-options:
+      - nosniff
+    status:
+      code: 200
+      message: OK
+- request:
+    body: null
+    headers:
+      Accept:
+      - '*/*'
+      Accept-Encoding:
+      - gzip, deflate
+      CommandName:
+      - aks create
+      Connection:
+      - keep-alive
+      ParameterSetName:
+      - --resource-group --name --ssh-key-value -o --disk-driver-version --disable-file-driver
+        --disable-snapshot-controller
+      User-Agent:
       - AZURECLI/2.40.0 azsdk-python-azure-mgmt-containerservice/20.3.0b2 Python/3.8.10
         (Linux-5.15.0-1020-azure-x86_64-with-glibc2.29)
     method: GET
@@ -1058,7 +858,6 @@
       string: "{\n  \"name\": \"1539721d-36da-2e4f-a128-e36059e96bd5\",\n  \"status\":
         \"Succeeded\",\n  \"startTime\": \"2022-09-28T10:02:55.2640213Z\",\n  \"endTime\":
         \"2022-09-28T10:10:01.6680518Z\"\n }"
->>>>>>> fc8ac97d
     headers:
       cache-control:
       - no-cache
@@ -1067,69 +866,52 @@
       content-type:
       - application/json
       date:
-<<<<<<< HEAD
-      - Wed, 20 Jul 2022 04:43:59 GMT
-=======
       - Wed, 28 Sep 2022 10:10:26 GMT
->>>>>>> fc8ac97d
-      expires:
-      - '-1'
-      pragma:
-      - no-cache
-      server:
-      - nginx
-      strict-transport-security:
-      - max-age=31536000; includeSubDomains
-      transfer-encoding:
-      - chunked
-      vary:
-      - Accept-Encoding
-      x-content-type-options:
-      - nosniff
-    status:
-      code: 200
-      message: OK
-- request:
-    body: null
-    headers:
-      Accept:
-      - '*/*'
-      Accept-Encoding:
-      - gzip, deflate
-      CommandName:
-      - aks create
-      Connection:
-      - keep-alive
-      ParameterSetName:
-      - --resource-group --name --ssh-key-value -o --disk-driver-version --disable-file-driver
-        --disable-snapshot-controller
-      User-Agent:
-<<<<<<< HEAD
-      - AZURECLI/2.38.0 azsdk-python-azure-mgmt-containerservice/20.0.0b Python/3.8.10
-        (Linux-5.13.0-1031-azure-x86_64-with-glibc2.29)
-    method: GET
-    uri: https://management.azure.com/subscriptions/00000000-0000-0000-0000-000000000000/resourceGroups/clitest000001/providers/Microsoft.ContainerService/managedClusters/cliakstest000002?api-version=2022-06-02-preview
-=======
+      expires:
+      - '-1'
+      pragma:
+      - no-cache
+      server:
+      - nginx
+      strict-transport-security:
+      - max-age=31536000; includeSubDomains
+      transfer-encoding:
+      - chunked
+      vary:
+      - Accept-Encoding
+      x-content-type-options:
+      - nosniff
+    status:
+      code: 200
+      message: OK
+- request:
+    body: null
+    headers:
+      Accept:
+      - '*/*'
+      Accept-Encoding:
+      - gzip, deflate
+      CommandName:
+      - aks create
+      Connection:
+      - keep-alive
+      ParameterSetName:
+      - --resource-group --name --ssh-key-value -o --disk-driver-version --disable-file-driver
+        --disable-snapshot-controller
+      User-Agent:
       - AZURECLI/2.40.0 azsdk-python-azure-mgmt-containerservice/20.3.0b2 Python/3.8.10
         (Linux-5.15.0-1020-azure-x86_64-with-glibc2.29)
     method: GET
     uri: https://management.azure.com/subscriptions/00000000-0000-0000-0000-000000000000/resourceGroups/clitest000001/providers/Microsoft.ContainerService/managedClusters/cliakstest000002?api-version=2022-08-03-preview
->>>>>>> fc8ac97d
   response:
     body:
       string: "{\n  \"id\": \"/subscriptions/00000000-0000-0000-0000-000000000000/resourcegroups/clitest000001/providers/Microsoft.ContainerService/managedClusters/cliakstest000002\",\n
         \ \"location\": \"centraluseuap\",\n  \"name\": \"cliakstest000002\",\n  \"type\":
         \"Microsoft.ContainerService/ManagedClusters\",\n  \"properties\": {\n   \"provisioningState\":
         \"Succeeded\",\n   \"powerState\": {\n    \"code\": \"Running\"\n   },\n   \"kubernetesVersion\":
-<<<<<<< HEAD
-        \"1.22.11\",\n   \"currentKubernetesVersion\": \"1.22.11\",\n   \"dnsPrefix\":
-        \"cliakstest-clitestqrumn6ar2-8ecadf\",\n   \"fqdn\": \"cliakstest-clitestqrumn6ar2-8ecadf-09b2d4eb.hcp.centraluseuap.azmk8s.io\",\n
-        \  \"azurePortalFQDN\": \"cliakstest-clitestqrumn6ar2-8ecadf-09b2d4eb.portal.hcp.centraluseuap.azmk8s.io\",\n
-=======
         \"1.23.8\",\n   \"currentKubernetesVersion\": \"1.23.8\",\n   \"dnsPrefix\":
         \"cliakstest-clitestsnoh52kdp-8ecadf\",\n   \"fqdn\": \"cliakstest-clitestsnoh52kdp-8ecadf-6fd608ff.hcp.centraluseuap.azmk8s.io\",\n
         \  \"azurePortalFQDN\": \"cliakstest-clitestsnoh52kdp-8ecadf-6fd608ff.portal.hcp.centraluseuap.azmk8s.io\",\n
->>>>>>> fc8ac97d
         \  \"agentPoolProfiles\": [\n    {\n     \"name\": \"nodepool1\",\n     \"count\":
         3,\n     \"vmSize\": \"Standard_DS2_v2\",\n     \"osDiskSizeGB\": 128,\n     \"osDiskType\":
         \"Managed\",\n     \"kubeletDiskType\": \"OS\",\n     \"workloadRuntime\":
@@ -1139,33 +921,16 @@
         \"1.22.11\",\n     \"enableNodePublicIP\": false,\n     \"enableCustomCATrust\":
         false,\n     \"mode\": \"System\",\n     \"enableEncryptionAtHost\": false,\n
         \    \"enableUltraSSD\": false,\n     \"osType\": \"Linux\",\n     \"osSKU\":
-<<<<<<< HEAD
-        \"Ubuntu\",\n     \"nodeImageVersion\": \"AKSUbuntu-1804gen2containerd-2022.07.11\",\n
-        \    \"upgradeSettings\": {},\n     \"enableFIPS\": false\n    }\n   ],\n
-        \  \"linuxProfile\": {\n    \"adminUsername\": \"azureuser\",\n    \"ssh\":
-        {\n     \"publicKeys\": [\n      {\n       \"keyData\": \"ssh-rsa AAAAB3NzaC1yc2EAAAADAQABAAABAQCk1/lZjYwrTDCyuR6jjNXav53YRSwYDNgrpFl83CS362kNF73yAL36woD6mn+iZuDqC01Ixwu9ugpGFVztmTlXNXX7Ji0GLNXcAKo9othLbZvELkuGmAAXLX9aFarRC9/Eq0rUEFy1IvQ+ijym9S6vV51B9XctFaNq0eNFia0njxfgum3YvVdTm70Sl9jkr8oMM9uuuS+IbhxdYMV+9s5EMsLepEBftGGYoJcSNHLNMWS5XSbgs/+X9KDsnO5DklON9w9C+kxbTIG59mx0021fKdxrFxlWYALxbBHCMWPZJqQ6S/lKRe90BBm09MVoSlNIO9Fel8eOf0Mwj9XgZSDp
-=======
         \"Ubuntu\",\n     \"nodeImageVersion\": \"AKSUbuntu-1804gen2containerd-2022.09.13\",\n
         \    \"upgradeSettings\": {},\n     \"enableFIPS\": false\n    }\n   ],\n
         \  \"linuxProfile\": {\n    \"adminUsername\": \"azureuser\",\n    \"ssh\":
         {\n     \"publicKeys\": [\n      {\n       \"keyData\": \"ssh-rsa AAAAB3NzaC1yc2EAAAADAQABAAABAQDVt7qYfUlZP3JUy9lguIXjt8N1qtBC8yktmu7E83C+A1pYFjRdVc/WU4vTbERHemLl28PpLNLg2EdVMVDXRPLEkSVOtNV02lh0Jyuw6s3mf/UYvgRKNo6rOSH3+Hvv+9IswiBnq7oOnzIz7wQaQZ47pDl2VbOO1JYjM+X2iNK8XrnXTm5+nE3ZSmwUweY6vSElhFhsogoJf8VRBH8hCxwhb+6h+XtAhH+OWGCy3l9YVS7pJxXGbd1G3zYem94lzIKuzKq1lCXQ1qrryfa1eX9U4H+d1IKCz8hnnns46kzSMM7Eh0robU9dLoJhNlh94vB6mvPpM2XJbMzf+mRC3FUv
->>>>>>> fc8ac97d
         azcli_aks_live_test@example.com\\n\"\n      }\n     ]\n    }\n   },\n   \"servicePrincipalProfile\":
         {\n    \"clientId\":\"00000000-0000-0000-0000-000000000001\"\n   },\n   \"nodeResourceGroup\":
         \"MC_clitest000001_cliakstest000002_centraluseuap\",\n   \"enableRBAC\": true,\n
         \  \"enablePodSecurityPolicy\": false,\n   \"networkProfile\": {\n    \"networkPlugin\":
         \"kubenet\",\n    \"loadBalancerSku\": \"Standard\",\n    \"loadBalancerProfile\":
         {\n     \"managedOutboundIPs\": {\n      \"count\": 1\n     },\n     \"effectiveOutboundIPs\":
-<<<<<<< HEAD
-        [\n      {\n       \"id\": \"/subscriptions/00000000-0000-0000-0000-000000000000/resourceGroups/MC_clitest000001_cliakstest000002_centraluseuap/providers/Microsoft.Network/publicIPAddresses/8b10e2e7-8f12-4939-8df7-1a6ae835f015\"\n
-        \     }\n     ]\n    },\n    \"podCidr\": \"10.244.0.0/16\",\n    \"serviceCidr\":
-        \"10.0.0.0/16\",\n    \"dnsServiceIP\": \"10.0.0.10\",\n    \"dockerBridgeCidr\":
-        \"172.17.0.1/16\",\n    \"outboundType\": \"loadBalancer\",\n    \"podCidrs\":
-        [\n     \"10.244.0.0/16\"\n    ],\n    \"serviceCidrs\": [\n     \"10.0.0.0/16\"\n
-        \   ],\n    \"ipFamilies\": [\n     \"IPv4\"\n    ]\n   },\n   \"maxAgentPools\":
-        100,\n   \"identityProfile\": {\n    \"kubeletidentity\": {\n     \"resourceId\":
-        \"/subscriptions/00000000-0000-0000-0000-000000000000/resourcegroups/MC_clitest000001_cliakstest000002_centraluseuap/providers/Microsoft.ManagedIdentity/userAssignedIdentities/cliakstest000002-agentpool\",\n
-=======
         [\n      {\n       \"id\": \"/subscriptions/00000000-0000-0000-0000-000000000000/resourceGroups/MC_clitest000001_cliakstest000002_centraluseuap/providers/Microsoft.Network/publicIPAddresses/41425abc-8db1-4618-bcce-5c16bee9a28b\"\n
         \     }\n     ],\n     \"backendPoolType\": \"nodeIPConfiguration\"\n    },\n
         \   \"podCidr\": \"10.244.0.0/16\",\n    \"serviceCidr\": \"10.0.0.0/16\",\n
@@ -1174,7 +939,6 @@
         \   ],\n    \"serviceCidrs\": [\n     \"10.0.0.0/16\"\n    ],\n    \"ipFamilies\":
         [\n     \"IPv4\"\n    ]\n   },\n   \"maxAgentPools\": 100,\n   \"identityProfile\":
         {\n    \"kubeletidentity\": {\n     \"resourceId\": \"/subscriptions/00000000-0000-0000-0000-000000000000/resourcegroups/MC_clitest000001_cliakstest000002_centraluseuap/providers/Microsoft.ManagedIdentity/userAssignedIdentities/cliakstest000002-agentpool\",\n
->>>>>>> fc8ac97d
         \    \"clientId\":\"00000000-0000-0000-0000-000000000001\",\n     \"objectId\":\"00000000-0000-0000-0000-000000000001\"\n
         \   }\n   },\n   \"disableLocalAccounts\": false,\n   \"securityProfile\":
         {},\n   \"storageProfile\": {\n    \"diskCSIDriver\": {\n     \"enabled\":
@@ -1192,11 +956,7 @@
       content-type:
       - application/json
       date:
-<<<<<<< HEAD
-      - Wed, 20 Jul 2022 04:44:00 GMT
-=======
       - Wed, 28 Sep 2022 10:10:27 GMT
->>>>>>> fc8ac97d
       expires:
       - '-1'
       pragma:
@@ -1230,45 +990,26 @@
       ParameterSetName:
       - --resource-group --name --yes --no-wait
       User-Agent:
-<<<<<<< HEAD
-      - AZURECLI/2.38.0 azsdk-python-azure-mgmt-containerservice/20.0.0b Python/3.8.10
-        (Linux-5.13.0-1031-azure-x86_64-with-glibc2.29)
-    method: DELETE
-    uri: https://management.azure.com/subscriptions/00000000-0000-0000-0000-000000000000/resourceGroups/clitest000001/providers/Microsoft.ContainerService/managedClusters/cliakstest000002?api-version=2022-06-02-preview
-=======
       - AZURECLI/2.40.0 azsdk-python-azure-mgmt-containerservice/20.3.0b2 Python/3.8.10
         (Linux-5.15.0-1020-azure-x86_64-with-glibc2.29)
     method: DELETE
     uri: https://management.azure.com/subscriptions/00000000-0000-0000-0000-000000000000/resourceGroups/clitest000001/providers/Microsoft.ContainerService/managedClusters/cliakstest000002?api-version=2022-08-03-preview
->>>>>>> fc8ac97d
   response:
     body:
       string: ''
     headers:
       azure-asyncoperation:
-<<<<<<< HEAD
-      - https://management.azure.com/subscriptions/00000000-0000-0000-0000-000000000000/providers/Microsoft.ContainerService/locations/centraluseuap/operations/0da7630f-7533-4b93-97d9-7225cb8074bd?api-version=2016-03-30
-=======
       - https://management.azure.com/subscriptions/00000000-0000-0000-0000-000000000000/providers/Microsoft.ContainerService/locations/centraluseuap/operations/70b66b2f-3597-42b9-9f28-d84b52420653?api-version=2016-03-30
->>>>>>> fc8ac97d
       cache-control:
       - no-cache
       content-length:
       - '0'
       date:
-<<<<<<< HEAD
-      - Wed, 20 Jul 2022 04:44:01 GMT
-      expires:
-      - '-1'
-      location:
-      - https://management.azure.com/subscriptions/00000000-0000-0000-0000-000000000000/providers/Microsoft.ContainerService/locations/centraluseuap/operationresults/0da7630f-7533-4b93-97d9-7225cb8074bd?api-version=2016-03-30
-=======
       - Wed, 28 Sep 2022 10:10:29 GMT
       expires:
       - '-1'
       location:
       - https://management.azure.com/subscriptions/00000000-0000-0000-0000-000000000000/providers/Microsoft.ContainerService/locations/centraluseuap/operationresults/70b66b2f-3597-42b9-9f28-d84b52420653?api-version=2016-03-30
->>>>>>> fc8ac97d
       pragma:
       - no-cache
       server:
@@ -1278,11 +1019,7 @@
       x-content-type-options:
       - nosniff
       x-ms-ratelimit-remaining-subscription-deletes:
-<<<<<<< HEAD
-      - '14999'
-=======
       - '14998'
->>>>>>> fc8ac97d
     status:
       code: 202
       message: Accepted
