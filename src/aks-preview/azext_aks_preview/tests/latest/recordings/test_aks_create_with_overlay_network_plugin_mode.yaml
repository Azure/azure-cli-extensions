interactions:
- request:
    body: '{"location": "centraluseuap", "identity": {"type": "SystemAssigned"}, "properties":
<<<<<<< HEAD
      {"kubernetesVersion": "", "dnsPrefix": "cliakstest-clitestlh3hvnxkg-8ecadf",
=======
      {"kubernetesVersion": "", "dnsPrefix": "cliakstest-clitestyspp76n5w-8ecadf",
>>>>>>> fc8ac97d
      "agentPoolProfiles": [{"count": 1, "vmSize": "Standard_DS2_v2", "osDiskSizeGB":
      0, "workloadRuntime": "OCIContainer", "osType": "Linux", "enableAutoScaling":
      false, "type": "VirtualMachineScaleSets", "mode": "System", "orchestratorVersion":
      "", "upgradeSettings": {}, "enableNodePublicIP": false, "enableCustomCATrust":
      false, "scaleSetPriority": "Regular", "scaleSetEvictionPolicy": "Delete", "spotMaxPrice":
      -1.0, "nodeTaints": [], "enableEncryptionAtHost": false, "enableUltraSSD": false,
      "enableFIPS": false, "name": "nodepool1"}], "linuxProfile": {"adminUsername":
<<<<<<< HEAD
      "azureuser", "ssh": {"publicKeys": [{"keyData": "ssh-rsa AAAAB3NzaC1yc2EAAAADAQABAAABAQDBDU2v87Kb4/ZzK8RbuSkPMRF9IfTfY7Y/jeEede3uFf1lnR5Cix3oY6nmZz05uZKsDemHzTJdhUrNihiBljmK14os+4sjUGz8ffZCNop35eLpuZpNuPeU3Q9RX5IGMM9rK2URKKfPqDqFu6JuliFZL9y7ayNTu3OOEJhyXi9Mw/qo0vf/u04XD/mG0WDXWXkJyC0Lgp5/PNbJuI0XH+t+Fm1zYitVh5vAAKPDvGf5QufZlPPSjp729Bt0QBBsyIIq6XVZFxUrSaAPVXdgZKmL72vW3OCDaitsD1/a0Yx4g32n5ux1KICIBdAgpQ6TFCNS9A6i8krO57LiXnVAZneB
=======
      "azureuser", "ssh": {"publicKeys": [{"keyData": "ssh-rsa AAAAB3NzaC1yc2EAAAADAQABAAABAQDVt7qYfUlZP3JUy9lguIXjt8N1qtBC8yktmu7E83C+A1pYFjRdVc/WU4vTbERHemLl28PpLNLg2EdVMVDXRPLEkSVOtNV02lh0Jyuw6s3mf/UYvgRKNo6rOSH3+Hvv+9IswiBnq7oOnzIz7wQaQZ47pDl2VbOO1JYjM+X2iNK8XrnXTm5+nE3ZSmwUweY6vSElhFhsogoJf8VRBH8hCxwhb+6h+XtAhH+OWGCy3l9YVS7pJxXGbd1G3zYem94lzIKuzKq1lCXQ1qrryfa1eX9U4H+d1IKCz8hnnns46kzSMM7Eh0robU9dLoJhNlh94vB6mvPpM2XJbMzf+mRC3FUv
>>>>>>> fc8ac97d
      azcli_aks_live_test@example.com\n"}]}}, "addonProfiles": {}, "enableRBAC": true,
      "enablePodSecurityPolicy": false, "networkProfile": {"networkPlugin": "azure",
      "networkPluginMode": "overlay", "podCidr": "10.244.0.0/16", "outboundType":
      "loadBalancer", "loadBalancerSku": "standard"}, "disableLocalAccounts": false,
      "storageProfile": {}}}'
    headers:
      AKSHTTPCustomFeatures:
      - Microsoft.ContainerService/AzureOverlayPreview
      Accept:
      - application/json
      Accept-Encoding:
      - gzip, deflate
      CommandName:
      - aks create
      Connection:
      - keep-alive
      Content-Length:
      - '1498'
      Content-Type:
      - application/json
      ParameterSetName:
      - --resource-group --name --location --network-plugin --network-plugin-mode
        --ssh-key-value --pod-cidr --node-count --aks-custom-headers
      User-Agent:
<<<<<<< HEAD
      - AZURECLI/2.38.0 azsdk-python-azure-mgmt-containerservice/20.0.0b Python/3.8.10
        (Linux-5.13.0-1031-azure-x86_64-with-glibc2.29)
    method: PUT
    uri: https://management.azure.com/subscriptions/00000000-0000-0000-0000-000000000000/resourceGroups/clitest000001/providers/Microsoft.ContainerService/managedClusters/cliakstest000001?api-version=2022-06-02-preview
=======
      - AZURECLI/2.40.0 azsdk-python-azure-mgmt-containerservice/20.3.0b2 Python/3.8.10
        (Linux-5.15.0-1020-azure-x86_64-with-glibc2.29)
    method: PUT
    uri: https://management.azure.com/subscriptions/00000000-0000-0000-0000-000000000000/resourceGroups/clitest000001/providers/Microsoft.ContainerService/managedClusters/cliakstest000001?api-version=2022-08-03-preview
>>>>>>> fc8ac97d
  response:
    body:
      string: "{\n  \"id\": \"/subscriptions/00000000-0000-0000-0000-000000000000/resourcegroups/clitest000001/providers/Microsoft.ContainerService/managedClusters/cliakstest000001\",\n
        \ \"location\": \"centraluseuap\",\n  \"name\": \"cliakstest000001\",\n  \"type\":
        \"Microsoft.ContainerService/ManagedClusters\",\n  \"properties\": {\n   \"provisioningState\":
        \"Creating\",\n   \"powerState\": {\n    \"code\": \"Running\"\n   },\n   \"kubernetesVersion\":
<<<<<<< HEAD
        \"1.22.11\",\n   \"currentKubernetesVersion\": \"1.22.11\",\n   \"dnsPrefix\":
        \"cliakstest-clitestlh3hvnxkg-8ecadf\",\n   \"fqdn\": \"cliakstest-clitestlh3hvnxkg-8ecadf-04768bce.hcp.centraluseuap.azmk8s.io\",\n
        \  \"azurePortalFQDN\": \"cliakstest-clitestlh3hvnxkg-8ecadf-04768bce.portal.hcp.centraluseuap.azmk8s.io\",\n
=======
        \"1.23.8\",\n   \"currentKubernetesVersion\": \"1.23.8\",\n   \"dnsPrefix\":
        \"cliakstest-clitestyspp76n5w-8ecadf\",\n   \"fqdn\": \"cliakstest-clitestyspp76n5w-8ecadf-00c10f4a.hcp.centraluseuap.azmk8s.io\",\n
        \  \"azurePortalFQDN\": \"cliakstest-clitestyspp76n5w-8ecadf-00c10f4a.portal.hcp.centraluseuap.azmk8s.io\",\n
>>>>>>> fc8ac97d
        \  \"agentPoolProfiles\": [\n    {\n     \"name\": \"nodepool1\",\n     \"count\":
        1,\n     \"vmSize\": \"Standard_DS2_v2\",\n     \"osDiskSizeGB\": 128,\n     \"osDiskType\":
        \"Managed\",\n     \"kubeletDiskType\": \"OS\",\n     \"workloadRuntime\":
        \"OCIContainer\",\n     \"maxPods\": 30,\n     \"type\": \"VirtualMachineScaleSets\",\n
        \    \"enableAutoScaling\": false,\n     \"provisioningState\": \"Creating\",\n
        \    \"powerState\": {\n      \"code\": \"Running\"\n     },\n     \"orchestratorVersion\":
        \"1.22.11\",\n     \"enableNodePublicIP\": false,\n     \"enableCustomCATrust\":
        false,\n     \"mode\": \"System\",\n     \"enableEncryptionAtHost\": false,\n
        \    \"enableUltraSSD\": false,\n     \"osType\": \"Linux\",\n     \"osSKU\":
<<<<<<< HEAD
        \"Ubuntu\",\n     \"nodeImageVersion\": \"AKSUbuntu-1804gen2containerd-2022.07.04\",\n
        \    \"upgradeSettings\": {},\n     \"enableFIPS\": false\n    }\n   ],\n
        \  \"linuxProfile\": {\n    \"adminUsername\": \"azureuser\",\n    \"ssh\":
        {\n     \"publicKeys\": [\n      {\n       \"keyData\": \"ssh-rsa AAAAB3NzaC1yc2EAAAADAQABAAABAQDBDU2v87Kb4/ZzK8RbuSkPMRF9IfTfY7Y/jeEede3uFf1lnR5Cix3oY6nmZz05uZKsDemHzTJdhUrNihiBljmK14os+4sjUGz8ffZCNop35eLpuZpNuPeU3Q9RX5IGMM9rK2URKKfPqDqFu6JuliFZL9y7ayNTu3OOEJhyXi9Mw/qo0vf/u04XD/mG0WDXWXkJyC0Lgp5/PNbJuI0XH+t+Fm1zYitVh5vAAKPDvGf5QufZlPPSjp729Bt0QBBsyIIq6XVZFxUrSaAPVXdgZKmL72vW3OCDaitsD1/a0Yx4g32n5ux1KICIBdAgpQ6TFCNS9A6i8krO57LiXnVAZneB
=======
        \"Ubuntu\",\n     \"nodeImageVersion\": \"AKSUbuntu-1804gen2containerd-2022.09.13\",\n
        \    \"upgradeSettings\": {},\n     \"enableFIPS\": false\n    }\n   ],\n
        \  \"linuxProfile\": {\n    \"adminUsername\": \"azureuser\",\n    \"ssh\":
        {\n     \"publicKeys\": [\n      {\n       \"keyData\": \"ssh-rsa AAAAB3NzaC1yc2EAAAADAQABAAABAQDVt7qYfUlZP3JUy9lguIXjt8N1qtBC8yktmu7E83C+A1pYFjRdVc/WU4vTbERHemLl28PpLNLg2EdVMVDXRPLEkSVOtNV02lh0Jyuw6s3mf/UYvgRKNo6rOSH3+Hvv+9IswiBnq7oOnzIz7wQaQZ47pDl2VbOO1JYjM+X2iNK8XrnXTm5+nE3ZSmwUweY6vSElhFhsogoJf8VRBH8hCxwhb+6h+XtAhH+OWGCy3l9YVS7pJxXGbd1G3zYem94lzIKuzKq1lCXQ1qrryfa1eX9U4H+d1IKCz8hnnns46kzSMM7Eh0robU9dLoJhNlh94vB6mvPpM2XJbMzf+mRC3FUv
>>>>>>> fc8ac97d
        azcli_aks_live_test@example.com\\n\"\n      }\n     ]\n    }\n   },\n   \"windowsProfile\":
        {\n    \"adminUsername\": \"azureuser\",\n    \"enableCSIProxy\": true\n   },\n
        \  \"servicePrincipalProfile\": {\n    \"clientId\":\"00000000-0000-0000-0000-000000000001\"\n
        \  },\n   \"nodeResourceGroup\": \"MC_clitest000001_cliakstest000001_centraluseuap\",\n
        \  \"enableRBAC\": true,\n   \"enablePodSecurityPolicy\": false,\n   \"networkProfile\":
        {\n    \"networkPlugin\": \"azure\",\n    \"networkPluginMode\": \"overlay\",\n
        \   \"loadBalancerSku\": \"standard\",\n    \"loadBalancerProfile\": {\n     \"managedOutboundIPs\":
        {\n      \"count\": 1\n     }\n    },\n    \"podCidr\": \"10.244.0.0/16\",\n
        \   \"serviceCidr\": \"10.0.0.0/16\",\n    \"dnsServiceIP\": \"10.0.0.10\",\n
        \   \"dockerBridgeCidr\": \"172.17.0.1/16\",\n    \"outboundType\": \"loadBalancer\",\n
        \   \"podCidrs\": [\n     \"10.244.0.0/16\"\n    ],\n    \"serviceCidrs\":
        [\n     \"10.0.0.0/16\"\n    ],\n    \"ipFamilies\": [\n     \"IPv4\"\n    ]\n
        \  },\n   \"maxAgentPools\": 100,\n   \"disableLocalAccounts\": false,\n   \"securityProfile\":
        {},\n   \"storageProfile\": {\n    \"diskCSIDriver\": {\n     \"enabled\":
        true,\n     \"version\": \"v1\"\n    },\n    \"fileCSIDriver\": {\n     \"enabled\":
        true\n    },\n    \"snapshotController\": {\n     \"enabled\": true\n    }\n
        \  },\n   \"oidcIssuerProfile\": {\n    \"enabled\": false\n   }\n  },\n  \"identity\":
        {\n   \"type\": \"SystemAssigned\",\n   \"principalId\":\"00000000-0000-0000-0000-000000000001\",\n
        \  \"tenantId\": \"72f988bf-86f1-41af-91ab-2d7cd011db47\"\n  },\n  \"sku\":
        {\n   \"name\": \"Basic\",\n   \"tier\": \"Free\"\n  }\n }"
    headers:
      azure-asyncoperation:
<<<<<<< HEAD
      - https://management.azure.com/subscriptions/00000000-0000-0000-0000-000000000000/providers/Microsoft.ContainerService/locations/centraluseuap/operations/12fec56c-10a0-4564-92ba-725b38edca5c?api-version=2016-03-30
=======
      - https://management.azure.com/subscriptions/00000000-0000-0000-0000-000000000000/providers/Microsoft.ContainerService/locations/centraluseuap/operations/62a12646-dc6a-474c-ab0b-3ea5c947f466?api-version=2016-03-30
>>>>>>> fc8ac97d
      cache-control:
      - no-cache
      content-length:
      - '3471'
      content-type:
      - application/json
      date:
<<<<<<< HEAD
      - Tue, 19 Jul 2022 06:34:49 GMT
=======
      - Wed, 28 Sep 2022 10:20:33 GMT
>>>>>>> fc8ac97d
      expires:
      - '-1'
      pragma:
      - no-cache
      server:
      - nginx
      strict-transport-security:
      - max-age=31536000; includeSubDomains
      x-content-type-options:
      - nosniff
      x-ms-ratelimit-remaining-subscription-writes:
<<<<<<< HEAD
      - '1195'
=======
      - '1194'
>>>>>>> fc8ac97d
    status:
      code: 201
      message: Created
- request:
    body: null
    headers:
      Accept:
      - '*/*'
      Accept-Encoding:
      - gzip, deflate
      CommandName:
      - aks create
      Connection:
      - keep-alive
      ParameterSetName:
      - --resource-group --name --location --network-plugin --network-plugin-mode
        --ssh-key-value --pod-cidr --node-count --aks-custom-headers
      User-Agent:
<<<<<<< HEAD
      - AZURECLI/2.38.0 azsdk-python-azure-mgmt-containerservice/20.0.0b Python/3.8.10
        (Linux-5.13.0-1031-azure-x86_64-with-glibc2.29)
    method: GET
    uri: https://management.azure.com/subscriptions/00000000-0000-0000-0000-000000000000/providers/Microsoft.ContainerService/locations/centraluseuap/operations/12fec56c-10a0-4564-92ba-725b38edca5c?api-version=2016-03-30
  response:
    body:
      string: "{\n  \"name\": \"6cc5fe12-a010-6445-92ba-725b38edca5c\",\n  \"status\":
        \"InProgress\",\n  \"startTime\": \"2022-07-19T06:34:49.3208884Z\"\n }"
=======
      - AZURECLI/2.40.0 azsdk-python-azure-mgmt-containerservice/20.3.0b2 Python/3.8.10
        (Linux-5.15.0-1020-azure-x86_64-with-glibc2.29)
    method: GET
    uri: https://management.azure.com/subscriptions/00000000-0000-0000-0000-000000000000/providers/Microsoft.ContainerService/locations/centraluseuap/operations/62a12646-dc6a-474c-ab0b-3ea5c947f466?api-version=2016-03-30
  response:
    body:
      string: "{\n  \"name\": \"4626a162-6adc-4c47-ab0b-3ea5c947f466\",\n  \"status\":
        \"InProgress\",\n  \"startTime\": \"2022-09-28T10:20:33.5308081Z\"\n }"
>>>>>>> fc8ac97d
    headers:
      cache-control:
      - no-cache
      content-length:
      - '126'
      content-type:
      - application/json
      date:
<<<<<<< HEAD
      - Tue, 19 Jul 2022 06:35:18 GMT
=======
      - Wed, 28 Sep 2022 10:21:04 GMT
>>>>>>> fc8ac97d
      expires:
      - '-1'
      pragma:
      - no-cache
      server:
      - nginx
      strict-transport-security:
      - max-age=31536000; includeSubDomains
      transfer-encoding:
      - chunked
      vary:
      - Accept-Encoding
      x-content-type-options:
      - nosniff
    status:
      code: 200
      message: OK
- request:
    body: null
    headers:
      Accept:
      - '*/*'
      Accept-Encoding:
      - gzip, deflate
      CommandName:
      - aks create
      Connection:
      - keep-alive
      ParameterSetName:
      - --resource-group --name --location --network-plugin --network-plugin-mode
        --ssh-key-value --pod-cidr --node-count --aks-custom-headers
      User-Agent:
<<<<<<< HEAD
      - AZURECLI/2.38.0 azsdk-python-azure-mgmt-containerservice/20.0.0b Python/3.8.10
        (Linux-5.13.0-1031-azure-x86_64-with-glibc2.29)
    method: GET
    uri: https://management.azure.com/subscriptions/00000000-0000-0000-0000-000000000000/providers/Microsoft.ContainerService/locations/centraluseuap/operations/12fec56c-10a0-4564-92ba-725b38edca5c?api-version=2016-03-30
  response:
    body:
      string: "{\n  \"name\": \"6cc5fe12-a010-6445-92ba-725b38edca5c\",\n  \"status\":
        \"InProgress\",\n  \"startTime\": \"2022-07-19T06:34:49.3208884Z\"\n }"
=======
      - AZURECLI/2.40.0 azsdk-python-azure-mgmt-containerservice/20.3.0b2 Python/3.8.10
        (Linux-5.15.0-1020-azure-x86_64-with-glibc2.29)
    method: GET
    uri: https://management.azure.com/subscriptions/00000000-0000-0000-0000-000000000000/providers/Microsoft.ContainerService/locations/centraluseuap/operations/62a12646-dc6a-474c-ab0b-3ea5c947f466?api-version=2016-03-30
  response:
    body:
      string: "{\n  \"name\": \"4626a162-6adc-4c47-ab0b-3ea5c947f466\",\n  \"status\":
        \"InProgress\",\n  \"startTime\": \"2022-09-28T10:20:33.5308081Z\"\n }"
>>>>>>> fc8ac97d
    headers:
      cache-control:
      - no-cache
      content-length:
      - '126'
      content-type:
      - application/json
      date:
<<<<<<< HEAD
      - Tue, 19 Jul 2022 06:35:49 GMT
=======
      - Wed, 28 Sep 2022 10:21:34 GMT
>>>>>>> fc8ac97d
      expires:
      - '-1'
      pragma:
      - no-cache
      server:
      - nginx
      strict-transport-security:
      - max-age=31536000; includeSubDomains
      transfer-encoding:
      - chunked
      vary:
      - Accept-Encoding
      x-content-type-options:
      - nosniff
    status:
      code: 200
      message: OK
- request:
    body: null
    headers:
      Accept:
      - '*/*'
      Accept-Encoding:
      - gzip, deflate
      CommandName:
      - aks create
      Connection:
      - keep-alive
      ParameterSetName:
      - --resource-group --name --location --network-plugin --network-plugin-mode
        --ssh-key-value --pod-cidr --node-count --aks-custom-headers
      User-Agent:
<<<<<<< HEAD
      - AZURECLI/2.38.0 azsdk-python-azure-mgmt-containerservice/20.0.0b Python/3.8.10
        (Linux-5.13.0-1031-azure-x86_64-with-glibc2.29)
    method: GET
    uri: https://management.azure.com/subscriptions/00000000-0000-0000-0000-000000000000/providers/Microsoft.ContainerService/locations/centraluseuap/operations/12fec56c-10a0-4564-92ba-725b38edca5c?api-version=2016-03-30
  response:
    body:
      string: "{\n  \"name\": \"6cc5fe12-a010-6445-92ba-725b38edca5c\",\n  \"status\":
        \"InProgress\",\n  \"startTime\": \"2022-07-19T06:34:49.3208884Z\"\n }"
=======
      - AZURECLI/2.40.0 azsdk-python-azure-mgmt-containerservice/20.3.0b2 Python/3.8.10
        (Linux-5.15.0-1020-azure-x86_64-with-glibc2.29)
    method: GET
    uri: https://management.azure.com/subscriptions/00000000-0000-0000-0000-000000000000/providers/Microsoft.ContainerService/locations/centraluseuap/operations/62a12646-dc6a-474c-ab0b-3ea5c947f466?api-version=2016-03-30
  response:
    body:
      string: "{\n  \"name\": \"4626a162-6adc-4c47-ab0b-3ea5c947f466\",\n  \"status\":
        \"InProgress\",\n  \"startTime\": \"2022-09-28T10:20:33.5308081Z\"\n }"
>>>>>>> fc8ac97d
    headers:
      cache-control:
      - no-cache
      content-length:
      - '126'
      content-type:
      - application/json
      date:
<<<<<<< HEAD
      - Tue, 19 Jul 2022 06:36:19 GMT
=======
      - Wed, 28 Sep 2022 10:22:03 GMT
>>>>>>> fc8ac97d
      expires:
      - '-1'
      pragma:
      - no-cache
      server:
      - nginx
      strict-transport-security:
      - max-age=31536000; includeSubDomains
      transfer-encoding:
      - chunked
      vary:
      - Accept-Encoding
      x-content-type-options:
      - nosniff
    status:
      code: 200
      message: OK
- request:
    body: null
    headers:
      Accept:
      - '*/*'
      Accept-Encoding:
      - gzip, deflate
      CommandName:
      - aks create
      Connection:
      - keep-alive
      ParameterSetName:
      - --resource-group --name --location --network-plugin --network-plugin-mode
        --ssh-key-value --pod-cidr --node-count --aks-custom-headers
      User-Agent:
<<<<<<< HEAD
      - AZURECLI/2.38.0 azsdk-python-azure-mgmt-containerservice/20.0.0b Python/3.8.10
        (Linux-5.13.0-1031-azure-x86_64-with-glibc2.29)
    method: GET
    uri: https://management.azure.com/subscriptions/00000000-0000-0000-0000-000000000000/providers/Microsoft.ContainerService/locations/centraluseuap/operations/12fec56c-10a0-4564-92ba-725b38edca5c?api-version=2016-03-30
  response:
    body:
      string: "{\n  \"name\": \"6cc5fe12-a010-6445-92ba-725b38edca5c\",\n  \"status\":
        \"InProgress\",\n  \"startTime\": \"2022-07-19T06:34:49.3208884Z\"\n }"
=======
      - AZURECLI/2.40.0 azsdk-python-azure-mgmt-containerservice/20.3.0b2 Python/3.8.10
        (Linux-5.15.0-1020-azure-x86_64-with-glibc2.29)
    method: GET
    uri: https://management.azure.com/subscriptions/00000000-0000-0000-0000-000000000000/providers/Microsoft.ContainerService/locations/centraluseuap/operations/62a12646-dc6a-474c-ab0b-3ea5c947f466?api-version=2016-03-30
  response:
    body:
      string: "{\n  \"name\": \"4626a162-6adc-4c47-ab0b-3ea5c947f466\",\n  \"status\":
        \"InProgress\",\n  \"startTime\": \"2022-09-28T10:20:33.5308081Z\"\n }"
>>>>>>> fc8ac97d
    headers:
      cache-control:
      - no-cache
      content-length:
      - '126'
      content-type:
      - application/json
      date:
<<<<<<< HEAD
      - Tue, 19 Jul 2022 06:36:49 GMT
=======
      - Wed, 28 Sep 2022 10:22:34 GMT
>>>>>>> fc8ac97d
      expires:
      - '-1'
      pragma:
      - no-cache
      server:
      - nginx
      strict-transport-security:
      - max-age=31536000; includeSubDomains
      transfer-encoding:
      - chunked
      vary:
      - Accept-Encoding
      x-content-type-options:
      - nosniff
    status:
      code: 200
      message: OK
- request:
    body: null
    headers:
      Accept:
      - '*/*'
      Accept-Encoding:
      - gzip, deflate
      CommandName:
      - aks create
      Connection:
      - keep-alive
      ParameterSetName:
      - --resource-group --name --location --network-plugin --network-plugin-mode
        --ssh-key-value --pod-cidr --node-count --aks-custom-headers
      User-Agent:
<<<<<<< HEAD
      - AZURECLI/2.38.0 azsdk-python-azure-mgmt-containerservice/20.0.0b Python/3.8.10
        (Linux-5.13.0-1031-azure-x86_64-with-glibc2.29)
    method: GET
    uri: https://management.azure.com/subscriptions/00000000-0000-0000-0000-000000000000/providers/Microsoft.ContainerService/locations/centraluseuap/operations/12fec56c-10a0-4564-92ba-725b38edca5c?api-version=2016-03-30
  response:
    body:
      string: "{\n  \"name\": \"6cc5fe12-a010-6445-92ba-725b38edca5c\",\n  \"status\":
        \"InProgress\",\n  \"startTime\": \"2022-07-19T06:34:49.3208884Z\"\n }"
=======
      - AZURECLI/2.40.0 azsdk-python-azure-mgmt-containerservice/20.3.0b2 Python/3.8.10
        (Linux-5.15.0-1020-azure-x86_64-with-glibc2.29)
    method: GET
    uri: https://management.azure.com/subscriptions/00000000-0000-0000-0000-000000000000/providers/Microsoft.ContainerService/locations/centraluseuap/operations/62a12646-dc6a-474c-ab0b-3ea5c947f466?api-version=2016-03-30
  response:
    body:
      string: "{\n  \"name\": \"4626a162-6adc-4c47-ab0b-3ea5c947f466\",\n  \"status\":
        \"InProgress\",\n  \"startTime\": \"2022-09-28T10:20:33.5308081Z\"\n }"
>>>>>>> fc8ac97d
    headers:
      cache-control:
      - no-cache
      content-length:
      - '126'
      content-type:
      - application/json
      date:
<<<<<<< HEAD
      - Tue, 19 Jul 2022 06:37:19 GMT
=======
      - Wed, 28 Sep 2022 10:23:04 GMT
>>>>>>> fc8ac97d
      expires:
      - '-1'
      pragma:
      - no-cache
      server:
      - nginx
      strict-transport-security:
      - max-age=31536000; includeSubDomains
      transfer-encoding:
      - chunked
      vary:
      - Accept-Encoding
      x-content-type-options:
      - nosniff
    status:
      code: 200
      message: OK
- request:
    body: null
    headers:
      Accept:
      - '*/*'
      Accept-Encoding:
      - gzip, deflate
      CommandName:
      - aks create
      Connection:
      - keep-alive
      ParameterSetName:
      - --resource-group --name --location --network-plugin --network-plugin-mode
        --ssh-key-value --pod-cidr --node-count --aks-custom-headers
      User-Agent:
<<<<<<< HEAD
      - AZURECLI/2.38.0 azsdk-python-azure-mgmt-containerservice/20.0.0b Python/3.8.10
        (Linux-5.13.0-1031-azure-x86_64-with-glibc2.29)
    method: GET
    uri: https://management.azure.com/subscriptions/00000000-0000-0000-0000-000000000000/providers/Microsoft.ContainerService/locations/centraluseuap/operations/12fec56c-10a0-4564-92ba-725b38edca5c?api-version=2016-03-30
  response:
    body:
      string: "{\n  \"name\": \"6cc5fe12-a010-6445-92ba-725b38edca5c\",\n  \"status\":
        \"InProgress\",\n  \"startTime\": \"2022-07-19T06:34:49.3208884Z\"\n }"
=======
      - AZURECLI/2.40.0 azsdk-python-azure-mgmt-containerservice/20.3.0b2 Python/3.8.10
        (Linux-5.15.0-1020-azure-x86_64-with-glibc2.29)
    method: GET
    uri: https://management.azure.com/subscriptions/00000000-0000-0000-0000-000000000000/providers/Microsoft.ContainerService/locations/centraluseuap/operations/62a12646-dc6a-474c-ab0b-3ea5c947f466?api-version=2016-03-30
  response:
    body:
      string: "{\n  \"name\": \"4626a162-6adc-4c47-ab0b-3ea5c947f466\",\n  \"status\":
        \"InProgress\",\n  \"startTime\": \"2022-09-28T10:20:33.5308081Z\"\n }"
>>>>>>> fc8ac97d
    headers:
      cache-control:
      - no-cache
      content-length:
      - '126'
      content-type:
      - application/json
      date:
<<<<<<< HEAD
      - Tue, 19 Jul 2022 06:37:49 GMT
=======
      - Wed, 28 Sep 2022 10:23:34 GMT
>>>>>>> fc8ac97d
      expires:
      - '-1'
      pragma:
      - no-cache
      server:
      - nginx
      strict-transport-security:
      - max-age=31536000; includeSubDomains
      transfer-encoding:
      - chunked
      vary:
      - Accept-Encoding
      x-content-type-options:
      - nosniff
    status:
      code: 200
      message: OK
- request:
    body: null
    headers:
      Accept:
      - '*/*'
      Accept-Encoding:
      - gzip, deflate
      CommandName:
      - aks create
      Connection:
      - keep-alive
      ParameterSetName:
      - --resource-group --name --location --network-plugin --network-plugin-mode
        --ssh-key-value --pod-cidr --node-count --aks-custom-headers
      User-Agent:
<<<<<<< HEAD
      - AZURECLI/2.38.0 azsdk-python-azure-mgmt-containerservice/20.0.0b Python/3.8.10
        (Linux-5.13.0-1031-azure-x86_64-with-glibc2.29)
    method: GET
    uri: https://management.azure.com/subscriptions/00000000-0000-0000-0000-000000000000/providers/Microsoft.ContainerService/locations/centraluseuap/operations/12fec56c-10a0-4564-92ba-725b38edca5c?api-version=2016-03-30
  response:
    body:
      string: "{\n  \"name\": \"6cc5fe12-a010-6445-92ba-725b38edca5c\",\n  \"status\":
        \"InProgress\",\n  \"startTime\": \"2022-07-19T06:34:49.3208884Z\"\n }"
=======
      - AZURECLI/2.40.0 azsdk-python-azure-mgmt-containerservice/20.3.0b2 Python/3.8.10
        (Linux-5.15.0-1020-azure-x86_64-with-glibc2.29)
    method: GET
    uri: https://management.azure.com/subscriptions/00000000-0000-0000-0000-000000000000/providers/Microsoft.ContainerService/locations/centraluseuap/operations/62a12646-dc6a-474c-ab0b-3ea5c947f466?api-version=2016-03-30
  response:
    body:
      string: "{\n  \"name\": \"4626a162-6adc-4c47-ab0b-3ea5c947f466\",\n  \"status\":
        \"InProgress\",\n  \"startTime\": \"2022-09-28T10:20:33.5308081Z\"\n }"
>>>>>>> fc8ac97d
    headers:
      cache-control:
      - no-cache
      content-length:
      - '126'
      content-type:
      - application/json
      date:
<<<<<<< HEAD
      - Tue, 19 Jul 2022 06:38:19 GMT
=======
      - Wed, 28 Sep 2022 10:24:04 GMT
>>>>>>> fc8ac97d
      expires:
      - '-1'
      pragma:
      - no-cache
      server:
      - nginx
      strict-transport-security:
      - max-age=31536000; includeSubDomains
      transfer-encoding:
      - chunked
      vary:
      - Accept-Encoding
      x-content-type-options:
      - nosniff
    status:
      code: 200
      message: OK
- request:
    body: null
    headers:
      Accept:
      - '*/*'
      Accept-Encoding:
      - gzip, deflate
      CommandName:
      - aks create
      Connection:
      - keep-alive
      ParameterSetName:
      - --resource-group --name --location --network-plugin --network-plugin-mode
        --ssh-key-value --pod-cidr --node-count --aks-custom-headers
      User-Agent:
<<<<<<< HEAD
      - AZURECLI/2.38.0 azsdk-python-azure-mgmt-containerservice/20.0.0b Python/3.8.10
        (Linux-5.13.0-1031-azure-x86_64-with-glibc2.29)
    method: GET
    uri: https://management.azure.com/subscriptions/00000000-0000-0000-0000-000000000000/providers/Microsoft.ContainerService/locations/centraluseuap/operations/12fec56c-10a0-4564-92ba-725b38edca5c?api-version=2016-03-30
  response:
    body:
      string: "{\n  \"name\": \"6cc5fe12-a010-6445-92ba-725b38edca5c\",\n  \"status\":
        \"InProgress\",\n  \"startTime\": \"2022-07-19T06:34:49.3208884Z\"\n }"
=======
      - AZURECLI/2.40.0 azsdk-python-azure-mgmt-containerservice/20.3.0b2 Python/3.8.10
        (Linux-5.15.0-1020-azure-x86_64-with-glibc2.29)
    method: GET
    uri: https://management.azure.com/subscriptions/00000000-0000-0000-0000-000000000000/providers/Microsoft.ContainerService/locations/centraluseuap/operations/62a12646-dc6a-474c-ab0b-3ea5c947f466?api-version=2016-03-30
  response:
    body:
      string: "{\n  \"name\": \"4626a162-6adc-4c47-ab0b-3ea5c947f466\",\n  \"status\":
        \"InProgress\",\n  \"startTime\": \"2022-09-28T10:20:33.5308081Z\"\n }"
>>>>>>> fc8ac97d
    headers:
      cache-control:
      - no-cache
      content-length:
      - '126'
      content-type:
      - application/json
      date:
<<<<<<< HEAD
      - Tue, 19 Jul 2022 06:38:49 GMT
=======
      - Wed, 28 Sep 2022 10:24:34 GMT
>>>>>>> fc8ac97d
      expires:
      - '-1'
      pragma:
      - no-cache
      server:
      - nginx
      strict-transport-security:
      - max-age=31536000; includeSubDomains
      transfer-encoding:
      - chunked
      vary:
      - Accept-Encoding
      x-content-type-options:
      - nosniff
    status:
      code: 200
      message: OK
- request:
    body: null
    headers:
      Accept:
      - '*/*'
      Accept-Encoding:
      - gzip, deflate
      CommandName:
      - aks create
      Connection:
      - keep-alive
      ParameterSetName:
      - --resource-group --name --location --network-plugin --network-plugin-mode
        --ssh-key-value --pod-cidr --node-count --aks-custom-headers
      User-Agent:
<<<<<<< HEAD
      - AZURECLI/2.38.0 azsdk-python-azure-mgmt-containerservice/20.0.0b Python/3.8.10
        (Linux-5.13.0-1031-azure-x86_64-with-glibc2.29)
    method: GET
    uri: https://management.azure.com/subscriptions/00000000-0000-0000-0000-000000000000/providers/Microsoft.ContainerService/locations/centraluseuap/operations/12fec56c-10a0-4564-92ba-725b38edca5c?api-version=2016-03-30
  response:
    body:
      string: "{\n  \"name\": \"6cc5fe12-a010-6445-92ba-725b38edca5c\",\n  \"status\":
        \"InProgress\",\n  \"startTime\": \"2022-07-19T06:34:49.3208884Z\"\n }"
=======
      - AZURECLI/2.40.0 azsdk-python-azure-mgmt-containerservice/20.3.0b2 Python/3.8.10
        (Linux-5.15.0-1020-azure-x86_64-with-glibc2.29)
    method: GET
    uri: https://management.azure.com/subscriptions/00000000-0000-0000-0000-000000000000/providers/Microsoft.ContainerService/locations/centraluseuap/operations/62a12646-dc6a-474c-ab0b-3ea5c947f466?api-version=2016-03-30
  response:
    body:
      string: "{\n  \"name\": \"4626a162-6adc-4c47-ab0b-3ea5c947f466\",\n  \"status\":
        \"InProgress\",\n  \"startTime\": \"2022-09-28T10:20:33.5308081Z\"\n }"
>>>>>>> fc8ac97d
    headers:
      cache-control:
      - no-cache
      content-length:
      - '126'
      content-type:
      - application/json
      date:
<<<<<<< HEAD
      - Tue, 19 Jul 2022 06:39:19 GMT
=======
      - Wed, 28 Sep 2022 10:25:06 GMT
>>>>>>> fc8ac97d
      expires:
      - '-1'
      pragma:
      - no-cache
      server:
      - nginx
      strict-transport-security:
      - max-age=31536000; includeSubDomains
      transfer-encoding:
      - chunked
      vary:
      - Accept-Encoding
      x-content-type-options:
      - nosniff
    status:
      code: 200
      message: OK
- request:
    body: null
    headers:
      Accept:
      - '*/*'
      Accept-Encoding:
      - gzip, deflate
      CommandName:
      - aks create
      Connection:
      - keep-alive
      ParameterSetName:
      - --resource-group --name --location --network-plugin --network-plugin-mode
        --ssh-key-value --pod-cidr --node-count --aks-custom-headers
      User-Agent:
<<<<<<< HEAD
      - AZURECLI/2.38.0 azsdk-python-azure-mgmt-containerservice/20.0.0b Python/3.8.10
        (Linux-5.13.0-1031-azure-x86_64-with-glibc2.29)
    method: GET
    uri: https://management.azure.com/subscriptions/00000000-0000-0000-0000-000000000000/providers/Microsoft.ContainerService/locations/centraluseuap/operations/12fec56c-10a0-4564-92ba-725b38edca5c?api-version=2016-03-30
  response:
    body:
      string: "{\n  \"name\": \"6cc5fe12-a010-6445-92ba-725b38edca5c\",\n  \"status\":
        \"InProgress\",\n  \"startTime\": \"2022-07-19T06:34:49.3208884Z\"\n }"
=======
      - AZURECLI/2.40.0 azsdk-python-azure-mgmt-containerservice/20.3.0b2 Python/3.8.10
        (Linux-5.15.0-1020-azure-x86_64-with-glibc2.29)
    method: GET
    uri: https://management.azure.com/subscriptions/00000000-0000-0000-0000-000000000000/providers/Microsoft.ContainerService/locations/centraluseuap/operations/62a12646-dc6a-474c-ab0b-3ea5c947f466?api-version=2016-03-30
  response:
    body:
      string: "{\n  \"name\": \"4626a162-6adc-4c47-ab0b-3ea5c947f466\",\n  \"status\":
        \"InProgress\",\n  \"startTime\": \"2022-09-28T10:20:33.5308081Z\"\n }"
>>>>>>> fc8ac97d
    headers:
      cache-control:
      - no-cache
      content-length:
      - '126'
      content-type:
      - application/json
      date:
<<<<<<< HEAD
      - Tue, 19 Jul 2022 06:39:50 GMT
=======
      - Wed, 28 Sep 2022 10:25:35 GMT
>>>>>>> fc8ac97d
      expires:
      - '-1'
      pragma:
      - no-cache
      server:
      - nginx
      strict-transport-security:
      - max-age=31536000; includeSubDomains
      transfer-encoding:
      - chunked
      vary:
      - Accept-Encoding
      x-content-type-options:
      - nosniff
    status:
      code: 200
      message: OK
- request:
    body: null
    headers:
      Accept:
      - '*/*'
      Accept-Encoding:
      - gzip, deflate
      CommandName:
      - aks create
      Connection:
      - keep-alive
      ParameterSetName:
      - --resource-group --name --location --network-plugin --network-plugin-mode
        --ssh-key-value --pod-cidr --node-count --aks-custom-headers
      User-Agent:
<<<<<<< HEAD
      - AZURECLI/2.38.0 azsdk-python-azure-mgmt-containerservice/20.0.0b Python/3.8.10
        (Linux-5.13.0-1031-azure-x86_64-with-glibc2.29)
    method: GET
    uri: https://management.azure.com/subscriptions/00000000-0000-0000-0000-000000000000/providers/Microsoft.ContainerService/locations/centraluseuap/operations/12fec56c-10a0-4564-92ba-725b38edca5c?api-version=2016-03-30
  response:
    body:
      string: "{\n  \"name\": \"6cc5fe12-a010-6445-92ba-725b38edca5c\",\n  \"status\":
        \"InProgress\",\n  \"startTime\": \"2022-07-19T06:34:49.3208884Z\"\n }"
=======
      - AZURECLI/2.40.0 azsdk-python-azure-mgmt-containerservice/20.3.0b2 Python/3.8.10
        (Linux-5.15.0-1020-azure-x86_64-with-glibc2.29)
    method: GET
    uri: https://management.azure.com/subscriptions/00000000-0000-0000-0000-000000000000/providers/Microsoft.ContainerService/locations/centraluseuap/operations/62a12646-dc6a-474c-ab0b-3ea5c947f466?api-version=2016-03-30
  response:
    body:
      string: "{\n  \"name\": \"4626a162-6adc-4c47-ab0b-3ea5c947f466\",\n  \"status\":
        \"InProgress\",\n  \"startTime\": \"2022-09-28T10:20:33.5308081Z\"\n }"
>>>>>>> fc8ac97d
    headers:
      cache-control:
      - no-cache
      content-length:
      - '126'
      content-type:
      - application/json
      date:
<<<<<<< HEAD
      - Tue, 19 Jul 2022 06:40:21 GMT
=======
      - Wed, 28 Sep 2022 10:26:05 GMT
>>>>>>> fc8ac97d
      expires:
      - '-1'
      pragma:
      - no-cache
      server:
      - nginx
      strict-transport-security:
      - max-age=31536000; includeSubDomains
      transfer-encoding:
      - chunked
      vary:
      - Accept-Encoding
      x-content-type-options:
      - nosniff
    status:
      code: 200
      message: OK
- request:
    body: null
    headers:
      Accept:
      - '*/*'
      Accept-Encoding:
      - gzip, deflate
      CommandName:
      - aks create
      Connection:
      - keep-alive
      ParameterSetName:
      - --resource-group --name --location --network-plugin --network-plugin-mode
        --ssh-key-value --pod-cidr --node-count --aks-custom-headers
      User-Agent:
<<<<<<< HEAD
      - AZURECLI/2.38.0 azsdk-python-azure-mgmt-containerservice/20.0.0b Python/3.8.10
        (Linux-5.13.0-1031-azure-x86_64-with-glibc2.29)
    method: GET
    uri: https://management.azure.com/subscriptions/00000000-0000-0000-0000-000000000000/providers/Microsoft.ContainerService/locations/centraluseuap/operations/12fec56c-10a0-4564-92ba-725b38edca5c?api-version=2016-03-30
  response:
    body:
      string: "{\n  \"name\": \"6cc5fe12-a010-6445-92ba-725b38edca5c\",\n  \"status\":
        \"InProgress\",\n  \"startTime\": \"2022-07-19T06:34:49.3208884Z\"\n }"
=======
      - AZURECLI/2.40.0 azsdk-python-azure-mgmt-containerservice/20.3.0b2 Python/3.8.10
        (Linux-5.15.0-1020-azure-x86_64-with-glibc2.29)
    method: GET
    uri: https://management.azure.com/subscriptions/00000000-0000-0000-0000-000000000000/providers/Microsoft.ContainerService/locations/centraluseuap/operations/62a12646-dc6a-474c-ab0b-3ea5c947f466?api-version=2016-03-30
  response:
    body:
      string: "{\n  \"name\": \"4626a162-6adc-4c47-ab0b-3ea5c947f466\",\n  \"status\":
        \"InProgress\",\n  \"startTime\": \"2022-09-28T10:20:33.5308081Z\"\n }"
>>>>>>> fc8ac97d
    headers:
      cache-control:
      - no-cache
      content-length:
      - '126'
      content-type:
      - application/json
      date:
<<<<<<< HEAD
      - Tue, 19 Jul 2022 06:40:50 GMT
=======
      - Wed, 28 Sep 2022 10:26:35 GMT
>>>>>>> fc8ac97d
      expires:
      - '-1'
      pragma:
      - no-cache
      server:
      - nginx
      strict-transport-security:
      - max-age=31536000; includeSubDomains
      transfer-encoding:
      - chunked
      vary:
      - Accept-Encoding
      x-content-type-options:
      - nosniff
    status:
      code: 200
      message: OK
- request:
    body: null
    headers:
      Accept:
      - '*/*'
      Accept-Encoding:
      - gzip, deflate
      CommandName:
      - aks create
      Connection:
      - keep-alive
      ParameterSetName:
      - --resource-group --name --location --network-plugin --network-plugin-mode
        --ssh-key-value --pod-cidr --node-count --aks-custom-headers
      User-Agent:
<<<<<<< HEAD
      - AZURECLI/2.38.0 azsdk-python-azure-mgmt-containerservice/20.0.0b Python/3.8.10
        (Linux-5.13.0-1031-azure-x86_64-with-glibc2.29)
    method: GET
    uri: https://management.azure.com/subscriptions/00000000-0000-0000-0000-000000000000/providers/Microsoft.ContainerService/locations/centraluseuap/operations/12fec56c-10a0-4564-92ba-725b38edca5c?api-version=2016-03-30
  response:
    body:
      string: "{\n  \"name\": \"6cc5fe12-a010-6445-92ba-725b38edca5c\",\n  \"status\":
        \"InProgress\",\n  \"startTime\": \"2022-07-19T06:34:49.3208884Z\"\n }"
    headers:
      cache-control:
      - no-cache
      content-length:
      - '126'
      content-type:
      - application/json
      date:
      - Tue, 19 Jul 2022 06:41:20 GMT
      expires:
      - '-1'
      pragma:
      - no-cache
      server:
      - nginx
      strict-transport-security:
      - max-age=31536000; includeSubDomains
      transfer-encoding:
      - chunked
      vary:
      - Accept-Encoding
      x-content-type-options:
      - nosniff
    status:
      code: 200
      message: OK
- request:
    body: null
    headers:
      Accept:
      - '*/*'
      Accept-Encoding:
      - gzip, deflate
      CommandName:
      - aks create
      Connection:
      - keep-alive
      ParameterSetName:
      - --resource-group --name --location --network-plugin --network-plugin-mode
        --ssh-key-value --pod-cidr --node-count --aks-custom-headers
      User-Agent:
      - AZURECLI/2.38.0 azsdk-python-azure-mgmt-containerservice/20.0.0b Python/3.8.10
        (Linux-5.13.0-1031-azure-x86_64-with-glibc2.29)
    method: GET
    uri: https://management.azure.com/subscriptions/00000000-0000-0000-0000-000000000000/providers/Microsoft.ContainerService/locations/centraluseuap/operations/12fec56c-10a0-4564-92ba-725b38edca5c?api-version=2016-03-30
  response:
    body:
      string: "{\n  \"name\": \"6cc5fe12-a010-6445-92ba-725b38edca5c\",\n  \"status\":
        \"InProgress\",\n  \"startTime\": \"2022-07-19T06:34:49.3208884Z\"\n }"
    headers:
      cache-control:
      - no-cache
      content-length:
      - '126'
      content-type:
      - application/json
      date:
      - Tue, 19 Jul 2022 06:41:51 GMT
      expires:
      - '-1'
      pragma:
      - no-cache
      server:
      - nginx
      strict-transport-security:
      - max-age=31536000; includeSubDomains
      transfer-encoding:
      - chunked
      vary:
      - Accept-Encoding
      x-content-type-options:
      - nosniff
    status:
      code: 200
      message: OK
- request:
    body: null
    headers:
      Accept:
      - '*/*'
      Accept-Encoding:
      - gzip, deflate
      CommandName:
      - aks create
      Connection:
      - keep-alive
      ParameterSetName:
      - --resource-group --name --location --network-plugin --network-plugin-mode
        --ssh-key-value --pod-cidr --node-count --aks-custom-headers
      User-Agent:
      - AZURECLI/2.38.0 azsdk-python-azure-mgmt-containerservice/20.0.0b Python/3.8.10
        (Linux-5.13.0-1031-azure-x86_64-with-glibc2.29)
    method: GET
    uri: https://management.azure.com/subscriptions/00000000-0000-0000-0000-000000000000/providers/Microsoft.ContainerService/locations/centraluseuap/operations/12fec56c-10a0-4564-92ba-725b38edca5c?api-version=2016-03-30
  response:
    body:
      string: "{\n  \"name\": \"6cc5fe12-a010-6445-92ba-725b38edca5c\",\n  \"status\":
        \"InProgress\",\n  \"startTime\": \"2022-07-19T06:34:49.3208884Z\"\n }"
    headers:
      cache-control:
      - no-cache
      content-length:
      - '126'
      content-type:
      - application/json
      date:
      - Tue, 19 Jul 2022 06:42:21 GMT
      expires:
      - '-1'
      pragma:
      - no-cache
      server:
      - nginx
      strict-transport-security:
      - max-age=31536000; includeSubDomains
      transfer-encoding:
      - chunked
      vary:
      - Accept-Encoding
      x-content-type-options:
      - nosniff
    status:
      code: 200
      message: OK
- request:
    body: null
    headers:
      Accept:
      - '*/*'
      Accept-Encoding:
      - gzip, deflate
      CommandName:
      - aks create
      Connection:
      - keep-alive
      ParameterSetName:
      - --resource-group --name --location --network-plugin --network-plugin-mode
        --ssh-key-value --pod-cidr --node-count --aks-custom-headers
      User-Agent:
      - AZURECLI/2.38.0 azsdk-python-azure-mgmt-containerservice/20.0.0b Python/3.8.10
        (Linux-5.13.0-1031-azure-x86_64-with-glibc2.29)
    method: GET
    uri: https://management.azure.com/subscriptions/00000000-0000-0000-0000-000000000000/providers/Microsoft.ContainerService/locations/centraluseuap/operations/12fec56c-10a0-4564-92ba-725b38edca5c?api-version=2016-03-30
  response:
    body:
      string: "{\n  \"name\": \"6cc5fe12-a010-6445-92ba-725b38edca5c\",\n  \"status\":
        \"InProgress\",\n  \"startTime\": \"2022-07-19T06:34:49.3208884Z\"\n }"
    headers:
      cache-control:
      - no-cache
      content-length:
      - '126'
      content-type:
      - application/json
      date:
      - Tue, 19 Jul 2022 06:42:51 GMT
      expires:
      - '-1'
      pragma:
      - no-cache
      server:
      - nginx
      strict-transport-security:
      - max-age=31536000; includeSubDomains
      transfer-encoding:
      - chunked
      vary:
      - Accept-Encoding
      x-content-type-options:
      - nosniff
    status:
      code: 200
      message: OK
- request:
    body: null
    headers:
      Accept:
      - '*/*'
      Accept-Encoding:
      - gzip, deflate
      CommandName:
      - aks create
      Connection:
      - keep-alive
      ParameterSetName:
      - --resource-group --name --location --network-plugin --network-plugin-mode
        --ssh-key-value --pod-cidr --node-count --aks-custom-headers
      User-Agent:
      - AZURECLI/2.38.0 azsdk-python-azure-mgmt-containerservice/20.0.0b Python/3.8.10
        (Linux-5.13.0-1031-azure-x86_64-with-glibc2.29)
    method: GET
    uri: https://management.azure.com/subscriptions/00000000-0000-0000-0000-000000000000/providers/Microsoft.ContainerService/locations/centraluseuap/operations/12fec56c-10a0-4564-92ba-725b38edca5c?api-version=2016-03-30
  response:
    body:
      string: "{\n  \"name\": \"6cc5fe12-a010-6445-92ba-725b38edca5c\",\n  \"status\":
        \"InProgress\",\n  \"startTime\": \"2022-07-19T06:34:49.3208884Z\"\n }"
    headers:
      cache-control:
      - no-cache
      content-length:
      - '126'
      content-type:
      - application/json
      date:
      - Tue, 19 Jul 2022 06:43:20 GMT
      expires:
      - '-1'
      pragma:
      - no-cache
      server:
      - nginx
      strict-transport-security:
      - max-age=31536000; includeSubDomains
      transfer-encoding:
      - chunked
      vary:
      - Accept-Encoding
      x-content-type-options:
      - nosniff
    status:
      code: 200
      message: OK
- request:
    body: null
    headers:
      Accept:
      - '*/*'
      Accept-Encoding:
      - gzip, deflate
      CommandName:
      - aks create
      Connection:
      - keep-alive
      ParameterSetName:
      - --resource-group --name --location --network-plugin --network-plugin-mode
        --ssh-key-value --pod-cidr --node-count --aks-custom-headers
      User-Agent:
      - AZURECLI/2.38.0 azsdk-python-azure-mgmt-containerservice/20.0.0b Python/3.8.10
        (Linux-5.13.0-1031-azure-x86_64-with-glibc2.29)
    method: GET
    uri: https://management.azure.com/subscriptions/00000000-0000-0000-0000-000000000000/providers/Microsoft.ContainerService/locations/centraluseuap/operations/12fec56c-10a0-4564-92ba-725b38edca5c?api-version=2016-03-30
  response:
    body:
      string: "{\n  \"name\": \"6cc5fe12-a010-6445-92ba-725b38edca5c\",\n  \"status\":
        \"InProgress\",\n  \"startTime\": \"2022-07-19T06:34:49.3208884Z\"\n }"
    headers:
      cache-control:
      - no-cache
      content-length:
      - '126'
      content-type:
      - application/json
      date:
      - Tue, 19 Jul 2022 06:43:51 GMT
      expires:
      - '-1'
      pragma:
      - no-cache
      server:
      - nginx
      strict-transport-security:
      - max-age=31536000; includeSubDomains
      transfer-encoding:
      - chunked
      vary:
      - Accept-Encoding
      x-content-type-options:
      - nosniff
    status:
      code: 200
      message: OK
- request:
    body: null
    headers:
      Accept:
      - '*/*'
      Accept-Encoding:
      - gzip, deflate
      CommandName:
      - aks create
      Connection:
      - keep-alive
      ParameterSetName:
      - --resource-group --name --location --network-plugin --network-plugin-mode
        --ssh-key-value --pod-cidr --node-count --aks-custom-headers
      User-Agent:
      - AZURECLI/2.38.0 azsdk-python-azure-mgmt-containerservice/20.0.0b Python/3.8.10
        (Linux-5.13.0-1031-azure-x86_64-with-glibc2.29)
    method: GET
    uri: https://management.azure.com/subscriptions/00000000-0000-0000-0000-000000000000/providers/Microsoft.ContainerService/locations/centraluseuap/operations/12fec56c-10a0-4564-92ba-725b38edca5c?api-version=2016-03-30
  response:
    body:
      string: "{\n  \"name\": \"6cc5fe12-a010-6445-92ba-725b38edca5c\",\n  \"status\":
        \"InProgress\",\n  \"startTime\": \"2022-07-19T06:34:49.3208884Z\"\n }"
    headers:
      cache-control:
      - no-cache
      content-length:
      - '126'
      content-type:
      - application/json
      date:
      - Tue, 19 Jul 2022 06:44:22 GMT
      expires:
      - '-1'
      pragma:
      - no-cache
      server:
      - nginx
      strict-transport-security:
      - max-age=31536000; includeSubDomains
      transfer-encoding:
      - chunked
      vary:
      - Accept-Encoding
      x-content-type-options:
      - nosniff
    status:
      code: 200
      message: OK
- request:
    body: null
    headers:
      Accept:
      - '*/*'
      Accept-Encoding:
      - gzip, deflate
      CommandName:
      - aks create
      Connection:
      - keep-alive
      ParameterSetName:
      - --resource-group --name --location --network-plugin --network-plugin-mode
        --ssh-key-value --pod-cidr --node-count --aks-custom-headers
      User-Agent:
      - AZURECLI/2.38.0 azsdk-python-azure-mgmt-containerservice/20.0.0b Python/3.8.10
        (Linux-5.13.0-1031-azure-x86_64-with-glibc2.29)
    method: GET
    uri: https://management.azure.com/subscriptions/00000000-0000-0000-0000-000000000000/providers/Microsoft.ContainerService/locations/centraluseuap/operations/12fec56c-10a0-4564-92ba-725b38edca5c?api-version=2016-03-30
  response:
    body:
      string: "{\n  \"name\": \"6cc5fe12-a010-6445-92ba-725b38edca5c\",\n  \"status\":
        \"InProgress\",\n  \"startTime\": \"2022-07-19T06:34:49.3208884Z\"\n }"
    headers:
      cache-control:
      - no-cache
      content-length:
      - '126'
      content-type:
      - application/json
      date:
      - Tue, 19 Jul 2022 06:44:52 GMT
      expires:
      - '-1'
      pragma:
      - no-cache
      server:
      - nginx
      strict-transport-security:
      - max-age=31536000; includeSubDomains
      transfer-encoding:
      - chunked
      vary:
      - Accept-Encoding
      x-content-type-options:
      - nosniff
    status:
      code: 200
      message: OK
- request:
    body: null
    headers:
      Accept:
      - '*/*'
      Accept-Encoding:
      - gzip, deflate
      CommandName:
      - aks create
      Connection:
      - keep-alive
      ParameterSetName:
      - --resource-group --name --location --network-plugin --network-plugin-mode
        --ssh-key-value --pod-cidr --node-count --aks-custom-headers
      User-Agent:
      - AZURECLI/2.38.0 azsdk-python-azure-mgmt-containerservice/20.0.0b Python/3.8.10
        (Linux-5.13.0-1031-azure-x86_64-with-glibc2.29)
    method: GET
    uri: https://management.azure.com/subscriptions/00000000-0000-0000-0000-000000000000/providers/Microsoft.ContainerService/locations/centraluseuap/operations/12fec56c-10a0-4564-92ba-725b38edca5c?api-version=2016-03-30
  response:
    body:
      string: "{\n  \"name\": \"6cc5fe12-a010-6445-92ba-725b38edca5c\",\n  \"status\":
        \"InProgress\",\n  \"startTime\": \"2022-07-19T06:34:49.3208884Z\"\n }"
    headers:
      cache-control:
      - no-cache
      content-length:
      - '126'
      content-type:
      - application/json
      date:
      - Tue, 19 Jul 2022 06:45:22 GMT
      expires:
      - '-1'
      pragma:
      - no-cache
      server:
      - nginx
      strict-transport-security:
      - max-age=31536000; includeSubDomains
      transfer-encoding:
      - chunked
      vary:
      - Accept-Encoding
      x-content-type-options:
      - nosniff
    status:
      code: 200
      message: OK
- request:
    body: null
    headers:
      Accept:
      - '*/*'
      Accept-Encoding:
      - gzip, deflate
      CommandName:
      - aks create
      Connection:
      - keep-alive
      ParameterSetName:
      - --resource-group --name --location --network-plugin --network-plugin-mode
        --ssh-key-value --pod-cidr --node-count --aks-custom-headers
      User-Agent:
      - AZURECLI/2.38.0 azsdk-python-azure-mgmt-containerservice/20.0.0b Python/3.8.10
        (Linux-5.13.0-1031-azure-x86_64-with-glibc2.29)
    method: GET
    uri: https://management.azure.com/subscriptions/00000000-0000-0000-0000-000000000000/providers/Microsoft.ContainerService/locations/centraluseuap/operations/12fec56c-10a0-4564-92ba-725b38edca5c?api-version=2016-03-30
  response:
    body:
      string: "{\n  \"name\": \"6cc5fe12-a010-6445-92ba-725b38edca5c\",\n  \"status\":
        \"Succeeded\",\n  \"startTime\": \"2022-07-19T06:34:49.3208884Z\",\n  \"endTime\":
        \"2022-07-19T06:45:48.4447778Z\"\n }"
=======
      - AZURECLI/2.40.0 azsdk-python-azure-mgmt-containerservice/20.3.0b2 Python/3.8.10
        (Linux-5.15.0-1020-azure-x86_64-with-glibc2.29)
    method: GET
    uri: https://management.azure.com/subscriptions/00000000-0000-0000-0000-000000000000/providers/Microsoft.ContainerService/locations/centraluseuap/operations/62a12646-dc6a-474c-ab0b-3ea5c947f466?api-version=2016-03-30
  response:
    body:
      string: "{\n  \"name\": \"4626a162-6adc-4c47-ab0b-3ea5c947f466\",\n  \"status\":
        \"Succeeded\",\n  \"startTime\": \"2022-09-28T10:20:33.5308081Z\",\n  \"endTime\":
        \"2022-09-28T10:26:54.1047205Z\"\n }"
>>>>>>> fc8ac97d
    headers:
      cache-control:
      - no-cache
      content-length:
      - '170'
      content-type:
      - application/json
      date:
<<<<<<< HEAD
      - Tue, 19 Jul 2022 06:45:52 GMT
=======
      - Wed, 28 Sep 2022 10:27:06 GMT
>>>>>>> fc8ac97d
      expires:
      - '-1'
      pragma:
      - no-cache
      server:
      - nginx
      strict-transport-security:
      - max-age=31536000; includeSubDomains
      transfer-encoding:
      - chunked
      vary:
      - Accept-Encoding
      x-content-type-options:
      - nosniff
    status:
      code: 200
      message: OK
- request:
    body: null
    headers:
      Accept:
      - '*/*'
      Accept-Encoding:
      - gzip, deflate
      CommandName:
      - aks create
      Connection:
      - keep-alive
      ParameterSetName:
      - --resource-group --name --location --network-plugin --network-plugin-mode
        --ssh-key-value --pod-cidr --node-count --aks-custom-headers
      User-Agent:
<<<<<<< HEAD
      - AZURECLI/2.38.0 azsdk-python-azure-mgmt-containerservice/20.0.0b Python/3.8.10
        (Linux-5.13.0-1031-azure-x86_64-with-glibc2.29)
    method: GET
    uri: https://management.azure.com/subscriptions/00000000-0000-0000-0000-000000000000/resourceGroups/clitest000001/providers/Microsoft.ContainerService/managedClusters/cliakstest000001?api-version=2022-06-02-preview
=======
      - AZURECLI/2.40.0 azsdk-python-azure-mgmt-containerservice/20.3.0b2 Python/3.8.10
        (Linux-5.15.0-1020-azure-x86_64-with-glibc2.29)
    method: GET
    uri: https://management.azure.com/subscriptions/00000000-0000-0000-0000-000000000000/resourceGroups/clitest000001/providers/Microsoft.ContainerService/managedClusters/cliakstest000001?api-version=2022-08-03-preview
>>>>>>> fc8ac97d
  response:
    body:
      string: "{\n  \"id\": \"/subscriptions/00000000-0000-0000-0000-000000000000/resourcegroups/clitest000001/providers/Microsoft.ContainerService/managedClusters/cliakstest000001\",\n
        \ \"location\": \"centraluseuap\",\n  \"name\": \"cliakstest000001\",\n  \"type\":
        \"Microsoft.ContainerService/ManagedClusters\",\n  \"properties\": {\n   \"provisioningState\":
        \"Succeeded\",\n   \"powerState\": {\n    \"code\": \"Running\"\n   },\n   \"kubernetesVersion\":
<<<<<<< HEAD
        \"1.22.11\",\n   \"currentKubernetesVersion\": \"1.22.11\",\n   \"dnsPrefix\":
        \"cliakstest-clitestlh3hvnxkg-8ecadf\",\n   \"fqdn\": \"cliakstest-clitestlh3hvnxkg-8ecadf-04768bce.hcp.centraluseuap.azmk8s.io\",\n
        \  \"azurePortalFQDN\": \"cliakstest-clitestlh3hvnxkg-8ecadf-04768bce.portal.hcp.centraluseuap.azmk8s.io\",\n
=======
        \"1.23.8\",\n   \"currentKubernetesVersion\": \"1.23.8\",\n   \"dnsPrefix\":
        \"cliakstest-clitestyspp76n5w-8ecadf\",\n   \"fqdn\": \"cliakstest-clitestyspp76n5w-8ecadf-00c10f4a.hcp.centraluseuap.azmk8s.io\",\n
        \  \"azurePortalFQDN\": \"cliakstest-clitestyspp76n5w-8ecadf-00c10f4a.portal.hcp.centraluseuap.azmk8s.io\",\n
>>>>>>> fc8ac97d
        \  \"agentPoolProfiles\": [\n    {\n     \"name\": \"nodepool1\",\n     \"count\":
        1,\n     \"vmSize\": \"Standard_DS2_v2\",\n     \"osDiskSizeGB\": 128,\n     \"osDiskType\":
        \"Managed\",\n     \"kubeletDiskType\": \"OS\",\n     \"workloadRuntime\":
        \"OCIContainer\",\n     \"maxPods\": 30,\n     \"type\": \"VirtualMachineScaleSets\",\n
        \    \"enableAutoScaling\": false,\n     \"provisioningState\": \"Succeeded\",\n
        \    \"powerState\": {\n      \"code\": \"Running\"\n     },\n     \"orchestratorVersion\":
        \"1.22.11\",\n     \"enableNodePublicIP\": false,\n     \"enableCustomCATrust\":
        false,\n     \"mode\": \"System\",\n     \"enableEncryptionAtHost\": false,\n
        \    \"enableUltraSSD\": false,\n     \"osType\": \"Linux\",\n     \"osSKU\":
<<<<<<< HEAD
        \"Ubuntu\",\n     \"nodeImageVersion\": \"AKSUbuntu-1804gen2containerd-2022.07.04\",\n
        \    \"upgradeSettings\": {},\n     \"enableFIPS\": false\n    }\n   ],\n
        \  \"linuxProfile\": {\n    \"adminUsername\": \"azureuser\",\n    \"ssh\":
        {\n     \"publicKeys\": [\n      {\n       \"keyData\": \"ssh-rsa AAAAB3NzaC1yc2EAAAADAQABAAABAQDBDU2v87Kb4/ZzK8RbuSkPMRF9IfTfY7Y/jeEede3uFf1lnR5Cix3oY6nmZz05uZKsDemHzTJdhUrNihiBljmK14os+4sjUGz8ffZCNop35eLpuZpNuPeU3Q9RX5IGMM9rK2URKKfPqDqFu6JuliFZL9y7ayNTu3OOEJhyXi9Mw/qo0vf/u04XD/mG0WDXWXkJyC0Lgp5/PNbJuI0XH+t+Fm1zYitVh5vAAKPDvGf5QufZlPPSjp729Bt0QBBsyIIq6XVZFxUrSaAPVXdgZKmL72vW3OCDaitsD1/a0Yx4g32n5ux1KICIBdAgpQ6TFCNS9A6i8krO57LiXnVAZneB
=======
        \"Ubuntu\",\n     \"nodeImageVersion\": \"AKSUbuntu-1804gen2containerd-2022.09.13\",\n
        \    \"upgradeSettings\": {},\n     \"enableFIPS\": false\n    }\n   ],\n
        \  \"linuxProfile\": {\n    \"adminUsername\": \"azureuser\",\n    \"ssh\":
        {\n     \"publicKeys\": [\n      {\n       \"keyData\": \"ssh-rsa AAAAB3NzaC1yc2EAAAADAQABAAABAQDVt7qYfUlZP3JUy9lguIXjt8N1qtBC8yktmu7E83C+A1pYFjRdVc/WU4vTbERHemLl28PpLNLg2EdVMVDXRPLEkSVOtNV02lh0Jyuw6s3mf/UYvgRKNo6rOSH3+Hvv+9IswiBnq7oOnzIz7wQaQZ47pDl2VbOO1JYjM+X2iNK8XrnXTm5+nE3ZSmwUweY6vSElhFhsogoJf8VRBH8hCxwhb+6h+XtAhH+OWGCy3l9YVS7pJxXGbd1G3zYem94lzIKuzKq1lCXQ1qrryfa1eX9U4H+d1IKCz8hnnns46kzSMM7Eh0robU9dLoJhNlh94vB6mvPpM2XJbMzf+mRC3FUv
>>>>>>> fc8ac97d
        azcli_aks_live_test@example.com\\n\"\n      }\n     ]\n    }\n   },\n   \"windowsProfile\":
        {\n    \"adminUsername\": \"azureuser\",\n    \"enableCSIProxy\": true\n   },\n
        \  \"servicePrincipalProfile\": {\n    \"clientId\":\"00000000-0000-0000-0000-000000000001\"\n
        \  },\n   \"nodeResourceGroup\": \"MC_clitest000001_cliakstest000001_centraluseuap\",\n
        \  \"enableRBAC\": true,\n   \"enablePodSecurityPolicy\": false,\n   \"networkProfile\":
        {\n    \"networkPlugin\": \"azure\",\n    \"networkPluginMode\": \"overlay\",\n
        \   \"loadBalancerSku\": \"Standard\",\n    \"loadBalancerProfile\": {\n     \"managedOutboundIPs\":
        {\n      \"count\": 1\n     },\n     \"effectiveOutboundIPs\": [\n      {\n
<<<<<<< HEAD
        \      \"id\": \"/subscriptions/00000000-0000-0000-0000-000000000000/resourceGroups/MC_clitest000001_cliakstest000001_centraluseuap/providers/Microsoft.Network/publicIPAddresses/69183dc2-dd74-4c79-ba97-11f124640156\"\n
        \     }\n     ]\n    },\n    \"podCidr\": \"10.244.0.0/16\",\n    \"serviceCidr\":
        \"10.0.0.0/16\",\n    \"dnsServiceIP\": \"10.0.0.10\",\n    \"dockerBridgeCidr\":
        \"172.17.0.1/16\",\n    \"outboundType\": \"loadBalancer\",\n    \"podCidrs\":
        [\n     \"10.244.0.0/16\"\n    ],\n    \"serviceCidrs\": [\n     \"10.0.0.0/16\"\n
        \   ],\n    \"ipFamilies\": [\n     \"IPv4\"\n    ]\n   },\n   \"maxAgentPools\":
        100,\n   \"identityProfile\": {\n    \"kubeletidentity\": {\n     \"resourceId\":
        \"/subscriptions/00000000-0000-0000-0000-000000000000/resourcegroups/MC_clitest000001_cliakstest000001_centraluseuap/providers/Microsoft.ManagedIdentity/userAssignedIdentities/cliakstest000001-agentpool\",\n
=======
        \      \"id\": \"/subscriptions/00000000-0000-0000-0000-000000000000/resourceGroups/MC_clitest000001_cliakstest000001_centraluseuap/providers/Microsoft.Network/publicIPAddresses/4dc4424e-1fe2-4b96-9fde-c5158d95708e\"\n
        \     }\n     ],\n     \"backendPoolType\": \"nodeIPConfiguration\"\n    },\n
        \   \"podCidr\": \"10.244.0.0/16\",\n    \"serviceCidr\": \"10.0.0.0/16\",\n
        \   \"dnsServiceIP\": \"10.0.0.10\",\n    \"dockerBridgeCidr\": \"172.17.0.1/16\",\n
        \   \"outboundType\": \"loadBalancer\",\n    \"podCidrs\": [\n     \"10.244.0.0/16\"\n
        \   ],\n    \"serviceCidrs\": [\n     \"10.0.0.0/16\"\n    ],\n    \"ipFamilies\":
        [\n     \"IPv4\"\n    ]\n   },\n   \"maxAgentPools\": 100,\n   \"identityProfile\":
        {\n    \"kubeletidentity\": {\n     \"resourceId\": \"/subscriptions/00000000-0000-0000-0000-000000000000/resourcegroups/MC_clitest000001_cliakstest000001_centraluseuap/providers/Microsoft.ManagedIdentity/userAssignedIdentities/cliakstest000001-agentpool\",\n
>>>>>>> fc8ac97d
        \    \"clientId\":\"00000000-0000-0000-0000-000000000001\",\n     \"objectId\":\"00000000-0000-0000-0000-000000000001\"\n
        \   }\n   },\n   \"disableLocalAccounts\": false,\n   \"securityProfile\":
        {},\n   \"storageProfile\": {\n    \"diskCSIDriver\": {\n     \"enabled\":
        true,\n     \"version\": \"v1\"\n    },\n    \"fileCSIDriver\": {\n     \"enabled\":
        true\n    },\n    \"snapshotController\": {\n     \"enabled\": true\n    }\n
        \  },\n   \"oidcIssuerProfile\": {\n    \"enabled\": false\n   }\n  },\n  \"identity\":
        {\n   \"type\": \"SystemAssigned\",\n   \"principalId\":\"00000000-0000-0000-0000-000000000001\",\n
        \  \"tenantId\": \"72f988bf-86f1-41af-91ab-2d7cd011db47\"\n  },\n  \"sku\":
        {\n   \"name\": \"Basic\",\n   \"tier\": \"Free\"\n  }\n }"
    headers:
      cache-control:
      - no-cache
      content-length:
      - '4136'
      content-type:
      - application/json
      date:
<<<<<<< HEAD
      - Tue, 19 Jul 2022 06:45:52 GMT
=======
      - Wed, 28 Sep 2022 10:27:07 GMT
>>>>>>> fc8ac97d
      expires:
      - '-1'
      pragma:
      - no-cache
      server:
      - nginx
      strict-transport-security:
      - max-age=31536000; includeSubDomains
      transfer-encoding:
      - chunked
      vary:
      - Accept-Encoding
      x-content-type-options:
      - nosniff
    status:
      code: 200
      message: OK
- request:
    body: null
    headers:
      Accept:
      - application/json
      Accept-Encoding:
      - gzip, deflate
      CommandName:
      - aks delete
      Connection:
      - keep-alive
      Content-Length:
      - '0'
      ParameterSetName:
      - -g -n --yes --no-wait
      User-Agent:
<<<<<<< HEAD
      - AZURECLI/2.38.0 azsdk-python-azure-mgmt-containerservice/20.0.0b Python/3.8.10
        (Linux-5.13.0-1031-azure-x86_64-with-glibc2.29)
    method: DELETE
    uri: https://management.azure.com/subscriptions/00000000-0000-0000-0000-000000000000/resourceGroups/clitest000001/providers/Microsoft.ContainerService/managedClusters/cliakstest000001?api-version=2022-06-02-preview
=======
      - AZURECLI/2.40.0 azsdk-python-azure-mgmt-containerservice/20.3.0b2 Python/3.8.10
        (Linux-5.15.0-1020-azure-x86_64-with-glibc2.29)
    method: DELETE
    uri: https://management.azure.com/subscriptions/00000000-0000-0000-0000-000000000000/resourceGroups/clitest000001/providers/Microsoft.ContainerService/managedClusters/cliakstest000001?api-version=2022-08-03-preview
>>>>>>> fc8ac97d
  response:
    body:
      string: ''
    headers:
      azure-asyncoperation:
<<<<<<< HEAD
      - https://management.azure.com/subscriptions/00000000-0000-0000-0000-000000000000/providers/Microsoft.ContainerService/locations/centraluseuap/operations/b8d9086f-28b1-44cd-adea-a5a81a939242?api-version=2016-03-30
=======
      - https://management.azure.com/subscriptions/00000000-0000-0000-0000-000000000000/providers/Microsoft.ContainerService/locations/centraluseuap/operations/957245e2-1d3c-4b14-b74c-7ce1b6a889a2?api-version=2016-03-30
>>>>>>> fc8ac97d
      cache-control:
      - no-cache
      content-length:
      - '0'
      date:
<<<<<<< HEAD
      - Tue, 19 Jul 2022 06:45:53 GMT
      expires:
      - '-1'
      location:
      - https://management.azure.com/subscriptions/00000000-0000-0000-0000-000000000000/providers/Microsoft.ContainerService/locations/centraluseuap/operationresults/b8d9086f-28b1-44cd-adea-a5a81a939242?api-version=2016-03-30
=======
      - Wed, 28 Sep 2022 10:27:08 GMT
      expires:
      - '-1'
      location:
      - https://management.azure.com/subscriptions/00000000-0000-0000-0000-000000000000/providers/Microsoft.ContainerService/locations/centraluseuap/operationresults/957245e2-1d3c-4b14-b74c-7ce1b6a889a2?api-version=2016-03-30
>>>>>>> fc8ac97d
      pragma:
      - no-cache
      server:
      - nginx
      strict-transport-security:
      - max-age=31536000; includeSubDomains
      x-content-type-options:
      - nosniff
      x-ms-ratelimit-remaining-subscription-deletes:
<<<<<<< HEAD
      - '14986'
=======
      - '14996'
>>>>>>> fc8ac97d
    status:
      code: 202
      message: Accepted
version: 1<|MERGE_RESOLUTION|>--- conflicted
+++ resolved
@@ -1,11 +1,7 @@
 interactions:
 - request:
     body: '{"location": "centraluseuap", "identity": {"type": "SystemAssigned"}, "properties":
-<<<<<<< HEAD
-      {"kubernetesVersion": "", "dnsPrefix": "cliakstest-clitestlh3hvnxkg-8ecadf",
-=======
       {"kubernetesVersion": "", "dnsPrefix": "cliakstest-clitestyspp76n5w-8ecadf",
->>>>>>> fc8ac97d
       "agentPoolProfiles": [{"count": 1, "vmSize": "Standard_DS2_v2", "osDiskSizeGB":
       0, "workloadRuntime": "OCIContainer", "osType": "Linux", "enableAutoScaling":
       false, "type": "VirtualMachineScaleSets", "mode": "System", "orchestratorVersion":
@@ -13,11 +9,7 @@
       false, "scaleSetPriority": "Regular", "scaleSetEvictionPolicy": "Delete", "spotMaxPrice":
       -1.0, "nodeTaints": [], "enableEncryptionAtHost": false, "enableUltraSSD": false,
       "enableFIPS": false, "name": "nodepool1"}], "linuxProfile": {"adminUsername":
-<<<<<<< HEAD
-      "azureuser", "ssh": {"publicKeys": [{"keyData": "ssh-rsa AAAAB3NzaC1yc2EAAAADAQABAAABAQDBDU2v87Kb4/ZzK8RbuSkPMRF9IfTfY7Y/jeEede3uFf1lnR5Cix3oY6nmZz05uZKsDemHzTJdhUrNihiBljmK14os+4sjUGz8ffZCNop35eLpuZpNuPeU3Q9RX5IGMM9rK2URKKfPqDqFu6JuliFZL9y7ayNTu3OOEJhyXi9Mw/qo0vf/u04XD/mG0WDXWXkJyC0Lgp5/PNbJuI0XH+t+Fm1zYitVh5vAAKPDvGf5QufZlPPSjp729Bt0QBBsyIIq6XVZFxUrSaAPVXdgZKmL72vW3OCDaitsD1/a0Yx4g32n5ux1KICIBdAgpQ6TFCNS9A6i8krO57LiXnVAZneB
-=======
       "azureuser", "ssh": {"publicKeys": [{"keyData": "ssh-rsa AAAAB3NzaC1yc2EAAAADAQABAAABAQDVt7qYfUlZP3JUy9lguIXjt8N1qtBC8yktmu7E83C+A1pYFjRdVc/WU4vTbERHemLl28PpLNLg2EdVMVDXRPLEkSVOtNV02lh0Jyuw6s3mf/UYvgRKNo6rOSH3+Hvv+9IswiBnq7oOnzIz7wQaQZ47pDl2VbOO1JYjM+X2iNK8XrnXTm5+nE3ZSmwUweY6vSElhFhsogoJf8VRBH8hCxwhb+6h+XtAhH+OWGCy3l9YVS7pJxXGbd1G3zYem94lzIKuzKq1lCXQ1qrryfa1eX9U4H+d1IKCz8hnnns46kzSMM7Eh0robU9dLoJhNlh94vB6mvPpM2XJbMzf+mRC3FUv
->>>>>>> fc8ac97d
       azcli_aks_live_test@example.com\n"}]}}, "addonProfiles": {}, "enableRBAC": true,
       "enablePodSecurityPolicy": false, "networkProfile": {"networkPlugin": "azure",
       "networkPluginMode": "overlay", "podCidr": "10.244.0.0/16", "outboundType":
@@ -42,32 +34,19 @@
       - --resource-group --name --location --network-plugin --network-plugin-mode
         --ssh-key-value --pod-cidr --node-count --aks-custom-headers
       User-Agent:
-<<<<<<< HEAD
-      - AZURECLI/2.38.0 azsdk-python-azure-mgmt-containerservice/20.0.0b Python/3.8.10
-        (Linux-5.13.0-1031-azure-x86_64-with-glibc2.29)
-    method: PUT
-    uri: https://management.azure.com/subscriptions/00000000-0000-0000-0000-000000000000/resourceGroups/clitest000001/providers/Microsoft.ContainerService/managedClusters/cliakstest000001?api-version=2022-06-02-preview
-=======
       - AZURECLI/2.40.0 azsdk-python-azure-mgmt-containerservice/20.3.0b2 Python/3.8.10
         (Linux-5.15.0-1020-azure-x86_64-with-glibc2.29)
     method: PUT
     uri: https://management.azure.com/subscriptions/00000000-0000-0000-0000-000000000000/resourceGroups/clitest000001/providers/Microsoft.ContainerService/managedClusters/cliakstest000001?api-version=2022-08-03-preview
->>>>>>> fc8ac97d
   response:
     body:
       string: "{\n  \"id\": \"/subscriptions/00000000-0000-0000-0000-000000000000/resourcegroups/clitest000001/providers/Microsoft.ContainerService/managedClusters/cliakstest000001\",\n
         \ \"location\": \"centraluseuap\",\n  \"name\": \"cliakstest000001\",\n  \"type\":
         \"Microsoft.ContainerService/ManagedClusters\",\n  \"properties\": {\n   \"provisioningState\":
         \"Creating\",\n   \"powerState\": {\n    \"code\": \"Running\"\n   },\n   \"kubernetesVersion\":
-<<<<<<< HEAD
-        \"1.22.11\",\n   \"currentKubernetesVersion\": \"1.22.11\",\n   \"dnsPrefix\":
-        \"cliakstest-clitestlh3hvnxkg-8ecadf\",\n   \"fqdn\": \"cliakstest-clitestlh3hvnxkg-8ecadf-04768bce.hcp.centraluseuap.azmk8s.io\",\n
-        \  \"azurePortalFQDN\": \"cliakstest-clitestlh3hvnxkg-8ecadf-04768bce.portal.hcp.centraluseuap.azmk8s.io\",\n
-=======
         \"1.23.8\",\n   \"currentKubernetesVersion\": \"1.23.8\",\n   \"dnsPrefix\":
         \"cliakstest-clitestyspp76n5w-8ecadf\",\n   \"fqdn\": \"cliakstest-clitestyspp76n5w-8ecadf-00c10f4a.hcp.centraluseuap.azmk8s.io\",\n
         \  \"azurePortalFQDN\": \"cliakstest-clitestyspp76n5w-8ecadf-00c10f4a.portal.hcp.centraluseuap.azmk8s.io\",\n
->>>>>>> fc8ac97d
         \  \"agentPoolProfiles\": [\n    {\n     \"name\": \"nodepool1\",\n     \"count\":
         1,\n     \"vmSize\": \"Standard_DS2_v2\",\n     \"osDiskSizeGB\": 128,\n     \"osDiskType\":
         \"Managed\",\n     \"kubeletDiskType\": \"OS\",\n     \"workloadRuntime\":
@@ -77,17 +56,10 @@
         \"1.22.11\",\n     \"enableNodePublicIP\": false,\n     \"enableCustomCATrust\":
         false,\n     \"mode\": \"System\",\n     \"enableEncryptionAtHost\": false,\n
         \    \"enableUltraSSD\": false,\n     \"osType\": \"Linux\",\n     \"osSKU\":
-<<<<<<< HEAD
-        \"Ubuntu\",\n     \"nodeImageVersion\": \"AKSUbuntu-1804gen2containerd-2022.07.04\",\n
-        \    \"upgradeSettings\": {},\n     \"enableFIPS\": false\n    }\n   ],\n
-        \  \"linuxProfile\": {\n    \"adminUsername\": \"azureuser\",\n    \"ssh\":
-        {\n     \"publicKeys\": [\n      {\n       \"keyData\": \"ssh-rsa AAAAB3NzaC1yc2EAAAADAQABAAABAQDBDU2v87Kb4/ZzK8RbuSkPMRF9IfTfY7Y/jeEede3uFf1lnR5Cix3oY6nmZz05uZKsDemHzTJdhUrNihiBljmK14os+4sjUGz8ffZCNop35eLpuZpNuPeU3Q9RX5IGMM9rK2URKKfPqDqFu6JuliFZL9y7ayNTu3OOEJhyXi9Mw/qo0vf/u04XD/mG0WDXWXkJyC0Lgp5/PNbJuI0XH+t+Fm1zYitVh5vAAKPDvGf5QufZlPPSjp729Bt0QBBsyIIq6XVZFxUrSaAPVXdgZKmL72vW3OCDaitsD1/a0Yx4g32n5ux1KICIBdAgpQ6TFCNS9A6i8krO57LiXnVAZneB
-=======
         \"Ubuntu\",\n     \"nodeImageVersion\": \"AKSUbuntu-1804gen2containerd-2022.09.13\",\n
         \    \"upgradeSettings\": {},\n     \"enableFIPS\": false\n    }\n   ],\n
         \  \"linuxProfile\": {\n    \"adminUsername\": \"azureuser\",\n    \"ssh\":
         {\n     \"publicKeys\": [\n      {\n       \"keyData\": \"ssh-rsa AAAAB3NzaC1yc2EAAAADAQABAAABAQDVt7qYfUlZP3JUy9lguIXjt8N1qtBC8yktmu7E83C+A1pYFjRdVc/WU4vTbERHemLl28PpLNLg2EdVMVDXRPLEkSVOtNV02lh0Jyuw6s3mf/UYvgRKNo6rOSH3+Hvv+9IswiBnq7oOnzIz7wQaQZ47pDl2VbOO1JYjM+X2iNK8XrnXTm5+nE3ZSmwUweY6vSElhFhsogoJf8VRBH8hCxwhb+6h+XtAhH+OWGCy3l9YVS7pJxXGbd1G3zYem94lzIKuzKq1lCXQ1qrryfa1eX9U4H+d1IKCz8hnnns46kzSMM7Eh0robU9dLoJhNlh94vB6mvPpM2XJbMzf+mRC3FUv
->>>>>>> fc8ac97d
         azcli_aks_live_test@example.com\\n\"\n      }\n     ]\n    }\n   },\n   \"windowsProfile\":
         {\n    \"adminUsername\": \"azureuser\",\n    \"enableCSIProxy\": true\n   },\n
         \  \"servicePrincipalProfile\": {\n    \"clientId\":\"00000000-0000-0000-0000-000000000001\"\n
@@ -110,11 +82,7 @@
         {\n   \"name\": \"Basic\",\n   \"tier\": \"Free\"\n  }\n }"
     headers:
       azure-asyncoperation:
-<<<<<<< HEAD
-      - https://management.azure.com/subscriptions/00000000-0000-0000-0000-000000000000/providers/Microsoft.ContainerService/locations/centraluseuap/operations/12fec56c-10a0-4564-92ba-725b38edca5c?api-version=2016-03-30
-=======
       - https://management.azure.com/subscriptions/00000000-0000-0000-0000-000000000000/providers/Microsoft.ContainerService/locations/centraluseuap/operations/62a12646-dc6a-474c-ab0b-3ea5c947f466?api-version=2016-03-30
->>>>>>> fc8ac97d
       cache-control:
       - no-cache
       content-length:
@@ -122,11 +90,7 @@
       content-type:
       - application/json
       date:
-<<<<<<< HEAD
-      - Tue, 19 Jul 2022 06:34:49 GMT
-=======
       - Wed, 28 Sep 2022 10:20:33 GMT
->>>>>>> fc8ac97d
       expires:
       - '-1'
       pragma:
@@ -138,11 +102,7 @@
       x-content-type-options:
       - nosniff
       x-ms-ratelimit-remaining-subscription-writes:
-<<<<<<< HEAD
-      - '1195'
-=======
       - '1194'
->>>>>>> fc8ac97d
     status:
       code: 201
       message: Created
@@ -161,1226 +121,594 @@
       - --resource-group --name --location --network-plugin --network-plugin-mode
         --ssh-key-value --pod-cidr --node-count --aks-custom-headers
       User-Agent:
-<<<<<<< HEAD
-      - AZURECLI/2.38.0 azsdk-python-azure-mgmt-containerservice/20.0.0b Python/3.8.10
-        (Linux-5.13.0-1031-azure-x86_64-with-glibc2.29)
-    method: GET
-    uri: https://management.azure.com/subscriptions/00000000-0000-0000-0000-000000000000/providers/Microsoft.ContainerService/locations/centraluseuap/operations/12fec56c-10a0-4564-92ba-725b38edca5c?api-version=2016-03-30
-  response:
-    body:
-      string: "{\n  \"name\": \"6cc5fe12-a010-6445-92ba-725b38edca5c\",\n  \"status\":
-        \"InProgress\",\n  \"startTime\": \"2022-07-19T06:34:49.3208884Z\"\n }"
-=======
-      - AZURECLI/2.40.0 azsdk-python-azure-mgmt-containerservice/20.3.0b2 Python/3.8.10
-        (Linux-5.15.0-1020-azure-x86_64-with-glibc2.29)
-    method: GET
-    uri: https://management.azure.com/subscriptions/00000000-0000-0000-0000-000000000000/providers/Microsoft.ContainerService/locations/centraluseuap/operations/62a12646-dc6a-474c-ab0b-3ea5c947f466?api-version=2016-03-30
-  response:
-    body:
-      string: "{\n  \"name\": \"4626a162-6adc-4c47-ab0b-3ea5c947f466\",\n  \"status\":
-        \"InProgress\",\n  \"startTime\": \"2022-09-28T10:20:33.5308081Z\"\n }"
->>>>>>> fc8ac97d
-    headers:
-      cache-control:
-      - no-cache
-      content-length:
-      - '126'
-      content-type:
-      - application/json
-      date:
-<<<<<<< HEAD
-      - Tue, 19 Jul 2022 06:35:18 GMT
-=======
+      - AZURECLI/2.40.0 azsdk-python-azure-mgmt-containerservice/20.3.0b2 Python/3.8.10
+        (Linux-5.15.0-1020-azure-x86_64-with-glibc2.29)
+    method: GET
+    uri: https://management.azure.com/subscriptions/00000000-0000-0000-0000-000000000000/providers/Microsoft.ContainerService/locations/centraluseuap/operations/62a12646-dc6a-474c-ab0b-3ea5c947f466?api-version=2016-03-30
+  response:
+    body:
+      string: "{\n  \"name\": \"4626a162-6adc-4c47-ab0b-3ea5c947f466\",\n  \"status\":
+        \"InProgress\",\n  \"startTime\": \"2022-09-28T10:20:33.5308081Z\"\n }"
+    headers:
+      cache-control:
+      - no-cache
+      content-length:
+      - '126'
+      content-type:
+      - application/json
+      date:
       - Wed, 28 Sep 2022 10:21:04 GMT
->>>>>>> fc8ac97d
-      expires:
-      - '-1'
-      pragma:
-      - no-cache
-      server:
-      - nginx
-      strict-transport-security:
-      - max-age=31536000; includeSubDomains
-      transfer-encoding:
-      - chunked
-      vary:
-      - Accept-Encoding
-      x-content-type-options:
-      - nosniff
-    status:
-      code: 200
-      message: OK
-- request:
-    body: null
-    headers:
-      Accept:
-      - '*/*'
-      Accept-Encoding:
-      - gzip, deflate
-      CommandName:
-      - aks create
-      Connection:
-      - keep-alive
-      ParameterSetName:
-      - --resource-group --name --location --network-plugin --network-plugin-mode
-        --ssh-key-value --pod-cidr --node-count --aks-custom-headers
-      User-Agent:
-<<<<<<< HEAD
-      - AZURECLI/2.38.0 azsdk-python-azure-mgmt-containerservice/20.0.0b Python/3.8.10
-        (Linux-5.13.0-1031-azure-x86_64-with-glibc2.29)
-    method: GET
-    uri: https://management.azure.com/subscriptions/00000000-0000-0000-0000-000000000000/providers/Microsoft.ContainerService/locations/centraluseuap/operations/12fec56c-10a0-4564-92ba-725b38edca5c?api-version=2016-03-30
-  response:
-    body:
-      string: "{\n  \"name\": \"6cc5fe12-a010-6445-92ba-725b38edca5c\",\n  \"status\":
-        \"InProgress\",\n  \"startTime\": \"2022-07-19T06:34:49.3208884Z\"\n }"
-=======
-      - AZURECLI/2.40.0 azsdk-python-azure-mgmt-containerservice/20.3.0b2 Python/3.8.10
-        (Linux-5.15.0-1020-azure-x86_64-with-glibc2.29)
-    method: GET
-    uri: https://management.azure.com/subscriptions/00000000-0000-0000-0000-000000000000/providers/Microsoft.ContainerService/locations/centraluseuap/operations/62a12646-dc6a-474c-ab0b-3ea5c947f466?api-version=2016-03-30
-  response:
-    body:
-      string: "{\n  \"name\": \"4626a162-6adc-4c47-ab0b-3ea5c947f466\",\n  \"status\":
-        \"InProgress\",\n  \"startTime\": \"2022-09-28T10:20:33.5308081Z\"\n }"
->>>>>>> fc8ac97d
-    headers:
-      cache-control:
-      - no-cache
-      content-length:
-      - '126'
-      content-type:
-      - application/json
-      date:
-<<<<<<< HEAD
-      - Tue, 19 Jul 2022 06:35:49 GMT
-=======
+      expires:
+      - '-1'
+      pragma:
+      - no-cache
+      server:
+      - nginx
+      strict-transport-security:
+      - max-age=31536000; includeSubDomains
+      transfer-encoding:
+      - chunked
+      vary:
+      - Accept-Encoding
+      x-content-type-options:
+      - nosniff
+    status:
+      code: 200
+      message: OK
+- request:
+    body: null
+    headers:
+      Accept:
+      - '*/*'
+      Accept-Encoding:
+      - gzip, deflate
+      CommandName:
+      - aks create
+      Connection:
+      - keep-alive
+      ParameterSetName:
+      - --resource-group --name --location --network-plugin --network-plugin-mode
+        --ssh-key-value --pod-cidr --node-count --aks-custom-headers
+      User-Agent:
+      - AZURECLI/2.40.0 azsdk-python-azure-mgmt-containerservice/20.3.0b2 Python/3.8.10
+        (Linux-5.15.0-1020-azure-x86_64-with-glibc2.29)
+    method: GET
+    uri: https://management.azure.com/subscriptions/00000000-0000-0000-0000-000000000000/providers/Microsoft.ContainerService/locations/centraluseuap/operations/62a12646-dc6a-474c-ab0b-3ea5c947f466?api-version=2016-03-30
+  response:
+    body:
+      string: "{\n  \"name\": \"4626a162-6adc-4c47-ab0b-3ea5c947f466\",\n  \"status\":
+        \"InProgress\",\n  \"startTime\": \"2022-09-28T10:20:33.5308081Z\"\n }"
+    headers:
+      cache-control:
+      - no-cache
+      content-length:
+      - '126'
+      content-type:
+      - application/json
+      date:
       - Wed, 28 Sep 2022 10:21:34 GMT
->>>>>>> fc8ac97d
-      expires:
-      - '-1'
-      pragma:
-      - no-cache
-      server:
-      - nginx
-      strict-transport-security:
-      - max-age=31536000; includeSubDomains
-      transfer-encoding:
-      - chunked
-      vary:
-      - Accept-Encoding
-      x-content-type-options:
-      - nosniff
-    status:
-      code: 200
-      message: OK
-- request:
-    body: null
-    headers:
-      Accept:
-      - '*/*'
-      Accept-Encoding:
-      - gzip, deflate
-      CommandName:
-      - aks create
-      Connection:
-      - keep-alive
-      ParameterSetName:
-      - --resource-group --name --location --network-plugin --network-plugin-mode
-        --ssh-key-value --pod-cidr --node-count --aks-custom-headers
-      User-Agent:
-<<<<<<< HEAD
-      - AZURECLI/2.38.0 azsdk-python-azure-mgmt-containerservice/20.0.0b Python/3.8.10
-        (Linux-5.13.0-1031-azure-x86_64-with-glibc2.29)
-    method: GET
-    uri: https://management.azure.com/subscriptions/00000000-0000-0000-0000-000000000000/providers/Microsoft.ContainerService/locations/centraluseuap/operations/12fec56c-10a0-4564-92ba-725b38edca5c?api-version=2016-03-30
-  response:
-    body:
-      string: "{\n  \"name\": \"6cc5fe12-a010-6445-92ba-725b38edca5c\",\n  \"status\":
-        \"InProgress\",\n  \"startTime\": \"2022-07-19T06:34:49.3208884Z\"\n }"
-=======
-      - AZURECLI/2.40.0 azsdk-python-azure-mgmt-containerservice/20.3.0b2 Python/3.8.10
-        (Linux-5.15.0-1020-azure-x86_64-with-glibc2.29)
-    method: GET
-    uri: https://management.azure.com/subscriptions/00000000-0000-0000-0000-000000000000/providers/Microsoft.ContainerService/locations/centraluseuap/operations/62a12646-dc6a-474c-ab0b-3ea5c947f466?api-version=2016-03-30
-  response:
-    body:
-      string: "{\n  \"name\": \"4626a162-6adc-4c47-ab0b-3ea5c947f466\",\n  \"status\":
-        \"InProgress\",\n  \"startTime\": \"2022-09-28T10:20:33.5308081Z\"\n }"
->>>>>>> fc8ac97d
-    headers:
-      cache-control:
-      - no-cache
-      content-length:
-      - '126'
-      content-type:
-      - application/json
-      date:
-<<<<<<< HEAD
-      - Tue, 19 Jul 2022 06:36:19 GMT
-=======
+      expires:
+      - '-1'
+      pragma:
+      - no-cache
+      server:
+      - nginx
+      strict-transport-security:
+      - max-age=31536000; includeSubDomains
+      transfer-encoding:
+      - chunked
+      vary:
+      - Accept-Encoding
+      x-content-type-options:
+      - nosniff
+    status:
+      code: 200
+      message: OK
+- request:
+    body: null
+    headers:
+      Accept:
+      - '*/*'
+      Accept-Encoding:
+      - gzip, deflate
+      CommandName:
+      - aks create
+      Connection:
+      - keep-alive
+      ParameterSetName:
+      - --resource-group --name --location --network-plugin --network-plugin-mode
+        --ssh-key-value --pod-cidr --node-count --aks-custom-headers
+      User-Agent:
+      - AZURECLI/2.40.0 azsdk-python-azure-mgmt-containerservice/20.3.0b2 Python/3.8.10
+        (Linux-5.15.0-1020-azure-x86_64-with-glibc2.29)
+    method: GET
+    uri: https://management.azure.com/subscriptions/00000000-0000-0000-0000-000000000000/providers/Microsoft.ContainerService/locations/centraluseuap/operations/62a12646-dc6a-474c-ab0b-3ea5c947f466?api-version=2016-03-30
+  response:
+    body:
+      string: "{\n  \"name\": \"4626a162-6adc-4c47-ab0b-3ea5c947f466\",\n  \"status\":
+        \"InProgress\",\n  \"startTime\": \"2022-09-28T10:20:33.5308081Z\"\n }"
+    headers:
+      cache-control:
+      - no-cache
+      content-length:
+      - '126'
+      content-type:
+      - application/json
+      date:
       - Wed, 28 Sep 2022 10:22:03 GMT
->>>>>>> fc8ac97d
-      expires:
-      - '-1'
-      pragma:
-      - no-cache
-      server:
-      - nginx
-      strict-transport-security:
-      - max-age=31536000; includeSubDomains
-      transfer-encoding:
-      - chunked
-      vary:
-      - Accept-Encoding
-      x-content-type-options:
-      - nosniff
-    status:
-      code: 200
-      message: OK
-- request:
-    body: null
-    headers:
-      Accept:
-      - '*/*'
-      Accept-Encoding:
-      - gzip, deflate
-      CommandName:
-      - aks create
-      Connection:
-      - keep-alive
-      ParameterSetName:
-      - --resource-group --name --location --network-plugin --network-plugin-mode
-        --ssh-key-value --pod-cidr --node-count --aks-custom-headers
-      User-Agent:
-<<<<<<< HEAD
-      - AZURECLI/2.38.0 azsdk-python-azure-mgmt-containerservice/20.0.0b Python/3.8.10
-        (Linux-5.13.0-1031-azure-x86_64-with-glibc2.29)
-    method: GET
-    uri: https://management.azure.com/subscriptions/00000000-0000-0000-0000-000000000000/providers/Microsoft.ContainerService/locations/centraluseuap/operations/12fec56c-10a0-4564-92ba-725b38edca5c?api-version=2016-03-30
-  response:
-    body:
-      string: "{\n  \"name\": \"6cc5fe12-a010-6445-92ba-725b38edca5c\",\n  \"status\":
-        \"InProgress\",\n  \"startTime\": \"2022-07-19T06:34:49.3208884Z\"\n }"
-=======
-      - AZURECLI/2.40.0 azsdk-python-azure-mgmt-containerservice/20.3.0b2 Python/3.8.10
-        (Linux-5.15.0-1020-azure-x86_64-with-glibc2.29)
-    method: GET
-    uri: https://management.azure.com/subscriptions/00000000-0000-0000-0000-000000000000/providers/Microsoft.ContainerService/locations/centraluseuap/operations/62a12646-dc6a-474c-ab0b-3ea5c947f466?api-version=2016-03-30
-  response:
-    body:
-      string: "{\n  \"name\": \"4626a162-6adc-4c47-ab0b-3ea5c947f466\",\n  \"status\":
-        \"InProgress\",\n  \"startTime\": \"2022-09-28T10:20:33.5308081Z\"\n }"
->>>>>>> fc8ac97d
-    headers:
-      cache-control:
-      - no-cache
-      content-length:
-      - '126'
-      content-type:
-      - application/json
-      date:
-<<<<<<< HEAD
-      - Tue, 19 Jul 2022 06:36:49 GMT
-=======
+      expires:
+      - '-1'
+      pragma:
+      - no-cache
+      server:
+      - nginx
+      strict-transport-security:
+      - max-age=31536000; includeSubDomains
+      transfer-encoding:
+      - chunked
+      vary:
+      - Accept-Encoding
+      x-content-type-options:
+      - nosniff
+    status:
+      code: 200
+      message: OK
+- request:
+    body: null
+    headers:
+      Accept:
+      - '*/*'
+      Accept-Encoding:
+      - gzip, deflate
+      CommandName:
+      - aks create
+      Connection:
+      - keep-alive
+      ParameterSetName:
+      - --resource-group --name --location --network-plugin --network-plugin-mode
+        --ssh-key-value --pod-cidr --node-count --aks-custom-headers
+      User-Agent:
+      - AZURECLI/2.40.0 azsdk-python-azure-mgmt-containerservice/20.3.0b2 Python/3.8.10
+        (Linux-5.15.0-1020-azure-x86_64-with-glibc2.29)
+    method: GET
+    uri: https://management.azure.com/subscriptions/00000000-0000-0000-0000-000000000000/providers/Microsoft.ContainerService/locations/centraluseuap/operations/62a12646-dc6a-474c-ab0b-3ea5c947f466?api-version=2016-03-30
+  response:
+    body:
+      string: "{\n  \"name\": \"4626a162-6adc-4c47-ab0b-3ea5c947f466\",\n  \"status\":
+        \"InProgress\",\n  \"startTime\": \"2022-09-28T10:20:33.5308081Z\"\n }"
+    headers:
+      cache-control:
+      - no-cache
+      content-length:
+      - '126'
+      content-type:
+      - application/json
+      date:
       - Wed, 28 Sep 2022 10:22:34 GMT
->>>>>>> fc8ac97d
-      expires:
-      - '-1'
-      pragma:
-      - no-cache
-      server:
-      - nginx
-      strict-transport-security:
-      - max-age=31536000; includeSubDomains
-      transfer-encoding:
-      - chunked
-      vary:
-      - Accept-Encoding
-      x-content-type-options:
-      - nosniff
-    status:
-      code: 200
-      message: OK
-- request:
-    body: null
-    headers:
-      Accept:
-      - '*/*'
-      Accept-Encoding:
-      - gzip, deflate
-      CommandName:
-      - aks create
-      Connection:
-      - keep-alive
-      ParameterSetName:
-      - --resource-group --name --location --network-plugin --network-plugin-mode
-        --ssh-key-value --pod-cidr --node-count --aks-custom-headers
-      User-Agent:
-<<<<<<< HEAD
-      - AZURECLI/2.38.0 azsdk-python-azure-mgmt-containerservice/20.0.0b Python/3.8.10
-        (Linux-5.13.0-1031-azure-x86_64-with-glibc2.29)
-    method: GET
-    uri: https://management.azure.com/subscriptions/00000000-0000-0000-0000-000000000000/providers/Microsoft.ContainerService/locations/centraluseuap/operations/12fec56c-10a0-4564-92ba-725b38edca5c?api-version=2016-03-30
-  response:
-    body:
-      string: "{\n  \"name\": \"6cc5fe12-a010-6445-92ba-725b38edca5c\",\n  \"status\":
-        \"InProgress\",\n  \"startTime\": \"2022-07-19T06:34:49.3208884Z\"\n }"
-=======
-      - AZURECLI/2.40.0 azsdk-python-azure-mgmt-containerservice/20.3.0b2 Python/3.8.10
-        (Linux-5.15.0-1020-azure-x86_64-with-glibc2.29)
-    method: GET
-    uri: https://management.azure.com/subscriptions/00000000-0000-0000-0000-000000000000/providers/Microsoft.ContainerService/locations/centraluseuap/operations/62a12646-dc6a-474c-ab0b-3ea5c947f466?api-version=2016-03-30
-  response:
-    body:
-      string: "{\n  \"name\": \"4626a162-6adc-4c47-ab0b-3ea5c947f466\",\n  \"status\":
-        \"InProgress\",\n  \"startTime\": \"2022-09-28T10:20:33.5308081Z\"\n }"
->>>>>>> fc8ac97d
-    headers:
-      cache-control:
-      - no-cache
-      content-length:
-      - '126'
-      content-type:
-      - application/json
-      date:
-<<<<<<< HEAD
-      - Tue, 19 Jul 2022 06:37:19 GMT
-=======
+      expires:
+      - '-1'
+      pragma:
+      - no-cache
+      server:
+      - nginx
+      strict-transport-security:
+      - max-age=31536000; includeSubDomains
+      transfer-encoding:
+      - chunked
+      vary:
+      - Accept-Encoding
+      x-content-type-options:
+      - nosniff
+    status:
+      code: 200
+      message: OK
+- request:
+    body: null
+    headers:
+      Accept:
+      - '*/*'
+      Accept-Encoding:
+      - gzip, deflate
+      CommandName:
+      - aks create
+      Connection:
+      - keep-alive
+      ParameterSetName:
+      - --resource-group --name --location --network-plugin --network-plugin-mode
+        --ssh-key-value --pod-cidr --node-count --aks-custom-headers
+      User-Agent:
+      - AZURECLI/2.40.0 azsdk-python-azure-mgmt-containerservice/20.3.0b2 Python/3.8.10
+        (Linux-5.15.0-1020-azure-x86_64-with-glibc2.29)
+    method: GET
+    uri: https://management.azure.com/subscriptions/00000000-0000-0000-0000-000000000000/providers/Microsoft.ContainerService/locations/centraluseuap/operations/62a12646-dc6a-474c-ab0b-3ea5c947f466?api-version=2016-03-30
+  response:
+    body:
+      string: "{\n  \"name\": \"4626a162-6adc-4c47-ab0b-3ea5c947f466\",\n  \"status\":
+        \"InProgress\",\n  \"startTime\": \"2022-09-28T10:20:33.5308081Z\"\n }"
+    headers:
+      cache-control:
+      - no-cache
+      content-length:
+      - '126'
+      content-type:
+      - application/json
+      date:
       - Wed, 28 Sep 2022 10:23:04 GMT
->>>>>>> fc8ac97d
-      expires:
-      - '-1'
-      pragma:
-      - no-cache
-      server:
-      - nginx
-      strict-transport-security:
-      - max-age=31536000; includeSubDomains
-      transfer-encoding:
-      - chunked
-      vary:
-      - Accept-Encoding
-      x-content-type-options:
-      - nosniff
-    status:
-      code: 200
-      message: OK
-- request:
-    body: null
-    headers:
-      Accept:
-      - '*/*'
-      Accept-Encoding:
-      - gzip, deflate
-      CommandName:
-      - aks create
-      Connection:
-      - keep-alive
-      ParameterSetName:
-      - --resource-group --name --location --network-plugin --network-plugin-mode
-        --ssh-key-value --pod-cidr --node-count --aks-custom-headers
-      User-Agent:
-<<<<<<< HEAD
-      - AZURECLI/2.38.0 azsdk-python-azure-mgmt-containerservice/20.0.0b Python/3.8.10
-        (Linux-5.13.0-1031-azure-x86_64-with-glibc2.29)
-    method: GET
-    uri: https://management.azure.com/subscriptions/00000000-0000-0000-0000-000000000000/providers/Microsoft.ContainerService/locations/centraluseuap/operations/12fec56c-10a0-4564-92ba-725b38edca5c?api-version=2016-03-30
-  response:
-    body:
-      string: "{\n  \"name\": \"6cc5fe12-a010-6445-92ba-725b38edca5c\",\n  \"status\":
-        \"InProgress\",\n  \"startTime\": \"2022-07-19T06:34:49.3208884Z\"\n }"
-=======
-      - AZURECLI/2.40.0 azsdk-python-azure-mgmt-containerservice/20.3.0b2 Python/3.8.10
-        (Linux-5.15.0-1020-azure-x86_64-with-glibc2.29)
-    method: GET
-    uri: https://management.azure.com/subscriptions/00000000-0000-0000-0000-000000000000/providers/Microsoft.ContainerService/locations/centraluseuap/operations/62a12646-dc6a-474c-ab0b-3ea5c947f466?api-version=2016-03-30
-  response:
-    body:
-      string: "{\n  \"name\": \"4626a162-6adc-4c47-ab0b-3ea5c947f466\",\n  \"status\":
-        \"InProgress\",\n  \"startTime\": \"2022-09-28T10:20:33.5308081Z\"\n }"
->>>>>>> fc8ac97d
-    headers:
-      cache-control:
-      - no-cache
-      content-length:
-      - '126'
-      content-type:
-      - application/json
-      date:
-<<<<<<< HEAD
-      - Tue, 19 Jul 2022 06:37:49 GMT
-=======
+      expires:
+      - '-1'
+      pragma:
+      - no-cache
+      server:
+      - nginx
+      strict-transport-security:
+      - max-age=31536000; includeSubDomains
+      transfer-encoding:
+      - chunked
+      vary:
+      - Accept-Encoding
+      x-content-type-options:
+      - nosniff
+    status:
+      code: 200
+      message: OK
+- request:
+    body: null
+    headers:
+      Accept:
+      - '*/*'
+      Accept-Encoding:
+      - gzip, deflate
+      CommandName:
+      - aks create
+      Connection:
+      - keep-alive
+      ParameterSetName:
+      - --resource-group --name --location --network-plugin --network-plugin-mode
+        --ssh-key-value --pod-cidr --node-count --aks-custom-headers
+      User-Agent:
+      - AZURECLI/2.40.0 azsdk-python-azure-mgmt-containerservice/20.3.0b2 Python/3.8.10
+        (Linux-5.15.0-1020-azure-x86_64-with-glibc2.29)
+    method: GET
+    uri: https://management.azure.com/subscriptions/00000000-0000-0000-0000-000000000000/providers/Microsoft.ContainerService/locations/centraluseuap/operations/62a12646-dc6a-474c-ab0b-3ea5c947f466?api-version=2016-03-30
+  response:
+    body:
+      string: "{\n  \"name\": \"4626a162-6adc-4c47-ab0b-3ea5c947f466\",\n  \"status\":
+        \"InProgress\",\n  \"startTime\": \"2022-09-28T10:20:33.5308081Z\"\n }"
+    headers:
+      cache-control:
+      - no-cache
+      content-length:
+      - '126'
+      content-type:
+      - application/json
+      date:
       - Wed, 28 Sep 2022 10:23:34 GMT
->>>>>>> fc8ac97d
-      expires:
-      - '-1'
-      pragma:
-      - no-cache
-      server:
-      - nginx
-      strict-transport-security:
-      - max-age=31536000; includeSubDomains
-      transfer-encoding:
-      - chunked
-      vary:
-      - Accept-Encoding
-      x-content-type-options:
-      - nosniff
-    status:
-      code: 200
-      message: OK
-- request:
-    body: null
-    headers:
-      Accept:
-      - '*/*'
-      Accept-Encoding:
-      - gzip, deflate
-      CommandName:
-      - aks create
-      Connection:
-      - keep-alive
-      ParameterSetName:
-      - --resource-group --name --location --network-plugin --network-plugin-mode
-        --ssh-key-value --pod-cidr --node-count --aks-custom-headers
-      User-Agent:
-<<<<<<< HEAD
-      - AZURECLI/2.38.0 azsdk-python-azure-mgmt-containerservice/20.0.0b Python/3.8.10
-        (Linux-5.13.0-1031-azure-x86_64-with-glibc2.29)
-    method: GET
-    uri: https://management.azure.com/subscriptions/00000000-0000-0000-0000-000000000000/providers/Microsoft.ContainerService/locations/centraluseuap/operations/12fec56c-10a0-4564-92ba-725b38edca5c?api-version=2016-03-30
-  response:
-    body:
-      string: "{\n  \"name\": \"6cc5fe12-a010-6445-92ba-725b38edca5c\",\n  \"status\":
-        \"InProgress\",\n  \"startTime\": \"2022-07-19T06:34:49.3208884Z\"\n }"
-=======
-      - AZURECLI/2.40.0 azsdk-python-azure-mgmt-containerservice/20.3.0b2 Python/3.8.10
-        (Linux-5.15.0-1020-azure-x86_64-with-glibc2.29)
-    method: GET
-    uri: https://management.azure.com/subscriptions/00000000-0000-0000-0000-000000000000/providers/Microsoft.ContainerService/locations/centraluseuap/operations/62a12646-dc6a-474c-ab0b-3ea5c947f466?api-version=2016-03-30
-  response:
-    body:
-      string: "{\n  \"name\": \"4626a162-6adc-4c47-ab0b-3ea5c947f466\",\n  \"status\":
-        \"InProgress\",\n  \"startTime\": \"2022-09-28T10:20:33.5308081Z\"\n }"
->>>>>>> fc8ac97d
-    headers:
-      cache-control:
-      - no-cache
-      content-length:
-      - '126'
-      content-type:
-      - application/json
-      date:
-<<<<<<< HEAD
-      - Tue, 19 Jul 2022 06:38:19 GMT
-=======
+      expires:
+      - '-1'
+      pragma:
+      - no-cache
+      server:
+      - nginx
+      strict-transport-security:
+      - max-age=31536000; includeSubDomains
+      transfer-encoding:
+      - chunked
+      vary:
+      - Accept-Encoding
+      x-content-type-options:
+      - nosniff
+    status:
+      code: 200
+      message: OK
+- request:
+    body: null
+    headers:
+      Accept:
+      - '*/*'
+      Accept-Encoding:
+      - gzip, deflate
+      CommandName:
+      - aks create
+      Connection:
+      - keep-alive
+      ParameterSetName:
+      - --resource-group --name --location --network-plugin --network-plugin-mode
+        --ssh-key-value --pod-cidr --node-count --aks-custom-headers
+      User-Agent:
+      - AZURECLI/2.40.0 azsdk-python-azure-mgmt-containerservice/20.3.0b2 Python/3.8.10
+        (Linux-5.15.0-1020-azure-x86_64-with-glibc2.29)
+    method: GET
+    uri: https://management.azure.com/subscriptions/00000000-0000-0000-0000-000000000000/providers/Microsoft.ContainerService/locations/centraluseuap/operations/62a12646-dc6a-474c-ab0b-3ea5c947f466?api-version=2016-03-30
+  response:
+    body:
+      string: "{\n  \"name\": \"4626a162-6adc-4c47-ab0b-3ea5c947f466\",\n  \"status\":
+        \"InProgress\",\n  \"startTime\": \"2022-09-28T10:20:33.5308081Z\"\n }"
+    headers:
+      cache-control:
+      - no-cache
+      content-length:
+      - '126'
+      content-type:
+      - application/json
+      date:
       - Wed, 28 Sep 2022 10:24:04 GMT
->>>>>>> fc8ac97d
-      expires:
-      - '-1'
-      pragma:
-      - no-cache
-      server:
-      - nginx
-      strict-transport-security:
-      - max-age=31536000; includeSubDomains
-      transfer-encoding:
-      - chunked
-      vary:
-      - Accept-Encoding
-      x-content-type-options:
-      - nosniff
-    status:
-      code: 200
-      message: OK
-- request:
-    body: null
-    headers:
-      Accept:
-      - '*/*'
-      Accept-Encoding:
-      - gzip, deflate
-      CommandName:
-      - aks create
-      Connection:
-      - keep-alive
-      ParameterSetName:
-      - --resource-group --name --location --network-plugin --network-plugin-mode
-        --ssh-key-value --pod-cidr --node-count --aks-custom-headers
-      User-Agent:
-<<<<<<< HEAD
-      - AZURECLI/2.38.0 azsdk-python-azure-mgmt-containerservice/20.0.0b Python/3.8.10
-        (Linux-5.13.0-1031-azure-x86_64-with-glibc2.29)
-    method: GET
-    uri: https://management.azure.com/subscriptions/00000000-0000-0000-0000-000000000000/providers/Microsoft.ContainerService/locations/centraluseuap/operations/12fec56c-10a0-4564-92ba-725b38edca5c?api-version=2016-03-30
-  response:
-    body:
-      string: "{\n  \"name\": \"6cc5fe12-a010-6445-92ba-725b38edca5c\",\n  \"status\":
-        \"InProgress\",\n  \"startTime\": \"2022-07-19T06:34:49.3208884Z\"\n }"
-=======
-      - AZURECLI/2.40.0 azsdk-python-azure-mgmt-containerservice/20.3.0b2 Python/3.8.10
-        (Linux-5.15.0-1020-azure-x86_64-with-glibc2.29)
-    method: GET
-    uri: https://management.azure.com/subscriptions/00000000-0000-0000-0000-000000000000/providers/Microsoft.ContainerService/locations/centraluseuap/operations/62a12646-dc6a-474c-ab0b-3ea5c947f466?api-version=2016-03-30
-  response:
-    body:
-      string: "{\n  \"name\": \"4626a162-6adc-4c47-ab0b-3ea5c947f466\",\n  \"status\":
-        \"InProgress\",\n  \"startTime\": \"2022-09-28T10:20:33.5308081Z\"\n }"
->>>>>>> fc8ac97d
-    headers:
-      cache-control:
-      - no-cache
-      content-length:
-      - '126'
-      content-type:
-      - application/json
-      date:
-<<<<<<< HEAD
-      - Tue, 19 Jul 2022 06:38:49 GMT
-=======
+      expires:
+      - '-1'
+      pragma:
+      - no-cache
+      server:
+      - nginx
+      strict-transport-security:
+      - max-age=31536000; includeSubDomains
+      transfer-encoding:
+      - chunked
+      vary:
+      - Accept-Encoding
+      x-content-type-options:
+      - nosniff
+    status:
+      code: 200
+      message: OK
+- request:
+    body: null
+    headers:
+      Accept:
+      - '*/*'
+      Accept-Encoding:
+      - gzip, deflate
+      CommandName:
+      - aks create
+      Connection:
+      - keep-alive
+      ParameterSetName:
+      - --resource-group --name --location --network-plugin --network-plugin-mode
+        --ssh-key-value --pod-cidr --node-count --aks-custom-headers
+      User-Agent:
+      - AZURECLI/2.40.0 azsdk-python-azure-mgmt-containerservice/20.3.0b2 Python/3.8.10
+        (Linux-5.15.0-1020-azure-x86_64-with-glibc2.29)
+    method: GET
+    uri: https://management.azure.com/subscriptions/00000000-0000-0000-0000-000000000000/providers/Microsoft.ContainerService/locations/centraluseuap/operations/62a12646-dc6a-474c-ab0b-3ea5c947f466?api-version=2016-03-30
+  response:
+    body:
+      string: "{\n  \"name\": \"4626a162-6adc-4c47-ab0b-3ea5c947f466\",\n  \"status\":
+        \"InProgress\",\n  \"startTime\": \"2022-09-28T10:20:33.5308081Z\"\n }"
+    headers:
+      cache-control:
+      - no-cache
+      content-length:
+      - '126'
+      content-type:
+      - application/json
+      date:
       - Wed, 28 Sep 2022 10:24:34 GMT
->>>>>>> fc8ac97d
-      expires:
-      - '-1'
-      pragma:
-      - no-cache
-      server:
-      - nginx
-      strict-transport-security:
-      - max-age=31536000; includeSubDomains
-      transfer-encoding:
-      - chunked
-      vary:
-      - Accept-Encoding
-      x-content-type-options:
-      - nosniff
-    status:
-      code: 200
-      message: OK
-- request:
-    body: null
-    headers:
-      Accept:
-      - '*/*'
-      Accept-Encoding:
-      - gzip, deflate
-      CommandName:
-      - aks create
-      Connection:
-      - keep-alive
-      ParameterSetName:
-      - --resource-group --name --location --network-plugin --network-plugin-mode
-        --ssh-key-value --pod-cidr --node-count --aks-custom-headers
-      User-Agent:
-<<<<<<< HEAD
-      - AZURECLI/2.38.0 azsdk-python-azure-mgmt-containerservice/20.0.0b Python/3.8.10
-        (Linux-5.13.0-1031-azure-x86_64-with-glibc2.29)
-    method: GET
-    uri: https://management.azure.com/subscriptions/00000000-0000-0000-0000-000000000000/providers/Microsoft.ContainerService/locations/centraluseuap/operations/12fec56c-10a0-4564-92ba-725b38edca5c?api-version=2016-03-30
-  response:
-    body:
-      string: "{\n  \"name\": \"6cc5fe12-a010-6445-92ba-725b38edca5c\",\n  \"status\":
-        \"InProgress\",\n  \"startTime\": \"2022-07-19T06:34:49.3208884Z\"\n }"
-=======
-      - AZURECLI/2.40.0 azsdk-python-azure-mgmt-containerservice/20.3.0b2 Python/3.8.10
-        (Linux-5.15.0-1020-azure-x86_64-with-glibc2.29)
-    method: GET
-    uri: https://management.azure.com/subscriptions/00000000-0000-0000-0000-000000000000/providers/Microsoft.ContainerService/locations/centraluseuap/operations/62a12646-dc6a-474c-ab0b-3ea5c947f466?api-version=2016-03-30
-  response:
-    body:
-      string: "{\n  \"name\": \"4626a162-6adc-4c47-ab0b-3ea5c947f466\",\n  \"status\":
-        \"InProgress\",\n  \"startTime\": \"2022-09-28T10:20:33.5308081Z\"\n }"
->>>>>>> fc8ac97d
-    headers:
-      cache-control:
-      - no-cache
-      content-length:
-      - '126'
-      content-type:
-      - application/json
-      date:
-<<<<<<< HEAD
-      - Tue, 19 Jul 2022 06:39:19 GMT
-=======
+      expires:
+      - '-1'
+      pragma:
+      - no-cache
+      server:
+      - nginx
+      strict-transport-security:
+      - max-age=31536000; includeSubDomains
+      transfer-encoding:
+      - chunked
+      vary:
+      - Accept-Encoding
+      x-content-type-options:
+      - nosniff
+    status:
+      code: 200
+      message: OK
+- request:
+    body: null
+    headers:
+      Accept:
+      - '*/*'
+      Accept-Encoding:
+      - gzip, deflate
+      CommandName:
+      - aks create
+      Connection:
+      - keep-alive
+      ParameterSetName:
+      - --resource-group --name --location --network-plugin --network-plugin-mode
+        --ssh-key-value --pod-cidr --node-count --aks-custom-headers
+      User-Agent:
+      - AZURECLI/2.40.0 azsdk-python-azure-mgmt-containerservice/20.3.0b2 Python/3.8.10
+        (Linux-5.15.0-1020-azure-x86_64-with-glibc2.29)
+    method: GET
+    uri: https://management.azure.com/subscriptions/00000000-0000-0000-0000-000000000000/providers/Microsoft.ContainerService/locations/centraluseuap/operations/62a12646-dc6a-474c-ab0b-3ea5c947f466?api-version=2016-03-30
+  response:
+    body:
+      string: "{\n  \"name\": \"4626a162-6adc-4c47-ab0b-3ea5c947f466\",\n  \"status\":
+        \"InProgress\",\n  \"startTime\": \"2022-09-28T10:20:33.5308081Z\"\n }"
+    headers:
+      cache-control:
+      - no-cache
+      content-length:
+      - '126'
+      content-type:
+      - application/json
+      date:
       - Wed, 28 Sep 2022 10:25:06 GMT
->>>>>>> fc8ac97d
-      expires:
-      - '-1'
-      pragma:
-      - no-cache
-      server:
-      - nginx
-      strict-transport-security:
-      - max-age=31536000; includeSubDomains
-      transfer-encoding:
-      - chunked
-      vary:
-      - Accept-Encoding
-      x-content-type-options:
-      - nosniff
-    status:
-      code: 200
-      message: OK
-- request:
-    body: null
-    headers:
-      Accept:
-      - '*/*'
-      Accept-Encoding:
-      - gzip, deflate
-      CommandName:
-      - aks create
-      Connection:
-      - keep-alive
-      ParameterSetName:
-      - --resource-group --name --location --network-plugin --network-plugin-mode
-        --ssh-key-value --pod-cidr --node-count --aks-custom-headers
-      User-Agent:
-<<<<<<< HEAD
-      - AZURECLI/2.38.0 azsdk-python-azure-mgmt-containerservice/20.0.0b Python/3.8.10
-        (Linux-5.13.0-1031-azure-x86_64-with-glibc2.29)
-    method: GET
-    uri: https://management.azure.com/subscriptions/00000000-0000-0000-0000-000000000000/providers/Microsoft.ContainerService/locations/centraluseuap/operations/12fec56c-10a0-4564-92ba-725b38edca5c?api-version=2016-03-30
-  response:
-    body:
-      string: "{\n  \"name\": \"6cc5fe12-a010-6445-92ba-725b38edca5c\",\n  \"status\":
-        \"InProgress\",\n  \"startTime\": \"2022-07-19T06:34:49.3208884Z\"\n }"
-=======
-      - AZURECLI/2.40.0 azsdk-python-azure-mgmt-containerservice/20.3.0b2 Python/3.8.10
-        (Linux-5.15.0-1020-azure-x86_64-with-glibc2.29)
-    method: GET
-    uri: https://management.azure.com/subscriptions/00000000-0000-0000-0000-000000000000/providers/Microsoft.ContainerService/locations/centraluseuap/operations/62a12646-dc6a-474c-ab0b-3ea5c947f466?api-version=2016-03-30
-  response:
-    body:
-      string: "{\n  \"name\": \"4626a162-6adc-4c47-ab0b-3ea5c947f466\",\n  \"status\":
-        \"InProgress\",\n  \"startTime\": \"2022-09-28T10:20:33.5308081Z\"\n }"
->>>>>>> fc8ac97d
-    headers:
-      cache-control:
-      - no-cache
-      content-length:
-      - '126'
-      content-type:
-      - application/json
-      date:
-<<<<<<< HEAD
-      - Tue, 19 Jul 2022 06:39:50 GMT
-=======
+      expires:
+      - '-1'
+      pragma:
+      - no-cache
+      server:
+      - nginx
+      strict-transport-security:
+      - max-age=31536000; includeSubDomains
+      transfer-encoding:
+      - chunked
+      vary:
+      - Accept-Encoding
+      x-content-type-options:
+      - nosniff
+    status:
+      code: 200
+      message: OK
+- request:
+    body: null
+    headers:
+      Accept:
+      - '*/*'
+      Accept-Encoding:
+      - gzip, deflate
+      CommandName:
+      - aks create
+      Connection:
+      - keep-alive
+      ParameterSetName:
+      - --resource-group --name --location --network-plugin --network-plugin-mode
+        --ssh-key-value --pod-cidr --node-count --aks-custom-headers
+      User-Agent:
+      - AZURECLI/2.40.0 azsdk-python-azure-mgmt-containerservice/20.3.0b2 Python/3.8.10
+        (Linux-5.15.0-1020-azure-x86_64-with-glibc2.29)
+    method: GET
+    uri: https://management.azure.com/subscriptions/00000000-0000-0000-0000-000000000000/providers/Microsoft.ContainerService/locations/centraluseuap/operations/62a12646-dc6a-474c-ab0b-3ea5c947f466?api-version=2016-03-30
+  response:
+    body:
+      string: "{\n  \"name\": \"4626a162-6adc-4c47-ab0b-3ea5c947f466\",\n  \"status\":
+        \"InProgress\",\n  \"startTime\": \"2022-09-28T10:20:33.5308081Z\"\n }"
+    headers:
+      cache-control:
+      - no-cache
+      content-length:
+      - '126'
+      content-type:
+      - application/json
+      date:
       - Wed, 28 Sep 2022 10:25:35 GMT
->>>>>>> fc8ac97d
-      expires:
-      - '-1'
-      pragma:
-      - no-cache
-      server:
-      - nginx
-      strict-transport-security:
-      - max-age=31536000; includeSubDomains
-      transfer-encoding:
-      - chunked
-      vary:
-      - Accept-Encoding
-      x-content-type-options:
-      - nosniff
-    status:
-      code: 200
-      message: OK
-- request:
-    body: null
-    headers:
-      Accept:
-      - '*/*'
-      Accept-Encoding:
-      - gzip, deflate
-      CommandName:
-      - aks create
-      Connection:
-      - keep-alive
-      ParameterSetName:
-      - --resource-group --name --location --network-plugin --network-plugin-mode
-        --ssh-key-value --pod-cidr --node-count --aks-custom-headers
-      User-Agent:
-<<<<<<< HEAD
-      - AZURECLI/2.38.0 azsdk-python-azure-mgmt-containerservice/20.0.0b Python/3.8.10
-        (Linux-5.13.0-1031-azure-x86_64-with-glibc2.29)
-    method: GET
-    uri: https://management.azure.com/subscriptions/00000000-0000-0000-0000-000000000000/providers/Microsoft.ContainerService/locations/centraluseuap/operations/12fec56c-10a0-4564-92ba-725b38edca5c?api-version=2016-03-30
-  response:
-    body:
-      string: "{\n  \"name\": \"6cc5fe12-a010-6445-92ba-725b38edca5c\",\n  \"status\":
-        \"InProgress\",\n  \"startTime\": \"2022-07-19T06:34:49.3208884Z\"\n }"
-=======
-      - AZURECLI/2.40.0 azsdk-python-azure-mgmt-containerservice/20.3.0b2 Python/3.8.10
-        (Linux-5.15.0-1020-azure-x86_64-with-glibc2.29)
-    method: GET
-    uri: https://management.azure.com/subscriptions/00000000-0000-0000-0000-000000000000/providers/Microsoft.ContainerService/locations/centraluseuap/operations/62a12646-dc6a-474c-ab0b-3ea5c947f466?api-version=2016-03-30
-  response:
-    body:
-      string: "{\n  \"name\": \"4626a162-6adc-4c47-ab0b-3ea5c947f466\",\n  \"status\":
-        \"InProgress\",\n  \"startTime\": \"2022-09-28T10:20:33.5308081Z\"\n }"
->>>>>>> fc8ac97d
-    headers:
-      cache-control:
-      - no-cache
-      content-length:
-      - '126'
-      content-type:
-      - application/json
-      date:
-<<<<<<< HEAD
-      - Tue, 19 Jul 2022 06:40:21 GMT
-=======
+      expires:
+      - '-1'
+      pragma:
+      - no-cache
+      server:
+      - nginx
+      strict-transport-security:
+      - max-age=31536000; includeSubDomains
+      transfer-encoding:
+      - chunked
+      vary:
+      - Accept-Encoding
+      x-content-type-options:
+      - nosniff
+    status:
+      code: 200
+      message: OK
+- request:
+    body: null
+    headers:
+      Accept:
+      - '*/*'
+      Accept-Encoding:
+      - gzip, deflate
+      CommandName:
+      - aks create
+      Connection:
+      - keep-alive
+      ParameterSetName:
+      - --resource-group --name --location --network-plugin --network-plugin-mode
+        --ssh-key-value --pod-cidr --node-count --aks-custom-headers
+      User-Agent:
+      - AZURECLI/2.40.0 azsdk-python-azure-mgmt-containerservice/20.3.0b2 Python/3.8.10
+        (Linux-5.15.0-1020-azure-x86_64-with-glibc2.29)
+    method: GET
+    uri: https://management.azure.com/subscriptions/00000000-0000-0000-0000-000000000000/providers/Microsoft.ContainerService/locations/centraluseuap/operations/62a12646-dc6a-474c-ab0b-3ea5c947f466?api-version=2016-03-30
+  response:
+    body:
+      string: "{\n  \"name\": \"4626a162-6adc-4c47-ab0b-3ea5c947f466\",\n  \"status\":
+        \"InProgress\",\n  \"startTime\": \"2022-09-28T10:20:33.5308081Z\"\n }"
+    headers:
+      cache-control:
+      - no-cache
+      content-length:
+      - '126'
+      content-type:
+      - application/json
+      date:
       - Wed, 28 Sep 2022 10:26:05 GMT
->>>>>>> fc8ac97d
-      expires:
-      - '-1'
-      pragma:
-      - no-cache
-      server:
-      - nginx
-      strict-transport-security:
-      - max-age=31536000; includeSubDomains
-      transfer-encoding:
-      - chunked
-      vary:
-      - Accept-Encoding
-      x-content-type-options:
-      - nosniff
-    status:
-      code: 200
-      message: OK
-- request:
-    body: null
-    headers:
-      Accept:
-      - '*/*'
-      Accept-Encoding:
-      - gzip, deflate
-      CommandName:
-      - aks create
-      Connection:
-      - keep-alive
-      ParameterSetName:
-      - --resource-group --name --location --network-plugin --network-plugin-mode
-        --ssh-key-value --pod-cidr --node-count --aks-custom-headers
-      User-Agent:
-<<<<<<< HEAD
-      - AZURECLI/2.38.0 azsdk-python-azure-mgmt-containerservice/20.0.0b Python/3.8.10
-        (Linux-5.13.0-1031-azure-x86_64-with-glibc2.29)
-    method: GET
-    uri: https://management.azure.com/subscriptions/00000000-0000-0000-0000-000000000000/providers/Microsoft.ContainerService/locations/centraluseuap/operations/12fec56c-10a0-4564-92ba-725b38edca5c?api-version=2016-03-30
-  response:
-    body:
-      string: "{\n  \"name\": \"6cc5fe12-a010-6445-92ba-725b38edca5c\",\n  \"status\":
-        \"InProgress\",\n  \"startTime\": \"2022-07-19T06:34:49.3208884Z\"\n }"
-=======
-      - AZURECLI/2.40.0 azsdk-python-azure-mgmt-containerservice/20.3.0b2 Python/3.8.10
-        (Linux-5.15.0-1020-azure-x86_64-with-glibc2.29)
-    method: GET
-    uri: https://management.azure.com/subscriptions/00000000-0000-0000-0000-000000000000/providers/Microsoft.ContainerService/locations/centraluseuap/operations/62a12646-dc6a-474c-ab0b-3ea5c947f466?api-version=2016-03-30
-  response:
-    body:
-      string: "{\n  \"name\": \"4626a162-6adc-4c47-ab0b-3ea5c947f466\",\n  \"status\":
-        \"InProgress\",\n  \"startTime\": \"2022-09-28T10:20:33.5308081Z\"\n }"
->>>>>>> fc8ac97d
-    headers:
-      cache-control:
-      - no-cache
-      content-length:
-      - '126'
-      content-type:
-      - application/json
-      date:
-<<<<<<< HEAD
-      - Tue, 19 Jul 2022 06:40:50 GMT
-=======
+      expires:
+      - '-1'
+      pragma:
+      - no-cache
+      server:
+      - nginx
+      strict-transport-security:
+      - max-age=31536000; includeSubDomains
+      transfer-encoding:
+      - chunked
+      vary:
+      - Accept-Encoding
+      x-content-type-options:
+      - nosniff
+    status:
+      code: 200
+      message: OK
+- request:
+    body: null
+    headers:
+      Accept:
+      - '*/*'
+      Accept-Encoding:
+      - gzip, deflate
+      CommandName:
+      - aks create
+      Connection:
+      - keep-alive
+      ParameterSetName:
+      - --resource-group --name --location --network-plugin --network-plugin-mode
+        --ssh-key-value --pod-cidr --node-count --aks-custom-headers
+      User-Agent:
+      - AZURECLI/2.40.0 azsdk-python-azure-mgmt-containerservice/20.3.0b2 Python/3.8.10
+        (Linux-5.15.0-1020-azure-x86_64-with-glibc2.29)
+    method: GET
+    uri: https://management.azure.com/subscriptions/00000000-0000-0000-0000-000000000000/providers/Microsoft.ContainerService/locations/centraluseuap/operations/62a12646-dc6a-474c-ab0b-3ea5c947f466?api-version=2016-03-30
+  response:
+    body:
+      string: "{\n  \"name\": \"4626a162-6adc-4c47-ab0b-3ea5c947f466\",\n  \"status\":
+        \"InProgress\",\n  \"startTime\": \"2022-09-28T10:20:33.5308081Z\"\n }"
+    headers:
+      cache-control:
+      - no-cache
+      content-length:
+      - '126'
+      content-type:
+      - application/json
+      date:
       - Wed, 28 Sep 2022 10:26:35 GMT
->>>>>>> fc8ac97d
-      expires:
-      - '-1'
-      pragma:
-      - no-cache
-      server:
-      - nginx
-      strict-transport-security:
-      - max-age=31536000; includeSubDomains
-      transfer-encoding:
-      - chunked
-      vary:
-      - Accept-Encoding
-      x-content-type-options:
-      - nosniff
-    status:
-      code: 200
-      message: OK
-- request:
-    body: null
-    headers:
-      Accept:
-      - '*/*'
-      Accept-Encoding:
-      - gzip, deflate
-      CommandName:
-      - aks create
-      Connection:
-      - keep-alive
-      ParameterSetName:
-      - --resource-group --name --location --network-plugin --network-plugin-mode
-        --ssh-key-value --pod-cidr --node-count --aks-custom-headers
-      User-Agent:
-<<<<<<< HEAD
-      - AZURECLI/2.38.0 azsdk-python-azure-mgmt-containerservice/20.0.0b Python/3.8.10
-        (Linux-5.13.0-1031-azure-x86_64-with-glibc2.29)
-    method: GET
-    uri: https://management.azure.com/subscriptions/00000000-0000-0000-0000-000000000000/providers/Microsoft.ContainerService/locations/centraluseuap/operations/12fec56c-10a0-4564-92ba-725b38edca5c?api-version=2016-03-30
-  response:
-    body:
-      string: "{\n  \"name\": \"6cc5fe12-a010-6445-92ba-725b38edca5c\",\n  \"status\":
-        \"InProgress\",\n  \"startTime\": \"2022-07-19T06:34:49.3208884Z\"\n }"
-    headers:
-      cache-control:
-      - no-cache
-      content-length:
-      - '126'
-      content-type:
-      - application/json
-      date:
-      - Tue, 19 Jul 2022 06:41:20 GMT
-      expires:
-      - '-1'
-      pragma:
-      - no-cache
-      server:
-      - nginx
-      strict-transport-security:
-      - max-age=31536000; includeSubDomains
-      transfer-encoding:
-      - chunked
-      vary:
-      - Accept-Encoding
-      x-content-type-options:
-      - nosniff
-    status:
-      code: 200
-      message: OK
-- request:
-    body: null
-    headers:
-      Accept:
-      - '*/*'
-      Accept-Encoding:
-      - gzip, deflate
-      CommandName:
-      - aks create
-      Connection:
-      - keep-alive
-      ParameterSetName:
-      - --resource-group --name --location --network-plugin --network-plugin-mode
-        --ssh-key-value --pod-cidr --node-count --aks-custom-headers
-      User-Agent:
-      - AZURECLI/2.38.0 azsdk-python-azure-mgmt-containerservice/20.0.0b Python/3.8.10
-        (Linux-5.13.0-1031-azure-x86_64-with-glibc2.29)
-    method: GET
-    uri: https://management.azure.com/subscriptions/00000000-0000-0000-0000-000000000000/providers/Microsoft.ContainerService/locations/centraluseuap/operations/12fec56c-10a0-4564-92ba-725b38edca5c?api-version=2016-03-30
-  response:
-    body:
-      string: "{\n  \"name\": \"6cc5fe12-a010-6445-92ba-725b38edca5c\",\n  \"status\":
-        \"InProgress\",\n  \"startTime\": \"2022-07-19T06:34:49.3208884Z\"\n }"
-    headers:
-      cache-control:
-      - no-cache
-      content-length:
-      - '126'
-      content-type:
-      - application/json
-      date:
-      - Tue, 19 Jul 2022 06:41:51 GMT
-      expires:
-      - '-1'
-      pragma:
-      - no-cache
-      server:
-      - nginx
-      strict-transport-security:
-      - max-age=31536000; includeSubDomains
-      transfer-encoding:
-      - chunked
-      vary:
-      - Accept-Encoding
-      x-content-type-options:
-      - nosniff
-    status:
-      code: 200
-      message: OK
-- request:
-    body: null
-    headers:
-      Accept:
-      - '*/*'
-      Accept-Encoding:
-      - gzip, deflate
-      CommandName:
-      - aks create
-      Connection:
-      - keep-alive
-      ParameterSetName:
-      - --resource-group --name --location --network-plugin --network-plugin-mode
-        --ssh-key-value --pod-cidr --node-count --aks-custom-headers
-      User-Agent:
-      - AZURECLI/2.38.0 azsdk-python-azure-mgmt-containerservice/20.0.0b Python/3.8.10
-        (Linux-5.13.0-1031-azure-x86_64-with-glibc2.29)
-    method: GET
-    uri: https://management.azure.com/subscriptions/00000000-0000-0000-0000-000000000000/providers/Microsoft.ContainerService/locations/centraluseuap/operations/12fec56c-10a0-4564-92ba-725b38edca5c?api-version=2016-03-30
-  response:
-    body:
-      string: "{\n  \"name\": \"6cc5fe12-a010-6445-92ba-725b38edca5c\",\n  \"status\":
-        \"InProgress\",\n  \"startTime\": \"2022-07-19T06:34:49.3208884Z\"\n }"
-    headers:
-      cache-control:
-      - no-cache
-      content-length:
-      - '126'
-      content-type:
-      - application/json
-      date:
-      - Tue, 19 Jul 2022 06:42:21 GMT
-      expires:
-      - '-1'
-      pragma:
-      - no-cache
-      server:
-      - nginx
-      strict-transport-security:
-      - max-age=31536000; includeSubDomains
-      transfer-encoding:
-      - chunked
-      vary:
-      - Accept-Encoding
-      x-content-type-options:
-      - nosniff
-    status:
-      code: 200
-      message: OK
-- request:
-    body: null
-    headers:
-      Accept:
-      - '*/*'
-      Accept-Encoding:
-      - gzip, deflate
-      CommandName:
-      - aks create
-      Connection:
-      - keep-alive
-      ParameterSetName:
-      - --resource-group --name --location --network-plugin --network-plugin-mode
-        --ssh-key-value --pod-cidr --node-count --aks-custom-headers
-      User-Agent:
-      - AZURECLI/2.38.0 azsdk-python-azure-mgmt-containerservice/20.0.0b Python/3.8.10
-        (Linux-5.13.0-1031-azure-x86_64-with-glibc2.29)
-    method: GET
-    uri: https://management.azure.com/subscriptions/00000000-0000-0000-0000-000000000000/providers/Microsoft.ContainerService/locations/centraluseuap/operations/12fec56c-10a0-4564-92ba-725b38edca5c?api-version=2016-03-30
-  response:
-    body:
-      string: "{\n  \"name\": \"6cc5fe12-a010-6445-92ba-725b38edca5c\",\n  \"status\":
-        \"InProgress\",\n  \"startTime\": \"2022-07-19T06:34:49.3208884Z\"\n }"
-    headers:
-      cache-control:
-      - no-cache
-      content-length:
-      - '126'
-      content-type:
-      - application/json
-      date:
-      - Tue, 19 Jul 2022 06:42:51 GMT
-      expires:
-      - '-1'
-      pragma:
-      - no-cache
-      server:
-      - nginx
-      strict-transport-security:
-      - max-age=31536000; includeSubDomains
-      transfer-encoding:
-      - chunked
-      vary:
-      - Accept-Encoding
-      x-content-type-options:
-      - nosniff
-    status:
-      code: 200
-      message: OK
-- request:
-    body: null
-    headers:
-      Accept:
-      - '*/*'
-      Accept-Encoding:
-      - gzip, deflate
-      CommandName:
-      - aks create
-      Connection:
-      - keep-alive
-      ParameterSetName:
-      - --resource-group --name --location --network-plugin --network-plugin-mode
-        --ssh-key-value --pod-cidr --node-count --aks-custom-headers
-      User-Agent:
-      - AZURECLI/2.38.0 azsdk-python-azure-mgmt-containerservice/20.0.0b Python/3.8.10
-        (Linux-5.13.0-1031-azure-x86_64-with-glibc2.29)
-    method: GET
-    uri: https://management.azure.com/subscriptions/00000000-0000-0000-0000-000000000000/providers/Microsoft.ContainerService/locations/centraluseuap/operations/12fec56c-10a0-4564-92ba-725b38edca5c?api-version=2016-03-30
-  response:
-    body:
-      string: "{\n  \"name\": \"6cc5fe12-a010-6445-92ba-725b38edca5c\",\n  \"status\":
-        \"InProgress\",\n  \"startTime\": \"2022-07-19T06:34:49.3208884Z\"\n }"
-    headers:
-      cache-control:
-      - no-cache
-      content-length:
-      - '126'
-      content-type:
-      - application/json
-      date:
-      - Tue, 19 Jul 2022 06:43:20 GMT
-      expires:
-      - '-1'
-      pragma:
-      - no-cache
-      server:
-      - nginx
-      strict-transport-security:
-      - max-age=31536000; includeSubDomains
-      transfer-encoding:
-      - chunked
-      vary:
-      - Accept-Encoding
-      x-content-type-options:
-      - nosniff
-    status:
-      code: 200
-      message: OK
-- request:
-    body: null
-    headers:
-      Accept:
-      - '*/*'
-      Accept-Encoding:
-      - gzip, deflate
-      CommandName:
-      - aks create
-      Connection:
-      - keep-alive
-      ParameterSetName:
-      - --resource-group --name --location --network-plugin --network-plugin-mode
-        --ssh-key-value --pod-cidr --node-count --aks-custom-headers
-      User-Agent:
-      - AZURECLI/2.38.0 azsdk-python-azure-mgmt-containerservice/20.0.0b Python/3.8.10
-        (Linux-5.13.0-1031-azure-x86_64-with-glibc2.29)
-    method: GET
-    uri: https://management.azure.com/subscriptions/00000000-0000-0000-0000-000000000000/providers/Microsoft.ContainerService/locations/centraluseuap/operations/12fec56c-10a0-4564-92ba-725b38edca5c?api-version=2016-03-30
-  response:
-    body:
-      string: "{\n  \"name\": \"6cc5fe12-a010-6445-92ba-725b38edca5c\",\n  \"status\":
-        \"InProgress\",\n  \"startTime\": \"2022-07-19T06:34:49.3208884Z\"\n }"
-    headers:
-      cache-control:
-      - no-cache
-      content-length:
-      - '126'
-      content-type:
-      - application/json
-      date:
-      - Tue, 19 Jul 2022 06:43:51 GMT
-      expires:
-      - '-1'
-      pragma:
-      - no-cache
-      server:
-      - nginx
-      strict-transport-security:
-      - max-age=31536000; includeSubDomains
-      transfer-encoding:
-      - chunked
-      vary:
-      - Accept-Encoding
-      x-content-type-options:
-      - nosniff
-    status:
-      code: 200
-      message: OK
-- request:
-    body: null
-    headers:
-      Accept:
-      - '*/*'
-      Accept-Encoding:
-      - gzip, deflate
-      CommandName:
-      - aks create
-      Connection:
-      - keep-alive
-      ParameterSetName:
-      - --resource-group --name --location --network-plugin --network-plugin-mode
-        --ssh-key-value --pod-cidr --node-count --aks-custom-headers
-      User-Agent:
-      - AZURECLI/2.38.0 azsdk-python-azure-mgmt-containerservice/20.0.0b Python/3.8.10
-        (Linux-5.13.0-1031-azure-x86_64-with-glibc2.29)
-    method: GET
-    uri: https://management.azure.com/subscriptions/00000000-0000-0000-0000-000000000000/providers/Microsoft.ContainerService/locations/centraluseuap/operations/12fec56c-10a0-4564-92ba-725b38edca5c?api-version=2016-03-30
-  response:
-    body:
-      string: "{\n  \"name\": \"6cc5fe12-a010-6445-92ba-725b38edca5c\",\n  \"status\":
-        \"InProgress\",\n  \"startTime\": \"2022-07-19T06:34:49.3208884Z\"\n }"
-    headers:
-      cache-control:
-      - no-cache
-      content-length:
-      - '126'
-      content-type:
-      - application/json
-      date:
-      - Tue, 19 Jul 2022 06:44:22 GMT
-      expires:
-      - '-1'
-      pragma:
-      - no-cache
-      server:
-      - nginx
-      strict-transport-security:
-      - max-age=31536000; includeSubDomains
-      transfer-encoding:
-      - chunked
-      vary:
-      - Accept-Encoding
-      x-content-type-options:
-      - nosniff
-    status:
-      code: 200
-      message: OK
-- request:
-    body: null
-    headers:
-      Accept:
-      - '*/*'
-      Accept-Encoding:
-      - gzip, deflate
-      CommandName:
-      - aks create
-      Connection:
-      - keep-alive
-      ParameterSetName:
-      - --resource-group --name --location --network-plugin --network-plugin-mode
-        --ssh-key-value --pod-cidr --node-count --aks-custom-headers
-      User-Agent:
-      - AZURECLI/2.38.0 azsdk-python-azure-mgmt-containerservice/20.0.0b Python/3.8.10
-        (Linux-5.13.0-1031-azure-x86_64-with-glibc2.29)
-    method: GET
-    uri: https://management.azure.com/subscriptions/00000000-0000-0000-0000-000000000000/providers/Microsoft.ContainerService/locations/centraluseuap/operations/12fec56c-10a0-4564-92ba-725b38edca5c?api-version=2016-03-30
-  response:
-    body:
-      string: "{\n  \"name\": \"6cc5fe12-a010-6445-92ba-725b38edca5c\",\n  \"status\":
-        \"InProgress\",\n  \"startTime\": \"2022-07-19T06:34:49.3208884Z\"\n }"
-    headers:
-      cache-control:
-      - no-cache
-      content-length:
-      - '126'
-      content-type:
-      - application/json
-      date:
-      - Tue, 19 Jul 2022 06:44:52 GMT
-      expires:
-      - '-1'
-      pragma:
-      - no-cache
-      server:
-      - nginx
-      strict-transport-security:
-      - max-age=31536000; includeSubDomains
-      transfer-encoding:
-      - chunked
-      vary:
-      - Accept-Encoding
-      x-content-type-options:
-      - nosniff
-    status:
-      code: 200
-      message: OK
-- request:
-    body: null
-    headers:
-      Accept:
-      - '*/*'
-      Accept-Encoding:
-      - gzip, deflate
-      CommandName:
-      - aks create
-      Connection:
-      - keep-alive
-      ParameterSetName:
-      - --resource-group --name --location --network-plugin --network-plugin-mode
-        --ssh-key-value --pod-cidr --node-count --aks-custom-headers
-      User-Agent:
-      - AZURECLI/2.38.0 azsdk-python-azure-mgmt-containerservice/20.0.0b Python/3.8.10
-        (Linux-5.13.0-1031-azure-x86_64-with-glibc2.29)
-    method: GET
-    uri: https://management.azure.com/subscriptions/00000000-0000-0000-0000-000000000000/providers/Microsoft.ContainerService/locations/centraluseuap/operations/12fec56c-10a0-4564-92ba-725b38edca5c?api-version=2016-03-30
-  response:
-    body:
-      string: "{\n  \"name\": \"6cc5fe12-a010-6445-92ba-725b38edca5c\",\n  \"status\":
-        \"InProgress\",\n  \"startTime\": \"2022-07-19T06:34:49.3208884Z\"\n }"
-    headers:
-      cache-control:
-      - no-cache
-      content-length:
-      - '126'
-      content-type:
-      - application/json
-      date:
-      - Tue, 19 Jul 2022 06:45:22 GMT
-      expires:
-      - '-1'
-      pragma:
-      - no-cache
-      server:
-      - nginx
-      strict-transport-security:
-      - max-age=31536000; includeSubDomains
-      transfer-encoding:
-      - chunked
-      vary:
-      - Accept-Encoding
-      x-content-type-options:
-      - nosniff
-    status:
-      code: 200
-      message: OK
-- request:
-    body: null
-    headers:
-      Accept:
-      - '*/*'
-      Accept-Encoding:
-      - gzip, deflate
-      CommandName:
-      - aks create
-      Connection:
-      - keep-alive
-      ParameterSetName:
-      - --resource-group --name --location --network-plugin --network-plugin-mode
-        --ssh-key-value --pod-cidr --node-count --aks-custom-headers
-      User-Agent:
-      - AZURECLI/2.38.0 azsdk-python-azure-mgmt-containerservice/20.0.0b Python/3.8.10
-        (Linux-5.13.0-1031-azure-x86_64-with-glibc2.29)
-    method: GET
-    uri: https://management.azure.com/subscriptions/00000000-0000-0000-0000-000000000000/providers/Microsoft.ContainerService/locations/centraluseuap/operations/12fec56c-10a0-4564-92ba-725b38edca5c?api-version=2016-03-30
-  response:
-    body:
-      string: "{\n  \"name\": \"6cc5fe12-a010-6445-92ba-725b38edca5c\",\n  \"status\":
-        \"Succeeded\",\n  \"startTime\": \"2022-07-19T06:34:49.3208884Z\",\n  \"endTime\":
-        \"2022-07-19T06:45:48.4447778Z\"\n }"
-=======
+      expires:
+      - '-1'
+      pragma:
+      - no-cache
+      server:
+      - nginx
+      strict-transport-security:
+      - max-age=31536000; includeSubDomains
+      transfer-encoding:
+      - chunked
+      vary:
+      - Accept-Encoding
+      x-content-type-options:
+      - nosniff
+    status:
+      code: 200
+      message: OK
+- request:
+    body: null
+    headers:
+      Accept:
+      - '*/*'
+      Accept-Encoding:
+      - gzip, deflate
+      CommandName:
+      - aks create
+      Connection:
+      - keep-alive
+      ParameterSetName:
+      - --resource-group --name --location --network-plugin --network-plugin-mode
+        --ssh-key-value --pod-cidr --node-count --aks-custom-headers
+      User-Agent:
       - AZURECLI/2.40.0 azsdk-python-azure-mgmt-containerservice/20.3.0b2 Python/3.8.10
         (Linux-5.15.0-1020-azure-x86_64-with-glibc2.29)
     method: GET
@@ -1390,7 +718,6 @@
       string: "{\n  \"name\": \"4626a162-6adc-4c47-ab0b-3ea5c947f466\",\n  \"status\":
         \"Succeeded\",\n  \"startTime\": \"2022-09-28T10:20:33.5308081Z\",\n  \"endTime\":
         \"2022-09-28T10:26:54.1047205Z\"\n }"
->>>>>>> fc8ac97d
     headers:
       cache-control:
       - no-cache
@@ -1399,69 +726,52 @@
       content-type:
       - application/json
       date:
-<<<<<<< HEAD
-      - Tue, 19 Jul 2022 06:45:52 GMT
-=======
       - Wed, 28 Sep 2022 10:27:06 GMT
->>>>>>> fc8ac97d
-      expires:
-      - '-1'
-      pragma:
-      - no-cache
-      server:
-      - nginx
-      strict-transport-security:
-      - max-age=31536000; includeSubDomains
-      transfer-encoding:
-      - chunked
-      vary:
-      - Accept-Encoding
-      x-content-type-options:
-      - nosniff
-    status:
-      code: 200
-      message: OK
-- request:
-    body: null
-    headers:
-      Accept:
-      - '*/*'
-      Accept-Encoding:
-      - gzip, deflate
-      CommandName:
-      - aks create
-      Connection:
-      - keep-alive
-      ParameterSetName:
-      - --resource-group --name --location --network-plugin --network-plugin-mode
-        --ssh-key-value --pod-cidr --node-count --aks-custom-headers
-      User-Agent:
-<<<<<<< HEAD
-      - AZURECLI/2.38.0 azsdk-python-azure-mgmt-containerservice/20.0.0b Python/3.8.10
-        (Linux-5.13.0-1031-azure-x86_64-with-glibc2.29)
-    method: GET
-    uri: https://management.azure.com/subscriptions/00000000-0000-0000-0000-000000000000/resourceGroups/clitest000001/providers/Microsoft.ContainerService/managedClusters/cliakstest000001?api-version=2022-06-02-preview
-=======
+      expires:
+      - '-1'
+      pragma:
+      - no-cache
+      server:
+      - nginx
+      strict-transport-security:
+      - max-age=31536000; includeSubDomains
+      transfer-encoding:
+      - chunked
+      vary:
+      - Accept-Encoding
+      x-content-type-options:
+      - nosniff
+    status:
+      code: 200
+      message: OK
+- request:
+    body: null
+    headers:
+      Accept:
+      - '*/*'
+      Accept-Encoding:
+      - gzip, deflate
+      CommandName:
+      - aks create
+      Connection:
+      - keep-alive
+      ParameterSetName:
+      - --resource-group --name --location --network-plugin --network-plugin-mode
+        --ssh-key-value --pod-cidr --node-count --aks-custom-headers
+      User-Agent:
       - AZURECLI/2.40.0 azsdk-python-azure-mgmt-containerservice/20.3.0b2 Python/3.8.10
         (Linux-5.15.0-1020-azure-x86_64-with-glibc2.29)
     method: GET
     uri: https://management.azure.com/subscriptions/00000000-0000-0000-0000-000000000000/resourceGroups/clitest000001/providers/Microsoft.ContainerService/managedClusters/cliakstest000001?api-version=2022-08-03-preview
->>>>>>> fc8ac97d
   response:
     body:
       string: "{\n  \"id\": \"/subscriptions/00000000-0000-0000-0000-000000000000/resourcegroups/clitest000001/providers/Microsoft.ContainerService/managedClusters/cliakstest000001\",\n
         \ \"location\": \"centraluseuap\",\n  \"name\": \"cliakstest000001\",\n  \"type\":
         \"Microsoft.ContainerService/ManagedClusters\",\n  \"properties\": {\n   \"provisioningState\":
         \"Succeeded\",\n   \"powerState\": {\n    \"code\": \"Running\"\n   },\n   \"kubernetesVersion\":
-<<<<<<< HEAD
-        \"1.22.11\",\n   \"currentKubernetesVersion\": \"1.22.11\",\n   \"dnsPrefix\":
-        \"cliakstest-clitestlh3hvnxkg-8ecadf\",\n   \"fqdn\": \"cliakstest-clitestlh3hvnxkg-8ecadf-04768bce.hcp.centraluseuap.azmk8s.io\",\n
-        \  \"azurePortalFQDN\": \"cliakstest-clitestlh3hvnxkg-8ecadf-04768bce.portal.hcp.centraluseuap.azmk8s.io\",\n
-=======
         \"1.23.8\",\n   \"currentKubernetesVersion\": \"1.23.8\",\n   \"dnsPrefix\":
         \"cliakstest-clitestyspp76n5w-8ecadf\",\n   \"fqdn\": \"cliakstest-clitestyspp76n5w-8ecadf-00c10f4a.hcp.centraluseuap.azmk8s.io\",\n
         \  \"azurePortalFQDN\": \"cliakstest-clitestyspp76n5w-8ecadf-00c10f4a.portal.hcp.centraluseuap.azmk8s.io\",\n
->>>>>>> fc8ac97d
         \  \"agentPoolProfiles\": [\n    {\n     \"name\": \"nodepool1\",\n     \"count\":
         1,\n     \"vmSize\": \"Standard_DS2_v2\",\n     \"osDiskSizeGB\": 128,\n     \"osDiskType\":
         \"Managed\",\n     \"kubeletDiskType\": \"OS\",\n     \"workloadRuntime\":
@@ -1471,17 +781,10 @@
         \"1.22.11\",\n     \"enableNodePublicIP\": false,\n     \"enableCustomCATrust\":
         false,\n     \"mode\": \"System\",\n     \"enableEncryptionAtHost\": false,\n
         \    \"enableUltraSSD\": false,\n     \"osType\": \"Linux\",\n     \"osSKU\":
-<<<<<<< HEAD
-        \"Ubuntu\",\n     \"nodeImageVersion\": \"AKSUbuntu-1804gen2containerd-2022.07.04\",\n
-        \    \"upgradeSettings\": {},\n     \"enableFIPS\": false\n    }\n   ],\n
-        \  \"linuxProfile\": {\n    \"adminUsername\": \"azureuser\",\n    \"ssh\":
-        {\n     \"publicKeys\": [\n      {\n       \"keyData\": \"ssh-rsa AAAAB3NzaC1yc2EAAAADAQABAAABAQDBDU2v87Kb4/ZzK8RbuSkPMRF9IfTfY7Y/jeEede3uFf1lnR5Cix3oY6nmZz05uZKsDemHzTJdhUrNihiBljmK14os+4sjUGz8ffZCNop35eLpuZpNuPeU3Q9RX5IGMM9rK2URKKfPqDqFu6JuliFZL9y7ayNTu3OOEJhyXi9Mw/qo0vf/u04XD/mG0WDXWXkJyC0Lgp5/PNbJuI0XH+t+Fm1zYitVh5vAAKPDvGf5QufZlPPSjp729Bt0QBBsyIIq6XVZFxUrSaAPVXdgZKmL72vW3OCDaitsD1/a0Yx4g32n5ux1KICIBdAgpQ6TFCNS9A6i8krO57LiXnVAZneB
-=======
         \"Ubuntu\",\n     \"nodeImageVersion\": \"AKSUbuntu-1804gen2containerd-2022.09.13\",\n
         \    \"upgradeSettings\": {},\n     \"enableFIPS\": false\n    }\n   ],\n
         \  \"linuxProfile\": {\n    \"adminUsername\": \"azureuser\",\n    \"ssh\":
         {\n     \"publicKeys\": [\n      {\n       \"keyData\": \"ssh-rsa AAAAB3NzaC1yc2EAAAADAQABAAABAQDVt7qYfUlZP3JUy9lguIXjt8N1qtBC8yktmu7E83C+A1pYFjRdVc/WU4vTbERHemLl28PpLNLg2EdVMVDXRPLEkSVOtNV02lh0Jyuw6s3mf/UYvgRKNo6rOSH3+Hvv+9IswiBnq7oOnzIz7wQaQZ47pDl2VbOO1JYjM+X2iNK8XrnXTm5+nE3ZSmwUweY6vSElhFhsogoJf8VRBH8hCxwhb+6h+XtAhH+OWGCy3l9YVS7pJxXGbd1G3zYem94lzIKuzKq1lCXQ1qrryfa1eX9U4H+d1IKCz8hnnns46kzSMM7Eh0robU9dLoJhNlh94vB6mvPpM2XJbMzf+mRC3FUv
->>>>>>> fc8ac97d
         azcli_aks_live_test@example.com\\n\"\n      }\n     ]\n    }\n   },\n   \"windowsProfile\":
         {\n    \"adminUsername\": \"azureuser\",\n    \"enableCSIProxy\": true\n   },\n
         \  \"servicePrincipalProfile\": {\n    \"clientId\":\"00000000-0000-0000-0000-000000000001\"\n
@@ -1490,16 +793,6 @@
         {\n    \"networkPlugin\": \"azure\",\n    \"networkPluginMode\": \"overlay\",\n
         \   \"loadBalancerSku\": \"Standard\",\n    \"loadBalancerProfile\": {\n     \"managedOutboundIPs\":
         {\n      \"count\": 1\n     },\n     \"effectiveOutboundIPs\": [\n      {\n
-<<<<<<< HEAD
-        \      \"id\": \"/subscriptions/00000000-0000-0000-0000-000000000000/resourceGroups/MC_clitest000001_cliakstest000001_centraluseuap/providers/Microsoft.Network/publicIPAddresses/69183dc2-dd74-4c79-ba97-11f124640156\"\n
-        \     }\n     ]\n    },\n    \"podCidr\": \"10.244.0.0/16\",\n    \"serviceCidr\":
-        \"10.0.0.0/16\",\n    \"dnsServiceIP\": \"10.0.0.10\",\n    \"dockerBridgeCidr\":
-        \"172.17.0.1/16\",\n    \"outboundType\": \"loadBalancer\",\n    \"podCidrs\":
-        [\n     \"10.244.0.0/16\"\n    ],\n    \"serviceCidrs\": [\n     \"10.0.0.0/16\"\n
-        \   ],\n    \"ipFamilies\": [\n     \"IPv4\"\n    ]\n   },\n   \"maxAgentPools\":
-        100,\n   \"identityProfile\": {\n    \"kubeletidentity\": {\n     \"resourceId\":
-        \"/subscriptions/00000000-0000-0000-0000-000000000000/resourcegroups/MC_clitest000001_cliakstest000001_centraluseuap/providers/Microsoft.ManagedIdentity/userAssignedIdentities/cliakstest000001-agentpool\",\n
-=======
         \      \"id\": \"/subscriptions/00000000-0000-0000-0000-000000000000/resourceGroups/MC_clitest000001_cliakstest000001_centraluseuap/providers/Microsoft.Network/publicIPAddresses/4dc4424e-1fe2-4b96-9fde-c5158d95708e\"\n
         \     }\n     ],\n     \"backendPoolType\": \"nodeIPConfiguration\"\n    },\n
         \   \"podCidr\": \"10.244.0.0/16\",\n    \"serviceCidr\": \"10.0.0.0/16\",\n
@@ -1508,7 +801,6 @@
         \   ],\n    \"serviceCidrs\": [\n     \"10.0.0.0/16\"\n    ],\n    \"ipFamilies\":
         [\n     \"IPv4\"\n    ]\n   },\n   \"maxAgentPools\": 100,\n   \"identityProfile\":
         {\n    \"kubeletidentity\": {\n     \"resourceId\": \"/subscriptions/00000000-0000-0000-0000-000000000000/resourcegroups/MC_clitest000001_cliakstest000001_centraluseuap/providers/Microsoft.ManagedIdentity/userAssignedIdentities/cliakstest000001-agentpool\",\n
->>>>>>> fc8ac97d
         \    \"clientId\":\"00000000-0000-0000-0000-000000000001\",\n     \"objectId\":\"00000000-0000-0000-0000-000000000001\"\n
         \   }\n   },\n   \"disableLocalAccounts\": false,\n   \"securityProfile\":
         {},\n   \"storageProfile\": {\n    \"diskCSIDriver\": {\n     \"enabled\":
@@ -1526,11 +818,7 @@
       content-type:
       - application/json
       date:
-<<<<<<< HEAD
-      - Tue, 19 Jul 2022 06:45:52 GMT
-=======
       - Wed, 28 Sep 2022 10:27:07 GMT
->>>>>>> fc8ac97d
       expires:
       - '-1'
       pragma:
@@ -1564,45 +852,26 @@
       ParameterSetName:
       - -g -n --yes --no-wait
       User-Agent:
-<<<<<<< HEAD
-      - AZURECLI/2.38.0 azsdk-python-azure-mgmt-containerservice/20.0.0b Python/3.8.10
-        (Linux-5.13.0-1031-azure-x86_64-with-glibc2.29)
-    method: DELETE
-    uri: https://management.azure.com/subscriptions/00000000-0000-0000-0000-000000000000/resourceGroups/clitest000001/providers/Microsoft.ContainerService/managedClusters/cliakstest000001?api-version=2022-06-02-preview
-=======
       - AZURECLI/2.40.0 azsdk-python-azure-mgmt-containerservice/20.3.0b2 Python/3.8.10
         (Linux-5.15.0-1020-azure-x86_64-with-glibc2.29)
     method: DELETE
     uri: https://management.azure.com/subscriptions/00000000-0000-0000-0000-000000000000/resourceGroups/clitest000001/providers/Microsoft.ContainerService/managedClusters/cliakstest000001?api-version=2022-08-03-preview
->>>>>>> fc8ac97d
   response:
     body:
       string: ''
     headers:
       azure-asyncoperation:
-<<<<<<< HEAD
-      - https://management.azure.com/subscriptions/00000000-0000-0000-0000-000000000000/providers/Microsoft.ContainerService/locations/centraluseuap/operations/b8d9086f-28b1-44cd-adea-a5a81a939242?api-version=2016-03-30
-=======
       - https://management.azure.com/subscriptions/00000000-0000-0000-0000-000000000000/providers/Microsoft.ContainerService/locations/centraluseuap/operations/957245e2-1d3c-4b14-b74c-7ce1b6a889a2?api-version=2016-03-30
->>>>>>> fc8ac97d
       cache-control:
       - no-cache
       content-length:
       - '0'
       date:
-<<<<<<< HEAD
-      - Tue, 19 Jul 2022 06:45:53 GMT
-      expires:
-      - '-1'
-      location:
-      - https://management.azure.com/subscriptions/00000000-0000-0000-0000-000000000000/providers/Microsoft.ContainerService/locations/centraluseuap/operationresults/b8d9086f-28b1-44cd-adea-a5a81a939242?api-version=2016-03-30
-=======
       - Wed, 28 Sep 2022 10:27:08 GMT
       expires:
       - '-1'
       location:
       - https://management.azure.com/subscriptions/00000000-0000-0000-0000-000000000000/providers/Microsoft.ContainerService/locations/centraluseuap/operationresults/957245e2-1d3c-4b14-b74c-7ce1b6a889a2?api-version=2016-03-30
->>>>>>> fc8ac97d
       pragma:
       - no-cache
       server:
@@ -1612,11 +881,7 @@
       x-content-type-options:
       - nosniff
       x-ms-ratelimit-remaining-subscription-deletes:
-<<<<<<< HEAD
-      - '14986'
-=======
       - '14996'
->>>>>>> fc8ac97d
     status:
       code: 202
       message: Accepted
