interactions:
- request:
    body: null
    headers:
      Accept:
      - application/json
      Accept-Encoding:
      - gzip, deflate
      CommandName:
      - aks create
      Connection:
      - keep-alive
      ParameterSetName:
      - --resource-group --name --enable-managed-identity -a --enable-sgxquotehelper
        --ssh-key-value -o
      User-Agent:
<<<<<<< HEAD
      - AZURECLI/2.38.0 azsdk-python-azure-mgmt-resource/21.1.0b1 Python/3.8.10 (Linux-5.13.0-1031-azure-x86_64-with-glibc2.29)
=======
      - AZURECLI/2.40.0 azsdk-python-azure-mgmt-resource/21.1.0b1 Python/3.8.10 (Linux-5.15.0-1020-azure-x86_64-with-glibc2.29)
>>>>>>> fc8ac97d
    method: GET
    uri: https://management.azure.com/subscriptions/00000000-0000-0000-0000-000000000000/resourcegroups/clitest000001?api-version=2021-04-01
  response:
    body:
<<<<<<< HEAD
      string: '{"id":"/subscriptions/00000000-0000-0000-0000-000000000000/resourceGroups/clitest000001","name":"clitest000001","type":"Microsoft.Resources/resourceGroups","location":"westus2","tags":{"product":"azurecli","cause":"automation","date":"2022-07-19T06:24:51Z"},"properties":{"provisioningState":"Succeeded"}}'
=======
      string: '{"id":"/subscriptions/00000000-0000-0000-0000-000000000000/resourceGroups/clitest000001","name":"clitest000001","type":"Microsoft.Resources/resourceGroups","location":"westus2","tags":{"product":"azurecli","cause":"automation","date":"2022-09-28T10:19:23Z"},"properties":{"provisioningState":"Succeeded"}}'
>>>>>>> fc8ac97d
    headers:
      cache-control:
      - no-cache
      content-length:
      - '305'
      content-type:
      - application/json; charset=utf-8
      date:
<<<<<<< HEAD
      - Tue, 19 Jul 2022 06:24:51 GMT
=======
      - Wed, 28 Sep 2022 10:19:23 GMT
>>>>>>> fc8ac97d
      expires:
      - '-1'
      pragma:
      - no-cache
      strict-transport-security:
      - max-age=31536000; includeSubDomains
      vary:
      - Accept-Encoding
      x-content-type-options:
      - nosniff
    status:
      code: 200
      message: OK
- request:
    body: '{"location": "westus2", "identity": {"type": "SystemAssigned"}, "properties":
<<<<<<< HEAD
      {"kubernetesVersion": "", "dnsPrefix": "cliakstest-clitestfvbnstdbq-8ecadf",
=======
      {"kubernetesVersion": "", "dnsPrefix": "cliakstest-clitestwxsdwlbb6-8ecadf",
>>>>>>> fc8ac97d
      "agentPoolProfiles": [{"count": 3, "vmSize": "Standard_DS2_v2", "osDiskSizeGB":
      0, "workloadRuntime": "OCIContainer", "osType": "Linux", "enableAutoScaling":
      false, "type": "VirtualMachineScaleSets", "mode": "System", "orchestratorVersion":
      "", "upgradeSettings": {}, "enableNodePublicIP": false, "enableCustomCATrust":
      false, "scaleSetPriority": "Regular", "scaleSetEvictionPolicy": "Delete", "spotMaxPrice":
      -1.0, "nodeTaints": [], "enableEncryptionAtHost": false, "enableUltraSSD": false,
      "enableFIPS": false, "name": "nodepool1"}], "linuxProfile": {"adminUsername":
<<<<<<< HEAD
      "azureuser", "ssh": {"publicKeys": [{"keyData": "ssh-rsa AAAAB3NzaC1yc2EAAAADAQABAAABAQDBDU2v87Kb4/ZzK8RbuSkPMRF9IfTfY7Y/jeEede3uFf1lnR5Cix3oY6nmZz05uZKsDemHzTJdhUrNihiBljmK14os+4sjUGz8ffZCNop35eLpuZpNuPeU3Q9RX5IGMM9rK2URKKfPqDqFu6JuliFZL9y7ayNTu3OOEJhyXi9Mw/qo0vf/u04XD/mG0WDXWXkJyC0Lgp5/PNbJuI0XH+t+Fm1zYitVh5vAAKPDvGf5QufZlPPSjp729Bt0QBBsyIIq6XVZFxUrSaAPVXdgZKmL72vW3OCDaitsD1/a0Yx4g32n5ux1KICIBdAgpQ6TFCNS9A6i8krO57LiXnVAZneB
=======
      "azureuser", "ssh": {"publicKeys": [{"keyData": "ssh-rsa AAAAB3NzaC1yc2EAAAADAQABAAABAQDVt7qYfUlZP3JUy9lguIXjt8N1qtBC8yktmu7E83C+A1pYFjRdVc/WU4vTbERHemLl28PpLNLg2EdVMVDXRPLEkSVOtNV02lh0Jyuw6s3mf/UYvgRKNo6rOSH3+Hvv+9IswiBnq7oOnzIz7wQaQZ47pDl2VbOO1JYjM+X2iNK8XrnXTm5+nE3ZSmwUweY6vSElhFhsogoJf8VRBH8hCxwhb+6h+XtAhH+OWGCy3l9YVS7pJxXGbd1G3zYem94lzIKuzKq1lCXQ1qrryfa1eX9U4H+d1IKCz8hnnns46kzSMM7Eh0robU9dLoJhNlh94vB6mvPpM2XJbMzf+mRC3FUv
>>>>>>> fc8ac97d
      azcli_aks_live_test@example.com\n"}]}}, "addonProfiles": {"ACCSGXDevicePlugin":
      {"enabled": true, "config": {"ACCSGXQuoteHelperEnabled": "true"}}}, "enableRBAC":
      true, "enablePodSecurityPolicy": false, "networkProfile": {"networkPlugin":
      "kubenet", "podCidr": "10.244.0.0/16", "serviceCidr": "10.0.0.0/16", "dnsServiceIP":
      "10.0.0.10", "dockerBridgeCidr": "172.17.0.1/16", "outboundType": "loadBalancer",
      "loadBalancerSku": "standard"}, "disableLocalAccounts": false, "storageProfile":
      {}}}'
    headers:
      Accept:
      - application/json
      Accept-Encoding:
      - gzip, deflate
      CommandName:
      - aks create
      Connection:
      - keep-alive
      Content-Length:
      - '1645'
      Content-Type:
      - application/json
      ParameterSetName:
      - --resource-group --name --enable-managed-identity -a --enable-sgxquotehelper
        --ssh-key-value -o
      User-Agent:
<<<<<<< HEAD
      - AZURECLI/2.38.0 azsdk-python-azure-mgmt-containerservice/20.0.0b Python/3.8.10
        (Linux-5.13.0-1031-azure-x86_64-with-glibc2.29)
    method: PUT
    uri: https://management.azure.com/subscriptions/00000000-0000-0000-0000-000000000000/resourceGroups/clitest000001/providers/Microsoft.ContainerService/managedClusters/cliakstest000002?api-version=2022-06-02-preview
=======
      - AZURECLI/2.40.0 azsdk-python-azure-mgmt-containerservice/20.3.0b2 Python/3.8.10
        (Linux-5.15.0-1020-azure-x86_64-with-glibc2.29)
    method: PUT
    uri: https://management.azure.com/subscriptions/00000000-0000-0000-0000-000000000000/resourceGroups/clitest000001/providers/Microsoft.ContainerService/managedClusters/cliakstest000002?api-version=2022-08-03-preview
>>>>>>> fc8ac97d
  response:
    body:
      string: "{\n  \"id\": \"/subscriptions/00000000-0000-0000-0000-000000000000/resourcegroups/clitest000001/providers/Microsoft.ContainerService/managedClusters/cliakstest000002\",\n
        \ \"location\": \"westus2\",\n  \"name\": \"cliakstest000002\",\n  \"type\":
        \"Microsoft.ContainerService/ManagedClusters\",\n  \"properties\": {\n   \"provisioningState\":
        \"Creating\",\n   \"powerState\": {\n    \"code\": \"Running\"\n   },\n   \"kubernetesVersion\":
<<<<<<< HEAD
        \"1.22.11\",\n   \"currentKubernetesVersion\": \"1.22.11\",\n   \"dnsPrefix\":
        \"cliakstest-clitestfvbnstdbq-8ecadf\",\n   \"fqdn\": \"cliakstest-clitestfvbnstdbq-8ecadf-198591c4.hcp.westus2.azmk8s.io\",\n
        \  \"azurePortalFQDN\": \"cliakstest-clitestfvbnstdbq-8ecadf-198591c4.portal.hcp.westus2.azmk8s.io\",\n
=======
        \"1.23.8\",\n   \"currentKubernetesVersion\": \"1.23.8\",\n   \"dnsPrefix\":
        \"cliakstest-clitestwxsdwlbb6-8ecadf\",\n   \"fqdn\": \"cliakstest-clitestwxsdwlbb6-8ecadf-9465e052.hcp.westus2.azmk8s.io\",\n
        \  \"azurePortalFQDN\": \"cliakstest-clitestwxsdwlbb6-8ecadf-9465e052.portal.hcp.westus2.azmk8s.io\",\n
>>>>>>> fc8ac97d
        \  \"agentPoolProfiles\": [\n    {\n     \"name\": \"nodepool1\",\n     \"count\":
        3,\n     \"vmSize\": \"Standard_DS2_v2\",\n     \"osDiskSizeGB\": 128,\n     \"osDiskType\":
        \"Managed\",\n     \"kubeletDiskType\": \"OS\",\n     \"workloadRuntime\":
        \"OCIContainer\",\n     \"maxPods\": 110,\n     \"type\": \"VirtualMachineScaleSets\",\n
        \    \"enableAutoScaling\": false,\n     \"provisioningState\": \"Creating\",\n
        \    \"powerState\": {\n      \"code\": \"Running\"\n     },\n     \"orchestratorVersion\":
        \"1.22.11\",\n     \"enableNodePublicIP\": false,\n     \"enableCustomCATrust\":
        false,\n     \"mode\": \"System\",\n     \"enableEncryptionAtHost\": false,\n
        \    \"enableUltraSSD\": false,\n     \"osType\": \"Linux\",\n     \"osSKU\":
<<<<<<< HEAD
        \"Ubuntu\",\n     \"nodeImageVersion\": \"AKSUbuntu-1804gen2containerd-2022.06.29\",\n
        \    \"upgradeSettings\": {},\n     \"enableFIPS\": false\n    }\n   ],\n
        \  \"linuxProfile\": {\n    \"adminUsername\": \"azureuser\",\n    \"ssh\":
        {\n     \"publicKeys\": [\n      {\n       \"keyData\": \"ssh-rsa AAAAB3NzaC1yc2EAAAADAQABAAABAQDBDU2v87Kb4/ZzK8RbuSkPMRF9IfTfY7Y/jeEede3uFf1lnR5Cix3oY6nmZz05uZKsDemHzTJdhUrNihiBljmK14os+4sjUGz8ffZCNop35eLpuZpNuPeU3Q9RX5IGMM9rK2URKKfPqDqFu6JuliFZL9y7ayNTu3OOEJhyXi9Mw/qo0vf/u04XD/mG0WDXWXkJyC0Lgp5/PNbJuI0XH+t+Fm1zYitVh5vAAKPDvGf5QufZlPPSjp729Bt0QBBsyIIq6XVZFxUrSaAPVXdgZKmL72vW3OCDaitsD1/a0Yx4g32n5ux1KICIBdAgpQ6TFCNS9A6i8krO57LiXnVAZneB
=======
        \"Ubuntu\",\n     \"nodeImageVersion\": \"AKSUbuntu-1804gen2containerd-2022.09.13\",\n
        \    \"upgradeSettings\": {},\n     \"enableFIPS\": false\n    }\n   ],\n
        \  \"linuxProfile\": {\n    \"adminUsername\": \"azureuser\",\n    \"ssh\":
        {\n     \"publicKeys\": [\n      {\n       \"keyData\": \"ssh-rsa AAAAB3NzaC1yc2EAAAADAQABAAABAQDVt7qYfUlZP3JUy9lguIXjt8N1qtBC8yktmu7E83C+A1pYFjRdVc/WU4vTbERHemLl28PpLNLg2EdVMVDXRPLEkSVOtNV02lh0Jyuw6s3mf/UYvgRKNo6rOSH3+Hvv+9IswiBnq7oOnzIz7wQaQZ47pDl2VbOO1JYjM+X2iNK8XrnXTm5+nE3ZSmwUweY6vSElhFhsogoJf8VRBH8hCxwhb+6h+XtAhH+OWGCy3l9YVS7pJxXGbd1G3zYem94lzIKuzKq1lCXQ1qrryfa1eX9U4H+d1IKCz8hnnns46kzSMM7Eh0robU9dLoJhNlh94vB6mvPpM2XJbMzf+mRC3FUv
>>>>>>> fc8ac97d
        azcli_aks_live_test@example.com\\n\"\n      }\n     ]\n    }\n   },\n   \"servicePrincipalProfile\":
        {\n    \"clientId\":\"00000000-0000-0000-0000-000000000001\"\n   },\n   \"addonProfiles\":
        {\n    \"ACCSGXDevicePlugin\": {\n     \"enabled\": true,\n     \"config\":
        {\n      \"ACCSGXQuoteHelperEnabled\": \"true\"\n     }\n    }\n   },\n   \"nodeResourceGroup\":
        \"MC_clitest000001_cliakstest000002_westus2\",\n   \"enableRBAC\": true,\n
        \  \"enablePodSecurityPolicy\": false,\n   \"networkProfile\": {\n    \"networkPlugin\":
        \"kubenet\",\n    \"loadBalancerSku\": \"standard\",\n    \"loadBalancerProfile\":
        {\n     \"managedOutboundIPs\": {\n      \"count\": 1\n     }\n    },\n    \"podCidr\":
        \"10.244.0.0/16\",\n    \"serviceCidr\": \"10.0.0.0/16\",\n    \"dnsServiceIP\":
        \"10.0.0.10\",\n    \"dockerBridgeCidr\": \"172.17.0.1/16\",\n    \"outboundType\":
        \"loadBalancer\",\n    \"podCidrs\": [\n     \"10.244.0.0/16\"\n    ],\n    \"serviceCidrs\":
        [\n     \"10.0.0.0/16\"\n    ],\n    \"ipFamilies\": [\n     \"IPv4\"\n    ]\n
        \  },\n   \"maxAgentPools\": 100,\n   \"disableLocalAccounts\": false,\n   \"securityProfile\":
        {},\n   \"storageProfile\": {\n    \"diskCSIDriver\": {\n     \"enabled\":
        true,\n     \"version\": \"v1\"\n    },\n    \"fileCSIDriver\": {\n     \"enabled\":
        true\n    },\n    \"snapshotController\": {\n     \"enabled\": true\n    }\n
        \  },\n   \"oidcIssuerProfile\": {\n    \"enabled\": false\n   }\n  },\n  \"identity\":
        {\n   \"type\": \"SystemAssigned\",\n   \"principalId\":\"00000000-0000-0000-0000-000000000001\",\n
        \  \"tenantId\": \"72f988bf-86f1-41af-91ab-2d7cd011db47\"\n  },\n  \"sku\":
        {\n   \"name\": \"Basic\",\n   \"tier\": \"Free\"\n  }\n }"
    headers:
      azure-asyncoperation:
<<<<<<< HEAD
      - https://management.azure.com/subscriptions/00000000-0000-0000-0000-000000000000/providers/Microsoft.ContainerService/locations/westus2/operations/971e511b-2c79-489f-a6e2-407b4e305059?api-version=2016-03-30
=======
      - https://management.azure.com/subscriptions/00000000-0000-0000-0000-000000000000/providers/Microsoft.ContainerService/locations/westus2/operations/cd12ce7a-3b15-40e1-927e-0734dc3ce12f?api-version=2016-03-30
>>>>>>> fc8ac97d
      cache-control:
      - no-cache
      content-length:
      - '3473'
      content-type:
      - application/json
      date:
<<<<<<< HEAD
      - Tue, 19 Jul 2022 06:24:54 GMT
=======
      - Wed, 28 Sep 2022 10:19:27 GMT
>>>>>>> fc8ac97d
      expires:
      - '-1'
      pragma:
      - no-cache
      server:
      - nginx
      strict-transport-security:
      - max-age=31536000; includeSubDomains
      x-content-type-options:
      - nosniff
      x-ms-ratelimit-remaining-subscription-writes:
      - '1195'
    status:
      code: 201
      message: Created
- request:
    body: null
    headers:
      Accept:
      - '*/*'
      Accept-Encoding:
      - gzip, deflate
      CommandName:
      - aks create
      Connection:
      - keep-alive
      ParameterSetName:
      - --resource-group --name --enable-managed-identity -a --enable-sgxquotehelper
        --ssh-key-value -o
      User-Agent:
<<<<<<< HEAD
      - AZURECLI/2.38.0 azsdk-python-azure-mgmt-containerservice/20.0.0b Python/3.8.10
        (Linux-5.13.0-1031-azure-x86_64-with-glibc2.29)
    method: GET
    uri: https://management.azure.com/subscriptions/00000000-0000-0000-0000-000000000000/providers/Microsoft.ContainerService/locations/westus2/operations/971e511b-2c79-489f-a6e2-407b4e305059?api-version=2016-03-30
  response:
    body:
      string: "{\n  \"name\": \"1b511e97-792c-9f48-a6e2-407b4e305059\",\n  \"status\":
        \"InProgress\",\n  \"startTime\": \"2022-07-19T06:24:54.9366666Z\"\n }"
=======
      - AZURECLI/2.40.0 azsdk-python-azure-mgmt-containerservice/20.3.0b2 Python/3.8.10
        (Linux-5.15.0-1020-azure-x86_64-with-glibc2.29)
    method: GET
    uri: https://management.azure.com/subscriptions/00000000-0000-0000-0000-000000000000/providers/Microsoft.ContainerService/locations/westus2/operations/cd12ce7a-3b15-40e1-927e-0734dc3ce12f?api-version=2016-03-30
  response:
    body:
      string: "{\n  \"name\": \"7ace12cd-153b-e140-927e-0734dc3ce12f\",\n  \"status\":
        \"InProgress\",\n  \"startTime\": \"2022-09-28T10:19:27.5648017Z\"\n }"
>>>>>>> fc8ac97d
    headers:
      cache-control:
      - no-cache
      content-length:
      - '126'
      content-type:
      - application/json
      date:
<<<<<<< HEAD
      - Tue, 19 Jul 2022 06:25:24 GMT
=======
      - Wed, 28 Sep 2022 10:19:57 GMT
>>>>>>> fc8ac97d
      expires:
      - '-1'
      pragma:
      - no-cache
      server:
      - nginx
      strict-transport-security:
      - max-age=31536000; includeSubDomains
      transfer-encoding:
      - chunked
      vary:
      - Accept-Encoding
      x-content-type-options:
      - nosniff
    status:
      code: 200
      message: OK
- request:
    body: null
    headers:
      Accept:
      - '*/*'
      Accept-Encoding:
      - gzip, deflate
      CommandName:
      - aks create
      Connection:
      - keep-alive
      ParameterSetName:
      - --resource-group --name --enable-managed-identity -a --enable-sgxquotehelper
        --ssh-key-value -o
      User-Agent:
<<<<<<< HEAD
      - AZURECLI/2.38.0 azsdk-python-azure-mgmt-containerservice/20.0.0b Python/3.8.10
        (Linux-5.13.0-1031-azure-x86_64-with-glibc2.29)
    method: GET
    uri: https://management.azure.com/subscriptions/00000000-0000-0000-0000-000000000000/providers/Microsoft.ContainerService/locations/westus2/operations/971e511b-2c79-489f-a6e2-407b4e305059?api-version=2016-03-30
  response:
    body:
      string: "{\n  \"name\": \"1b511e97-792c-9f48-a6e2-407b4e305059\",\n  \"status\":
        \"InProgress\",\n  \"startTime\": \"2022-07-19T06:24:54.9366666Z\"\n }"
=======
      - AZURECLI/2.40.0 azsdk-python-azure-mgmt-containerservice/20.3.0b2 Python/3.8.10
        (Linux-5.15.0-1020-azure-x86_64-with-glibc2.29)
    method: GET
    uri: https://management.azure.com/subscriptions/00000000-0000-0000-0000-000000000000/providers/Microsoft.ContainerService/locations/westus2/operations/cd12ce7a-3b15-40e1-927e-0734dc3ce12f?api-version=2016-03-30
  response:
    body:
      string: "{\n  \"name\": \"7ace12cd-153b-e140-927e-0734dc3ce12f\",\n  \"status\":
        \"InProgress\",\n  \"startTime\": \"2022-09-28T10:19:27.5648017Z\"\n }"
>>>>>>> fc8ac97d
    headers:
      cache-control:
      - no-cache
      content-length:
      - '126'
      content-type:
      - application/json
      date:
<<<<<<< HEAD
      - Tue, 19 Jul 2022 06:25:54 GMT
=======
      - Wed, 28 Sep 2022 10:20:27 GMT
>>>>>>> fc8ac97d
      expires:
      - '-1'
      pragma:
      - no-cache
      server:
      - nginx
      strict-transport-security:
      - max-age=31536000; includeSubDomains
      transfer-encoding:
      - chunked
      vary:
      - Accept-Encoding
      x-content-type-options:
      - nosniff
    status:
      code: 200
      message: OK
- request:
    body: null
    headers:
      Accept:
      - '*/*'
      Accept-Encoding:
      - gzip, deflate
      CommandName:
      - aks create
      Connection:
      - keep-alive
      ParameterSetName:
      - --resource-group --name --enable-managed-identity -a --enable-sgxquotehelper
        --ssh-key-value -o
      User-Agent:
<<<<<<< HEAD
      - AZURECLI/2.38.0 azsdk-python-azure-mgmt-containerservice/20.0.0b Python/3.8.10
        (Linux-5.13.0-1031-azure-x86_64-with-glibc2.29)
    method: GET
    uri: https://management.azure.com/subscriptions/00000000-0000-0000-0000-000000000000/providers/Microsoft.ContainerService/locations/westus2/operations/971e511b-2c79-489f-a6e2-407b4e305059?api-version=2016-03-30
  response:
    body:
      string: "{\n  \"name\": \"1b511e97-792c-9f48-a6e2-407b4e305059\",\n  \"status\":
        \"InProgress\",\n  \"startTime\": \"2022-07-19T06:24:54.9366666Z\"\n }"
=======
      - AZURECLI/2.40.0 azsdk-python-azure-mgmt-containerservice/20.3.0b2 Python/3.8.10
        (Linux-5.15.0-1020-azure-x86_64-with-glibc2.29)
    method: GET
    uri: https://management.azure.com/subscriptions/00000000-0000-0000-0000-000000000000/providers/Microsoft.ContainerService/locations/westus2/operations/cd12ce7a-3b15-40e1-927e-0734dc3ce12f?api-version=2016-03-30
  response:
    body:
      string: "{\n  \"name\": \"7ace12cd-153b-e140-927e-0734dc3ce12f\",\n  \"status\":
        \"InProgress\",\n  \"startTime\": \"2022-09-28T10:19:27.5648017Z\"\n }"
>>>>>>> fc8ac97d
    headers:
      cache-control:
      - no-cache
      content-length:
      - '126'
      content-type:
      - application/json
      date:
<<<<<<< HEAD
      - Tue, 19 Jul 2022 06:26:24 GMT
=======
      - Wed, 28 Sep 2022 10:20:57 GMT
>>>>>>> fc8ac97d
      expires:
      - '-1'
      pragma:
      - no-cache
      server:
      - nginx
      strict-transport-security:
      - max-age=31536000; includeSubDomains
      transfer-encoding:
      - chunked
      vary:
      - Accept-Encoding
      x-content-type-options:
      - nosniff
    status:
      code: 200
      message: OK
- request:
    body: null
    headers:
      Accept:
      - '*/*'
      Accept-Encoding:
      - gzip, deflate
      CommandName:
      - aks create
      Connection:
      - keep-alive
      ParameterSetName:
      - --resource-group --name --enable-managed-identity -a --enable-sgxquotehelper
        --ssh-key-value -o
      User-Agent:
<<<<<<< HEAD
      - AZURECLI/2.38.0 azsdk-python-azure-mgmt-containerservice/20.0.0b Python/3.8.10
        (Linux-5.13.0-1031-azure-x86_64-with-glibc2.29)
    method: GET
    uri: https://management.azure.com/subscriptions/00000000-0000-0000-0000-000000000000/providers/Microsoft.ContainerService/locations/westus2/operations/971e511b-2c79-489f-a6e2-407b4e305059?api-version=2016-03-30
  response:
    body:
      string: "{\n  \"name\": \"1b511e97-792c-9f48-a6e2-407b4e305059\",\n  \"status\":
        \"InProgress\",\n  \"startTime\": \"2022-07-19T06:24:54.9366666Z\"\n }"
=======
      - AZURECLI/2.40.0 azsdk-python-azure-mgmt-containerservice/20.3.0b2 Python/3.8.10
        (Linux-5.15.0-1020-azure-x86_64-with-glibc2.29)
    method: GET
    uri: https://management.azure.com/subscriptions/00000000-0000-0000-0000-000000000000/providers/Microsoft.ContainerService/locations/westus2/operations/cd12ce7a-3b15-40e1-927e-0734dc3ce12f?api-version=2016-03-30
  response:
    body:
      string: "{\n  \"name\": \"7ace12cd-153b-e140-927e-0734dc3ce12f\",\n  \"status\":
        \"InProgress\",\n  \"startTime\": \"2022-09-28T10:19:27.5648017Z\"\n }"
>>>>>>> fc8ac97d
    headers:
      cache-control:
      - no-cache
      content-length:
      - '126'
      content-type:
      - application/json
      date:
<<<<<<< HEAD
      - Tue, 19 Jul 2022 06:26:54 GMT
=======
      - Wed, 28 Sep 2022 10:21:27 GMT
>>>>>>> fc8ac97d
      expires:
      - '-1'
      pragma:
      - no-cache
      server:
      - nginx
      strict-transport-security:
      - max-age=31536000; includeSubDomains
      transfer-encoding:
      - chunked
      vary:
      - Accept-Encoding
      x-content-type-options:
      - nosniff
    status:
      code: 200
      message: OK
- request:
    body: null
    headers:
      Accept:
      - '*/*'
      Accept-Encoding:
      - gzip, deflate
      CommandName:
      - aks create
      Connection:
      - keep-alive
      ParameterSetName:
      - --resource-group --name --enable-managed-identity -a --enable-sgxquotehelper
        --ssh-key-value -o
      User-Agent:
<<<<<<< HEAD
      - AZURECLI/2.38.0 azsdk-python-azure-mgmt-containerservice/20.0.0b Python/3.8.10
        (Linux-5.13.0-1031-azure-x86_64-with-glibc2.29)
    method: GET
    uri: https://management.azure.com/subscriptions/00000000-0000-0000-0000-000000000000/providers/Microsoft.ContainerService/locations/westus2/operations/971e511b-2c79-489f-a6e2-407b4e305059?api-version=2016-03-30
  response:
    body:
      string: "{\n  \"name\": \"1b511e97-792c-9f48-a6e2-407b4e305059\",\n  \"status\":
        \"InProgress\",\n  \"startTime\": \"2022-07-19T06:24:54.9366666Z\"\n }"
=======
      - AZURECLI/2.40.0 azsdk-python-azure-mgmt-containerservice/20.3.0b2 Python/3.8.10
        (Linux-5.15.0-1020-azure-x86_64-with-glibc2.29)
    method: GET
    uri: https://management.azure.com/subscriptions/00000000-0000-0000-0000-000000000000/providers/Microsoft.ContainerService/locations/westus2/operations/cd12ce7a-3b15-40e1-927e-0734dc3ce12f?api-version=2016-03-30
  response:
    body:
      string: "{\n  \"name\": \"7ace12cd-153b-e140-927e-0734dc3ce12f\",\n  \"status\":
        \"InProgress\",\n  \"startTime\": \"2022-09-28T10:19:27.5648017Z\"\n }"
>>>>>>> fc8ac97d
    headers:
      cache-control:
      - no-cache
      content-length:
      - '126'
      content-type:
      - application/json
      date:
<<<<<<< HEAD
      - Tue, 19 Jul 2022 06:27:25 GMT
=======
      - Wed, 28 Sep 2022 10:21:58 GMT
>>>>>>> fc8ac97d
      expires:
      - '-1'
      pragma:
      - no-cache
      server:
      - nginx
      strict-transport-security:
      - max-age=31536000; includeSubDomains
      transfer-encoding:
      - chunked
      vary:
      - Accept-Encoding
      x-content-type-options:
      - nosniff
    status:
      code: 200
      message: OK
- request:
    body: null
    headers:
      Accept:
      - '*/*'
      Accept-Encoding:
      - gzip, deflate
      CommandName:
      - aks create
      Connection:
      - keep-alive
      ParameterSetName:
      - --resource-group --name --enable-managed-identity -a --enable-sgxquotehelper
        --ssh-key-value -o
      User-Agent:
<<<<<<< HEAD
      - AZURECLI/2.38.0 azsdk-python-azure-mgmt-containerservice/20.0.0b Python/3.8.10
        (Linux-5.13.0-1031-azure-x86_64-with-glibc2.29)
    method: GET
    uri: https://management.azure.com/subscriptions/00000000-0000-0000-0000-000000000000/providers/Microsoft.ContainerService/locations/westus2/operations/971e511b-2c79-489f-a6e2-407b4e305059?api-version=2016-03-30
  response:
    body:
      string: "{\n  \"name\": \"1b511e97-792c-9f48-a6e2-407b4e305059\",\n  \"status\":
        \"InProgress\",\n  \"startTime\": \"2022-07-19T06:24:54.9366666Z\"\n }"
=======
      - AZURECLI/2.40.0 azsdk-python-azure-mgmt-containerservice/20.3.0b2 Python/3.8.10
        (Linux-5.15.0-1020-azure-x86_64-with-glibc2.29)
    method: GET
    uri: https://management.azure.com/subscriptions/00000000-0000-0000-0000-000000000000/providers/Microsoft.ContainerService/locations/westus2/operations/cd12ce7a-3b15-40e1-927e-0734dc3ce12f?api-version=2016-03-30
  response:
    body:
      string: "{\n  \"name\": \"7ace12cd-153b-e140-927e-0734dc3ce12f\",\n  \"status\":
        \"InProgress\",\n  \"startTime\": \"2022-09-28T10:19:27.5648017Z\"\n }"
>>>>>>> fc8ac97d
    headers:
      cache-control:
      - no-cache
      content-length:
      - '126'
      content-type:
      - application/json
      date:
<<<<<<< HEAD
      - Tue, 19 Jul 2022 06:27:55 GMT
=======
      - Wed, 28 Sep 2022 10:22:28 GMT
>>>>>>> fc8ac97d
      expires:
      - '-1'
      pragma:
      - no-cache
      server:
      - nginx
      strict-transport-security:
      - max-age=31536000; includeSubDomains
      transfer-encoding:
      - chunked
      vary:
      - Accept-Encoding
      x-content-type-options:
      - nosniff
    status:
      code: 200
      message: OK
- request:
    body: null
    headers:
      Accept:
      - '*/*'
      Accept-Encoding:
      - gzip, deflate
      CommandName:
      - aks create
      Connection:
      - keep-alive
      ParameterSetName:
      - --resource-group --name --enable-managed-identity -a --enable-sgxquotehelper
        --ssh-key-value -o
      User-Agent:
<<<<<<< HEAD
      - AZURECLI/2.38.0 azsdk-python-azure-mgmt-containerservice/20.0.0b Python/3.8.10
        (Linux-5.13.0-1031-azure-x86_64-with-glibc2.29)
    method: GET
    uri: https://management.azure.com/subscriptions/00000000-0000-0000-0000-000000000000/providers/Microsoft.ContainerService/locations/westus2/operations/971e511b-2c79-489f-a6e2-407b4e305059?api-version=2016-03-30
  response:
    body:
      string: "{\n  \"name\": \"1b511e97-792c-9f48-a6e2-407b4e305059\",\n  \"status\":
        \"InProgress\",\n  \"startTime\": \"2022-07-19T06:24:54.9366666Z\"\n }"
=======
      - AZURECLI/2.40.0 azsdk-python-azure-mgmt-containerservice/20.3.0b2 Python/3.8.10
        (Linux-5.15.0-1020-azure-x86_64-with-glibc2.29)
    method: GET
    uri: https://management.azure.com/subscriptions/00000000-0000-0000-0000-000000000000/providers/Microsoft.ContainerService/locations/westus2/operations/cd12ce7a-3b15-40e1-927e-0734dc3ce12f?api-version=2016-03-30
  response:
    body:
      string: "{\n  \"name\": \"7ace12cd-153b-e140-927e-0734dc3ce12f\",\n  \"status\":
        \"InProgress\",\n  \"startTime\": \"2022-09-28T10:19:27.5648017Z\"\n }"
>>>>>>> fc8ac97d
    headers:
      cache-control:
      - no-cache
      content-length:
      - '126'
      content-type:
      - application/json
      date:
<<<<<<< HEAD
      - Tue, 19 Jul 2022 06:28:25 GMT
=======
      - Wed, 28 Sep 2022 10:22:57 GMT
>>>>>>> fc8ac97d
      expires:
      - '-1'
      pragma:
      - no-cache
      server:
      - nginx
      strict-transport-security:
      - max-age=31536000; includeSubDomains
      transfer-encoding:
      - chunked
      vary:
      - Accept-Encoding
      x-content-type-options:
      - nosniff
    status:
      code: 200
      message: OK
- request:
    body: null
    headers:
      Accept:
      - '*/*'
      Accept-Encoding:
      - gzip, deflate
      CommandName:
      - aks create
      Connection:
      - keep-alive
      ParameterSetName:
      - --resource-group --name --enable-managed-identity -a --enable-sgxquotehelper
        --ssh-key-value -o
      User-Agent:
<<<<<<< HEAD
      - AZURECLI/2.38.0 azsdk-python-azure-mgmt-containerservice/20.0.0b Python/3.8.10
        (Linux-5.13.0-1031-azure-x86_64-with-glibc2.29)
    method: GET
    uri: https://management.azure.com/subscriptions/00000000-0000-0000-0000-000000000000/providers/Microsoft.ContainerService/locations/westus2/operations/971e511b-2c79-489f-a6e2-407b4e305059?api-version=2016-03-30
  response:
    body:
      string: "{\n  \"name\": \"1b511e97-792c-9f48-a6e2-407b4e305059\",\n  \"status\":
        \"InProgress\",\n  \"startTime\": \"2022-07-19T06:24:54.9366666Z\"\n }"
=======
      - AZURECLI/2.40.0 azsdk-python-azure-mgmt-containerservice/20.3.0b2 Python/3.8.10
        (Linux-5.15.0-1020-azure-x86_64-with-glibc2.29)
    method: GET
    uri: https://management.azure.com/subscriptions/00000000-0000-0000-0000-000000000000/providers/Microsoft.ContainerService/locations/westus2/operations/cd12ce7a-3b15-40e1-927e-0734dc3ce12f?api-version=2016-03-30
  response:
    body:
      string: "{\n  \"name\": \"7ace12cd-153b-e140-927e-0734dc3ce12f\",\n  \"status\":
        \"InProgress\",\n  \"startTime\": \"2022-09-28T10:19:27.5648017Z\"\n }"
>>>>>>> fc8ac97d
    headers:
      cache-control:
      - no-cache
      content-length:
      - '126'
<<<<<<< HEAD
      content-type:
      - application/json
      date:
      - Tue, 19 Jul 2022 06:28:55 GMT
=======
      content-type:
      - application/json
      date:
      - Wed, 28 Sep 2022 10:23:27 GMT
      expires:
      - '-1'
      pragma:
      - no-cache
      server:
      - nginx
      strict-transport-security:
      - max-age=31536000; includeSubDomains
      transfer-encoding:
      - chunked
      vary:
      - Accept-Encoding
      x-content-type-options:
      - nosniff
    status:
      code: 200
      message: OK
- request:
    body: null
    headers:
      Accept:
      - '*/*'
      Accept-Encoding:
      - gzip, deflate
      CommandName:
      - aks create
      Connection:
      - keep-alive
      ParameterSetName:
      - --resource-group --name --enable-managed-identity -a --enable-sgxquotehelper
        --ssh-key-value -o
      User-Agent:
      - AZURECLI/2.40.0 azsdk-python-azure-mgmt-containerservice/20.3.0b2 Python/3.8.10
        (Linux-5.15.0-1020-azure-x86_64-with-glibc2.29)
    method: GET
    uri: https://management.azure.com/subscriptions/00000000-0000-0000-0000-000000000000/providers/Microsoft.ContainerService/locations/westus2/operations/cd12ce7a-3b15-40e1-927e-0734dc3ce12f?api-version=2016-03-30
  response:
    body:
      string: "{\n  \"name\": \"7ace12cd-153b-e140-927e-0734dc3ce12f\",\n  \"status\":
        \"Succeeded\",\n  \"startTime\": \"2022-09-28T10:19:27.5648017Z\",\n  \"endTime\":
        \"2022-09-28T10:23:51.0081777Z\"\n }"
    headers:
      cache-control:
      - no-cache
      content-length:
      - '170'
      content-type:
      - application/json
      date:
      - Wed, 28 Sep 2022 10:23:57 GMT
>>>>>>> fc8ac97d
      expires:
      - '-1'
      pragma:
      - no-cache
      server:
      - nginx
      strict-transport-security:
      - max-age=31536000; includeSubDomains
      transfer-encoding:
      - chunked
      vary:
      - Accept-Encoding
      x-content-type-options:
      - nosniff
    status:
      code: 200
      message: OK
- request:
    body: null
    headers:
      Accept:
      - '*/*'
      Accept-Encoding:
      - gzip, deflate
      CommandName:
      - aks create
      Connection:
      - keep-alive
      ParameterSetName:
      - --resource-group --name --enable-managed-identity -a --enable-sgxquotehelper
        --ssh-key-value -o
      User-Agent:
<<<<<<< HEAD
      - AZURECLI/2.38.0 azsdk-python-azure-mgmt-containerservice/20.0.0b Python/3.8.10
        (Linux-5.13.0-1031-azure-x86_64-with-glibc2.29)
    method: GET
    uri: https://management.azure.com/subscriptions/00000000-0000-0000-0000-000000000000/providers/Microsoft.ContainerService/locations/westus2/operations/971e511b-2c79-489f-a6e2-407b4e305059?api-version=2016-03-30
  response:
    body:
      string: "{\n  \"name\": \"1b511e97-792c-9f48-a6e2-407b4e305059\",\n  \"status\":
        \"Succeeded\",\n  \"startTime\": \"2022-07-19T06:24:54.9366666Z\",\n  \"endTime\":
        \"2022-07-19T06:29:20.5658128Z\"\n }"
    headers:
      cache-control:
      - no-cache
      content-length:
      - '170'
      content-type:
      - application/json
      date:
      - Tue, 19 Jul 2022 06:29:25 GMT
      expires:
      - '-1'
      pragma:
      - no-cache
      server:
      - nginx
      strict-transport-security:
      - max-age=31536000; includeSubDomains
      transfer-encoding:
      - chunked
      vary:
      - Accept-Encoding
      x-content-type-options:
      - nosniff
    status:
      code: 200
      message: OK
- request:
    body: null
    headers:
      Accept:
      - '*/*'
      Accept-Encoding:
      - gzip, deflate
      CommandName:
      - aks create
      Connection:
      - keep-alive
      ParameterSetName:
      - --resource-group --name --enable-managed-identity -a --enable-sgxquotehelper
        --ssh-key-value -o
      User-Agent:
      - AZURECLI/2.38.0 azsdk-python-azure-mgmt-containerservice/20.0.0b Python/3.8.10
        (Linux-5.13.0-1031-azure-x86_64-with-glibc2.29)
    method: GET
    uri: https://management.azure.com/subscriptions/00000000-0000-0000-0000-000000000000/resourceGroups/clitest000001/providers/Microsoft.ContainerService/managedClusters/cliakstest000002?api-version=2022-06-02-preview
=======
      - AZURECLI/2.40.0 azsdk-python-azure-mgmt-containerservice/20.3.0b2 Python/3.8.10
        (Linux-5.15.0-1020-azure-x86_64-with-glibc2.29)
    method: GET
    uri: https://management.azure.com/subscriptions/00000000-0000-0000-0000-000000000000/resourceGroups/clitest000001/providers/Microsoft.ContainerService/managedClusters/cliakstest000002?api-version=2022-08-03-preview
>>>>>>> fc8ac97d
  response:
    body:
      string: "{\n  \"id\": \"/subscriptions/00000000-0000-0000-0000-000000000000/resourcegroups/clitest000001/providers/Microsoft.ContainerService/managedClusters/cliakstest000002\",\n
        \ \"location\": \"westus2\",\n  \"name\": \"cliakstest000002\",\n  \"type\":
        \"Microsoft.ContainerService/ManagedClusters\",\n  \"properties\": {\n   \"provisioningState\":
        \"Succeeded\",\n   \"powerState\": {\n    \"code\": \"Running\"\n   },\n   \"kubernetesVersion\":
<<<<<<< HEAD
        \"1.22.11\",\n   \"currentKubernetesVersion\": \"1.22.11\",\n   \"dnsPrefix\":
        \"cliakstest-clitestfvbnstdbq-8ecadf\",\n   \"fqdn\": \"cliakstest-clitestfvbnstdbq-8ecadf-198591c4.hcp.westus2.azmk8s.io\",\n
        \  \"azurePortalFQDN\": \"cliakstest-clitestfvbnstdbq-8ecadf-198591c4.portal.hcp.westus2.azmk8s.io\",\n
=======
        \"1.23.8\",\n   \"currentKubernetesVersion\": \"1.23.8\",\n   \"dnsPrefix\":
        \"cliakstest-clitestwxsdwlbb6-8ecadf\",\n   \"fqdn\": \"cliakstest-clitestwxsdwlbb6-8ecadf-9465e052.hcp.westus2.azmk8s.io\",\n
        \  \"azurePortalFQDN\": \"cliakstest-clitestwxsdwlbb6-8ecadf-9465e052.portal.hcp.westus2.azmk8s.io\",\n
>>>>>>> fc8ac97d
        \  \"agentPoolProfiles\": [\n    {\n     \"name\": \"nodepool1\",\n     \"count\":
        3,\n     \"vmSize\": \"Standard_DS2_v2\",\n     \"osDiskSizeGB\": 128,\n     \"osDiskType\":
        \"Managed\",\n     \"kubeletDiskType\": \"OS\",\n     \"workloadRuntime\":
        \"OCIContainer\",\n     \"maxPods\": 110,\n     \"type\": \"VirtualMachineScaleSets\",\n
        \    \"enableAutoScaling\": false,\n     \"provisioningState\": \"Succeeded\",\n
        \    \"powerState\": {\n      \"code\": \"Running\"\n     },\n     \"orchestratorVersion\":
        \"1.22.11\",\n     \"enableNodePublicIP\": false,\n     \"enableCustomCATrust\":
        false,\n     \"mode\": \"System\",\n     \"enableEncryptionAtHost\": false,\n
        \    \"enableUltraSSD\": false,\n     \"osType\": \"Linux\",\n     \"osSKU\":
<<<<<<< HEAD
        \"Ubuntu\",\n     \"nodeImageVersion\": \"AKSUbuntu-1804gen2containerd-2022.06.29\",\n
        \    \"upgradeSettings\": {},\n     \"enableFIPS\": false\n    }\n   ],\n
        \  \"linuxProfile\": {\n    \"adminUsername\": \"azureuser\",\n    \"ssh\":
        {\n     \"publicKeys\": [\n      {\n       \"keyData\": \"ssh-rsa AAAAB3NzaC1yc2EAAAADAQABAAABAQDBDU2v87Kb4/ZzK8RbuSkPMRF9IfTfY7Y/jeEede3uFf1lnR5Cix3oY6nmZz05uZKsDemHzTJdhUrNihiBljmK14os+4sjUGz8ffZCNop35eLpuZpNuPeU3Q9RX5IGMM9rK2URKKfPqDqFu6JuliFZL9y7ayNTu3OOEJhyXi9Mw/qo0vf/u04XD/mG0WDXWXkJyC0Lgp5/PNbJuI0XH+t+Fm1zYitVh5vAAKPDvGf5QufZlPPSjp729Bt0QBBsyIIq6XVZFxUrSaAPVXdgZKmL72vW3OCDaitsD1/a0Yx4g32n5ux1KICIBdAgpQ6TFCNS9A6i8krO57LiXnVAZneB
=======
        \"Ubuntu\",\n     \"nodeImageVersion\": \"AKSUbuntu-1804gen2containerd-2022.09.13\",\n
        \    \"upgradeSettings\": {},\n     \"enableFIPS\": false\n    }\n   ],\n
        \  \"linuxProfile\": {\n    \"adminUsername\": \"azureuser\",\n    \"ssh\":
        {\n     \"publicKeys\": [\n      {\n       \"keyData\": \"ssh-rsa AAAAB3NzaC1yc2EAAAADAQABAAABAQDVt7qYfUlZP3JUy9lguIXjt8N1qtBC8yktmu7E83C+A1pYFjRdVc/WU4vTbERHemLl28PpLNLg2EdVMVDXRPLEkSVOtNV02lh0Jyuw6s3mf/UYvgRKNo6rOSH3+Hvv+9IswiBnq7oOnzIz7wQaQZ47pDl2VbOO1JYjM+X2iNK8XrnXTm5+nE3ZSmwUweY6vSElhFhsogoJf8VRBH8hCxwhb+6h+XtAhH+OWGCy3l9YVS7pJxXGbd1G3zYem94lzIKuzKq1lCXQ1qrryfa1eX9U4H+d1IKCz8hnnns46kzSMM7Eh0robU9dLoJhNlh94vB6mvPpM2XJbMzf+mRC3FUv
>>>>>>> fc8ac97d
        azcli_aks_live_test@example.com\\n\"\n      }\n     ]\n    }\n   },\n   \"servicePrincipalProfile\":
        {\n    \"clientId\":\"00000000-0000-0000-0000-000000000001\"\n   },\n   \"addonProfiles\":
        {\n    \"ACCSGXDevicePlugin\": {\n     \"enabled\": true,\n     \"config\":
        {\n      \"ACCSGXQuoteHelperEnabled\": \"true\"\n     },\n     \"identity\":
        {\n      \"resourceId\": \"/subscriptions/00000000-0000-0000-0000-000000000000/resourcegroups/MC_clitest000001_cliakstest000002_westus2/providers/Microsoft.ManagedIdentity/userAssignedIdentities/accsgxdeviceplugin-cliakstest000002\",\n
        \     \"clientId\":\"00000000-0000-0000-0000-000000000001\",\n      \"objectId\":\"00000000-0000-0000-0000-000000000001\"\n
        \    }\n    }\n   },\n   \"nodeResourceGroup\": \"MC_clitest000001_cliakstest000002_westus2\",\n
        \  \"enableRBAC\": true,\n   \"enablePodSecurityPolicy\": false,\n   \"networkProfile\":
        {\n    \"networkPlugin\": \"kubenet\",\n    \"loadBalancerSku\": \"Standard\",\n
        \   \"loadBalancerProfile\": {\n     \"managedOutboundIPs\": {\n      \"count\":
<<<<<<< HEAD
        1\n     },\n     \"effectiveOutboundIPs\": [\n      {\n       \"id\": \"/subscriptions/00000000-0000-0000-0000-000000000000/resourceGroups/MC_clitest000001_cliakstest000002_westus2/providers/Microsoft.Network/publicIPAddresses/c691ad79-2b30-43c7-97db-d886f77a74a1\"\n
        \     }\n     ]\n    },\n    \"podCidr\": \"10.244.0.0/16\",\n    \"serviceCidr\":
        \"10.0.0.0/16\",\n    \"dnsServiceIP\": \"10.0.0.10\",\n    \"dockerBridgeCidr\":
        \"172.17.0.1/16\",\n    \"outboundType\": \"loadBalancer\",\n    \"podCidrs\":
        [\n     \"10.244.0.0/16\"\n    ],\n    \"serviceCidrs\": [\n     \"10.0.0.0/16\"\n
        \   ],\n    \"ipFamilies\": [\n     \"IPv4\"\n    ]\n   },\n   \"maxAgentPools\":
        100,\n   \"identityProfile\": {\n    \"kubeletidentity\": {\n     \"resourceId\":
        \"/subscriptions/00000000-0000-0000-0000-000000000000/resourcegroups/MC_clitest000001_cliakstest000002_westus2/providers/Microsoft.ManagedIdentity/userAssignedIdentities/cliakstest000002-agentpool\",\n
=======
        1\n     },\n     \"effectiveOutboundIPs\": [\n      {\n       \"id\": \"/subscriptions/00000000-0000-0000-0000-000000000000/resourceGroups/MC_clitest000001_cliakstest000002_westus2/providers/Microsoft.Network/publicIPAddresses/f0e46a7d-e519-497a-9006-aef8f3fa287e\"\n
        \     }\n     ],\n     \"backendPoolType\": \"nodeIPConfiguration\"\n    },\n
        \   \"podCidr\": \"10.244.0.0/16\",\n    \"serviceCidr\": \"10.0.0.0/16\",\n
        \   \"dnsServiceIP\": \"10.0.0.10\",\n    \"dockerBridgeCidr\": \"172.17.0.1/16\",\n
        \   \"outboundType\": \"loadBalancer\",\n    \"podCidrs\": [\n     \"10.244.0.0/16\"\n
        \   ],\n    \"serviceCidrs\": [\n     \"10.0.0.0/16\"\n    ],\n    \"ipFamilies\":
        [\n     \"IPv4\"\n    ]\n   },\n   \"maxAgentPools\": 100,\n   \"identityProfile\":
        {\n    \"kubeletidentity\": {\n     \"resourceId\": \"/subscriptions/00000000-0000-0000-0000-000000000000/resourcegroups/MC_clitest000001_cliakstest000002_westus2/providers/Microsoft.ManagedIdentity/userAssignedIdentities/cliakstest000002-agentpool\",\n
>>>>>>> fc8ac97d
        \    \"clientId\":\"00000000-0000-0000-0000-000000000001\",\n     \"objectId\":\"00000000-0000-0000-0000-000000000001\"\n
        \   }\n   },\n   \"disableLocalAccounts\": false,\n   \"securityProfile\":
        {},\n   \"storageProfile\": {\n    \"diskCSIDriver\": {\n     \"enabled\":
        true,\n     \"version\": \"v1\"\n    },\n    \"fileCSIDriver\": {\n     \"enabled\":
        true\n    },\n    \"snapshotController\": {\n     \"enabled\": true\n    }\n
        \  },\n   \"oidcIssuerProfile\": {\n    \"enabled\": false\n   }\n  },\n  \"identity\":
        {\n   \"type\": \"SystemAssigned\",\n   \"principalId\":\"00000000-0000-0000-0000-000000000001\",\n
        \  \"tenantId\": \"72f988bf-86f1-41af-91ab-2d7cd011db47\"\n  },\n  \"sku\":
        {\n   \"name\": \"Basic\",\n   \"tier\": \"Free\"\n  }\n }"
    headers:
      cache-control:
      - no-cache
      content-length:
      - '4493'
      content-type:
      - application/json
      date:
<<<<<<< HEAD
      - Tue, 19 Jul 2022 06:29:25 GMT
=======
      - Wed, 28 Sep 2022 10:23:58 GMT
>>>>>>> fc8ac97d
      expires:
      - '-1'
      pragma:
      - no-cache
      server:
      - nginx
      strict-transport-security:
      - max-age=31536000; includeSubDomains
      transfer-encoding:
      - chunked
      vary:
      - Accept-Encoding
      x-content-type-options:
      - nosniff
    status:
      code: 200
      message: OK
version: 1<|MERGE_RESOLUTION|>--- conflicted
+++ resolved
@@ -14,20 +14,12 @@
       - --resource-group --name --enable-managed-identity -a --enable-sgxquotehelper
         --ssh-key-value -o
       User-Agent:
-<<<<<<< HEAD
-      - AZURECLI/2.38.0 azsdk-python-azure-mgmt-resource/21.1.0b1 Python/3.8.10 (Linux-5.13.0-1031-azure-x86_64-with-glibc2.29)
-=======
       - AZURECLI/2.40.0 azsdk-python-azure-mgmt-resource/21.1.0b1 Python/3.8.10 (Linux-5.15.0-1020-azure-x86_64-with-glibc2.29)
->>>>>>> fc8ac97d
     method: GET
     uri: https://management.azure.com/subscriptions/00000000-0000-0000-0000-000000000000/resourcegroups/clitest000001?api-version=2021-04-01
   response:
     body:
-<<<<<<< HEAD
-      string: '{"id":"/subscriptions/00000000-0000-0000-0000-000000000000/resourceGroups/clitest000001","name":"clitest000001","type":"Microsoft.Resources/resourceGroups","location":"westus2","tags":{"product":"azurecli","cause":"automation","date":"2022-07-19T06:24:51Z"},"properties":{"provisioningState":"Succeeded"}}'
-=======
       string: '{"id":"/subscriptions/00000000-0000-0000-0000-000000000000/resourceGroups/clitest000001","name":"clitest000001","type":"Microsoft.Resources/resourceGroups","location":"westus2","tags":{"product":"azurecli","cause":"automation","date":"2022-09-28T10:19:23Z"},"properties":{"provisioningState":"Succeeded"}}'
->>>>>>> fc8ac97d
     headers:
       cache-control:
       - no-cache
@@ -36,11 +28,7 @@
       content-type:
       - application/json; charset=utf-8
       date:
-<<<<<<< HEAD
-      - Tue, 19 Jul 2022 06:24:51 GMT
-=======
       - Wed, 28 Sep 2022 10:19:23 GMT
->>>>>>> fc8ac97d
       expires:
       - '-1'
       pragma:
@@ -56,11 +44,7 @@
       message: OK
 - request:
     body: '{"location": "westus2", "identity": {"type": "SystemAssigned"}, "properties":
-<<<<<<< HEAD
-      {"kubernetesVersion": "", "dnsPrefix": "cliakstest-clitestfvbnstdbq-8ecadf",
-=======
       {"kubernetesVersion": "", "dnsPrefix": "cliakstest-clitestwxsdwlbb6-8ecadf",
->>>>>>> fc8ac97d
       "agentPoolProfiles": [{"count": 3, "vmSize": "Standard_DS2_v2", "osDiskSizeGB":
       0, "workloadRuntime": "OCIContainer", "osType": "Linux", "enableAutoScaling":
       false, "type": "VirtualMachineScaleSets", "mode": "System", "orchestratorVersion":
@@ -68,11 +52,7 @@
       false, "scaleSetPriority": "Regular", "scaleSetEvictionPolicy": "Delete", "spotMaxPrice":
       -1.0, "nodeTaints": [], "enableEncryptionAtHost": false, "enableUltraSSD": false,
       "enableFIPS": false, "name": "nodepool1"}], "linuxProfile": {"adminUsername":
-<<<<<<< HEAD
-      "azureuser", "ssh": {"publicKeys": [{"keyData": "ssh-rsa AAAAB3NzaC1yc2EAAAADAQABAAABAQDBDU2v87Kb4/ZzK8RbuSkPMRF9IfTfY7Y/jeEede3uFf1lnR5Cix3oY6nmZz05uZKsDemHzTJdhUrNihiBljmK14os+4sjUGz8ffZCNop35eLpuZpNuPeU3Q9RX5IGMM9rK2URKKfPqDqFu6JuliFZL9y7ayNTu3OOEJhyXi9Mw/qo0vf/u04XD/mG0WDXWXkJyC0Lgp5/PNbJuI0XH+t+Fm1zYitVh5vAAKPDvGf5QufZlPPSjp729Bt0QBBsyIIq6XVZFxUrSaAPVXdgZKmL72vW3OCDaitsD1/a0Yx4g32n5ux1KICIBdAgpQ6TFCNS9A6i8krO57LiXnVAZneB
-=======
       "azureuser", "ssh": {"publicKeys": [{"keyData": "ssh-rsa AAAAB3NzaC1yc2EAAAADAQABAAABAQDVt7qYfUlZP3JUy9lguIXjt8N1qtBC8yktmu7E83C+A1pYFjRdVc/WU4vTbERHemLl28PpLNLg2EdVMVDXRPLEkSVOtNV02lh0Jyuw6s3mf/UYvgRKNo6rOSH3+Hvv+9IswiBnq7oOnzIz7wQaQZ47pDl2VbOO1JYjM+X2iNK8XrnXTm5+nE3ZSmwUweY6vSElhFhsogoJf8VRBH8hCxwhb+6h+XtAhH+OWGCy3l9YVS7pJxXGbd1G3zYem94lzIKuzKq1lCXQ1qrryfa1eX9U4H+d1IKCz8hnnns46kzSMM7Eh0robU9dLoJhNlh94vB6mvPpM2XJbMzf+mRC3FUv
->>>>>>> fc8ac97d
       azcli_aks_live_test@example.com\n"}]}}, "addonProfiles": {"ACCSGXDevicePlugin":
       {"enabled": true, "config": {"ACCSGXQuoteHelperEnabled": "true"}}}, "enableRBAC":
       true, "enablePodSecurityPolicy": false, "networkProfile": {"networkPlugin":
@@ -97,32 +77,19 @@
       - --resource-group --name --enable-managed-identity -a --enable-sgxquotehelper
         --ssh-key-value -o
       User-Agent:
-<<<<<<< HEAD
-      - AZURECLI/2.38.0 azsdk-python-azure-mgmt-containerservice/20.0.0b Python/3.8.10
-        (Linux-5.13.0-1031-azure-x86_64-with-glibc2.29)
-    method: PUT
-    uri: https://management.azure.com/subscriptions/00000000-0000-0000-0000-000000000000/resourceGroups/clitest000001/providers/Microsoft.ContainerService/managedClusters/cliakstest000002?api-version=2022-06-02-preview
-=======
       - AZURECLI/2.40.0 azsdk-python-azure-mgmt-containerservice/20.3.0b2 Python/3.8.10
         (Linux-5.15.0-1020-azure-x86_64-with-glibc2.29)
     method: PUT
     uri: https://management.azure.com/subscriptions/00000000-0000-0000-0000-000000000000/resourceGroups/clitest000001/providers/Microsoft.ContainerService/managedClusters/cliakstest000002?api-version=2022-08-03-preview
->>>>>>> fc8ac97d
   response:
     body:
       string: "{\n  \"id\": \"/subscriptions/00000000-0000-0000-0000-000000000000/resourcegroups/clitest000001/providers/Microsoft.ContainerService/managedClusters/cliakstest000002\",\n
         \ \"location\": \"westus2\",\n  \"name\": \"cliakstest000002\",\n  \"type\":
         \"Microsoft.ContainerService/ManagedClusters\",\n  \"properties\": {\n   \"provisioningState\":
         \"Creating\",\n   \"powerState\": {\n    \"code\": \"Running\"\n   },\n   \"kubernetesVersion\":
-<<<<<<< HEAD
-        \"1.22.11\",\n   \"currentKubernetesVersion\": \"1.22.11\",\n   \"dnsPrefix\":
-        \"cliakstest-clitestfvbnstdbq-8ecadf\",\n   \"fqdn\": \"cliakstest-clitestfvbnstdbq-8ecadf-198591c4.hcp.westus2.azmk8s.io\",\n
-        \  \"azurePortalFQDN\": \"cliakstest-clitestfvbnstdbq-8ecadf-198591c4.portal.hcp.westus2.azmk8s.io\",\n
-=======
         \"1.23.8\",\n   \"currentKubernetesVersion\": \"1.23.8\",\n   \"dnsPrefix\":
         \"cliakstest-clitestwxsdwlbb6-8ecadf\",\n   \"fqdn\": \"cliakstest-clitestwxsdwlbb6-8ecadf-9465e052.hcp.westus2.azmk8s.io\",\n
         \  \"azurePortalFQDN\": \"cliakstest-clitestwxsdwlbb6-8ecadf-9465e052.portal.hcp.westus2.azmk8s.io\",\n
->>>>>>> fc8ac97d
         \  \"agentPoolProfiles\": [\n    {\n     \"name\": \"nodepool1\",\n     \"count\":
         3,\n     \"vmSize\": \"Standard_DS2_v2\",\n     \"osDiskSizeGB\": 128,\n     \"osDiskType\":
         \"Managed\",\n     \"kubeletDiskType\": \"OS\",\n     \"workloadRuntime\":
@@ -132,17 +99,10 @@
         \"1.22.11\",\n     \"enableNodePublicIP\": false,\n     \"enableCustomCATrust\":
         false,\n     \"mode\": \"System\",\n     \"enableEncryptionAtHost\": false,\n
         \    \"enableUltraSSD\": false,\n     \"osType\": \"Linux\",\n     \"osSKU\":
-<<<<<<< HEAD
-        \"Ubuntu\",\n     \"nodeImageVersion\": \"AKSUbuntu-1804gen2containerd-2022.06.29\",\n
-        \    \"upgradeSettings\": {},\n     \"enableFIPS\": false\n    }\n   ],\n
-        \  \"linuxProfile\": {\n    \"adminUsername\": \"azureuser\",\n    \"ssh\":
-        {\n     \"publicKeys\": [\n      {\n       \"keyData\": \"ssh-rsa AAAAB3NzaC1yc2EAAAADAQABAAABAQDBDU2v87Kb4/ZzK8RbuSkPMRF9IfTfY7Y/jeEede3uFf1lnR5Cix3oY6nmZz05uZKsDemHzTJdhUrNihiBljmK14os+4sjUGz8ffZCNop35eLpuZpNuPeU3Q9RX5IGMM9rK2URKKfPqDqFu6JuliFZL9y7ayNTu3OOEJhyXi9Mw/qo0vf/u04XD/mG0WDXWXkJyC0Lgp5/PNbJuI0XH+t+Fm1zYitVh5vAAKPDvGf5QufZlPPSjp729Bt0QBBsyIIq6XVZFxUrSaAPVXdgZKmL72vW3OCDaitsD1/a0Yx4g32n5ux1KICIBdAgpQ6TFCNS9A6i8krO57LiXnVAZneB
-=======
         \"Ubuntu\",\n     \"nodeImageVersion\": \"AKSUbuntu-1804gen2containerd-2022.09.13\",\n
         \    \"upgradeSettings\": {},\n     \"enableFIPS\": false\n    }\n   ],\n
         \  \"linuxProfile\": {\n    \"adminUsername\": \"azureuser\",\n    \"ssh\":
         {\n     \"publicKeys\": [\n      {\n       \"keyData\": \"ssh-rsa AAAAB3NzaC1yc2EAAAADAQABAAABAQDVt7qYfUlZP3JUy9lguIXjt8N1qtBC8yktmu7E83C+A1pYFjRdVc/WU4vTbERHemLl28PpLNLg2EdVMVDXRPLEkSVOtNV02lh0Jyuw6s3mf/UYvgRKNo6rOSH3+Hvv+9IswiBnq7oOnzIz7wQaQZ47pDl2VbOO1JYjM+X2iNK8XrnXTm5+nE3ZSmwUweY6vSElhFhsogoJf8VRBH8hCxwhb+6h+XtAhH+OWGCy3l9YVS7pJxXGbd1G3zYem94lzIKuzKq1lCXQ1qrryfa1eX9U4H+d1IKCz8hnnns46kzSMM7Eh0robU9dLoJhNlh94vB6mvPpM2XJbMzf+mRC3FUv
->>>>>>> fc8ac97d
         azcli_aks_live_test@example.com\\n\"\n      }\n     ]\n    }\n   },\n   \"servicePrincipalProfile\":
         {\n    \"clientId\":\"00000000-0000-0000-0000-000000000001\"\n   },\n   \"addonProfiles\":
         {\n    \"ACCSGXDevicePlugin\": {\n     \"enabled\": true,\n     \"config\":
@@ -165,11 +125,7 @@
         {\n   \"name\": \"Basic\",\n   \"tier\": \"Free\"\n  }\n }"
     headers:
       azure-asyncoperation:
-<<<<<<< HEAD
-      - https://management.azure.com/subscriptions/00000000-0000-0000-0000-000000000000/providers/Microsoft.ContainerService/locations/westus2/operations/971e511b-2c79-489f-a6e2-407b4e305059?api-version=2016-03-30
-=======
       - https://management.azure.com/subscriptions/00000000-0000-0000-0000-000000000000/providers/Microsoft.ContainerService/locations/westus2/operations/cd12ce7a-3b15-40e1-927e-0734dc3ce12f?api-version=2016-03-30
->>>>>>> fc8ac97d
       cache-control:
       - no-cache
       content-length:
@@ -177,11 +133,7 @@
       content-type:
       - application/json
       date:
-<<<<<<< HEAD
-      - Tue, 19 Jul 2022 06:24:54 GMT
-=======
       - Wed, 28 Sep 2022 10:19:27 GMT
->>>>>>> fc8ac97d
       expires:
       - '-1'
       pragma:
@@ -212,484 +164,362 @@
       - --resource-group --name --enable-managed-identity -a --enable-sgxquotehelper
         --ssh-key-value -o
       User-Agent:
-<<<<<<< HEAD
-      - AZURECLI/2.38.0 azsdk-python-azure-mgmt-containerservice/20.0.0b Python/3.8.10
-        (Linux-5.13.0-1031-azure-x86_64-with-glibc2.29)
-    method: GET
-    uri: https://management.azure.com/subscriptions/00000000-0000-0000-0000-000000000000/providers/Microsoft.ContainerService/locations/westus2/operations/971e511b-2c79-489f-a6e2-407b4e305059?api-version=2016-03-30
-  response:
-    body:
-      string: "{\n  \"name\": \"1b511e97-792c-9f48-a6e2-407b4e305059\",\n  \"status\":
-        \"InProgress\",\n  \"startTime\": \"2022-07-19T06:24:54.9366666Z\"\n }"
-=======
-      - AZURECLI/2.40.0 azsdk-python-azure-mgmt-containerservice/20.3.0b2 Python/3.8.10
-        (Linux-5.15.0-1020-azure-x86_64-with-glibc2.29)
-    method: GET
-    uri: https://management.azure.com/subscriptions/00000000-0000-0000-0000-000000000000/providers/Microsoft.ContainerService/locations/westus2/operations/cd12ce7a-3b15-40e1-927e-0734dc3ce12f?api-version=2016-03-30
-  response:
-    body:
-      string: "{\n  \"name\": \"7ace12cd-153b-e140-927e-0734dc3ce12f\",\n  \"status\":
-        \"InProgress\",\n  \"startTime\": \"2022-09-28T10:19:27.5648017Z\"\n }"
->>>>>>> fc8ac97d
-    headers:
-      cache-control:
-      - no-cache
-      content-length:
-      - '126'
-      content-type:
-      - application/json
-      date:
-<<<<<<< HEAD
-      - Tue, 19 Jul 2022 06:25:24 GMT
-=======
+      - AZURECLI/2.40.0 azsdk-python-azure-mgmt-containerservice/20.3.0b2 Python/3.8.10
+        (Linux-5.15.0-1020-azure-x86_64-with-glibc2.29)
+    method: GET
+    uri: https://management.azure.com/subscriptions/00000000-0000-0000-0000-000000000000/providers/Microsoft.ContainerService/locations/westus2/operations/cd12ce7a-3b15-40e1-927e-0734dc3ce12f?api-version=2016-03-30
+  response:
+    body:
+      string: "{\n  \"name\": \"7ace12cd-153b-e140-927e-0734dc3ce12f\",\n  \"status\":
+        \"InProgress\",\n  \"startTime\": \"2022-09-28T10:19:27.5648017Z\"\n }"
+    headers:
+      cache-control:
+      - no-cache
+      content-length:
+      - '126'
+      content-type:
+      - application/json
+      date:
       - Wed, 28 Sep 2022 10:19:57 GMT
->>>>>>> fc8ac97d
-      expires:
-      - '-1'
-      pragma:
-      - no-cache
-      server:
-      - nginx
-      strict-transport-security:
-      - max-age=31536000; includeSubDomains
-      transfer-encoding:
-      - chunked
-      vary:
-      - Accept-Encoding
-      x-content-type-options:
-      - nosniff
-    status:
-      code: 200
-      message: OK
-- request:
-    body: null
-    headers:
-      Accept:
-      - '*/*'
-      Accept-Encoding:
-      - gzip, deflate
-      CommandName:
-      - aks create
-      Connection:
-      - keep-alive
-      ParameterSetName:
-      - --resource-group --name --enable-managed-identity -a --enable-sgxquotehelper
-        --ssh-key-value -o
-      User-Agent:
-<<<<<<< HEAD
-      - AZURECLI/2.38.0 azsdk-python-azure-mgmt-containerservice/20.0.0b Python/3.8.10
-        (Linux-5.13.0-1031-azure-x86_64-with-glibc2.29)
-    method: GET
-    uri: https://management.azure.com/subscriptions/00000000-0000-0000-0000-000000000000/providers/Microsoft.ContainerService/locations/westus2/operations/971e511b-2c79-489f-a6e2-407b4e305059?api-version=2016-03-30
-  response:
-    body:
-      string: "{\n  \"name\": \"1b511e97-792c-9f48-a6e2-407b4e305059\",\n  \"status\":
-        \"InProgress\",\n  \"startTime\": \"2022-07-19T06:24:54.9366666Z\"\n }"
-=======
-      - AZURECLI/2.40.0 azsdk-python-azure-mgmt-containerservice/20.3.0b2 Python/3.8.10
-        (Linux-5.15.0-1020-azure-x86_64-with-glibc2.29)
-    method: GET
-    uri: https://management.azure.com/subscriptions/00000000-0000-0000-0000-000000000000/providers/Microsoft.ContainerService/locations/westus2/operations/cd12ce7a-3b15-40e1-927e-0734dc3ce12f?api-version=2016-03-30
-  response:
-    body:
-      string: "{\n  \"name\": \"7ace12cd-153b-e140-927e-0734dc3ce12f\",\n  \"status\":
-        \"InProgress\",\n  \"startTime\": \"2022-09-28T10:19:27.5648017Z\"\n }"
->>>>>>> fc8ac97d
-    headers:
-      cache-control:
-      - no-cache
-      content-length:
-      - '126'
-      content-type:
-      - application/json
-      date:
-<<<<<<< HEAD
-      - Tue, 19 Jul 2022 06:25:54 GMT
-=======
+      expires:
+      - '-1'
+      pragma:
+      - no-cache
+      server:
+      - nginx
+      strict-transport-security:
+      - max-age=31536000; includeSubDomains
+      transfer-encoding:
+      - chunked
+      vary:
+      - Accept-Encoding
+      x-content-type-options:
+      - nosniff
+    status:
+      code: 200
+      message: OK
+- request:
+    body: null
+    headers:
+      Accept:
+      - '*/*'
+      Accept-Encoding:
+      - gzip, deflate
+      CommandName:
+      - aks create
+      Connection:
+      - keep-alive
+      ParameterSetName:
+      - --resource-group --name --enable-managed-identity -a --enable-sgxquotehelper
+        --ssh-key-value -o
+      User-Agent:
+      - AZURECLI/2.40.0 azsdk-python-azure-mgmt-containerservice/20.3.0b2 Python/3.8.10
+        (Linux-5.15.0-1020-azure-x86_64-with-glibc2.29)
+    method: GET
+    uri: https://management.azure.com/subscriptions/00000000-0000-0000-0000-000000000000/providers/Microsoft.ContainerService/locations/westus2/operations/cd12ce7a-3b15-40e1-927e-0734dc3ce12f?api-version=2016-03-30
+  response:
+    body:
+      string: "{\n  \"name\": \"7ace12cd-153b-e140-927e-0734dc3ce12f\",\n  \"status\":
+        \"InProgress\",\n  \"startTime\": \"2022-09-28T10:19:27.5648017Z\"\n }"
+    headers:
+      cache-control:
+      - no-cache
+      content-length:
+      - '126'
+      content-type:
+      - application/json
+      date:
       - Wed, 28 Sep 2022 10:20:27 GMT
->>>>>>> fc8ac97d
-      expires:
-      - '-1'
-      pragma:
-      - no-cache
-      server:
-      - nginx
-      strict-transport-security:
-      - max-age=31536000; includeSubDomains
-      transfer-encoding:
-      - chunked
-      vary:
-      - Accept-Encoding
-      x-content-type-options:
-      - nosniff
-    status:
-      code: 200
-      message: OK
-- request:
-    body: null
-    headers:
-      Accept:
-      - '*/*'
-      Accept-Encoding:
-      - gzip, deflate
-      CommandName:
-      - aks create
-      Connection:
-      - keep-alive
-      ParameterSetName:
-      - --resource-group --name --enable-managed-identity -a --enable-sgxquotehelper
-        --ssh-key-value -o
-      User-Agent:
-<<<<<<< HEAD
-      - AZURECLI/2.38.0 azsdk-python-azure-mgmt-containerservice/20.0.0b Python/3.8.10
-        (Linux-5.13.0-1031-azure-x86_64-with-glibc2.29)
-    method: GET
-    uri: https://management.azure.com/subscriptions/00000000-0000-0000-0000-000000000000/providers/Microsoft.ContainerService/locations/westus2/operations/971e511b-2c79-489f-a6e2-407b4e305059?api-version=2016-03-30
-  response:
-    body:
-      string: "{\n  \"name\": \"1b511e97-792c-9f48-a6e2-407b4e305059\",\n  \"status\":
-        \"InProgress\",\n  \"startTime\": \"2022-07-19T06:24:54.9366666Z\"\n }"
-=======
-      - AZURECLI/2.40.0 azsdk-python-azure-mgmt-containerservice/20.3.0b2 Python/3.8.10
-        (Linux-5.15.0-1020-azure-x86_64-with-glibc2.29)
-    method: GET
-    uri: https://management.azure.com/subscriptions/00000000-0000-0000-0000-000000000000/providers/Microsoft.ContainerService/locations/westus2/operations/cd12ce7a-3b15-40e1-927e-0734dc3ce12f?api-version=2016-03-30
-  response:
-    body:
-      string: "{\n  \"name\": \"7ace12cd-153b-e140-927e-0734dc3ce12f\",\n  \"status\":
-        \"InProgress\",\n  \"startTime\": \"2022-09-28T10:19:27.5648017Z\"\n }"
->>>>>>> fc8ac97d
-    headers:
-      cache-control:
-      - no-cache
-      content-length:
-      - '126'
-      content-type:
-      - application/json
-      date:
-<<<<<<< HEAD
-      - Tue, 19 Jul 2022 06:26:24 GMT
-=======
+      expires:
+      - '-1'
+      pragma:
+      - no-cache
+      server:
+      - nginx
+      strict-transport-security:
+      - max-age=31536000; includeSubDomains
+      transfer-encoding:
+      - chunked
+      vary:
+      - Accept-Encoding
+      x-content-type-options:
+      - nosniff
+    status:
+      code: 200
+      message: OK
+- request:
+    body: null
+    headers:
+      Accept:
+      - '*/*'
+      Accept-Encoding:
+      - gzip, deflate
+      CommandName:
+      - aks create
+      Connection:
+      - keep-alive
+      ParameterSetName:
+      - --resource-group --name --enable-managed-identity -a --enable-sgxquotehelper
+        --ssh-key-value -o
+      User-Agent:
+      - AZURECLI/2.40.0 azsdk-python-azure-mgmt-containerservice/20.3.0b2 Python/3.8.10
+        (Linux-5.15.0-1020-azure-x86_64-with-glibc2.29)
+    method: GET
+    uri: https://management.azure.com/subscriptions/00000000-0000-0000-0000-000000000000/providers/Microsoft.ContainerService/locations/westus2/operations/cd12ce7a-3b15-40e1-927e-0734dc3ce12f?api-version=2016-03-30
+  response:
+    body:
+      string: "{\n  \"name\": \"7ace12cd-153b-e140-927e-0734dc3ce12f\",\n  \"status\":
+        \"InProgress\",\n  \"startTime\": \"2022-09-28T10:19:27.5648017Z\"\n }"
+    headers:
+      cache-control:
+      - no-cache
+      content-length:
+      - '126'
+      content-type:
+      - application/json
+      date:
       - Wed, 28 Sep 2022 10:20:57 GMT
->>>>>>> fc8ac97d
-      expires:
-      - '-1'
-      pragma:
-      - no-cache
-      server:
-      - nginx
-      strict-transport-security:
-      - max-age=31536000; includeSubDomains
-      transfer-encoding:
-      - chunked
-      vary:
-      - Accept-Encoding
-      x-content-type-options:
-      - nosniff
-    status:
-      code: 200
-      message: OK
-- request:
-    body: null
-    headers:
-      Accept:
-      - '*/*'
-      Accept-Encoding:
-      - gzip, deflate
-      CommandName:
-      - aks create
-      Connection:
-      - keep-alive
-      ParameterSetName:
-      - --resource-group --name --enable-managed-identity -a --enable-sgxquotehelper
-        --ssh-key-value -o
-      User-Agent:
-<<<<<<< HEAD
-      - AZURECLI/2.38.0 azsdk-python-azure-mgmt-containerservice/20.0.0b Python/3.8.10
-        (Linux-5.13.0-1031-azure-x86_64-with-glibc2.29)
-    method: GET
-    uri: https://management.azure.com/subscriptions/00000000-0000-0000-0000-000000000000/providers/Microsoft.ContainerService/locations/westus2/operations/971e511b-2c79-489f-a6e2-407b4e305059?api-version=2016-03-30
-  response:
-    body:
-      string: "{\n  \"name\": \"1b511e97-792c-9f48-a6e2-407b4e305059\",\n  \"status\":
-        \"InProgress\",\n  \"startTime\": \"2022-07-19T06:24:54.9366666Z\"\n }"
-=======
-      - AZURECLI/2.40.0 azsdk-python-azure-mgmt-containerservice/20.3.0b2 Python/3.8.10
-        (Linux-5.15.0-1020-azure-x86_64-with-glibc2.29)
-    method: GET
-    uri: https://management.azure.com/subscriptions/00000000-0000-0000-0000-000000000000/providers/Microsoft.ContainerService/locations/westus2/operations/cd12ce7a-3b15-40e1-927e-0734dc3ce12f?api-version=2016-03-30
-  response:
-    body:
-      string: "{\n  \"name\": \"7ace12cd-153b-e140-927e-0734dc3ce12f\",\n  \"status\":
-        \"InProgress\",\n  \"startTime\": \"2022-09-28T10:19:27.5648017Z\"\n }"
->>>>>>> fc8ac97d
-    headers:
-      cache-control:
-      - no-cache
-      content-length:
-      - '126'
-      content-type:
-      - application/json
-      date:
-<<<<<<< HEAD
-      - Tue, 19 Jul 2022 06:26:54 GMT
-=======
+      expires:
+      - '-1'
+      pragma:
+      - no-cache
+      server:
+      - nginx
+      strict-transport-security:
+      - max-age=31536000; includeSubDomains
+      transfer-encoding:
+      - chunked
+      vary:
+      - Accept-Encoding
+      x-content-type-options:
+      - nosniff
+    status:
+      code: 200
+      message: OK
+- request:
+    body: null
+    headers:
+      Accept:
+      - '*/*'
+      Accept-Encoding:
+      - gzip, deflate
+      CommandName:
+      - aks create
+      Connection:
+      - keep-alive
+      ParameterSetName:
+      - --resource-group --name --enable-managed-identity -a --enable-sgxquotehelper
+        --ssh-key-value -o
+      User-Agent:
+      - AZURECLI/2.40.0 azsdk-python-azure-mgmt-containerservice/20.3.0b2 Python/3.8.10
+        (Linux-5.15.0-1020-azure-x86_64-with-glibc2.29)
+    method: GET
+    uri: https://management.azure.com/subscriptions/00000000-0000-0000-0000-000000000000/providers/Microsoft.ContainerService/locations/westus2/operations/cd12ce7a-3b15-40e1-927e-0734dc3ce12f?api-version=2016-03-30
+  response:
+    body:
+      string: "{\n  \"name\": \"7ace12cd-153b-e140-927e-0734dc3ce12f\",\n  \"status\":
+        \"InProgress\",\n  \"startTime\": \"2022-09-28T10:19:27.5648017Z\"\n }"
+    headers:
+      cache-control:
+      - no-cache
+      content-length:
+      - '126'
+      content-type:
+      - application/json
+      date:
       - Wed, 28 Sep 2022 10:21:27 GMT
->>>>>>> fc8ac97d
-      expires:
-      - '-1'
-      pragma:
-      - no-cache
-      server:
-      - nginx
-      strict-transport-security:
-      - max-age=31536000; includeSubDomains
-      transfer-encoding:
-      - chunked
-      vary:
-      - Accept-Encoding
-      x-content-type-options:
-      - nosniff
-    status:
-      code: 200
-      message: OK
-- request:
-    body: null
-    headers:
-      Accept:
-      - '*/*'
-      Accept-Encoding:
-      - gzip, deflate
-      CommandName:
-      - aks create
-      Connection:
-      - keep-alive
-      ParameterSetName:
-      - --resource-group --name --enable-managed-identity -a --enable-sgxquotehelper
-        --ssh-key-value -o
-      User-Agent:
-<<<<<<< HEAD
-      - AZURECLI/2.38.0 azsdk-python-azure-mgmt-containerservice/20.0.0b Python/3.8.10
-        (Linux-5.13.0-1031-azure-x86_64-with-glibc2.29)
-    method: GET
-    uri: https://management.azure.com/subscriptions/00000000-0000-0000-0000-000000000000/providers/Microsoft.ContainerService/locations/westus2/operations/971e511b-2c79-489f-a6e2-407b4e305059?api-version=2016-03-30
-  response:
-    body:
-      string: "{\n  \"name\": \"1b511e97-792c-9f48-a6e2-407b4e305059\",\n  \"status\":
-        \"InProgress\",\n  \"startTime\": \"2022-07-19T06:24:54.9366666Z\"\n }"
-=======
-      - AZURECLI/2.40.0 azsdk-python-azure-mgmt-containerservice/20.3.0b2 Python/3.8.10
-        (Linux-5.15.0-1020-azure-x86_64-with-glibc2.29)
-    method: GET
-    uri: https://management.azure.com/subscriptions/00000000-0000-0000-0000-000000000000/providers/Microsoft.ContainerService/locations/westus2/operations/cd12ce7a-3b15-40e1-927e-0734dc3ce12f?api-version=2016-03-30
-  response:
-    body:
-      string: "{\n  \"name\": \"7ace12cd-153b-e140-927e-0734dc3ce12f\",\n  \"status\":
-        \"InProgress\",\n  \"startTime\": \"2022-09-28T10:19:27.5648017Z\"\n }"
->>>>>>> fc8ac97d
-    headers:
-      cache-control:
-      - no-cache
-      content-length:
-      - '126'
-      content-type:
-      - application/json
-      date:
-<<<<<<< HEAD
-      - Tue, 19 Jul 2022 06:27:25 GMT
-=======
+      expires:
+      - '-1'
+      pragma:
+      - no-cache
+      server:
+      - nginx
+      strict-transport-security:
+      - max-age=31536000; includeSubDomains
+      transfer-encoding:
+      - chunked
+      vary:
+      - Accept-Encoding
+      x-content-type-options:
+      - nosniff
+    status:
+      code: 200
+      message: OK
+- request:
+    body: null
+    headers:
+      Accept:
+      - '*/*'
+      Accept-Encoding:
+      - gzip, deflate
+      CommandName:
+      - aks create
+      Connection:
+      - keep-alive
+      ParameterSetName:
+      - --resource-group --name --enable-managed-identity -a --enable-sgxquotehelper
+        --ssh-key-value -o
+      User-Agent:
+      - AZURECLI/2.40.0 azsdk-python-azure-mgmt-containerservice/20.3.0b2 Python/3.8.10
+        (Linux-5.15.0-1020-azure-x86_64-with-glibc2.29)
+    method: GET
+    uri: https://management.azure.com/subscriptions/00000000-0000-0000-0000-000000000000/providers/Microsoft.ContainerService/locations/westus2/operations/cd12ce7a-3b15-40e1-927e-0734dc3ce12f?api-version=2016-03-30
+  response:
+    body:
+      string: "{\n  \"name\": \"7ace12cd-153b-e140-927e-0734dc3ce12f\",\n  \"status\":
+        \"InProgress\",\n  \"startTime\": \"2022-09-28T10:19:27.5648017Z\"\n }"
+    headers:
+      cache-control:
+      - no-cache
+      content-length:
+      - '126'
+      content-type:
+      - application/json
+      date:
       - Wed, 28 Sep 2022 10:21:58 GMT
->>>>>>> fc8ac97d
-      expires:
-      - '-1'
-      pragma:
-      - no-cache
-      server:
-      - nginx
-      strict-transport-security:
-      - max-age=31536000; includeSubDomains
-      transfer-encoding:
-      - chunked
-      vary:
-      - Accept-Encoding
-      x-content-type-options:
-      - nosniff
-    status:
-      code: 200
-      message: OK
-- request:
-    body: null
-    headers:
-      Accept:
-      - '*/*'
-      Accept-Encoding:
-      - gzip, deflate
-      CommandName:
-      - aks create
-      Connection:
-      - keep-alive
-      ParameterSetName:
-      - --resource-group --name --enable-managed-identity -a --enable-sgxquotehelper
-        --ssh-key-value -o
-      User-Agent:
-<<<<<<< HEAD
-      - AZURECLI/2.38.0 azsdk-python-azure-mgmt-containerservice/20.0.0b Python/3.8.10
-        (Linux-5.13.0-1031-azure-x86_64-with-glibc2.29)
-    method: GET
-    uri: https://management.azure.com/subscriptions/00000000-0000-0000-0000-000000000000/providers/Microsoft.ContainerService/locations/westus2/operations/971e511b-2c79-489f-a6e2-407b4e305059?api-version=2016-03-30
-  response:
-    body:
-      string: "{\n  \"name\": \"1b511e97-792c-9f48-a6e2-407b4e305059\",\n  \"status\":
-        \"InProgress\",\n  \"startTime\": \"2022-07-19T06:24:54.9366666Z\"\n }"
-=======
-      - AZURECLI/2.40.0 azsdk-python-azure-mgmt-containerservice/20.3.0b2 Python/3.8.10
-        (Linux-5.15.0-1020-azure-x86_64-with-glibc2.29)
-    method: GET
-    uri: https://management.azure.com/subscriptions/00000000-0000-0000-0000-000000000000/providers/Microsoft.ContainerService/locations/westus2/operations/cd12ce7a-3b15-40e1-927e-0734dc3ce12f?api-version=2016-03-30
-  response:
-    body:
-      string: "{\n  \"name\": \"7ace12cd-153b-e140-927e-0734dc3ce12f\",\n  \"status\":
-        \"InProgress\",\n  \"startTime\": \"2022-09-28T10:19:27.5648017Z\"\n }"
->>>>>>> fc8ac97d
-    headers:
-      cache-control:
-      - no-cache
-      content-length:
-      - '126'
-      content-type:
-      - application/json
-      date:
-<<<<<<< HEAD
-      - Tue, 19 Jul 2022 06:27:55 GMT
-=======
+      expires:
+      - '-1'
+      pragma:
+      - no-cache
+      server:
+      - nginx
+      strict-transport-security:
+      - max-age=31536000; includeSubDomains
+      transfer-encoding:
+      - chunked
+      vary:
+      - Accept-Encoding
+      x-content-type-options:
+      - nosniff
+    status:
+      code: 200
+      message: OK
+- request:
+    body: null
+    headers:
+      Accept:
+      - '*/*'
+      Accept-Encoding:
+      - gzip, deflate
+      CommandName:
+      - aks create
+      Connection:
+      - keep-alive
+      ParameterSetName:
+      - --resource-group --name --enable-managed-identity -a --enable-sgxquotehelper
+        --ssh-key-value -o
+      User-Agent:
+      - AZURECLI/2.40.0 azsdk-python-azure-mgmt-containerservice/20.3.0b2 Python/3.8.10
+        (Linux-5.15.0-1020-azure-x86_64-with-glibc2.29)
+    method: GET
+    uri: https://management.azure.com/subscriptions/00000000-0000-0000-0000-000000000000/providers/Microsoft.ContainerService/locations/westus2/operations/cd12ce7a-3b15-40e1-927e-0734dc3ce12f?api-version=2016-03-30
+  response:
+    body:
+      string: "{\n  \"name\": \"7ace12cd-153b-e140-927e-0734dc3ce12f\",\n  \"status\":
+        \"InProgress\",\n  \"startTime\": \"2022-09-28T10:19:27.5648017Z\"\n }"
+    headers:
+      cache-control:
+      - no-cache
+      content-length:
+      - '126'
+      content-type:
+      - application/json
+      date:
       - Wed, 28 Sep 2022 10:22:28 GMT
->>>>>>> fc8ac97d
-      expires:
-      - '-1'
-      pragma:
-      - no-cache
-      server:
-      - nginx
-      strict-transport-security:
-      - max-age=31536000; includeSubDomains
-      transfer-encoding:
-      - chunked
-      vary:
-      - Accept-Encoding
-      x-content-type-options:
-      - nosniff
-    status:
-      code: 200
-      message: OK
-- request:
-    body: null
-    headers:
-      Accept:
-      - '*/*'
-      Accept-Encoding:
-      - gzip, deflate
-      CommandName:
-      - aks create
-      Connection:
-      - keep-alive
-      ParameterSetName:
-      - --resource-group --name --enable-managed-identity -a --enable-sgxquotehelper
-        --ssh-key-value -o
-      User-Agent:
-<<<<<<< HEAD
-      - AZURECLI/2.38.0 azsdk-python-azure-mgmt-containerservice/20.0.0b Python/3.8.10
-        (Linux-5.13.0-1031-azure-x86_64-with-glibc2.29)
-    method: GET
-    uri: https://management.azure.com/subscriptions/00000000-0000-0000-0000-000000000000/providers/Microsoft.ContainerService/locations/westus2/operations/971e511b-2c79-489f-a6e2-407b4e305059?api-version=2016-03-30
-  response:
-    body:
-      string: "{\n  \"name\": \"1b511e97-792c-9f48-a6e2-407b4e305059\",\n  \"status\":
-        \"InProgress\",\n  \"startTime\": \"2022-07-19T06:24:54.9366666Z\"\n }"
-=======
-      - AZURECLI/2.40.0 azsdk-python-azure-mgmt-containerservice/20.3.0b2 Python/3.8.10
-        (Linux-5.15.0-1020-azure-x86_64-with-glibc2.29)
-    method: GET
-    uri: https://management.azure.com/subscriptions/00000000-0000-0000-0000-000000000000/providers/Microsoft.ContainerService/locations/westus2/operations/cd12ce7a-3b15-40e1-927e-0734dc3ce12f?api-version=2016-03-30
-  response:
-    body:
-      string: "{\n  \"name\": \"7ace12cd-153b-e140-927e-0734dc3ce12f\",\n  \"status\":
-        \"InProgress\",\n  \"startTime\": \"2022-09-28T10:19:27.5648017Z\"\n }"
->>>>>>> fc8ac97d
-    headers:
-      cache-control:
-      - no-cache
-      content-length:
-      - '126'
-      content-type:
-      - application/json
-      date:
-<<<<<<< HEAD
-      - Tue, 19 Jul 2022 06:28:25 GMT
-=======
+      expires:
+      - '-1'
+      pragma:
+      - no-cache
+      server:
+      - nginx
+      strict-transport-security:
+      - max-age=31536000; includeSubDomains
+      transfer-encoding:
+      - chunked
+      vary:
+      - Accept-Encoding
+      x-content-type-options:
+      - nosniff
+    status:
+      code: 200
+      message: OK
+- request:
+    body: null
+    headers:
+      Accept:
+      - '*/*'
+      Accept-Encoding:
+      - gzip, deflate
+      CommandName:
+      - aks create
+      Connection:
+      - keep-alive
+      ParameterSetName:
+      - --resource-group --name --enable-managed-identity -a --enable-sgxquotehelper
+        --ssh-key-value -o
+      User-Agent:
+      - AZURECLI/2.40.0 azsdk-python-azure-mgmt-containerservice/20.3.0b2 Python/3.8.10
+        (Linux-5.15.0-1020-azure-x86_64-with-glibc2.29)
+    method: GET
+    uri: https://management.azure.com/subscriptions/00000000-0000-0000-0000-000000000000/providers/Microsoft.ContainerService/locations/westus2/operations/cd12ce7a-3b15-40e1-927e-0734dc3ce12f?api-version=2016-03-30
+  response:
+    body:
+      string: "{\n  \"name\": \"7ace12cd-153b-e140-927e-0734dc3ce12f\",\n  \"status\":
+        \"InProgress\",\n  \"startTime\": \"2022-09-28T10:19:27.5648017Z\"\n }"
+    headers:
+      cache-control:
+      - no-cache
+      content-length:
+      - '126'
+      content-type:
+      - application/json
+      date:
       - Wed, 28 Sep 2022 10:22:57 GMT
->>>>>>> fc8ac97d
-      expires:
-      - '-1'
-      pragma:
-      - no-cache
-      server:
-      - nginx
-      strict-transport-security:
-      - max-age=31536000; includeSubDomains
-      transfer-encoding:
-      - chunked
-      vary:
-      - Accept-Encoding
-      x-content-type-options:
-      - nosniff
-    status:
-      code: 200
-      message: OK
-- request:
-    body: null
-    headers:
-      Accept:
-      - '*/*'
-      Accept-Encoding:
-      - gzip, deflate
-      CommandName:
-      - aks create
-      Connection:
-      - keep-alive
-      ParameterSetName:
-      - --resource-group --name --enable-managed-identity -a --enable-sgxquotehelper
-        --ssh-key-value -o
-      User-Agent:
-<<<<<<< HEAD
-      - AZURECLI/2.38.0 azsdk-python-azure-mgmt-containerservice/20.0.0b Python/3.8.10
-        (Linux-5.13.0-1031-azure-x86_64-with-glibc2.29)
-    method: GET
-    uri: https://management.azure.com/subscriptions/00000000-0000-0000-0000-000000000000/providers/Microsoft.ContainerService/locations/westus2/operations/971e511b-2c79-489f-a6e2-407b4e305059?api-version=2016-03-30
-  response:
-    body:
-      string: "{\n  \"name\": \"1b511e97-792c-9f48-a6e2-407b4e305059\",\n  \"status\":
-        \"InProgress\",\n  \"startTime\": \"2022-07-19T06:24:54.9366666Z\"\n }"
-=======
-      - AZURECLI/2.40.0 azsdk-python-azure-mgmt-containerservice/20.3.0b2 Python/3.8.10
-        (Linux-5.15.0-1020-azure-x86_64-with-glibc2.29)
-    method: GET
-    uri: https://management.azure.com/subscriptions/00000000-0000-0000-0000-000000000000/providers/Microsoft.ContainerService/locations/westus2/operations/cd12ce7a-3b15-40e1-927e-0734dc3ce12f?api-version=2016-03-30
-  response:
-    body:
-      string: "{\n  \"name\": \"7ace12cd-153b-e140-927e-0734dc3ce12f\",\n  \"status\":
-        \"InProgress\",\n  \"startTime\": \"2022-09-28T10:19:27.5648017Z\"\n }"
->>>>>>> fc8ac97d
-    headers:
-      cache-control:
-      - no-cache
-      content-length:
-      - '126'
-<<<<<<< HEAD
-      content-type:
-      - application/json
-      date:
-      - Tue, 19 Jul 2022 06:28:55 GMT
-=======
+      expires:
+      - '-1'
+      pragma:
+      - no-cache
+      server:
+      - nginx
+      strict-transport-security:
+      - max-age=31536000; includeSubDomains
+      transfer-encoding:
+      - chunked
+      vary:
+      - Accept-Encoding
+      x-content-type-options:
+      - nosniff
+    status:
+      code: 200
+      message: OK
+- request:
+    body: null
+    headers:
+      Accept:
+      - '*/*'
+      Accept-Encoding:
+      - gzip, deflate
+      CommandName:
+      - aks create
+      Connection:
+      - keep-alive
+      ParameterSetName:
+      - --resource-group --name --enable-managed-identity -a --enable-sgxquotehelper
+        --ssh-key-value -o
+      User-Agent:
+      - AZURECLI/2.40.0 azsdk-python-azure-mgmt-containerservice/20.3.0b2 Python/3.8.10
+        (Linux-5.15.0-1020-azure-x86_64-with-glibc2.29)
+    method: GET
+    uri: https://management.azure.com/subscriptions/00000000-0000-0000-0000-000000000000/providers/Microsoft.ContainerService/locations/westus2/operations/cd12ce7a-3b15-40e1-927e-0734dc3ce12f?api-version=2016-03-30
+  response:
+    body:
+      string: "{\n  \"name\": \"7ace12cd-153b-e140-927e-0734dc3ce12f\",\n  \"status\":
+        \"InProgress\",\n  \"startTime\": \"2022-09-28T10:19:27.5648017Z\"\n }"
+    headers:
+      cache-control:
+      - no-cache
+      content-length:
+      - '126'
       content-type:
       - application/json
       date:
@@ -744,115 +574,51 @@
       - application/json
       date:
       - Wed, 28 Sep 2022 10:23:57 GMT
->>>>>>> fc8ac97d
-      expires:
-      - '-1'
-      pragma:
-      - no-cache
-      server:
-      - nginx
-      strict-transport-security:
-      - max-age=31536000; includeSubDomains
-      transfer-encoding:
-      - chunked
-      vary:
-      - Accept-Encoding
-      x-content-type-options:
-      - nosniff
-    status:
-      code: 200
-      message: OK
-- request:
-    body: null
-    headers:
-      Accept:
-      - '*/*'
-      Accept-Encoding:
-      - gzip, deflate
-      CommandName:
-      - aks create
-      Connection:
-      - keep-alive
-      ParameterSetName:
-      - --resource-group --name --enable-managed-identity -a --enable-sgxquotehelper
-        --ssh-key-value -o
-      User-Agent:
-<<<<<<< HEAD
-      - AZURECLI/2.38.0 azsdk-python-azure-mgmt-containerservice/20.0.0b Python/3.8.10
-        (Linux-5.13.0-1031-azure-x86_64-with-glibc2.29)
-    method: GET
-    uri: https://management.azure.com/subscriptions/00000000-0000-0000-0000-000000000000/providers/Microsoft.ContainerService/locations/westus2/operations/971e511b-2c79-489f-a6e2-407b4e305059?api-version=2016-03-30
-  response:
-    body:
-      string: "{\n  \"name\": \"1b511e97-792c-9f48-a6e2-407b4e305059\",\n  \"status\":
-        \"Succeeded\",\n  \"startTime\": \"2022-07-19T06:24:54.9366666Z\",\n  \"endTime\":
-        \"2022-07-19T06:29:20.5658128Z\"\n }"
-    headers:
-      cache-control:
-      - no-cache
-      content-length:
-      - '170'
-      content-type:
-      - application/json
-      date:
-      - Tue, 19 Jul 2022 06:29:25 GMT
-      expires:
-      - '-1'
-      pragma:
-      - no-cache
-      server:
-      - nginx
-      strict-transport-security:
-      - max-age=31536000; includeSubDomains
-      transfer-encoding:
-      - chunked
-      vary:
-      - Accept-Encoding
-      x-content-type-options:
-      - nosniff
-    status:
-      code: 200
-      message: OK
-- request:
-    body: null
-    headers:
-      Accept:
-      - '*/*'
-      Accept-Encoding:
-      - gzip, deflate
-      CommandName:
-      - aks create
-      Connection:
-      - keep-alive
-      ParameterSetName:
-      - --resource-group --name --enable-managed-identity -a --enable-sgxquotehelper
-        --ssh-key-value -o
-      User-Agent:
-      - AZURECLI/2.38.0 azsdk-python-azure-mgmt-containerservice/20.0.0b Python/3.8.10
-        (Linux-5.13.0-1031-azure-x86_64-with-glibc2.29)
-    method: GET
-    uri: https://management.azure.com/subscriptions/00000000-0000-0000-0000-000000000000/resourceGroups/clitest000001/providers/Microsoft.ContainerService/managedClusters/cliakstest000002?api-version=2022-06-02-preview
-=======
+      expires:
+      - '-1'
+      pragma:
+      - no-cache
+      server:
+      - nginx
+      strict-transport-security:
+      - max-age=31536000; includeSubDomains
+      transfer-encoding:
+      - chunked
+      vary:
+      - Accept-Encoding
+      x-content-type-options:
+      - nosniff
+    status:
+      code: 200
+      message: OK
+- request:
+    body: null
+    headers:
+      Accept:
+      - '*/*'
+      Accept-Encoding:
+      - gzip, deflate
+      CommandName:
+      - aks create
+      Connection:
+      - keep-alive
+      ParameterSetName:
+      - --resource-group --name --enable-managed-identity -a --enable-sgxquotehelper
+        --ssh-key-value -o
+      User-Agent:
       - AZURECLI/2.40.0 azsdk-python-azure-mgmt-containerservice/20.3.0b2 Python/3.8.10
         (Linux-5.15.0-1020-azure-x86_64-with-glibc2.29)
     method: GET
     uri: https://management.azure.com/subscriptions/00000000-0000-0000-0000-000000000000/resourceGroups/clitest000001/providers/Microsoft.ContainerService/managedClusters/cliakstest000002?api-version=2022-08-03-preview
->>>>>>> fc8ac97d
   response:
     body:
       string: "{\n  \"id\": \"/subscriptions/00000000-0000-0000-0000-000000000000/resourcegroups/clitest000001/providers/Microsoft.ContainerService/managedClusters/cliakstest000002\",\n
         \ \"location\": \"westus2\",\n  \"name\": \"cliakstest000002\",\n  \"type\":
         \"Microsoft.ContainerService/ManagedClusters\",\n  \"properties\": {\n   \"provisioningState\":
         \"Succeeded\",\n   \"powerState\": {\n    \"code\": \"Running\"\n   },\n   \"kubernetesVersion\":
-<<<<<<< HEAD
-        \"1.22.11\",\n   \"currentKubernetesVersion\": \"1.22.11\",\n   \"dnsPrefix\":
-        \"cliakstest-clitestfvbnstdbq-8ecadf\",\n   \"fqdn\": \"cliakstest-clitestfvbnstdbq-8ecadf-198591c4.hcp.westus2.azmk8s.io\",\n
-        \  \"azurePortalFQDN\": \"cliakstest-clitestfvbnstdbq-8ecadf-198591c4.portal.hcp.westus2.azmk8s.io\",\n
-=======
         \"1.23.8\",\n   \"currentKubernetesVersion\": \"1.23.8\",\n   \"dnsPrefix\":
         \"cliakstest-clitestwxsdwlbb6-8ecadf\",\n   \"fqdn\": \"cliakstest-clitestwxsdwlbb6-8ecadf-9465e052.hcp.westus2.azmk8s.io\",\n
         \  \"azurePortalFQDN\": \"cliakstest-clitestwxsdwlbb6-8ecadf-9465e052.portal.hcp.westus2.azmk8s.io\",\n
->>>>>>> fc8ac97d
         \  \"agentPoolProfiles\": [\n    {\n     \"name\": \"nodepool1\",\n     \"count\":
         3,\n     \"vmSize\": \"Standard_DS2_v2\",\n     \"osDiskSizeGB\": 128,\n     \"osDiskType\":
         \"Managed\",\n     \"kubeletDiskType\": \"OS\",\n     \"workloadRuntime\":
@@ -862,17 +628,10 @@
         \"1.22.11\",\n     \"enableNodePublicIP\": false,\n     \"enableCustomCATrust\":
         false,\n     \"mode\": \"System\",\n     \"enableEncryptionAtHost\": false,\n
         \    \"enableUltraSSD\": false,\n     \"osType\": \"Linux\",\n     \"osSKU\":
-<<<<<<< HEAD
-        \"Ubuntu\",\n     \"nodeImageVersion\": \"AKSUbuntu-1804gen2containerd-2022.06.29\",\n
-        \    \"upgradeSettings\": {},\n     \"enableFIPS\": false\n    }\n   ],\n
-        \  \"linuxProfile\": {\n    \"adminUsername\": \"azureuser\",\n    \"ssh\":
-        {\n     \"publicKeys\": [\n      {\n       \"keyData\": \"ssh-rsa AAAAB3NzaC1yc2EAAAADAQABAAABAQDBDU2v87Kb4/ZzK8RbuSkPMRF9IfTfY7Y/jeEede3uFf1lnR5Cix3oY6nmZz05uZKsDemHzTJdhUrNihiBljmK14os+4sjUGz8ffZCNop35eLpuZpNuPeU3Q9RX5IGMM9rK2URKKfPqDqFu6JuliFZL9y7ayNTu3OOEJhyXi9Mw/qo0vf/u04XD/mG0WDXWXkJyC0Lgp5/PNbJuI0XH+t+Fm1zYitVh5vAAKPDvGf5QufZlPPSjp729Bt0QBBsyIIq6XVZFxUrSaAPVXdgZKmL72vW3OCDaitsD1/a0Yx4g32n5ux1KICIBdAgpQ6TFCNS9A6i8krO57LiXnVAZneB
-=======
         \"Ubuntu\",\n     \"nodeImageVersion\": \"AKSUbuntu-1804gen2containerd-2022.09.13\",\n
         \    \"upgradeSettings\": {},\n     \"enableFIPS\": false\n    }\n   ],\n
         \  \"linuxProfile\": {\n    \"adminUsername\": \"azureuser\",\n    \"ssh\":
         {\n     \"publicKeys\": [\n      {\n       \"keyData\": \"ssh-rsa AAAAB3NzaC1yc2EAAAADAQABAAABAQDVt7qYfUlZP3JUy9lguIXjt8N1qtBC8yktmu7E83C+A1pYFjRdVc/WU4vTbERHemLl28PpLNLg2EdVMVDXRPLEkSVOtNV02lh0Jyuw6s3mf/UYvgRKNo6rOSH3+Hvv+9IswiBnq7oOnzIz7wQaQZ47pDl2VbOO1JYjM+X2iNK8XrnXTm5+nE3ZSmwUweY6vSElhFhsogoJf8VRBH8hCxwhb+6h+XtAhH+OWGCy3l9YVS7pJxXGbd1G3zYem94lzIKuzKq1lCXQ1qrryfa1eX9U4H+d1IKCz8hnnns46kzSMM7Eh0robU9dLoJhNlh94vB6mvPpM2XJbMzf+mRC3FUv
->>>>>>> fc8ac97d
         azcli_aks_live_test@example.com\\n\"\n      }\n     ]\n    }\n   },\n   \"servicePrincipalProfile\":
         {\n    \"clientId\":\"00000000-0000-0000-0000-000000000001\"\n   },\n   \"addonProfiles\":
         {\n    \"ACCSGXDevicePlugin\": {\n     \"enabled\": true,\n     \"config\":
@@ -883,16 +642,6 @@
         \  \"enableRBAC\": true,\n   \"enablePodSecurityPolicy\": false,\n   \"networkProfile\":
         {\n    \"networkPlugin\": \"kubenet\",\n    \"loadBalancerSku\": \"Standard\",\n
         \   \"loadBalancerProfile\": {\n     \"managedOutboundIPs\": {\n      \"count\":
-<<<<<<< HEAD
-        1\n     },\n     \"effectiveOutboundIPs\": [\n      {\n       \"id\": \"/subscriptions/00000000-0000-0000-0000-000000000000/resourceGroups/MC_clitest000001_cliakstest000002_westus2/providers/Microsoft.Network/publicIPAddresses/c691ad79-2b30-43c7-97db-d886f77a74a1\"\n
-        \     }\n     ]\n    },\n    \"podCidr\": \"10.244.0.0/16\",\n    \"serviceCidr\":
-        \"10.0.0.0/16\",\n    \"dnsServiceIP\": \"10.0.0.10\",\n    \"dockerBridgeCidr\":
-        \"172.17.0.1/16\",\n    \"outboundType\": \"loadBalancer\",\n    \"podCidrs\":
-        [\n     \"10.244.0.0/16\"\n    ],\n    \"serviceCidrs\": [\n     \"10.0.0.0/16\"\n
-        \   ],\n    \"ipFamilies\": [\n     \"IPv4\"\n    ]\n   },\n   \"maxAgentPools\":
-        100,\n   \"identityProfile\": {\n    \"kubeletidentity\": {\n     \"resourceId\":
-        \"/subscriptions/00000000-0000-0000-0000-000000000000/resourcegroups/MC_clitest000001_cliakstest000002_westus2/providers/Microsoft.ManagedIdentity/userAssignedIdentities/cliakstest000002-agentpool\",\n
-=======
         1\n     },\n     \"effectiveOutboundIPs\": [\n      {\n       \"id\": \"/subscriptions/00000000-0000-0000-0000-000000000000/resourceGroups/MC_clitest000001_cliakstest000002_westus2/providers/Microsoft.Network/publicIPAddresses/f0e46a7d-e519-497a-9006-aef8f3fa287e\"\n
         \     }\n     ],\n     \"backendPoolType\": \"nodeIPConfiguration\"\n    },\n
         \   \"podCidr\": \"10.244.0.0/16\",\n    \"serviceCidr\": \"10.0.0.0/16\",\n
@@ -901,7 +650,6 @@
         \   ],\n    \"serviceCidrs\": [\n     \"10.0.0.0/16\"\n    ],\n    \"ipFamilies\":
         [\n     \"IPv4\"\n    ]\n   },\n   \"maxAgentPools\": 100,\n   \"identityProfile\":
         {\n    \"kubeletidentity\": {\n     \"resourceId\": \"/subscriptions/00000000-0000-0000-0000-000000000000/resourcegroups/MC_clitest000001_cliakstest000002_westus2/providers/Microsoft.ManagedIdentity/userAssignedIdentities/cliakstest000002-agentpool\",\n
->>>>>>> fc8ac97d
         \    \"clientId\":\"00000000-0000-0000-0000-000000000001\",\n     \"objectId\":\"00000000-0000-0000-0000-000000000001\"\n
         \   }\n   },\n   \"disableLocalAccounts\": false,\n   \"securityProfile\":
         {},\n   \"storageProfile\": {\n    \"diskCSIDriver\": {\n     \"enabled\":
@@ -919,11 +667,7 @@
       content-type:
       - application/json
       date:
-<<<<<<< HEAD
-      - Tue, 19 Jul 2022 06:29:25 GMT
-=======
       - Wed, 28 Sep 2022 10:23:58 GMT
->>>>>>> fc8ac97d
       expires:
       - '-1'
       pragma:
