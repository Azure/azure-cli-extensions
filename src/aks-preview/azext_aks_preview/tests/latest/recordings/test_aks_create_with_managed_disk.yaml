--- conflicted
+++ resolved
@@ -13,20 +13,12 @@
       ParameterSetName:
       - --resource-group --name --vm-set-type -c --node-osdisk-type --ssh-key-value
       User-Agent:
-<<<<<<< HEAD
-      - AZURECLI/2.38.0 azsdk-python-azure-mgmt-resource/21.1.0b1 Python/3.8.10 (Linux-5.13.0-1031-azure-x86_64-with-glibc2.29)
-=======
       - AZURECLI/2.40.0 azsdk-python-azure-mgmt-resource/21.1.0b1 Python/3.8.10 (Linux-5.15.0-1020-azure-x86_64-with-glibc2.29)
->>>>>>> fc8ac97d
     method: GET
     uri: https://management.azure.com/subscriptions/00000000-0000-0000-0000-000000000000/resourcegroups/clitest000001?api-version=2021-04-01
   response:
     body:
-<<<<<<< HEAD
-      string: '{"id":"/subscriptions/00000000-0000-0000-0000-000000000000/resourceGroups/clitest000001","name":"clitest000001","type":"Microsoft.Resources/resourceGroups","location":"westus2","tags":{"product":"azurecli","cause":"automation","date":"2022-07-19T06:13:41Z"},"properties":{"provisioningState":"Succeeded"}}'
-=======
       string: '{"id":"/subscriptions/00000000-0000-0000-0000-000000000000/resourceGroups/clitest000001","name":"clitest000001","type":"Microsoft.Resources/resourceGroups","location":"westus2","tags":{"product":"azurecli","cause":"automation","date":"2022-09-28T10:22:18Z"},"properties":{"provisioningState":"Succeeded"}}'
->>>>>>> fc8ac97d
     headers:
       cache-control:
       - no-cache
@@ -35,11 +27,7 @@
       content-type:
       - application/json; charset=utf-8
       date:
-<<<<<<< HEAD
-      - Tue, 19 Jul 2022 06:13:41 GMT
-=======
       - Wed, 28 Sep 2022 10:22:18 GMT
->>>>>>> fc8ac97d
       expires:
       - '-1'
       pragma:
@@ -55,11 +43,7 @@
       message: OK
 - request:
     body: '{"location": "westus2", "identity": {"type": "SystemAssigned"}, "properties":
-<<<<<<< HEAD
-      {"kubernetesVersion": "", "dnsPrefix": "cliakstest-clitestavjaa5gn3-8ecadf",
-=======
       {"kubernetesVersion": "", "dnsPrefix": "cliakstest-clitestifuctzdk3-8ecadf",
->>>>>>> fc8ac97d
       "agentPoolProfiles": [{"count": 1, "vmSize": "Standard_DS2_v2", "osDiskSizeGB":
       0, "osDiskType": "Managed", "workloadRuntime": "OCIContainer", "osType": "Linux",
       "enableAutoScaling": false, "type": "VirtualMachineScaleSets", "mode": "System",
@@ -68,11 +52,7 @@
       "Delete", "spotMaxPrice": -1.0, "nodeTaints": [], "enableEncryptionAtHost":
       false, "enableUltraSSD": false, "enableFIPS": false, "name": "nodepool1"}],
       "linuxProfile": {"adminUsername": "azureuser", "ssh": {"publicKeys": [{"keyData":
-<<<<<<< HEAD
-      "ssh-rsa AAAAB3NzaC1yc2EAAAADAQABAAABAQDBDU2v87Kb4/ZzK8RbuSkPMRF9IfTfY7Y/jeEede3uFf1lnR5Cix3oY6nmZz05uZKsDemHzTJdhUrNihiBljmK14os+4sjUGz8ffZCNop35eLpuZpNuPeU3Q9RX5IGMM9rK2URKKfPqDqFu6JuliFZL9y7ayNTu3OOEJhyXi9Mw/qo0vf/u04XD/mG0WDXWXkJyC0Lgp5/PNbJuI0XH+t+Fm1zYitVh5vAAKPDvGf5QufZlPPSjp729Bt0QBBsyIIq6XVZFxUrSaAPVXdgZKmL72vW3OCDaitsD1/a0Yx4g32n5ux1KICIBdAgpQ6TFCNS9A6i8krO57LiXnVAZneB
-=======
       "ssh-rsa AAAAB3NzaC1yc2EAAAADAQABAAABAQDVt7qYfUlZP3JUy9lguIXjt8N1qtBC8yktmu7E83C+A1pYFjRdVc/WU4vTbERHemLl28PpLNLg2EdVMVDXRPLEkSVOtNV02lh0Jyuw6s3mf/UYvgRKNo6rOSH3+Hvv+9IswiBnq7oOnzIz7wQaQZ47pDl2VbOO1JYjM+X2iNK8XrnXTm5+nE3ZSmwUweY6vSElhFhsogoJf8VRBH8hCxwhb+6h+XtAhH+OWGCy3l9YVS7pJxXGbd1G3zYem94lzIKuzKq1lCXQ1qrryfa1eX9U4H+d1IKCz8hnnns46kzSMM7Eh0robU9dLoJhNlh94vB6mvPpM2XJbMzf+mRC3FUv
->>>>>>> fc8ac97d
       azcli_aks_live_test@example.com\n"}]}}, "addonProfiles": {}, "enableRBAC": true,
       "enablePodSecurityPolicy": false, "networkProfile": {"networkPlugin": "kubenet",
       "podCidr": "10.244.0.0/16", "serviceCidr": "10.0.0.0/16", "dnsServiceIP": "10.0.0.10",
@@ -94,32 +74,19 @@
       ParameterSetName:
       - --resource-group --name --vm-set-type -c --node-osdisk-type --ssh-key-value
       User-Agent:
-<<<<<<< HEAD
-      - AZURECLI/2.38.0 azsdk-python-azure-mgmt-containerservice/20.0.0b Python/3.8.10
-        (Linux-5.13.0-1031-azure-x86_64-with-glibc2.29)
-    method: PUT
-    uri: https://management.azure.com/subscriptions/00000000-0000-0000-0000-000000000000/resourceGroups/clitest000001/providers/Microsoft.ContainerService/managedClusters/cliakstest000002?api-version=2022-06-02-preview
-=======
       - AZURECLI/2.40.0 azsdk-python-azure-mgmt-containerservice/20.3.0b2 Python/3.8.10
         (Linux-5.15.0-1020-azure-x86_64-with-glibc2.29)
     method: PUT
     uri: https://management.azure.com/subscriptions/00000000-0000-0000-0000-000000000000/resourceGroups/clitest000001/providers/Microsoft.ContainerService/managedClusters/cliakstest000002?api-version=2022-08-03-preview
->>>>>>> fc8ac97d
   response:
     body:
       string: "{\n  \"id\": \"/subscriptions/00000000-0000-0000-0000-000000000000/resourcegroups/clitest000001/providers/Microsoft.ContainerService/managedClusters/cliakstest000002\",\n
         \ \"location\": \"westus2\",\n  \"name\": \"cliakstest000002\",\n  \"type\":
         \"Microsoft.ContainerService/ManagedClusters\",\n  \"properties\": {\n   \"provisioningState\":
         \"Creating\",\n   \"powerState\": {\n    \"code\": \"Running\"\n   },\n   \"kubernetesVersion\":
-<<<<<<< HEAD
-        \"1.22.11\",\n   \"currentKubernetesVersion\": \"1.22.11\",\n   \"dnsPrefix\":
-        \"cliakstest-clitestavjaa5gn3-8ecadf\",\n   \"fqdn\": \"cliakstest-clitestavjaa5gn3-8ecadf-7e2a498e.hcp.westus2.azmk8s.io\",\n
-        \  \"azurePortalFQDN\": \"cliakstest-clitestavjaa5gn3-8ecadf-7e2a498e.portal.hcp.westus2.azmk8s.io\",\n
-=======
         \"1.23.8\",\n   \"currentKubernetesVersion\": \"1.23.8\",\n   \"dnsPrefix\":
         \"cliakstest-clitestifuctzdk3-8ecadf\",\n   \"fqdn\": \"cliakstest-clitestifuctzdk3-8ecadf-d6b6f738.hcp.westus2.azmk8s.io\",\n
         \  \"azurePortalFQDN\": \"cliakstest-clitestifuctzdk3-8ecadf-d6b6f738.portal.hcp.westus2.azmk8s.io\",\n
->>>>>>> fc8ac97d
         \  \"agentPoolProfiles\": [\n    {\n     \"name\": \"nodepool1\",\n     \"count\":
         1,\n     \"vmSize\": \"Standard_DS2_v2\",\n     \"osDiskSizeGB\": 128,\n     \"osDiskType\":
         \"Managed\",\n     \"kubeletDiskType\": \"OS\",\n     \"workloadRuntime\":
@@ -129,17 +96,10 @@
         \"1.22.11\",\n     \"enableNodePublicIP\": false,\n     \"enableCustomCATrust\":
         false,\n     \"mode\": \"System\",\n     \"enableEncryptionAtHost\": false,\n
         \    \"enableUltraSSD\": false,\n     \"osType\": \"Linux\",\n     \"osSKU\":
-<<<<<<< HEAD
-        \"Ubuntu\",\n     \"nodeImageVersion\": \"AKSUbuntu-1804gen2containerd-2022.06.29\",\n
-        \    \"upgradeSettings\": {},\n     \"enableFIPS\": false\n    }\n   ],\n
-        \  \"linuxProfile\": {\n    \"adminUsername\": \"azureuser\",\n    \"ssh\":
-        {\n     \"publicKeys\": [\n      {\n       \"keyData\": \"ssh-rsa AAAAB3NzaC1yc2EAAAADAQABAAABAQDBDU2v87Kb4/ZzK8RbuSkPMRF9IfTfY7Y/jeEede3uFf1lnR5Cix3oY6nmZz05uZKsDemHzTJdhUrNihiBljmK14os+4sjUGz8ffZCNop35eLpuZpNuPeU3Q9RX5IGMM9rK2URKKfPqDqFu6JuliFZL9y7ayNTu3OOEJhyXi9Mw/qo0vf/u04XD/mG0WDXWXkJyC0Lgp5/PNbJuI0XH+t+Fm1zYitVh5vAAKPDvGf5QufZlPPSjp729Bt0QBBsyIIq6XVZFxUrSaAPVXdgZKmL72vW3OCDaitsD1/a0Yx4g32n5ux1KICIBdAgpQ6TFCNS9A6i8krO57LiXnVAZneB
-=======
         \"Ubuntu\",\n     \"nodeImageVersion\": \"AKSUbuntu-1804gen2containerd-2022.09.13\",\n
         \    \"upgradeSettings\": {},\n     \"enableFIPS\": false\n    }\n   ],\n
         \  \"linuxProfile\": {\n    \"adminUsername\": \"azureuser\",\n    \"ssh\":
         {\n     \"publicKeys\": [\n      {\n       \"keyData\": \"ssh-rsa AAAAB3NzaC1yc2EAAAADAQABAAABAQDVt7qYfUlZP3JUy9lguIXjt8N1qtBC8yktmu7E83C+A1pYFjRdVc/WU4vTbERHemLl28PpLNLg2EdVMVDXRPLEkSVOtNV02lh0Jyuw6s3mf/UYvgRKNo6rOSH3+Hvv+9IswiBnq7oOnzIz7wQaQZ47pDl2VbOO1JYjM+X2iNK8XrnXTm5+nE3ZSmwUweY6vSElhFhsogoJf8VRBH8hCxwhb+6h+XtAhH+OWGCy3l9YVS7pJxXGbd1G3zYem94lzIKuzKq1lCXQ1qrryfa1eX9U4H+d1IKCz8hnnns46kzSMM7Eh0robU9dLoJhNlh94vB6mvPpM2XJbMzf+mRC3FUv
->>>>>>> fc8ac97d
         azcli_aks_live_test@example.com\\n\"\n      }\n     ]\n    }\n   },\n   \"servicePrincipalProfile\":
         {\n    \"clientId\":\"00000000-0000-0000-0000-000000000001\"\n   },\n   \"nodeResourceGroup\":
         \"MC_clitest000001_cliakstest000002_westus2\",\n   \"enableRBAC\": true,\n
@@ -160,11 +120,7 @@
         {\n   \"name\": \"Basic\",\n   \"tier\": \"Free\"\n  }\n }"
     headers:
       azure-asyncoperation:
-<<<<<<< HEAD
-      - https://management.azure.com/subscriptions/00000000-0000-0000-0000-000000000000/providers/Microsoft.ContainerService/locations/westus2/operations/1e4f335c-3955-4a01-9887-9dc0c8a602ae?api-version=2016-03-30
-=======
       - https://management.azure.com/subscriptions/00000000-0000-0000-0000-000000000000/providers/Microsoft.ContainerService/locations/westus2/operations/a8cb054d-e12e-4123-a981-35b35025f9d1?api-version=2016-03-30
->>>>>>> fc8ac97d
       cache-control:
       - no-cache
       content-length:
@@ -172,11 +128,7 @@
       content-type:
       - application/json
       date:
-<<<<<<< HEAD
-      - Tue, 19 Jul 2022 06:13:45 GMT
-=======
       - Wed, 28 Sep 2022 10:22:22 GMT
->>>>>>> fc8ac97d
       expires:
       - '-1'
       pragma:
@@ -188,11 +140,7 @@
       x-content-type-options:
       - nosniff
       x-ms-ratelimit-remaining-subscription-writes:
-<<<<<<< HEAD
-      - '1198'
-=======
       - '1196'
->>>>>>> fc8ac97d
     status:
       code: 201
       message: Created
@@ -210,16 +158,6 @@
       ParameterSetName:
       - --resource-group --name --vm-set-type -c --node-osdisk-type --ssh-key-value
       User-Agent:
-<<<<<<< HEAD
-      - AZURECLI/2.38.0 azsdk-python-azure-mgmt-containerservice/20.0.0b Python/3.8.10
-        (Linux-5.13.0-1031-azure-x86_64-with-glibc2.29)
-    method: GET
-    uri: https://management.azure.com/subscriptions/00000000-0000-0000-0000-000000000000/providers/Microsoft.ContainerService/locations/westus2/operations/1e4f335c-3955-4a01-9887-9dc0c8a602ae?api-version=2016-03-30
-  response:
-    body:
-      string: "{\n  \"name\": \"5c334f1e-5539-014a-9887-9dc0c8a602ae\",\n  \"status\":
-        \"InProgress\",\n  \"startTime\": \"2022-07-19T06:13:45.7366666Z\"\n }"
-=======
       - AZURECLI/2.40.0 azsdk-python-azure-mgmt-containerservice/20.3.0b2 Python/3.8.10
         (Linux-5.15.0-1020-azure-x86_64-with-glibc2.29)
     method: GET
@@ -228,7 +166,6 @@
     body:
       string: "{\n  \"name\": \"4d05cba8-2ee1-2341-a981-35b35025f9d1\",\n  \"status\":
         \"InProgress\",\n  \"startTime\": \"2022-09-28T10:22:22.1541404Z\"\n }"
->>>>>>> fc8ac97d
     headers:
       cache-control:
       - no-cache
@@ -237,52 +174,38 @@
       content-type:
       - application/json
       date:
-<<<<<<< HEAD
-      - Tue, 19 Jul 2022 06:14:15 GMT
-=======
       - Wed, 28 Sep 2022 10:22:51 GMT
->>>>>>> fc8ac97d
-      expires:
-      - '-1'
-      pragma:
-      - no-cache
-      server:
-      - nginx
-      strict-transport-security:
-      - max-age=31536000; includeSubDomains
-      transfer-encoding:
-      - chunked
-      vary:
-      - Accept-Encoding
-      x-content-type-options:
-      - nosniff
-    status:
-      code: 200
-      message: OK
-- request:
-    body: null
-    headers:
-      Accept:
-      - '*/*'
-      Accept-Encoding:
-      - gzip, deflate
-      CommandName:
-      - aks create
-      Connection:
-      - keep-alive
-      ParameterSetName:
-      - --resource-group --name --vm-set-type -c --node-osdisk-type --ssh-key-value
-      User-Agent:
-<<<<<<< HEAD
-      - AZURECLI/2.38.0 azsdk-python-azure-mgmt-containerservice/20.0.0b Python/3.8.10
-        (Linux-5.13.0-1031-azure-x86_64-with-glibc2.29)
-    method: GET
-    uri: https://management.azure.com/subscriptions/00000000-0000-0000-0000-000000000000/providers/Microsoft.ContainerService/locations/westus2/operations/1e4f335c-3955-4a01-9887-9dc0c8a602ae?api-version=2016-03-30
-  response:
-    body:
-      string: "{\n  \"name\": \"5c334f1e-5539-014a-9887-9dc0c8a602ae\",\n  \"status\":
-        \"InProgress\",\n  \"startTime\": \"2022-07-19T06:13:45.7366666Z\"\n }"
-=======
+      expires:
+      - '-1'
+      pragma:
+      - no-cache
+      server:
+      - nginx
+      strict-transport-security:
+      - max-age=31536000; includeSubDomains
+      transfer-encoding:
+      - chunked
+      vary:
+      - Accept-Encoding
+      x-content-type-options:
+      - nosniff
+    status:
+      code: 200
+      message: OK
+- request:
+    body: null
+    headers:
+      Accept:
+      - '*/*'
+      Accept-Encoding:
+      - gzip, deflate
+      CommandName:
+      - aks create
+      Connection:
+      - keep-alive
+      ParameterSetName:
+      - --resource-group --name --vm-set-type -c --node-osdisk-type --ssh-key-value
+      User-Agent:
       - AZURECLI/2.40.0 azsdk-python-azure-mgmt-containerservice/20.3.0b2 Python/3.8.10
         (Linux-5.15.0-1020-azure-x86_64-with-glibc2.29)
     method: GET
@@ -291,7 +214,6 @@
     body:
       string: "{\n  \"name\": \"4d05cba8-2ee1-2341-a981-35b35025f9d1\",\n  \"status\":
         \"InProgress\",\n  \"startTime\": \"2022-09-28T10:22:22.1541404Z\"\n }"
->>>>>>> fc8ac97d
     headers:
       cache-control:
       - no-cache
@@ -300,52 +222,38 @@
       content-type:
       - application/json
       date:
-<<<<<<< HEAD
-      - Tue, 19 Jul 2022 06:14:45 GMT
-=======
       - Wed, 28 Sep 2022 10:23:21 GMT
->>>>>>> fc8ac97d
-      expires:
-      - '-1'
-      pragma:
-      - no-cache
-      server:
-      - nginx
-      strict-transport-security:
-      - max-age=31536000; includeSubDomains
-      transfer-encoding:
-      - chunked
-      vary:
-      - Accept-Encoding
-      x-content-type-options:
-      - nosniff
-    status:
-      code: 200
-      message: OK
-- request:
-    body: null
-    headers:
-      Accept:
-      - '*/*'
-      Accept-Encoding:
-      - gzip, deflate
-      CommandName:
-      - aks create
-      Connection:
-      - keep-alive
-      ParameterSetName:
-      - --resource-group --name --vm-set-type -c --node-osdisk-type --ssh-key-value
-      User-Agent:
-<<<<<<< HEAD
-      - AZURECLI/2.38.0 azsdk-python-azure-mgmt-containerservice/20.0.0b Python/3.8.10
-        (Linux-5.13.0-1031-azure-x86_64-with-glibc2.29)
-    method: GET
-    uri: https://management.azure.com/subscriptions/00000000-0000-0000-0000-000000000000/providers/Microsoft.ContainerService/locations/westus2/operations/1e4f335c-3955-4a01-9887-9dc0c8a602ae?api-version=2016-03-30
-  response:
-    body:
-      string: "{\n  \"name\": \"5c334f1e-5539-014a-9887-9dc0c8a602ae\",\n  \"status\":
-        \"InProgress\",\n  \"startTime\": \"2022-07-19T06:13:45.7366666Z\"\n }"
-=======
+      expires:
+      - '-1'
+      pragma:
+      - no-cache
+      server:
+      - nginx
+      strict-transport-security:
+      - max-age=31536000; includeSubDomains
+      transfer-encoding:
+      - chunked
+      vary:
+      - Accept-Encoding
+      x-content-type-options:
+      - nosniff
+    status:
+      code: 200
+      message: OK
+- request:
+    body: null
+    headers:
+      Accept:
+      - '*/*'
+      Accept-Encoding:
+      - gzip, deflate
+      CommandName:
+      - aks create
+      Connection:
+      - keep-alive
+      ParameterSetName:
+      - --resource-group --name --vm-set-type -c --node-osdisk-type --ssh-key-value
+      User-Agent:
       - AZURECLI/2.40.0 azsdk-python-azure-mgmt-containerservice/20.3.0b2 Python/3.8.10
         (Linux-5.15.0-1020-azure-x86_64-with-glibc2.29)
     method: GET
@@ -354,7 +262,6 @@
     body:
       string: "{\n  \"name\": \"4d05cba8-2ee1-2341-a981-35b35025f9d1\",\n  \"status\":
         \"InProgress\",\n  \"startTime\": \"2022-09-28T10:22:22.1541404Z\"\n }"
->>>>>>> fc8ac97d
     headers:
       cache-control:
       - no-cache
@@ -363,52 +270,38 @@
       content-type:
       - application/json
       date:
-<<<<<<< HEAD
-      - Tue, 19 Jul 2022 06:15:15 GMT
-=======
       - Wed, 28 Sep 2022 10:23:52 GMT
->>>>>>> fc8ac97d
-      expires:
-      - '-1'
-      pragma:
-      - no-cache
-      server:
-      - nginx
-      strict-transport-security:
-      - max-age=31536000; includeSubDomains
-      transfer-encoding:
-      - chunked
-      vary:
-      - Accept-Encoding
-      x-content-type-options:
-      - nosniff
-    status:
-      code: 200
-      message: OK
-- request:
-    body: null
-    headers:
-      Accept:
-      - '*/*'
-      Accept-Encoding:
-      - gzip, deflate
-      CommandName:
-      - aks create
-      Connection:
-      - keep-alive
-      ParameterSetName:
-      - --resource-group --name --vm-set-type -c --node-osdisk-type --ssh-key-value
-      User-Agent:
-<<<<<<< HEAD
-      - AZURECLI/2.38.0 azsdk-python-azure-mgmt-containerservice/20.0.0b Python/3.8.10
-        (Linux-5.13.0-1031-azure-x86_64-with-glibc2.29)
-    method: GET
-    uri: https://management.azure.com/subscriptions/00000000-0000-0000-0000-000000000000/providers/Microsoft.ContainerService/locations/westus2/operations/1e4f335c-3955-4a01-9887-9dc0c8a602ae?api-version=2016-03-30
-  response:
-    body:
-      string: "{\n  \"name\": \"5c334f1e-5539-014a-9887-9dc0c8a602ae\",\n  \"status\":
-        \"InProgress\",\n  \"startTime\": \"2022-07-19T06:13:45.7366666Z\"\n }"
-=======
+      expires:
+      - '-1'
+      pragma:
+      - no-cache
+      server:
+      - nginx
+      strict-transport-security:
+      - max-age=31536000; includeSubDomains
+      transfer-encoding:
+      - chunked
+      vary:
+      - Accept-Encoding
+      x-content-type-options:
+      - nosniff
+    status:
+      code: 200
+      message: OK
+- request:
+    body: null
+    headers:
+      Accept:
+      - '*/*'
+      Accept-Encoding:
+      - gzip, deflate
+      CommandName:
+      - aks create
+      Connection:
+      - keep-alive
+      ParameterSetName:
+      - --resource-group --name --vm-set-type -c --node-osdisk-type --ssh-key-value
+      User-Agent:
       - AZURECLI/2.40.0 azsdk-python-azure-mgmt-containerservice/20.3.0b2 Python/3.8.10
         (Linux-5.15.0-1020-azure-x86_64-with-glibc2.29)
     method: GET
@@ -417,7 +310,6 @@
     body:
       string: "{\n  \"name\": \"4d05cba8-2ee1-2341-a981-35b35025f9d1\",\n  \"status\":
         \"InProgress\",\n  \"startTime\": \"2022-09-28T10:22:22.1541404Z\"\n }"
->>>>>>> fc8ac97d
     headers:
       cache-control:
       - no-cache
@@ -426,52 +318,38 @@
       content-type:
       - application/json
       date:
-<<<<<<< HEAD
-      - Tue, 19 Jul 2022 06:15:46 GMT
-=======
       - Wed, 28 Sep 2022 10:24:22 GMT
->>>>>>> fc8ac97d
-      expires:
-      - '-1'
-      pragma:
-      - no-cache
-      server:
-      - nginx
-      strict-transport-security:
-      - max-age=31536000; includeSubDomains
-      transfer-encoding:
-      - chunked
-      vary:
-      - Accept-Encoding
-      x-content-type-options:
-      - nosniff
-    status:
-      code: 200
-      message: OK
-- request:
-    body: null
-    headers:
-      Accept:
-      - '*/*'
-      Accept-Encoding:
-      - gzip, deflate
-      CommandName:
-      - aks create
-      Connection:
-      - keep-alive
-      ParameterSetName:
-      - --resource-group --name --vm-set-type -c --node-osdisk-type --ssh-key-value
-      User-Agent:
-<<<<<<< HEAD
-      - AZURECLI/2.38.0 azsdk-python-azure-mgmt-containerservice/20.0.0b Python/3.8.10
-        (Linux-5.13.0-1031-azure-x86_64-with-glibc2.29)
-    method: GET
-    uri: https://management.azure.com/subscriptions/00000000-0000-0000-0000-000000000000/providers/Microsoft.ContainerService/locations/westus2/operations/1e4f335c-3955-4a01-9887-9dc0c8a602ae?api-version=2016-03-30
-  response:
-    body:
-      string: "{\n  \"name\": \"5c334f1e-5539-014a-9887-9dc0c8a602ae\",\n  \"status\":
-        \"InProgress\",\n  \"startTime\": \"2022-07-19T06:13:45.7366666Z\"\n }"
-=======
+      expires:
+      - '-1'
+      pragma:
+      - no-cache
+      server:
+      - nginx
+      strict-transport-security:
+      - max-age=31536000; includeSubDomains
+      transfer-encoding:
+      - chunked
+      vary:
+      - Accept-Encoding
+      x-content-type-options:
+      - nosniff
+    status:
+      code: 200
+      message: OK
+- request:
+    body: null
+    headers:
+      Accept:
+      - '*/*'
+      Accept-Encoding:
+      - gzip, deflate
+      CommandName:
+      - aks create
+      Connection:
+      - keep-alive
+      ParameterSetName:
+      - --resource-group --name --vm-set-type -c --node-osdisk-type --ssh-key-value
+      User-Agent:
       - AZURECLI/2.40.0 azsdk-python-azure-mgmt-containerservice/20.3.0b2 Python/3.8.10
         (Linux-5.15.0-1020-azure-x86_64-with-glibc2.29)
     method: GET
@@ -480,7 +358,6 @@
     body:
       string: "{\n  \"name\": \"4d05cba8-2ee1-2341-a981-35b35025f9d1\",\n  \"status\":
         \"InProgress\",\n  \"startTime\": \"2022-09-28T10:22:22.1541404Z\"\n }"
->>>>>>> fc8ac97d
     headers:
       cache-control:
       - no-cache
@@ -489,52 +366,38 @@
       content-type:
       - application/json
       date:
-<<<<<<< HEAD
-      - Tue, 19 Jul 2022 06:16:16 GMT
-=======
       - Wed, 28 Sep 2022 10:24:51 GMT
->>>>>>> fc8ac97d
-      expires:
-      - '-1'
-      pragma:
-      - no-cache
-      server:
-      - nginx
-      strict-transport-security:
-      - max-age=31536000; includeSubDomains
-      transfer-encoding:
-      - chunked
-      vary:
-      - Accept-Encoding
-      x-content-type-options:
-      - nosniff
-    status:
-      code: 200
-      message: OK
-- request:
-    body: null
-    headers:
-      Accept:
-      - '*/*'
-      Accept-Encoding:
-      - gzip, deflate
-      CommandName:
-      - aks create
-      Connection:
-      - keep-alive
-      ParameterSetName:
-      - --resource-group --name --vm-set-type -c --node-osdisk-type --ssh-key-value
-      User-Agent:
-<<<<<<< HEAD
-      - AZURECLI/2.38.0 azsdk-python-azure-mgmt-containerservice/20.0.0b Python/3.8.10
-        (Linux-5.13.0-1031-azure-x86_64-with-glibc2.29)
-    method: GET
-    uri: https://management.azure.com/subscriptions/00000000-0000-0000-0000-000000000000/providers/Microsoft.ContainerService/locations/westus2/operations/1e4f335c-3955-4a01-9887-9dc0c8a602ae?api-version=2016-03-30
-  response:
-    body:
-      string: "{\n  \"name\": \"5c334f1e-5539-014a-9887-9dc0c8a602ae\",\n  \"status\":
-        \"InProgress\",\n  \"startTime\": \"2022-07-19T06:13:45.7366666Z\"\n }"
-=======
+      expires:
+      - '-1'
+      pragma:
+      - no-cache
+      server:
+      - nginx
+      strict-transport-security:
+      - max-age=31536000; includeSubDomains
+      transfer-encoding:
+      - chunked
+      vary:
+      - Accept-Encoding
+      x-content-type-options:
+      - nosniff
+    status:
+      code: 200
+      message: OK
+- request:
+    body: null
+    headers:
+      Accept:
+      - '*/*'
+      Accept-Encoding:
+      - gzip, deflate
+      CommandName:
+      - aks create
+      Connection:
+      - keep-alive
+      ParameterSetName:
+      - --resource-group --name --vm-set-type -c --node-osdisk-type --ssh-key-value
+      User-Agent:
       - AZURECLI/2.40.0 azsdk-python-azure-mgmt-containerservice/20.3.0b2 Python/3.8.10
         (Linux-5.15.0-1020-azure-x86_64-with-glibc2.29)
     method: GET
@@ -543,7 +406,6 @@
     body:
       string: "{\n  \"name\": \"4d05cba8-2ee1-2341-a981-35b35025f9d1\",\n  \"status\":
         \"InProgress\",\n  \"startTime\": \"2022-09-28T10:22:22.1541404Z\"\n }"
->>>>>>> fc8ac97d
     headers:
       cache-control:
       - no-cache
@@ -552,53 +414,38 @@
       content-type:
       - application/json
       date:
-<<<<<<< HEAD
-      - Tue, 19 Jul 2022 06:16:46 GMT
-=======
       - Wed, 28 Sep 2022 10:25:22 GMT
->>>>>>> fc8ac97d
-      expires:
-      - '-1'
-      pragma:
-      - no-cache
-      server:
-      - nginx
-      strict-transport-security:
-      - max-age=31536000; includeSubDomains
-      transfer-encoding:
-      - chunked
-      vary:
-      - Accept-Encoding
-      x-content-type-options:
-      - nosniff
-    status:
-      code: 200
-      message: OK
-- request:
-    body: null
-    headers:
-      Accept:
-      - '*/*'
-      Accept-Encoding:
-      - gzip, deflate
-      CommandName:
-      - aks create
-      Connection:
-      - keep-alive
-      ParameterSetName:
-      - --resource-group --name --vm-set-type -c --node-osdisk-type --ssh-key-value
-      User-Agent:
-<<<<<<< HEAD
-      - AZURECLI/2.38.0 azsdk-python-azure-mgmt-containerservice/20.0.0b Python/3.8.10
-        (Linux-5.13.0-1031-azure-x86_64-with-glibc2.29)
-    method: GET
-    uri: https://management.azure.com/subscriptions/00000000-0000-0000-0000-000000000000/providers/Microsoft.ContainerService/locations/westus2/operations/1e4f335c-3955-4a01-9887-9dc0c8a602ae?api-version=2016-03-30
-  response:
-    body:
-      string: "{\n  \"name\": \"5c334f1e-5539-014a-9887-9dc0c8a602ae\",\n  \"status\":
-        \"Succeeded\",\n  \"startTime\": \"2022-07-19T06:13:45.7366666Z\",\n  \"endTime\":
-        \"2022-07-19T06:16:48.9795647Z\"\n }"
-=======
+      expires:
+      - '-1'
+      pragma:
+      - no-cache
+      server:
+      - nginx
+      strict-transport-security:
+      - max-age=31536000; includeSubDomains
+      transfer-encoding:
+      - chunked
+      vary:
+      - Accept-Encoding
+      x-content-type-options:
+      - nosniff
+    status:
+      code: 200
+      message: OK
+- request:
+    body: null
+    headers:
+      Accept:
+      - '*/*'
+      Accept-Encoding:
+      - gzip, deflate
+      CommandName:
+      - aks create
+      Connection:
+      - keep-alive
+      ParameterSetName:
+      - --resource-group --name --vm-set-type -c --node-osdisk-type --ssh-key-value
+      User-Agent:
       - AZURECLI/2.40.0 azsdk-python-azure-mgmt-containerservice/20.3.0b2 Python/3.8.10
         (Linux-5.15.0-1020-azure-x86_64-with-glibc2.29)
     method: GET
@@ -608,7 +455,6 @@
       string: "{\n  \"name\": \"4d05cba8-2ee1-2341-a981-35b35025f9d1\",\n  \"status\":
         \"Succeeded\",\n  \"startTime\": \"2022-09-28T10:22:22.1541404Z\",\n  \"endTime\":
         \"2022-09-28T10:25:52.6587096Z\"\n }"
->>>>>>> fc8ac97d
     headers:
       cache-control:
       - no-cache
@@ -617,68 +463,51 @@
       content-type:
       - application/json
       date:
-<<<<<<< HEAD
-      - Tue, 19 Jul 2022 06:17:16 GMT
-=======
       - Wed, 28 Sep 2022 10:25:51 GMT
->>>>>>> fc8ac97d
-      expires:
-      - '-1'
-      pragma:
-      - no-cache
-      server:
-      - nginx
-      strict-transport-security:
-      - max-age=31536000; includeSubDomains
-      transfer-encoding:
-      - chunked
-      vary:
-      - Accept-Encoding
-      x-content-type-options:
-      - nosniff
-    status:
-      code: 200
-      message: OK
-- request:
-    body: null
-    headers:
-      Accept:
-      - '*/*'
-      Accept-Encoding:
-      - gzip, deflate
-      CommandName:
-      - aks create
-      Connection:
-      - keep-alive
-      ParameterSetName:
-      - --resource-group --name --vm-set-type -c --node-osdisk-type --ssh-key-value
-      User-Agent:
-<<<<<<< HEAD
-      - AZURECLI/2.38.0 azsdk-python-azure-mgmt-containerservice/20.0.0b Python/3.8.10
-        (Linux-5.13.0-1031-azure-x86_64-with-glibc2.29)
-    method: GET
-    uri: https://management.azure.com/subscriptions/00000000-0000-0000-0000-000000000000/resourceGroups/clitest000001/providers/Microsoft.ContainerService/managedClusters/cliakstest000002?api-version=2022-06-02-preview
-=======
+      expires:
+      - '-1'
+      pragma:
+      - no-cache
+      server:
+      - nginx
+      strict-transport-security:
+      - max-age=31536000; includeSubDomains
+      transfer-encoding:
+      - chunked
+      vary:
+      - Accept-Encoding
+      x-content-type-options:
+      - nosniff
+    status:
+      code: 200
+      message: OK
+- request:
+    body: null
+    headers:
+      Accept:
+      - '*/*'
+      Accept-Encoding:
+      - gzip, deflate
+      CommandName:
+      - aks create
+      Connection:
+      - keep-alive
+      ParameterSetName:
+      - --resource-group --name --vm-set-type -c --node-osdisk-type --ssh-key-value
+      User-Agent:
       - AZURECLI/2.40.0 azsdk-python-azure-mgmt-containerservice/20.3.0b2 Python/3.8.10
         (Linux-5.15.0-1020-azure-x86_64-with-glibc2.29)
     method: GET
     uri: https://management.azure.com/subscriptions/00000000-0000-0000-0000-000000000000/resourceGroups/clitest000001/providers/Microsoft.ContainerService/managedClusters/cliakstest000002?api-version=2022-08-03-preview
->>>>>>> fc8ac97d
   response:
     body:
       string: "{\n  \"id\": \"/subscriptions/00000000-0000-0000-0000-000000000000/resourcegroups/clitest000001/providers/Microsoft.ContainerService/managedClusters/cliakstest000002\",\n
         \ \"location\": \"westus2\",\n  \"name\": \"cliakstest000002\",\n  \"type\":
         \"Microsoft.ContainerService/ManagedClusters\",\n  \"properties\": {\n   \"provisioningState\":
         \"Succeeded\",\n   \"powerState\": {\n    \"code\": \"Running\"\n   },\n   \"kubernetesVersion\":
-<<<<<<< HEAD
-        \"1.22.11\",\n   \"currentKubernetesVersion\": \"1.22.11\",\n   \"dnsPrefix\":
-        \"cliakstest-clitestavjaa5gn3-8ecadf\",\n   \"fqdn\": \"cliakstest-clitestavjaa5gn3-8ecadf-7e2a498e.hcp.westus2.azmk8s.io\",\n
-        \  \"azurePortalFQDN\": \"cliakstest-clitestavjaa5gn3-8ecadf-7e2a498e.portal.hcp.westus2.azmk8s.io\",\n
-=======
         \"1.23.8\",\n   \"currentKubernetesVersion\": \"1.23.8\",\n   \"dnsPrefix\":
         \"cliakstest-clitestifuctzdk3-8ecadf\",\n   \"fqdn\": \"cliakstest-clitestifuctzdk3-8ecadf-d6b6f738.hcp.westus2.azmk8s.io\",\n
         \  \"azurePortalFQDN\": \"cliakstest-clitestifuctzdk3-8ecadf-d6b6f738.portal.hcp.westus2.azmk8s.io\",\n
->>>>>>> fc8ac97d
         \  \"agentPoolProfiles\": [\n    {\n     \"name\": \"nodepool1\",\n     \"count\":
         1,\n     \"vmSize\": \"Standard_DS2_v2\",\n     \"osDiskSizeGB\": 128,\n     \"osDiskType\":
         \"Managed\",\n     \"kubeletDiskType\": \"OS\",\n     \"workloadRuntime\":
@@ -688,33 +517,16 @@
         \"1.22.11\",\n     \"enableNodePublicIP\": false,\n     \"enableCustomCATrust\":
         false,\n     \"mode\": \"System\",\n     \"enableEncryptionAtHost\": false,\n
         \    \"enableUltraSSD\": false,\n     \"osType\": \"Linux\",\n     \"osSKU\":
-<<<<<<< HEAD
-        \"Ubuntu\",\n     \"nodeImageVersion\": \"AKSUbuntu-1804gen2containerd-2022.06.29\",\n
-        \    \"upgradeSettings\": {},\n     \"enableFIPS\": false\n    }\n   ],\n
-        \  \"linuxProfile\": {\n    \"adminUsername\": \"azureuser\",\n    \"ssh\":
-        {\n     \"publicKeys\": [\n      {\n       \"keyData\": \"ssh-rsa AAAAB3NzaC1yc2EAAAADAQABAAABAQDBDU2v87Kb4/ZzK8RbuSkPMRF9IfTfY7Y/jeEede3uFf1lnR5Cix3oY6nmZz05uZKsDemHzTJdhUrNihiBljmK14os+4sjUGz8ffZCNop35eLpuZpNuPeU3Q9RX5IGMM9rK2URKKfPqDqFu6JuliFZL9y7ayNTu3OOEJhyXi9Mw/qo0vf/u04XD/mG0WDXWXkJyC0Lgp5/PNbJuI0XH+t+Fm1zYitVh5vAAKPDvGf5QufZlPPSjp729Bt0QBBsyIIq6XVZFxUrSaAPVXdgZKmL72vW3OCDaitsD1/a0Yx4g32n5ux1KICIBdAgpQ6TFCNS9A6i8krO57LiXnVAZneB
-=======
         \"Ubuntu\",\n     \"nodeImageVersion\": \"AKSUbuntu-1804gen2containerd-2022.09.13\",\n
         \    \"upgradeSettings\": {},\n     \"enableFIPS\": false\n    }\n   ],\n
         \  \"linuxProfile\": {\n    \"adminUsername\": \"azureuser\",\n    \"ssh\":
         {\n     \"publicKeys\": [\n      {\n       \"keyData\": \"ssh-rsa AAAAB3NzaC1yc2EAAAADAQABAAABAQDVt7qYfUlZP3JUy9lguIXjt8N1qtBC8yktmu7E83C+A1pYFjRdVc/WU4vTbERHemLl28PpLNLg2EdVMVDXRPLEkSVOtNV02lh0Jyuw6s3mf/UYvgRKNo6rOSH3+Hvv+9IswiBnq7oOnzIz7wQaQZ47pDl2VbOO1JYjM+X2iNK8XrnXTm5+nE3ZSmwUweY6vSElhFhsogoJf8VRBH8hCxwhb+6h+XtAhH+OWGCy3l9YVS7pJxXGbd1G3zYem94lzIKuzKq1lCXQ1qrryfa1eX9U4H+d1IKCz8hnnns46kzSMM7Eh0robU9dLoJhNlh94vB6mvPpM2XJbMzf+mRC3FUv
->>>>>>> fc8ac97d
         azcli_aks_live_test@example.com\\n\"\n      }\n     ]\n    }\n   },\n   \"servicePrincipalProfile\":
         {\n    \"clientId\":\"00000000-0000-0000-0000-000000000001\"\n   },\n   \"nodeResourceGroup\":
         \"MC_clitest000001_cliakstest000002_westus2\",\n   \"enableRBAC\": true,\n
         \  \"enablePodSecurityPolicy\": false,\n   \"networkProfile\": {\n    \"networkPlugin\":
         \"kubenet\",\n    \"loadBalancerSku\": \"Standard\",\n    \"loadBalancerProfile\":
         {\n     \"managedOutboundIPs\": {\n      \"count\": 1\n     },\n     \"effectiveOutboundIPs\":
-<<<<<<< HEAD
-        [\n      {\n       \"id\": \"/subscriptions/00000000-0000-0000-0000-000000000000/resourceGroups/MC_clitest000001_cliakstest000002_westus2/providers/Microsoft.Network/publicIPAddresses/c1d2b340-eea4-4ad7-b7a8-ad7f791d413e\"\n
-        \     }\n     ]\n    },\n    \"podCidr\": \"10.244.0.0/16\",\n    \"serviceCidr\":
-        \"10.0.0.0/16\",\n    \"dnsServiceIP\": \"10.0.0.10\",\n    \"dockerBridgeCidr\":
-        \"172.17.0.1/16\",\n    \"outboundType\": \"loadBalancer\",\n    \"podCidrs\":
-        [\n     \"10.244.0.0/16\"\n    ],\n    \"serviceCidrs\": [\n     \"10.0.0.0/16\"\n
-        \   ],\n    \"ipFamilies\": [\n     \"IPv4\"\n    ]\n   },\n   \"maxAgentPools\":
-        100,\n   \"identityProfile\": {\n    \"kubeletidentity\": {\n     \"resourceId\":
-        \"/subscriptions/00000000-0000-0000-0000-000000000000/resourcegroups/MC_clitest000001_cliakstest000002_westus2/providers/Microsoft.ManagedIdentity/userAssignedIdentities/cliakstest000002-agentpool\",\n
-=======
         [\n      {\n       \"id\": \"/subscriptions/00000000-0000-0000-0000-000000000000/resourceGroups/MC_clitest000001_cliakstest000002_westus2/providers/Microsoft.Network/publicIPAddresses/824be946-12cc-48d5-a582-ddc7bf074395\"\n
         \     }\n     ],\n     \"backendPoolType\": \"nodeIPConfiguration\"\n    },\n
         \   \"podCidr\": \"10.244.0.0/16\",\n    \"serviceCidr\": \"10.0.0.0/16\",\n
@@ -723,7 +535,6 @@
         \   ],\n    \"serviceCidrs\": [\n     \"10.0.0.0/16\"\n    ],\n    \"ipFamilies\":
         [\n     \"IPv4\"\n    ]\n   },\n   \"maxAgentPools\": 100,\n   \"identityProfile\":
         {\n    \"kubeletidentity\": {\n     \"resourceId\": \"/subscriptions/00000000-0000-0000-0000-000000000000/resourcegroups/MC_clitest000001_cliakstest000002_westus2/providers/Microsoft.ManagedIdentity/userAssignedIdentities/cliakstest000002-agentpool\",\n
->>>>>>> fc8ac97d
         \    \"clientId\":\"00000000-0000-0000-0000-000000000001\",\n     \"objectId\":\"00000000-0000-0000-0000-000000000001\"\n
         \   }\n   },\n   \"disableLocalAccounts\": false,\n   \"securityProfile\":
         {},\n   \"storageProfile\": {\n    \"diskCSIDriver\": {\n     \"enabled\":
@@ -741,11 +552,7 @@
       content-type:
       - application/json
       date:
-<<<<<<< HEAD
-      - Tue, 19 Jul 2022 06:17:16 GMT
-=======
       - Wed, 28 Sep 2022 10:25:52 GMT
->>>>>>> fc8ac97d
       expires:
       - '-1'
       pragma:
