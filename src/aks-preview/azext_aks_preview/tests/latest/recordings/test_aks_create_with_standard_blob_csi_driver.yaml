--- conflicted
+++ resolved
@@ -13,20 +13,12 @@
       ParameterSetName:
       - --resource-group --name --ssh-key-value -o
       User-Agent:
-<<<<<<< HEAD
-      - AZURECLI/2.38.0 azsdk-python-azure-mgmt-resource/21.1.0b1 Python/3.8.10 (Linux-5.13.0-1031-azure-x86_64-with-glibc2.29)
-=======
       - AZURECLI/2.40.0 azsdk-python-azure-mgmt-resource/21.1.0b1 Python/3.8.10 (Linux-5.15.0-1020-azure-x86_64-with-glibc2.29)
->>>>>>> fc8ac97d
     method: GET
     uri: https://management.azure.com/subscriptions/00000000-0000-0000-0000-000000000000/resourcegroups/clitest000001?api-version=2021-04-01
   response:
     body:
-<<<<<<< HEAD
-      string: '{"id":"/subscriptions/00000000-0000-0000-0000-000000000000/resourceGroups/clitest000001","name":"clitest000001","type":"Microsoft.Resources/resourceGroups","location":"centraluseuap","tags":{"product":"azurecli","cause":"automation","date":"2022-07-19T06:40:20Z"},"properties":{"provisioningState":"Succeeded"}}'
-=======
       string: '{"id":"/subscriptions/00000000-0000-0000-0000-000000000000/resourceGroups/clitest000001","name":"clitest000001","type":"Microsoft.Resources/resourceGroups","location":"centraluseuap","tags":{"product":"azurecli","cause":"automation","date":"2022-09-28T10:23:59Z"},"properties":{"provisioningState":"Succeeded"}}'
->>>>>>> fc8ac97d
     headers:
       cache-control:
       - no-cache
@@ -35,11 +27,7 @@
       content-type:
       - application/json; charset=utf-8
       date:
-<<<<<<< HEAD
-      - Tue, 19 Jul 2022 06:40:21 GMT
-=======
       - Wed, 28 Sep 2022 10:23:59 GMT
->>>>>>> fc8ac97d
       expires:
       - '-1'
       pragma:
@@ -55,11 +43,7 @@
       message: OK
 - request:
     body: '{"location": "centraluseuap", "identity": {"type": "SystemAssigned"}, "properties":
-<<<<<<< HEAD
-      {"kubernetesVersion": "", "dnsPrefix": "cliakstest-clitestli7pl54mm-8ecadf",
-=======
       {"kubernetesVersion": "", "dnsPrefix": "cliakstest-clitestgmpo33aom-8ecadf",
->>>>>>> fc8ac97d
       "agentPoolProfiles": [{"count": 3, "vmSize": "Standard_DS2_v2", "osDiskSizeGB":
       0, "workloadRuntime": "OCIContainer", "osType": "Linux", "enableAutoScaling":
       false, "type": "VirtualMachineScaleSets", "mode": "System", "orchestratorVersion":
@@ -67,11 +51,7 @@
       false, "scaleSetPriority": "Regular", "scaleSetEvictionPolicy": "Delete", "spotMaxPrice":
       -1.0, "nodeTaints": [], "enableEncryptionAtHost": false, "enableUltraSSD": false,
       "enableFIPS": false, "name": "nodepool1"}], "linuxProfile": {"adminUsername":
-<<<<<<< HEAD
-      "azureuser", "ssh": {"publicKeys": [{"keyData": "ssh-rsa AAAAB3NzaC1yc2EAAAADAQABAAABAQDBDU2v87Kb4/ZzK8RbuSkPMRF9IfTfY7Y/jeEede3uFf1lnR5Cix3oY6nmZz05uZKsDemHzTJdhUrNihiBljmK14os+4sjUGz8ffZCNop35eLpuZpNuPeU3Q9RX5IGMM9rK2URKKfPqDqFu6JuliFZL9y7ayNTu3OOEJhyXi9Mw/qo0vf/u04XD/mG0WDXWXkJyC0Lgp5/PNbJuI0XH+t+Fm1zYitVh5vAAKPDvGf5QufZlPPSjp729Bt0QBBsyIIq6XVZFxUrSaAPVXdgZKmL72vW3OCDaitsD1/a0Yx4g32n5ux1KICIBdAgpQ6TFCNS9A6i8krO57LiXnVAZneB
-=======
       "azureuser", "ssh": {"publicKeys": [{"keyData": "ssh-rsa AAAAB3NzaC1yc2EAAAADAQABAAABAQDVt7qYfUlZP3JUy9lguIXjt8N1qtBC8yktmu7E83C+A1pYFjRdVc/WU4vTbERHemLl28PpLNLg2EdVMVDXRPLEkSVOtNV02lh0Jyuw6s3mf/UYvgRKNo6rOSH3+Hvv+9IswiBnq7oOnzIz7wQaQZ47pDl2VbOO1JYjM+X2iNK8XrnXTm5+nE3ZSmwUweY6vSElhFhsogoJf8VRBH8hCxwhb+6h+XtAhH+OWGCy3l9YVS7pJxXGbd1G3zYem94lzIKuzKq1lCXQ1qrryfa1eX9U4H+d1IKCz8hnnns46kzSMM7Eh0robU9dLoJhNlh94vB6mvPpM2XJbMzf+mRC3FUv
->>>>>>> fc8ac97d
       azcli_aks_live_test@example.com\n"}]}}, "addonProfiles": {}, "enableRBAC": true,
       "enablePodSecurityPolicy": false, "networkProfile": {"networkPlugin": "kubenet",
       "podCidr": "10.244.0.0/16", "serviceCidr": "10.0.0.0/16", "dnsServiceIP": "10.0.0.10",
@@ -93,32 +73,19 @@
       ParameterSetName:
       - --resource-group --name --ssh-key-value -o
       User-Agent:
-<<<<<<< HEAD
-      - AZURECLI/2.38.0 azsdk-python-azure-mgmt-containerservice/20.0.0b Python/3.8.10
-        (Linux-5.13.0-1031-azure-x86_64-with-glibc2.29)
-    method: PUT
-    uri: https://management.azure.com/subscriptions/00000000-0000-0000-0000-000000000000/resourceGroups/clitest000001/providers/Microsoft.ContainerService/managedClusters/cliakstest000002?api-version=2022-06-02-preview
-=======
       - AZURECLI/2.40.0 azsdk-python-azure-mgmt-containerservice/20.3.0b2 Python/3.8.10
         (Linux-5.15.0-1020-azure-x86_64-with-glibc2.29)
     method: PUT
     uri: https://management.azure.com/subscriptions/00000000-0000-0000-0000-000000000000/resourceGroups/clitest000001/providers/Microsoft.ContainerService/managedClusters/cliakstest000002?api-version=2022-08-03-preview
->>>>>>> fc8ac97d
   response:
     body:
       string: "{\n  \"id\": \"/subscriptions/00000000-0000-0000-0000-000000000000/resourcegroups/clitest000001/providers/Microsoft.ContainerService/managedClusters/cliakstest000002\",\n
         \ \"location\": \"centraluseuap\",\n  \"name\": \"cliakstest000002\",\n  \"type\":
         \"Microsoft.ContainerService/ManagedClusters\",\n  \"properties\": {\n   \"provisioningState\":
         \"Creating\",\n   \"powerState\": {\n    \"code\": \"Running\"\n   },\n   \"kubernetesVersion\":
-<<<<<<< HEAD
-        \"1.22.11\",\n   \"currentKubernetesVersion\": \"1.22.11\",\n   \"dnsPrefix\":
-        \"cliakstest-clitestli7pl54mm-8ecadf\",\n   \"fqdn\": \"cliakstest-clitestli7pl54mm-8ecadf-5d5acb0b.hcp.centraluseuap.azmk8s.io\",\n
-        \  \"azurePortalFQDN\": \"cliakstest-clitestli7pl54mm-8ecadf-5d5acb0b.portal.hcp.centraluseuap.azmk8s.io\",\n
-=======
         \"1.23.8\",\n   \"currentKubernetesVersion\": \"1.23.8\",\n   \"dnsPrefix\":
         \"cliakstest-clitestgmpo33aom-8ecadf\",\n   \"fqdn\": \"cliakstest-clitestgmpo33aom-8ecadf-4b701a6b.hcp.centraluseuap.azmk8s.io\",\n
         \  \"azurePortalFQDN\": \"cliakstest-clitestgmpo33aom-8ecadf-4b701a6b.portal.hcp.centraluseuap.azmk8s.io\",\n
->>>>>>> fc8ac97d
         \  \"agentPoolProfiles\": [\n    {\n     \"name\": \"nodepool1\",\n     \"count\":
         3,\n     \"vmSize\": \"Standard_DS2_v2\",\n     \"osDiskSizeGB\": 128,\n     \"osDiskType\":
         \"Managed\",\n     \"kubeletDiskType\": \"OS\",\n     \"workloadRuntime\":
@@ -128,17 +95,10 @@
         \"1.22.11\",\n     \"enableNodePublicIP\": false,\n     \"enableCustomCATrust\":
         false,\n     \"mode\": \"System\",\n     \"enableEncryptionAtHost\": false,\n
         \    \"enableUltraSSD\": false,\n     \"osType\": \"Linux\",\n     \"osSKU\":
-<<<<<<< HEAD
-        \"Ubuntu\",\n     \"nodeImageVersion\": \"AKSUbuntu-1804gen2containerd-2022.07.04\",\n
-        \    \"upgradeSettings\": {},\n     \"enableFIPS\": false\n    }\n   ],\n
-        \  \"linuxProfile\": {\n    \"adminUsername\": \"azureuser\",\n    \"ssh\":
-        {\n     \"publicKeys\": [\n      {\n       \"keyData\": \"ssh-rsa AAAAB3NzaC1yc2EAAAADAQABAAABAQDBDU2v87Kb4/ZzK8RbuSkPMRF9IfTfY7Y/jeEede3uFf1lnR5Cix3oY6nmZz05uZKsDemHzTJdhUrNihiBljmK14os+4sjUGz8ffZCNop35eLpuZpNuPeU3Q9RX5IGMM9rK2URKKfPqDqFu6JuliFZL9y7ayNTu3OOEJhyXi9Mw/qo0vf/u04XD/mG0WDXWXkJyC0Lgp5/PNbJuI0XH+t+Fm1zYitVh5vAAKPDvGf5QufZlPPSjp729Bt0QBBsyIIq6XVZFxUrSaAPVXdgZKmL72vW3OCDaitsD1/a0Yx4g32n5ux1KICIBdAgpQ6TFCNS9A6i8krO57LiXnVAZneB
-=======
         \"Ubuntu\",\n     \"nodeImageVersion\": \"AKSUbuntu-1804gen2containerd-2022.09.13\",\n
         \    \"upgradeSettings\": {},\n     \"enableFIPS\": false\n    }\n   ],\n
         \  \"linuxProfile\": {\n    \"adminUsername\": \"azureuser\",\n    \"ssh\":
         {\n     \"publicKeys\": [\n      {\n       \"keyData\": \"ssh-rsa AAAAB3NzaC1yc2EAAAADAQABAAABAQDVt7qYfUlZP3JUy9lguIXjt8N1qtBC8yktmu7E83C+A1pYFjRdVc/WU4vTbERHemLl28PpLNLg2EdVMVDXRPLEkSVOtNV02lh0Jyuw6s3mf/UYvgRKNo6rOSH3+Hvv+9IswiBnq7oOnzIz7wQaQZ47pDl2VbOO1JYjM+X2iNK8XrnXTm5+nE3ZSmwUweY6vSElhFhsogoJf8VRBH8hCxwhb+6h+XtAhH+OWGCy3l9YVS7pJxXGbd1G3zYem94lzIKuzKq1lCXQ1qrryfa1eX9U4H+d1IKCz8hnnns46kzSMM7Eh0robU9dLoJhNlh94vB6mvPpM2XJbMzf+mRC3FUv
->>>>>>> fc8ac97d
         azcli_aks_live_test@example.com\\n\"\n      }\n     ]\n    }\n   },\n   \"servicePrincipalProfile\":
         {\n    \"clientId\":\"00000000-0000-0000-0000-000000000001\"\n   },\n   \"nodeResourceGroup\":
         \"MC_clitest000001_cliakstest000002_centraluseuap\",\n   \"enableRBAC\": true,\n
@@ -159,24 +119,27 @@
         {\n   \"name\": \"Basic\",\n   \"tier\": \"Free\"\n  }\n }"
     headers:
       azure-asyncoperation:
-<<<<<<< HEAD
-      - https://management.azure.com/subscriptions/00000000-0000-0000-0000-000000000000/providers/Microsoft.ContainerService/locations/centraluseuap/operations/164da9f3-4912-446d-9ccd-947876d29181?api-version=2016-03-30
-      cache-control:
-      - no-cache
-      content-length:
-      - '3348'
-      content-type:
-      - application/json
-      date:
-      - Tue, 19 Jul 2022 06:40:27 GMT
-      expires:
-      - '-1'
-      pragma:
-      - no-cache
-      server:
-      - nginx
-      strict-transport-security:
-      - max-age=31536000; includeSubDomains
+      - https://management.azure.com/subscriptions/00000000-0000-0000-0000-000000000000/providers/Microsoft.ContainerService/locations/centraluseuap/operations/94e0501c-e69a-428c-9792-b68888a93586?api-version=2016-03-30
+      cache-control:
+      - no-cache
+      content-length:
+      - '126'
+      content-type:
+      - application/json
+      date:
+      - Wed, 28 Sep 2022 10:24:05 GMT
+      expires:
+      - '-1'
+      pragma:
+      - no-cache
+      server:
+      - nginx
+      strict-transport-security:
+      - max-age=31536000; includeSubDomains
+      transfer-encoding:
+      - chunked
+      vary:
+      - Accept-Encoding
       x-content-type-options:
       - nosniff
       x-ms-ratelimit-remaining-subscription-writes:
@@ -198,3140 +161,6 @@
       ParameterSetName:
       - --resource-group --name --ssh-key-value -o
       User-Agent:
-      - AZURECLI/2.38.0 azsdk-python-azure-mgmt-containerservice/20.0.0b Python/3.8.10
-        (Linux-5.13.0-1031-azure-x86_64-with-glibc2.29)
-    method: GET
-    uri: https://management.azure.com/subscriptions/00000000-0000-0000-0000-000000000000/providers/Microsoft.ContainerService/locations/centraluseuap/operations/164da9f3-4912-446d-9ccd-947876d29181?api-version=2016-03-30
-  response:
-    body:
-      string: "{\n  \"name\": \"f3a94d16-1249-6d44-9ccd-947876d29181\",\n  \"status\":
-        \"InProgress\",\n  \"startTime\": \"2022-07-19T06:40:27.1548451Z\"\n }"
-    headers:
-      cache-control:
-      - no-cache
-      content-length:
-      - '126'
-      content-type:
-      - application/json
-      date:
-      - Tue, 19 Jul 2022 06:40:57 GMT
-      expires:
-      - '-1'
-      pragma:
-      - no-cache
-      server:
-      - nginx
-      strict-transport-security:
-      - max-age=31536000; includeSubDomains
-      transfer-encoding:
-      - chunked
-      vary:
-      - Accept-Encoding
-      x-content-type-options:
-      - nosniff
-    status:
-      code: 200
-      message: OK
-- request:
-    body: null
-    headers:
-      Accept:
-      - '*/*'
-      Accept-Encoding:
-      - gzip, deflate
-      CommandName:
-      - aks create
-      Connection:
-      - keep-alive
-      ParameterSetName:
-      - --resource-group --name --ssh-key-value -o
-      User-Agent:
-      - AZURECLI/2.38.0 azsdk-python-azure-mgmt-containerservice/20.0.0b Python/3.8.10
-        (Linux-5.13.0-1031-azure-x86_64-with-glibc2.29)
-    method: GET
-    uri: https://management.azure.com/subscriptions/00000000-0000-0000-0000-000000000000/providers/Microsoft.ContainerService/locations/centraluseuap/operations/164da9f3-4912-446d-9ccd-947876d29181?api-version=2016-03-30
-  response:
-    body:
-      string: "{\n  \"name\": \"f3a94d16-1249-6d44-9ccd-947876d29181\",\n  \"status\":
-        \"InProgress\",\n  \"startTime\": \"2022-07-19T06:40:27.1548451Z\"\n }"
-    headers:
-      cache-control:
-      - no-cache
-      content-length:
-      - '126'
-      content-type:
-      - application/json
-      date:
-      - Tue, 19 Jul 2022 06:41:26 GMT
-      expires:
-      - '-1'
-      pragma:
-      - no-cache
-      server:
-      - nginx
-      strict-transport-security:
-      - max-age=31536000; includeSubDomains
-      transfer-encoding:
-      - chunked
-      vary:
-      - Accept-Encoding
-      x-content-type-options:
-      - nosniff
-    status:
-      code: 200
-      message: OK
-- request:
-    body: null
-    headers:
-      Accept:
-      - '*/*'
-      Accept-Encoding:
-      - gzip, deflate
-      CommandName:
-      - aks create
-      Connection:
-      - keep-alive
-      ParameterSetName:
-      - --resource-group --name --ssh-key-value -o
-      User-Agent:
-      - AZURECLI/2.38.0 azsdk-python-azure-mgmt-containerservice/20.0.0b Python/3.8.10
-        (Linux-5.13.0-1031-azure-x86_64-with-glibc2.29)
-    method: GET
-    uri: https://management.azure.com/subscriptions/00000000-0000-0000-0000-000000000000/providers/Microsoft.ContainerService/locations/centraluseuap/operations/164da9f3-4912-446d-9ccd-947876d29181?api-version=2016-03-30
-  response:
-    body:
-      string: "{\n  \"name\": \"f3a94d16-1249-6d44-9ccd-947876d29181\",\n  \"status\":
-        \"InProgress\",\n  \"startTime\": \"2022-07-19T06:40:27.1548451Z\"\n }"
-    headers:
-      cache-control:
-      - no-cache
-      content-length:
-      - '126'
-      content-type:
-      - application/json
-      date:
-      - Tue, 19 Jul 2022 06:41:57 GMT
-      expires:
-      - '-1'
-      pragma:
-      - no-cache
-      server:
-      - nginx
-      strict-transport-security:
-      - max-age=31536000; includeSubDomains
-      transfer-encoding:
-      - chunked
-      vary:
-      - Accept-Encoding
-      x-content-type-options:
-      - nosniff
-    status:
-      code: 200
-      message: OK
-- request:
-    body: null
-    headers:
-      Accept:
-      - '*/*'
-      Accept-Encoding:
-      - gzip, deflate
-      CommandName:
-      - aks create
-      Connection:
-      - keep-alive
-      ParameterSetName:
-      - --resource-group --name --ssh-key-value -o
-      User-Agent:
-      - AZURECLI/2.38.0 azsdk-python-azure-mgmt-containerservice/20.0.0b Python/3.8.10
-        (Linux-5.13.0-1031-azure-x86_64-with-glibc2.29)
-    method: GET
-    uri: https://management.azure.com/subscriptions/00000000-0000-0000-0000-000000000000/providers/Microsoft.ContainerService/locations/centraluseuap/operations/164da9f3-4912-446d-9ccd-947876d29181?api-version=2016-03-30
-  response:
-    body:
-      string: "{\n  \"name\": \"f3a94d16-1249-6d44-9ccd-947876d29181\",\n  \"status\":
-        \"InProgress\",\n  \"startTime\": \"2022-07-19T06:40:27.1548451Z\"\n }"
-    headers:
-      cache-control:
-      - no-cache
-      content-length:
-      - '126'
-      content-type:
-      - application/json
-      date:
-      - Tue, 19 Jul 2022 06:42:27 GMT
-      expires:
-      - '-1'
-      pragma:
-      - no-cache
-      server:
-      - nginx
-      strict-transport-security:
-      - max-age=31536000; includeSubDomains
-      transfer-encoding:
-      - chunked
-      vary:
-      - Accept-Encoding
-      x-content-type-options:
-      - nosniff
-    status:
-      code: 200
-      message: OK
-- request:
-    body: null
-    headers:
-      Accept:
-      - '*/*'
-      Accept-Encoding:
-      - gzip, deflate
-      CommandName:
-      - aks create
-      Connection:
-      - keep-alive
-      ParameterSetName:
-      - --resource-group --name --ssh-key-value -o
-      User-Agent:
-      - AZURECLI/2.38.0 azsdk-python-azure-mgmt-containerservice/20.0.0b Python/3.8.10
-        (Linux-5.13.0-1031-azure-x86_64-with-glibc2.29)
-    method: GET
-    uri: https://management.azure.com/subscriptions/00000000-0000-0000-0000-000000000000/providers/Microsoft.ContainerService/locations/centraluseuap/operations/164da9f3-4912-446d-9ccd-947876d29181?api-version=2016-03-30
-  response:
-    body:
-      string: "{\n  \"name\": \"f3a94d16-1249-6d44-9ccd-947876d29181\",\n  \"status\":
-        \"InProgress\",\n  \"startTime\": \"2022-07-19T06:40:27.1548451Z\"\n }"
-    headers:
-      cache-control:
-      - no-cache
-      content-length:
-      - '126'
-      content-type:
-      - application/json
-      date:
-      - Tue, 19 Jul 2022 06:42:57 GMT
-      expires:
-      - '-1'
-      pragma:
-      - no-cache
-      server:
-      - nginx
-      strict-transport-security:
-      - max-age=31536000; includeSubDomains
-      transfer-encoding:
-      - chunked
-      vary:
-      - Accept-Encoding
-      x-content-type-options:
-      - nosniff
-    status:
-      code: 200
-      message: OK
-- request:
-    body: null
-    headers:
-      Accept:
-      - '*/*'
-      Accept-Encoding:
-      - gzip, deflate
-      CommandName:
-      - aks create
-      Connection:
-      - keep-alive
-      ParameterSetName:
-      - --resource-group --name --ssh-key-value -o
-      User-Agent:
-      - AZURECLI/2.38.0 azsdk-python-azure-mgmt-containerservice/20.0.0b Python/3.8.10
-        (Linux-5.13.0-1031-azure-x86_64-with-glibc2.29)
-    method: GET
-    uri: https://management.azure.com/subscriptions/00000000-0000-0000-0000-000000000000/providers/Microsoft.ContainerService/locations/centraluseuap/operations/164da9f3-4912-446d-9ccd-947876d29181?api-version=2016-03-30
-  response:
-    body:
-      string: "{\n  \"name\": \"f3a94d16-1249-6d44-9ccd-947876d29181\",\n  \"status\":
-        \"InProgress\",\n  \"startTime\": \"2022-07-19T06:40:27.1548451Z\"\n }"
-    headers:
-      cache-control:
-      - no-cache
-      content-length:
-      - '126'
-      content-type:
-      - application/json
-      date:
-      - Tue, 19 Jul 2022 06:43:27 GMT
-      expires:
-      - '-1'
-      pragma:
-      - no-cache
-      server:
-      - nginx
-      strict-transport-security:
-      - max-age=31536000; includeSubDomains
-      transfer-encoding:
-      - chunked
-      vary:
-      - Accept-Encoding
-      x-content-type-options:
-      - nosniff
-    status:
-      code: 200
-      message: OK
-- request:
-    body: null
-    headers:
-      Accept:
-      - '*/*'
-      Accept-Encoding:
-      - gzip, deflate
-      CommandName:
-      - aks create
-      Connection:
-      - keep-alive
-      ParameterSetName:
-      - --resource-group --name --ssh-key-value -o
-      User-Agent:
-      - AZURECLI/2.38.0 azsdk-python-azure-mgmt-containerservice/20.0.0b Python/3.8.10
-        (Linux-5.13.0-1031-azure-x86_64-with-glibc2.29)
-    method: GET
-    uri: https://management.azure.com/subscriptions/00000000-0000-0000-0000-000000000000/providers/Microsoft.ContainerService/locations/centraluseuap/operations/164da9f3-4912-446d-9ccd-947876d29181?api-version=2016-03-30
-  response:
-    body:
-      string: "{\n  \"name\": \"f3a94d16-1249-6d44-9ccd-947876d29181\",\n  \"status\":
-        \"InProgress\",\n  \"startTime\": \"2022-07-19T06:40:27.1548451Z\"\n }"
-    headers:
-      cache-control:
-      - no-cache
-      content-length:
-      - '126'
-      content-type:
-      - application/json
-      date:
-      - Tue, 19 Jul 2022 06:43:57 GMT
-      expires:
-      - '-1'
-      pragma:
-      - no-cache
-      server:
-      - nginx
-      strict-transport-security:
-      - max-age=31536000; includeSubDomains
-      transfer-encoding:
-      - chunked
-      vary:
-      - Accept-Encoding
-      x-content-type-options:
-      - nosniff
-    status:
-      code: 200
-      message: OK
-- request:
-    body: null
-    headers:
-      Accept:
-      - '*/*'
-      Accept-Encoding:
-      - gzip, deflate
-      CommandName:
-      - aks create
-      Connection:
-      - keep-alive
-      ParameterSetName:
-      - --resource-group --name --ssh-key-value -o
-      User-Agent:
-      - AZURECLI/2.38.0 azsdk-python-azure-mgmt-containerservice/20.0.0b Python/3.8.10
-        (Linux-5.13.0-1031-azure-x86_64-with-glibc2.29)
-    method: GET
-    uri: https://management.azure.com/subscriptions/00000000-0000-0000-0000-000000000000/providers/Microsoft.ContainerService/locations/centraluseuap/operations/164da9f3-4912-446d-9ccd-947876d29181?api-version=2016-03-30
-  response:
-    body:
-      string: "{\n  \"name\": \"f3a94d16-1249-6d44-9ccd-947876d29181\",\n  \"status\":
-        \"InProgress\",\n  \"startTime\": \"2022-07-19T06:40:27.1548451Z\"\n }"
-    headers:
-      cache-control:
-      - no-cache
-      content-length:
-      - '126'
-      content-type:
-      - application/json
-      date:
-      - Tue, 19 Jul 2022 06:44:28 GMT
-      expires:
-      - '-1'
-      pragma:
-      - no-cache
-      server:
-      - nginx
-      strict-transport-security:
-      - max-age=31536000; includeSubDomains
-      transfer-encoding:
-      - chunked
-      vary:
-      - Accept-Encoding
-      x-content-type-options:
-      - nosniff
-    status:
-      code: 200
-      message: OK
-- request:
-    body: null
-    headers:
-      Accept:
-      - '*/*'
-      Accept-Encoding:
-      - gzip, deflate
-      CommandName:
-      - aks create
-      Connection:
-      - keep-alive
-      ParameterSetName:
-      - --resource-group --name --ssh-key-value -o
-      User-Agent:
-      - AZURECLI/2.38.0 azsdk-python-azure-mgmt-containerservice/20.0.0b Python/3.8.10
-        (Linux-5.13.0-1031-azure-x86_64-with-glibc2.29)
-    method: GET
-    uri: https://management.azure.com/subscriptions/00000000-0000-0000-0000-000000000000/providers/Microsoft.ContainerService/locations/centraluseuap/operations/164da9f3-4912-446d-9ccd-947876d29181?api-version=2016-03-30
-  response:
-    body:
-      string: "{\n  \"name\": \"f3a94d16-1249-6d44-9ccd-947876d29181\",\n  \"status\":
-        \"InProgress\",\n  \"startTime\": \"2022-07-19T06:40:27.1548451Z\"\n }"
-    headers:
-      cache-control:
-      - no-cache
-      content-length:
-      - '126'
-      content-type:
-      - application/json
-      date:
-      - Tue, 19 Jul 2022 06:44:57 GMT
-      expires:
-      - '-1'
-      pragma:
-      - no-cache
-      server:
-      - nginx
-      strict-transport-security:
-      - max-age=31536000; includeSubDomains
-      transfer-encoding:
-      - chunked
-      vary:
-      - Accept-Encoding
-      x-content-type-options:
-      - nosniff
-    status:
-      code: 200
-      message: OK
-- request:
-    body: null
-    headers:
-      Accept:
-      - '*/*'
-      Accept-Encoding:
-      - gzip, deflate
-      CommandName:
-      - aks create
-      Connection:
-      - keep-alive
-      ParameterSetName:
-      - --resource-group --name --ssh-key-value -o
-      User-Agent:
-      - AZURECLI/2.38.0 azsdk-python-azure-mgmt-containerservice/20.0.0b Python/3.8.10
-        (Linux-5.13.0-1031-azure-x86_64-with-glibc2.29)
-    method: GET
-    uri: https://management.azure.com/subscriptions/00000000-0000-0000-0000-000000000000/providers/Microsoft.ContainerService/locations/centraluseuap/operations/164da9f3-4912-446d-9ccd-947876d29181?api-version=2016-03-30
-  response:
-    body:
-      string: "{\n  \"name\": \"f3a94d16-1249-6d44-9ccd-947876d29181\",\n  \"status\":
-        \"InProgress\",\n  \"startTime\": \"2022-07-19T06:40:27.1548451Z\"\n }"
-    headers:
-      cache-control:
-      - no-cache
-      content-length:
-      - '126'
-      content-type:
-      - application/json
-      date:
-      - Tue, 19 Jul 2022 06:45:28 GMT
-      expires:
-      - '-1'
-      pragma:
-      - no-cache
-      server:
-      - nginx
-      strict-transport-security:
-      - max-age=31536000; includeSubDomains
-      transfer-encoding:
-      - chunked
-      vary:
-      - Accept-Encoding
-      x-content-type-options:
-      - nosniff
-    status:
-      code: 200
-      message: OK
-- request:
-    body: null
-    headers:
-      Accept:
-      - '*/*'
-      Accept-Encoding:
-      - gzip, deflate
-      CommandName:
-      - aks create
-      Connection:
-      - keep-alive
-      ParameterSetName:
-      - --resource-group --name --ssh-key-value -o
-      User-Agent:
-      - AZURECLI/2.38.0 azsdk-python-azure-mgmt-containerservice/20.0.0b Python/3.8.10
-        (Linux-5.13.0-1031-azure-x86_64-with-glibc2.29)
-    method: GET
-    uri: https://management.azure.com/subscriptions/00000000-0000-0000-0000-000000000000/providers/Microsoft.ContainerService/locations/centraluseuap/operations/164da9f3-4912-446d-9ccd-947876d29181?api-version=2016-03-30
-  response:
-    body:
-      string: "{\n  \"name\": \"f3a94d16-1249-6d44-9ccd-947876d29181\",\n  \"status\":
-        \"InProgress\",\n  \"startTime\": \"2022-07-19T06:40:27.1548451Z\"\n }"
-    headers:
-      cache-control:
-      - no-cache
-      content-length:
-      - '126'
-      content-type:
-      - application/json
-      date:
-      - Tue, 19 Jul 2022 06:45:58 GMT
-      expires:
-      - '-1'
-      pragma:
-      - no-cache
-      server:
-      - nginx
-      strict-transport-security:
-      - max-age=31536000; includeSubDomains
-      transfer-encoding:
-      - chunked
-      vary:
-      - Accept-Encoding
-      x-content-type-options:
-      - nosniff
-    status:
-      code: 200
-      message: OK
-- request:
-    body: null
-    headers:
-      Accept:
-      - '*/*'
-      Accept-Encoding:
-      - gzip, deflate
-      CommandName:
-      - aks create
-      Connection:
-      - keep-alive
-      ParameterSetName:
-      - --resource-group --name --ssh-key-value -o
-      User-Agent:
-      - AZURECLI/2.38.0 azsdk-python-azure-mgmt-containerservice/20.0.0b Python/3.8.10
-        (Linux-5.13.0-1031-azure-x86_64-with-glibc2.29)
-    method: GET
-    uri: https://management.azure.com/subscriptions/00000000-0000-0000-0000-000000000000/providers/Microsoft.ContainerService/locations/centraluseuap/operations/164da9f3-4912-446d-9ccd-947876d29181?api-version=2016-03-30
-  response:
-    body:
-      string: "{\n  \"name\": \"f3a94d16-1249-6d44-9ccd-947876d29181\",\n  \"status\":
-        \"InProgress\",\n  \"startTime\": \"2022-07-19T06:40:27.1548451Z\"\n }"
-    headers:
-      cache-control:
-      - no-cache
-      content-length:
-      - '126'
-      content-type:
-      - application/json
-      date:
-      - Tue, 19 Jul 2022 06:46:28 GMT
-      expires:
-      - '-1'
-      pragma:
-      - no-cache
-      server:
-      - nginx
-      strict-transport-security:
-      - max-age=31536000; includeSubDomains
-      transfer-encoding:
-      - chunked
-      vary:
-      - Accept-Encoding
-      x-content-type-options:
-      - nosniff
-    status:
-      code: 200
-      message: OK
-- request:
-    body: null
-    headers:
-      Accept:
-      - '*/*'
-      Accept-Encoding:
-      - gzip, deflate
-      CommandName:
-      - aks create
-      Connection:
-      - keep-alive
-      ParameterSetName:
-      - --resource-group --name --ssh-key-value -o
-      User-Agent:
-      - AZURECLI/2.38.0 azsdk-python-azure-mgmt-containerservice/20.0.0b Python/3.8.10
-        (Linux-5.13.0-1031-azure-x86_64-with-glibc2.29)
-    method: GET
-    uri: https://management.azure.com/subscriptions/00000000-0000-0000-0000-000000000000/providers/Microsoft.ContainerService/locations/centraluseuap/operations/164da9f3-4912-446d-9ccd-947876d29181?api-version=2016-03-30
-  response:
-    body:
-      string: "{\n  \"name\": \"f3a94d16-1249-6d44-9ccd-947876d29181\",\n  \"status\":
-        \"InProgress\",\n  \"startTime\": \"2022-07-19T06:40:27.1548451Z\"\n }"
-    headers:
-      cache-control:
-      - no-cache
-      content-length:
-      - '126'
-      content-type:
-      - application/json
-      date:
-      - Tue, 19 Jul 2022 06:46:58 GMT
-      expires:
-      - '-1'
-      pragma:
-      - no-cache
-      server:
-      - nginx
-      strict-transport-security:
-      - max-age=31536000; includeSubDomains
-      transfer-encoding:
-      - chunked
-      vary:
-      - Accept-Encoding
-      x-content-type-options:
-      - nosniff
-    status:
-      code: 200
-      message: OK
-- request:
-    body: null
-    headers:
-      Accept:
-      - '*/*'
-      Accept-Encoding:
-      - gzip, deflate
-      CommandName:
-      - aks create
-      Connection:
-      - keep-alive
-      ParameterSetName:
-      - --resource-group --name --ssh-key-value -o
-      User-Agent:
-      - AZURECLI/2.38.0 azsdk-python-azure-mgmt-containerservice/20.0.0b Python/3.8.10
-        (Linux-5.13.0-1031-azure-x86_64-with-glibc2.29)
-    method: GET
-    uri: https://management.azure.com/subscriptions/00000000-0000-0000-0000-000000000000/providers/Microsoft.ContainerService/locations/centraluseuap/operations/164da9f3-4912-446d-9ccd-947876d29181?api-version=2016-03-30
-  response:
-    body:
-      string: "{\n  \"name\": \"f3a94d16-1249-6d44-9ccd-947876d29181\",\n  \"status\":
-        \"InProgress\",\n  \"startTime\": \"2022-07-19T06:40:27.1548451Z\"\n }"
-    headers:
-      cache-control:
-      - no-cache
-      content-length:
-      - '126'
-      content-type:
-      - application/json
-      date:
-      - Tue, 19 Jul 2022 06:47:29 GMT
-      expires:
-      - '-1'
-      pragma:
-      - no-cache
-      server:
-      - nginx
-      strict-transport-security:
-      - max-age=31536000; includeSubDomains
-      transfer-encoding:
-      - chunked
-      vary:
-      - Accept-Encoding
-      x-content-type-options:
-      - nosniff
-    status:
-      code: 200
-      message: OK
-- request:
-    body: null
-    headers:
-      Accept:
-      - '*/*'
-      Accept-Encoding:
-      - gzip, deflate
-      CommandName:
-      - aks create
-      Connection:
-      - keep-alive
-      ParameterSetName:
-      - --resource-group --name --ssh-key-value -o
-      User-Agent:
-      - AZURECLI/2.38.0 azsdk-python-azure-mgmt-containerservice/20.0.0b Python/3.8.10
-        (Linux-5.13.0-1031-azure-x86_64-with-glibc2.29)
-    method: GET
-    uri: https://management.azure.com/subscriptions/00000000-0000-0000-0000-000000000000/providers/Microsoft.ContainerService/locations/centraluseuap/operations/164da9f3-4912-446d-9ccd-947876d29181?api-version=2016-03-30
-  response:
-    body:
-      string: "{\n  \"name\": \"f3a94d16-1249-6d44-9ccd-947876d29181\",\n  \"status\":
-        \"InProgress\",\n  \"startTime\": \"2022-07-19T06:40:27.1548451Z\"\n }"
-    headers:
-      cache-control:
-      - no-cache
-      content-length:
-      - '126'
-      content-type:
-      - application/json
-      date:
-      - Tue, 19 Jul 2022 06:47:58 GMT
-      expires:
-      - '-1'
-      pragma:
-      - no-cache
-      server:
-      - nginx
-      strict-transport-security:
-      - max-age=31536000; includeSubDomains
-      transfer-encoding:
-      - chunked
-      vary:
-      - Accept-Encoding
-      x-content-type-options:
-      - nosniff
-    status:
-      code: 200
-      message: OK
-- request:
-    body: null
-    headers:
-      Accept:
-      - '*/*'
-      Accept-Encoding:
-      - gzip, deflate
-      CommandName:
-      - aks create
-      Connection:
-      - keep-alive
-      ParameterSetName:
-      - --resource-group --name --ssh-key-value -o
-      User-Agent:
-      - AZURECLI/2.38.0 azsdk-python-azure-mgmt-containerservice/20.0.0b Python/3.8.10
-        (Linux-5.13.0-1031-azure-x86_64-with-glibc2.29)
-    method: GET
-    uri: https://management.azure.com/subscriptions/00000000-0000-0000-0000-000000000000/providers/Microsoft.ContainerService/locations/centraluseuap/operations/164da9f3-4912-446d-9ccd-947876d29181?api-version=2016-03-30
-  response:
-    body:
-      string: "{\n  \"name\": \"f3a94d16-1249-6d44-9ccd-947876d29181\",\n  \"status\":
-        \"InProgress\",\n  \"startTime\": \"2022-07-19T06:40:27.1548451Z\"\n }"
-    headers:
-      cache-control:
-      - no-cache
-      content-length:
-      - '126'
-      content-type:
-      - application/json
-      date:
-      - Tue, 19 Jul 2022 06:48:28 GMT
-      expires:
-      - '-1'
-      pragma:
-      - no-cache
-      server:
-      - nginx
-      strict-transport-security:
-      - max-age=31536000; includeSubDomains
-      transfer-encoding:
-      - chunked
-      vary:
-      - Accept-Encoding
-      x-content-type-options:
-      - nosniff
-    status:
-      code: 200
-      message: OK
-- request:
-    body: null
-    headers:
-      Accept:
-      - '*/*'
-      Accept-Encoding:
-      - gzip, deflate
-      CommandName:
-      - aks create
-      Connection:
-      - keep-alive
-      ParameterSetName:
-      - --resource-group --name --ssh-key-value -o
-      User-Agent:
-      - AZURECLI/2.38.0 azsdk-python-azure-mgmt-containerservice/20.0.0b Python/3.8.10
-        (Linux-5.13.0-1031-azure-x86_64-with-glibc2.29)
-    method: GET
-    uri: https://management.azure.com/subscriptions/00000000-0000-0000-0000-000000000000/providers/Microsoft.ContainerService/locations/centraluseuap/operations/164da9f3-4912-446d-9ccd-947876d29181?api-version=2016-03-30
-  response:
-    body:
-      string: "{\n  \"name\": \"f3a94d16-1249-6d44-9ccd-947876d29181\",\n  \"status\":
-        \"InProgress\",\n  \"startTime\": \"2022-07-19T06:40:27.1548451Z\"\n }"
-    headers:
-      cache-control:
-      - no-cache
-      content-length:
-      - '126'
-      content-type:
-      - application/json
-      date:
-      - Tue, 19 Jul 2022 06:48:58 GMT
-      expires:
-      - '-1'
-      pragma:
-      - no-cache
-      server:
-      - nginx
-      strict-transport-security:
-      - max-age=31536000; includeSubDomains
-      transfer-encoding:
-      - chunked
-      vary:
-      - Accept-Encoding
-      x-content-type-options:
-      - nosniff
-    status:
-      code: 200
-      message: OK
-- request:
-    body: null
-    headers:
-      Accept:
-      - '*/*'
-      Accept-Encoding:
-      - gzip, deflate
-      CommandName:
-      - aks create
-      Connection:
-      - keep-alive
-      ParameterSetName:
-      - --resource-group --name --ssh-key-value -o
-      User-Agent:
-      - AZURECLI/2.38.0 azsdk-python-azure-mgmt-containerservice/20.0.0b Python/3.8.10
-        (Linux-5.13.0-1031-azure-x86_64-with-glibc2.29)
-    method: GET
-    uri: https://management.azure.com/subscriptions/00000000-0000-0000-0000-000000000000/providers/Microsoft.ContainerService/locations/centraluseuap/operations/164da9f3-4912-446d-9ccd-947876d29181?api-version=2016-03-30
-  response:
-    body:
-      string: "{\n  \"name\": \"f3a94d16-1249-6d44-9ccd-947876d29181\",\n  \"status\":
-        \"InProgress\",\n  \"startTime\": \"2022-07-19T06:40:27.1548451Z\"\n }"
-    headers:
-      cache-control:
-      - no-cache
-      content-length:
-      - '126'
-      content-type:
-      - application/json
-      date:
-      - Tue, 19 Jul 2022 06:49:29 GMT
-      expires:
-      - '-1'
-      pragma:
-      - no-cache
-      server:
-      - nginx
-      strict-transport-security:
-      - max-age=31536000; includeSubDomains
-      transfer-encoding:
-      - chunked
-      vary:
-      - Accept-Encoding
-      x-content-type-options:
-      - nosniff
-    status:
-      code: 200
-      message: OK
-- request:
-    body: null
-    headers:
-      Accept:
-      - '*/*'
-      Accept-Encoding:
-      - gzip, deflate
-      CommandName:
-      - aks create
-      Connection:
-      - keep-alive
-      ParameterSetName:
-      - --resource-group --name --ssh-key-value -o
-      User-Agent:
-      - AZURECLI/2.38.0 azsdk-python-azure-mgmt-containerservice/20.0.0b Python/3.8.10
-        (Linux-5.13.0-1031-azure-x86_64-with-glibc2.29)
-    method: GET
-    uri: https://management.azure.com/subscriptions/00000000-0000-0000-0000-000000000000/providers/Microsoft.ContainerService/locations/centraluseuap/operations/164da9f3-4912-446d-9ccd-947876d29181?api-version=2016-03-30
-  response:
-    body:
-      string: "{\n  \"name\": \"f3a94d16-1249-6d44-9ccd-947876d29181\",\n  \"status\":
-        \"InProgress\",\n  \"startTime\": \"2022-07-19T06:40:27.1548451Z\"\n }"
-    headers:
-      cache-control:
-      - no-cache
-      content-length:
-      - '126'
-      content-type:
-      - application/json
-      date:
-      - Tue, 19 Jul 2022 06:49:59 GMT
-      expires:
-      - '-1'
-      pragma:
-      - no-cache
-      server:
-      - nginx
-      strict-transport-security:
-      - max-age=31536000; includeSubDomains
-      transfer-encoding:
-      - chunked
-      vary:
-      - Accept-Encoding
-      x-content-type-options:
-      - nosniff
-    status:
-      code: 200
-      message: OK
-- request:
-    body: null
-    headers:
-      Accept:
-      - '*/*'
-      Accept-Encoding:
-      - gzip, deflate
-      CommandName:
-      - aks create
-      Connection:
-      - keep-alive
-      ParameterSetName:
-      - --resource-group --name --ssh-key-value -o
-      User-Agent:
-      - AZURECLI/2.38.0 azsdk-python-azure-mgmt-containerservice/20.0.0b Python/3.8.10
-        (Linux-5.13.0-1031-azure-x86_64-with-glibc2.29)
-    method: GET
-    uri: https://management.azure.com/subscriptions/00000000-0000-0000-0000-000000000000/providers/Microsoft.ContainerService/locations/centraluseuap/operations/164da9f3-4912-446d-9ccd-947876d29181?api-version=2016-03-30
-  response:
-    body:
-      string: "{\n  \"name\": \"f3a94d16-1249-6d44-9ccd-947876d29181\",\n  \"status\":
-        \"InProgress\",\n  \"startTime\": \"2022-07-19T06:40:27.1548451Z\"\n }"
-    headers:
-      cache-control:
-      - no-cache
-      content-length:
-      - '126'
-      content-type:
-      - application/json
-      date:
-      - Tue, 19 Jul 2022 06:50:29 GMT
-      expires:
-      - '-1'
-      pragma:
-      - no-cache
-      server:
-      - nginx
-      strict-transport-security:
-      - max-age=31536000; includeSubDomains
-      transfer-encoding:
-      - chunked
-      vary:
-      - Accept-Encoding
-      x-content-type-options:
-      - nosniff
-    status:
-      code: 200
-      message: OK
-- request:
-    body: null
-    headers:
-      Accept:
-      - '*/*'
-      Accept-Encoding:
-      - gzip, deflate
-      CommandName:
-      - aks create
-      Connection:
-      - keep-alive
-      ParameterSetName:
-      - --resource-group --name --ssh-key-value -o
-      User-Agent:
-      - AZURECLI/2.38.0 azsdk-python-azure-mgmt-containerservice/20.0.0b Python/3.8.10
-        (Linux-5.13.0-1031-azure-x86_64-with-glibc2.29)
-    method: GET
-    uri: https://management.azure.com/subscriptions/00000000-0000-0000-0000-000000000000/providers/Microsoft.ContainerService/locations/centraluseuap/operations/164da9f3-4912-446d-9ccd-947876d29181?api-version=2016-03-30
-  response:
-    body:
-      string: "{\n  \"name\": \"f3a94d16-1249-6d44-9ccd-947876d29181\",\n  \"status\":
-        \"InProgress\",\n  \"startTime\": \"2022-07-19T06:40:27.1548451Z\"\n }"
-    headers:
-      cache-control:
-      - no-cache
-      content-length:
-      - '126'
-      content-type:
-      - application/json
-      date:
-      - Tue, 19 Jul 2022 06:50:59 GMT
-      expires:
-      - '-1'
-      pragma:
-      - no-cache
-      server:
-      - nginx
-      strict-transport-security:
-      - max-age=31536000; includeSubDomains
-      transfer-encoding:
-      - chunked
-      vary:
-      - Accept-Encoding
-      x-content-type-options:
-      - nosniff
-    status:
-      code: 200
-      message: OK
-- request:
-    body: null
-    headers:
-      Accept:
-      - '*/*'
-      Accept-Encoding:
-      - gzip, deflate
-      CommandName:
-      - aks create
-      Connection:
-      - keep-alive
-      ParameterSetName:
-      - --resource-group --name --ssh-key-value -o
-      User-Agent:
-      - AZURECLI/2.38.0 azsdk-python-azure-mgmt-containerservice/20.0.0b Python/3.8.10
-        (Linux-5.13.0-1031-azure-x86_64-with-glibc2.29)
-    method: GET
-    uri: https://management.azure.com/subscriptions/00000000-0000-0000-0000-000000000000/providers/Microsoft.ContainerService/locations/centraluseuap/operations/164da9f3-4912-446d-9ccd-947876d29181?api-version=2016-03-30
-  response:
-    body:
-      string: "{\n  \"name\": \"f3a94d16-1249-6d44-9ccd-947876d29181\",\n  \"status\":
-        \"InProgress\",\n  \"startTime\": \"2022-07-19T06:40:27.1548451Z\"\n }"
-    headers:
-      cache-control:
-      - no-cache
-      content-length:
-      - '126'
-      content-type:
-      - application/json
-      date:
-      - Tue, 19 Jul 2022 06:51:29 GMT
-      expires:
-      - '-1'
-      pragma:
-      - no-cache
-      server:
-      - nginx
-      strict-transport-security:
-      - max-age=31536000; includeSubDomains
-      transfer-encoding:
-      - chunked
-      vary:
-      - Accept-Encoding
-      x-content-type-options:
-      - nosniff
-    status:
-      code: 200
-      message: OK
-- request:
-    body: null
-    headers:
-      Accept:
-      - '*/*'
-      Accept-Encoding:
-      - gzip, deflate
-      CommandName:
-      - aks create
-      Connection:
-      - keep-alive
-      ParameterSetName:
-      - --resource-group --name --ssh-key-value -o
-      User-Agent:
-      - AZURECLI/2.38.0 azsdk-python-azure-mgmt-containerservice/20.0.0b Python/3.8.10
-        (Linux-5.13.0-1031-azure-x86_64-with-glibc2.29)
-    method: GET
-    uri: https://management.azure.com/subscriptions/00000000-0000-0000-0000-000000000000/providers/Microsoft.ContainerService/locations/centraluseuap/operations/164da9f3-4912-446d-9ccd-947876d29181?api-version=2016-03-30
-  response:
-    body:
-      string: "{\n  \"name\": \"f3a94d16-1249-6d44-9ccd-947876d29181\",\n  \"status\":
-        \"InProgress\",\n  \"startTime\": \"2022-07-19T06:40:27.1548451Z\"\n }"
-    headers:
-      cache-control:
-      - no-cache
-      content-length:
-      - '126'
-      content-type:
-      - application/json
-      date:
-      - Tue, 19 Jul 2022 06:51:59 GMT
-      expires:
-      - '-1'
-      pragma:
-      - no-cache
-      server:
-      - nginx
-      strict-transport-security:
-      - max-age=31536000; includeSubDomains
-      transfer-encoding:
-      - chunked
-      vary:
-      - Accept-Encoding
-      x-content-type-options:
-      - nosniff
-    status:
-      code: 200
-      message: OK
-- request:
-    body: null
-    headers:
-      Accept:
-      - '*/*'
-      Accept-Encoding:
-      - gzip, deflate
-      CommandName:
-      - aks create
-      Connection:
-      - keep-alive
-      ParameterSetName:
-      - --resource-group --name --ssh-key-value -o
-      User-Agent:
-      - AZURECLI/2.38.0 azsdk-python-azure-mgmt-containerservice/20.0.0b Python/3.8.10
-        (Linux-5.13.0-1031-azure-x86_64-with-glibc2.29)
-    method: GET
-    uri: https://management.azure.com/subscriptions/00000000-0000-0000-0000-000000000000/providers/Microsoft.ContainerService/locations/centraluseuap/operations/164da9f3-4912-446d-9ccd-947876d29181?api-version=2016-03-30
-  response:
-    body:
-      string: "{\n  \"name\": \"f3a94d16-1249-6d44-9ccd-947876d29181\",\n  \"status\":
-        \"InProgress\",\n  \"startTime\": \"2022-07-19T06:40:27.1548451Z\"\n }"
-    headers:
-      cache-control:
-      - no-cache
-      content-length:
-      - '126'
-      content-type:
-      - application/json
-      date:
-      - Tue, 19 Jul 2022 06:52:30 GMT
-      expires:
-      - '-1'
-      pragma:
-      - no-cache
-      server:
-      - nginx
-      strict-transport-security:
-      - max-age=31536000; includeSubDomains
-      transfer-encoding:
-      - chunked
-      vary:
-      - Accept-Encoding
-      x-content-type-options:
-      - nosniff
-    status:
-      code: 200
-      message: OK
-- request:
-    body: null
-    headers:
-      Accept:
-      - '*/*'
-      Accept-Encoding:
-      - gzip, deflate
-      CommandName:
-      - aks create
-      Connection:
-      - keep-alive
-      ParameterSetName:
-      - --resource-group --name --ssh-key-value -o
-      User-Agent:
-      - AZURECLI/2.38.0 azsdk-python-azure-mgmt-containerservice/20.0.0b Python/3.8.10
-        (Linux-5.13.0-1031-azure-x86_64-with-glibc2.29)
-    method: GET
-    uri: https://management.azure.com/subscriptions/00000000-0000-0000-0000-000000000000/providers/Microsoft.ContainerService/locations/centraluseuap/operations/164da9f3-4912-446d-9ccd-947876d29181?api-version=2016-03-30
-  response:
-    body:
-      string: "{\n  \"name\": \"f3a94d16-1249-6d44-9ccd-947876d29181\",\n  \"status\":
-        \"InProgress\",\n  \"startTime\": \"2022-07-19T06:40:27.1548451Z\"\n }"
-    headers:
-      cache-control:
-      - no-cache
-      content-length:
-      - '126'
-      content-type:
-      - application/json
-      date:
-      - Tue, 19 Jul 2022 06:52:59 GMT
-      expires:
-      - '-1'
-      pragma:
-      - no-cache
-      server:
-      - nginx
-      strict-transport-security:
-      - max-age=31536000; includeSubDomains
-      transfer-encoding:
-      - chunked
-      vary:
-      - Accept-Encoding
-      x-content-type-options:
-      - nosniff
-    status:
-      code: 200
-      message: OK
-- request:
-    body: null
-    headers:
-      Accept:
-      - '*/*'
-      Accept-Encoding:
-      - gzip, deflate
-      CommandName:
-      - aks create
-      Connection:
-      - keep-alive
-      ParameterSetName:
-      - --resource-group --name --ssh-key-value -o
-      User-Agent:
-      - AZURECLI/2.38.0 azsdk-python-azure-mgmt-containerservice/20.0.0b Python/3.8.10
-        (Linux-5.13.0-1031-azure-x86_64-with-glibc2.29)
-    method: GET
-    uri: https://management.azure.com/subscriptions/00000000-0000-0000-0000-000000000000/providers/Microsoft.ContainerService/locations/centraluseuap/operations/164da9f3-4912-446d-9ccd-947876d29181?api-version=2016-03-30
-  response:
-    body:
-      string: "{\n  \"name\": \"f3a94d16-1249-6d44-9ccd-947876d29181\",\n  \"status\":
-        \"InProgress\",\n  \"startTime\": \"2022-07-19T06:40:27.1548451Z\"\n }"
-    headers:
-      cache-control:
-      - no-cache
-      content-length:
-      - '126'
-      content-type:
-      - application/json
-      date:
-      - Tue, 19 Jul 2022 06:53:29 GMT
-      expires:
-      - '-1'
-      pragma:
-      - no-cache
-      server:
-      - nginx
-      strict-transport-security:
-      - max-age=31536000; includeSubDomains
-      transfer-encoding:
-      - chunked
-      vary:
-      - Accept-Encoding
-      x-content-type-options:
-      - nosniff
-    status:
-      code: 200
-      message: OK
-- request:
-    body: null
-    headers:
-      Accept:
-      - '*/*'
-      Accept-Encoding:
-      - gzip, deflate
-      CommandName:
-      - aks create
-      Connection:
-      - keep-alive
-      ParameterSetName:
-      - --resource-group --name --ssh-key-value -o
-      User-Agent:
-      - AZURECLI/2.38.0 azsdk-python-azure-mgmt-containerservice/20.0.0b Python/3.8.10
-        (Linux-5.13.0-1031-azure-x86_64-with-glibc2.29)
-    method: GET
-    uri: https://management.azure.com/subscriptions/00000000-0000-0000-0000-000000000000/providers/Microsoft.ContainerService/locations/centraluseuap/operations/164da9f3-4912-446d-9ccd-947876d29181?api-version=2016-03-30
-  response:
-    body:
-      string: "{\n  \"name\": \"f3a94d16-1249-6d44-9ccd-947876d29181\",\n  \"status\":
-        \"InProgress\",\n  \"startTime\": \"2022-07-19T06:40:27.1548451Z\"\n }"
-    headers:
-      cache-control:
-      - no-cache
-      content-length:
-      - '126'
-      content-type:
-      - application/json
-      date:
-      - Tue, 19 Jul 2022 06:54:00 GMT
-      expires:
-      - '-1'
-      pragma:
-      - no-cache
-      server:
-      - nginx
-      strict-transport-security:
-      - max-age=31536000; includeSubDomains
-      transfer-encoding:
-      - chunked
-      vary:
-      - Accept-Encoding
-      x-content-type-options:
-      - nosniff
-    status:
-      code: 200
-      message: OK
-- request:
-    body: null
-    headers:
-      Accept:
-      - '*/*'
-      Accept-Encoding:
-      - gzip, deflate
-      CommandName:
-      - aks create
-      Connection:
-      - keep-alive
-      ParameterSetName:
-      - --resource-group --name --ssh-key-value -o
-      User-Agent:
-      - AZURECLI/2.38.0 azsdk-python-azure-mgmt-containerservice/20.0.0b Python/3.8.10
-        (Linux-5.13.0-1031-azure-x86_64-with-glibc2.29)
-    method: GET
-    uri: https://management.azure.com/subscriptions/00000000-0000-0000-0000-000000000000/providers/Microsoft.ContainerService/locations/centraluseuap/operations/164da9f3-4912-446d-9ccd-947876d29181?api-version=2016-03-30
-  response:
-    body:
-      string: "{\n  \"name\": \"f3a94d16-1249-6d44-9ccd-947876d29181\",\n  \"status\":
-        \"InProgress\",\n  \"startTime\": \"2022-07-19T06:40:27.1548451Z\"\n }"
-    headers:
-      cache-control:
-      - no-cache
-      content-length:
-      - '126'
-      content-type:
-      - application/json
-      date:
-      - Tue, 19 Jul 2022 06:54:30 GMT
-      expires:
-      - '-1'
-      pragma:
-      - no-cache
-      server:
-      - nginx
-      strict-transport-security:
-      - max-age=31536000; includeSubDomains
-      transfer-encoding:
-      - chunked
-      vary:
-      - Accept-Encoding
-      x-content-type-options:
-      - nosniff
-    status:
-      code: 200
-      message: OK
-- request:
-    body: null
-    headers:
-      Accept:
-      - '*/*'
-      Accept-Encoding:
-      - gzip, deflate
-      CommandName:
-      - aks create
-      Connection:
-      - keep-alive
-      ParameterSetName:
-      - --resource-group --name --ssh-key-value -o
-      User-Agent:
-      - AZURECLI/2.38.0 azsdk-python-azure-mgmt-containerservice/20.0.0b Python/3.8.10
-        (Linux-5.13.0-1031-azure-x86_64-with-glibc2.29)
-    method: GET
-    uri: https://management.azure.com/subscriptions/00000000-0000-0000-0000-000000000000/providers/Microsoft.ContainerService/locations/centraluseuap/operations/164da9f3-4912-446d-9ccd-947876d29181?api-version=2016-03-30
-  response:
-    body:
-      string: "{\n  \"name\": \"f3a94d16-1249-6d44-9ccd-947876d29181\",\n  \"status\":
-        \"InProgress\",\n  \"startTime\": \"2022-07-19T06:40:27.1548451Z\"\n }"
-    headers:
-      cache-control:
-      - no-cache
-      content-length:
-      - '126'
-      content-type:
-      - application/json
-      date:
-      - Tue, 19 Jul 2022 06:55:01 GMT
-      expires:
-      - '-1'
-      pragma:
-      - no-cache
-      server:
-      - nginx
-      strict-transport-security:
-      - max-age=31536000; includeSubDomains
-      transfer-encoding:
-      - chunked
-      vary:
-      - Accept-Encoding
-      x-content-type-options:
-      - nosniff
-    status:
-      code: 200
-      message: OK
-- request:
-    body: null
-    headers:
-      Accept:
-      - '*/*'
-      Accept-Encoding:
-      - gzip, deflate
-      CommandName:
-      - aks create
-      Connection:
-      - keep-alive
-      ParameterSetName:
-      - --resource-group --name --ssh-key-value -o
-      User-Agent:
-      - AZURECLI/2.38.0 azsdk-python-azure-mgmt-containerservice/20.0.0b Python/3.8.10
-        (Linux-5.13.0-1031-azure-x86_64-with-glibc2.29)
-    method: GET
-    uri: https://management.azure.com/subscriptions/00000000-0000-0000-0000-000000000000/providers/Microsoft.ContainerService/locations/centraluseuap/operations/164da9f3-4912-446d-9ccd-947876d29181?api-version=2016-03-30
-  response:
-    body:
-      string: "{\n  \"name\": \"f3a94d16-1249-6d44-9ccd-947876d29181\",\n  \"status\":
-        \"InProgress\",\n  \"startTime\": \"2022-07-19T06:40:27.1548451Z\"\n }"
-    headers:
-      cache-control:
-      - no-cache
-      content-length:
-      - '126'
-      content-type:
-      - application/json
-      date:
-      - Tue, 19 Jul 2022 06:55:30 GMT
-      expires:
-      - '-1'
-      pragma:
-      - no-cache
-      server:
-      - nginx
-      strict-transport-security:
-      - max-age=31536000; includeSubDomains
-      transfer-encoding:
-      - chunked
-      vary:
-      - Accept-Encoding
-      x-content-type-options:
-      - nosniff
-    status:
-      code: 200
-      message: OK
-- request:
-    body: null
-    headers:
-      Accept:
-      - '*/*'
-      Accept-Encoding:
-      - gzip, deflate
-      CommandName:
-      - aks create
-      Connection:
-      - keep-alive
-      ParameterSetName:
-      - --resource-group --name --ssh-key-value -o
-      User-Agent:
-      - AZURECLI/2.38.0 azsdk-python-azure-mgmt-containerservice/20.0.0b Python/3.8.10
-        (Linux-5.13.0-1031-azure-x86_64-with-glibc2.29)
-    method: GET
-    uri: https://management.azure.com/subscriptions/00000000-0000-0000-0000-000000000000/providers/Microsoft.ContainerService/locations/centraluseuap/operations/164da9f3-4912-446d-9ccd-947876d29181?api-version=2016-03-30
-  response:
-    body:
-      string: "{\n  \"name\": \"f3a94d16-1249-6d44-9ccd-947876d29181\",\n  \"status\":
-        \"InProgress\",\n  \"startTime\": \"2022-07-19T06:40:27.1548451Z\"\n }"
-    headers:
-      cache-control:
-      - no-cache
-      content-length:
-      - '126'
-      content-type:
-      - application/json
-      date:
-      - Tue, 19 Jul 2022 06:56:01 GMT
-      expires:
-      - '-1'
-      pragma:
-      - no-cache
-      server:
-      - nginx
-      strict-transport-security:
-      - max-age=31536000; includeSubDomains
-      transfer-encoding:
-      - chunked
-      vary:
-      - Accept-Encoding
-      x-content-type-options:
-      - nosniff
-    status:
-      code: 200
-      message: OK
-- request:
-    body: null
-    headers:
-      Accept:
-      - '*/*'
-      Accept-Encoding:
-      - gzip, deflate
-      CommandName:
-      - aks create
-      Connection:
-      - keep-alive
-      ParameterSetName:
-      - --resource-group --name --ssh-key-value -o
-      User-Agent:
-      - AZURECLI/2.38.0 azsdk-python-azure-mgmt-containerservice/20.0.0b Python/3.8.10
-        (Linux-5.13.0-1031-azure-x86_64-with-glibc2.29)
-    method: GET
-    uri: https://management.azure.com/subscriptions/00000000-0000-0000-0000-000000000000/providers/Microsoft.ContainerService/locations/centraluseuap/operations/164da9f3-4912-446d-9ccd-947876d29181?api-version=2016-03-30
-  response:
-    body:
-      string: "{\n  \"name\": \"f3a94d16-1249-6d44-9ccd-947876d29181\",\n  \"status\":
-        \"InProgress\",\n  \"startTime\": \"2022-07-19T06:40:27.1548451Z\"\n }"
-    headers:
-      cache-control:
-      - no-cache
-      content-length:
-      - '126'
-      content-type:
-      - application/json
-      date:
-      - Tue, 19 Jul 2022 06:56:30 GMT
-      expires:
-      - '-1'
-      pragma:
-      - no-cache
-      server:
-      - nginx
-      strict-transport-security:
-      - max-age=31536000; includeSubDomains
-      transfer-encoding:
-      - chunked
-      vary:
-      - Accept-Encoding
-      x-content-type-options:
-      - nosniff
-    status:
-      code: 200
-      message: OK
-- request:
-    body: null
-    headers:
-      Accept:
-      - '*/*'
-      Accept-Encoding:
-      - gzip, deflate
-      CommandName:
-      - aks create
-      Connection:
-      - keep-alive
-      ParameterSetName:
-      - --resource-group --name --ssh-key-value -o
-      User-Agent:
-      - AZURECLI/2.38.0 azsdk-python-azure-mgmt-containerservice/20.0.0b Python/3.8.10
-        (Linux-5.13.0-1031-azure-x86_64-with-glibc2.29)
-    method: GET
-    uri: https://management.azure.com/subscriptions/00000000-0000-0000-0000-000000000000/providers/Microsoft.ContainerService/locations/centraluseuap/operations/164da9f3-4912-446d-9ccd-947876d29181?api-version=2016-03-30
-  response:
-    body:
-      string: "{\n  \"name\": \"f3a94d16-1249-6d44-9ccd-947876d29181\",\n  \"status\":
-        \"InProgress\",\n  \"startTime\": \"2022-07-19T06:40:27.1548451Z\"\n }"
-    headers:
-      cache-control:
-      - no-cache
-      content-length:
-      - '126'
-      content-type:
-      - application/json
-      date:
-      - Tue, 19 Jul 2022 06:57:01 GMT
-      expires:
-      - '-1'
-      pragma:
-      - no-cache
-      server:
-      - nginx
-      strict-transport-security:
-      - max-age=31536000; includeSubDomains
-      transfer-encoding:
-      - chunked
-      vary:
-      - Accept-Encoding
-      x-content-type-options:
-      - nosniff
-    status:
-      code: 200
-      message: OK
-- request:
-    body: null
-    headers:
-      Accept:
-      - '*/*'
-      Accept-Encoding:
-      - gzip, deflate
-      CommandName:
-      - aks create
-      Connection:
-      - keep-alive
-      ParameterSetName:
-      - --resource-group --name --ssh-key-value -o
-      User-Agent:
-      - AZURECLI/2.38.0 azsdk-python-azure-mgmt-containerservice/20.0.0b Python/3.8.10
-        (Linux-5.13.0-1031-azure-x86_64-with-glibc2.29)
-    method: GET
-    uri: https://management.azure.com/subscriptions/00000000-0000-0000-0000-000000000000/providers/Microsoft.ContainerService/locations/centraluseuap/operations/164da9f3-4912-446d-9ccd-947876d29181?api-version=2016-03-30
-  response:
-    body:
-      string: "{\n  \"name\": \"f3a94d16-1249-6d44-9ccd-947876d29181\",\n  \"status\":
-        \"InProgress\",\n  \"startTime\": \"2022-07-19T06:40:27.1548451Z\"\n }"
-    headers:
-      cache-control:
-      - no-cache
-      content-length:
-      - '126'
-      content-type:
-      - application/json
-      date:
-      - Tue, 19 Jul 2022 06:57:31 GMT
-      expires:
-      - '-1'
-      pragma:
-      - no-cache
-      server:
-      - nginx
-      strict-transport-security:
-      - max-age=31536000; includeSubDomains
-      transfer-encoding:
-      - chunked
-      vary:
-      - Accept-Encoding
-      x-content-type-options:
-      - nosniff
-    status:
-      code: 200
-      message: OK
-- request:
-    body: null
-    headers:
-      Accept:
-      - '*/*'
-      Accept-Encoding:
-      - gzip, deflate
-      CommandName:
-      - aks create
-      Connection:
-      - keep-alive
-      ParameterSetName:
-      - --resource-group --name --ssh-key-value -o
-      User-Agent:
-      - AZURECLI/2.38.0 azsdk-python-azure-mgmt-containerservice/20.0.0b Python/3.8.10
-        (Linux-5.13.0-1031-azure-x86_64-with-glibc2.29)
-    method: GET
-    uri: https://management.azure.com/subscriptions/00000000-0000-0000-0000-000000000000/providers/Microsoft.ContainerService/locations/centraluseuap/operations/164da9f3-4912-446d-9ccd-947876d29181?api-version=2016-03-30
-  response:
-    body:
-      string: "{\n  \"name\": \"f3a94d16-1249-6d44-9ccd-947876d29181\",\n  \"status\":
-        \"InProgress\",\n  \"startTime\": \"2022-07-19T06:40:27.1548451Z\"\n }"
-    headers:
-      cache-control:
-      - no-cache
-      content-length:
-      - '126'
-      content-type:
-      - application/json
-      date:
-      - Tue, 19 Jul 2022 06:58:01 GMT
-      expires:
-      - '-1'
-      pragma:
-      - no-cache
-      server:
-      - nginx
-      strict-transport-security:
-      - max-age=31536000; includeSubDomains
-      transfer-encoding:
-      - chunked
-      vary:
-      - Accept-Encoding
-      x-content-type-options:
-      - nosniff
-    status:
-      code: 200
-      message: OK
-- request:
-    body: null
-    headers:
-      Accept:
-      - '*/*'
-      Accept-Encoding:
-      - gzip, deflate
-      CommandName:
-      - aks create
-      Connection:
-      - keep-alive
-      ParameterSetName:
-      - --resource-group --name --ssh-key-value -o
-      User-Agent:
-      - AZURECLI/2.38.0 azsdk-python-azure-mgmt-containerservice/20.0.0b Python/3.8.10
-        (Linux-5.13.0-1031-azure-x86_64-with-glibc2.29)
-    method: GET
-    uri: https://management.azure.com/subscriptions/00000000-0000-0000-0000-000000000000/providers/Microsoft.ContainerService/locations/centraluseuap/operations/164da9f3-4912-446d-9ccd-947876d29181?api-version=2016-03-30
-  response:
-    body:
-      string: "{\n  \"name\": \"f3a94d16-1249-6d44-9ccd-947876d29181\",\n  \"status\":
-        \"InProgress\",\n  \"startTime\": \"2022-07-19T06:40:27.1548451Z\"\n }"
-    headers:
-      cache-control:
-      - no-cache
-      content-length:
-      - '126'
-      content-type:
-      - application/json
-      date:
-      - Tue, 19 Jul 2022 06:58:31 GMT
-      expires:
-      - '-1'
-      pragma:
-      - no-cache
-      server:
-      - nginx
-      strict-transport-security:
-      - max-age=31536000; includeSubDomains
-      transfer-encoding:
-      - chunked
-      vary:
-      - Accept-Encoding
-      x-content-type-options:
-      - nosniff
-    status:
-      code: 200
-      message: OK
-- request:
-    body: null
-    headers:
-      Accept:
-      - '*/*'
-      Accept-Encoding:
-      - gzip, deflate
-      CommandName:
-      - aks create
-      Connection:
-      - keep-alive
-      ParameterSetName:
-      - --resource-group --name --ssh-key-value -o
-      User-Agent:
-      - AZURECLI/2.38.0 azsdk-python-azure-mgmt-containerservice/20.0.0b Python/3.8.10
-        (Linux-5.13.0-1031-azure-x86_64-with-glibc2.29)
-    method: GET
-    uri: https://management.azure.com/subscriptions/00000000-0000-0000-0000-000000000000/providers/Microsoft.ContainerService/locations/centraluseuap/operations/164da9f3-4912-446d-9ccd-947876d29181?api-version=2016-03-30
-  response:
-    body:
-      string: "{\n  \"name\": \"f3a94d16-1249-6d44-9ccd-947876d29181\",\n  \"status\":
-        \"InProgress\",\n  \"startTime\": \"2022-07-19T06:40:27.1548451Z\"\n }"
-    headers:
-      cache-control:
-      - no-cache
-      content-length:
-      - '126'
-      content-type:
-      - application/json
-      date:
-      - Tue, 19 Jul 2022 06:59:01 GMT
-      expires:
-      - '-1'
-      pragma:
-      - no-cache
-      server:
-      - nginx
-      strict-transport-security:
-      - max-age=31536000; includeSubDomains
-      transfer-encoding:
-      - chunked
-      vary:
-      - Accept-Encoding
-      x-content-type-options:
-      - nosniff
-    status:
-      code: 200
-      message: OK
-- request:
-    body: null
-    headers:
-      Accept:
-      - '*/*'
-      Accept-Encoding:
-      - gzip, deflate
-      CommandName:
-      - aks create
-      Connection:
-      - keep-alive
-      ParameterSetName:
-      - --resource-group --name --ssh-key-value -o
-      User-Agent:
-      - AZURECLI/2.38.0 azsdk-python-azure-mgmt-containerservice/20.0.0b Python/3.8.10
-        (Linux-5.13.0-1031-azure-x86_64-with-glibc2.29)
-    method: GET
-    uri: https://management.azure.com/subscriptions/00000000-0000-0000-0000-000000000000/providers/Microsoft.ContainerService/locations/centraluseuap/operations/164da9f3-4912-446d-9ccd-947876d29181?api-version=2016-03-30
-  response:
-    body:
-      string: "{\n  \"name\": \"f3a94d16-1249-6d44-9ccd-947876d29181\",\n  \"status\":
-        \"InProgress\",\n  \"startTime\": \"2022-07-19T06:40:27.1548451Z\"\n }"
-    headers:
-      cache-control:
-      - no-cache
-      content-length:
-      - '126'
-      content-type:
-      - application/json
-      date:
-      - Tue, 19 Jul 2022 06:59:31 GMT
-      expires:
-      - '-1'
-      pragma:
-      - no-cache
-      server:
-      - nginx
-      strict-transport-security:
-      - max-age=31536000; includeSubDomains
-      transfer-encoding:
-      - chunked
-      vary:
-      - Accept-Encoding
-      x-content-type-options:
-      - nosniff
-    status:
-      code: 200
-      message: OK
-- request:
-    body: null
-    headers:
-      Accept:
-      - '*/*'
-      Accept-Encoding:
-      - gzip, deflate
-      CommandName:
-      - aks create
-      Connection:
-      - keep-alive
-      ParameterSetName:
-      - --resource-group --name --ssh-key-value -o
-      User-Agent:
-      - AZURECLI/2.38.0 azsdk-python-azure-mgmt-containerservice/20.0.0b Python/3.8.10
-        (Linux-5.13.0-1031-azure-x86_64-with-glibc2.29)
-    method: GET
-    uri: https://management.azure.com/subscriptions/00000000-0000-0000-0000-000000000000/providers/Microsoft.ContainerService/locations/centraluseuap/operations/164da9f3-4912-446d-9ccd-947876d29181?api-version=2016-03-30
-  response:
-    body:
-      string: "{\n  \"name\": \"f3a94d16-1249-6d44-9ccd-947876d29181\",\n  \"status\":
-        \"InProgress\",\n  \"startTime\": \"2022-07-19T06:40:27.1548451Z\"\n }"
-    headers:
-      cache-control:
-      - no-cache
-      content-length:
-      - '126'
-      content-type:
-      - application/json
-      date:
-      - Tue, 19 Jul 2022 07:00:02 GMT
-      expires:
-      - '-1'
-      pragma:
-      - no-cache
-      server:
-      - nginx
-      strict-transport-security:
-      - max-age=31536000; includeSubDomains
-      transfer-encoding:
-      - chunked
-      vary:
-      - Accept-Encoding
-      x-content-type-options:
-      - nosniff
-    status:
-      code: 200
-      message: OK
-- request:
-    body: null
-    headers:
-      Accept:
-      - '*/*'
-      Accept-Encoding:
-      - gzip, deflate
-      CommandName:
-      - aks create
-      Connection:
-      - keep-alive
-      ParameterSetName:
-      - --resource-group --name --ssh-key-value -o
-      User-Agent:
-      - AZURECLI/2.38.0 azsdk-python-azure-mgmt-containerservice/20.0.0b Python/3.8.10
-        (Linux-5.13.0-1031-azure-x86_64-with-glibc2.29)
-    method: GET
-    uri: https://management.azure.com/subscriptions/00000000-0000-0000-0000-000000000000/providers/Microsoft.ContainerService/locations/centraluseuap/operations/164da9f3-4912-446d-9ccd-947876d29181?api-version=2016-03-30
-  response:
-    body:
-      string: "{\n  \"name\": \"f3a94d16-1249-6d44-9ccd-947876d29181\",\n  \"status\":
-        \"InProgress\",\n  \"startTime\": \"2022-07-19T06:40:27.1548451Z\"\n }"
-    headers:
-      cache-control:
-      - no-cache
-      content-length:
-      - '126'
-      content-type:
-      - application/json
-      date:
-      - Tue, 19 Jul 2022 07:00:31 GMT
-      expires:
-      - '-1'
-      pragma:
-      - no-cache
-      server:
-      - nginx
-      strict-transport-security:
-      - max-age=31536000; includeSubDomains
-      transfer-encoding:
-      - chunked
-      vary:
-      - Accept-Encoding
-      x-content-type-options:
-      - nosniff
-    status:
-      code: 200
-      message: OK
-- request:
-    body: null
-    headers:
-      Accept:
-      - '*/*'
-      Accept-Encoding:
-      - gzip, deflate
-      CommandName:
-      - aks create
-      Connection:
-      - keep-alive
-      ParameterSetName:
-      - --resource-group --name --ssh-key-value -o
-      User-Agent:
-      - AZURECLI/2.38.0 azsdk-python-azure-mgmt-containerservice/20.0.0b Python/3.8.10
-        (Linux-5.13.0-1031-azure-x86_64-with-glibc2.29)
-    method: GET
-    uri: https://management.azure.com/subscriptions/00000000-0000-0000-0000-000000000000/providers/Microsoft.ContainerService/locations/centraluseuap/operations/164da9f3-4912-446d-9ccd-947876d29181?api-version=2016-03-30
-  response:
-    body:
-      string: "{\n  \"name\": \"f3a94d16-1249-6d44-9ccd-947876d29181\",\n  \"status\":
-        \"InProgress\",\n  \"startTime\": \"2022-07-19T06:40:27.1548451Z\"\n }"
-    headers:
-      cache-control:
-      - no-cache
-      content-length:
-      - '126'
-      content-type:
-      - application/json
-      date:
-      - Tue, 19 Jul 2022 07:01:01 GMT
-      expires:
-      - '-1'
-      pragma:
-      - no-cache
-      server:
-      - nginx
-      strict-transport-security:
-      - max-age=31536000; includeSubDomains
-      transfer-encoding:
-      - chunked
-      vary:
-      - Accept-Encoding
-      x-content-type-options:
-      - nosniff
-    status:
-      code: 200
-      message: OK
-- request:
-    body: null
-    headers:
-      Accept:
-      - '*/*'
-      Accept-Encoding:
-      - gzip, deflate
-      CommandName:
-      - aks create
-      Connection:
-      - keep-alive
-      ParameterSetName:
-      - --resource-group --name --ssh-key-value -o
-      User-Agent:
-      - AZURECLI/2.38.0 azsdk-python-azure-mgmt-containerservice/20.0.0b Python/3.8.10
-        (Linux-5.13.0-1031-azure-x86_64-with-glibc2.29)
-    method: GET
-    uri: https://management.azure.com/subscriptions/00000000-0000-0000-0000-000000000000/providers/Microsoft.ContainerService/locations/centraluseuap/operations/164da9f3-4912-446d-9ccd-947876d29181?api-version=2016-03-30
-  response:
-    body:
-      string: "{\n  \"name\": \"f3a94d16-1249-6d44-9ccd-947876d29181\",\n  \"status\":
-        \"InProgress\",\n  \"startTime\": \"2022-07-19T06:40:27.1548451Z\"\n }"
-    headers:
-      cache-control:
-      - no-cache
-      content-length:
-      - '126'
-      content-type:
-      - application/json
-      date:
-      - Tue, 19 Jul 2022 07:01:32 GMT
-      expires:
-      - '-1'
-      pragma:
-      - no-cache
-      server:
-      - nginx
-      strict-transport-security:
-      - max-age=31536000; includeSubDomains
-      transfer-encoding:
-      - chunked
-      vary:
-      - Accept-Encoding
-      x-content-type-options:
-      - nosniff
-    status:
-      code: 200
-      message: OK
-- request:
-    body: null
-    headers:
-      Accept:
-      - '*/*'
-      Accept-Encoding:
-      - gzip, deflate
-      CommandName:
-      - aks create
-      Connection:
-      - keep-alive
-      ParameterSetName:
-      - --resource-group --name --ssh-key-value -o
-      User-Agent:
-      - AZURECLI/2.38.0 azsdk-python-azure-mgmt-containerservice/20.0.0b Python/3.8.10
-        (Linux-5.13.0-1031-azure-x86_64-with-glibc2.29)
-    method: GET
-    uri: https://management.azure.com/subscriptions/00000000-0000-0000-0000-000000000000/providers/Microsoft.ContainerService/locations/centraluseuap/operations/164da9f3-4912-446d-9ccd-947876d29181?api-version=2016-03-30
-  response:
-    body:
-      string: "{\n  \"name\": \"f3a94d16-1249-6d44-9ccd-947876d29181\",\n  \"status\":
-        \"InProgress\",\n  \"startTime\": \"2022-07-19T06:40:27.1548451Z\"\n }"
-    headers:
-      cache-control:
-      - no-cache
-      content-length:
-      - '126'
-      content-type:
-      - application/json
-      date:
-      - Tue, 19 Jul 2022 07:02:01 GMT
-      expires:
-      - '-1'
-      pragma:
-      - no-cache
-      server:
-      - nginx
-      strict-transport-security:
-      - max-age=31536000; includeSubDomains
-      transfer-encoding:
-      - chunked
-      vary:
-      - Accept-Encoding
-      x-content-type-options:
-      - nosniff
-    status:
-      code: 200
-      message: OK
-- request:
-    body: null
-    headers:
-      Accept:
-      - '*/*'
-      Accept-Encoding:
-      - gzip, deflate
-      CommandName:
-      - aks create
-      Connection:
-      - keep-alive
-      ParameterSetName:
-      - --resource-group --name --ssh-key-value -o
-      User-Agent:
-      - AZURECLI/2.38.0 azsdk-python-azure-mgmt-containerservice/20.0.0b Python/3.8.10
-        (Linux-5.13.0-1031-azure-x86_64-with-glibc2.29)
-    method: GET
-    uri: https://management.azure.com/subscriptions/00000000-0000-0000-0000-000000000000/providers/Microsoft.ContainerService/locations/centraluseuap/operations/164da9f3-4912-446d-9ccd-947876d29181?api-version=2016-03-30
-  response:
-    body:
-      string: "{\n  \"name\": \"f3a94d16-1249-6d44-9ccd-947876d29181\",\n  \"status\":
-        \"InProgress\",\n  \"startTime\": \"2022-07-19T06:40:27.1548451Z\"\n }"
-    headers:
-      cache-control:
-      - no-cache
-      content-length:
-      - '126'
-      content-type:
-      - application/json
-      date:
-      - Tue, 19 Jul 2022 07:02:32 GMT
-      expires:
-      - '-1'
-      pragma:
-      - no-cache
-      server:
-      - nginx
-      strict-transport-security:
-      - max-age=31536000; includeSubDomains
-      transfer-encoding:
-      - chunked
-      vary:
-      - Accept-Encoding
-      x-content-type-options:
-      - nosniff
-    status:
-      code: 200
-      message: OK
-- request:
-    body: null
-    headers:
-      Accept:
-      - '*/*'
-      Accept-Encoding:
-      - gzip, deflate
-      CommandName:
-      - aks create
-      Connection:
-      - keep-alive
-      ParameterSetName:
-      - --resource-group --name --ssh-key-value -o
-      User-Agent:
-      - AZURECLI/2.38.0 azsdk-python-azure-mgmt-containerservice/20.0.0b Python/3.8.10
-        (Linux-5.13.0-1031-azure-x86_64-with-glibc2.29)
-    method: GET
-    uri: https://management.azure.com/subscriptions/00000000-0000-0000-0000-000000000000/providers/Microsoft.ContainerService/locations/centraluseuap/operations/164da9f3-4912-446d-9ccd-947876d29181?api-version=2016-03-30
-  response:
-    body:
-      string: "{\n  \"name\": \"f3a94d16-1249-6d44-9ccd-947876d29181\",\n  \"status\":
-        \"InProgress\",\n  \"startTime\": \"2022-07-19T06:40:27.1548451Z\"\n }"
-    headers:
-      cache-control:
-      - no-cache
-      content-length:
-      - '126'
-      content-type:
-      - application/json
-      date:
-      - Tue, 19 Jul 2022 07:03:02 GMT
-      expires:
-      - '-1'
-      pragma:
-      - no-cache
-      server:
-      - nginx
-      strict-transport-security:
-      - max-age=31536000; includeSubDomains
-      transfer-encoding:
-      - chunked
-      vary:
-      - Accept-Encoding
-      x-content-type-options:
-      - nosniff
-    status:
-      code: 200
-      message: OK
-- request:
-    body: null
-    headers:
-      Accept:
-      - '*/*'
-      Accept-Encoding:
-      - gzip, deflate
-      CommandName:
-      - aks create
-      Connection:
-      - keep-alive
-      ParameterSetName:
-      - --resource-group --name --ssh-key-value -o
-      User-Agent:
-      - AZURECLI/2.38.0 azsdk-python-azure-mgmt-containerservice/20.0.0b Python/3.8.10
-        (Linux-5.13.0-1031-azure-x86_64-with-glibc2.29)
-    method: GET
-    uri: https://management.azure.com/subscriptions/00000000-0000-0000-0000-000000000000/providers/Microsoft.ContainerService/locations/centraluseuap/operations/164da9f3-4912-446d-9ccd-947876d29181?api-version=2016-03-30
-  response:
-    body:
-      string: "{\n  \"name\": \"f3a94d16-1249-6d44-9ccd-947876d29181\",\n  \"status\":
-        \"InProgress\",\n  \"startTime\": \"2022-07-19T06:40:27.1548451Z\"\n }"
-    headers:
-      cache-control:
-      - no-cache
-      content-length:
-      - '126'
-      content-type:
-      - application/json
-      date:
-      - Tue, 19 Jul 2022 07:03:33 GMT
-      expires:
-      - '-1'
-      pragma:
-      - no-cache
-      server:
-      - nginx
-      strict-transport-security:
-      - max-age=31536000; includeSubDomains
-      transfer-encoding:
-      - chunked
-      vary:
-      - Accept-Encoding
-      x-content-type-options:
-      - nosniff
-    status:
-      code: 200
-      message: OK
-- request:
-    body: null
-    headers:
-      Accept:
-      - '*/*'
-      Accept-Encoding:
-      - gzip, deflate
-      CommandName:
-      - aks create
-      Connection:
-      - keep-alive
-      ParameterSetName:
-      - --resource-group --name --ssh-key-value -o
-      User-Agent:
-      - AZURECLI/2.38.0 azsdk-python-azure-mgmt-containerservice/20.0.0b Python/3.8.10
-        (Linux-5.13.0-1031-azure-x86_64-with-glibc2.29)
-    method: GET
-    uri: https://management.azure.com/subscriptions/00000000-0000-0000-0000-000000000000/providers/Microsoft.ContainerService/locations/centraluseuap/operations/164da9f3-4912-446d-9ccd-947876d29181?api-version=2016-03-30
-  response:
-    body:
-      string: "{\n  \"name\": \"f3a94d16-1249-6d44-9ccd-947876d29181\",\n  \"status\":
-        \"InProgress\",\n  \"startTime\": \"2022-07-19T06:40:27.1548451Z\"\n }"
-    headers:
-      cache-control:
-      - no-cache
-      content-length:
-      - '126'
-      content-type:
-      - application/json
-      date:
-      - Tue, 19 Jul 2022 07:04:03 GMT
-      expires:
-      - '-1'
-      pragma:
-      - no-cache
-      server:
-      - nginx
-      strict-transport-security:
-      - max-age=31536000; includeSubDomains
-      transfer-encoding:
-      - chunked
-      vary:
-      - Accept-Encoding
-      x-content-type-options:
-      - nosniff
-    status:
-      code: 200
-      message: OK
-- request:
-    body: null
-    headers:
-      Accept:
-      - '*/*'
-      Accept-Encoding:
-      - gzip, deflate
-      CommandName:
-      - aks create
-      Connection:
-      - keep-alive
-      ParameterSetName:
-      - --resource-group --name --ssh-key-value -o
-      User-Agent:
-      - AZURECLI/2.38.0 azsdk-python-azure-mgmt-containerservice/20.0.0b Python/3.8.10
-        (Linux-5.13.0-1031-azure-x86_64-with-glibc2.29)
-    method: GET
-    uri: https://management.azure.com/subscriptions/00000000-0000-0000-0000-000000000000/providers/Microsoft.ContainerService/locations/centraluseuap/operations/164da9f3-4912-446d-9ccd-947876d29181?api-version=2016-03-30
-  response:
-    body:
-      string: "{\n  \"name\": \"f3a94d16-1249-6d44-9ccd-947876d29181\",\n  \"status\":
-        \"InProgress\",\n  \"startTime\": \"2022-07-19T06:40:27.1548451Z\"\n }"
-    headers:
-      cache-control:
-      - no-cache
-      content-length:
-      - '126'
-      content-type:
-      - application/json
-      date:
-      - Tue, 19 Jul 2022 07:04:32 GMT
-      expires:
-      - '-1'
-      pragma:
-      - no-cache
-      server:
-      - nginx
-      strict-transport-security:
-      - max-age=31536000; includeSubDomains
-      transfer-encoding:
-      - chunked
-      vary:
-      - Accept-Encoding
-      x-content-type-options:
-      - nosniff
-    status:
-      code: 200
-      message: OK
-- request:
-    body: null
-    headers:
-      Accept:
-      - '*/*'
-      Accept-Encoding:
-      - gzip, deflate
-      CommandName:
-      - aks create
-      Connection:
-      - keep-alive
-      ParameterSetName:
-      - --resource-group --name --ssh-key-value -o
-      User-Agent:
-      - AZURECLI/2.38.0 azsdk-python-azure-mgmt-containerservice/20.0.0b Python/3.8.10
-        (Linux-5.13.0-1031-azure-x86_64-with-glibc2.29)
-    method: GET
-    uri: https://management.azure.com/subscriptions/00000000-0000-0000-0000-000000000000/providers/Microsoft.ContainerService/locations/centraluseuap/operations/164da9f3-4912-446d-9ccd-947876d29181?api-version=2016-03-30
-  response:
-    body:
-      string: "{\n  \"name\": \"f3a94d16-1249-6d44-9ccd-947876d29181\",\n  \"status\":
-        \"InProgress\",\n  \"startTime\": \"2022-07-19T06:40:27.1548451Z\"\n }"
-    headers:
-      cache-control:
-      - no-cache
-      content-length:
-      - '126'
-      content-type:
-      - application/json
-      date:
-      - Tue, 19 Jul 2022 07:05:03 GMT
-      expires:
-      - '-1'
-      pragma:
-      - no-cache
-      server:
-      - nginx
-      strict-transport-security:
-      - max-age=31536000; includeSubDomains
-      transfer-encoding:
-      - chunked
-      vary:
-      - Accept-Encoding
-      x-content-type-options:
-      - nosniff
-    status:
-      code: 200
-      message: OK
-- request:
-    body: null
-    headers:
-      Accept:
-      - '*/*'
-      Accept-Encoding:
-      - gzip, deflate
-      CommandName:
-      - aks create
-      Connection:
-      - keep-alive
-      ParameterSetName:
-      - --resource-group --name --ssh-key-value -o
-      User-Agent:
-      - AZURECLI/2.38.0 azsdk-python-azure-mgmt-containerservice/20.0.0b Python/3.8.10
-        (Linux-5.13.0-1031-azure-x86_64-with-glibc2.29)
-    method: GET
-    uri: https://management.azure.com/subscriptions/00000000-0000-0000-0000-000000000000/providers/Microsoft.ContainerService/locations/centraluseuap/operations/164da9f3-4912-446d-9ccd-947876d29181?api-version=2016-03-30
-  response:
-    body:
-      string: "{\n  \"name\": \"f3a94d16-1249-6d44-9ccd-947876d29181\",\n  \"status\":
-        \"InProgress\",\n  \"startTime\": \"2022-07-19T06:40:27.1548451Z\"\n }"
-    headers:
-      cache-control:
-      - no-cache
-      content-length:
-      - '126'
-      content-type:
-      - application/json
-      date:
-      - Tue, 19 Jul 2022 07:05:33 GMT
-      expires:
-      - '-1'
-      pragma:
-      - no-cache
-      server:
-      - nginx
-      strict-transport-security:
-      - max-age=31536000; includeSubDomains
-      transfer-encoding:
-      - chunked
-      vary:
-      - Accept-Encoding
-      x-content-type-options:
-      - nosniff
-    status:
-      code: 200
-      message: OK
-- request:
-    body: null
-    headers:
-      Accept:
-      - '*/*'
-      Accept-Encoding:
-      - gzip, deflate
-      CommandName:
-      - aks create
-      Connection:
-      - keep-alive
-      ParameterSetName:
-      - --resource-group --name --ssh-key-value -o
-      User-Agent:
-      - AZURECLI/2.38.0 azsdk-python-azure-mgmt-containerservice/20.0.0b Python/3.8.10
-        (Linux-5.13.0-1031-azure-x86_64-with-glibc2.29)
-    method: GET
-    uri: https://management.azure.com/subscriptions/00000000-0000-0000-0000-000000000000/providers/Microsoft.ContainerService/locations/centraluseuap/operations/164da9f3-4912-446d-9ccd-947876d29181?api-version=2016-03-30
-  response:
-    body:
-      string: "{\n  \"name\": \"f3a94d16-1249-6d44-9ccd-947876d29181\",\n  \"status\":
-        \"InProgress\",\n  \"startTime\": \"2022-07-19T06:40:27.1548451Z\"\n }"
-    headers:
-      cache-control:
-      - no-cache
-      content-length:
-      - '126'
-      content-type:
-      - application/json
-      date:
-      - Tue, 19 Jul 2022 07:06:03 GMT
-      expires:
-      - '-1'
-      pragma:
-      - no-cache
-      server:
-      - nginx
-      strict-transport-security:
-      - max-age=31536000; includeSubDomains
-      transfer-encoding:
-      - chunked
-      vary:
-      - Accept-Encoding
-      x-content-type-options:
-      - nosniff
-    status:
-      code: 200
-      message: OK
-- request:
-    body: null
-    headers:
-      Accept:
-      - '*/*'
-      Accept-Encoding:
-      - gzip, deflate
-      CommandName:
-      - aks create
-      Connection:
-      - keep-alive
-      ParameterSetName:
-      - --resource-group --name --ssh-key-value -o
-      User-Agent:
-      - AZURECLI/2.38.0 azsdk-python-azure-mgmt-containerservice/20.0.0b Python/3.8.10
-        (Linux-5.13.0-1031-azure-x86_64-with-glibc2.29)
-    method: GET
-    uri: https://management.azure.com/subscriptions/00000000-0000-0000-0000-000000000000/providers/Microsoft.ContainerService/locations/centraluseuap/operations/164da9f3-4912-446d-9ccd-947876d29181?api-version=2016-03-30
-  response:
-    body:
-      string: "{\n  \"name\": \"f3a94d16-1249-6d44-9ccd-947876d29181\",\n  \"status\":
-        \"InProgress\",\n  \"startTime\": \"2022-07-19T06:40:27.1548451Z\"\n }"
-    headers:
-      cache-control:
-      - no-cache
-      content-length:
-      - '126'
-      content-type:
-      - application/json
-      date:
-      - Tue, 19 Jul 2022 07:06:33 GMT
-      expires:
-      - '-1'
-      pragma:
-      - no-cache
-      server:
-      - nginx
-      strict-transport-security:
-      - max-age=31536000; includeSubDomains
-      transfer-encoding:
-      - chunked
-      vary:
-      - Accept-Encoding
-      x-content-type-options:
-      - nosniff
-    status:
-      code: 200
-      message: OK
-- request:
-    body: null
-    headers:
-      Accept:
-      - '*/*'
-      Accept-Encoding:
-      - gzip, deflate
-      CommandName:
-      - aks create
-      Connection:
-      - keep-alive
-      ParameterSetName:
-      - --resource-group --name --ssh-key-value -o
-      User-Agent:
-      - AZURECLI/2.38.0 azsdk-python-azure-mgmt-containerservice/20.0.0b Python/3.8.10
-        (Linux-5.13.0-1031-azure-x86_64-with-glibc2.29)
-    method: GET
-    uri: https://management.azure.com/subscriptions/00000000-0000-0000-0000-000000000000/providers/Microsoft.ContainerService/locations/centraluseuap/operations/164da9f3-4912-446d-9ccd-947876d29181?api-version=2016-03-30
-  response:
-    body:
-      string: "{\n  \"name\": \"f3a94d16-1249-6d44-9ccd-947876d29181\",\n  \"status\":
-        \"InProgress\",\n  \"startTime\": \"2022-07-19T06:40:27.1548451Z\"\n }"
-    headers:
-      cache-control:
-      - no-cache
-      content-length:
-      - '126'
-      content-type:
-      - application/json
-      date:
-      - Tue, 19 Jul 2022 07:07:03 GMT
-      expires:
-      - '-1'
-      pragma:
-      - no-cache
-      server:
-      - nginx
-      strict-transport-security:
-      - max-age=31536000; includeSubDomains
-      transfer-encoding:
-      - chunked
-      vary:
-      - Accept-Encoding
-      x-content-type-options:
-      - nosniff
-    status:
-      code: 200
-      message: OK
-- request:
-    body: null
-    headers:
-      Accept:
-      - '*/*'
-      Accept-Encoding:
-      - gzip, deflate
-      CommandName:
-      - aks create
-      Connection:
-      - keep-alive
-      ParameterSetName:
-      - --resource-group --name --ssh-key-value -o
-      User-Agent:
-      - AZURECLI/2.38.0 azsdk-python-azure-mgmt-containerservice/20.0.0b Python/3.8.10
-        (Linux-5.13.0-1031-azure-x86_64-with-glibc2.29)
-    method: GET
-    uri: https://management.azure.com/subscriptions/00000000-0000-0000-0000-000000000000/providers/Microsoft.ContainerService/locations/centraluseuap/operations/164da9f3-4912-446d-9ccd-947876d29181?api-version=2016-03-30
-  response:
-    body:
-      string: "{\n  \"name\": \"f3a94d16-1249-6d44-9ccd-947876d29181\",\n  \"status\":
-        \"InProgress\",\n  \"startTime\": \"2022-07-19T06:40:27.1548451Z\"\n }"
-    headers:
-      cache-control:
-      - no-cache
-      content-length:
-      - '126'
-      content-type:
-      - application/json
-      date:
-      - Tue, 19 Jul 2022 07:07:33 GMT
-      expires:
-      - '-1'
-      pragma:
-      - no-cache
-      server:
-      - nginx
-      strict-transport-security:
-      - max-age=31536000; includeSubDomains
-      transfer-encoding:
-      - chunked
-      vary:
-      - Accept-Encoding
-      x-content-type-options:
-      - nosniff
-    status:
-      code: 200
-      message: OK
-- request:
-    body: null
-    headers:
-      Accept:
-      - '*/*'
-      Accept-Encoding:
-      - gzip, deflate
-      CommandName:
-      - aks create
-      Connection:
-      - keep-alive
-      ParameterSetName:
-      - --resource-group --name --ssh-key-value -o
-      User-Agent:
-      - AZURECLI/2.38.0 azsdk-python-azure-mgmt-containerservice/20.0.0b Python/3.8.10
-        (Linux-5.13.0-1031-azure-x86_64-with-glibc2.29)
-    method: GET
-    uri: https://management.azure.com/subscriptions/00000000-0000-0000-0000-000000000000/providers/Microsoft.ContainerService/locations/centraluseuap/operations/164da9f3-4912-446d-9ccd-947876d29181?api-version=2016-03-30
-  response:
-    body:
-      string: "{\n  \"name\": \"f3a94d16-1249-6d44-9ccd-947876d29181\",\n  \"status\":
-        \"InProgress\",\n  \"startTime\": \"2022-07-19T06:40:27.1548451Z\"\n }"
-    headers:
-      cache-control:
-      - no-cache
-      content-length:
-      - '126'
-      content-type:
-      - application/json
-      date:
-      - Tue, 19 Jul 2022 07:08:03 GMT
-      expires:
-      - '-1'
-      pragma:
-      - no-cache
-      server:
-      - nginx
-      strict-transport-security:
-      - max-age=31536000; includeSubDomains
-      transfer-encoding:
-      - chunked
-      vary:
-      - Accept-Encoding
-      x-content-type-options:
-      - nosniff
-    status:
-      code: 200
-      message: OK
-- request:
-    body: null
-    headers:
-      Accept:
-      - '*/*'
-      Accept-Encoding:
-      - gzip, deflate
-      CommandName:
-      - aks create
-      Connection:
-      - keep-alive
-      ParameterSetName:
-      - --resource-group --name --ssh-key-value -o
-      User-Agent:
-      - AZURECLI/2.38.0 azsdk-python-azure-mgmt-containerservice/20.0.0b Python/3.8.10
-        (Linux-5.13.0-1031-azure-x86_64-with-glibc2.29)
-    method: GET
-    uri: https://management.azure.com/subscriptions/00000000-0000-0000-0000-000000000000/providers/Microsoft.ContainerService/locations/centraluseuap/operations/164da9f3-4912-446d-9ccd-947876d29181?api-version=2016-03-30
-  response:
-    body:
-      string: "{\n  \"name\": \"f3a94d16-1249-6d44-9ccd-947876d29181\",\n  \"status\":
-        \"InProgress\",\n  \"startTime\": \"2022-07-19T06:40:27.1548451Z\"\n }"
-    headers:
-      cache-control:
-      - no-cache
-      content-length:
-      - '126'
-      content-type:
-      - application/json
-      date:
-      - Tue, 19 Jul 2022 07:08:34 GMT
-      expires:
-      - '-1'
-      pragma:
-      - no-cache
-      server:
-      - nginx
-      strict-transport-security:
-      - max-age=31536000; includeSubDomains
-      transfer-encoding:
-      - chunked
-      vary:
-      - Accept-Encoding
-      x-content-type-options:
-      - nosniff
-    status:
-      code: 200
-      message: OK
-- request:
-    body: null
-    headers:
-      Accept:
-      - '*/*'
-      Accept-Encoding:
-      - gzip, deflate
-      CommandName:
-      - aks create
-      Connection:
-      - keep-alive
-      ParameterSetName:
-      - --resource-group --name --ssh-key-value -o
-      User-Agent:
-      - AZURECLI/2.38.0 azsdk-python-azure-mgmt-containerservice/20.0.0b Python/3.8.10
-        (Linux-5.13.0-1031-azure-x86_64-with-glibc2.29)
-    method: GET
-    uri: https://management.azure.com/subscriptions/00000000-0000-0000-0000-000000000000/providers/Microsoft.ContainerService/locations/centraluseuap/operations/164da9f3-4912-446d-9ccd-947876d29181?api-version=2016-03-30
-  response:
-    body:
-      string: "{\n  \"name\": \"f3a94d16-1249-6d44-9ccd-947876d29181\",\n  \"status\":
-        \"InProgress\",\n  \"startTime\": \"2022-07-19T06:40:27.1548451Z\"\n }"
-    headers:
-      cache-control:
-      - no-cache
-      content-length:
-      - '126'
-      content-type:
-      - application/json
-      date:
-      - Tue, 19 Jul 2022 07:09:03 GMT
-      expires:
-      - '-1'
-      pragma:
-      - no-cache
-      server:
-      - nginx
-      strict-transport-security:
-      - max-age=31536000; includeSubDomains
-      transfer-encoding:
-      - chunked
-      vary:
-      - Accept-Encoding
-      x-content-type-options:
-      - nosniff
-    status:
-      code: 200
-      message: OK
-- request:
-    body: null
-    headers:
-      Accept:
-      - '*/*'
-      Accept-Encoding:
-      - gzip, deflate
-      CommandName:
-      - aks create
-      Connection:
-      - keep-alive
-      ParameterSetName:
-      - --resource-group --name --ssh-key-value -o
-      User-Agent:
-      - AZURECLI/2.38.0 azsdk-python-azure-mgmt-containerservice/20.0.0b Python/3.8.10
-        (Linux-5.13.0-1031-azure-x86_64-with-glibc2.29)
-    method: GET
-    uri: https://management.azure.com/subscriptions/00000000-0000-0000-0000-000000000000/providers/Microsoft.ContainerService/locations/centraluseuap/operations/164da9f3-4912-446d-9ccd-947876d29181?api-version=2016-03-30
-  response:
-    body:
-      string: "{\n  \"name\": \"f3a94d16-1249-6d44-9ccd-947876d29181\",\n  \"status\":
-        \"InProgress\",\n  \"startTime\": \"2022-07-19T06:40:27.1548451Z\"\n }"
-    headers:
-      cache-control:
-      - no-cache
-      content-length:
-      - '126'
-      content-type:
-      - application/json
-      date:
-      - Tue, 19 Jul 2022 07:09:34 GMT
-      expires:
-      - '-1'
-      pragma:
-      - no-cache
-      server:
-      - nginx
-      strict-transport-security:
-      - max-age=31536000; includeSubDomains
-      transfer-encoding:
-      - chunked
-      vary:
-      - Accept-Encoding
-      x-content-type-options:
-      - nosniff
-    status:
-      code: 200
-      message: OK
-- request:
-    body: null
-    headers:
-      Accept:
-      - '*/*'
-      Accept-Encoding:
-      - gzip, deflate
-      CommandName:
-      - aks create
-      Connection:
-      - keep-alive
-      ParameterSetName:
-      - --resource-group --name --ssh-key-value -o
-      User-Agent:
-      - AZURECLI/2.38.0 azsdk-python-azure-mgmt-containerservice/20.0.0b Python/3.8.10
-        (Linux-5.13.0-1031-azure-x86_64-with-glibc2.29)
-    method: GET
-    uri: https://management.azure.com/subscriptions/00000000-0000-0000-0000-000000000000/providers/Microsoft.ContainerService/locations/centraluseuap/operations/164da9f3-4912-446d-9ccd-947876d29181?api-version=2016-03-30
-  response:
-    body:
-      string: "{\n  \"name\": \"f3a94d16-1249-6d44-9ccd-947876d29181\",\n  \"status\":
-        \"InProgress\",\n  \"startTime\": \"2022-07-19T06:40:27.1548451Z\"\n }"
-    headers:
-      cache-control:
-      - no-cache
-      content-length:
-      - '126'
-      content-type:
-      - application/json
-      date:
-      - Tue, 19 Jul 2022 07:10:03 GMT
-      expires:
-      - '-1'
-      pragma:
-      - no-cache
-      server:
-      - nginx
-      strict-transport-security:
-      - max-age=31536000; includeSubDomains
-      transfer-encoding:
-      - chunked
-      vary:
-      - Accept-Encoding
-      x-content-type-options:
-      - nosniff
-    status:
-      code: 200
-      message: OK
-- request:
-    body: null
-    headers:
-      Accept:
-      - '*/*'
-      Accept-Encoding:
-      - gzip, deflate
-      CommandName:
-      - aks create
-      Connection:
-      - keep-alive
-      ParameterSetName:
-      - --resource-group --name --ssh-key-value -o
-      User-Agent:
-      - AZURECLI/2.38.0 azsdk-python-azure-mgmt-containerservice/20.0.0b Python/3.8.10
-        (Linux-5.13.0-1031-azure-x86_64-with-glibc2.29)
-    method: GET
-    uri: https://management.azure.com/subscriptions/00000000-0000-0000-0000-000000000000/providers/Microsoft.ContainerService/locations/centraluseuap/operations/164da9f3-4912-446d-9ccd-947876d29181?api-version=2016-03-30
-  response:
-    body:
-      string: "{\n  \"name\": \"f3a94d16-1249-6d44-9ccd-947876d29181\",\n  \"status\":
-        \"InProgress\",\n  \"startTime\": \"2022-07-19T06:40:27.1548451Z\"\n }"
-    headers:
-=======
-      - https://management.azure.com/subscriptions/00000000-0000-0000-0000-000000000000/providers/Microsoft.ContainerService/locations/centraluseuap/operations/94e0501c-e69a-428c-9792-b68888a93586?api-version=2016-03-30
->>>>>>> fc8ac97d
-      cache-control:
-      - no-cache
-      content-length:
-      - '126'
-      content-type:
-      - application/json
-      date:
-<<<<<<< HEAD
-      - Tue, 19 Jul 2022 07:10:34 GMT
-=======
-      - Wed, 28 Sep 2022 10:24:05 GMT
->>>>>>> fc8ac97d
-      expires:
-      - '-1'
-      pragma:
-      - no-cache
-      server:
-      - nginx
-      strict-transport-security:
-      - max-age=31536000; includeSubDomains
-      transfer-encoding:
-      - chunked
-      vary:
-      - Accept-Encoding
-      x-content-type-options:
-      - nosniff
-<<<<<<< HEAD
-    status:
-      code: 200
-      message: OK
-- request:
-    body: null
-    headers:
-      Accept:
-      - '*/*'
-      Accept-Encoding:
-      - gzip, deflate
-      CommandName:
-      - aks create
-      Connection:
-      - keep-alive
-      ParameterSetName:
-      - --resource-group --name --ssh-key-value -o
-      User-Agent:
-      - AZURECLI/2.38.0 azsdk-python-azure-mgmt-containerservice/20.0.0b Python/3.8.10
-        (Linux-5.13.0-1031-azure-x86_64-with-glibc2.29)
-    method: GET
-    uri: https://management.azure.com/subscriptions/00000000-0000-0000-0000-000000000000/providers/Microsoft.ContainerService/locations/centraluseuap/operations/164da9f3-4912-446d-9ccd-947876d29181?api-version=2016-03-30
-  response:
-    body:
-      string: "{\n  \"name\": \"f3a94d16-1249-6d44-9ccd-947876d29181\",\n  \"status\":
-        \"InProgress\",\n  \"startTime\": \"2022-07-19T06:40:27.1548451Z\"\n }"
-    headers:
-      cache-control:
-      - no-cache
-      content-length:
-      - '126'
-      content-type:
-      - application/json
-      date:
-      - Tue, 19 Jul 2022 07:11:04 GMT
-      expires:
-      - '-1'
-      pragma:
-      - no-cache
-      server:
-      - nginx
-      strict-transport-security:
-      - max-age=31536000; includeSubDomains
-      transfer-encoding:
-      - chunked
-      vary:
-      - Accept-Encoding
-      x-content-type-options:
-      - nosniff
-    status:
-      code: 200
-      message: OK
-- request:
-    body: null
-    headers:
-      Accept:
-      - '*/*'
-      Accept-Encoding:
-      - gzip, deflate
-      CommandName:
-      - aks create
-      Connection:
-      - keep-alive
-      ParameterSetName:
-      - --resource-group --name --ssh-key-value -o
-      User-Agent:
-      - AZURECLI/2.38.0 azsdk-python-azure-mgmt-containerservice/20.0.0b Python/3.8.10
-        (Linux-5.13.0-1031-azure-x86_64-with-glibc2.29)
-    method: GET
-    uri: https://management.azure.com/subscriptions/00000000-0000-0000-0000-000000000000/providers/Microsoft.ContainerService/locations/centraluseuap/operations/164da9f3-4912-446d-9ccd-947876d29181?api-version=2016-03-30
-  response:
-    body:
-      string: "{\n  \"name\": \"f3a94d16-1249-6d44-9ccd-947876d29181\",\n  \"status\":
-        \"InProgress\",\n  \"startTime\": \"2022-07-19T06:40:27.1548451Z\"\n }"
-    headers:
-      cache-control:
-      - no-cache
-      content-length:
-      - '126'
-      content-type:
-      - application/json
-      date:
-      - Tue, 19 Jul 2022 07:11:34 GMT
-      expires:
-      - '-1'
-      pragma:
-      - no-cache
-      server:
-      - nginx
-      strict-transport-security:
-      - max-age=31536000; includeSubDomains
-      transfer-encoding:
-      - chunked
-      vary:
-      - Accept-Encoding
-      x-content-type-options:
-      - nosniff
-    status:
-      code: 200
-      message: OK
-- request:
-    body: null
-    headers:
-      Accept:
-      - '*/*'
-      Accept-Encoding:
-      - gzip, deflate
-      CommandName:
-      - aks create
-      Connection:
-      - keep-alive
-      ParameterSetName:
-      - --resource-group --name --ssh-key-value -o
-      User-Agent:
-      - AZURECLI/2.38.0 azsdk-python-azure-mgmt-containerservice/20.0.0b Python/3.8.10
-        (Linux-5.13.0-1031-azure-x86_64-with-glibc2.29)
-    method: GET
-    uri: https://management.azure.com/subscriptions/00000000-0000-0000-0000-000000000000/providers/Microsoft.ContainerService/locations/centraluseuap/operations/164da9f3-4912-446d-9ccd-947876d29181?api-version=2016-03-30
-  response:
-    body:
-      string: "{\n  \"name\": \"f3a94d16-1249-6d44-9ccd-947876d29181\",\n  \"status\":
-        \"InProgress\",\n  \"startTime\": \"2022-07-19T06:40:27.1548451Z\"\n }"
-    headers:
-      cache-control:
-      - no-cache
-      content-length:
-      - '126'
-      content-type:
-      - application/json
-      date:
-      - Tue, 19 Jul 2022 07:12:05 GMT
-      expires:
-      - '-1'
-      pragma:
-      - no-cache
-      server:
-      - nginx
-      strict-transport-security:
-      - max-age=31536000; includeSubDomains
-      transfer-encoding:
-      - chunked
-      vary:
-      - Accept-Encoding
-      x-content-type-options:
-      - nosniff
-    status:
-      code: 200
-      message: OK
-- request:
-    body: null
-    headers:
-      Accept:
-      - '*/*'
-      Accept-Encoding:
-      - gzip, deflate
-      CommandName:
-      - aks create
-      Connection:
-      - keep-alive
-      ParameterSetName:
-      - --resource-group --name --ssh-key-value -o
-      User-Agent:
-      - AZURECLI/2.38.0 azsdk-python-azure-mgmt-containerservice/20.0.0b Python/3.8.10
-        (Linux-5.13.0-1031-azure-x86_64-with-glibc2.29)
-    method: GET
-    uri: https://management.azure.com/subscriptions/00000000-0000-0000-0000-000000000000/providers/Microsoft.ContainerService/locations/centraluseuap/operations/164da9f3-4912-446d-9ccd-947876d29181?api-version=2016-03-30
-  response:
-    body:
-      string: "{\n  \"name\": \"f3a94d16-1249-6d44-9ccd-947876d29181\",\n  \"status\":
-        \"InProgress\",\n  \"startTime\": \"2022-07-19T06:40:27.1548451Z\"\n }"
-    headers:
-      cache-control:
-      - no-cache
-      content-length:
-      - '126'
-      content-type:
-      - application/json
-      date:
-      - Tue, 19 Jul 2022 07:12:34 GMT
-      expires:
-      - '-1'
-      pragma:
-      - no-cache
-      server:
-      - nginx
-      strict-transport-security:
-      - max-age=31536000; includeSubDomains
-      transfer-encoding:
-      - chunked
-      vary:
-      - Accept-Encoding
-      x-content-type-options:
-      - nosniff
-    status:
-      code: 200
-      message: OK
-- request:
-    body: null
-    headers:
-      Accept:
-      - '*/*'
-      Accept-Encoding:
-      - gzip, deflate
-      CommandName:
-      - aks create
-      Connection:
-      - keep-alive
-      ParameterSetName:
-      - --resource-group --name --ssh-key-value -o
-      User-Agent:
-      - AZURECLI/2.38.0 azsdk-python-azure-mgmt-containerservice/20.0.0b Python/3.8.10
-        (Linux-5.13.0-1031-azure-x86_64-with-glibc2.29)
-    method: GET
-    uri: https://management.azure.com/subscriptions/00000000-0000-0000-0000-000000000000/providers/Microsoft.ContainerService/locations/centraluseuap/operations/164da9f3-4912-446d-9ccd-947876d29181?api-version=2016-03-30
-  response:
-    body:
-      string: "{\n  \"name\": \"f3a94d16-1249-6d44-9ccd-947876d29181\",\n  \"status\":
-        \"InProgress\",\n  \"startTime\": \"2022-07-19T06:40:27.1548451Z\"\n }"
-    headers:
-      cache-control:
-      - no-cache
-      content-length:
-      - '126'
-      content-type:
-      - application/json
-      date:
-      - Tue, 19 Jul 2022 07:13:05 GMT
-      expires:
-      - '-1'
-      pragma:
-      - no-cache
-      server:
-      - nginx
-      strict-transport-security:
-      - max-age=31536000; includeSubDomains
-      transfer-encoding:
-      - chunked
-      vary:
-      - Accept-Encoding
-      x-content-type-options:
-      - nosniff
-    status:
-      code: 200
-      message: OK
-=======
-      x-ms-ratelimit-remaining-subscription-writes:
-      - '1197'
-    status:
-      code: 201
-      message: Created
-- request:
-    body: null
-    headers:
-      Accept:
-      - '*/*'
-      Accept-Encoding:
-      - gzip, deflate
-      CommandName:
-      - aks create
-      Connection:
-      - keep-alive
-      ParameterSetName:
-      - --resource-group --name --ssh-key-value -o
-      User-Agent:
       - AZURECLI/2.40.0 azsdk-python-azure-mgmt-containerservice/20.3.0b2 Python/3.8.10
         (Linux-5.15.0-1020-azure-x86_64-with-glibc2.29)
     method: GET
@@ -5334,545 +2163,412 @@
     status:
       code: 200
       message: OK
->>>>>>> fc8ac97d
-- request:
-    body: null
-    headers:
-      Accept:
-      - '*/*'
-      Accept-Encoding:
-      - gzip, deflate
-      CommandName:
-      - aks create
-      Connection:
-      - keep-alive
-      ParameterSetName:
-      - --resource-group --name --ssh-key-value -o
-      User-Agent:
-<<<<<<< HEAD
-      - AZURECLI/2.38.0 azsdk-python-azure-mgmt-containerservice/20.0.0b Python/3.8.10
-        (Linux-5.13.0-1031-azure-x86_64-with-glibc2.29)
-    method: GET
-    uri: https://management.azure.com/subscriptions/00000000-0000-0000-0000-000000000000/providers/Microsoft.ContainerService/locations/centraluseuap/operations/164da9f3-4912-446d-9ccd-947876d29181?api-version=2016-03-30
-  response:
-    body:
-      string: "{\n  \"name\": \"f3a94d16-1249-6d44-9ccd-947876d29181\",\n  \"status\":
-        \"InProgress\",\n  \"startTime\": \"2022-07-19T06:40:27.1548451Z\"\n }"
-=======
-      - AZURECLI/2.40.0 azsdk-python-azure-mgmt-containerservice/20.3.0b2 Python/3.8.10
-        (Linux-5.15.0-1020-azure-x86_64-with-glibc2.29)
-    method: GET
-    uri: https://management.azure.com/subscriptions/00000000-0000-0000-0000-000000000000/providers/Microsoft.ContainerService/locations/centraluseuap/operations/94e0501c-e69a-428c-9792-b68888a93586?api-version=2016-03-30
-  response:
-    body:
-      string: "{\n  \"name\": \"1c50e094-9ae6-8c42-9792-b68888a93586\",\n  \"status\":
-        \"InProgress\",\n  \"startTime\": \"2022-09-28T10:24:05.362249Z\"\n }"
->>>>>>> fc8ac97d
-    headers:
-      cache-control:
-      - no-cache
-      content-length:
-      - '125'
-      content-type:
-      - application/json
-      date:
-<<<<<<< HEAD
-      - Tue, 19 Jul 2022 07:13:35 GMT
-=======
+- request:
+    body: null
+    headers:
+      Accept:
+      - '*/*'
+      Accept-Encoding:
+      - gzip, deflate
+      CommandName:
+      - aks create
+      Connection:
+      - keep-alive
+      ParameterSetName:
+      - --resource-group --name --ssh-key-value -o
+      User-Agent:
+      - AZURECLI/2.40.0 azsdk-python-azure-mgmt-containerservice/20.3.0b2 Python/3.8.10
+        (Linux-5.15.0-1020-azure-x86_64-with-glibc2.29)
+    method: GET
+    uri: https://management.azure.com/subscriptions/00000000-0000-0000-0000-000000000000/providers/Microsoft.ContainerService/locations/centraluseuap/operations/94e0501c-e69a-428c-9792-b68888a93586?api-version=2016-03-30
+  response:
+    body:
+      string: "{\n  \"name\": \"1c50e094-9ae6-8c42-9792-b68888a93586\",\n  \"status\":
+        \"InProgress\",\n  \"startTime\": \"2022-09-28T10:24:05.362249Z\"\n }"
+    headers:
+      cache-control:
+      - no-cache
+      content-length:
+      - '125'
+      content-type:
+      - application/json
+      date:
       - Wed, 28 Sep 2022 10:45:40 GMT
->>>>>>> fc8ac97d
-      expires:
-      - '-1'
-      pragma:
-      - no-cache
-      server:
-      - nginx
-      strict-transport-security:
-      - max-age=31536000; includeSubDomains
-      transfer-encoding:
-      - chunked
-      vary:
-      - Accept-Encoding
-      x-content-type-options:
-      - nosniff
-    status:
-      code: 200
-      message: OK
-- request:
-    body: null
-    headers:
-      Accept:
-      - '*/*'
-      Accept-Encoding:
-      - gzip, deflate
-      CommandName:
-      - aks create
-      Connection:
-      - keep-alive
-      ParameterSetName:
-      - --resource-group --name --ssh-key-value -o
-      User-Agent:
-<<<<<<< HEAD
-      - AZURECLI/2.38.0 azsdk-python-azure-mgmt-containerservice/20.0.0b Python/3.8.10
-        (Linux-5.13.0-1031-azure-x86_64-with-glibc2.29)
-    method: GET
-    uri: https://management.azure.com/subscriptions/00000000-0000-0000-0000-000000000000/providers/Microsoft.ContainerService/locations/centraluseuap/operations/164da9f3-4912-446d-9ccd-947876d29181?api-version=2016-03-30
-  response:
-    body:
-      string: "{\n  \"name\": \"f3a94d16-1249-6d44-9ccd-947876d29181\",\n  \"status\":
-        \"InProgress\",\n  \"startTime\": \"2022-07-19T06:40:27.1548451Z\"\n }"
-=======
-      - AZURECLI/2.40.0 azsdk-python-azure-mgmt-containerservice/20.3.0b2 Python/3.8.10
-        (Linux-5.15.0-1020-azure-x86_64-with-glibc2.29)
-    method: GET
-    uri: https://management.azure.com/subscriptions/00000000-0000-0000-0000-000000000000/providers/Microsoft.ContainerService/locations/centraluseuap/operations/94e0501c-e69a-428c-9792-b68888a93586?api-version=2016-03-30
-  response:
-    body:
-      string: "{\n  \"name\": \"1c50e094-9ae6-8c42-9792-b68888a93586\",\n  \"status\":
-        \"InProgress\",\n  \"startTime\": \"2022-09-28T10:24:05.362249Z\"\n }"
->>>>>>> fc8ac97d
-    headers:
-      cache-control:
-      - no-cache
-      content-length:
-      - '125'
-      content-type:
-      - application/json
-      date:
-<<<<<<< HEAD
-      - Tue, 19 Jul 2022 07:14:05 GMT
-=======
+      expires:
+      - '-1'
+      pragma:
+      - no-cache
+      server:
+      - nginx
+      strict-transport-security:
+      - max-age=31536000; includeSubDomains
+      transfer-encoding:
+      - chunked
+      vary:
+      - Accept-Encoding
+      x-content-type-options:
+      - nosniff
+    status:
+      code: 200
+      message: OK
+- request:
+    body: null
+    headers:
+      Accept:
+      - '*/*'
+      Accept-Encoding:
+      - gzip, deflate
+      CommandName:
+      - aks create
+      Connection:
+      - keep-alive
+      ParameterSetName:
+      - --resource-group --name --ssh-key-value -o
+      User-Agent:
+      - AZURECLI/2.40.0 azsdk-python-azure-mgmt-containerservice/20.3.0b2 Python/3.8.10
+        (Linux-5.15.0-1020-azure-x86_64-with-glibc2.29)
+    method: GET
+    uri: https://management.azure.com/subscriptions/00000000-0000-0000-0000-000000000000/providers/Microsoft.ContainerService/locations/centraluseuap/operations/94e0501c-e69a-428c-9792-b68888a93586?api-version=2016-03-30
+  response:
+    body:
+      string: "{\n  \"name\": \"1c50e094-9ae6-8c42-9792-b68888a93586\",\n  \"status\":
+        \"InProgress\",\n  \"startTime\": \"2022-09-28T10:24:05.362249Z\"\n }"
+    headers:
+      cache-control:
+      - no-cache
+      content-length:
+      - '125'
+      content-type:
+      - application/json
+      date:
       - Wed, 28 Sep 2022 10:46:10 GMT
->>>>>>> fc8ac97d
-      expires:
-      - '-1'
-      pragma:
-      - no-cache
-      server:
-      - nginx
-      strict-transport-security:
-      - max-age=31536000; includeSubDomains
-      transfer-encoding:
-      - chunked
-      vary:
-      - Accept-Encoding
-      x-content-type-options:
-      - nosniff
-    status:
-      code: 200
-      message: OK
-- request:
-    body: null
-    headers:
-      Accept:
-      - '*/*'
-      Accept-Encoding:
-      - gzip, deflate
-      CommandName:
-      - aks create
-      Connection:
-      - keep-alive
-      ParameterSetName:
-      - --resource-group --name --ssh-key-value -o
-      User-Agent:
-<<<<<<< HEAD
-      - AZURECLI/2.38.0 azsdk-python-azure-mgmt-containerservice/20.0.0b Python/3.8.10
-        (Linux-5.13.0-1031-azure-x86_64-with-glibc2.29)
-    method: GET
-    uri: https://management.azure.com/subscriptions/00000000-0000-0000-0000-000000000000/providers/Microsoft.ContainerService/locations/centraluseuap/operations/164da9f3-4912-446d-9ccd-947876d29181?api-version=2016-03-30
-  response:
-    body:
-      string: "{\n  \"name\": \"f3a94d16-1249-6d44-9ccd-947876d29181\",\n  \"status\":
-        \"InProgress\",\n  \"startTime\": \"2022-07-19T06:40:27.1548451Z\"\n }"
-=======
-      - AZURECLI/2.40.0 azsdk-python-azure-mgmt-containerservice/20.3.0b2 Python/3.8.10
-        (Linux-5.15.0-1020-azure-x86_64-with-glibc2.29)
-    method: GET
-    uri: https://management.azure.com/subscriptions/00000000-0000-0000-0000-000000000000/providers/Microsoft.ContainerService/locations/centraluseuap/operations/94e0501c-e69a-428c-9792-b68888a93586?api-version=2016-03-30
-  response:
-    body:
-      string: "{\n  \"name\": \"1c50e094-9ae6-8c42-9792-b68888a93586\",\n  \"status\":
-        \"InProgress\",\n  \"startTime\": \"2022-09-28T10:24:05.362249Z\"\n }"
->>>>>>> fc8ac97d
-    headers:
-      cache-control:
-      - no-cache
-      content-length:
-      - '125'
-      content-type:
-      - application/json
-      date:
-<<<<<<< HEAD
-      - Tue, 19 Jul 2022 07:14:35 GMT
-=======
+      expires:
+      - '-1'
+      pragma:
+      - no-cache
+      server:
+      - nginx
+      strict-transport-security:
+      - max-age=31536000; includeSubDomains
+      transfer-encoding:
+      - chunked
+      vary:
+      - Accept-Encoding
+      x-content-type-options:
+      - nosniff
+    status:
+      code: 200
+      message: OK
+- request:
+    body: null
+    headers:
+      Accept:
+      - '*/*'
+      Accept-Encoding:
+      - gzip, deflate
+      CommandName:
+      - aks create
+      Connection:
+      - keep-alive
+      ParameterSetName:
+      - --resource-group --name --ssh-key-value -o
+      User-Agent:
+      - AZURECLI/2.40.0 azsdk-python-azure-mgmt-containerservice/20.3.0b2 Python/3.8.10
+        (Linux-5.15.0-1020-azure-x86_64-with-glibc2.29)
+    method: GET
+    uri: https://management.azure.com/subscriptions/00000000-0000-0000-0000-000000000000/providers/Microsoft.ContainerService/locations/centraluseuap/operations/94e0501c-e69a-428c-9792-b68888a93586?api-version=2016-03-30
+  response:
+    body:
+      string: "{\n  \"name\": \"1c50e094-9ae6-8c42-9792-b68888a93586\",\n  \"status\":
+        \"InProgress\",\n  \"startTime\": \"2022-09-28T10:24:05.362249Z\"\n }"
+    headers:
+      cache-control:
+      - no-cache
+      content-length:
+      - '125'
+      content-type:
+      - application/json
+      date:
       - Wed, 28 Sep 2022 10:46:40 GMT
->>>>>>> fc8ac97d
-      expires:
-      - '-1'
-      pragma:
-      - no-cache
-      server:
-      - nginx
-      strict-transport-security:
-      - max-age=31536000; includeSubDomains
-      transfer-encoding:
-      - chunked
-      vary:
-      - Accept-Encoding
-      x-content-type-options:
-      - nosniff
-    status:
-      code: 200
-      message: OK
-- request:
-    body: null
-    headers:
-      Accept:
-      - '*/*'
-      Accept-Encoding:
-      - gzip, deflate
-      CommandName:
-      - aks create
-      Connection:
-      - keep-alive
-      ParameterSetName:
-      - --resource-group --name --ssh-key-value -o
-      User-Agent:
-<<<<<<< HEAD
-      - AZURECLI/2.38.0 azsdk-python-azure-mgmt-containerservice/20.0.0b Python/3.8.10
-        (Linux-5.13.0-1031-azure-x86_64-with-glibc2.29)
-    method: GET
-    uri: https://management.azure.com/subscriptions/00000000-0000-0000-0000-000000000000/providers/Microsoft.ContainerService/locations/centraluseuap/operations/164da9f3-4912-446d-9ccd-947876d29181?api-version=2016-03-30
-  response:
-    body:
-      string: "{\n  \"name\": \"f3a94d16-1249-6d44-9ccd-947876d29181\",\n  \"status\":
-        \"InProgress\",\n  \"startTime\": \"2022-07-19T06:40:27.1548451Z\"\n }"
-=======
-      - AZURECLI/2.40.0 azsdk-python-azure-mgmt-containerservice/20.3.0b2 Python/3.8.10
-        (Linux-5.15.0-1020-azure-x86_64-with-glibc2.29)
-    method: GET
-    uri: https://management.azure.com/subscriptions/00000000-0000-0000-0000-000000000000/providers/Microsoft.ContainerService/locations/centraluseuap/operations/94e0501c-e69a-428c-9792-b68888a93586?api-version=2016-03-30
-  response:
-    body:
-      string: "{\n  \"name\": \"1c50e094-9ae6-8c42-9792-b68888a93586\",\n  \"status\":
-        \"InProgress\",\n  \"startTime\": \"2022-09-28T10:24:05.362249Z\"\n }"
->>>>>>> fc8ac97d
-    headers:
-      cache-control:
-      - no-cache
-      content-length:
-      - '125'
-      content-type:
-      - application/json
-      date:
-<<<<<<< HEAD
-      - Tue, 19 Jul 2022 07:15:05 GMT
-=======
+      expires:
+      - '-1'
+      pragma:
+      - no-cache
+      server:
+      - nginx
+      strict-transport-security:
+      - max-age=31536000; includeSubDomains
+      transfer-encoding:
+      - chunked
+      vary:
+      - Accept-Encoding
+      x-content-type-options:
+      - nosniff
+    status:
+      code: 200
+      message: OK
+- request:
+    body: null
+    headers:
+      Accept:
+      - '*/*'
+      Accept-Encoding:
+      - gzip, deflate
+      CommandName:
+      - aks create
+      Connection:
+      - keep-alive
+      ParameterSetName:
+      - --resource-group --name --ssh-key-value -o
+      User-Agent:
+      - AZURECLI/2.40.0 azsdk-python-azure-mgmt-containerservice/20.3.0b2 Python/3.8.10
+        (Linux-5.15.0-1020-azure-x86_64-with-glibc2.29)
+    method: GET
+    uri: https://management.azure.com/subscriptions/00000000-0000-0000-0000-000000000000/providers/Microsoft.ContainerService/locations/centraluseuap/operations/94e0501c-e69a-428c-9792-b68888a93586?api-version=2016-03-30
+  response:
+    body:
+      string: "{\n  \"name\": \"1c50e094-9ae6-8c42-9792-b68888a93586\",\n  \"status\":
+        \"InProgress\",\n  \"startTime\": \"2022-09-28T10:24:05.362249Z\"\n }"
+    headers:
+      cache-control:
+      - no-cache
+      content-length:
+      - '125'
+      content-type:
+      - application/json
+      date:
       - Wed, 28 Sep 2022 10:47:11 GMT
->>>>>>> fc8ac97d
-      expires:
-      - '-1'
-      pragma:
-      - no-cache
-      server:
-      - nginx
-      strict-transport-security:
-      - max-age=31536000; includeSubDomains
-      transfer-encoding:
-      - chunked
-      vary:
-      - Accept-Encoding
-      x-content-type-options:
-      - nosniff
-    status:
-      code: 200
-      message: OK
-- request:
-    body: null
-    headers:
-      Accept:
-      - '*/*'
-      Accept-Encoding:
-      - gzip, deflate
-      CommandName:
-      - aks create
-      Connection:
-      - keep-alive
-      ParameterSetName:
-      - --resource-group --name --ssh-key-value -o
-      User-Agent:
-<<<<<<< HEAD
-      - AZURECLI/2.38.0 azsdk-python-azure-mgmt-containerservice/20.0.0b Python/3.8.10
-        (Linux-5.13.0-1031-azure-x86_64-with-glibc2.29)
-    method: GET
-    uri: https://management.azure.com/subscriptions/00000000-0000-0000-0000-000000000000/providers/Microsoft.ContainerService/locations/centraluseuap/operations/164da9f3-4912-446d-9ccd-947876d29181?api-version=2016-03-30
-  response:
-    body:
-      string: "{\n  \"name\": \"f3a94d16-1249-6d44-9ccd-947876d29181\",\n  \"status\":
-        \"InProgress\",\n  \"startTime\": \"2022-07-19T06:40:27.1548451Z\"\n }"
-=======
-      - AZURECLI/2.40.0 azsdk-python-azure-mgmt-containerservice/20.3.0b2 Python/3.8.10
-        (Linux-5.15.0-1020-azure-x86_64-with-glibc2.29)
-    method: GET
-    uri: https://management.azure.com/subscriptions/00000000-0000-0000-0000-000000000000/providers/Microsoft.ContainerService/locations/centraluseuap/operations/94e0501c-e69a-428c-9792-b68888a93586?api-version=2016-03-30
-  response:
-    body:
-      string: "{\n  \"name\": \"1c50e094-9ae6-8c42-9792-b68888a93586\",\n  \"status\":
-        \"InProgress\",\n  \"startTime\": \"2022-09-28T10:24:05.362249Z\"\n }"
->>>>>>> fc8ac97d
-    headers:
-      cache-control:
-      - no-cache
-      content-length:
-      - '125'
-      content-type:
-      - application/json
-      date:
-<<<<<<< HEAD
-      - Tue, 19 Jul 2022 07:15:36 GMT
-=======
+      expires:
+      - '-1'
+      pragma:
+      - no-cache
+      server:
+      - nginx
+      strict-transport-security:
+      - max-age=31536000; includeSubDomains
+      transfer-encoding:
+      - chunked
+      vary:
+      - Accept-Encoding
+      x-content-type-options:
+      - nosniff
+    status:
+      code: 200
+      message: OK
+- request:
+    body: null
+    headers:
+      Accept:
+      - '*/*'
+      Accept-Encoding:
+      - gzip, deflate
+      CommandName:
+      - aks create
+      Connection:
+      - keep-alive
+      ParameterSetName:
+      - --resource-group --name --ssh-key-value -o
+      User-Agent:
+      - AZURECLI/2.40.0 azsdk-python-azure-mgmt-containerservice/20.3.0b2 Python/3.8.10
+        (Linux-5.15.0-1020-azure-x86_64-with-glibc2.29)
+    method: GET
+    uri: https://management.azure.com/subscriptions/00000000-0000-0000-0000-000000000000/providers/Microsoft.ContainerService/locations/centraluseuap/operations/94e0501c-e69a-428c-9792-b68888a93586?api-version=2016-03-30
+  response:
+    body:
+      string: "{\n  \"name\": \"1c50e094-9ae6-8c42-9792-b68888a93586\",\n  \"status\":
+        \"InProgress\",\n  \"startTime\": \"2022-09-28T10:24:05.362249Z\"\n }"
+    headers:
+      cache-control:
+      - no-cache
+      content-length:
+      - '125'
+      content-type:
+      - application/json
+      date:
       - Wed, 28 Sep 2022 10:47:41 GMT
->>>>>>> fc8ac97d
-      expires:
-      - '-1'
-      pragma:
-      - no-cache
-      server:
-      - nginx
-      strict-transport-security:
-      - max-age=31536000; includeSubDomains
-      transfer-encoding:
-      - chunked
-      vary:
-      - Accept-Encoding
-      x-content-type-options:
-      - nosniff
-    status:
-      code: 200
-      message: OK
-- request:
-    body: null
-    headers:
-      Accept:
-      - '*/*'
-      Accept-Encoding:
-      - gzip, deflate
-      CommandName:
-      - aks create
-      Connection:
-      - keep-alive
-      ParameterSetName:
-      - --resource-group --name --ssh-key-value -o
-      User-Agent:
-<<<<<<< HEAD
-      - AZURECLI/2.38.0 azsdk-python-azure-mgmt-containerservice/20.0.0b Python/3.8.10
-        (Linux-5.13.0-1031-azure-x86_64-with-glibc2.29)
-    method: GET
-    uri: https://management.azure.com/subscriptions/00000000-0000-0000-0000-000000000000/providers/Microsoft.ContainerService/locations/centraluseuap/operations/164da9f3-4912-446d-9ccd-947876d29181?api-version=2016-03-30
-  response:
-    body:
-      string: "{\n  \"name\": \"f3a94d16-1249-6d44-9ccd-947876d29181\",\n  \"status\":
-        \"InProgress\",\n  \"startTime\": \"2022-07-19T06:40:27.1548451Z\"\n }"
-=======
-      - AZURECLI/2.40.0 azsdk-python-azure-mgmt-containerservice/20.3.0b2 Python/3.8.10
-        (Linux-5.15.0-1020-azure-x86_64-with-glibc2.29)
-    method: GET
-    uri: https://management.azure.com/subscriptions/00000000-0000-0000-0000-000000000000/providers/Microsoft.ContainerService/locations/centraluseuap/operations/94e0501c-e69a-428c-9792-b68888a93586?api-version=2016-03-30
-  response:
-    body:
-      string: "{\n  \"name\": \"1c50e094-9ae6-8c42-9792-b68888a93586\",\n  \"status\":
-        \"InProgress\",\n  \"startTime\": \"2022-09-28T10:24:05.362249Z\"\n }"
->>>>>>> fc8ac97d
-    headers:
-      cache-control:
-      - no-cache
-      content-length:
-      - '125'
-      content-type:
-      - application/json
-      date:
-<<<<<<< HEAD
-      - Tue, 19 Jul 2022 07:16:05 GMT
-=======
+      expires:
+      - '-1'
+      pragma:
+      - no-cache
+      server:
+      - nginx
+      strict-transport-security:
+      - max-age=31536000; includeSubDomains
+      transfer-encoding:
+      - chunked
+      vary:
+      - Accept-Encoding
+      x-content-type-options:
+      - nosniff
+    status:
+      code: 200
+      message: OK
+- request:
+    body: null
+    headers:
+      Accept:
+      - '*/*'
+      Accept-Encoding:
+      - gzip, deflate
+      CommandName:
+      - aks create
+      Connection:
+      - keep-alive
+      ParameterSetName:
+      - --resource-group --name --ssh-key-value -o
+      User-Agent:
+      - AZURECLI/2.40.0 azsdk-python-azure-mgmt-containerservice/20.3.0b2 Python/3.8.10
+        (Linux-5.15.0-1020-azure-x86_64-with-glibc2.29)
+    method: GET
+    uri: https://management.azure.com/subscriptions/00000000-0000-0000-0000-000000000000/providers/Microsoft.ContainerService/locations/centraluseuap/operations/94e0501c-e69a-428c-9792-b68888a93586?api-version=2016-03-30
+  response:
+    body:
+      string: "{\n  \"name\": \"1c50e094-9ae6-8c42-9792-b68888a93586\",\n  \"status\":
+        \"InProgress\",\n  \"startTime\": \"2022-09-28T10:24:05.362249Z\"\n }"
+    headers:
+      cache-control:
+      - no-cache
+      content-length:
+      - '125'
+      content-type:
+      - application/json
+      date:
       - Wed, 28 Sep 2022 10:48:11 GMT
->>>>>>> fc8ac97d
-      expires:
-      - '-1'
-      pragma:
-      - no-cache
-      server:
-      - nginx
-      strict-transport-security:
-      - max-age=31536000; includeSubDomains
-      transfer-encoding:
-      - chunked
-      vary:
-      - Accept-Encoding
-      x-content-type-options:
-      - nosniff
-    status:
-      code: 200
-      message: OK
-- request:
-    body: null
-    headers:
-      Accept:
-      - '*/*'
-      Accept-Encoding:
-      - gzip, deflate
-      CommandName:
-      - aks create
-      Connection:
-      - keep-alive
-      ParameterSetName:
-      - --resource-group --name --ssh-key-value -o
-      User-Agent:
-<<<<<<< HEAD
-      - AZURECLI/2.38.0 azsdk-python-azure-mgmt-containerservice/20.0.0b Python/3.8.10
-        (Linux-5.13.0-1031-azure-x86_64-with-glibc2.29)
-    method: GET
-    uri: https://management.azure.com/subscriptions/00000000-0000-0000-0000-000000000000/providers/Microsoft.ContainerService/locations/centraluseuap/operations/164da9f3-4912-446d-9ccd-947876d29181?api-version=2016-03-30
-  response:
-    body:
-      string: "{\n  \"name\": \"f3a94d16-1249-6d44-9ccd-947876d29181\",\n  \"status\":
-        \"InProgress\",\n  \"startTime\": \"2022-07-19T06:40:27.1548451Z\"\n }"
-=======
-      - AZURECLI/2.40.0 azsdk-python-azure-mgmt-containerservice/20.3.0b2 Python/3.8.10
-        (Linux-5.15.0-1020-azure-x86_64-with-glibc2.29)
-    method: GET
-    uri: https://management.azure.com/subscriptions/00000000-0000-0000-0000-000000000000/providers/Microsoft.ContainerService/locations/centraluseuap/operations/94e0501c-e69a-428c-9792-b68888a93586?api-version=2016-03-30
-  response:
-    body:
-      string: "{\n  \"name\": \"1c50e094-9ae6-8c42-9792-b68888a93586\",\n  \"status\":
-        \"InProgress\",\n  \"startTime\": \"2022-09-28T10:24:05.362249Z\"\n }"
->>>>>>> fc8ac97d
-    headers:
-      cache-control:
-      - no-cache
-      content-length:
-      - '125'
-      content-type:
-      - application/json
-      date:
-<<<<<<< HEAD
-      - Tue, 19 Jul 2022 07:16:35 GMT
-=======
+      expires:
+      - '-1'
+      pragma:
+      - no-cache
+      server:
+      - nginx
+      strict-transport-security:
+      - max-age=31536000; includeSubDomains
+      transfer-encoding:
+      - chunked
+      vary:
+      - Accept-Encoding
+      x-content-type-options:
+      - nosniff
+    status:
+      code: 200
+      message: OK
+- request:
+    body: null
+    headers:
+      Accept:
+      - '*/*'
+      Accept-Encoding:
+      - gzip, deflate
+      CommandName:
+      - aks create
+      Connection:
+      - keep-alive
+      ParameterSetName:
+      - --resource-group --name --ssh-key-value -o
+      User-Agent:
+      - AZURECLI/2.40.0 azsdk-python-azure-mgmt-containerservice/20.3.0b2 Python/3.8.10
+        (Linux-5.15.0-1020-azure-x86_64-with-glibc2.29)
+    method: GET
+    uri: https://management.azure.com/subscriptions/00000000-0000-0000-0000-000000000000/providers/Microsoft.ContainerService/locations/centraluseuap/operations/94e0501c-e69a-428c-9792-b68888a93586?api-version=2016-03-30
+  response:
+    body:
+      string: "{\n  \"name\": \"1c50e094-9ae6-8c42-9792-b68888a93586\",\n  \"status\":
+        \"InProgress\",\n  \"startTime\": \"2022-09-28T10:24:05.362249Z\"\n }"
+    headers:
+      cache-control:
+      - no-cache
+      content-length:
+      - '125'
+      content-type:
+      - application/json
+      date:
       - Wed, 28 Sep 2022 10:48:41 GMT
->>>>>>> fc8ac97d
-      expires:
-      - '-1'
-      pragma:
-      - no-cache
-      server:
-      - nginx
-      strict-transport-security:
-      - max-age=31536000; includeSubDomains
-      transfer-encoding:
-      - chunked
-      vary:
-      - Accept-Encoding
-      x-content-type-options:
-      - nosniff
-    status:
-      code: 200
-      message: OK
-- request:
-    body: null
-    headers:
-      Accept:
-      - '*/*'
-      Accept-Encoding:
-      - gzip, deflate
-      CommandName:
-      - aks create
-      Connection:
-      - keep-alive
-      ParameterSetName:
-      - --resource-group --name --ssh-key-value -o
-      User-Agent:
-<<<<<<< HEAD
-      - AZURECLI/2.38.0 azsdk-python-azure-mgmt-containerservice/20.0.0b Python/3.8.10
-        (Linux-5.13.0-1031-azure-x86_64-with-glibc2.29)
-    method: GET
-    uri: https://management.azure.com/subscriptions/00000000-0000-0000-0000-000000000000/providers/Microsoft.ContainerService/locations/centraluseuap/operations/164da9f3-4912-446d-9ccd-947876d29181?api-version=2016-03-30
-  response:
-    body:
-      string: "{\n  \"name\": \"f3a94d16-1249-6d44-9ccd-947876d29181\",\n  \"status\":
-        \"InProgress\",\n  \"startTime\": \"2022-07-19T06:40:27.1548451Z\"\n }"
-=======
-      - AZURECLI/2.40.0 azsdk-python-azure-mgmt-containerservice/20.3.0b2 Python/3.8.10
-        (Linux-5.15.0-1020-azure-x86_64-with-glibc2.29)
-    method: GET
-    uri: https://management.azure.com/subscriptions/00000000-0000-0000-0000-000000000000/providers/Microsoft.ContainerService/locations/centraluseuap/operations/94e0501c-e69a-428c-9792-b68888a93586?api-version=2016-03-30
-  response:
-    body:
-      string: "{\n  \"name\": \"1c50e094-9ae6-8c42-9792-b68888a93586\",\n  \"status\":
-        \"InProgress\",\n  \"startTime\": \"2022-09-28T10:24:05.362249Z\"\n }"
->>>>>>> fc8ac97d
-    headers:
-      cache-control:
-      - no-cache
-      content-length:
-      - '125'
-      content-type:
-      - application/json
-      date:
-<<<<<<< HEAD
-      - Tue, 19 Jul 2022 07:17:05 GMT
-=======
+      expires:
+      - '-1'
+      pragma:
+      - no-cache
+      server:
+      - nginx
+      strict-transport-security:
+      - max-age=31536000; includeSubDomains
+      transfer-encoding:
+      - chunked
+      vary:
+      - Accept-Encoding
+      x-content-type-options:
+      - nosniff
+    status:
+      code: 200
+      message: OK
+- request:
+    body: null
+    headers:
+      Accept:
+      - '*/*'
+      Accept-Encoding:
+      - gzip, deflate
+      CommandName:
+      - aks create
+      Connection:
+      - keep-alive
+      ParameterSetName:
+      - --resource-group --name --ssh-key-value -o
+      User-Agent:
+      - AZURECLI/2.40.0 azsdk-python-azure-mgmt-containerservice/20.3.0b2 Python/3.8.10
+        (Linux-5.15.0-1020-azure-x86_64-with-glibc2.29)
+    method: GET
+    uri: https://management.azure.com/subscriptions/00000000-0000-0000-0000-000000000000/providers/Microsoft.ContainerService/locations/centraluseuap/operations/94e0501c-e69a-428c-9792-b68888a93586?api-version=2016-03-30
+  response:
+    body:
+      string: "{\n  \"name\": \"1c50e094-9ae6-8c42-9792-b68888a93586\",\n  \"status\":
+        \"InProgress\",\n  \"startTime\": \"2022-09-28T10:24:05.362249Z\"\n }"
+    headers:
+      cache-control:
+      - no-cache
+      content-length:
+      - '125'
+      content-type:
+      - application/json
+      date:
       - Wed, 28 Sep 2022 10:49:11 GMT
->>>>>>> fc8ac97d
-      expires:
-      - '-1'
-      pragma:
-      - no-cache
-      server:
-      - nginx
-      strict-transport-security:
-      - max-age=31536000; includeSubDomains
-      transfer-encoding:
-      - chunked
-      vary:
-      - Accept-Encoding
-      x-content-type-options:
-      - nosniff
-    status:
-      code: 200
-      message: OK
-- request:
-    body: null
-    headers:
-      Accept:
-      - '*/*'
-      Accept-Encoding:
-      - gzip, deflate
-      CommandName:
-      - aks create
-      Connection:
-      - keep-alive
-      ParameterSetName:
-      - --resource-group --name --ssh-key-value -o
-      User-Agent:
-<<<<<<< HEAD
-      - AZURECLI/2.38.0 azsdk-python-azure-mgmt-containerservice/20.0.0b Python/3.8.10
-        (Linux-5.13.0-1031-azure-x86_64-with-glibc2.29)
-    method: GET
-    uri: https://management.azure.com/subscriptions/00000000-0000-0000-0000-000000000000/providers/Microsoft.ContainerService/locations/centraluseuap/operations/164da9f3-4912-446d-9ccd-947876d29181?api-version=2016-03-30
-  response:
-    body:
-      string: "{\n  \"name\": \"f3a94d16-1249-6d44-9ccd-947876d29181\",\n  \"status\":
-        \"Succeeded\",\n  \"startTime\": \"2022-07-19T06:40:27.1548451Z\",\n  \"endTime\":
-        \"2022-07-19T07:17:15.1387821Z\"\n }"
-=======
-      - AZURECLI/2.40.0 azsdk-python-azure-mgmt-containerservice/20.3.0b2 Python/3.8.10
-        (Linux-5.15.0-1020-azure-x86_64-with-glibc2.29)
-    method: GET
-    uri: https://management.azure.com/subscriptions/00000000-0000-0000-0000-000000000000/providers/Microsoft.ContainerService/locations/centraluseuap/operations/94e0501c-e69a-428c-9792-b68888a93586?api-version=2016-03-30
-  response:
-    body:
-      string: "{\n  \"name\": \"1c50e094-9ae6-8c42-9792-b68888a93586\",\n  \"status\":
-        \"InProgress\",\n  \"startTime\": \"2022-09-28T10:24:05.362249Z\"\n }"
->>>>>>> fc8ac97d
+      expires:
+      - '-1'
+      pragma:
+      - no-cache
+      server:
+      - nginx
+      strict-transport-security:
+      - max-age=31536000; includeSubDomains
+      transfer-encoding:
+      - chunked
+      vary:
+      - Accept-Encoding
+      x-content-type-options:
+      - nosniff
+    status:
+      code: 200
+      message: OK
+- request:
+    body: null
+    headers:
+      Accept:
+      - '*/*'
+      Accept-Encoding:
+      - gzip, deflate
+      CommandName:
+      - aks create
+      Connection:
+      - keep-alive
+      ParameterSetName:
+      - --resource-group --name --ssh-key-value -o
+      User-Agent:
+      - AZURECLI/2.40.0 azsdk-python-azure-mgmt-containerservice/20.3.0b2 Python/3.8.10
+        (Linux-5.15.0-1020-azure-x86_64-with-glibc2.29)
+    method: GET
+    uri: https://management.azure.com/subscriptions/00000000-0000-0000-0000-000000000000/providers/Microsoft.ContainerService/locations/centraluseuap/operations/94e0501c-e69a-428c-9792-b68888a93586?api-version=2016-03-30
+  response:
+    body:
+      string: "{\n  \"name\": \"1c50e094-9ae6-8c42-9792-b68888a93586\",\n  \"status\":
+        \"InProgress\",\n  \"startTime\": \"2022-09-28T10:24:05.362249Z\"\n }"
     headers:
       cache-control:
       - no-cache
@@ -6074,68 +2770,51 @@
       content-type:
       - application/json
       date:
-<<<<<<< HEAD
-      - Tue, 19 Jul 2022 07:17:36 GMT
-=======
       - Wed, 28 Sep 2022 10:51:42 GMT
->>>>>>> fc8ac97d
-      expires:
-      - '-1'
-      pragma:
-      - no-cache
-      server:
-      - nginx
-      strict-transport-security:
-      - max-age=31536000; includeSubDomains
-      transfer-encoding:
-      - chunked
-      vary:
-      - Accept-Encoding
-      x-content-type-options:
-      - nosniff
-    status:
-      code: 200
-      message: OK
-- request:
-    body: null
-    headers:
-      Accept:
-      - '*/*'
-      Accept-Encoding:
-      - gzip, deflate
-      CommandName:
-      - aks create
-      Connection:
-      - keep-alive
-      ParameterSetName:
-      - --resource-group --name --ssh-key-value -o
-      User-Agent:
-<<<<<<< HEAD
-      - AZURECLI/2.38.0 azsdk-python-azure-mgmt-containerservice/20.0.0b Python/3.8.10
-        (Linux-5.13.0-1031-azure-x86_64-with-glibc2.29)
-    method: GET
-    uri: https://management.azure.com/subscriptions/00000000-0000-0000-0000-000000000000/resourceGroups/clitest000001/providers/Microsoft.ContainerService/managedClusters/cliakstest000002?api-version=2022-06-02-preview
-=======
+      expires:
+      - '-1'
+      pragma:
+      - no-cache
+      server:
+      - nginx
+      strict-transport-security:
+      - max-age=31536000; includeSubDomains
+      transfer-encoding:
+      - chunked
+      vary:
+      - Accept-Encoding
+      x-content-type-options:
+      - nosniff
+    status:
+      code: 200
+      message: OK
+- request:
+    body: null
+    headers:
+      Accept:
+      - '*/*'
+      Accept-Encoding:
+      - gzip, deflate
+      CommandName:
+      - aks create
+      Connection:
+      - keep-alive
+      ParameterSetName:
+      - --resource-group --name --ssh-key-value -o
+      User-Agent:
       - AZURECLI/2.40.0 azsdk-python-azure-mgmt-containerservice/20.3.0b2 Python/3.8.10
         (Linux-5.15.0-1020-azure-x86_64-with-glibc2.29)
     method: GET
     uri: https://management.azure.com/subscriptions/00000000-0000-0000-0000-000000000000/resourceGroups/clitest000001/providers/Microsoft.ContainerService/managedClusters/cliakstest000002?api-version=2022-08-03-preview
->>>>>>> fc8ac97d
   response:
     body:
       string: "{\n  \"id\": \"/subscriptions/00000000-0000-0000-0000-000000000000/resourcegroups/clitest000001/providers/Microsoft.ContainerService/managedClusters/cliakstest000002\",\n
         \ \"location\": \"centraluseuap\",\n  \"name\": \"cliakstest000002\",\n  \"type\":
         \"Microsoft.ContainerService/ManagedClusters\",\n  \"properties\": {\n   \"provisioningState\":
         \"Succeeded\",\n   \"powerState\": {\n    \"code\": \"Running\"\n   },\n   \"kubernetesVersion\":
-<<<<<<< HEAD
-        \"1.22.11\",\n   \"currentKubernetesVersion\": \"1.22.11\",\n   \"dnsPrefix\":
-        \"cliakstest-clitestli7pl54mm-8ecadf\",\n   \"fqdn\": \"cliakstest-clitestli7pl54mm-8ecadf-5d5acb0b.hcp.centraluseuap.azmk8s.io\",\n
-        \  \"azurePortalFQDN\": \"cliakstest-clitestli7pl54mm-8ecadf-5d5acb0b.portal.hcp.centraluseuap.azmk8s.io\",\n
-=======
         \"1.23.8\",\n   \"currentKubernetesVersion\": \"1.23.8\",\n   \"dnsPrefix\":
         \"cliakstest-clitestgmpo33aom-8ecadf\",\n   \"fqdn\": \"cliakstest-clitestgmpo33aom-8ecadf-4b701a6b.hcp.centraluseuap.azmk8s.io\",\n
         \  \"azurePortalFQDN\": \"cliakstest-clitestgmpo33aom-8ecadf-4b701a6b.portal.hcp.centraluseuap.azmk8s.io\",\n
->>>>>>> fc8ac97d
         \  \"agentPoolProfiles\": [\n    {\n     \"name\": \"nodepool1\",\n     \"count\":
         3,\n     \"vmSize\": \"Standard_DS2_v2\",\n     \"osDiskSizeGB\": 128,\n     \"osDiskType\":
         \"Managed\",\n     \"kubeletDiskType\": \"OS\",\n     \"workloadRuntime\":
@@ -6145,33 +2824,16 @@
         \"1.22.11\",\n     \"enableNodePublicIP\": false,\n     \"enableCustomCATrust\":
         false,\n     \"mode\": \"System\",\n     \"enableEncryptionAtHost\": false,\n
         \    \"enableUltraSSD\": false,\n     \"osType\": \"Linux\",\n     \"osSKU\":
-<<<<<<< HEAD
-        \"Ubuntu\",\n     \"nodeImageVersion\": \"AKSUbuntu-1804gen2containerd-2022.07.04\",\n
-        \    \"upgradeSettings\": {},\n     \"enableFIPS\": false\n    }\n   ],\n
-        \  \"linuxProfile\": {\n    \"adminUsername\": \"azureuser\",\n    \"ssh\":
-        {\n     \"publicKeys\": [\n      {\n       \"keyData\": \"ssh-rsa AAAAB3NzaC1yc2EAAAADAQABAAABAQDBDU2v87Kb4/ZzK8RbuSkPMRF9IfTfY7Y/jeEede3uFf1lnR5Cix3oY6nmZz05uZKsDemHzTJdhUrNihiBljmK14os+4sjUGz8ffZCNop35eLpuZpNuPeU3Q9RX5IGMM9rK2URKKfPqDqFu6JuliFZL9y7ayNTu3OOEJhyXi9Mw/qo0vf/u04XD/mG0WDXWXkJyC0Lgp5/PNbJuI0XH+t+Fm1zYitVh5vAAKPDvGf5QufZlPPSjp729Bt0QBBsyIIq6XVZFxUrSaAPVXdgZKmL72vW3OCDaitsD1/a0Yx4g32n5ux1KICIBdAgpQ6TFCNS9A6i8krO57LiXnVAZneB
-=======
         \"Ubuntu\",\n     \"nodeImageVersion\": \"AKSUbuntu-1804gen2containerd-2022.09.13\",\n
         \    \"upgradeSettings\": {},\n     \"enableFIPS\": false\n    }\n   ],\n
         \  \"linuxProfile\": {\n    \"adminUsername\": \"azureuser\",\n    \"ssh\":
         {\n     \"publicKeys\": [\n      {\n       \"keyData\": \"ssh-rsa AAAAB3NzaC1yc2EAAAADAQABAAABAQDVt7qYfUlZP3JUy9lguIXjt8N1qtBC8yktmu7E83C+A1pYFjRdVc/WU4vTbERHemLl28PpLNLg2EdVMVDXRPLEkSVOtNV02lh0Jyuw6s3mf/UYvgRKNo6rOSH3+Hvv+9IswiBnq7oOnzIz7wQaQZ47pDl2VbOO1JYjM+X2iNK8XrnXTm5+nE3ZSmwUweY6vSElhFhsogoJf8VRBH8hCxwhb+6h+XtAhH+OWGCy3l9YVS7pJxXGbd1G3zYem94lzIKuzKq1lCXQ1qrryfa1eX9U4H+d1IKCz8hnnns46kzSMM7Eh0robU9dLoJhNlh94vB6mvPpM2XJbMzf+mRC3FUv
->>>>>>> fc8ac97d
         azcli_aks_live_test@example.com\\n\"\n      }\n     ]\n    }\n   },\n   \"servicePrincipalProfile\":
         {\n    \"clientId\":\"00000000-0000-0000-0000-000000000001\"\n   },\n   \"nodeResourceGroup\":
         \"MC_clitest000001_cliakstest000002_centraluseuap\",\n   \"enableRBAC\": true,\n
         \  \"enablePodSecurityPolicy\": false,\n   \"networkProfile\": {\n    \"networkPlugin\":
         \"kubenet\",\n    \"loadBalancerSku\": \"Standard\",\n    \"loadBalancerProfile\":
         {\n     \"managedOutboundIPs\": {\n      \"count\": 1\n     },\n     \"effectiveOutboundIPs\":
-<<<<<<< HEAD
-        [\n      {\n       \"id\": \"/subscriptions/00000000-0000-0000-0000-000000000000/resourceGroups/MC_clitest000001_cliakstest000002_centraluseuap/providers/Microsoft.Network/publicIPAddresses/ff9e6769-204c-46a8-9335-7a110375f814\"\n
-        \     }\n     ]\n    },\n    \"podCidr\": \"10.244.0.0/16\",\n    \"serviceCidr\":
-        \"10.0.0.0/16\",\n    \"dnsServiceIP\": \"10.0.0.10\",\n    \"dockerBridgeCidr\":
-        \"172.17.0.1/16\",\n    \"outboundType\": \"loadBalancer\",\n    \"podCidrs\":
-        [\n     \"10.244.0.0/16\"\n    ],\n    \"serviceCidrs\": [\n     \"10.0.0.0/16\"\n
-        \   ],\n    \"ipFamilies\": [\n     \"IPv4\"\n    ]\n   },\n   \"maxAgentPools\":
-        100,\n   \"identityProfile\": {\n    \"kubeletidentity\": {\n     \"resourceId\":
-        \"/subscriptions/00000000-0000-0000-0000-000000000000/resourcegroups/MC_clitest000001_cliakstest000002_centraluseuap/providers/Microsoft.ManagedIdentity/userAssignedIdentities/cliakstest000002-agentpool\",\n
-=======
         [\n      {\n       \"id\": \"/subscriptions/00000000-0000-0000-0000-000000000000/resourceGroups/MC_clitest000001_cliakstest000002_centraluseuap/providers/Microsoft.Network/publicIPAddresses/45d95421-c2e3-4102-928f-e3a18568e5d9\"\n
         \     }\n     ],\n     \"backendPoolType\": \"nodeIPConfiguration\"\n    },\n
         \   \"podCidr\": \"10.244.0.0/16\",\n    \"serviceCidr\": \"10.0.0.0/16\",\n
@@ -6180,7 +2842,6 @@
         \   ],\n    \"serviceCidrs\": [\n     \"10.0.0.0/16\"\n    ],\n    \"ipFamilies\":
         [\n     \"IPv4\"\n    ]\n   },\n   \"maxAgentPools\": 100,\n   \"identityProfile\":
         {\n    \"kubeletidentity\": {\n     \"resourceId\": \"/subscriptions/00000000-0000-0000-0000-000000000000/resourcegroups/MC_clitest000001_cliakstest000002_centraluseuap/providers/Microsoft.ManagedIdentity/userAssignedIdentities/cliakstest000002-agentpool\",\n
->>>>>>> fc8ac97d
         \    \"clientId\":\"00000000-0000-0000-0000-000000000001\",\n     \"objectId\":\"00000000-0000-0000-0000-000000000001\"\n
         \   }\n   },\n   \"disableLocalAccounts\": false,\n   \"securityProfile\":
         {},\n   \"storageProfile\": {\n    \"diskCSIDriver\": {\n     \"enabled\":
@@ -6199,11 +2860,7 @@
       content-type:
       - application/json
       date:
-<<<<<<< HEAD
-      - Tue, 19 Jul 2022 07:17:36 GMT
-=======
       - Wed, 28 Sep 2022 10:51:42 GMT
->>>>>>> fc8ac97d
       expires:
       - '-1'
       pragma:
@@ -6235,32 +2892,19 @@
       ParameterSetName:
       - --resource-group --name -y -o
       User-Agent:
-<<<<<<< HEAD
-      - AZURECLI/2.38.0 azsdk-python-azure-mgmt-containerservice/20.0.0b Python/3.8.10
-        (Linux-5.13.0-1031-azure-x86_64-with-glibc2.29)
-    method: GET
-    uri: https://management.azure.com/subscriptions/00000000-0000-0000-0000-000000000000/resourceGroups/clitest000001/providers/Microsoft.ContainerService/managedClusters/cliakstest000002?api-version=2022-06-02-preview
-=======
       - AZURECLI/2.40.0 azsdk-python-azure-mgmt-containerservice/20.3.0b2 Python/3.8.10
         (Linux-5.15.0-1020-azure-x86_64-with-glibc2.29)
     method: GET
     uri: https://management.azure.com/subscriptions/00000000-0000-0000-0000-000000000000/resourceGroups/clitest000001/providers/Microsoft.ContainerService/managedClusters/cliakstest000002?api-version=2022-08-03-preview
->>>>>>> fc8ac97d
   response:
     body:
       string: "{\n  \"id\": \"/subscriptions/00000000-0000-0000-0000-000000000000/resourcegroups/clitest000001/providers/Microsoft.ContainerService/managedClusters/cliakstest000002\",\n
         \ \"location\": \"centraluseuap\",\n  \"name\": \"cliakstest000002\",\n  \"type\":
         \"Microsoft.ContainerService/ManagedClusters\",\n  \"properties\": {\n   \"provisioningState\":
         \"Succeeded\",\n   \"powerState\": {\n    \"code\": \"Running\"\n   },\n   \"kubernetesVersion\":
-<<<<<<< HEAD
-        \"1.22.11\",\n   \"currentKubernetesVersion\": \"1.22.11\",\n   \"dnsPrefix\":
-        \"cliakstest-clitestli7pl54mm-8ecadf\",\n   \"fqdn\": \"cliakstest-clitestli7pl54mm-8ecadf-5d5acb0b.hcp.centraluseuap.azmk8s.io\",\n
-        \  \"azurePortalFQDN\": \"cliakstest-clitestli7pl54mm-8ecadf-5d5acb0b.portal.hcp.centraluseuap.azmk8s.io\",\n
-=======
         \"1.23.8\",\n   \"currentKubernetesVersion\": \"1.23.8\",\n   \"dnsPrefix\":
         \"cliakstest-clitestgmpo33aom-8ecadf\",\n   \"fqdn\": \"cliakstest-clitestgmpo33aom-8ecadf-4b701a6b.hcp.centraluseuap.azmk8s.io\",\n
         \  \"azurePortalFQDN\": \"cliakstest-clitestgmpo33aom-8ecadf-4b701a6b.portal.hcp.centraluseuap.azmk8s.io\",\n
->>>>>>> fc8ac97d
         \  \"agentPoolProfiles\": [\n    {\n     \"name\": \"nodepool1\",\n     \"count\":
         3,\n     \"vmSize\": \"Standard_DS2_v2\",\n     \"osDiskSizeGB\": 128,\n     \"osDiskType\":
         \"Managed\",\n     \"kubeletDiskType\": \"OS\",\n     \"workloadRuntime\":
@@ -6270,33 +2914,16 @@
         \"1.22.11\",\n     \"enableNodePublicIP\": false,\n     \"enableCustomCATrust\":
         false,\n     \"mode\": \"System\",\n     \"enableEncryptionAtHost\": false,\n
         \    \"enableUltraSSD\": false,\n     \"osType\": \"Linux\",\n     \"osSKU\":
-<<<<<<< HEAD
-        \"Ubuntu\",\n     \"nodeImageVersion\": \"AKSUbuntu-1804gen2containerd-2022.07.04\",\n
-        \    \"upgradeSettings\": {},\n     \"enableFIPS\": false\n    }\n   ],\n
-        \  \"linuxProfile\": {\n    \"adminUsername\": \"azureuser\",\n    \"ssh\":
-        {\n     \"publicKeys\": [\n      {\n       \"keyData\": \"ssh-rsa AAAAB3NzaC1yc2EAAAADAQABAAABAQDBDU2v87Kb4/ZzK8RbuSkPMRF9IfTfY7Y/jeEede3uFf1lnR5Cix3oY6nmZz05uZKsDemHzTJdhUrNihiBljmK14os+4sjUGz8ffZCNop35eLpuZpNuPeU3Q9RX5IGMM9rK2URKKfPqDqFu6JuliFZL9y7ayNTu3OOEJhyXi9Mw/qo0vf/u04XD/mG0WDXWXkJyC0Lgp5/PNbJuI0XH+t+Fm1zYitVh5vAAKPDvGf5QufZlPPSjp729Bt0QBBsyIIq6XVZFxUrSaAPVXdgZKmL72vW3OCDaitsD1/a0Yx4g32n5ux1KICIBdAgpQ6TFCNS9A6i8krO57LiXnVAZneB
-=======
         \"Ubuntu\",\n     \"nodeImageVersion\": \"AKSUbuntu-1804gen2containerd-2022.09.13\",\n
         \    \"upgradeSettings\": {},\n     \"enableFIPS\": false\n    }\n   ],\n
         \  \"linuxProfile\": {\n    \"adminUsername\": \"azureuser\",\n    \"ssh\":
         {\n     \"publicKeys\": [\n      {\n       \"keyData\": \"ssh-rsa AAAAB3NzaC1yc2EAAAADAQABAAABAQDVt7qYfUlZP3JUy9lguIXjt8N1qtBC8yktmu7E83C+A1pYFjRdVc/WU4vTbERHemLl28PpLNLg2EdVMVDXRPLEkSVOtNV02lh0Jyuw6s3mf/UYvgRKNo6rOSH3+Hvv+9IswiBnq7oOnzIz7wQaQZ47pDl2VbOO1JYjM+X2iNK8XrnXTm5+nE3ZSmwUweY6vSElhFhsogoJf8VRBH8hCxwhb+6h+XtAhH+OWGCy3l9YVS7pJxXGbd1G3zYem94lzIKuzKq1lCXQ1qrryfa1eX9U4H+d1IKCz8hnnns46kzSMM7Eh0robU9dLoJhNlh94vB6mvPpM2XJbMzf+mRC3FUv
->>>>>>> fc8ac97d
         azcli_aks_live_test@example.com\\n\"\n      }\n     ]\n    }\n   },\n   \"servicePrincipalProfile\":
         {\n    \"clientId\":\"00000000-0000-0000-0000-000000000001\"\n   },\n   \"nodeResourceGroup\":
         \"MC_clitest000001_cliakstest000002_centraluseuap\",\n   \"enableRBAC\": true,\n
         \  \"enablePodSecurityPolicy\": false,\n   \"networkProfile\": {\n    \"networkPlugin\":
         \"kubenet\",\n    \"loadBalancerSku\": \"Standard\",\n    \"loadBalancerProfile\":
         {\n     \"managedOutboundIPs\": {\n      \"count\": 1\n     },\n     \"effectiveOutboundIPs\":
-<<<<<<< HEAD
-        [\n      {\n       \"id\": \"/subscriptions/00000000-0000-0000-0000-000000000000/resourceGroups/MC_clitest000001_cliakstest000002_centraluseuap/providers/Microsoft.Network/publicIPAddresses/ff9e6769-204c-46a8-9335-7a110375f814\"\n
-        \     }\n     ]\n    },\n    \"podCidr\": \"10.244.0.0/16\",\n    \"serviceCidr\":
-        \"10.0.0.0/16\",\n    \"dnsServiceIP\": \"10.0.0.10\",\n    \"dockerBridgeCidr\":
-        \"172.17.0.1/16\",\n    \"outboundType\": \"loadBalancer\",\n    \"podCidrs\":
-        [\n     \"10.244.0.0/16\"\n    ],\n    \"serviceCidrs\": [\n     \"10.0.0.0/16\"\n
-        \   ],\n    \"ipFamilies\": [\n     \"IPv4\"\n    ]\n   },\n   \"maxAgentPools\":
-        100,\n   \"identityProfile\": {\n    \"kubeletidentity\": {\n     \"resourceId\":
-        \"/subscriptions/00000000-0000-0000-0000-000000000000/resourcegroups/MC_clitest000001_cliakstest000002_centraluseuap/providers/Microsoft.ManagedIdentity/userAssignedIdentities/cliakstest000002-agentpool\",\n
-=======
         [\n      {\n       \"id\": \"/subscriptions/00000000-0000-0000-0000-000000000000/resourceGroups/MC_clitest000001_cliakstest000002_centraluseuap/providers/Microsoft.Network/publicIPAddresses/45d95421-c2e3-4102-928f-e3a18568e5d9\"\n
         \     }\n     ],\n     \"backendPoolType\": \"nodeIPConfiguration\"\n    },\n
         \   \"podCidr\": \"10.244.0.0/16\",\n    \"serviceCidr\": \"10.0.0.0/16\",\n
@@ -6305,7 +2932,6 @@
         \   ],\n    \"serviceCidrs\": [\n     \"10.0.0.0/16\"\n    ],\n    \"ipFamilies\":
         [\n     \"IPv4\"\n    ]\n   },\n   \"maxAgentPools\": 100,\n   \"identityProfile\":
         {\n    \"kubeletidentity\": {\n     \"resourceId\": \"/subscriptions/00000000-0000-0000-0000-000000000000/resourcegroups/MC_clitest000001_cliakstest000002_centraluseuap/providers/Microsoft.ManagedIdentity/userAssignedIdentities/cliakstest000002-agentpool\",\n
->>>>>>> fc8ac97d
         \    \"clientId\":\"00000000-0000-0000-0000-000000000001\",\n     \"objectId\":\"00000000-0000-0000-0000-000000000001\"\n
         \   }\n   },\n   \"disableLocalAccounts\": false,\n   \"securityProfile\":
         {},\n   \"storageProfile\": {\n    \"diskCSIDriver\": {\n     \"enabled\":
@@ -6324,11 +2950,7 @@
       content-type:
       - application/json
       date:
-<<<<<<< HEAD
-      - Tue, 19 Jul 2022 07:17:37 GMT
-=======
       - Wed, 28 Sep 2022 10:51:44 GMT
->>>>>>> fc8ac97d
       expires:
       - '-1'
       pragma:
@@ -6349,11 +2971,7 @@
 - request:
     body: '{"location": "centraluseuap", "sku": {"name": "Basic", "tier": "Free"},
       "identity": {"type": "SystemAssigned"}, "properties": {"kubernetesVersion":
-<<<<<<< HEAD
-      "1.22.11", "dnsPrefix": "cliakstest-clitestli7pl54mm-8ecadf", "agentPoolProfiles":
-=======
       "1.23.8", "dnsPrefix": "cliakstest-clitestgmpo33aom-8ecadf", "agentPoolProfiles":
->>>>>>> fc8ac97d
       [{"count": 3, "vmSize": "Standard_DS2_v2", "osDiskSizeGB": 128, "osDiskType":
       "Managed", "kubeletDiskType": "OS", "workloadRuntime": "OCIContainer", "maxPods":
       110, "osType": "Linux", "osSKU": "Ubuntu", "enableAutoScaling": false, "type":
@@ -6361,27 +2979,17 @@
       "upgradeSettings": {}, "powerState": {"code": "Running"}, "enableNodePublicIP":
       false, "enableCustomCATrust": false, "enableEncryptionAtHost": false, "enableUltraSSD":
       false, "enableFIPS": false, "name": "nodepool1"}], "linuxProfile": {"adminUsername":
-<<<<<<< HEAD
-      "azureuser", "ssh": {"publicKeys": [{"keyData": "ssh-rsa AAAAB3NzaC1yc2EAAAADAQABAAABAQDBDU2v87Kb4/ZzK8RbuSkPMRF9IfTfY7Y/jeEede3uFf1lnR5Cix3oY6nmZz05uZKsDemHzTJdhUrNihiBljmK14os+4sjUGz8ffZCNop35eLpuZpNuPeU3Q9RX5IGMM9rK2URKKfPqDqFu6JuliFZL9y7ayNTu3OOEJhyXi9Mw/qo0vf/u04XD/mG0WDXWXkJyC0Lgp5/PNbJuI0XH+t+Fm1zYitVh5vAAKPDvGf5QufZlPPSjp729Bt0QBBsyIIq6XVZFxUrSaAPVXdgZKmL72vW3OCDaitsD1/a0Yx4g32n5ux1KICIBdAgpQ6TFCNS9A6i8krO57LiXnVAZneB
-=======
       "azureuser", "ssh": {"publicKeys": [{"keyData": "ssh-rsa AAAAB3NzaC1yc2EAAAADAQABAAABAQDVt7qYfUlZP3JUy9lguIXjt8N1qtBC8yktmu7E83C+A1pYFjRdVc/WU4vTbERHemLl28PpLNLg2EdVMVDXRPLEkSVOtNV02lh0Jyuw6s3mf/UYvgRKNo6rOSH3+Hvv+9IswiBnq7oOnzIz7wQaQZ47pDl2VbOO1JYjM+X2iNK8XrnXTm5+nE3ZSmwUweY6vSElhFhsogoJf8VRBH8hCxwhb+6h+XtAhH+OWGCy3l9YVS7pJxXGbd1G3zYem94lzIKuzKq1lCXQ1qrryfa1eX9U4H+d1IKCz8hnnns46kzSMM7Eh0robU9dLoJhNlh94vB6mvPpM2XJbMzf+mRC3FUv
->>>>>>> fc8ac97d
       azcli_aks_live_test@example.com\n"}]}}, "servicePrincipalProfile": {"clientId":"00000000-0000-0000-0000-000000000001"},
       "nodeResourceGroup": "MC_clitest000001_cliakstest000002_centraluseuap", "enableRBAC":
       true, "enablePodSecurityPolicy": false, "networkProfile": {"networkPlugin":
       "kubenet", "podCidr": "10.244.0.0/16", "serviceCidr": "10.0.0.0/16", "dnsServiceIP":
       "10.0.0.10", "dockerBridgeCidr": "172.17.0.1/16", "outboundType": "loadBalancer",
       "loadBalancerSku": "Standard", "loadBalancerProfile": {"managedOutboundIPs":
-<<<<<<< HEAD
-      {"count": 1, "countIPv6": 0}, "effectiveOutboundIPs": [{"id": "/subscriptions/00000000-0000-0000-0000-000000000000/resourceGroups/MC_clitest000001_cliakstest000002_centraluseuap/providers/Microsoft.Network/publicIPAddresses/ff9e6769-204c-46a8-9335-7a110375f814"}]},
-      "podCidrs": ["10.244.0.0/16"], "serviceCidrs": ["10.0.0.0/16"], "ipFamilies":
-      ["IPv4"]}, "identityProfile": {"kubeletidentity": {"resourceId": "/subscriptions/00000000-0000-0000-0000-000000000000/resourcegroups/MC_clitest000001_cliakstest000002_centraluseuap/providers/Microsoft.ManagedIdentity/userAssignedIdentities/cliakstest000002-agentpool",
-=======
       {"count": 1, "countIPv6": 0}, "effectiveOutboundIPs": [{"id": "/subscriptions/00000000-0000-0000-0000-000000000000/resourceGroups/MC_clitest000001_cliakstest000002_centraluseuap/providers/Microsoft.Network/publicIPAddresses/45d95421-c2e3-4102-928f-e3a18568e5d9"}],
       "backendPoolType": "nodeIPConfiguration"}, "podCidrs": ["10.244.0.0/16"], "serviceCidrs":
       ["10.0.0.0/16"], "ipFamilies": ["IPv4"]}, "identityProfile": {"kubeletidentity":
       {"resourceId": "/subscriptions/00000000-0000-0000-0000-000000000000/resourcegroups/MC_clitest000001_cliakstest000002_centraluseuap/providers/Microsoft.ManagedIdentity/userAssignedIdentities/cliakstest000002-agentpool",
->>>>>>> fc8ac97d
       "clientId":"00000000-0000-0000-0000-000000000001", "objectId":"00000000-0000-0000-0000-000000000001"}},
       "disableLocalAccounts": false, "securityProfile": {}, "storageProfile": {}}}'
     headers:
@@ -6400,32 +3008,19 @@
       ParameterSetName:
       - --resource-group --name -y -o
       User-Agent:
-<<<<<<< HEAD
-      - AZURECLI/2.38.0 azsdk-python-azure-mgmt-containerservice/20.0.0b Python/3.8.10
-        (Linux-5.13.0-1031-azure-x86_64-with-glibc2.29)
-    method: PUT
-    uri: https://management.azure.com/subscriptions/00000000-0000-0000-0000-000000000000/resourceGroups/clitest000001/providers/Microsoft.ContainerService/managedClusters/cliakstest000002?api-version=2022-06-02-preview
-=======
       - AZURECLI/2.40.0 azsdk-python-azure-mgmt-containerservice/20.3.0b2 Python/3.8.10
         (Linux-5.15.0-1020-azure-x86_64-with-glibc2.29)
     method: PUT
     uri: https://management.azure.com/subscriptions/00000000-0000-0000-0000-000000000000/resourceGroups/clitest000001/providers/Microsoft.ContainerService/managedClusters/cliakstest000002?api-version=2022-08-03-preview
->>>>>>> fc8ac97d
   response:
     body:
       string: "{\n  \"id\": \"/subscriptions/00000000-0000-0000-0000-000000000000/resourcegroups/clitest000001/providers/Microsoft.ContainerService/managedClusters/cliakstest000002\",\n
         \ \"location\": \"centraluseuap\",\n  \"name\": \"cliakstest000002\",\n  \"type\":
         \"Microsoft.ContainerService/ManagedClusters\",\n  \"properties\": {\n   \"provisioningState\":
         \"Updating\",\n   \"powerState\": {\n    \"code\": \"Running\"\n   },\n   \"kubernetesVersion\":
-<<<<<<< HEAD
-        \"1.22.11\",\n   \"currentKubernetesVersion\": \"1.22.11\",\n   \"dnsPrefix\":
-        \"cliakstest-clitestli7pl54mm-8ecadf\",\n   \"fqdn\": \"cliakstest-clitestli7pl54mm-8ecadf-5d5acb0b.hcp.centraluseuap.azmk8s.io\",\n
-        \  \"azurePortalFQDN\": \"cliakstest-clitestli7pl54mm-8ecadf-5d5acb0b.portal.hcp.centraluseuap.azmk8s.io\",\n
-=======
         \"1.23.8\",\n   \"currentKubernetesVersion\": \"1.23.8\",\n   \"dnsPrefix\":
         \"cliakstest-clitestgmpo33aom-8ecadf\",\n   \"fqdn\": \"cliakstest-clitestgmpo33aom-8ecadf-4b701a6b.hcp.centraluseuap.azmk8s.io\",\n
         \  \"azurePortalFQDN\": \"cliakstest-clitestgmpo33aom-8ecadf-4b701a6b.portal.hcp.centraluseuap.azmk8s.io\",\n
->>>>>>> fc8ac97d
         \  \"agentPoolProfiles\": [\n    {\n     \"name\": \"nodepool1\",\n     \"count\":
         3,\n     \"vmSize\": \"Standard_DS2_v2\",\n     \"osDiskSizeGB\": 128,\n     \"osDiskType\":
         \"Managed\",\n     \"kubeletDiskType\": \"OS\",\n     \"workloadRuntime\":
@@ -6435,33 +3030,16 @@
         \"1.22.11\",\n     \"enableNodePublicIP\": false,\n     \"enableCustomCATrust\":
         false,\n     \"mode\": \"System\",\n     \"enableEncryptionAtHost\": false,\n
         \    \"enableUltraSSD\": false,\n     \"osType\": \"Linux\",\n     \"osSKU\":
-<<<<<<< HEAD
-        \"Ubuntu\",\n     \"nodeImageVersion\": \"AKSUbuntu-1804gen2containerd-2022.07.04\",\n
-        \    \"upgradeSettings\": {},\n     \"enableFIPS\": false\n    }\n   ],\n
-        \  \"linuxProfile\": {\n    \"adminUsername\": \"azureuser\",\n    \"ssh\":
-        {\n     \"publicKeys\": [\n      {\n       \"keyData\": \"ssh-rsa AAAAB3NzaC1yc2EAAAADAQABAAABAQDBDU2v87Kb4/ZzK8RbuSkPMRF9IfTfY7Y/jeEede3uFf1lnR5Cix3oY6nmZz05uZKsDemHzTJdhUrNihiBljmK14os+4sjUGz8ffZCNop35eLpuZpNuPeU3Q9RX5IGMM9rK2URKKfPqDqFu6JuliFZL9y7ayNTu3OOEJhyXi9Mw/qo0vf/u04XD/mG0WDXWXkJyC0Lgp5/PNbJuI0XH+t+Fm1zYitVh5vAAKPDvGf5QufZlPPSjp729Bt0QBBsyIIq6XVZFxUrSaAPVXdgZKmL72vW3OCDaitsD1/a0Yx4g32n5ux1KICIBdAgpQ6TFCNS9A6i8krO57LiXnVAZneB
-=======
         \"Ubuntu\",\n     \"nodeImageVersion\": \"AKSUbuntu-1804gen2containerd-2022.09.13\",\n
         \    \"upgradeSettings\": {},\n     \"enableFIPS\": false\n    }\n   ],\n
         \  \"linuxProfile\": {\n    \"adminUsername\": \"azureuser\",\n    \"ssh\":
         {\n     \"publicKeys\": [\n      {\n       \"keyData\": \"ssh-rsa AAAAB3NzaC1yc2EAAAADAQABAAABAQDVt7qYfUlZP3JUy9lguIXjt8N1qtBC8yktmu7E83C+A1pYFjRdVc/WU4vTbERHemLl28PpLNLg2EdVMVDXRPLEkSVOtNV02lh0Jyuw6s3mf/UYvgRKNo6rOSH3+Hvv+9IswiBnq7oOnzIz7wQaQZ47pDl2VbOO1JYjM+X2iNK8XrnXTm5+nE3ZSmwUweY6vSElhFhsogoJf8VRBH8hCxwhb+6h+XtAhH+OWGCy3l9YVS7pJxXGbd1G3zYem94lzIKuzKq1lCXQ1qrryfa1eX9U4H+d1IKCz8hnnns46kzSMM7Eh0robU9dLoJhNlh94vB6mvPpM2XJbMzf+mRC3FUv
->>>>>>> fc8ac97d
         azcli_aks_live_test@example.com\\n\"\n      }\n     ]\n    }\n   },\n   \"servicePrincipalProfile\":
         {\n    \"clientId\":\"00000000-0000-0000-0000-000000000001\"\n   },\n   \"nodeResourceGroup\":
         \"MC_clitest000001_cliakstest000002_centraluseuap\",\n   \"enableRBAC\": true,\n
         \  \"enablePodSecurityPolicy\": false,\n   \"networkProfile\": {\n    \"networkPlugin\":
         \"kubenet\",\n    \"loadBalancerSku\": \"Standard\",\n    \"loadBalancerProfile\":
         {\n     \"managedOutboundIPs\": {\n      \"count\": 1\n     },\n     \"effectiveOutboundIPs\":
-<<<<<<< HEAD
-        [\n      {\n       \"id\": \"/subscriptions/00000000-0000-0000-0000-000000000000/resourceGroups/MC_clitest000001_cliakstest000002_centraluseuap/providers/Microsoft.Network/publicIPAddresses/ff9e6769-204c-46a8-9335-7a110375f814\"\n
-        \     }\n     ]\n    },\n    \"podCidr\": \"10.244.0.0/16\",\n    \"serviceCidr\":
-        \"10.0.0.0/16\",\n    \"dnsServiceIP\": \"10.0.0.10\",\n    \"dockerBridgeCidr\":
-        \"172.17.0.1/16\",\n    \"outboundType\": \"loadBalancer\",\n    \"podCidrs\":
-        [\n     \"10.244.0.0/16\"\n    ],\n    \"serviceCidrs\": [\n     \"10.0.0.0/16\"\n
-        \   ],\n    \"ipFamilies\": [\n     \"IPv4\"\n    ]\n   },\n   \"maxAgentPools\":
-        100,\n   \"identityProfile\": {\n    \"kubeletidentity\": {\n     \"resourceId\":
-        \"/subscriptions/00000000-0000-0000-0000-000000000000/resourcegroups/MC_clitest000001_cliakstest000002_centraluseuap/providers/Microsoft.ManagedIdentity/userAssignedIdentities/cliakstest000002-agentpool\",\n
-=======
         [\n      {\n       \"id\": \"/subscriptions/00000000-0000-0000-0000-000000000000/resourceGroups/MC_clitest000001_cliakstest000002_centraluseuap/providers/Microsoft.Network/publicIPAddresses/45d95421-c2e3-4102-928f-e3a18568e5d9\"\n
         \     }\n     ],\n     \"backendPoolType\": \"nodeIPConfiguration\"\n    },\n
         \   \"podCidr\": \"10.244.0.0/16\",\n    \"serviceCidr\": \"10.0.0.0/16\",\n
@@ -6470,7 +3048,6 @@
         \   ],\n    \"serviceCidrs\": [\n     \"10.0.0.0/16\"\n    ],\n    \"ipFamilies\":
         [\n     \"IPv4\"\n    ]\n   },\n   \"maxAgentPools\": 100,\n   \"identityProfile\":
         {\n    \"kubeletidentity\": {\n     \"resourceId\": \"/subscriptions/00000000-0000-0000-0000-000000000000/resourcegroups/MC_clitest000001_cliakstest000002_centraluseuap/providers/Microsoft.ManagedIdentity/userAssignedIdentities/cliakstest000002-agentpool\",\n
->>>>>>> fc8ac97d
         \    \"clientId\":\"00000000-0000-0000-0000-000000000001\",\n     \"objectId\":\"00000000-0000-0000-0000-000000000001\"\n
         \   }\n   },\n   \"disableLocalAccounts\": false,\n   \"securityProfile\":
         {},\n   \"storageProfile\": {\n    \"diskCSIDriver\": {\n     \"enabled\":
@@ -6483,11 +3060,7 @@
         \"Basic\",\n   \"tier\": \"Free\"\n  }\n }"
     headers:
       azure-asyncoperation:
-<<<<<<< HEAD
-      - https://management.azure.com/subscriptions/00000000-0000-0000-0000-000000000000/providers/Microsoft.ContainerService/locations/centraluseuap/operations/545facc6-0b06-40ff-813c-766e4fbdf799?api-version=2016-03-30
-=======
       - https://management.azure.com/subscriptions/00000000-0000-0000-0000-000000000000/providers/Microsoft.ContainerService/locations/centraluseuap/operations/58686502-9b79-4d2a-a309-be6823936454?api-version=2016-03-30
->>>>>>> fc8ac97d
       cache-control:
       - no-cache
       content-length:
@@ -6495,11 +3068,7 @@
       content-type:
       - application/json
       date:
-<<<<<<< HEAD
-      - Tue, 19 Jul 2022 07:17:40 GMT
-=======
       - Wed, 28 Sep 2022 10:51:48 GMT
->>>>>>> fc8ac97d
       expires:
       - '-1'
       pragma:
@@ -6515,9 +3084,6 @@
       x-content-type-options:
       - nosniff
       x-ms-ratelimit-remaining-subscription-writes:
-<<<<<<< HEAD
-      - '1192'
-=======
       - '1195'
     status:
       code: 200
@@ -6567,7 +3133,6 @@
       - Accept-Encoding
       x-content-type-options:
       - nosniff
->>>>>>> fc8ac97d
     status:
       code: 200
       message: OK
@@ -6585,16 +3150,6 @@
       ParameterSetName:
       - --resource-group --name -y -o
       User-Agent:
-<<<<<<< HEAD
-      - AZURECLI/2.38.0 azsdk-python-azure-mgmt-containerservice/20.0.0b Python/3.8.10
-        (Linux-5.13.0-1031-azure-x86_64-with-glibc2.29)
-    method: GET
-    uri: https://management.azure.com/subscriptions/00000000-0000-0000-0000-000000000000/providers/Microsoft.ContainerService/locations/centraluseuap/operations/545facc6-0b06-40ff-813c-766e4fbdf799?api-version=2016-03-30
-  response:
-    body:
-      string: "{\n  \"name\": \"c6ac5f54-060b-ff40-813c-766e4fbdf799\",\n  \"status\":
-        \"InProgress\",\n  \"startTime\": \"2022-07-19T07:17:40.3465812Z\"\n }"
-=======
       - AZURECLI/2.40.0 azsdk-python-azure-mgmt-containerservice/20.3.0b2 Python/3.8.10
         (Linux-5.15.0-1020-azure-x86_64-with-glibc2.29)
     method: GET
@@ -6603,7 +3158,6 @@
     body:
       string: "{\n  \"name\": \"02656858-799b-2a4d-a309-be6823936454\",\n  \"status\":
         \"InProgress\",\n  \"startTime\": \"2022-09-28T10:51:47.7947302Z\"\n }"
->>>>>>> fc8ac97d
     headers:
       cache-control:
       - no-cache
@@ -6612,11 +3166,7 @@
       content-type:
       - application/json
       date:
-<<<<<<< HEAD
-      - Tue, 19 Jul 2022 07:18:11 GMT
-=======
       - Wed, 28 Sep 2022 10:52:48 GMT
->>>>>>> fc8ac97d
       expires:
       - '-1'
       pragma:
@@ -6648,16 +3198,6 @@
       ParameterSetName:
       - --resource-group --name -y -o
       User-Agent:
-<<<<<<< HEAD
-      - AZURECLI/2.38.0 azsdk-python-azure-mgmt-containerservice/20.0.0b Python/3.8.10
-        (Linux-5.13.0-1031-azure-x86_64-with-glibc2.29)
-    method: GET
-    uri: https://management.azure.com/subscriptions/00000000-0000-0000-0000-000000000000/providers/Microsoft.ContainerService/locations/centraluseuap/operations/545facc6-0b06-40ff-813c-766e4fbdf799?api-version=2016-03-30
-  response:
-    body:
-      string: "{\n  \"name\": \"c6ac5f54-060b-ff40-813c-766e4fbdf799\",\n  \"status\":
-        \"InProgress\",\n  \"startTime\": \"2022-07-19T07:17:40.3465812Z\"\n }"
-=======
       - AZURECLI/2.40.0 azsdk-python-azure-mgmt-containerservice/20.3.0b2 Python/3.8.10
         (Linux-5.15.0-1020-azure-x86_64-with-glibc2.29)
     method: GET
@@ -6666,7 +3206,6 @@
     body:
       string: "{\n  \"name\": \"02656858-799b-2a4d-a309-be6823936454\",\n  \"status\":
         \"InProgress\",\n  \"startTime\": \"2022-09-28T10:51:47.7947302Z\"\n }"
->>>>>>> fc8ac97d
     headers:
       cache-control:
       - no-cache
@@ -6675,11 +3214,7 @@
       content-type:
       - application/json
       date:
-<<<<<<< HEAD
-      - Tue, 19 Jul 2022 07:18:40 GMT
-=======
       - Wed, 28 Sep 2022 10:53:18 GMT
->>>>>>> fc8ac97d
       expires:
       - '-1'
       pragma:
@@ -6711,17 +3246,6 @@
       ParameterSetName:
       - --resource-group --name -y -o
       User-Agent:
-<<<<<<< HEAD
-      - AZURECLI/2.38.0 azsdk-python-azure-mgmt-containerservice/20.0.0b Python/3.8.10
-        (Linux-5.13.0-1031-azure-x86_64-with-glibc2.29)
-    method: GET
-    uri: https://management.azure.com/subscriptions/00000000-0000-0000-0000-000000000000/providers/Microsoft.ContainerService/locations/centraluseuap/operations/545facc6-0b06-40ff-813c-766e4fbdf799?api-version=2016-03-30
-  response:
-    body:
-      string: "{\n  \"name\": \"c6ac5f54-060b-ff40-813c-766e4fbdf799\",\n  \"status\":
-        \"Succeeded\",\n  \"startTime\": \"2022-07-19T07:17:40.3465812Z\",\n  \"endTime\":
-        \"2022-07-19T07:19:09.3412932Z\"\n }"
-=======
       - AZURECLI/2.40.0 azsdk-python-azure-mgmt-containerservice/20.3.0b2 Python/3.8.10
         (Linux-5.15.0-1020-azure-x86_64-with-glibc2.29)
     method: GET
@@ -6731,7 +3255,6 @@
       string: "{\n  \"name\": \"02656858-799b-2a4d-a309-be6823936454\",\n  \"status\":
         \"Succeeded\",\n  \"startTime\": \"2022-09-28T10:51:47.7947302Z\",\n  \"endTime\":
         \"2022-09-28T10:53:21.9157803Z\"\n }"
->>>>>>> fc8ac97d
     headers:
       cache-control:
       - no-cache
@@ -6740,11 +3263,7 @@
       content-type:
       - application/json
       date:
-<<<<<<< HEAD
-      - Tue, 19 Jul 2022 07:19:11 GMT
-=======
       - Wed, 28 Sep 2022 10:53:48 GMT
->>>>>>> fc8ac97d
       expires:
       - '-1'
       pragma:
@@ -6776,32 +3295,19 @@
       ParameterSetName:
       - --resource-group --name -y -o
       User-Agent:
-<<<<<<< HEAD
-      - AZURECLI/2.38.0 azsdk-python-azure-mgmt-containerservice/20.0.0b Python/3.8.10
-        (Linux-5.13.0-1031-azure-x86_64-with-glibc2.29)
-    method: GET
-    uri: https://management.azure.com/subscriptions/00000000-0000-0000-0000-000000000000/resourceGroups/clitest000001/providers/Microsoft.ContainerService/managedClusters/cliakstest000002?api-version=2022-06-02-preview
-=======
       - AZURECLI/2.40.0 azsdk-python-azure-mgmt-containerservice/20.3.0b2 Python/3.8.10
         (Linux-5.15.0-1020-azure-x86_64-with-glibc2.29)
     method: GET
     uri: https://management.azure.com/subscriptions/00000000-0000-0000-0000-000000000000/resourceGroups/clitest000001/providers/Microsoft.ContainerService/managedClusters/cliakstest000002?api-version=2022-08-03-preview
->>>>>>> fc8ac97d
   response:
     body:
       string: "{\n  \"id\": \"/subscriptions/00000000-0000-0000-0000-000000000000/resourcegroups/clitest000001/providers/Microsoft.ContainerService/managedClusters/cliakstest000002\",\n
         \ \"location\": \"centraluseuap\",\n  \"name\": \"cliakstest000002\",\n  \"type\":
         \"Microsoft.ContainerService/ManagedClusters\",\n  \"properties\": {\n   \"provisioningState\":
         \"Succeeded\",\n   \"powerState\": {\n    \"code\": \"Running\"\n   },\n   \"kubernetesVersion\":
-<<<<<<< HEAD
-        \"1.22.11\",\n   \"currentKubernetesVersion\": \"1.22.11\",\n   \"dnsPrefix\":
-        \"cliakstest-clitestli7pl54mm-8ecadf\",\n   \"fqdn\": \"cliakstest-clitestli7pl54mm-8ecadf-5d5acb0b.hcp.centraluseuap.azmk8s.io\",\n
-        \  \"azurePortalFQDN\": \"cliakstest-clitestli7pl54mm-8ecadf-5d5acb0b.portal.hcp.centraluseuap.azmk8s.io\",\n
-=======
         \"1.23.8\",\n   \"currentKubernetesVersion\": \"1.23.8\",\n   \"dnsPrefix\":
         \"cliakstest-clitestgmpo33aom-8ecadf\",\n   \"fqdn\": \"cliakstest-clitestgmpo33aom-8ecadf-4b701a6b.hcp.centraluseuap.azmk8s.io\",\n
         \  \"azurePortalFQDN\": \"cliakstest-clitestgmpo33aom-8ecadf-4b701a6b.portal.hcp.centraluseuap.azmk8s.io\",\n
->>>>>>> fc8ac97d
         \  \"agentPoolProfiles\": [\n    {\n     \"name\": \"nodepool1\",\n     \"count\":
         3,\n     \"vmSize\": \"Standard_DS2_v2\",\n     \"osDiskSizeGB\": 128,\n     \"osDiskType\":
         \"Managed\",\n     \"kubeletDiskType\": \"OS\",\n     \"workloadRuntime\":
@@ -6811,33 +3317,16 @@
         \"1.22.11\",\n     \"enableNodePublicIP\": false,\n     \"enableCustomCATrust\":
         false,\n     \"mode\": \"System\",\n     \"enableEncryptionAtHost\": false,\n
         \    \"enableUltraSSD\": false,\n     \"osType\": \"Linux\",\n     \"osSKU\":
-<<<<<<< HEAD
-        \"Ubuntu\",\n     \"nodeImageVersion\": \"AKSUbuntu-1804gen2containerd-2022.07.04\",\n
-        \    \"upgradeSettings\": {},\n     \"enableFIPS\": false\n    }\n   ],\n
-        \  \"linuxProfile\": {\n    \"adminUsername\": \"azureuser\",\n    \"ssh\":
-        {\n     \"publicKeys\": [\n      {\n       \"keyData\": \"ssh-rsa AAAAB3NzaC1yc2EAAAADAQABAAABAQDBDU2v87Kb4/ZzK8RbuSkPMRF9IfTfY7Y/jeEede3uFf1lnR5Cix3oY6nmZz05uZKsDemHzTJdhUrNihiBljmK14os+4sjUGz8ffZCNop35eLpuZpNuPeU3Q9RX5IGMM9rK2URKKfPqDqFu6JuliFZL9y7ayNTu3OOEJhyXi9Mw/qo0vf/u04XD/mG0WDXWXkJyC0Lgp5/PNbJuI0XH+t+Fm1zYitVh5vAAKPDvGf5QufZlPPSjp729Bt0QBBsyIIq6XVZFxUrSaAPVXdgZKmL72vW3OCDaitsD1/a0Yx4g32n5ux1KICIBdAgpQ6TFCNS9A6i8krO57LiXnVAZneB
-=======
         \"Ubuntu\",\n     \"nodeImageVersion\": \"AKSUbuntu-1804gen2containerd-2022.09.13\",\n
         \    \"upgradeSettings\": {},\n     \"enableFIPS\": false\n    }\n   ],\n
         \  \"linuxProfile\": {\n    \"adminUsername\": \"azureuser\",\n    \"ssh\":
         {\n     \"publicKeys\": [\n      {\n       \"keyData\": \"ssh-rsa AAAAB3NzaC1yc2EAAAADAQABAAABAQDVt7qYfUlZP3JUy9lguIXjt8N1qtBC8yktmu7E83C+A1pYFjRdVc/WU4vTbERHemLl28PpLNLg2EdVMVDXRPLEkSVOtNV02lh0Jyuw6s3mf/UYvgRKNo6rOSH3+Hvv+9IswiBnq7oOnzIz7wQaQZ47pDl2VbOO1JYjM+X2iNK8XrnXTm5+nE3ZSmwUweY6vSElhFhsogoJf8VRBH8hCxwhb+6h+XtAhH+OWGCy3l9YVS7pJxXGbd1G3zYem94lzIKuzKq1lCXQ1qrryfa1eX9U4H+d1IKCz8hnnns46kzSMM7Eh0robU9dLoJhNlh94vB6mvPpM2XJbMzf+mRC3FUv
->>>>>>> fc8ac97d
         azcli_aks_live_test@example.com\\n\"\n      }\n     ]\n    }\n   },\n   \"servicePrincipalProfile\":
         {\n    \"clientId\":\"00000000-0000-0000-0000-000000000001\"\n   },\n   \"nodeResourceGroup\":
         \"MC_clitest000001_cliakstest000002_centraluseuap\",\n   \"enableRBAC\": true,\n
         \  \"enablePodSecurityPolicy\": false,\n   \"networkProfile\": {\n    \"networkPlugin\":
         \"kubenet\",\n    \"loadBalancerSku\": \"Standard\",\n    \"loadBalancerProfile\":
         {\n     \"managedOutboundIPs\": {\n      \"count\": 1\n     },\n     \"effectiveOutboundIPs\":
-<<<<<<< HEAD
-        [\n      {\n       \"id\": \"/subscriptions/00000000-0000-0000-0000-000000000000/resourceGroups/MC_clitest000001_cliakstest000002_centraluseuap/providers/Microsoft.Network/publicIPAddresses/ff9e6769-204c-46a8-9335-7a110375f814\"\n
-        \     }\n     ]\n    },\n    \"podCidr\": \"10.244.0.0/16\",\n    \"serviceCidr\":
-        \"10.0.0.0/16\",\n    \"dnsServiceIP\": \"10.0.0.10\",\n    \"dockerBridgeCidr\":
-        \"172.17.0.1/16\",\n    \"outboundType\": \"loadBalancer\",\n    \"podCidrs\":
-        [\n     \"10.244.0.0/16\"\n    ],\n    \"serviceCidrs\": [\n     \"10.0.0.0/16\"\n
-        \   ],\n    \"ipFamilies\": [\n     \"IPv4\"\n    ]\n   },\n   \"maxAgentPools\":
-        100,\n   \"identityProfile\": {\n    \"kubeletidentity\": {\n     \"resourceId\":
-        \"/subscriptions/00000000-0000-0000-0000-000000000000/resourcegroups/MC_clitest000001_cliakstest000002_centraluseuap/providers/Microsoft.ManagedIdentity/userAssignedIdentities/cliakstest000002-agentpool\",\n
-=======
         [\n      {\n       \"id\": \"/subscriptions/00000000-0000-0000-0000-000000000000/resourceGroups/MC_clitest000001_cliakstest000002_centraluseuap/providers/Microsoft.Network/publicIPAddresses/45d95421-c2e3-4102-928f-e3a18568e5d9\"\n
         \     }\n     ],\n     \"backendPoolType\": \"nodeIPConfiguration\"\n    },\n
         \   \"podCidr\": \"10.244.0.0/16\",\n    \"serviceCidr\": \"10.0.0.0/16\",\n
@@ -6846,7 +3335,6 @@
         \   ],\n    \"serviceCidrs\": [\n     \"10.0.0.0/16\"\n    ],\n    \"ipFamilies\":
         [\n     \"IPv4\"\n    ]\n   },\n   \"maxAgentPools\": 100,\n   \"identityProfile\":
         {\n    \"kubeletidentity\": {\n     \"resourceId\": \"/subscriptions/00000000-0000-0000-0000-000000000000/resourcegroups/MC_clitest000001_cliakstest000002_centraluseuap/providers/Microsoft.ManagedIdentity/userAssignedIdentities/cliakstest000002-agentpool\",\n
->>>>>>> fc8ac97d
         \    \"clientId\":\"00000000-0000-0000-0000-000000000001\",\n     \"objectId\":\"00000000-0000-0000-0000-000000000001\"\n
         \   }\n   },\n   \"disableLocalAccounts\": false,\n   \"securityProfile\":
         {},\n   \"storageProfile\": {\n    \"diskCSIDriver\": {\n     \"enabled\":
@@ -6865,11 +3353,7 @@
       content-type:
       - application/json
       date:
-<<<<<<< HEAD
-      - Tue, 19 Jul 2022 07:19:11 GMT
-=======
       - Wed, 28 Sep 2022 10:53:49 GMT
->>>>>>> fc8ac97d
       expires:
       - '-1'
       pragma:
@@ -6903,45 +3387,26 @@
       ParameterSetName:
       - --resource-group --name --yes --no-wait
       User-Agent:
-<<<<<<< HEAD
-      - AZURECLI/2.38.0 azsdk-python-azure-mgmt-containerservice/20.0.0b Python/3.8.10
-        (Linux-5.13.0-1031-azure-x86_64-with-glibc2.29)
-    method: DELETE
-    uri: https://management.azure.com/subscriptions/00000000-0000-0000-0000-000000000000/resourceGroups/clitest000001/providers/Microsoft.ContainerService/managedClusters/cliakstest000002?api-version=2022-06-02-preview
-=======
       - AZURECLI/2.40.0 azsdk-python-azure-mgmt-containerservice/20.3.0b2 Python/3.8.10
         (Linux-5.15.0-1020-azure-x86_64-with-glibc2.29)
     method: DELETE
     uri: https://management.azure.com/subscriptions/00000000-0000-0000-0000-000000000000/resourceGroups/clitest000001/providers/Microsoft.ContainerService/managedClusters/cliakstest000002?api-version=2022-08-03-preview
->>>>>>> fc8ac97d
   response:
     body:
       string: ''
     headers:
       azure-asyncoperation:
-<<<<<<< HEAD
-      - https://management.azure.com/subscriptions/00000000-0000-0000-0000-000000000000/providers/Microsoft.ContainerService/locations/centraluseuap/operations/cf16f177-116a-4ffa-b07e-d602991e6969?api-version=2016-03-30
-=======
       - https://management.azure.com/subscriptions/00000000-0000-0000-0000-000000000000/providers/Microsoft.ContainerService/locations/centraluseuap/operations/4a7dbb7f-e903-4114-9414-482646e51d39?api-version=2016-03-30
->>>>>>> fc8ac97d
       cache-control:
       - no-cache
       content-length:
       - '0'
       date:
-<<<<<<< HEAD
-      - Tue, 19 Jul 2022 07:19:12 GMT
-      expires:
-      - '-1'
-      location:
-      - https://management.azure.com/subscriptions/00000000-0000-0000-0000-000000000000/providers/Microsoft.ContainerService/locations/centraluseuap/operationresults/cf16f177-116a-4ffa-b07e-d602991e6969?api-version=2016-03-30
-=======
       - Wed, 28 Sep 2022 10:53:50 GMT
       expires:
       - '-1'
       location:
       - https://management.azure.com/subscriptions/00000000-0000-0000-0000-000000000000/providers/Microsoft.ContainerService/locations/centraluseuap/operationresults/4a7dbb7f-e903-4114-9414-482646e51d39?api-version=2016-03-30
->>>>>>> fc8ac97d
       pragma:
       - no-cache
       server:
@@ -6951,11 +3416,7 @@
       x-content-type-options:
       - nosniff
       x-ms-ratelimit-remaining-subscription-deletes:
-<<<<<<< HEAD
-      - '14999'
-=======
       - '14994'
->>>>>>> fc8ac97d
     status:
       code: 202
       message: Accepted
