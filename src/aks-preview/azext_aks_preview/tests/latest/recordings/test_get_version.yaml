--- conflicted
+++ resolved
@@ -13,13 +13,8 @@
       ParameterSetName:
       - -l
       User-Agent:
-<<<<<<< HEAD
-      - AZURECLI/2.38.0 azsdk-python-azure-mgmt-containerservice/19.1.0 Python/3.8.10
-        (Linux-5.13.0-1031-azure-x86_64-with-glibc2.29)
-=======
       - AZURECLI/2.40.0 azsdk-python-azure-mgmt-containerservice/20.3.0 Python/3.8.10
         (Linux-5.15.0-1020-azure-x86_64-with-glibc2.29)
->>>>>>> fc8ac97d
     method: GET
     uri: https://management.azure.com/subscriptions/00000000-0000-0000-0000-000000000000/providers/Microsoft.ContainerService/locations/westus2/orchestrators?api-version=2019-04-01&resource-type=managedClusters
   response:
@@ -65,11 +60,7 @@
       content-type:
       - application/json
       date:
-<<<<<<< HEAD
-      - Tue, 19 Jul 2022 07:37:02 GMT
-=======
       - Wed, 28 Sep 2022 11:39:06 GMT
->>>>>>> fc8ac97d
       expires:
       - '-1'
       pragma:
