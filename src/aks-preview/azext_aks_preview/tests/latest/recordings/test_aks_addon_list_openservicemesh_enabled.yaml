interactions:
- request:
    body: null
    headers:
      Accept:
      - application/json
      Accept-Encoding:
      - gzip, deflate
      CommandName:
      - aks create
      Connection:
      - keep-alive
      ParameterSetName:
      - --resource-group --name --enable-managed-identity --ssh-key-value -a -o
      User-Agent:
<<<<<<< HEAD
      - AZURECLI/2.38.0 azsdk-python-azure-mgmt-resource/21.1.0b1 Python/3.8.10 (Linux-5.13.0-1031-azure-x86_64-with-glibc2.29)
=======
      - AZURECLI/2.40.0 azsdk-python-azure-mgmt-resource/21.1.0b1 Python/3.8.10 (Linux-5.15.0-1020-azure-x86_64-with-glibc2.29)
>>>>>>> fc8ac97d
    method: GET
    uri: https://management.azure.com/subscriptions/00000000-0000-0000-0000-000000000000/resourcegroups/clitest000001?api-version=2021-04-01
  response:
    body:
<<<<<<< HEAD
      string: '{"id":"/subscriptions/00000000-0000-0000-0000-000000000000/resourceGroups/clitest000001","name":"clitest000001","type":"Microsoft.Resources/resourceGroups","location":"westus2","tags":{"product":"azurecli","cause":"automation","date":"2022-07-19T05:51:37Z"},"properties":{"provisioningState":"Succeeded"}}'
=======
      string: '{"id":"/subscriptions/00000000-0000-0000-0000-000000000000/resourceGroups/clitest000001","name":"clitest000001","type":"Microsoft.Resources/resourceGroups","location":"westus2","tags":{"product":"azurecli","cause":"automation","date":"2022-09-28T09:39:14Z"},"properties":{"provisioningState":"Succeeded"}}'
>>>>>>> fc8ac97d
    headers:
      cache-control:
      - no-cache
      content-length:
      - '305'
      content-type:
      - application/json; charset=utf-8
      date:
<<<<<<< HEAD
      - Tue, 19 Jul 2022 05:51:37 GMT
=======
      - Wed, 28 Sep 2022 09:39:13 GMT
>>>>>>> fc8ac97d
      expires:
      - '-1'
      pragma:
      - no-cache
      strict-transport-security:
      - max-age=31536000; includeSubDomains
      vary:
      - Accept-Encoding
      x-content-type-options:
      - nosniff
    status:
      code: 200
      message: OK
- request:
    body: '{"location": "westus2", "identity": {"type": "SystemAssigned"}, "properties":
<<<<<<< HEAD
      {"kubernetesVersion": "", "dnsPrefix": "cliakstest-clitestvxad6mdiw-8ecadf",
=======
      {"kubernetesVersion": "", "dnsPrefix": "cliakstest-clitestbhghesr57-8ecadf",
>>>>>>> fc8ac97d
      "agentPoolProfiles": [{"count": 3, "vmSize": "Standard_DS2_v2", "osDiskSizeGB":
      0, "workloadRuntime": "OCIContainer", "osType": "Linux", "enableAutoScaling":
      false, "type": "VirtualMachineScaleSets", "mode": "System", "orchestratorVersion":
      "", "upgradeSettings": {}, "enableNodePublicIP": false, "enableCustomCATrust":
      false, "scaleSetPriority": "Regular", "scaleSetEvictionPolicy": "Delete", "spotMaxPrice":
      -1.0, "nodeTaints": [], "enableEncryptionAtHost": false, "enableUltraSSD": false,
      "enableFIPS": false, "name": "nodepool1"}], "linuxProfile": {"adminUsername":
<<<<<<< HEAD
      "azureuser", "ssh": {"publicKeys": [{"keyData": "ssh-rsa AAAAB3NzaC1yc2EAAAADAQABAAABAQDBDU2v87Kb4/ZzK8RbuSkPMRF9IfTfY7Y/jeEede3uFf1lnR5Cix3oY6nmZz05uZKsDemHzTJdhUrNihiBljmK14os+4sjUGz8ffZCNop35eLpuZpNuPeU3Q9RX5IGMM9rK2URKKfPqDqFu6JuliFZL9y7ayNTu3OOEJhyXi9Mw/qo0vf/u04XD/mG0WDXWXkJyC0Lgp5/PNbJuI0XH+t+Fm1zYitVh5vAAKPDvGf5QufZlPPSjp729Bt0QBBsyIIq6XVZFxUrSaAPVXdgZKmL72vW3OCDaitsD1/a0Yx4g32n5ux1KICIBdAgpQ6TFCNS9A6i8krO57LiXnVAZneB
=======
      "azureuser", "ssh": {"publicKeys": [{"keyData": "ssh-rsa AAAAB3NzaC1yc2EAAAADAQABAAABAQDVt7qYfUlZP3JUy9lguIXjt8N1qtBC8yktmu7E83C+A1pYFjRdVc/WU4vTbERHemLl28PpLNLg2EdVMVDXRPLEkSVOtNV02lh0Jyuw6s3mf/UYvgRKNo6rOSH3+Hvv+9IswiBnq7oOnzIz7wQaQZ47pDl2VbOO1JYjM+X2iNK8XrnXTm5+nE3ZSmwUweY6vSElhFhsogoJf8VRBH8hCxwhb+6h+XtAhH+OWGCy3l9YVS7pJxXGbd1G3zYem94lzIKuzKq1lCXQ1qrryfa1eX9U4H+d1IKCz8hnnns46kzSMM7Eh0robU9dLoJhNlh94vB6mvPpM2XJbMzf+mRC3FUv
>>>>>>> fc8ac97d
      azcli_aks_live_test@example.com\n"}]}}, "addonProfiles": {"openServiceMesh":
      {"enabled": true, "config": {}}}, "enableRBAC": true, "enablePodSecurityPolicy":
      false, "networkProfile": {"networkPlugin": "kubenet", "podCidr": "10.244.0.0/16",
      "serviceCidr": "10.0.0.0/16", "dnsServiceIP": "10.0.0.10", "dockerBridgeCidr":
      "172.17.0.1/16", "outboundType": "loadBalancer", "loadBalancerSku": "standard"},
      "disableLocalAccounts": false, "storageProfile": {}}}'
    headers:
      Accept:
      - application/json
      Accept-Encoding:
      - gzip, deflate
      CommandName:
      - aks create
      Connection:
      - keep-alive
      Content-Length:
      - '1608'
      Content-Type:
      - application/json
      ParameterSetName:
      - --resource-group --name --enable-managed-identity --ssh-key-value -a -o
      User-Agent:
<<<<<<< HEAD
      - AZURECLI/2.38.0 azsdk-python-azure-mgmt-containerservice/20.0.0b Python/3.8.10
        (Linux-5.13.0-1031-azure-x86_64-with-glibc2.29)
    method: PUT
    uri: https://management.azure.com/subscriptions/00000000-0000-0000-0000-000000000000/resourceGroups/clitest000001/providers/Microsoft.ContainerService/managedClusters/cliakstest000002?api-version=2022-06-02-preview
=======
      - AZURECLI/2.40.0 azsdk-python-azure-mgmt-containerservice/20.3.0b2 Python/3.8.10
        (Linux-5.15.0-1020-azure-x86_64-with-glibc2.29)
    method: PUT
    uri: https://management.azure.com/subscriptions/00000000-0000-0000-0000-000000000000/resourceGroups/clitest000001/providers/Microsoft.ContainerService/managedClusters/cliakstest000002?api-version=2022-08-03-preview
>>>>>>> fc8ac97d
  response:
    body:
      string: "{\n  \"id\": \"/subscriptions/00000000-0000-0000-0000-000000000000/resourcegroups/clitest000001/providers/Microsoft.ContainerService/managedClusters/cliakstest000002\",\n
        \ \"location\": \"westus2\",\n  \"name\": \"cliakstest000002\",\n  \"type\":
        \"Microsoft.ContainerService/ManagedClusters\",\n  \"properties\": {\n   \"provisioningState\":
        \"Creating\",\n   \"powerState\": {\n    \"code\": \"Running\"\n   },\n   \"kubernetesVersion\":
<<<<<<< HEAD
        \"1.22.11\",\n   \"currentKubernetesVersion\": \"1.22.11\",\n   \"dnsPrefix\":
        \"cliakstest-clitestvxad6mdiw-8ecadf\",\n   \"fqdn\": \"cliakstest-clitestvxad6mdiw-8ecadf-8b1dbeeb.hcp.westus2.azmk8s.io\",\n
        \  \"azurePortalFQDN\": \"cliakstest-clitestvxad6mdiw-8ecadf-8b1dbeeb.portal.hcp.westus2.azmk8s.io\",\n
=======
        \"1.23.8\",\n   \"currentKubernetesVersion\": \"1.23.8\",\n   \"dnsPrefix\":
        \"cliakstest-clitestbhghesr57-8ecadf\",\n   \"fqdn\": \"cliakstest-clitestbhghesr57-8ecadf-0be2a8f8.hcp.westus2.azmk8s.io\",\n
        \  \"azurePortalFQDN\": \"cliakstest-clitestbhghesr57-8ecadf-0be2a8f8.portal.hcp.westus2.azmk8s.io\",\n
>>>>>>> fc8ac97d
        \  \"agentPoolProfiles\": [\n    {\n     \"name\": \"nodepool1\",\n     \"count\":
        3,\n     \"vmSize\": \"Standard_DS2_v2\",\n     \"osDiskSizeGB\": 128,\n     \"osDiskType\":
        \"Managed\",\n     \"kubeletDiskType\": \"OS\",\n     \"workloadRuntime\":
        \"OCIContainer\",\n     \"maxPods\": 110,\n     \"type\": \"VirtualMachineScaleSets\",\n
        \    \"enableAutoScaling\": false,\n     \"provisioningState\": \"Creating\",\n
        \    \"powerState\": {\n      \"code\": \"Running\"\n     },\n     \"orchestratorVersion\":
        \"1.22.11\",\n     \"enableNodePublicIP\": false,\n     \"enableCustomCATrust\":
        false,\n     \"mode\": \"System\",\n     \"enableEncryptionAtHost\": false,\n
        \    \"enableUltraSSD\": false,\n     \"osType\": \"Linux\",\n     \"osSKU\":
<<<<<<< HEAD
        \"Ubuntu\",\n     \"nodeImageVersion\": \"AKSUbuntu-1804gen2containerd-2022.06.29\",\n
        \    \"upgradeSettings\": {},\n     \"enableFIPS\": false\n    }\n   ],\n
        \  \"linuxProfile\": {\n    \"adminUsername\": \"azureuser\",\n    \"ssh\":
        {\n     \"publicKeys\": [\n      {\n       \"keyData\": \"ssh-rsa AAAAB3NzaC1yc2EAAAADAQABAAABAQDBDU2v87Kb4/ZzK8RbuSkPMRF9IfTfY7Y/jeEede3uFf1lnR5Cix3oY6nmZz05uZKsDemHzTJdhUrNihiBljmK14os+4sjUGz8ffZCNop35eLpuZpNuPeU3Q9RX5IGMM9rK2URKKfPqDqFu6JuliFZL9y7ayNTu3OOEJhyXi9Mw/qo0vf/u04XD/mG0WDXWXkJyC0Lgp5/PNbJuI0XH+t+Fm1zYitVh5vAAKPDvGf5QufZlPPSjp729Bt0QBBsyIIq6XVZFxUrSaAPVXdgZKmL72vW3OCDaitsD1/a0Yx4g32n5ux1KICIBdAgpQ6TFCNS9A6i8krO57LiXnVAZneB
=======
        \"Ubuntu\",\n     \"nodeImageVersion\": \"AKSUbuntu-1804gen2containerd-2022.09.13\",\n
        \    \"upgradeSettings\": {},\n     \"enableFIPS\": false\n    }\n   ],\n
        \  \"linuxProfile\": {\n    \"adminUsername\": \"azureuser\",\n    \"ssh\":
        {\n     \"publicKeys\": [\n      {\n       \"keyData\": \"ssh-rsa AAAAB3NzaC1yc2EAAAADAQABAAABAQDVt7qYfUlZP3JUy9lguIXjt8N1qtBC8yktmu7E83C+A1pYFjRdVc/WU4vTbERHemLl28PpLNLg2EdVMVDXRPLEkSVOtNV02lh0Jyuw6s3mf/UYvgRKNo6rOSH3+Hvv+9IswiBnq7oOnzIz7wQaQZ47pDl2VbOO1JYjM+X2iNK8XrnXTm5+nE3ZSmwUweY6vSElhFhsogoJf8VRBH8hCxwhb+6h+XtAhH+OWGCy3l9YVS7pJxXGbd1G3zYem94lzIKuzKq1lCXQ1qrryfa1eX9U4H+d1IKCz8hnnns46kzSMM7Eh0robU9dLoJhNlh94vB6mvPpM2XJbMzf+mRC3FUv
>>>>>>> fc8ac97d
        azcli_aks_live_test@example.com\\n\"\n      }\n     ]\n    }\n   },\n   \"servicePrincipalProfile\":
        {\n    \"clientId\":\"00000000-0000-0000-0000-000000000001\"\n   },\n   \"addonProfiles\":
        {\n    \"openServiceMesh\": {\n     \"enabled\": true,\n     \"config\": null\n
        \   }\n   },\n   \"nodeResourceGroup\": \"MC_clitest000001_cliakstest000002_westus2\",\n
        \  \"enableRBAC\": true,\n   \"enablePodSecurityPolicy\": false,\n   \"networkProfile\":
        {\n    \"networkPlugin\": \"kubenet\",\n    \"loadBalancerSku\": \"standard\",\n
        \   \"loadBalancerProfile\": {\n     \"managedOutboundIPs\": {\n      \"count\":
        1\n     }\n    },\n    \"podCidr\": \"10.244.0.0/16\",\n    \"serviceCidr\":
        \"10.0.0.0/16\",\n    \"dnsServiceIP\": \"10.0.0.10\",\n    \"dockerBridgeCidr\":
        \"172.17.0.1/16\",\n    \"outboundType\": \"loadBalancer\",\n    \"podCidrs\":
        [\n     \"10.244.0.0/16\"\n    ],\n    \"serviceCidrs\": [\n     \"10.0.0.0/16\"\n
        \   ],\n    \"ipFamilies\": [\n     \"IPv4\"\n    ]\n   },\n   \"maxAgentPools\":
        100,\n   \"disableLocalAccounts\": false,\n   \"securityProfile\": {},\n   \"storageProfile\":
        {\n    \"diskCSIDriver\": {\n     \"enabled\": true,\n     \"version\": \"v1\"\n
        \   },\n    \"fileCSIDriver\": {\n     \"enabled\": true\n    },\n    \"snapshotController\":
        {\n     \"enabled\": true\n    }\n   },\n   \"oidcIssuerProfile\": {\n    \"enabled\":
        false\n   }\n  },\n  \"identity\": {\n   \"type\": \"SystemAssigned\",\n   \"principalId\":\"00000000-0000-0000-0000-000000000001\",\n
        \  \"tenantId\": \"72f988bf-86f1-41af-91ab-2d7cd011db47\"\n  },\n  \"sku\":
        {\n   \"name\": \"Basic\",\n   \"tier\": \"Free\"\n  }\n }"
    headers:
      azure-asyncoperation:
<<<<<<< HEAD
      - https://management.azure.com/subscriptions/00000000-0000-0000-0000-000000000000/providers/Microsoft.ContainerService/locations/westus2/operations/aae1b03e-7aac-49cc-8de6-d4a88e44d46e?api-version=2016-03-30
=======
      - https://management.azure.com/subscriptions/00000000-0000-0000-0000-000000000000/providers/Microsoft.ContainerService/locations/westus2/operations/8d00c453-399f-4c7f-88fd-107b457464d8?api-version=2016-03-30
>>>>>>> fc8ac97d
      cache-control:
      - no-cache
      content-length:
      - '3425'
      content-type:
      - application/json
      date:
<<<<<<< HEAD
      - Tue, 19 Jul 2022 05:51:40 GMT
=======
      - Wed, 28 Sep 2022 09:39:17 GMT
>>>>>>> fc8ac97d
      expires:
      - '-1'
      pragma:
      - no-cache
      server:
      - nginx
      strict-transport-security:
      - max-age=31536000; includeSubDomains
      x-content-type-options:
      - nosniff
      x-ms-ratelimit-remaining-subscription-writes:
      - '1199'
    status:
      code: 201
      message: Created
- request:
    body: null
    headers:
      Accept:
      - '*/*'
      Accept-Encoding:
      - gzip, deflate
      CommandName:
      - aks create
      Connection:
      - keep-alive
      ParameterSetName:
      - --resource-group --name --enable-managed-identity --ssh-key-value -a -o
      User-Agent:
<<<<<<< HEAD
      - AZURECLI/2.38.0 azsdk-python-azure-mgmt-containerservice/20.0.0b Python/3.8.10
        (Linux-5.13.0-1031-azure-x86_64-with-glibc2.29)
    method: GET
    uri: https://management.azure.com/subscriptions/00000000-0000-0000-0000-000000000000/providers/Microsoft.ContainerService/locations/westus2/operations/aae1b03e-7aac-49cc-8de6-d4a88e44d46e?api-version=2016-03-30
  response:
    body:
      string: "{\n  \"name\": \"3eb0e1aa-ac7a-cc49-8de6-d4a88e44d46e\",\n  \"status\":
        \"InProgress\",\n  \"startTime\": \"2022-07-19T05:51:41.1666666Z\"\n }"
=======
      - AZURECLI/2.40.0 azsdk-python-azure-mgmt-containerservice/20.3.0b2 Python/3.8.10
        (Linux-5.15.0-1020-azure-x86_64-with-glibc2.29)
    method: GET
    uri: https://management.azure.com/subscriptions/00000000-0000-0000-0000-000000000000/providers/Microsoft.ContainerService/locations/westus2/operations/8d00c453-399f-4c7f-88fd-107b457464d8?api-version=2016-03-30
  response:
    body:
      string: "{\n  \"name\": \"53c4008d-9f39-7f4c-88fd-107b457464d8\",\n  \"status\":
        \"InProgress\",\n  \"startTime\": \"2022-09-28T09:39:17.799685Z\"\n }"
    headers:
      cache-control:
      - no-cache
      content-length:
      - '125'
      content-type:
      - application/json
      date:
      - Wed, 28 Sep 2022 09:39:47 GMT
      expires:
      - '-1'
      pragma:
      - no-cache
      server:
      - nginx
      strict-transport-security:
      - max-age=31536000; includeSubDomains
      transfer-encoding:
      - chunked
      vary:
      - Accept-Encoding
      x-content-type-options:
      - nosniff
    status:
      code: 200
      message: OK
- request:
    body: null
    headers:
      Accept:
      - '*/*'
      Accept-Encoding:
      - gzip, deflate
      CommandName:
      - aks create
      Connection:
      - keep-alive
      ParameterSetName:
      - --resource-group --name --enable-managed-identity --ssh-key-value -a -o
      User-Agent:
      - AZURECLI/2.40.0 azsdk-python-azure-mgmt-containerservice/20.3.0b2 Python/3.8.10
        (Linux-5.15.0-1020-azure-x86_64-with-glibc2.29)
    method: GET
    uri: https://management.azure.com/subscriptions/00000000-0000-0000-0000-000000000000/providers/Microsoft.ContainerService/locations/westus2/operations/8d00c453-399f-4c7f-88fd-107b457464d8?api-version=2016-03-30
  response:
    body:
      string: "{\n  \"name\": \"53c4008d-9f39-7f4c-88fd-107b457464d8\",\n  \"status\":
        \"InProgress\",\n  \"startTime\": \"2022-09-28T09:39:17.799685Z\"\n }"
>>>>>>> fc8ac97d
    headers:
      cache-control:
      - no-cache
      content-length:
      - '125'
      content-type:
      - application/json
      date:
<<<<<<< HEAD
      - Tue, 19 Jul 2022 05:52:10 GMT
=======
      - Wed, 28 Sep 2022 09:40:17 GMT
>>>>>>> fc8ac97d
      expires:
      - '-1'
      pragma:
      - no-cache
      server:
      - nginx
      strict-transport-security:
      - max-age=31536000; includeSubDomains
      transfer-encoding:
      - chunked
      vary:
      - Accept-Encoding
      x-content-type-options:
      - nosniff
    status:
      code: 200
      message: OK
- request:
    body: null
    headers:
      Accept:
      - '*/*'
      Accept-Encoding:
      - gzip, deflate
      CommandName:
      - aks create
      Connection:
      - keep-alive
      ParameterSetName:
      - --resource-group --name --enable-managed-identity --ssh-key-value -a -o
      User-Agent:
<<<<<<< HEAD
      - AZURECLI/2.38.0 azsdk-python-azure-mgmt-containerservice/20.0.0b Python/3.8.10
        (Linux-5.13.0-1031-azure-x86_64-with-glibc2.29)
    method: GET
    uri: https://management.azure.com/subscriptions/00000000-0000-0000-0000-000000000000/providers/Microsoft.ContainerService/locations/westus2/operations/aae1b03e-7aac-49cc-8de6-d4a88e44d46e?api-version=2016-03-30
  response:
    body:
      string: "{\n  \"name\": \"3eb0e1aa-ac7a-cc49-8de6-d4a88e44d46e\",\n  \"status\":
        \"InProgress\",\n  \"startTime\": \"2022-07-19T05:51:41.1666666Z\"\n }"
=======
      - AZURECLI/2.40.0 azsdk-python-azure-mgmt-containerservice/20.3.0b2 Python/3.8.10
        (Linux-5.15.0-1020-azure-x86_64-with-glibc2.29)
    method: GET
    uri: https://management.azure.com/subscriptions/00000000-0000-0000-0000-000000000000/providers/Microsoft.ContainerService/locations/westus2/operations/8d00c453-399f-4c7f-88fd-107b457464d8?api-version=2016-03-30
  response:
    body:
      string: "{\n  \"name\": \"53c4008d-9f39-7f4c-88fd-107b457464d8\",\n  \"status\":
        \"InProgress\",\n  \"startTime\": \"2022-09-28T09:39:17.799685Z\"\n }"
>>>>>>> fc8ac97d
    headers:
      cache-control:
      - no-cache
      content-length:
      - '125'
      content-type:
      - application/json
      date:
<<<<<<< HEAD
      - Tue, 19 Jul 2022 05:52:40 GMT
=======
      - Wed, 28 Sep 2022 09:40:48 GMT
>>>>>>> fc8ac97d
      expires:
      - '-1'
      pragma:
      - no-cache
      server:
      - nginx
      strict-transport-security:
      - max-age=31536000; includeSubDomains
      transfer-encoding:
      - chunked
      vary:
      - Accept-Encoding
      x-content-type-options:
      - nosniff
    status:
      code: 200
      message: OK
- request:
    body: null
    headers:
      Accept:
      - '*/*'
      Accept-Encoding:
      - gzip, deflate
      CommandName:
      - aks create
      Connection:
      - keep-alive
      ParameterSetName:
      - --resource-group --name --enable-managed-identity --ssh-key-value -a -o
      User-Agent:
<<<<<<< HEAD
      - AZURECLI/2.38.0 azsdk-python-azure-mgmt-containerservice/20.0.0b Python/3.8.10
        (Linux-5.13.0-1031-azure-x86_64-with-glibc2.29)
    method: GET
    uri: https://management.azure.com/subscriptions/00000000-0000-0000-0000-000000000000/providers/Microsoft.ContainerService/locations/westus2/operations/aae1b03e-7aac-49cc-8de6-d4a88e44d46e?api-version=2016-03-30
  response:
    body:
      string: "{\n  \"name\": \"3eb0e1aa-ac7a-cc49-8de6-d4a88e44d46e\",\n  \"status\":
        \"InProgress\",\n  \"startTime\": \"2022-07-19T05:51:41.1666666Z\"\n }"
=======
      - AZURECLI/2.40.0 azsdk-python-azure-mgmt-containerservice/20.3.0b2 Python/3.8.10
        (Linux-5.15.0-1020-azure-x86_64-with-glibc2.29)
    method: GET
    uri: https://management.azure.com/subscriptions/00000000-0000-0000-0000-000000000000/providers/Microsoft.ContainerService/locations/westus2/operations/8d00c453-399f-4c7f-88fd-107b457464d8?api-version=2016-03-30
  response:
    body:
      string: "{\n  \"name\": \"53c4008d-9f39-7f4c-88fd-107b457464d8\",\n  \"status\":
        \"InProgress\",\n  \"startTime\": \"2022-09-28T09:39:17.799685Z\"\n }"
>>>>>>> fc8ac97d
    headers:
      cache-control:
      - no-cache
      content-length:
      - '125'
      content-type:
      - application/json
      date:
<<<<<<< HEAD
      - Tue, 19 Jul 2022 05:53:10 GMT
=======
      - Wed, 28 Sep 2022 09:41:17 GMT
>>>>>>> fc8ac97d
      expires:
      - '-1'
      pragma:
      - no-cache
      server:
      - nginx
      strict-transport-security:
      - max-age=31536000; includeSubDomains
      transfer-encoding:
      - chunked
      vary:
      - Accept-Encoding
      x-content-type-options:
      - nosniff
    status:
      code: 200
      message: OK
- request:
    body: null
    headers:
      Accept:
      - '*/*'
      Accept-Encoding:
      - gzip, deflate
      CommandName:
      - aks create
      Connection:
      - keep-alive
      ParameterSetName:
      - --resource-group --name --enable-managed-identity --ssh-key-value -a -o
      User-Agent:
<<<<<<< HEAD
      - AZURECLI/2.38.0 azsdk-python-azure-mgmt-containerservice/20.0.0b Python/3.8.10
        (Linux-5.13.0-1031-azure-x86_64-with-glibc2.29)
    method: GET
    uri: https://management.azure.com/subscriptions/00000000-0000-0000-0000-000000000000/providers/Microsoft.ContainerService/locations/westus2/operations/aae1b03e-7aac-49cc-8de6-d4a88e44d46e?api-version=2016-03-30
  response:
    body:
      string: "{\n  \"name\": \"3eb0e1aa-ac7a-cc49-8de6-d4a88e44d46e\",\n  \"status\":
        \"InProgress\",\n  \"startTime\": \"2022-07-19T05:51:41.1666666Z\"\n }"
=======
      - AZURECLI/2.40.0 azsdk-python-azure-mgmt-containerservice/20.3.0b2 Python/3.8.10
        (Linux-5.15.0-1020-azure-x86_64-with-glibc2.29)
    method: GET
    uri: https://management.azure.com/subscriptions/00000000-0000-0000-0000-000000000000/providers/Microsoft.ContainerService/locations/westus2/operations/8d00c453-399f-4c7f-88fd-107b457464d8?api-version=2016-03-30
  response:
    body:
      string: "{\n  \"name\": \"53c4008d-9f39-7f4c-88fd-107b457464d8\",\n  \"status\":
        \"InProgress\",\n  \"startTime\": \"2022-09-28T09:39:17.799685Z\"\n }"
>>>>>>> fc8ac97d
    headers:
      cache-control:
      - no-cache
      content-length:
      - '125'
      content-type:
      - application/json
      date:
<<<<<<< HEAD
      - Tue, 19 Jul 2022 05:53:41 GMT
=======
      - Wed, 28 Sep 2022 09:41:47 GMT
>>>>>>> fc8ac97d
      expires:
      - '-1'
      pragma:
      - no-cache
      server:
      - nginx
      strict-transport-security:
      - max-age=31536000; includeSubDomains
      transfer-encoding:
      - chunked
      vary:
      - Accept-Encoding
      x-content-type-options:
      - nosniff
    status:
      code: 200
      message: OK
- request:
    body: null
    headers:
      Accept:
      - '*/*'
      Accept-Encoding:
      - gzip, deflate
      CommandName:
      - aks create
      Connection:
      - keep-alive
      ParameterSetName:
      - --resource-group --name --enable-managed-identity --ssh-key-value -a -o
      User-Agent:
<<<<<<< HEAD
      - AZURECLI/2.38.0 azsdk-python-azure-mgmt-containerservice/20.0.0b Python/3.8.10
        (Linux-5.13.0-1031-azure-x86_64-with-glibc2.29)
    method: GET
    uri: https://management.azure.com/subscriptions/00000000-0000-0000-0000-000000000000/providers/Microsoft.ContainerService/locations/westus2/operations/aae1b03e-7aac-49cc-8de6-d4a88e44d46e?api-version=2016-03-30
  response:
    body:
      string: "{\n  \"name\": \"3eb0e1aa-ac7a-cc49-8de6-d4a88e44d46e\",\n  \"status\":
        \"InProgress\",\n  \"startTime\": \"2022-07-19T05:51:41.1666666Z\"\n }"
=======
      - AZURECLI/2.40.0 azsdk-python-azure-mgmt-containerservice/20.3.0b2 Python/3.8.10
        (Linux-5.15.0-1020-azure-x86_64-with-glibc2.29)
    method: GET
    uri: https://management.azure.com/subscriptions/00000000-0000-0000-0000-000000000000/providers/Microsoft.ContainerService/locations/westus2/operations/8d00c453-399f-4c7f-88fd-107b457464d8?api-version=2016-03-30
  response:
    body:
      string: "{\n  \"name\": \"53c4008d-9f39-7f4c-88fd-107b457464d8\",\n  \"status\":
        \"InProgress\",\n  \"startTime\": \"2022-09-28T09:39:17.799685Z\"\n }"
>>>>>>> fc8ac97d
    headers:
      cache-control:
      - no-cache
      content-length:
      - '125'
      content-type:
      - application/json
      date:
<<<<<<< HEAD
      - Tue, 19 Jul 2022 05:54:11 GMT
=======
      - Wed, 28 Sep 2022 09:42:17 GMT
>>>>>>> fc8ac97d
      expires:
      - '-1'
      pragma:
      - no-cache
      server:
      - nginx
      strict-transport-security:
      - max-age=31536000; includeSubDomains
      transfer-encoding:
      - chunked
      vary:
      - Accept-Encoding
      x-content-type-options:
      - nosniff
    status:
      code: 200
      message: OK
- request:
    body: null
    headers:
      Accept:
      - '*/*'
      Accept-Encoding:
      - gzip, deflate
      CommandName:
      - aks create
      Connection:
      - keep-alive
      ParameterSetName:
      - --resource-group --name --enable-managed-identity --ssh-key-value -a -o
      User-Agent:
<<<<<<< HEAD
      - AZURECLI/2.38.0 azsdk-python-azure-mgmt-containerservice/20.0.0b Python/3.8.10
        (Linux-5.13.0-1031-azure-x86_64-with-glibc2.29)
    method: GET
    uri: https://management.azure.com/subscriptions/00000000-0000-0000-0000-000000000000/providers/Microsoft.ContainerService/locations/westus2/operations/aae1b03e-7aac-49cc-8de6-d4a88e44d46e?api-version=2016-03-30
  response:
    body:
      string: "{\n  \"name\": \"3eb0e1aa-ac7a-cc49-8de6-d4a88e44d46e\",\n  \"status\":
        \"InProgress\",\n  \"startTime\": \"2022-07-19T05:51:41.1666666Z\"\n }"
=======
      - AZURECLI/2.40.0 azsdk-python-azure-mgmt-containerservice/20.3.0b2 Python/3.8.10
        (Linux-5.15.0-1020-azure-x86_64-with-glibc2.29)
    method: GET
    uri: https://management.azure.com/subscriptions/00000000-0000-0000-0000-000000000000/providers/Microsoft.ContainerService/locations/westus2/operations/8d00c453-399f-4c7f-88fd-107b457464d8?api-version=2016-03-30
  response:
    body:
      string: "{\n  \"name\": \"53c4008d-9f39-7f4c-88fd-107b457464d8\",\n  \"status\":
        \"InProgress\",\n  \"startTime\": \"2022-09-28T09:39:17.799685Z\"\n }"
>>>>>>> fc8ac97d
    headers:
      cache-control:
      - no-cache
      content-length:
      - '125'
      content-type:
      - application/json
      date:
<<<<<<< HEAD
      - Tue, 19 Jul 2022 05:54:41 GMT
=======
      - Wed, 28 Sep 2022 09:42:48 GMT
>>>>>>> fc8ac97d
      expires:
      - '-1'
      pragma:
      - no-cache
      server:
      - nginx
      strict-transport-security:
      - max-age=31536000; includeSubDomains
      transfer-encoding:
      - chunked
      vary:
      - Accept-Encoding
      x-content-type-options:
      - nosniff
    status:
      code: 200
      message: OK
- request:
    body: null
    headers:
      Accept:
      - '*/*'
      Accept-Encoding:
      - gzip, deflate
      CommandName:
      - aks create
      Connection:
      - keep-alive
      ParameterSetName:
      - --resource-group --name --enable-managed-identity --ssh-key-value -a -o
      User-Agent:
<<<<<<< HEAD
      - AZURECLI/2.38.0 azsdk-python-azure-mgmt-containerservice/20.0.0b Python/3.8.10
        (Linux-5.13.0-1031-azure-x86_64-with-glibc2.29)
    method: GET
    uri: https://management.azure.com/subscriptions/00000000-0000-0000-0000-000000000000/providers/Microsoft.ContainerService/locations/westus2/operations/aae1b03e-7aac-49cc-8de6-d4a88e44d46e?api-version=2016-03-30
  response:
    body:
      string: "{\n  \"name\": \"3eb0e1aa-ac7a-cc49-8de6-d4a88e44d46e\",\n  \"status\":
        \"Succeeded\",\n  \"startTime\": \"2022-07-19T05:51:41.1666666Z\",\n  \"endTime\":
        \"2022-07-19T05:54:55.9873973Z\"\n }"
=======
      - AZURECLI/2.40.0 azsdk-python-azure-mgmt-containerservice/20.3.0b2 Python/3.8.10
        (Linux-5.15.0-1020-azure-x86_64-with-glibc2.29)
    method: GET
    uri: https://management.azure.com/subscriptions/00000000-0000-0000-0000-000000000000/providers/Microsoft.ContainerService/locations/westus2/operations/8d00c453-399f-4c7f-88fd-107b457464d8?api-version=2016-03-30
  response:
    body:
      string: "{\n  \"name\": \"53c4008d-9f39-7f4c-88fd-107b457464d8\",\n  \"status\":
        \"InProgress\",\n  \"startTime\": \"2022-09-28T09:39:17.799685Z\"\n }"
>>>>>>> fc8ac97d
    headers:
      cache-control:
      - no-cache
      content-length:
      - '125'
      content-type:
      - application/json
      date:
<<<<<<< HEAD
      - Tue, 19 Jul 2022 05:55:11 GMT
=======
      - Wed, 28 Sep 2022 09:43:18 GMT
>>>>>>> fc8ac97d
      expires:
      - '-1'
      pragma:
      - no-cache
      server:
      - nginx
      strict-transport-security:
      - max-age=31536000; includeSubDomains
      transfer-encoding:
      - chunked
      vary:
      - Accept-Encoding
      x-content-type-options:
      - nosniff
    status:
      code: 200
      message: OK
- request:
    body: null
    headers:
      Accept:
      - '*/*'
      Accept-Encoding:
      - gzip, deflate
      CommandName:
      - aks create
      Connection:
      - keep-alive
      ParameterSetName:
      - --resource-group --name --enable-managed-identity --ssh-key-value -a -o
      User-Agent:
<<<<<<< HEAD
      - AZURECLI/2.38.0 azsdk-python-azure-mgmt-containerservice/20.0.0b Python/3.8.10
        (Linux-5.13.0-1031-azure-x86_64-with-glibc2.29)
    method: GET
    uri: https://management.azure.com/subscriptions/00000000-0000-0000-0000-000000000000/resourceGroups/clitest000001/providers/Microsoft.ContainerService/managedClusters/cliakstest000002?api-version=2022-06-02-preview
=======
      - AZURECLI/2.40.0 azsdk-python-azure-mgmt-containerservice/20.3.0b2 Python/3.8.10
        (Linux-5.15.0-1020-azure-x86_64-with-glibc2.29)
    method: GET
    uri: https://management.azure.com/subscriptions/00000000-0000-0000-0000-000000000000/providers/Microsoft.ContainerService/locations/westus2/operations/8d00c453-399f-4c7f-88fd-107b457464d8?api-version=2016-03-30
  response:
    body:
      string: "{\n  \"name\": \"53c4008d-9f39-7f4c-88fd-107b457464d8\",\n  \"status\":
        \"Succeeded\",\n  \"startTime\": \"2022-09-28T09:39:17.799685Z\",\n  \"endTime\":
        \"2022-09-28T09:43:37.2587562Z\"\n }"
    headers:
      cache-control:
      - no-cache
      content-length:
      - '169'
      content-type:
      - application/json
      date:
      - Wed, 28 Sep 2022 09:43:48 GMT
      expires:
      - '-1'
      pragma:
      - no-cache
      server:
      - nginx
      strict-transport-security:
      - max-age=31536000; includeSubDomains
      transfer-encoding:
      - chunked
      vary:
      - Accept-Encoding
      x-content-type-options:
      - nosniff
    status:
      code: 200
      message: OK
- request:
    body: null
    headers:
      Accept:
      - '*/*'
      Accept-Encoding:
      - gzip, deflate
      CommandName:
      - aks create
      Connection:
      - keep-alive
      ParameterSetName:
      - --resource-group --name --enable-managed-identity --ssh-key-value -a -o
      User-Agent:
      - AZURECLI/2.40.0 azsdk-python-azure-mgmt-containerservice/20.3.0b2 Python/3.8.10
        (Linux-5.15.0-1020-azure-x86_64-with-glibc2.29)
    method: GET
    uri: https://management.azure.com/subscriptions/00000000-0000-0000-0000-000000000000/resourceGroups/clitest000001/providers/Microsoft.ContainerService/managedClusters/cliakstest000002?api-version=2022-08-03-preview
>>>>>>> fc8ac97d
  response:
    body:
      string: "{\n  \"id\": \"/subscriptions/00000000-0000-0000-0000-000000000000/resourcegroups/clitest000001/providers/Microsoft.ContainerService/managedClusters/cliakstest000002\",\n
        \ \"location\": \"westus2\",\n  \"name\": \"cliakstest000002\",\n  \"type\":
        \"Microsoft.ContainerService/ManagedClusters\",\n  \"properties\": {\n   \"provisioningState\":
        \"Succeeded\",\n   \"powerState\": {\n    \"code\": \"Running\"\n   },\n   \"kubernetesVersion\":
<<<<<<< HEAD
        \"1.22.11\",\n   \"currentKubernetesVersion\": \"1.22.11\",\n   \"dnsPrefix\":
        \"cliakstest-clitestvxad6mdiw-8ecadf\",\n   \"fqdn\": \"cliakstest-clitestvxad6mdiw-8ecadf-8b1dbeeb.hcp.westus2.azmk8s.io\",\n
        \  \"azurePortalFQDN\": \"cliakstest-clitestvxad6mdiw-8ecadf-8b1dbeeb.portal.hcp.westus2.azmk8s.io\",\n
=======
        \"1.23.8\",\n   \"currentKubernetesVersion\": \"1.23.8\",\n   \"dnsPrefix\":
        \"cliakstest-clitestbhghesr57-8ecadf\",\n   \"fqdn\": \"cliakstest-clitestbhghesr57-8ecadf-0be2a8f8.hcp.westus2.azmk8s.io\",\n
        \  \"azurePortalFQDN\": \"cliakstest-clitestbhghesr57-8ecadf-0be2a8f8.portal.hcp.westus2.azmk8s.io\",\n
>>>>>>> fc8ac97d
        \  \"agentPoolProfiles\": [\n    {\n     \"name\": \"nodepool1\",\n     \"count\":
        3,\n     \"vmSize\": \"Standard_DS2_v2\",\n     \"osDiskSizeGB\": 128,\n     \"osDiskType\":
        \"Managed\",\n     \"kubeletDiskType\": \"OS\",\n     \"workloadRuntime\":
        \"OCIContainer\",\n     \"maxPods\": 110,\n     \"type\": \"VirtualMachineScaleSets\",\n
        \    \"enableAutoScaling\": false,\n     \"provisioningState\": \"Succeeded\",\n
        \    \"powerState\": {\n      \"code\": \"Running\"\n     },\n     \"orchestratorVersion\":
        \"1.22.11\",\n     \"enableNodePublicIP\": false,\n     \"enableCustomCATrust\":
        false,\n     \"mode\": \"System\",\n     \"enableEncryptionAtHost\": false,\n
        \    \"enableUltraSSD\": false,\n     \"osType\": \"Linux\",\n     \"osSKU\":
<<<<<<< HEAD
        \"Ubuntu\",\n     \"nodeImageVersion\": \"AKSUbuntu-1804gen2containerd-2022.06.29\",\n
        \    \"upgradeSettings\": {},\n     \"enableFIPS\": false\n    }\n   ],\n
        \  \"linuxProfile\": {\n    \"adminUsername\": \"azureuser\",\n    \"ssh\":
        {\n     \"publicKeys\": [\n      {\n       \"keyData\": \"ssh-rsa AAAAB3NzaC1yc2EAAAADAQABAAABAQDBDU2v87Kb4/ZzK8RbuSkPMRF9IfTfY7Y/jeEede3uFf1lnR5Cix3oY6nmZz05uZKsDemHzTJdhUrNihiBljmK14os+4sjUGz8ffZCNop35eLpuZpNuPeU3Q9RX5IGMM9rK2URKKfPqDqFu6JuliFZL9y7ayNTu3OOEJhyXi9Mw/qo0vf/u04XD/mG0WDXWXkJyC0Lgp5/PNbJuI0XH+t+Fm1zYitVh5vAAKPDvGf5QufZlPPSjp729Bt0QBBsyIIq6XVZFxUrSaAPVXdgZKmL72vW3OCDaitsD1/a0Yx4g32n5ux1KICIBdAgpQ6TFCNS9A6i8krO57LiXnVAZneB
=======
        \"Ubuntu\",\n     \"nodeImageVersion\": \"AKSUbuntu-1804gen2containerd-2022.09.13\",\n
        \    \"upgradeSettings\": {},\n     \"enableFIPS\": false\n    }\n   ],\n
        \  \"linuxProfile\": {\n    \"adminUsername\": \"azureuser\",\n    \"ssh\":
        {\n     \"publicKeys\": [\n      {\n       \"keyData\": \"ssh-rsa AAAAB3NzaC1yc2EAAAADAQABAAABAQDVt7qYfUlZP3JUy9lguIXjt8N1qtBC8yktmu7E83C+A1pYFjRdVc/WU4vTbERHemLl28PpLNLg2EdVMVDXRPLEkSVOtNV02lh0Jyuw6s3mf/UYvgRKNo6rOSH3+Hvv+9IswiBnq7oOnzIz7wQaQZ47pDl2VbOO1JYjM+X2iNK8XrnXTm5+nE3ZSmwUweY6vSElhFhsogoJf8VRBH8hCxwhb+6h+XtAhH+OWGCy3l9YVS7pJxXGbd1G3zYem94lzIKuzKq1lCXQ1qrryfa1eX9U4H+d1IKCz8hnnns46kzSMM7Eh0robU9dLoJhNlh94vB6mvPpM2XJbMzf+mRC3FUv
>>>>>>> fc8ac97d
        azcli_aks_live_test@example.com\\n\"\n      }\n     ]\n    }\n   },\n   \"servicePrincipalProfile\":
        {\n    \"clientId\":\"00000000-0000-0000-0000-000000000001\"\n   },\n   \"addonProfiles\":
        {\n    \"openServiceMesh\": {\n     \"enabled\": true,\n     \"config\": null,\n
        \    \"identity\": {\n      \"resourceId\": \"/subscriptions/00000000-0000-0000-0000-000000000000/resourcegroups/MC_clitest000001_cliakstest000002_westus2/providers/Microsoft.ManagedIdentity/userAssignedIdentities/openservicemesh-cliakstest000002\",\n
        \     \"clientId\":\"00000000-0000-0000-0000-000000000001\",\n      \"objectId\":\"00000000-0000-0000-0000-000000000001\"\n
        \    }\n    }\n   },\n   \"nodeResourceGroup\": \"MC_clitest000001_cliakstest000002_westus2\",\n
        \  \"enableRBAC\": true,\n   \"enablePodSecurityPolicy\": false,\n   \"networkProfile\":
        {\n    \"networkPlugin\": \"kubenet\",\n    \"loadBalancerSku\": \"Standard\",\n
        \   \"loadBalancerProfile\": {\n     \"managedOutboundIPs\": {\n      \"count\":
<<<<<<< HEAD
        1\n     },\n     \"effectiveOutboundIPs\": [\n      {\n       \"id\": \"/subscriptions/00000000-0000-0000-0000-000000000000/resourceGroups/MC_clitest000001_cliakstest000002_westus2/providers/Microsoft.Network/publicIPAddresses/6692c6da-2db4-415e-abdb-52522cccbb5c\"\n
        \     }\n     ]\n    },\n    \"podCidr\": \"10.244.0.0/16\",\n    \"serviceCidr\":
        \"10.0.0.0/16\",\n    \"dnsServiceIP\": \"10.0.0.10\",\n    \"dockerBridgeCidr\":
        \"172.17.0.1/16\",\n    \"outboundType\": \"loadBalancer\",\n    \"podCidrs\":
        [\n     \"10.244.0.0/16\"\n    ],\n    \"serviceCidrs\": [\n     \"10.0.0.0/16\"\n
        \   ],\n    \"ipFamilies\": [\n     \"IPv4\"\n    ]\n   },\n   \"maxAgentPools\":
        100,\n   \"identityProfile\": {\n    \"kubeletidentity\": {\n     \"resourceId\":
        \"/subscriptions/00000000-0000-0000-0000-000000000000/resourcegroups/MC_clitest000001_cliakstest000002_westus2/providers/Microsoft.ManagedIdentity/userAssignedIdentities/cliakstest000002-agentpool\",\n
=======
        1\n     },\n     \"effectiveOutboundIPs\": [\n      {\n       \"id\": \"/subscriptions/00000000-0000-0000-0000-000000000000/resourceGroups/MC_clitest000001_cliakstest000002_westus2/providers/Microsoft.Network/publicIPAddresses/e5374bde-d298-43aa-affd-09f8f4548df1\"\n
        \     }\n     ],\n     \"backendPoolType\": \"nodeIPConfiguration\"\n    },\n
        \   \"podCidr\": \"10.244.0.0/16\",\n    \"serviceCidr\": \"10.0.0.0/16\",\n
        \   \"dnsServiceIP\": \"10.0.0.10\",\n    \"dockerBridgeCidr\": \"172.17.0.1/16\",\n
        \   \"outboundType\": \"loadBalancer\",\n    \"podCidrs\": [\n     \"10.244.0.0/16\"\n
        \   ],\n    \"serviceCidrs\": [\n     \"10.0.0.0/16\"\n    ],\n    \"ipFamilies\":
        [\n     \"IPv4\"\n    ]\n   },\n   \"maxAgentPools\": 100,\n   \"identityProfile\":
        {\n    \"kubeletidentity\": {\n     \"resourceId\": \"/subscriptions/00000000-0000-0000-0000-000000000000/resourcegroups/MC_clitest000001_cliakstest000002_westus2/providers/Microsoft.ManagedIdentity/userAssignedIdentities/cliakstest000002-agentpool\",\n
>>>>>>> fc8ac97d
        \    \"clientId\":\"00000000-0000-0000-0000-000000000001\",\n     \"objectId\":\"00000000-0000-0000-0000-000000000001\"\n
        \   }\n   },\n   \"disableLocalAccounts\": false,\n   \"securityProfile\":
        {},\n   \"storageProfile\": {\n    \"diskCSIDriver\": {\n     \"enabled\":
        true,\n     \"version\": \"v1\"\n    },\n    \"fileCSIDriver\": {\n     \"enabled\":
        true\n    },\n    \"snapshotController\": {\n     \"enabled\": true\n    }\n
        \  },\n   \"oidcIssuerProfile\": {\n    \"enabled\": false\n   }\n  },\n  \"identity\":
        {\n   \"type\": \"SystemAssigned\",\n   \"principalId\":\"00000000-0000-0000-0000-000000000001\",\n
        \  \"tenantId\": \"72f988bf-86f1-41af-91ab-2d7cd011db47\"\n  },\n  \"sku\":
        {\n   \"name\": \"Basic\",\n   \"tier\": \"Free\"\n  }\n }"
    headers:
      cache-control:
      - no-cache
      content-length:
      - '4442'
      content-type:
      - application/json
      date:
<<<<<<< HEAD
      - Tue, 19 Jul 2022 05:55:12 GMT
=======
      - Wed, 28 Sep 2022 09:43:48 GMT
>>>>>>> fc8ac97d
      expires:
      - '-1'
      pragma:
      - no-cache
      server:
      - nginx
      strict-transport-security:
      - max-age=31536000; includeSubDomains
      transfer-encoding:
      - chunked
      vary:
      - Accept-Encoding
      x-content-type-options:
      - nosniff
    status:
      code: 200
      message: OK
- request:
    body: null
    headers:
      Accept:
      - application/json
      Accept-Encoding:
      - gzip, deflate
      CommandName:
      - aks addon list
      Connection:
      - keep-alive
      ParameterSetName:
      - --resource-group --name -o
      User-Agent:
<<<<<<< HEAD
      - AZURECLI/2.38.0 azsdk-python-azure-mgmt-containerservice/20.0.0b Python/3.8.10
        (Linux-5.13.0-1031-azure-x86_64-with-glibc2.29)
    method: GET
    uri: https://management.azure.com/subscriptions/00000000-0000-0000-0000-000000000000/resourceGroups/clitest000001/providers/Microsoft.ContainerService/managedClusters/cliakstest000002?api-version=2022-06-02-preview
=======
      - AZURECLI/2.40.0 azsdk-python-azure-mgmt-containerservice/20.3.0b2 Python/3.8.10
        (Linux-5.15.0-1020-azure-x86_64-with-glibc2.29)
    method: GET
    uri: https://management.azure.com/subscriptions/00000000-0000-0000-0000-000000000000/resourceGroups/clitest000001/providers/Microsoft.ContainerService/managedClusters/cliakstest000002?api-version=2022-08-03-preview
>>>>>>> fc8ac97d
  response:
    body:
      string: "{\n  \"id\": \"/subscriptions/00000000-0000-0000-0000-000000000000/resourcegroups/clitest000001/providers/Microsoft.ContainerService/managedClusters/cliakstest000002\",\n
        \ \"location\": \"westus2\",\n  \"name\": \"cliakstest000002\",\n  \"type\":
        \"Microsoft.ContainerService/ManagedClusters\",\n  \"properties\": {\n   \"provisioningState\":
        \"Succeeded\",\n   \"powerState\": {\n    \"code\": \"Running\"\n   },\n   \"kubernetesVersion\":
<<<<<<< HEAD
        \"1.22.11\",\n   \"currentKubernetesVersion\": \"1.22.11\",\n   \"dnsPrefix\":
        \"cliakstest-clitestvxad6mdiw-8ecadf\",\n   \"fqdn\": \"cliakstest-clitestvxad6mdiw-8ecadf-8b1dbeeb.hcp.westus2.azmk8s.io\",\n
        \  \"azurePortalFQDN\": \"cliakstest-clitestvxad6mdiw-8ecadf-8b1dbeeb.portal.hcp.westus2.azmk8s.io\",\n
=======
        \"1.23.8\",\n   \"currentKubernetesVersion\": \"1.23.8\",\n   \"dnsPrefix\":
        \"cliakstest-clitestbhghesr57-8ecadf\",\n   \"fqdn\": \"cliakstest-clitestbhghesr57-8ecadf-0be2a8f8.hcp.westus2.azmk8s.io\",\n
        \  \"azurePortalFQDN\": \"cliakstest-clitestbhghesr57-8ecadf-0be2a8f8.portal.hcp.westus2.azmk8s.io\",\n
>>>>>>> fc8ac97d
        \  \"agentPoolProfiles\": [\n    {\n     \"name\": \"nodepool1\",\n     \"count\":
        3,\n     \"vmSize\": \"Standard_DS2_v2\",\n     \"osDiskSizeGB\": 128,\n     \"osDiskType\":
        \"Managed\",\n     \"kubeletDiskType\": \"OS\",\n     \"workloadRuntime\":
        \"OCIContainer\",\n     \"maxPods\": 110,\n     \"type\": \"VirtualMachineScaleSets\",\n
        \    \"enableAutoScaling\": false,\n     \"provisioningState\": \"Succeeded\",\n
        \    \"powerState\": {\n      \"code\": \"Running\"\n     },\n     \"orchestratorVersion\":
        \"1.22.11\",\n     \"enableNodePublicIP\": false,\n     \"enableCustomCATrust\":
        false,\n     \"mode\": \"System\",\n     \"enableEncryptionAtHost\": false,\n
        \    \"enableUltraSSD\": false,\n     \"osType\": \"Linux\",\n     \"osSKU\":
<<<<<<< HEAD
        \"Ubuntu\",\n     \"nodeImageVersion\": \"AKSUbuntu-1804gen2containerd-2022.06.29\",\n
        \    \"upgradeSettings\": {},\n     \"enableFIPS\": false\n    }\n   ],\n
        \  \"linuxProfile\": {\n    \"adminUsername\": \"azureuser\",\n    \"ssh\":
        {\n     \"publicKeys\": [\n      {\n       \"keyData\": \"ssh-rsa AAAAB3NzaC1yc2EAAAADAQABAAABAQDBDU2v87Kb4/ZzK8RbuSkPMRF9IfTfY7Y/jeEede3uFf1lnR5Cix3oY6nmZz05uZKsDemHzTJdhUrNihiBljmK14os+4sjUGz8ffZCNop35eLpuZpNuPeU3Q9RX5IGMM9rK2URKKfPqDqFu6JuliFZL9y7ayNTu3OOEJhyXi9Mw/qo0vf/u04XD/mG0WDXWXkJyC0Lgp5/PNbJuI0XH+t+Fm1zYitVh5vAAKPDvGf5QufZlPPSjp729Bt0QBBsyIIq6XVZFxUrSaAPVXdgZKmL72vW3OCDaitsD1/a0Yx4g32n5ux1KICIBdAgpQ6TFCNS9A6i8krO57LiXnVAZneB
=======
        \"Ubuntu\",\n     \"nodeImageVersion\": \"AKSUbuntu-1804gen2containerd-2022.09.13\",\n
        \    \"upgradeSettings\": {},\n     \"enableFIPS\": false\n    }\n   ],\n
        \  \"linuxProfile\": {\n    \"adminUsername\": \"azureuser\",\n    \"ssh\":
        {\n     \"publicKeys\": [\n      {\n       \"keyData\": \"ssh-rsa AAAAB3NzaC1yc2EAAAADAQABAAABAQDVt7qYfUlZP3JUy9lguIXjt8N1qtBC8yktmu7E83C+A1pYFjRdVc/WU4vTbERHemLl28PpLNLg2EdVMVDXRPLEkSVOtNV02lh0Jyuw6s3mf/UYvgRKNo6rOSH3+Hvv+9IswiBnq7oOnzIz7wQaQZ47pDl2VbOO1JYjM+X2iNK8XrnXTm5+nE3ZSmwUweY6vSElhFhsogoJf8VRBH8hCxwhb+6h+XtAhH+OWGCy3l9YVS7pJxXGbd1G3zYem94lzIKuzKq1lCXQ1qrryfa1eX9U4H+d1IKCz8hnnns46kzSMM7Eh0robU9dLoJhNlh94vB6mvPpM2XJbMzf+mRC3FUv
>>>>>>> fc8ac97d
        azcli_aks_live_test@example.com\\n\"\n      }\n     ]\n    }\n   },\n   \"servicePrincipalProfile\":
        {\n    \"clientId\":\"00000000-0000-0000-0000-000000000001\"\n   },\n   \"addonProfiles\":
        {\n    \"openServiceMesh\": {\n     \"enabled\": true,\n     \"config\": null,\n
        \    \"identity\": {\n      \"resourceId\": \"/subscriptions/00000000-0000-0000-0000-000000000000/resourcegroups/MC_clitest000001_cliakstest000002_westus2/providers/Microsoft.ManagedIdentity/userAssignedIdentities/openservicemesh-cliakstest000002\",\n
        \     \"clientId\":\"00000000-0000-0000-0000-000000000001\",\n      \"objectId\":\"00000000-0000-0000-0000-000000000001\"\n
        \    }\n    }\n   },\n   \"nodeResourceGroup\": \"MC_clitest000001_cliakstest000002_westus2\",\n
        \  \"enableRBAC\": true,\n   \"enablePodSecurityPolicy\": false,\n   \"networkProfile\":
        {\n    \"networkPlugin\": \"kubenet\",\n    \"loadBalancerSku\": \"Standard\",\n
        \   \"loadBalancerProfile\": {\n     \"managedOutboundIPs\": {\n      \"count\":
<<<<<<< HEAD
        1\n     },\n     \"effectiveOutboundIPs\": [\n      {\n       \"id\": \"/subscriptions/00000000-0000-0000-0000-000000000000/resourceGroups/MC_clitest000001_cliakstest000002_westus2/providers/Microsoft.Network/publicIPAddresses/6692c6da-2db4-415e-abdb-52522cccbb5c\"\n
        \     }\n     ]\n    },\n    \"podCidr\": \"10.244.0.0/16\",\n    \"serviceCidr\":
        \"10.0.0.0/16\",\n    \"dnsServiceIP\": \"10.0.0.10\",\n    \"dockerBridgeCidr\":
        \"172.17.0.1/16\",\n    \"outboundType\": \"loadBalancer\",\n    \"podCidrs\":
        [\n     \"10.244.0.0/16\"\n    ],\n    \"serviceCidrs\": [\n     \"10.0.0.0/16\"\n
        \   ],\n    \"ipFamilies\": [\n     \"IPv4\"\n    ]\n   },\n   \"maxAgentPools\":
        100,\n   \"identityProfile\": {\n    \"kubeletidentity\": {\n     \"resourceId\":
        \"/subscriptions/00000000-0000-0000-0000-000000000000/resourcegroups/MC_clitest000001_cliakstest000002_westus2/providers/Microsoft.ManagedIdentity/userAssignedIdentities/cliakstest000002-agentpool\",\n
=======
        1\n     },\n     \"effectiveOutboundIPs\": [\n      {\n       \"id\": \"/subscriptions/00000000-0000-0000-0000-000000000000/resourceGroups/MC_clitest000001_cliakstest000002_westus2/providers/Microsoft.Network/publicIPAddresses/e5374bde-d298-43aa-affd-09f8f4548df1\"\n
        \     }\n     ],\n     \"backendPoolType\": \"nodeIPConfiguration\"\n    },\n
        \   \"podCidr\": \"10.244.0.0/16\",\n    \"serviceCidr\": \"10.0.0.0/16\",\n
        \   \"dnsServiceIP\": \"10.0.0.10\",\n    \"dockerBridgeCidr\": \"172.17.0.1/16\",\n
        \   \"outboundType\": \"loadBalancer\",\n    \"podCidrs\": [\n     \"10.244.0.0/16\"\n
        \   ],\n    \"serviceCidrs\": [\n     \"10.0.0.0/16\"\n    ],\n    \"ipFamilies\":
        [\n     \"IPv4\"\n    ]\n   },\n   \"maxAgentPools\": 100,\n   \"identityProfile\":
        {\n    \"kubeletidentity\": {\n     \"resourceId\": \"/subscriptions/00000000-0000-0000-0000-000000000000/resourcegroups/MC_clitest000001_cliakstest000002_westus2/providers/Microsoft.ManagedIdentity/userAssignedIdentities/cliakstest000002-agentpool\",\n
>>>>>>> fc8ac97d
        \    \"clientId\":\"00000000-0000-0000-0000-000000000001\",\n     \"objectId\":\"00000000-0000-0000-0000-000000000001\"\n
        \   }\n   },\n   \"disableLocalAccounts\": false,\n   \"securityProfile\":
        {},\n   \"storageProfile\": {\n    \"diskCSIDriver\": {\n     \"enabled\":
        true,\n     \"version\": \"v1\"\n    },\n    \"fileCSIDriver\": {\n     \"enabled\":
        true\n    },\n    \"snapshotController\": {\n     \"enabled\": true\n    }\n
        \  },\n   \"oidcIssuerProfile\": {\n    \"enabled\": false\n   }\n  },\n  \"identity\":
        {\n   \"type\": \"SystemAssigned\",\n   \"principalId\":\"00000000-0000-0000-0000-000000000001\",\n
        \  \"tenantId\": \"72f988bf-86f1-41af-91ab-2d7cd011db47\"\n  },\n  \"sku\":
        {\n   \"name\": \"Basic\",\n   \"tier\": \"Free\"\n  }\n }"
    headers:
      cache-control:
      - no-cache
      content-length:
      - '4442'
      content-type:
      - application/json
      date:
<<<<<<< HEAD
      - Tue, 19 Jul 2022 05:55:12 GMT
=======
      - Wed, 28 Sep 2022 09:43:49 GMT
>>>>>>> fc8ac97d
      expires:
      - '-1'
      pragma:
      - no-cache
      server:
      - nginx
      strict-transport-security:
      - max-age=31536000; includeSubDomains
      transfer-encoding:
      - chunked
      vary:
      - Accept-Encoding
      x-content-type-options:
      - nosniff
    status:
      code: 200
      message: OK
version: 1<|MERGE_RESOLUTION|>--- conflicted
+++ resolved
@@ -13,20 +13,12 @@
       ParameterSetName:
       - --resource-group --name --enable-managed-identity --ssh-key-value -a -o
       User-Agent:
-<<<<<<< HEAD
-      - AZURECLI/2.38.0 azsdk-python-azure-mgmt-resource/21.1.0b1 Python/3.8.10 (Linux-5.13.0-1031-azure-x86_64-with-glibc2.29)
-=======
       - AZURECLI/2.40.0 azsdk-python-azure-mgmt-resource/21.1.0b1 Python/3.8.10 (Linux-5.15.0-1020-azure-x86_64-with-glibc2.29)
->>>>>>> fc8ac97d
     method: GET
     uri: https://management.azure.com/subscriptions/00000000-0000-0000-0000-000000000000/resourcegroups/clitest000001?api-version=2021-04-01
   response:
     body:
-<<<<<<< HEAD
-      string: '{"id":"/subscriptions/00000000-0000-0000-0000-000000000000/resourceGroups/clitest000001","name":"clitest000001","type":"Microsoft.Resources/resourceGroups","location":"westus2","tags":{"product":"azurecli","cause":"automation","date":"2022-07-19T05:51:37Z"},"properties":{"provisioningState":"Succeeded"}}'
-=======
       string: '{"id":"/subscriptions/00000000-0000-0000-0000-000000000000/resourceGroups/clitest000001","name":"clitest000001","type":"Microsoft.Resources/resourceGroups","location":"westus2","tags":{"product":"azurecli","cause":"automation","date":"2022-09-28T09:39:14Z"},"properties":{"provisioningState":"Succeeded"}}'
->>>>>>> fc8ac97d
     headers:
       cache-control:
       - no-cache
@@ -35,11 +27,7 @@
       content-type:
       - application/json; charset=utf-8
       date:
-<<<<<<< HEAD
-      - Tue, 19 Jul 2022 05:51:37 GMT
-=======
       - Wed, 28 Sep 2022 09:39:13 GMT
->>>>>>> fc8ac97d
       expires:
       - '-1'
       pragma:
@@ -55,11 +43,7 @@
       message: OK
 - request:
     body: '{"location": "westus2", "identity": {"type": "SystemAssigned"}, "properties":
-<<<<<<< HEAD
-      {"kubernetesVersion": "", "dnsPrefix": "cliakstest-clitestvxad6mdiw-8ecadf",
-=======
       {"kubernetesVersion": "", "dnsPrefix": "cliakstest-clitestbhghesr57-8ecadf",
->>>>>>> fc8ac97d
       "agentPoolProfiles": [{"count": 3, "vmSize": "Standard_DS2_v2", "osDiskSizeGB":
       0, "workloadRuntime": "OCIContainer", "osType": "Linux", "enableAutoScaling":
       false, "type": "VirtualMachineScaleSets", "mode": "System", "orchestratorVersion":
@@ -67,11 +51,7 @@
       false, "scaleSetPriority": "Regular", "scaleSetEvictionPolicy": "Delete", "spotMaxPrice":
       -1.0, "nodeTaints": [], "enableEncryptionAtHost": false, "enableUltraSSD": false,
       "enableFIPS": false, "name": "nodepool1"}], "linuxProfile": {"adminUsername":
-<<<<<<< HEAD
-      "azureuser", "ssh": {"publicKeys": [{"keyData": "ssh-rsa AAAAB3NzaC1yc2EAAAADAQABAAABAQDBDU2v87Kb4/ZzK8RbuSkPMRF9IfTfY7Y/jeEede3uFf1lnR5Cix3oY6nmZz05uZKsDemHzTJdhUrNihiBljmK14os+4sjUGz8ffZCNop35eLpuZpNuPeU3Q9RX5IGMM9rK2URKKfPqDqFu6JuliFZL9y7ayNTu3OOEJhyXi9Mw/qo0vf/u04XD/mG0WDXWXkJyC0Lgp5/PNbJuI0XH+t+Fm1zYitVh5vAAKPDvGf5QufZlPPSjp729Bt0QBBsyIIq6XVZFxUrSaAPVXdgZKmL72vW3OCDaitsD1/a0Yx4g32n5ux1KICIBdAgpQ6TFCNS9A6i8krO57LiXnVAZneB
-=======
       "azureuser", "ssh": {"publicKeys": [{"keyData": "ssh-rsa AAAAB3NzaC1yc2EAAAADAQABAAABAQDVt7qYfUlZP3JUy9lguIXjt8N1qtBC8yktmu7E83C+A1pYFjRdVc/WU4vTbERHemLl28PpLNLg2EdVMVDXRPLEkSVOtNV02lh0Jyuw6s3mf/UYvgRKNo6rOSH3+Hvv+9IswiBnq7oOnzIz7wQaQZ47pDl2VbOO1JYjM+X2iNK8XrnXTm5+nE3ZSmwUweY6vSElhFhsogoJf8VRBH8hCxwhb+6h+XtAhH+OWGCy3l9YVS7pJxXGbd1G3zYem94lzIKuzKq1lCXQ1qrryfa1eX9U4H+d1IKCz8hnnns46kzSMM7Eh0robU9dLoJhNlh94vB6mvPpM2XJbMzf+mRC3FUv
->>>>>>> fc8ac97d
       azcli_aks_live_test@example.com\n"}]}}, "addonProfiles": {"openServiceMesh":
       {"enabled": true, "config": {}}}, "enableRBAC": true, "enablePodSecurityPolicy":
       false, "networkProfile": {"networkPlugin": "kubenet", "podCidr": "10.244.0.0/16",
@@ -94,32 +74,19 @@
       ParameterSetName:
       - --resource-group --name --enable-managed-identity --ssh-key-value -a -o
       User-Agent:
-<<<<<<< HEAD
-      - AZURECLI/2.38.0 azsdk-python-azure-mgmt-containerservice/20.0.0b Python/3.8.10
-        (Linux-5.13.0-1031-azure-x86_64-with-glibc2.29)
-    method: PUT
-    uri: https://management.azure.com/subscriptions/00000000-0000-0000-0000-000000000000/resourceGroups/clitest000001/providers/Microsoft.ContainerService/managedClusters/cliakstest000002?api-version=2022-06-02-preview
-=======
       - AZURECLI/2.40.0 azsdk-python-azure-mgmt-containerservice/20.3.0b2 Python/3.8.10
         (Linux-5.15.0-1020-azure-x86_64-with-glibc2.29)
     method: PUT
     uri: https://management.azure.com/subscriptions/00000000-0000-0000-0000-000000000000/resourceGroups/clitest000001/providers/Microsoft.ContainerService/managedClusters/cliakstest000002?api-version=2022-08-03-preview
->>>>>>> fc8ac97d
   response:
     body:
       string: "{\n  \"id\": \"/subscriptions/00000000-0000-0000-0000-000000000000/resourcegroups/clitest000001/providers/Microsoft.ContainerService/managedClusters/cliakstest000002\",\n
         \ \"location\": \"westus2\",\n  \"name\": \"cliakstest000002\",\n  \"type\":
         \"Microsoft.ContainerService/ManagedClusters\",\n  \"properties\": {\n   \"provisioningState\":
         \"Creating\",\n   \"powerState\": {\n    \"code\": \"Running\"\n   },\n   \"kubernetesVersion\":
-<<<<<<< HEAD
-        \"1.22.11\",\n   \"currentKubernetesVersion\": \"1.22.11\",\n   \"dnsPrefix\":
-        \"cliakstest-clitestvxad6mdiw-8ecadf\",\n   \"fqdn\": \"cliakstest-clitestvxad6mdiw-8ecadf-8b1dbeeb.hcp.westus2.azmk8s.io\",\n
-        \  \"azurePortalFQDN\": \"cliakstest-clitestvxad6mdiw-8ecadf-8b1dbeeb.portal.hcp.westus2.azmk8s.io\",\n
-=======
         \"1.23.8\",\n   \"currentKubernetesVersion\": \"1.23.8\",\n   \"dnsPrefix\":
         \"cliakstest-clitestbhghesr57-8ecadf\",\n   \"fqdn\": \"cliakstest-clitestbhghesr57-8ecadf-0be2a8f8.hcp.westus2.azmk8s.io\",\n
         \  \"azurePortalFQDN\": \"cliakstest-clitestbhghesr57-8ecadf-0be2a8f8.portal.hcp.westus2.azmk8s.io\",\n
->>>>>>> fc8ac97d
         \  \"agentPoolProfiles\": [\n    {\n     \"name\": \"nodepool1\",\n     \"count\":
         3,\n     \"vmSize\": \"Standard_DS2_v2\",\n     \"osDiskSizeGB\": 128,\n     \"osDiskType\":
         \"Managed\",\n     \"kubeletDiskType\": \"OS\",\n     \"workloadRuntime\":
@@ -129,17 +96,10 @@
         \"1.22.11\",\n     \"enableNodePublicIP\": false,\n     \"enableCustomCATrust\":
         false,\n     \"mode\": \"System\",\n     \"enableEncryptionAtHost\": false,\n
         \    \"enableUltraSSD\": false,\n     \"osType\": \"Linux\",\n     \"osSKU\":
-<<<<<<< HEAD
-        \"Ubuntu\",\n     \"nodeImageVersion\": \"AKSUbuntu-1804gen2containerd-2022.06.29\",\n
-        \    \"upgradeSettings\": {},\n     \"enableFIPS\": false\n    }\n   ],\n
-        \  \"linuxProfile\": {\n    \"adminUsername\": \"azureuser\",\n    \"ssh\":
-        {\n     \"publicKeys\": [\n      {\n       \"keyData\": \"ssh-rsa AAAAB3NzaC1yc2EAAAADAQABAAABAQDBDU2v87Kb4/ZzK8RbuSkPMRF9IfTfY7Y/jeEede3uFf1lnR5Cix3oY6nmZz05uZKsDemHzTJdhUrNihiBljmK14os+4sjUGz8ffZCNop35eLpuZpNuPeU3Q9RX5IGMM9rK2URKKfPqDqFu6JuliFZL9y7ayNTu3OOEJhyXi9Mw/qo0vf/u04XD/mG0WDXWXkJyC0Lgp5/PNbJuI0XH+t+Fm1zYitVh5vAAKPDvGf5QufZlPPSjp729Bt0QBBsyIIq6XVZFxUrSaAPVXdgZKmL72vW3OCDaitsD1/a0Yx4g32n5ux1KICIBdAgpQ6TFCNS9A6i8krO57LiXnVAZneB
-=======
         \"Ubuntu\",\n     \"nodeImageVersion\": \"AKSUbuntu-1804gen2containerd-2022.09.13\",\n
         \    \"upgradeSettings\": {},\n     \"enableFIPS\": false\n    }\n   ],\n
         \  \"linuxProfile\": {\n    \"adminUsername\": \"azureuser\",\n    \"ssh\":
         {\n     \"publicKeys\": [\n      {\n       \"keyData\": \"ssh-rsa AAAAB3NzaC1yc2EAAAADAQABAAABAQDVt7qYfUlZP3JUy9lguIXjt8N1qtBC8yktmu7E83C+A1pYFjRdVc/WU4vTbERHemLl28PpLNLg2EdVMVDXRPLEkSVOtNV02lh0Jyuw6s3mf/UYvgRKNo6rOSH3+Hvv+9IswiBnq7oOnzIz7wQaQZ47pDl2VbOO1JYjM+X2iNK8XrnXTm5+nE3ZSmwUweY6vSElhFhsogoJf8VRBH8hCxwhb+6h+XtAhH+OWGCy3l9YVS7pJxXGbd1G3zYem94lzIKuzKq1lCXQ1qrryfa1eX9U4H+d1IKCz8hnnns46kzSMM7Eh0robU9dLoJhNlh94vB6mvPpM2XJbMzf+mRC3FUv
->>>>>>> fc8ac97d
         azcli_aks_live_test@example.com\\n\"\n      }\n     ]\n    }\n   },\n   \"servicePrincipalProfile\":
         {\n    \"clientId\":\"00000000-0000-0000-0000-000000000001\"\n   },\n   \"addonProfiles\":
         {\n    \"openServiceMesh\": {\n     \"enabled\": true,\n     \"config\": null\n
@@ -161,11 +121,7 @@
         {\n   \"name\": \"Basic\",\n   \"tier\": \"Free\"\n  }\n }"
     headers:
       azure-asyncoperation:
-<<<<<<< HEAD
-      - https://management.azure.com/subscriptions/00000000-0000-0000-0000-000000000000/providers/Microsoft.ContainerService/locations/westus2/operations/aae1b03e-7aac-49cc-8de6-d4a88e44d46e?api-version=2016-03-30
-=======
       - https://management.azure.com/subscriptions/00000000-0000-0000-0000-000000000000/providers/Microsoft.ContainerService/locations/westus2/operations/8d00c453-399f-4c7f-88fd-107b457464d8?api-version=2016-03-30
->>>>>>> fc8ac97d
       cache-control:
       - no-cache
       content-length:
@@ -173,11 +129,7 @@
       content-type:
       - application/json
       date:
-<<<<<<< HEAD
-      - Tue, 19 Jul 2022 05:51:40 GMT
-=======
       - Wed, 28 Sep 2022 09:39:17 GMT
->>>>>>> fc8ac97d
       expires:
       - '-1'
       pragma:
@@ -207,16 +159,6 @@
       ParameterSetName:
       - --resource-group --name --enable-managed-identity --ssh-key-value -a -o
       User-Agent:
-<<<<<<< HEAD
-      - AZURECLI/2.38.0 azsdk-python-azure-mgmt-containerservice/20.0.0b Python/3.8.10
-        (Linux-5.13.0-1031-azure-x86_64-with-glibc2.29)
-    method: GET
-    uri: https://management.azure.com/subscriptions/00000000-0000-0000-0000-000000000000/providers/Microsoft.ContainerService/locations/westus2/operations/aae1b03e-7aac-49cc-8de6-d4a88e44d46e?api-version=2016-03-30
-  response:
-    body:
-      string: "{\n  \"name\": \"3eb0e1aa-ac7a-cc49-8de6-d4a88e44d46e\",\n  \"status\":
-        \"InProgress\",\n  \"startTime\": \"2022-07-19T05:51:41.1666666Z\"\n }"
-=======
       - AZURECLI/2.40.0 azsdk-python-azure-mgmt-containerservice/20.3.0b2 Python/3.8.10
         (Linux-5.15.0-1020-azure-x86_64-with-glibc2.29)
     method: GET
@@ -273,7 +215,6 @@
     body:
       string: "{\n  \"name\": \"53c4008d-9f39-7f4c-88fd-107b457464d8\",\n  \"status\":
         \"InProgress\",\n  \"startTime\": \"2022-09-28T09:39:17.799685Z\"\n }"
->>>>>>> fc8ac97d
     headers:
       cache-control:
       - no-cache
@@ -282,52 +223,38 @@
       content-type:
       - application/json
       date:
-<<<<<<< HEAD
-      - Tue, 19 Jul 2022 05:52:10 GMT
-=======
       - Wed, 28 Sep 2022 09:40:17 GMT
->>>>>>> fc8ac97d
-      expires:
-      - '-1'
-      pragma:
-      - no-cache
-      server:
-      - nginx
-      strict-transport-security:
-      - max-age=31536000; includeSubDomains
-      transfer-encoding:
-      - chunked
-      vary:
-      - Accept-Encoding
-      x-content-type-options:
-      - nosniff
-    status:
-      code: 200
-      message: OK
-- request:
-    body: null
-    headers:
-      Accept:
-      - '*/*'
-      Accept-Encoding:
-      - gzip, deflate
-      CommandName:
-      - aks create
-      Connection:
-      - keep-alive
-      ParameterSetName:
-      - --resource-group --name --enable-managed-identity --ssh-key-value -a -o
-      User-Agent:
-<<<<<<< HEAD
-      - AZURECLI/2.38.0 azsdk-python-azure-mgmt-containerservice/20.0.0b Python/3.8.10
-        (Linux-5.13.0-1031-azure-x86_64-with-glibc2.29)
-    method: GET
-    uri: https://management.azure.com/subscriptions/00000000-0000-0000-0000-000000000000/providers/Microsoft.ContainerService/locations/westus2/operations/aae1b03e-7aac-49cc-8de6-d4a88e44d46e?api-version=2016-03-30
-  response:
-    body:
-      string: "{\n  \"name\": \"3eb0e1aa-ac7a-cc49-8de6-d4a88e44d46e\",\n  \"status\":
-        \"InProgress\",\n  \"startTime\": \"2022-07-19T05:51:41.1666666Z\"\n }"
-=======
+      expires:
+      - '-1'
+      pragma:
+      - no-cache
+      server:
+      - nginx
+      strict-transport-security:
+      - max-age=31536000; includeSubDomains
+      transfer-encoding:
+      - chunked
+      vary:
+      - Accept-Encoding
+      x-content-type-options:
+      - nosniff
+    status:
+      code: 200
+      message: OK
+- request:
+    body: null
+    headers:
+      Accept:
+      - '*/*'
+      Accept-Encoding:
+      - gzip, deflate
+      CommandName:
+      - aks create
+      Connection:
+      - keep-alive
+      ParameterSetName:
+      - --resource-group --name --enable-managed-identity --ssh-key-value -a -o
+      User-Agent:
       - AZURECLI/2.40.0 azsdk-python-azure-mgmt-containerservice/20.3.0b2 Python/3.8.10
         (Linux-5.15.0-1020-azure-x86_64-with-glibc2.29)
     method: GET
@@ -336,7 +263,6 @@
     body:
       string: "{\n  \"name\": \"53c4008d-9f39-7f4c-88fd-107b457464d8\",\n  \"status\":
         \"InProgress\",\n  \"startTime\": \"2022-09-28T09:39:17.799685Z\"\n }"
->>>>>>> fc8ac97d
     headers:
       cache-control:
       - no-cache
@@ -345,52 +271,38 @@
       content-type:
       - application/json
       date:
-<<<<<<< HEAD
-      - Tue, 19 Jul 2022 05:52:40 GMT
-=======
       - Wed, 28 Sep 2022 09:40:48 GMT
->>>>>>> fc8ac97d
-      expires:
-      - '-1'
-      pragma:
-      - no-cache
-      server:
-      - nginx
-      strict-transport-security:
-      - max-age=31536000; includeSubDomains
-      transfer-encoding:
-      - chunked
-      vary:
-      - Accept-Encoding
-      x-content-type-options:
-      - nosniff
-    status:
-      code: 200
-      message: OK
-- request:
-    body: null
-    headers:
-      Accept:
-      - '*/*'
-      Accept-Encoding:
-      - gzip, deflate
-      CommandName:
-      - aks create
-      Connection:
-      - keep-alive
-      ParameterSetName:
-      - --resource-group --name --enable-managed-identity --ssh-key-value -a -o
-      User-Agent:
-<<<<<<< HEAD
-      - AZURECLI/2.38.0 azsdk-python-azure-mgmt-containerservice/20.0.0b Python/3.8.10
-        (Linux-5.13.0-1031-azure-x86_64-with-glibc2.29)
-    method: GET
-    uri: https://management.azure.com/subscriptions/00000000-0000-0000-0000-000000000000/providers/Microsoft.ContainerService/locations/westus2/operations/aae1b03e-7aac-49cc-8de6-d4a88e44d46e?api-version=2016-03-30
-  response:
-    body:
-      string: "{\n  \"name\": \"3eb0e1aa-ac7a-cc49-8de6-d4a88e44d46e\",\n  \"status\":
-        \"InProgress\",\n  \"startTime\": \"2022-07-19T05:51:41.1666666Z\"\n }"
-=======
+      expires:
+      - '-1'
+      pragma:
+      - no-cache
+      server:
+      - nginx
+      strict-transport-security:
+      - max-age=31536000; includeSubDomains
+      transfer-encoding:
+      - chunked
+      vary:
+      - Accept-Encoding
+      x-content-type-options:
+      - nosniff
+    status:
+      code: 200
+      message: OK
+- request:
+    body: null
+    headers:
+      Accept:
+      - '*/*'
+      Accept-Encoding:
+      - gzip, deflate
+      CommandName:
+      - aks create
+      Connection:
+      - keep-alive
+      ParameterSetName:
+      - --resource-group --name --enable-managed-identity --ssh-key-value -a -o
+      User-Agent:
       - AZURECLI/2.40.0 azsdk-python-azure-mgmt-containerservice/20.3.0b2 Python/3.8.10
         (Linux-5.15.0-1020-azure-x86_64-with-glibc2.29)
     method: GET
@@ -399,7 +311,6 @@
     body:
       string: "{\n  \"name\": \"53c4008d-9f39-7f4c-88fd-107b457464d8\",\n  \"status\":
         \"InProgress\",\n  \"startTime\": \"2022-09-28T09:39:17.799685Z\"\n }"
->>>>>>> fc8ac97d
     headers:
       cache-control:
       - no-cache
@@ -408,52 +319,38 @@
       content-type:
       - application/json
       date:
-<<<<<<< HEAD
-      - Tue, 19 Jul 2022 05:53:10 GMT
-=======
       - Wed, 28 Sep 2022 09:41:17 GMT
->>>>>>> fc8ac97d
-      expires:
-      - '-1'
-      pragma:
-      - no-cache
-      server:
-      - nginx
-      strict-transport-security:
-      - max-age=31536000; includeSubDomains
-      transfer-encoding:
-      - chunked
-      vary:
-      - Accept-Encoding
-      x-content-type-options:
-      - nosniff
-    status:
-      code: 200
-      message: OK
-- request:
-    body: null
-    headers:
-      Accept:
-      - '*/*'
-      Accept-Encoding:
-      - gzip, deflate
-      CommandName:
-      - aks create
-      Connection:
-      - keep-alive
-      ParameterSetName:
-      - --resource-group --name --enable-managed-identity --ssh-key-value -a -o
-      User-Agent:
-<<<<<<< HEAD
-      - AZURECLI/2.38.0 azsdk-python-azure-mgmt-containerservice/20.0.0b Python/3.8.10
-        (Linux-5.13.0-1031-azure-x86_64-with-glibc2.29)
-    method: GET
-    uri: https://management.azure.com/subscriptions/00000000-0000-0000-0000-000000000000/providers/Microsoft.ContainerService/locations/westus2/operations/aae1b03e-7aac-49cc-8de6-d4a88e44d46e?api-version=2016-03-30
-  response:
-    body:
-      string: "{\n  \"name\": \"3eb0e1aa-ac7a-cc49-8de6-d4a88e44d46e\",\n  \"status\":
-        \"InProgress\",\n  \"startTime\": \"2022-07-19T05:51:41.1666666Z\"\n }"
-=======
+      expires:
+      - '-1'
+      pragma:
+      - no-cache
+      server:
+      - nginx
+      strict-transport-security:
+      - max-age=31536000; includeSubDomains
+      transfer-encoding:
+      - chunked
+      vary:
+      - Accept-Encoding
+      x-content-type-options:
+      - nosniff
+    status:
+      code: 200
+      message: OK
+- request:
+    body: null
+    headers:
+      Accept:
+      - '*/*'
+      Accept-Encoding:
+      - gzip, deflate
+      CommandName:
+      - aks create
+      Connection:
+      - keep-alive
+      ParameterSetName:
+      - --resource-group --name --enable-managed-identity --ssh-key-value -a -o
+      User-Agent:
       - AZURECLI/2.40.0 azsdk-python-azure-mgmt-containerservice/20.3.0b2 Python/3.8.10
         (Linux-5.15.0-1020-azure-x86_64-with-glibc2.29)
     method: GET
@@ -462,7 +359,6 @@
     body:
       string: "{\n  \"name\": \"53c4008d-9f39-7f4c-88fd-107b457464d8\",\n  \"status\":
         \"InProgress\",\n  \"startTime\": \"2022-09-28T09:39:17.799685Z\"\n }"
->>>>>>> fc8ac97d
     headers:
       cache-control:
       - no-cache
@@ -471,52 +367,38 @@
       content-type:
       - application/json
       date:
-<<<<<<< HEAD
-      - Tue, 19 Jul 2022 05:53:41 GMT
-=======
       - Wed, 28 Sep 2022 09:41:47 GMT
->>>>>>> fc8ac97d
-      expires:
-      - '-1'
-      pragma:
-      - no-cache
-      server:
-      - nginx
-      strict-transport-security:
-      - max-age=31536000; includeSubDomains
-      transfer-encoding:
-      - chunked
-      vary:
-      - Accept-Encoding
-      x-content-type-options:
-      - nosniff
-    status:
-      code: 200
-      message: OK
-- request:
-    body: null
-    headers:
-      Accept:
-      - '*/*'
-      Accept-Encoding:
-      - gzip, deflate
-      CommandName:
-      - aks create
-      Connection:
-      - keep-alive
-      ParameterSetName:
-      - --resource-group --name --enable-managed-identity --ssh-key-value -a -o
-      User-Agent:
-<<<<<<< HEAD
-      - AZURECLI/2.38.0 azsdk-python-azure-mgmt-containerservice/20.0.0b Python/3.8.10
-        (Linux-5.13.0-1031-azure-x86_64-with-glibc2.29)
-    method: GET
-    uri: https://management.azure.com/subscriptions/00000000-0000-0000-0000-000000000000/providers/Microsoft.ContainerService/locations/westus2/operations/aae1b03e-7aac-49cc-8de6-d4a88e44d46e?api-version=2016-03-30
-  response:
-    body:
-      string: "{\n  \"name\": \"3eb0e1aa-ac7a-cc49-8de6-d4a88e44d46e\",\n  \"status\":
-        \"InProgress\",\n  \"startTime\": \"2022-07-19T05:51:41.1666666Z\"\n }"
-=======
+      expires:
+      - '-1'
+      pragma:
+      - no-cache
+      server:
+      - nginx
+      strict-transport-security:
+      - max-age=31536000; includeSubDomains
+      transfer-encoding:
+      - chunked
+      vary:
+      - Accept-Encoding
+      x-content-type-options:
+      - nosniff
+    status:
+      code: 200
+      message: OK
+- request:
+    body: null
+    headers:
+      Accept:
+      - '*/*'
+      Accept-Encoding:
+      - gzip, deflate
+      CommandName:
+      - aks create
+      Connection:
+      - keep-alive
+      ParameterSetName:
+      - --resource-group --name --enable-managed-identity --ssh-key-value -a -o
+      User-Agent:
       - AZURECLI/2.40.0 azsdk-python-azure-mgmt-containerservice/20.3.0b2 Python/3.8.10
         (Linux-5.15.0-1020-azure-x86_64-with-glibc2.29)
     method: GET
@@ -525,7 +407,6 @@
     body:
       string: "{\n  \"name\": \"53c4008d-9f39-7f4c-88fd-107b457464d8\",\n  \"status\":
         \"InProgress\",\n  \"startTime\": \"2022-09-28T09:39:17.799685Z\"\n }"
->>>>>>> fc8ac97d
     headers:
       cache-control:
       - no-cache
@@ -534,52 +415,38 @@
       content-type:
       - application/json
       date:
-<<<<<<< HEAD
-      - Tue, 19 Jul 2022 05:54:11 GMT
-=======
       - Wed, 28 Sep 2022 09:42:17 GMT
->>>>>>> fc8ac97d
-      expires:
-      - '-1'
-      pragma:
-      - no-cache
-      server:
-      - nginx
-      strict-transport-security:
-      - max-age=31536000; includeSubDomains
-      transfer-encoding:
-      - chunked
-      vary:
-      - Accept-Encoding
-      x-content-type-options:
-      - nosniff
-    status:
-      code: 200
-      message: OK
-- request:
-    body: null
-    headers:
-      Accept:
-      - '*/*'
-      Accept-Encoding:
-      - gzip, deflate
-      CommandName:
-      - aks create
-      Connection:
-      - keep-alive
-      ParameterSetName:
-      - --resource-group --name --enable-managed-identity --ssh-key-value -a -o
-      User-Agent:
-<<<<<<< HEAD
-      - AZURECLI/2.38.0 azsdk-python-azure-mgmt-containerservice/20.0.0b Python/3.8.10
-        (Linux-5.13.0-1031-azure-x86_64-with-glibc2.29)
-    method: GET
-    uri: https://management.azure.com/subscriptions/00000000-0000-0000-0000-000000000000/providers/Microsoft.ContainerService/locations/westus2/operations/aae1b03e-7aac-49cc-8de6-d4a88e44d46e?api-version=2016-03-30
-  response:
-    body:
-      string: "{\n  \"name\": \"3eb0e1aa-ac7a-cc49-8de6-d4a88e44d46e\",\n  \"status\":
-        \"InProgress\",\n  \"startTime\": \"2022-07-19T05:51:41.1666666Z\"\n }"
-=======
+      expires:
+      - '-1'
+      pragma:
+      - no-cache
+      server:
+      - nginx
+      strict-transport-security:
+      - max-age=31536000; includeSubDomains
+      transfer-encoding:
+      - chunked
+      vary:
+      - Accept-Encoding
+      x-content-type-options:
+      - nosniff
+    status:
+      code: 200
+      message: OK
+- request:
+    body: null
+    headers:
+      Accept:
+      - '*/*'
+      Accept-Encoding:
+      - gzip, deflate
+      CommandName:
+      - aks create
+      Connection:
+      - keep-alive
+      ParameterSetName:
+      - --resource-group --name --enable-managed-identity --ssh-key-value -a -o
+      User-Agent:
       - AZURECLI/2.40.0 azsdk-python-azure-mgmt-containerservice/20.3.0b2 Python/3.8.10
         (Linux-5.15.0-1020-azure-x86_64-with-glibc2.29)
     method: GET
@@ -588,7 +455,6 @@
     body:
       string: "{\n  \"name\": \"53c4008d-9f39-7f4c-88fd-107b457464d8\",\n  \"status\":
         \"InProgress\",\n  \"startTime\": \"2022-09-28T09:39:17.799685Z\"\n }"
->>>>>>> fc8ac97d
     headers:
       cache-control:
       - no-cache
@@ -597,53 +463,38 @@
       content-type:
       - application/json
       date:
-<<<<<<< HEAD
-      - Tue, 19 Jul 2022 05:54:41 GMT
-=======
       - Wed, 28 Sep 2022 09:42:48 GMT
->>>>>>> fc8ac97d
-      expires:
-      - '-1'
-      pragma:
-      - no-cache
-      server:
-      - nginx
-      strict-transport-security:
-      - max-age=31536000; includeSubDomains
-      transfer-encoding:
-      - chunked
-      vary:
-      - Accept-Encoding
-      x-content-type-options:
-      - nosniff
-    status:
-      code: 200
-      message: OK
-- request:
-    body: null
-    headers:
-      Accept:
-      - '*/*'
-      Accept-Encoding:
-      - gzip, deflate
-      CommandName:
-      - aks create
-      Connection:
-      - keep-alive
-      ParameterSetName:
-      - --resource-group --name --enable-managed-identity --ssh-key-value -a -o
-      User-Agent:
-<<<<<<< HEAD
-      - AZURECLI/2.38.0 azsdk-python-azure-mgmt-containerservice/20.0.0b Python/3.8.10
-        (Linux-5.13.0-1031-azure-x86_64-with-glibc2.29)
-    method: GET
-    uri: https://management.azure.com/subscriptions/00000000-0000-0000-0000-000000000000/providers/Microsoft.ContainerService/locations/westus2/operations/aae1b03e-7aac-49cc-8de6-d4a88e44d46e?api-version=2016-03-30
-  response:
-    body:
-      string: "{\n  \"name\": \"3eb0e1aa-ac7a-cc49-8de6-d4a88e44d46e\",\n  \"status\":
-        \"Succeeded\",\n  \"startTime\": \"2022-07-19T05:51:41.1666666Z\",\n  \"endTime\":
-        \"2022-07-19T05:54:55.9873973Z\"\n }"
-=======
+      expires:
+      - '-1'
+      pragma:
+      - no-cache
+      server:
+      - nginx
+      strict-transport-security:
+      - max-age=31536000; includeSubDomains
+      transfer-encoding:
+      - chunked
+      vary:
+      - Accept-Encoding
+      x-content-type-options:
+      - nosniff
+    status:
+      code: 200
+      message: OK
+- request:
+    body: null
+    headers:
+      Accept:
+      - '*/*'
+      Accept-Encoding:
+      - gzip, deflate
+      CommandName:
+      - aks create
+      Connection:
+      - keep-alive
+      ParameterSetName:
+      - --resource-group --name --enable-managed-identity --ssh-key-value -a -o
+      User-Agent:
       - AZURECLI/2.40.0 azsdk-python-azure-mgmt-containerservice/20.3.0b2 Python/3.8.10
         (Linux-5.15.0-1020-azure-x86_64-with-glibc2.29)
     method: GET
@@ -652,7 +503,6 @@
     body:
       string: "{\n  \"name\": \"53c4008d-9f39-7f4c-88fd-107b457464d8\",\n  \"status\":
         \"InProgress\",\n  \"startTime\": \"2022-09-28T09:39:17.799685Z\"\n }"
->>>>>>> fc8ac97d
     headers:
       cache-control:
       - no-cache
@@ -661,48 +511,38 @@
       content-type:
       - application/json
       date:
-<<<<<<< HEAD
-      - Tue, 19 Jul 2022 05:55:11 GMT
-=======
       - Wed, 28 Sep 2022 09:43:18 GMT
->>>>>>> fc8ac97d
-      expires:
-      - '-1'
-      pragma:
-      - no-cache
-      server:
-      - nginx
-      strict-transport-security:
-      - max-age=31536000; includeSubDomains
-      transfer-encoding:
-      - chunked
-      vary:
-      - Accept-Encoding
-      x-content-type-options:
-      - nosniff
-    status:
-      code: 200
-      message: OK
-- request:
-    body: null
-    headers:
-      Accept:
-      - '*/*'
-      Accept-Encoding:
-      - gzip, deflate
-      CommandName:
-      - aks create
-      Connection:
-      - keep-alive
-      ParameterSetName:
-      - --resource-group --name --enable-managed-identity --ssh-key-value -a -o
-      User-Agent:
-<<<<<<< HEAD
-      - AZURECLI/2.38.0 azsdk-python-azure-mgmt-containerservice/20.0.0b Python/3.8.10
-        (Linux-5.13.0-1031-azure-x86_64-with-glibc2.29)
-    method: GET
-    uri: https://management.azure.com/subscriptions/00000000-0000-0000-0000-000000000000/resourceGroups/clitest000001/providers/Microsoft.ContainerService/managedClusters/cliakstest000002?api-version=2022-06-02-preview
-=======
+      expires:
+      - '-1'
+      pragma:
+      - no-cache
+      server:
+      - nginx
+      strict-transport-security:
+      - max-age=31536000; includeSubDomains
+      transfer-encoding:
+      - chunked
+      vary:
+      - Accept-Encoding
+      x-content-type-options:
+      - nosniff
+    status:
+      code: 200
+      message: OK
+- request:
+    body: null
+    headers:
+      Accept:
+      - '*/*'
+      Accept-Encoding:
+      - gzip, deflate
+      CommandName:
+      - aks create
+      Connection:
+      - keep-alive
+      ParameterSetName:
+      - --resource-group --name --enable-managed-identity --ssh-key-value -a -o
+      User-Agent:
       - AZURECLI/2.40.0 azsdk-python-azure-mgmt-containerservice/20.3.0b2 Python/3.8.10
         (Linux-5.15.0-1020-azure-x86_64-with-glibc2.29)
     method: GET
@@ -756,22 +596,15 @@
         (Linux-5.15.0-1020-azure-x86_64-with-glibc2.29)
     method: GET
     uri: https://management.azure.com/subscriptions/00000000-0000-0000-0000-000000000000/resourceGroups/clitest000001/providers/Microsoft.ContainerService/managedClusters/cliakstest000002?api-version=2022-08-03-preview
->>>>>>> fc8ac97d
   response:
     body:
       string: "{\n  \"id\": \"/subscriptions/00000000-0000-0000-0000-000000000000/resourcegroups/clitest000001/providers/Microsoft.ContainerService/managedClusters/cliakstest000002\",\n
         \ \"location\": \"westus2\",\n  \"name\": \"cliakstest000002\",\n  \"type\":
         \"Microsoft.ContainerService/ManagedClusters\",\n  \"properties\": {\n   \"provisioningState\":
         \"Succeeded\",\n   \"powerState\": {\n    \"code\": \"Running\"\n   },\n   \"kubernetesVersion\":
-<<<<<<< HEAD
-        \"1.22.11\",\n   \"currentKubernetesVersion\": \"1.22.11\",\n   \"dnsPrefix\":
-        \"cliakstest-clitestvxad6mdiw-8ecadf\",\n   \"fqdn\": \"cliakstest-clitestvxad6mdiw-8ecadf-8b1dbeeb.hcp.westus2.azmk8s.io\",\n
-        \  \"azurePortalFQDN\": \"cliakstest-clitestvxad6mdiw-8ecadf-8b1dbeeb.portal.hcp.westus2.azmk8s.io\",\n
-=======
         \"1.23.8\",\n   \"currentKubernetesVersion\": \"1.23.8\",\n   \"dnsPrefix\":
         \"cliakstest-clitestbhghesr57-8ecadf\",\n   \"fqdn\": \"cliakstest-clitestbhghesr57-8ecadf-0be2a8f8.hcp.westus2.azmk8s.io\",\n
         \  \"azurePortalFQDN\": \"cliakstest-clitestbhghesr57-8ecadf-0be2a8f8.portal.hcp.westus2.azmk8s.io\",\n
->>>>>>> fc8ac97d
         \  \"agentPoolProfiles\": [\n    {\n     \"name\": \"nodepool1\",\n     \"count\":
         3,\n     \"vmSize\": \"Standard_DS2_v2\",\n     \"osDiskSizeGB\": 128,\n     \"osDiskType\":
         \"Managed\",\n     \"kubeletDiskType\": \"OS\",\n     \"workloadRuntime\":
@@ -781,17 +614,10 @@
         \"1.22.11\",\n     \"enableNodePublicIP\": false,\n     \"enableCustomCATrust\":
         false,\n     \"mode\": \"System\",\n     \"enableEncryptionAtHost\": false,\n
         \    \"enableUltraSSD\": false,\n     \"osType\": \"Linux\",\n     \"osSKU\":
-<<<<<<< HEAD
-        \"Ubuntu\",\n     \"nodeImageVersion\": \"AKSUbuntu-1804gen2containerd-2022.06.29\",\n
-        \    \"upgradeSettings\": {},\n     \"enableFIPS\": false\n    }\n   ],\n
-        \  \"linuxProfile\": {\n    \"adminUsername\": \"azureuser\",\n    \"ssh\":
-        {\n     \"publicKeys\": [\n      {\n       \"keyData\": \"ssh-rsa AAAAB3NzaC1yc2EAAAADAQABAAABAQDBDU2v87Kb4/ZzK8RbuSkPMRF9IfTfY7Y/jeEede3uFf1lnR5Cix3oY6nmZz05uZKsDemHzTJdhUrNihiBljmK14os+4sjUGz8ffZCNop35eLpuZpNuPeU3Q9RX5IGMM9rK2URKKfPqDqFu6JuliFZL9y7ayNTu3OOEJhyXi9Mw/qo0vf/u04XD/mG0WDXWXkJyC0Lgp5/PNbJuI0XH+t+Fm1zYitVh5vAAKPDvGf5QufZlPPSjp729Bt0QBBsyIIq6XVZFxUrSaAPVXdgZKmL72vW3OCDaitsD1/a0Yx4g32n5ux1KICIBdAgpQ6TFCNS9A6i8krO57LiXnVAZneB
-=======
         \"Ubuntu\",\n     \"nodeImageVersion\": \"AKSUbuntu-1804gen2containerd-2022.09.13\",\n
         \    \"upgradeSettings\": {},\n     \"enableFIPS\": false\n    }\n   ],\n
         \  \"linuxProfile\": {\n    \"adminUsername\": \"azureuser\",\n    \"ssh\":
         {\n     \"publicKeys\": [\n      {\n       \"keyData\": \"ssh-rsa AAAAB3NzaC1yc2EAAAADAQABAAABAQDVt7qYfUlZP3JUy9lguIXjt8N1qtBC8yktmu7E83C+A1pYFjRdVc/WU4vTbERHemLl28PpLNLg2EdVMVDXRPLEkSVOtNV02lh0Jyuw6s3mf/UYvgRKNo6rOSH3+Hvv+9IswiBnq7oOnzIz7wQaQZ47pDl2VbOO1JYjM+X2iNK8XrnXTm5+nE3ZSmwUweY6vSElhFhsogoJf8VRBH8hCxwhb+6h+XtAhH+OWGCy3l9YVS7pJxXGbd1G3zYem94lzIKuzKq1lCXQ1qrryfa1eX9U4H+d1IKCz8hnnns46kzSMM7Eh0robU9dLoJhNlh94vB6mvPpM2XJbMzf+mRC3FUv
->>>>>>> fc8ac97d
         azcli_aks_live_test@example.com\\n\"\n      }\n     ]\n    }\n   },\n   \"servicePrincipalProfile\":
         {\n    \"clientId\":\"00000000-0000-0000-0000-000000000001\"\n   },\n   \"addonProfiles\":
         {\n    \"openServiceMesh\": {\n     \"enabled\": true,\n     \"config\": null,\n
@@ -801,16 +627,6 @@
         \  \"enableRBAC\": true,\n   \"enablePodSecurityPolicy\": false,\n   \"networkProfile\":
         {\n    \"networkPlugin\": \"kubenet\",\n    \"loadBalancerSku\": \"Standard\",\n
         \   \"loadBalancerProfile\": {\n     \"managedOutboundIPs\": {\n      \"count\":
-<<<<<<< HEAD
-        1\n     },\n     \"effectiveOutboundIPs\": [\n      {\n       \"id\": \"/subscriptions/00000000-0000-0000-0000-000000000000/resourceGroups/MC_clitest000001_cliakstest000002_westus2/providers/Microsoft.Network/publicIPAddresses/6692c6da-2db4-415e-abdb-52522cccbb5c\"\n
-        \     }\n     ]\n    },\n    \"podCidr\": \"10.244.0.0/16\",\n    \"serviceCidr\":
-        \"10.0.0.0/16\",\n    \"dnsServiceIP\": \"10.0.0.10\",\n    \"dockerBridgeCidr\":
-        \"172.17.0.1/16\",\n    \"outboundType\": \"loadBalancer\",\n    \"podCidrs\":
-        [\n     \"10.244.0.0/16\"\n    ],\n    \"serviceCidrs\": [\n     \"10.0.0.0/16\"\n
-        \   ],\n    \"ipFamilies\": [\n     \"IPv4\"\n    ]\n   },\n   \"maxAgentPools\":
-        100,\n   \"identityProfile\": {\n    \"kubeletidentity\": {\n     \"resourceId\":
-        \"/subscriptions/00000000-0000-0000-0000-000000000000/resourcegroups/MC_clitest000001_cliakstest000002_westus2/providers/Microsoft.ManagedIdentity/userAssignedIdentities/cliakstest000002-agentpool\",\n
-=======
         1\n     },\n     \"effectiveOutboundIPs\": [\n      {\n       \"id\": \"/subscriptions/00000000-0000-0000-0000-000000000000/resourceGroups/MC_clitest000001_cliakstest000002_westus2/providers/Microsoft.Network/publicIPAddresses/e5374bde-d298-43aa-affd-09f8f4548df1\"\n
         \     }\n     ],\n     \"backendPoolType\": \"nodeIPConfiguration\"\n    },\n
         \   \"podCidr\": \"10.244.0.0/16\",\n    \"serviceCidr\": \"10.0.0.0/16\",\n
@@ -819,7 +635,6 @@
         \   ],\n    \"serviceCidrs\": [\n     \"10.0.0.0/16\"\n    ],\n    \"ipFamilies\":
         [\n     \"IPv4\"\n    ]\n   },\n   \"maxAgentPools\": 100,\n   \"identityProfile\":
         {\n    \"kubeletidentity\": {\n     \"resourceId\": \"/subscriptions/00000000-0000-0000-0000-000000000000/resourcegroups/MC_clitest000001_cliakstest000002_westus2/providers/Microsoft.ManagedIdentity/userAssignedIdentities/cliakstest000002-agentpool\",\n
->>>>>>> fc8ac97d
         \    \"clientId\":\"00000000-0000-0000-0000-000000000001\",\n     \"objectId\":\"00000000-0000-0000-0000-000000000001\"\n
         \   }\n   },\n   \"disableLocalAccounts\": false,\n   \"securityProfile\":
         {},\n   \"storageProfile\": {\n    \"diskCSIDriver\": {\n     \"enabled\":
@@ -837,11 +652,7 @@
       content-type:
       - application/json
       date:
-<<<<<<< HEAD
-      - Tue, 19 Jul 2022 05:55:12 GMT
-=======
       - Wed, 28 Sep 2022 09:43:48 GMT
->>>>>>> fc8ac97d
       expires:
       - '-1'
       pragma:
@@ -873,32 +684,19 @@
       ParameterSetName:
       - --resource-group --name -o
       User-Agent:
-<<<<<<< HEAD
-      - AZURECLI/2.38.0 azsdk-python-azure-mgmt-containerservice/20.0.0b Python/3.8.10
-        (Linux-5.13.0-1031-azure-x86_64-with-glibc2.29)
-    method: GET
-    uri: https://management.azure.com/subscriptions/00000000-0000-0000-0000-000000000000/resourceGroups/clitest000001/providers/Microsoft.ContainerService/managedClusters/cliakstest000002?api-version=2022-06-02-preview
-=======
       - AZURECLI/2.40.0 azsdk-python-azure-mgmt-containerservice/20.3.0b2 Python/3.8.10
         (Linux-5.15.0-1020-azure-x86_64-with-glibc2.29)
     method: GET
     uri: https://management.azure.com/subscriptions/00000000-0000-0000-0000-000000000000/resourceGroups/clitest000001/providers/Microsoft.ContainerService/managedClusters/cliakstest000002?api-version=2022-08-03-preview
->>>>>>> fc8ac97d
   response:
     body:
       string: "{\n  \"id\": \"/subscriptions/00000000-0000-0000-0000-000000000000/resourcegroups/clitest000001/providers/Microsoft.ContainerService/managedClusters/cliakstest000002\",\n
         \ \"location\": \"westus2\",\n  \"name\": \"cliakstest000002\",\n  \"type\":
         \"Microsoft.ContainerService/ManagedClusters\",\n  \"properties\": {\n   \"provisioningState\":
         \"Succeeded\",\n   \"powerState\": {\n    \"code\": \"Running\"\n   },\n   \"kubernetesVersion\":
-<<<<<<< HEAD
-        \"1.22.11\",\n   \"currentKubernetesVersion\": \"1.22.11\",\n   \"dnsPrefix\":
-        \"cliakstest-clitestvxad6mdiw-8ecadf\",\n   \"fqdn\": \"cliakstest-clitestvxad6mdiw-8ecadf-8b1dbeeb.hcp.westus2.azmk8s.io\",\n
-        \  \"azurePortalFQDN\": \"cliakstest-clitestvxad6mdiw-8ecadf-8b1dbeeb.portal.hcp.westus2.azmk8s.io\",\n
-=======
         \"1.23.8\",\n   \"currentKubernetesVersion\": \"1.23.8\",\n   \"dnsPrefix\":
         \"cliakstest-clitestbhghesr57-8ecadf\",\n   \"fqdn\": \"cliakstest-clitestbhghesr57-8ecadf-0be2a8f8.hcp.westus2.azmk8s.io\",\n
         \  \"azurePortalFQDN\": \"cliakstest-clitestbhghesr57-8ecadf-0be2a8f8.portal.hcp.westus2.azmk8s.io\",\n
->>>>>>> fc8ac97d
         \  \"agentPoolProfiles\": [\n    {\n     \"name\": \"nodepool1\",\n     \"count\":
         3,\n     \"vmSize\": \"Standard_DS2_v2\",\n     \"osDiskSizeGB\": 128,\n     \"osDiskType\":
         \"Managed\",\n     \"kubeletDiskType\": \"OS\",\n     \"workloadRuntime\":
@@ -908,17 +706,10 @@
         \"1.22.11\",\n     \"enableNodePublicIP\": false,\n     \"enableCustomCATrust\":
         false,\n     \"mode\": \"System\",\n     \"enableEncryptionAtHost\": false,\n
         \    \"enableUltraSSD\": false,\n     \"osType\": \"Linux\",\n     \"osSKU\":
-<<<<<<< HEAD
-        \"Ubuntu\",\n     \"nodeImageVersion\": \"AKSUbuntu-1804gen2containerd-2022.06.29\",\n
-        \    \"upgradeSettings\": {},\n     \"enableFIPS\": false\n    }\n   ],\n
-        \  \"linuxProfile\": {\n    \"adminUsername\": \"azureuser\",\n    \"ssh\":
-        {\n     \"publicKeys\": [\n      {\n       \"keyData\": \"ssh-rsa AAAAB3NzaC1yc2EAAAADAQABAAABAQDBDU2v87Kb4/ZzK8RbuSkPMRF9IfTfY7Y/jeEede3uFf1lnR5Cix3oY6nmZz05uZKsDemHzTJdhUrNihiBljmK14os+4sjUGz8ffZCNop35eLpuZpNuPeU3Q9RX5IGMM9rK2URKKfPqDqFu6JuliFZL9y7ayNTu3OOEJhyXi9Mw/qo0vf/u04XD/mG0WDXWXkJyC0Lgp5/PNbJuI0XH+t+Fm1zYitVh5vAAKPDvGf5QufZlPPSjp729Bt0QBBsyIIq6XVZFxUrSaAPVXdgZKmL72vW3OCDaitsD1/a0Yx4g32n5ux1KICIBdAgpQ6TFCNS9A6i8krO57LiXnVAZneB
-=======
         \"Ubuntu\",\n     \"nodeImageVersion\": \"AKSUbuntu-1804gen2containerd-2022.09.13\",\n
         \    \"upgradeSettings\": {},\n     \"enableFIPS\": false\n    }\n   ],\n
         \  \"linuxProfile\": {\n    \"adminUsername\": \"azureuser\",\n    \"ssh\":
         {\n     \"publicKeys\": [\n      {\n       \"keyData\": \"ssh-rsa AAAAB3NzaC1yc2EAAAADAQABAAABAQDVt7qYfUlZP3JUy9lguIXjt8N1qtBC8yktmu7E83C+A1pYFjRdVc/WU4vTbERHemLl28PpLNLg2EdVMVDXRPLEkSVOtNV02lh0Jyuw6s3mf/UYvgRKNo6rOSH3+Hvv+9IswiBnq7oOnzIz7wQaQZ47pDl2VbOO1JYjM+X2iNK8XrnXTm5+nE3ZSmwUweY6vSElhFhsogoJf8VRBH8hCxwhb+6h+XtAhH+OWGCy3l9YVS7pJxXGbd1G3zYem94lzIKuzKq1lCXQ1qrryfa1eX9U4H+d1IKCz8hnnns46kzSMM7Eh0robU9dLoJhNlh94vB6mvPpM2XJbMzf+mRC3FUv
->>>>>>> fc8ac97d
         azcli_aks_live_test@example.com\\n\"\n      }\n     ]\n    }\n   },\n   \"servicePrincipalProfile\":
         {\n    \"clientId\":\"00000000-0000-0000-0000-000000000001\"\n   },\n   \"addonProfiles\":
         {\n    \"openServiceMesh\": {\n     \"enabled\": true,\n     \"config\": null,\n
@@ -928,16 +719,6 @@
         \  \"enableRBAC\": true,\n   \"enablePodSecurityPolicy\": false,\n   \"networkProfile\":
         {\n    \"networkPlugin\": \"kubenet\",\n    \"loadBalancerSku\": \"Standard\",\n
         \   \"loadBalancerProfile\": {\n     \"managedOutboundIPs\": {\n      \"count\":
-<<<<<<< HEAD
-        1\n     },\n     \"effectiveOutboundIPs\": [\n      {\n       \"id\": \"/subscriptions/00000000-0000-0000-0000-000000000000/resourceGroups/MC_clitest000001_cliakstest000002_westus2/providers/Microsoft.Network/publicIPAddresses/6692c6da-2db4-415e-abdb-52522cccbb5c\"\n
-        \     }\n     ]\n    },\n    \"podCidr\": \"10.244.0.0/16\",\n    \"serviceCidr\":
-        \"10.0.0.0/16\",\n    \"dnsServiceIP\": \"10.0.0.10\",\n    \"dockerBridgeCidr\":
-        \"172.17.0.1/16\",\n    \"outboundType\": \"loadBalancer\",\n    \"podCidrs\":
-        [\n     \"10.244.0.0/16\"\n    ],\n    \"serviceCidrs\": [\n     \"10.0.0.0/16\"\n
-        \   ],\n    \"ipFamilies\": [\n     \"IPv4\"\n    ]\n   },\n   \"maxAgentPools\":
-        100,\n   \"identityProfile\": {\n    \"kubeletidentity\": {\n     \"resourceId\":
-        \"/subscriptions/00000000-0000-0000-0000-000000000000/resourcegroups/MC_clitest000001_cliakstest000002_westus2/providers/Microsoft.ManagedIdentity/userAssignedIdentities/cliakstest000002-agentpool\",\n
-=======
         1\n     },\n     \"effectiveOutboundIPs\": [\n      {\n       \"id\": \"/subscriptions/00000000-0000-0000-0000-000000000000/resourceGroups/MC_clitest000001_cliakstest000002_westus2/providers/Microsoft.Network/publicIPAddresses/e5374bde-d298-43aa-affd-09f8f4548df1\"\n
         \     }\n     ],\n     \"backendPoolType\": \"nodeIPConfiguration\"\n    },\n
         \   \"podCidr\": \"10.244.0.0/16\",\n    \"serviceCidr\": \"10.0.0.0/16\",\n
@@ -946,7 +727,6 @@
         \   ],\n    \"serviceCidrs\": [\n     \"10.0.0.0/16\"\n    ],\n    \"ipFamilies\":
         [\n     \"IPv4\"\n    ]\n   },\n   \"maxAgentPools\": 100,\n   \"identityProfile\":
         {\n    \"kubeletidentity\": {\n     \"resourceId\": \"/subscriptions/00000000-0000-0000-0000-000000000000/resourcegroups/MC_clitest000001_cliakstest000002_westus2/providers/Microsoft.ManagedIdentity/userAssignedIdentities/cliakstest000002-agentpool\",\n
->>>>>>> fc8ac97d
         \    \"clientId\":\"00000000-0000-0000-0000-000000000001\",\n     \"objectId\":\"00000000-0000-0000-0000-000000000001\"\n
         \   }\n   },\n   \"disableLocalAccounts\": false,\n   \"securityProfile\":
         {},\n   \"storageProfile\": {\n    \"diskCSIDriver\": {\n     \"enabled\":
@@ -964,11 +744,7 @@
       content-type:
       - application/json
       date:
-<<<<<<< HEAD
-      - Tue, 19 Jul 2022 05:55:12 GMT
-=======
       - Wed, 28 Sep 2022 09:43:49 GMT
->>>>>>> fc8ac97d
       expires:
       - '-1'
       pragma:
