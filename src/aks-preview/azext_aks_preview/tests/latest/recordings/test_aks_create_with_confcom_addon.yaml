interactions:
- request:
    body: null
    headers:
      Accept:
      - application/json
      Accept-Encoding:
      - gzip, deflate
      CommandName:
      - aks create
      Connection:
      - keep-alive
      ParameterSetName:
      - --resource-group --name --enable-managed-identity -a --ssh-key-value -o
      User-Agent:
<<<<<<< HEAD
      - AZURECLI/2.38.0 azsdk-python-azure-mgmt-resource/21.1.0b1 Python/3.8.10 (Linux-5.13.0-1031-azure-x86_64-with-glibc2.29)
=======
      - AZURECLI/2.40.0 azsdk-python-azure-mgmt-resource/21.1.0b1 Python/3.8.10 (Linux-5.15.0-1020-azure-x86_64-with-glibc2.29)
>>>>>>> fc8ac97d
    method: GET
    uri: https://management.azure.com/subscriptions/00000000-0000-0000-0000-000000000000/resourcegroups/clitest000001?api-version=2021-04-01
  response:
    body:
<<<<<<< HEAD
      string: '{"id":"/subscriptions/00000000-0000-0000-0000-000000000000/resourceGroups/clitest000001","name":"clitest000001","type":"Microsoft.Resources/resourceGroups","location":"westus2","tags":{"product":"azurecli","cause":"automation","date":"2022-07-19T06:21:16Z"},"properties":{"provisioningState":"Succeeded"}}'
=======
      string: '{"id":"/subscriptions/00000000-0000-0000-0000-000000000000/resourceGroups/clitest000001","name":"clitest000001","type":"Microsoft.Resources/resourceGroups","location":"westus2","tags":{"product":"azurecli","cause":"automation","date":"2022-09-28T10:15:47Z"},"properties":{"provisioningState":"Succeeded"}}'
>>>>>>> fc8ac97d
    headers:
      cache-control:
      - no-cache
      content-length:
      - '305'
      content-type:
      - application/json; charset=utf-8
      date:
<<<<<<< HEAD
      - Tue, 19 Jul 2022 06:21:16 GMT
=======
      - Wed, 28 Sep 2022 10:15:47 GMT
>>>>>>> fc8ac97d
      expires:
      - '-1'
      pragma:
      - no-cache
      strict-transport-security:
      - max-age=31536000; includeSubDomains
      vary:
      - Accept-Encoding
      x-content-type-options:
      - nosniff
    status:
      code: 200
      message: OK
- request:
    body: '{"location": "westus2", "identity": {"type": "SystemAssigned"}, "properties":
<<<<<<< HEAD
      {"kubernetesVersion": "", "dnsPrefix": "cliakstest-clitesteml54va5x-8ecadf",
=======
      {"kubernetesVersion": "", "dnsPrefix": "cliakstest-clitest74mpeni6g-8ecadf",
>>>>>>> fc8ac97d
      "agentPoolProfiles": [{"count": 3, "vmSize": "Standard_DS2_v2", "osDiskSizeGB":
      0, "workloadRuntime": "OCIContainer", "osType": "Linux", "enableAutoScaling":
      false, "type": "VirtualMachineScaleSets", "mode": "System", "orchestratorVersion":
      "", "upgradeSettings": {}, "enableNodePublicIP": false, "enableCustomCATrust":
      false, "scaleSetPriority": "Regular", "scaleSetEvictionPolicy": "Delete", "spotMaxPrice":
      -1.0, "nodeTaints": [], "enableEncryptionAtHost": false, "enableUltraSSD": false,
      "enableFIPS": false, "name": "nodepool1"}], "linuxProfile": {"adminUsername":
<<<<<<< HEAD
      "azureuser", "ssh": {"publicKeys": [{"keyData": "ssh-rsa AAAAB3NzaC1yc2EAAAADAQABAAABAQDBDU2v87Kb4/ZzK8RbuSkPMRF9IfTfY7Y/jeEede3uFf1lnR5Cix3oY6nmZz05uZKsDemHzTJdhUrNihiBljmK14os+4sjUGz8ffZCNop35eLpuZpNuPeU3Q9RX5IGMM9rK2URKKfPqDqFu6JuliFZL9y7ayNTu3OOEJhyXi9Mw/qo0vf/u04XD/mG0WDXWXkJyC0Lgp5/PNbJuI0XH+t+Fm1zYitVh5vAAKPDvGf5QufZlPPSjp729Bt0QBBsyIIq6XVZFxUrSaAPVXdgZKmL72vW3OCDaitsD1/a0Yx4g32n5ux1KICIBdAgpQ6TFCNS9A6i8krO57LiXnVAZneB
=======
      "azureuser", "ssh": {"publicKeys": [{"keyData": "ssh-rsa AAAAB3NzaC1yc2EAAAADAQABAAABAQDVt7qYfUlZP3JUy9lguIXjt8N1qtBC8yktmu7E83C+A1pYFjRdVc/WU4vTbERHemLl28PpLNLg2EdVMVDXRPLEkSVOtNV02lh0Jyuw6s3mf/UYvgRKNo6rOSH3+Hvv+9IswiBnq7oOnzIz7wQaQZ47pDl2VbOO1JYjM+X2iNK8XrnXTm5+nE3ZSmwUweY6vSElhFhsogoJf8VRBH8hCxwhb+6h+XtAhH+OWGCy3l9YVS7pJxXGbd1G3zYem94lzIKuzKq1lCXQ1qrryfa1eX9U4H+d1IKCz8hnnns46kzSMM7Eh0robU9dLoJhNlh94vB6mvPpM2XJbMzf+mRC3FUv
>>>>>>> fc8ac97d
      azcli_aks_live_test@example.com\n"}]}}, "addonProfiles": {"ACCSGXDevicePlugin":
      {"enabled": true, "config": {"ACCSGXQuoteHelperEnabled": "false"}}}, "enableRBAC":
      true, "enablePodSecurityPolicy": false, "networkProfile": {"networkPlugin":
      "kubenet", "podCidr": "10.244.0.0/16", "serviceCidr": "10.0.0.0/16", "dnsServiceIP":
      "10.0.0.10", "dockerBridgeCidr": "172.17.0.1/16", "outboundType": "loadBalancer",
      "loadBalancerSku": "standard"}, "disableLocalAccounts": false, "storageProfile":
      {}}}'
    headers:
      Accept:
      - application/json
      Accept-Encoding:
      - gzip, deflate
      CommandName:
      - aks create
      Connection:
      - keep-alive
      Content-Length:
      - '1646'
      Content-Type:
      - application/json
      ParameterSetName:
      - --resource-group --name --enable-managed-identity -a --ssh-key-value -o
      User-Agent:
<<<<<<< HEAD
      - AZURECLI/2.38.0 azsdk-python-azure-mgmt-containerservice/20.0.0b Python/3.8.10
        (Linux-5.13.0-1031-azure-x86_64-with-glibc2.29)
    method: PUT
    uri: https://management.azure.com/subscriptions/00000000-0000-0000-0000-000000000000/resourceGroups/clitest000001/providers/Microsoft.ContainerService/managedClusters/cliakstest000002?api-version=2022-06-02-preview
=======
      - AZURECLI/2.40.0 azsdk-python-azure-mgmt-containerservice/20.3.0b2 Python/3.8.10
        (Linux-5.15.0-1020-azure-x86_64-with-glibc2.29)
    method: PUT
    uri: https://management.azure.com/subscriptions/00000000-0000-0000-0000-000000000000/resourceGroups/clitest000001/providers/Microsoft.ContainerService/managedClusters/cliakstest000002?api-version=2022-08-03-preview
>>>>>>> fc8ac97d
  response:
    body:
      string: "{\n  \"id\": \"/subscriptions/00000000-0000-0000-0000-000000000000/resourcegroups/clitest000001/providers/Microsoft.ContainerService/managedClusters/cliakstest000002\",\n
        \ \"location\": \"westus2\",\n  \"name\": \"cliakstest000002\",\n  \"type\":
        \"Microsoft.ContainerService/ManagedClusters\",\n  \"properties\": {\n   \"provisioningState\":
        \"Creating\",\n   \"powerState\": {\n    \"code\": \"Running\"\n   },\n   \"kubernetesVersion\":
<<<<<<< HEAD
        \"1.22.11\",\n   \"currentKubernetesVersion\": \"1.22.11\",\n   \"dnsPrefix\":
        \"cliakstest-clitesteml54va5x-8ecadf\",\n   \"fqdn\": \"cliakstest-clitesteml54va5x-8ecadf-76282aa4.hcp.westus2.azmk8s.io\",\n
        \  \"azurePortalFQDN\": \"cliakstest-clitesteml54va5x-8ecadf-76282aa4.portal.hcp.westus2.azmk8s.io\",\n
=======
        \"1.23.8\",\n   \"currentKubernetesVersion\": \"1.23.8\",\n   \"dnsPrefix\":
        \"cliakstest-clitest74mpeni6g-8ecadf\",\n   \"fqdn\": \"cliakstest-clitest74mpeni6g-8ecadf-62274783.hcp.westus2.azmk8s.io\",\n
        \  \"azurePortalFQDN\": \"cliakstest-clitest74mpeni6g-8ecadf-62274783.portal.hcp.westus2.azmk8s.io\",\n
>>>>>>> fc8ac97d
        \  \"agentPoolProfiles\": [\n    {\n     \"name\": \"nodepool1\",\n     \"count\":
        3,\n     \"vmSize\": \"Standard_DS2_v2\",\n     \"osDiskSizeGB\": 128,\n     \"osDiskType\":
        \"Managed\",\n     \"kubeletDiskType\": \"OS\",\n     \"workloadRuntime\":
        \"OCIContainer\",\n     \"maxPods\": 110,\n     \"type\": \"VirtualMachineScaleSets\",\n
        \    \"enableAutoScaling\": false,\n     \"provisioningState\": \"Creating\",\n
        \    \"powerState\": {\n      \"code\": \"Running\"\n     },\n     \"orchestratorVersion\":
        \"1.22.11\",\n     \"enableNodePublicIP\": false,\n     \"enableCustomCATrust\":
        false,\n     \"mode\": \"System\",\n     \"enableEncryptionAtHost\": false,\n
        \    \"enableUltraSSD\": false,\n     \"osType\": \"Linux\",\n     \"osSKU\":
<<<<<<< HEAD
        \"Ubuntu\",\n     \"nodeImageVersion\": \"AKSUbuntu-1804gen2containerd-2022.06.29\",\n
        \    \"upgradeSettings\": {},\n     \"enableFIPS\": false\n    }\n   ],\n
        \  \"linuxProfile\": {\n    \"adminUsername\": \"azureuser\",\n    \"ssh\":
        {\n     \"publicKeys\": [\n      {\n       \"keyData\": \"ssh-rsa AAAAB3NzaC1yc2EAAAADAQABAAABAQDBDU2v87Kb4/ZzK8RbuSkPMRF9IfTfY7Y/jeEede3uFf1lnR5Cix3oY6nmZz05uZKsDemHzTJdhUrNihiBljmK14os+4sjUGz8ffZCNop35eLpuZpNuPeU3Q9RX5IGMM9rK2URKKfPqDqFu6JuliFZL9y7ayNTu3OOEJhyXi9Mw/qo0vf/u04XD/mG0WDXWXkJyC0Lgp5/PNbJuI0XH+t+Fm1zYitVh5vAAKPDvGf5QufZlPPSjp729Bt0QBBsyIIq6XVZFxUrSaAPVXdgZKmL72vW3OCDaitsD1/a0Yx4g32n5ux1KICIBdAgpQ6TFCNS9A6i8krO57LiXnVAZneB
=======
        \"Ubuntu\",\n     \"nodeImageVersion\": \"AKSUbuntu-1804gen2containerd-2022.09.13\",\n
        \    \"upgradeSettings\": {},\n     \"enableFIPS\": false\n    }\n   ],\n
        \  \"linuxProfile\": {\n    \"adminUsername\": \"azureuser\",\n    \"ssh\":
        {\n     \"publicKeys\": [\n      {\n       \"keyData\": \"ssh-rsa AAAAB3NzaC1yc2EAAAADAQABAAABAQDVt7qYfUlZP3JUy9lguIXjt8N1qtBC8yktmu7E83C+A1pYFjRdVc/WU4vTbERHemLl28PpLNLg2EdVMVDXRPLEkSVOtNV02lh0Jyuw6s3mf/UYvgRKNo6rOSH3+Hvv+9IswiBnq7oOnzIz7wQaQZ47pDl2VbOO1JYjM+X2iNK8XrnXTm5+nE3ZSmwUweY6vSElhFhsogoJf8VRBH8hCxwhb+6h+XtAhH+OWGCy3l9YVS7pJxXGbd1G3zYem94lzIKuzKq1lCXQ1qrryfa1eX9U4H+d1IKCz8hnnns46kzSMM7Eh0robU9dLoJhNlh94vB6mvPpM2XJbMzf+mRC3FUv
>>>>>>> fc8ac97d
        azcli_aks_live_test@example.com\\n\"\n      }\n     ]\n    }\n   },\n   \"servicePrincipalProfile\":
        {\n    \"clientId\":\"00000000-0000-0000-0000-000000000001\"\n   },\n   \"addonProfiles\":
        {\n    \"ACCSGXDevicePlugin\": {\n     \"enabled\": true,\n     \"config\":
        {\n      \"ACCSGXQuoteHelperEnabled\": \"false\"\n     }\n    }\n   },\n   \"nodeResourceGroup\":
        \"MC_clitest000001_cliakstest000002_westus2\",\n   \"enableRBAC\": true,\n
        \  \"enablePodSecurityPolicy\": false,\n   \"networkProfile\": {\n    \"networkPlugin\":
        \"kubenet\",\n    \"loadBalancerSku\": \"standard\",\n    \"loadBalancerProfile\":
        {\n     \"managedOutboundIPs\": {\n      \"count\": 1\n     }\n    },\n    \"podCidr\":
        \"10.244.0.0/16\",\n    \"serviceCidr\": \"10.0.0.0/16\",\n    \"dnsServiceIP\":
        \"10.0.0.10\",\n    \"dockerBridgeCidr\": \"172.17.0.1/16\",\n    \"outboundType\":
        \"loadBalancer\",\n    \"podCidrs\": [\n     \"10.244.0.0/16\"\n    ],\n    \"serviceCidrs\":
        [\n     \"10.0.0.0/16\"\n    ],\n    \"ipFamilies\": [\n     \"IPv4\"\n    ]\n
        \  },\n   \"maxAgentPools\": 100,\n   \"disableLocalAccounts\": false,\n   \"securityProfile\":
        {},\n   \"storageProfile\": {\n    \"diskCSIDriver\": {\n     \"enabled\":
        true,\n     \"version\": \"v1\"\n    },\n    \"fileCSIDriver\": {\n     \"enabled\":
        true\n    },\n    \"snapshotController\": {\n     \"enabled\": true\n    }\n
        \  },\n   \"oidcIssuerProfile\": {\n    \"enabled\": false\n   }\n  },\n  \"identity\":
        {\n   \"type\": \"SystemAssigned\",\n   \"principalId\":\"00000000-0000-0000-0000-000000000001\",\n
        \  \"tenantId\": \"72f988bf-86f1-41af-91ab-2d7cd011db47\"\n  },\n  \"sku\":
        {\n   \"name\": \"Basic\",\n   \"tier\": \"Free\"\n  }\n }"
    headers:
      azure-asyncoperation:
<<<<<<< HEAD
      - https://management.azure.com/subscriptions/00000000-0000-0000-0000-000000000000/providers/Microsoft.ContainerService/locations/westus2/operations/16d4daef-7aa5-46b6-9c8f-9f6d1a611d71?api-version=2016-03-30
=======
      - https://management.azure.com/subscriptions/00000000-0000-0000-0000-000000000000/providers/Microsoft.ContainerService/locations/westus2/operations/4f2b8149-04ff-4fd6-b15a-0d9fbfe08974?api-version=2016-03-30
>>>>>>> fc8ac97d
      cache-control:
      - no-cache
      content-length:
      - '3474'
      content-type:
      - application/json
      date:
<<<<<<< HEAD
      - Tue, 19 Jul 2022 06:21:19 GMT
=======
      - Wed, 28 Sep 2022 10:15:51 GMT
>>>>>>> fc8ac97d
      expires:
      - '-1'
      pragma:
      - no-cache
      server:
      - nginx
      strict-transport-security:
      - max-age=31536000; includeSubDomains
      x-content-type-options:
      - nosniff
      x-ms-ratelimit-remaining-subscription-writes:
<<<<<<< HEAD
      - '1190'
=======
      - '1196'
>>>>>>> fc8ac97d
    status:
      code: 201
      message: Created
- request:
    body: null
    headers:
      Accept:
      - '*/*'
      Accept-Encoding:
      - gzip, deflate
      CommandName:
      - aks create
      Connection:
      - keep-alive
      ParameterSetName:
      - --resource-group --name --enable-managed-identity -a --ssh-key-value -o
      User-Agent:
<<<<<<< HEAD
      - AZURECLI/2.38.0 azsdk-python-azure-mgmt-containerservice/20.0.0b Python/3.8.10
        (Linux-5.13.0-1031-azure-x86_64-with-glibc2.29)
    method: GET
    uri: https://management.azure.com/subscriptions/00000000-0000-0000-0000-000000000000/providers/Microsoft.ContainerService/locations/westus2/operations/16d4daef-7aa5-46b6-9c8f-9f6d1a611d71?api-version=2016-03-30
  response:
    body:
      string: "{\n  \"name\": \"efdad416-a57a-b646-9c8f-9f6d1a611d71\",\n  \"status\":
        \"InProgress\",\n  \"startTime\": \"2022-07-19T06:21:20.1666666Z\"\n }"
=======
      - AZURECLI/2.40.0 azsdk-python-azure-mgmt-containerservice/20.3.0b2 Python/3.8.10
        (Linux-5.15.0-1020-azure-x86_64-with-glibc2.29)
    method: GET
    uri: https://management.azure.com/subscriptions/00000000-0000-0000-0000-000000000000/providers/Microsoft.ContainerService/locations/westus2/operations/4f2b8149-04ff-4fd6-b15a-0d9fbfe08974?api-version=2016-03-30
  response:
    body:
      string: "{\n  \"name\": \"49812b4f-ff04-d64f-b15a-0d9fbfe08974\",\n  \"status\":
        \"InProgress\",\n  \"startTime\": \"2022-09-28T10:15:51.6288962Z\"\n }"
>>>>>>> fc8ac97d
    headers:
      cache-control:
      - no-cache
      content-length:
      - '126'
      content-type:
      - application/json
      date:
<<<<<<< HEAD
      - Tue, 19 Jul 2022 06:21:50 GMT
=======
      - Wed, 28 Sep 2022 10:16:21 GMT
>>>>>>> fc8ac97d
      expires:
      - '-1'
      pragma:
      - no-cache
      server:
      - nginx
      strict-transport-security:
      - max-age=31536000; includeSubDomains
      transfer-encoding:
      - chunked
      vary:
      - Accept-Encoding
      x-content-type-options:
      - nosniff
    status:
      code: 200
      message: OK
- request:
    body: null
    headers:
      Accept:
      - '*/*'
      Accept-Encoding:
      - gzip, deflate
      CommandName:
      - aks create
      Connection:
      - keep-alive
      ParameterSetName:
      - --resource-group --name --enable-managed-identity -a --ssh-key-value -o
      User-Agent:
<<<<<<< HEAD
      - AZURECLI/2.38.0 azsdk-python-azure-mgmt-containerservice/20.0.0b Python/3.8.10
        (Linux-5.13.0-1031-azure-x86_64-with-glibc2.29)
    method: GET
    uri: https://management.azure.com/subscriptions/00000000-0000-0000-0000-000000000000/providers/Microsoft.ContainerService/locations/westus2/operations/16d4daef-7aa5-46b6-9c8f-9f6d1a611d71?api-version=2016-03-30
  response:
    body:
      string: "{\n  \"name\": \"efdad416-a57a-b646-9c8f-9f6d1a611d71\",\n  \"status\":
        \"InProgress\",\n  \"startTime\": \"2022-07-19T06:21:20.1666666Z\"\n }"
=======
      - AZURECLI/2.40.0 azsdk-python-azure-mgmt-containerservice/20.3.0b2 Python/3.8.10
        (Linux-5.15.0-1020-azure-x86_64-with-glibc2.29)
    method: GET
    uri: https://management.azure.com/subscriptions/00000000-0000-0000-0000-000000000000/providers/Microsoft.ContainerService/locations/westus2/operations/4f2b8149-04ff-4fd6-b15a-0d9fbfe08974?api-version=2016-03-30
  response:
    body:
      string: "{\n  \"name\": \"49812b4f-ff04-d64f-b15a-0d9fbfe08974\",\n  \"status\":
        \"InProgress\",\n  \"startTime\": \"2022-09-28T10:15:51.6288962Z\"\n }"
>>>>>>> fc8ac97d
    headers:
      cache-control:
      - no-cache
      content-length:
      - '126'
      content-type:
      - application/json
      date:
<<<<<<< HEAD
      - Tue, 19 Jul 2022 06:22:20 GMT
=======
      - Wed, 28 Sep 2022 10:16:52 GMT
>>>>>>> fc8ac97d
      expires:
      - '-1'
      pragma:
      - no-cache
      server:
      - nginx
      strict-transport-security:
      - max-age=31536000; includeSubDomains
      transfer-encoding:
      - chunked
      vary:
      - Accept-Encoding
      x-content-type-options:
      - nosniff
    status:
      code: 200
      message: OK
- request:
    body: null
    headers:
      Accept:
      - '*/*'
      Accept-Encoding:
      - gzip, deflate
      CommandName:
      - aks create
      Connection:
      - keep-alive
      ParameterSetName:
      - --resource-group --name --enable-managed-identity -a --ssh-key-value -o
      User-Agent:
<<<<<<< HEAD
      - AZURECLI/2.38.0 azsdk-python-azure-mgmt-containerservice/20.0.0b Python/3.8.10
        (Linux-5.13.0-1031-azure-x86_64-with-glibc2.29)
    method: GET
    uri: https://management.azure.com/subscriptions/00000000-0000-0000-0000-000000000000/providers/Microsoft.ContainerService/locations/westus2/operations/16d4daef-7aa5-46b6-9c8f-9f6d1a611d71?api-version=2016-03-30
  response:
    body:
      string: "{\n  \"name\": \"efdad416-a57a-b646-9c8f-9f6d1a611d71\",\n  \"status\":
        \"InProgress\",\n  \"startTime\": \"2022-07-19T06:21:20.1666666Z\"\n }"
=======
      - AZURECLI/2.40.0 azsdk-python-azure-mgmt-containerservice/20.3.0b2 Python/3.8.10
        (Linux-5.15.0-1020-azure-x86_64-with-glibc2.29)
    method: GET
    uri: https://management.azure.com/subscriptions/00000000-0000-0000-0000-000000000000/providers/Microsoft.ContainerService/locations/westus2/operations/4f2b8149-04ff-4fd6-b15a-0d9fbfe08974?api-version=2016-03-30
  response:
    body:
      string: "{\n  \"name\": \"49812b4f-ff04-d64f-b15a-0d9fbfe08974\",\n  \"status\":
        \"InProgress\",\n  \"startTime\": \"2022-09-28T10:15:51.6288962Z\"\n }"
>>>>>>> fc8ac97d
    headers:
      cache-control:
      - no-cache
      content-length:
      - '126'
      content-type:
      - application/json
      date:
<<<<<<< HEAD
      - Tue, 19 Jul 2022 06:22:49 GMT
=======
      - Wed, 28 Sep 2022 10:17:21 GMT
>>>>>>> fc8ac97d
      expires:
      - '-1'
      pragma:
      - no-cache
      server:
      - nginx
      strict-transport-security:
      - max-age=31536000; includeSubDomains
      transfer-encoding:
      - chunked
      vary:
      - Accept-Encoding
      x-content-type-options:
      - nosniff
    status:
      code: 200
      message: OK
- request:
    body: null
    headers:
      Accept:
      - '*/*'
      Accept-Encoding:
      - gzip, deflate
      CommandName:
      - aks create
      Connection:
      - keep-alive
      ParameterSetName:
      - --resource-group --name --enable-managed-identity -a --ssh-key-value -o
      User-Agent:
<<<<<<< HEAD
      - AZURECLI/2.38.0 azsdk-python-azure-mgmt-containerservice/20.0.0b Python/3.8.10
        (Linux-5.13.0-1031-azure-x86_64-with-glibc2.29)
    method: GET
    uri: https://management.azure.com/subscriptions/00000000-0000-0000-0000-000000000000/providers/Microsoft.ContainerService/locations/westus2/operations/16d4daef-7aa5-46b6-9c8f-9f6d1a611d71?api-version=2016-03-30
  response:
    body:
      string: "{\n  \"name\": \"efdad416-a57a-b646-9c8f-9f6d1a611d71\",\n  \"status\":
        \"InProgress\",\n  \"startTime\": \"2022-07-19T06:21:20.1666666Z\"\n }"
=======
      - AZURECLI/2.40.0 azsdk-python-azure-mgmt-containerservice/20.3.0b2 Python/3.8.10
        (Linux-5.15.0-1020-azure-x86_64-with-glibc2.29)
    method: GET
    uri: https://management.azure.com/subscriptions/00000000-0000-0000-0000-000000000000/providers/Microsoft.ContainerService/locations/westus2/operations/4f2b8149-04ff-4fd6-b15a-0d9fbfe08974?api-version=2016-03-30
  response:
    body:
      string: "{\n  \"name\": \"49812b4f-ff04-d64f-b15a-0d9fbfe08974\",\n  \"status\":
        \"InProgress\",\n  \"startTime\": \"2022-09-28T10:15:51.6288962Z\"\n }"
>>>>>>> fc8ac97d
    headers:
      cache-control:
      - no-cache
      content-length:
      - '126'
      content-type:
      - application/json
      date:
<<<<<<< HEAD
      - Tue, 19 Jul 2022 06:23:19 GMT
=======
      - Wed, 28 Sep 2022 10:17:51 GMT
>>>>>>> fc8ac97d
      expires:
      - '-1'
      pragma:
      - no-cache
      server:
      - nginx
      strict-transport-security:
      - max-age=31536000; includeSubDomains
      transfer-encoding:
      - chunked
      vary:
      - Accept-Encoding
      x-content-type-options:
      - nosniff
    status:
      code: 200
      message: OK
- request:
    body: null
    headers:
      Accept:
      - '*/*'
      Accept-Encoding:
      - gzip, deflate
      CommandName:
      - aks create
      Connection:
      - keep-alive
      ParameterSetName:
      - --resource-group --name --enable-managed-identity -a --ssh-key-value -o
      User-Agent:
<<<<<<< HEAD
      - AZURECLI/2.38.0 azsdk-python-azure-mgmt-containerservice/20.0.0b Python/3.8.10
        (Linux-5.13.0-1031-azure-x86_64-with-glibc2.29)
    method: GET
    uri: https://management.azure.com/subscriptions/00000000-0000-0000-0000-000000000000/providers/Microsoft.ContainerService/locations/westus2/operations/16d4daef-7aa5-46b6-9c8f-9f6d1a611d71?api-version=2016-03-30
  response:
    body:
      string: "{\n  \"name\": \"efdad416-a57a-b646-9c8f-9f6d1a611d71\",\n  \"status\":
        \"InProgress\",\n  \"startTime\": \"2022-07-19T06:21:20.1666666Z\"\n }"
=======
      - AZURECLI/2.40.0 azsdk-python-azure-mgmt-containerservice/20.3.0b2 Python/3.8.10
        (Linux-5.15.0-1020-azure-x86_64-with-glibc2.29)
    method: GET
    uri: https://management.azure.com/subscriptions/00000000-0000-0000-0000-000000000000/providers/Microsoft.ContainerService/locations/westus2/operations/4f2b8149-04ff-4fd6-b15a-0d9fbfe08974?api-version=2016-03-30
  response:
    body:
      string: "{\n  \"name\": \"49812b4f-ff04-d64f-b15a-0d9fbfe08974\",\n  \"status\":
        \"InProgress\",\n  \"startTime\": \"2022-09-28T10:15:51.6288962Z\"\n }"
>>>>>>> fc8ac97d
    headers:
      cache-control:
      - no-cache
      content-length:
      - '126'
      content-type:
      - application/json
      date:
<<<<<<< HEAD
      - Tue, 19 Jul 2022 06:23:50 GMT
=======
      - Wed, 28 Sep 2022 10:18:22 GMT
>>>>>>> fc8ac97d
      expires:
      - '-1'
      pragma:
      - no-cache
      server:
      - nginx
      strict-transport-security:
      - max-age=31536000; includeSubDomains
      transfer-encoding:
      - chunked
      vary:
      - Accept-Encoding
      x-content-type-options:
      - nosniff
    status:
      code: 200
      message: OK
- request:
    body: null
    headers:
      Accept:
      - '*/*'
      Accept-Encoding:
      - gzip, deflate
      CommandName:
      - aks create
      Connection:
      - keep-alive
      ParameterSetName:
      - --resource-group --name --enable-managed-identity -a --ssh-key-value -o
      User-Agent:
<<<<<<< HEAD
      - AZURECLI/2.38.0 azsdk-python-azure-mgmt-containerservice/20.0.0b Python/3.8.10
        (Linux-5.13.0-1031-azure-x86_64-with-glibc2.29)
    method: GET
    uri: https://management.azure.com/subscriptions/00000000-0000-0000-0000-000000000000/providers/Microsoft.ContainerService/locations/westus2/operations/16d4daef-7aa5-46b6-9c8f-9f6d1a611d71?api-version=2016-03-30
  response:
    body:
      string: "{\n  \"name\": \"efdad416-a57a-b646-9c8f-9f6d1a611d71\",\n  \"status\":
        \"InProgress\",\n  \"startTime\": \"2022-07-19T06:21:20.1666666Z\"\n }"
=======
      - AZURECLI/2.40.0 azsdk-python-azure-mgmt-containerservice/20.3.0b2 Python/3.8.10
        (Linux-5.15.0-1020-azure-x86_64-with-glibc2.29)
    method: GET
    uri: https://management.azure.com/subscriptions/00000000-0000-0000-0000-000000000000/providers/Microsoft.ContainerService/locations/westus2/operations/4f2b8149-04ff-4fd6-b15a-0d9fbfe08974?api-version=2016-03-30
  response:
    body:
      string: "{\n  \"name\": \"49812b4f-ff04-d64f-b15a-0d9fbfe08974\",\n  \"status\":
        \"InProgress\",\n  \"startTime\": \"2022-09-28T10:15:51.6288962Z\"\n }"
>>>>>>> fc8ac97d
    headers:
      cache-control:
      - no-cache
      content-length:
      - '126'
      content-type:
      - application/json
      date:
<<<<<<< HEAD
      - Tue, 19 Jul 2022 06:24:20 GMT
=======
      - Wed, 28 Sep 2022 10:18:52 GMT
>>>>>>> fc8ac97d
      expires:
      - '-1'
      pragma:
      - no-cache
      server:
      - nginx
      strict-transport-security:
      - max-age=31536000; includeSubDomains
      transfer-encoding:
      - chunked
      vary:
      - Accept-Encoding
      x-content-type-options:
      - nosniff
    status:
      code: 200
      message: OK
- request:
    body: null
    headers:
      Accept:
      - '*/*'
      Accept-Encoding:
      - gzip, deflate
      CommandName:
      - aks create
      Connection:
      - keep-alive
      ParameterSetName:
      - --resource-group --name --enable-managed-identity -a --ssh-key-value -o
      User-Agent:
<<<<<<< HEAD
      - AZURECLI/2.38.0 azsdk-python-azure-mgmt-containerservice/20.0.0b Python/3.8.10
        (Linux-5.13.0-1031-azure-x86_64-with-glibc2.29)
    method: GET
    uri: https://management.azure.com/subscriptions/00000000-0000-0000-0000-000000000000/providers/Microsoft.ContainerService/locations/westus2/operations/16d4daef-7aa5-46b6-9c8f-9f6d1a611d71?api-version=2016-03-30
  response:
    body:
      string: "{\n  \"name\": \"efdad416-a57a-b646-9c8f-9f6d1a611d71\",\n  \"status\":
        \"Succeeded\",\n  \"startTime\": \"2022-07-19T06:21:20.1666666Z\",\n  \"endTime\":
        \"2022-07-19T06:24:43.2034665Z\"\n }"
=======
      - AZURECLI/2.40.0 azsdk-python-azure-mgmt-containerservice/20.3.0b2 Python/3.8.10
        (Linux-5.15.0-1020-azure-x86_64-with-glibc2.29)
    method: GET
    uri: https://management.azure.com/subscriptions/00000000-0000-0000-0000-000000000000/providers/Microsoft.ContainerService/locations/westus2/operations/4f2b8149-04ff-4fd6-b15a-0d9fbfe08974?api-version=2016-03-30
  response:
    body:
      string: "{\n  \"name\": \"49812b4f-ff04-d64f-b15a-0d9fbfe08974\",\n  \"status\":
        \"Succeeded\",\n  \"startTime\": \"2022-09-28T10:15:51.6288962Z\",\n  \"endTime\":
        \"2022-09-28T10:19:12.7134702Z\"\n }"
>>>>>>> fc8ac97d
    headers:
      cache-control:
      - no-cache
      content-length:
      - '170'
      content-type:
      - application/json
      date:
<<<<<<< HEAD
      - Tue, 19 Jul 2022 06:24:50 GMT
=======
      - Wed, 28 Sep 2022 10:19:22 GMT
>>>>>>> fc8ac97d
      expires:
      - '-1'
      pragma:
      - no-cache
      server:
      - nginx
      strict-transport-security:
      - max-age=31536000; includeSubDomains
      transfer-encoding:
      - chunked
      vary:
      - Accept-Encoding
      x-content-type-options:
      - nosniff
    status:
      code: 200
      message: OK
- request:
    body: null
    headers:
      Accept:
      - '*/*'
      Accept-Encoding:
      - gzip, deflate
      CommandName:
      - aks create
      Connection:
      - keep-alive
      ParameterSetName:
      - --resource-group --name --enable-managed-identity -a --ssh-key-value -o
      User-Agent:
<<<<<<< HEAD
      - AZURECLI/2.38.0 azsdk-python-azure-mgmt-containerservice/20.0.0b Python/3.8.10
        (Linux-5.13.0-1031-azure-x86_64-with-glibc2.29)
    method: GET
    uri: https://management.azure.com/subscriptions/00000000-0000-0000-0000-000000000000/resourceGroups/clitest000001/providers/Microsoft.ContainerService/managedClusters/cliakstest000002?api-version=2022-06-02-preview
=======
      - AZURECLI/2.40.0 azsdk-python-azure-mgmt-containerservice/20.3.0b2 Python/3.8.10
        (Linux-5.15.0-1020-azure-x86_64-with-glibc2.29)
    method: GET
    uri: https://management.azure.com/subscriptions/00000000-0000-0000-0000-000000000000/resourceGroups/clitest000001/providers/Microsoft.ContainerService/managedClusters/cliakstest000002?api-version=2022-08-03-preview
>>>>>>> fc8ac97d
  response:
    body:
      string: "{\n  \"id\": \"/subscriptions/00000000-0000-0000-0000-000000000000/resourcegroups/clitest000001/providers/Microsoft.ContainerService/managedClusters/cliakstest000002\",\n
        \ \"location\": \"westus2\",\n  \"name\": \"cliakstest000002\",\n  \"type\":
        \"Microsoft.ContainerService/ManagedClusters\",\n  \"properties\": {\n   \"provisioningState\":
        \"Succeeded\",\n   \"powerState\": {\n    \"code\": \"Running\"\n   },\n   \"kubernetesVersion\":
<<<<<<< HEAD
        \"1.22.11\",\n   \"currentKubernetesVersion\": \"1.22.11\",\n   \"dnsPrefix\":
        \"cliakstest-clitesteml54va5x-8ecadf\",\n   \"fqdn\": \"cliakstest-clitesteml54va5x-8ecadf-76282aa4.hcp.westus2.azmk8s.io\",\n
        \  \"azurePortalFQDN\": \"cliakstest-clitesteml54va5x-8ecadf-76282aa4.portal.hcp.westus2.azmk8s.io\",\n
=======
        \"1.23.8\",\n   \"currentKubernetesVersion\": \"1.23.8\",\n   \"dnsPrefix\":
        \"cliakstest-clitest74mpeni6g-8ecadf\",\n   \"fqdn\": \"cliakstest-clitest74mpeni6g-8ecadf-62274783.hcp.westus2.azmk8s.io\",\n
        \  \"azurePortalFQDN\": \"cliakstest-clitest74mpeni6g-8ecadf-62274783.portal.hcp.westus2.azmk8s.io\",\n
>>>>>>> fc8ac97d
        \  \"agentPoolProfiles\": [\n    {\n     \"name\": \"nodepool1\",\n     \"count\":
        3,\n     \"vmSize\": \"Standard_DS2_v2\",\n     \"osDiskSizeGB\": 128,\n     \"osDiskType\":
        \"Managed\",\n     \"kubeletDiskType\": \"OS\",\n     \"workloadRuntime\":
        \"OCIContainer\",\n     \"maxPods\": 110,\n     \"type\": \"VirtualMachineScaleSets\",\n
        \    \"enableAutoScaling\": false,\n     \"provisioningState\": \"Succeeded\",\n
        \    \"powerState\": {\n      \"code\": \"Running\"\n     },\n     \"orchestratorVersion\":
        \"1.22.11\",\n     \"enableNodePublicIP\": false,\n     \"enableCustomCATrust\":
        false,\n     \"mode\": \"System\",\n     \"enableEncryptionAtHost\": false,\n
        \    \"enableUltraSSD\": false,\n     \"osType\": \"Linux\",\n     \"osSKU\":
<<<<<<< HEAD
        \"Ubuntu\",\n     \"nodeImageVersion\": \"AKSUbuntu-1804gen2containerd-2022.06.29\",\n
        \    \"upgradeSettings\": {},\n     \"enableFIPS\": false\n    }\n   ],\n
        \  \"linuxProfile\": {\n    \"adminUsername\": \"azureuser\",\n    \"ssh\":
        {\n     \"publicKeys\": [\n      {\n       \"keyData\": \"ssh-rsa AAAAB3NzaC1yc2EAAAADAQABAAABAQDBDU2v87Kb4/ZzK8RbuSkPMRF9IfTfY7Y/jeEede3uFf1lnR5Cix3oY6nmZz05uZKsDemHzTJdhUrNihiBljmK14os+4sjUGz8ffZCNop35eLpuZpNuPeU3Q9RX5IGMM9rK2URKKfPqDqFu6JuliFZL9y7ayNTu3OOEJhyXi9Mw/qo0vf/u04XD/mG0WDXWXkJyC0Lgp5/PNbJuI0XH+t+Fm1zYitVh5vAAKPDvGf5QufZlPPSjp729Bt0QBBsyIIq6XVZFxUrSaAPVXdgZKmL72vW3OCDaitsD1/a0Yx4g32n5ux1KICIBdAgpQ6TFCNS9A6i8krO57LiXnVAZneB
=======
        \"Ubuntu\",\n     \"nodeImageVersion\": \"AKSUbuntu-1804gen2containerd-2022.09.13\",\n
        \    \"upgradeSettings\": {},\n     \"enableFIPS\": false\n    }\n   ],\n
        \  \"linuxProfile\": {\n    \"adminUsername\": \"azureuser\",\n    \"ssh\":
        {\n     \"publicKeys\": [\n      {\n       \"keyData\": \"ssh-rsa AAAAB3NzaC1yc2EAAAADAQABAAABAQDVt7qYfUlZP3JUy9lguIXjt8N1qtBC8yktmu7E83C+A1pYFjRdVc/WU4vTbERHemLl28PpLNLg2EdVMVDXRPLEkSVOtNV02lh0Jyuw6s3mf/UYvgRKNo6rOSH3+Hvv+9IswiBnq7oOnzIz7wQaQZ47pDl2VbOO1JYjM+X2iNK8XrnXTm5+nE3ZSmwUweY6vSElhFhsogoJf8VRBH8hCxwhb+6h+XtAhH+OWGCy3l9YVS7pJxXGbd1G3zYem94lzIKuzKq1lCXQ1qrryfa1eX9U4H+d1IKCz8hnnns46kzSMM7Eh0robU9dLoJhNlh94vB6mvPpM2XJbMzf+mRC3FUv
>>>>>>> fc8ac97d
        azcli_aks_live_test@example.com\\n\"\n      }\n     ]\n    }\n   },\n   \"servicePrincipalProfile\":
        {\n    \"clientId\":\"00000000-0000-0000-0000-000000000001\"\n   },\n   \"addonProfiles\":
        {\n    \"ACCSGXDevicePlugin\": {\n     \"enabled\": true,\n     \"config\":
        {\n      \"ACCSGXQuoteHelperEnabled\": \"false\"\n     },\n     \"identity\":
        {\n      \"resourceId\": \"/subscriptions/00000000-0000-0000-0000-000000000000/resourcegroups/MC_clitest000001_cliakstest000002_westus2/providers/Microsoft.ManagedIdentity/userAssignedIdentities/accsgxdeviceplugin-cliakstest000002\",\n
        \     \"clientId\":\"00000000-0000-0000-0000-000000000001\",\n      \"objectId\":\"00000000-0000-0000-0000-000000000001\"\n
        \    }\n    }\n   },\n   \"nodeResourceGroup\": \"MC_clitest000001_cliakstest000002_westus2\",\n
        \  \"enableRBAC\": true,\n   \"enablePodSecurityPolicy\": false,\n   \"networkProfile\":
        {\n    \"networkPlugin\": \"kubenet\",\n    \"loadBalancerSku\": \"Standard\",\n
        \   \"loadBalancerProfile\": {\n     \"managedOutboundIPs\": {\n      \"count\":
<<<<<<< HEAD
        1\n     },\n     \"effectiveOutboundIPs\": [\n      {\n       \"id\": \"/subscriptions/00000000-0000-0000-0000-000000000000/resourceGroups/MC_clitest000001_cliakstest000002_westus2/providers/Microsoft.Network/publicIPAddresses/bfbc5729-6149-48d1-99c8-fd7956d9eb60\"\n
        \     }\n     ]\n    },\n    \"podCidr\": \"10.244.0.0/16\",\n    \"serviceCidr\":
        \"10.0.0.0/16\",\n    \"dnsServiceIP\": \"10.0.0.10\",\n    \"dockerBridgeCidr\":
        \"172.17.0.1/16\",\n    \"outboundType\": \"loadBalancer\",\n    \"podCidrs\":
        [\n     \"10.244.0.0/16\"\n    ],\n    \"serviceCidrs\": [\n     \"10.0.0.0/16\"\n
        \   ],\n    \"ipFamilies\": [\n     \"IPv4\"\n    ]\n   },\n   \"maxAgentPools\":
        100,\n   \"identityProfile\": {\n    \"kubeletidentity\": {\n     \"resourceId\":
        \"/subscriptions/00000000-0000-0000-0000-000000000000/resourcegroups/MC_clitest000001_cliakstest000002_westus2/providers/Microsoft.ManagedIdentity/userAssignedIdentities/cliakstest000002-agentpool\",\n
=======
        1\n     },\n     \"effectiveOutboundIPs\": [\n      {\n       \"id\": \"/subscriptions/00000000-0000-0000-0000-000000000000/resourceGroups/MC_clitest000001_cliakstest000002_westus2/providers/Microsoft.Network/publicIPAddresses/828b3c70-efa5-4c0d-86ce-3f88344b95fb\"\n
        \     }\n     ],\n     \"backendPoolType\": \"nodeIPConfiguration\"\n    },\n
        \   \"podCidr\": \"10.244.0.0/16\",\n    \"serviceCidr\": \"10.0.0.0/16\",\n
        \   \"dnsServiceIP\": \"10.0.0.10\",\n    \"dockerBridgeCidr\": \"172.17.0.1/16\",\n
        \   \"outboundType\": \"loadBalancer\",\n    \"podCidrs\": [\n     \"10.244.0.0/16\"\n
        \   ],\n    \"serviceCidrs\": [\n     \"10.0.0.0/16\"\n    ],\n    \"ipFamilies\":
        [\n     \"IPv4\"\n    ]\n   },\n   \"maxAgentPools\": 100,\n   \"identityProfile\":
        {\n    \"kubeletidentity\": {\n     \"resourceId\": \"/subscriptions/00000000-0000-0000-0000-000000000000/resourcegroups/MC_clitest000001_cliakstest000002_westus2/providers/Microsoft.ManagedIdentity/userAssignedIdentities/cliakstest000002-agentpool\",\n
>>>>>>> fc8ac97d
        \    \"clientId\":\"00000000-0000-0000-0000-000000000001\",\n     \"objectId\":\"00000000-0000-0000-0000-000000000001\"\n
        \   }\n   },\n   \"disableLocalAccounts\": false,\n   \"securityProfile\":
        {},\n   \"storageProfile\": {\n    \"diskCSIDriver\": {\n     \"enabled\":
        true,\n     \"version\": \"v1\"\n    },\n    \"fileCSIDriver\": {\n     \"enabled\":
        true\n    },\n    \"snapshotController\": {\n     \"enabled\": true\n    }\n
        \  },\n   \"oidcIssuerProfile\": {\n    \"enabled\": false\n   }\n  },\n  \"identity\":
        {\n   \"type\": \"SystemAssigned\",\n   \"principalId\":\"00000000-0000-0000-0000-000000000001\",\n
        \  \"tenantId\": \"72f988bf-86f1-41af-91ab-2d7cd011db47\"\n  },\n  \"sku\":
        {\n   \"name\": \"Basic\",\n   \"tier\": \"Free\"\n  }\n }"
    headers:
      cache-control:
      - no-cache
      content-length:
      - '4494'
      content-type:
      - application/json
      date:
<<<<<<< HEAD
      - Tue, 19 Jul 2022 06:24:50 GMT
=======
      - Wed, 28 Sep 2022 10:19:22 GMT
>>>>>>> fc8ac97d
      expires:
      - '-1'
      pragma:
      - no-cache
      server:
      - nginx
      strict-transport-security:
      - max-age=31536000; includeSubDomains
      transfer-encoding:
      - chunked
      vary:
      - Accept-Encoding
      x-content-type-options:
      - nosniff
    status:
      code: 200
      message: OK
version: 1<|MERGE_RESOLUTION|>--- conflicted
+++ resolved
@@ -13,20 +13,12 @@
       ParameterSetName:
       - --resource-group --name --enable-managed-identity -a --ssh-key-value -o
       User-Agent:
-<<<<<<< HEAD
-      - AZURECLI/2.38.0 azsdk-python-azure-mgmt-resource/21.1.0b1 Python/3.8.10 (Linux-5.13.0-1031-azure-x86_64-with-glibc2.29)
-=======
       - AZURECLI/2.40.0 azsdk-python-azure-mgmt-resource/21.1.0b1 Python/3.8.10 (Linux-5.15.0-1020-azure-x86_64-with-glibc2.29)
->>>>>>> fc8ac97d
     method: GET
     uri: https://management.azure.com/subscriptions/00000000-0000-0000-0000-000000000000/resourcegroups/clitest000001?api-version=2021-04-01
   response:
     body:
-<<<<<<< HEAD
-      string: '{"id":"/subscriptions/00000000-0000-0000-0000-000000000000/resourceGroups/clitest000001","name":"clitest000001","type":"Microsoft.Resources/resourceGroups","location":"westus2","tags":{"product":"azurecli","cause":"automation","date":"2022-07-19T06:21:16Z"},"properties":{"provisioningState":"Succeeded"}}'
-=======
       string: '{"id":"/subscriptions/00000000-0000-0000-0000-000000000000/resourceGroups/clitest000001","name":"clitest000001","type":"Microsoft.Resources/resourceGroups","location":"westus2","tags":{"product":"azurecli","cause":"automation","date":"2022-09-28T10:15:47Z"},"properties":{"provisioningState":"Succeeded"}}'
->>>>>>> fc8ac97d
     headers:
       cache-control:
       - no-cache
@@ -35,11 +27,7 @@
       content-type:
       - application/json; charset=utf-8
       date:
-<<<<<<< HEAD
-      - Tue, 19 Jul 2022 06:21:16 GMT
-=======
       - Wed, 28 Sep 2022 10:15:47 GMT
->>>>>>> fc8ac97d
       expires:
       - '-1'
       pragma:
@@ -55,11 +43,7 @@
       message: OK
 - request:
     body: '{"location": "westus2", "identity": {"type": "SystemAssigned"}, "properties":
-<<<<<<< HEAD
-      {"kubernetesVersion": "", "dnsPrefix": "cliakstest-clitesteml54va5x-8ecadf",
-=======
       {"kubernetesVersion": "", "dnsPrefix": "cliakstest-clitest74mpeni6g-8ecadf",
->>>>>>> fc8ac97d
       "agentPoolProfiles": [{"count": 3, "vmSize": "Standard_DS2_v2", "osDiskSizeGB":
       0, "workloadRuntime": "OCIContainer", "osType": "Linux", "enableAutoScaling":
       false, "type": "VirtualMachineScaleSets", "mode": "System", "orchestratorVersion":
@@ -67,11 +51,7 @@
       false, "scaleSetPriority": "Regular", "scaleSetEvictionPolicy": "Delete", "spotMaxPrice":
       -1.0, "nodeTaints": [], "enableEncryptionAtHost": false, "enableUltraSSD": false,
       "enableFIPS": false, "name": "nodepool1"}], "linuxProfile": {"adminUsername":
-<<<<<<< HEAD
-      "azureuser", "ssh": {"publicKeys": [{"keyData": "ssh-rsa AAAAB3NzaC1yc2EAAAADAQABAAABAQDBDU2v87Kb4/ZzK8RbuSkPMRF9IfTfY7Y/jeEede3uFf1lnR5Cix3oY6nmZz05uZKsDemHzTJdhUrNihiBljmK14os+4sjUGz8ffZCNop35eLpuZpNuPeU3Q9RX5IGMM9rK2URKKfPqDqFu6JuliFZL9y7ayNTu3OOEJhyXi9Mw/qo0vf/u04XD/mG0WDXWXkJyC0Lgp5/PNbJuI0XH+t+Fm1zYitVh5vAAKPDvGf5QufZlPPSjp729Bt0QBBsyIIq6XVZFxUrSaAPVXdgZKmL72vW3OCDaitsD1/a0Yx4g32n5ux1KICIBdAgpQ6TFCNS9A6i8krO57LiXnVAZneB
-=======
       "azureuser", "ssh": {"publicKeys": [{"keyData": "ssh-rsa AAAAB3NzaC1yc2EAAAADAQABAAABAQDVt7qYfUlZP3JUy9lguIXjt8N1qtBC8yktmu7E83C+A1pYFjRdVc/WU4vTbERHemLl28PpLNLg2EdVMVDXRPLEkSVOtNV02lh0Jyuw6s3mf/UYvgRKNo6rOSH3+Hvv+9IswiBnq7oOnzIz7wQaQZ47pDl2VbOO1JYjM+X2iNK8XrnXTm5+nE3ZSmwUweY6vSElhFhsogoJf8VRBH8hCxwhb+6h+XtAhH+OWGCy3l9YVS7pJxXGbd1G3zYem94lzIKuzKq1lCXQ1qrryfa1eX9U4H+d1IKCz8hnnns46kzSMM7Eh0robU9dLoJhNlh94vB6mvPpM2XJbMzf+mRC3FUv
->>>>>>> fc8ac97d
       azcli_aks_live_test@example.com\n"}]}}, "addonProfiles": {"ACCSGXDevicePlugin":
       {"enabled": true, "config": {"ACCSGXQuoteHelperEnabled": "false"}}}, "enableRBAC":
       true, "enablePodSecurityPolicy": false, "networkProfile": {"networkPlugin":
@@ -95,32 +75,19 @@
       ParameterSetName:
       - --resource-group --name --enable-managed-identity -a --ssh-key-value -o
       User-Agent:
-<<<<<<< HEAD
-      - AZURECLI/2.38.0 azsdk-python-azure-mgmt-containerservice/20.0.0b Python/3.8.10
-        (Linux-5.13.0-1031-azure-x86_64-with-glibc2.29)
-    method: PUT
-    uri: https://management.azure.com/subscriptions/00000000-0000-0000-0000-000000000000/resourceGroups/clitest000001/providers/Microsoft.ContainerService/managedClusters/cliakstest000002?api-version=2022-06-02-preview
-=======
       - AZURECLI/2.40.0 azsdk-python-azure-mgmt-containerservice/20.3.0b2 Python/3.8.10
         (Linux-5.15.0-1020-azure-x86_64-with-glibc2.29)
     method: PUT
     uri: https://management.azure.com/subscriptions/00000000-0000-0000-0000-000000000000/resourceGroups/clitest000001/providers/Microsoft.ContainerService/managedClusters/cliakstest000002?api-version=2022-08-03-preview
->>>>>>> fc8ac97d
   response:
     body:
       string: "{\n  \"id\": \"/subscriptions/00000000-0000-0000-0000-000000000000/resourcegroups/clitest000001/providers/Microsoft.ContainerService/managedClusters/cliakstest000002\",\n
         \ \"location\": \"westus2\",\n  \"name\": \"cliakstest000002\",\n  \"type\":
         \"Microsoft.ContainerService/ManagedClusters\",\n  \"properties\": {\n   \"provisioningState\":
         \"Creating\",\n   \"powerState\": {\n    \"code\": \"Running\"\n   },\n   \"kubernetesVersion\":
-<<<<<<< HEAD
-        \"1.22.11\",\n   \"currentKubernetesVersion\": \"1.22.11\",\n   \"dnsPrefix\":
-        \"cliakstest-clitesteml54va5x-8ecadf\",\n   \"fqdn\": \"cliakstest-clitesteml54va5x-8ecadf-76282aa4.hcp.westus2.azmk8s.io\",\n
-        \  \"azurePortalFQDN\": \"cliakstest-clitesteml54va5x-8ecadf-76282aa4.portal.hcp.westus2.azmk8s.io\",\n
-=======
         \"1.23.8\",\n   \"currentKubernetesVersion\": \"1.23.8\",\n   \"dnsPrefix\":
         \"cliakstest-clitest74mpeni6g-8ecadf\",\n   \"fqdn\": \"cliakstest-clitest74mpeni6g-8ecadf-62274783.hcp.westus2.azmk8s.io\",\n
         \  \"azurePortalFQDN\": \"cliakstest-clitest74mpeni6g-8ecadf-62274783.portal.hcp.westus2.azmk8s.io\",\n
->>>>>>> fc8ac97d
         \  \"agentPoolProfiles\": [\n    {\n     \"name\": \"nodepool1\",\n     \"count\":
         3,\n     \"vmSize\": \"Standard_DS2_v2\",\n     \"osDiskSizeGB\": 128,\n     \"osDiskType\":
         \"Managed\",\n     \"kubeletDiskType\": \"OS\",\n     \"workloadRuntime\":
@@ -130,17 +97,10 @@
         \"1.22.11\",\n     \"enableNodePublicIP\": false,\n     \"enableCustomCATrust\":
         false,\n     \"mode\": \"System\",\n     \"enableEncryptionAtHost\": false,\n
         \    \"enableUltraSSD\": false,\n     \"osType\": \"Linux\",\n     \"osSKU\":
-<<<<<<< HEAD
-        \"Ubuntu\",\n     \"nodeImageVersion\": \"AKSUbuntu-1804gen2containerd-2022.06.29\",\n
-        \    \"upgradeSettings\": {},\n     \"enableFIPS\": false\n    }\n   ],\n
-        \  \"linuxProfile\": {\n    \"adminUsername\": \"azureuser\",\n    \"ssh\":
-        {\n     \"publicKeys\": [\n      {\n       \"keyData\": \"ssh-rsa AAAAB3NzaC1yc2EAAAADAQABAAABAQDBDU2v87Kb4/ZzK8RbuSkPMRF9IfTfY7Y/jeEede3uFf1lnR5Cix3oY6nmZz05uZKsDemHzTJdhUrNihiBljmK14os+4sjUGz8ffZCNop35eLpuZpNuPeU3Q9RX5IGMM9rK2URKKfPqDqFu6JuliFZL9y7ayNTu3OOEJhyXi9Mw/qo0vf/u04XD/mG0WDXWXkJyC0Lgp5/PNbJuI0XH+t+Fm1zYitVh5vAAKPDvGf5QufZlPPSjp729Bt0QBBsyIIq6XVZFxUrSaAPVXdgZKmL72vW3OCDaitsD1/a0Yx4g32n5ux1KICIBdAgpQ6TFCNS9A6i8krO57LiXnVAZneB
-=======
         \"Ubuntu\",\n     \"nodeImageVersion\": \"AKSUbuntu-1804gen2containerd-2022.09.13\",\n
         \    \"upgradeSettings\": {},\n     \"enableFIPS\": false\n    }\n   ],\n
         \  \"linuxProfile\": {\n    \"adminUsername\": \"azureuser\",\n    \"ssh\":
         {\n     \"publicKeys\": [\n      {\n       \"keyData\": \"ssh-rsa AAAAB3NzaC1yc2EAAAADAQABAAABAQDVt7qYfUlZP3JUy9lguIXjt8N1qtBC8yktmu7E83C+A1pYFjRdVc/WU4vTbERHemLl28PpLNLg2EdVMVDXRPLEkSVOtNV02lh0Jyuw6s3mf/UYvgRKNo6rOSH3+Hvv+9IswiBnq7oOnzIz7wQaQZ47pDl2VbOO1JYjM+X2iNK8XrnXTm5+nE3ZSmwUweY6vSElhFhsogoJf8VRBH8hCxwhb+6h+XtAhH+OWGCy3l9YVS7pJxXGbd1G3zYem94lzIKuzKq1lCXQ1qrryfa1eX9U4H+d1IKCz8hnnns46kzSMM7Eh0robU9dLoJhNlh94vB6mvPpM2XJbMzf+mRC3FUv
->>>>>>> fc8ac97d
         azcli_aks_live_test@example.com\\n\"\n      }\n     ]\n    }\n   },\n   \"servicePrincipalProfile\":
         {\n    \"clientId\":\"00000000-0000-0000-0000-000000000001\"\n   },\n   \"addonProfiles\":
         {\n    \"ACCSGXDevicePlugin\": {\n     \"enabled\": true,\n     \"config\":
@@ -163,11 +123,7 @@
         {\n   \"name\": \"Basic\",\n   \"tier\": \"Free\"\n  }\n }"
     headers:
       azure-asyncoperation:
-<<<<<<< HEAD
-      - https://management.azure.com/subscriptions/00000000-0000-0000-0000-000000000000/providers/Microsoft.ContainerService/locations/westus2/operations/16d4daef-7aa5-46b6-9c8f-9f6d1a611d71?api-version=2016-03-30
-=======
       - https://management.azure.com/subscriptions/00000000-0000-0000-0000-000000000000/providers/Microsoft.ContainerService/locations/westus2/operations/4f2b8149-04ff-4fd6-b15a-0d9fbfe08974?api-version=2016-03-30
->>>>>>> fc8ac97d
       cache-control:
       - no-cache
       content-length:
@@ -175,11 +131,7 @@
       content-type:
       - application/json
       date:
-<<<<<<< HEAD
-      - Tue, 19 Jul 2022 06:21:19 GMT
-=======
       - Wed, 28 Sep 2022 10:15:51 GMT
->>>>>>> fc8ac97d
       expires:
       - '-1'
       pragma:
@@ -191,11 +143,7 @@
       x-content-type-options:
       - nosniff
       x-ms-ratelimit-remaining-subscription-writes:
-<<<<<<< HEAD
-      - '1190'
-=======
       - '1196'
->>>>>>> fc8ac97d
     status:
       code: 201
       message: Created
@@ -213,16 +161,6 @@
       ParameterSetName:
       - --resource-group --name --enable-managed-identity -a --ssh-key-value -o
       User-Agent:
-<<<<<<< HEAD
-      - AZURECLI/2.38.0 azsdk-python-azure-mgmt-containerservice/20.0.0b Python/3.8.10
-        (Linux-5.13.0-1031-azure-x86_64-with-glibc2.29)
-    method: GET
-    uri: https://management.azure.com/subscriptions/00000000-0000-0000-0000-000000000000/providers/Microsoft.ContainerService/locations/westus2/operations/16d4daef-7aa5-46b6-9c8f-9f6d1a611d71?api-version=2016-03-30
-  response:
-    body:
-      string: "{\n  \"name\": \"efdad416-a57a-b646-9c8f-9f6d1a611d71\",\n  \"status\":
-        \"InProgress\",\n  \"startTime\": \"2022-07-19T06:21:20.1666666Z\"\n }"
-=======
       - AZURECLI/2.40.0 azsdk-python-azure-mgmt-containerservice/20.3.0b2 Python/3.8.10
         (Linux-5.15.0-1020-azure-x86_64-with-glibc2.29)
     method: GET
@@ -231,7 +169,6 @@
     body:
       string: "{\n  \"name\": \"49812b4f-ff04-d64f-b15a-0d9fbfe08974\",\n  \"status\":
         \"InProgress\",\n  \"startTime\": \"2022-09-28T10:15:51.6288962Z\"\n }"
->>>>>>> fc8ac97d
     headers:
       cache-control:
       - no-cache
@@ -240,52 +177,38 @@
       content-type:
       - application/json
       date:
-<<<<<<< HEAD
-      - Tue, 19 Jul 2022 06:21:50 GMT
-=======
       - Wed, 28 Sep 2022 10:16:21 GMT
->>>>>>> fc8ac97d
-      expires:
-      - '-1'
-      pragma:
-      - no-cache
-      server:
-      - nginx
-      strict-transport-security:
-      - max-age=31536000; includeSubDomains
-      transfer-encoding:
-      - chunked
-      vary:
-      - Accept-Encoding
-      x-content-type-options:
-      - nosniff
-    status:
-      code: 200
-      message: OK
-- request:
-    body: null
-    headers:
-      Accept:
-      - '*/*'
-      Accept-Encoding:
-      - gzip, deflate
-      CommandName:
-      - aks create
-      Connection:
-      - keep-alive
-      ParameterSetName:
-      - --resource-group --name --enable-managed-identity -a --ssh-key-value -o
-      User-Agent:
-<<<<<<< HEAD
-      - AZURECLI/2.38.0 azsdk-python-azure-mgmt-containerservice/20.0.0b Python/3.8.10
-        (Linux-5.13.0-1031-azure-x86_64-with-glibc2.29)
-    method: GET
-    uri: https://management.azure.com/subscriptions/00000000-0000-0000-0000-000000000000/providers/Microsoft.ContainerService/locations/westus2/operations/16d4daef-7aa5-46b6-9c8f-9f6d1a611d71?api-version=2016-03-30
-  response:
-    body:
-      string: "{\n  \"name\": \"efdad416-a57a-b646-9c8f-9f6d1a611d71\",\n  \"status\":
-        \"InProgress\",\n  \"startTime\": \"2022-07-19T06:21:20.1666666Z\"\n }"
-=======
+      expires:
+      - '-1'
+      pragma:
+      - no-cache
+      server:
+      - nginx
+      strict-transport-security:
+      - max-age=31536000; includeSubDomains
+      transfer-encoding:
+      - chunked
+      vary:
+      - Accept-Encoding
+      x-content-type-options:
+      - nosniff
+    status:
+      code: 200
+      message: OK
+- request:
+    body: null
+    headers:
+      Accept:
+      - '*/*'
+      Accept-Encoding:
+      - gzip, deflate
+      CommandName:
+      - aks create
+      Connection:
+      - keep-alive
+      ParameterSetName:
+      - --resource-group --name --enable-managed-identity -a --ssh-key-value -o
+      User-Agent:
       - AZURECLI/2.40.0 azsdk-python-azure-mgmt-containerservice/20.3.0b2 Python/3.8.10
         (Linux-5.15.0-1020-azure-x86_64-with-glibc2.29)
     method: GET
@@ -294,7 +217,6 @@
     body:
       string: "{\n  \"name\": \"49812b4f-ff04-d64f-b15a-0d9fbfe08974\",\n  \"status\":
         \"InProgress\",\n  \"startTime\": \"2022-09-28T10:15:51.6288962Z\"\n }"
->>>>>>> fc8ac97d
     headers:
       cache-control:
       - no-cache
@@ -303,52 +225,38 @@
       content-type:
       - application/json
       date:
-<<<<<<< HEAD
-      - Tue, 19 Jul 2022 06:22:20 GMT
-=======
       - Wed, 28 Sep 2022 10:16:52 GMT
->>>>>>> fc8ac97d
-      expires:
-      - '-1'
-      pragma:
-      - no-cache
-      server:
-      - nginx
-      strict-transport-security:
-      - max-age=31536000; includeSubDomains
-      transfer-encoding:
-      - chunked
-      vary:
-      - Accept-Encoding
-      x-content-type-options:
-      - nosniff
-    status:
-      code: 200
-      message: OK
-- request:
-    body: null
-    headers:
-      Accept:
-      - '*/*'
-      Accept-Encoding:
-      - gzip, deflate
-      CommandName:
-      - aks create
-      Connection:
-      - keep-alive
-      ParameterSetName:
-      - --resource-group --name --enable-managed-identity -a --ssh-key-value -o
-      User-Agent:
-<<<<<<< HEAD
-      - AZURECLI/2.38.0 azsdk-python-azure-mgmt-containerservice/20.0.0b Python/3.8.10
-        (Linux-5.13.0-1031-azure-x86_64-with-glibc2.29)
-    method: GET
-    uri: https://management.azure.com/subscriptions/00000000-0000-0000-0000-000000000000/providers/Microsoft.ContainerService/locations/westus2/operations/16d4daef-7aa5-46b6-9c8f-9f6d1a611d71?api-version=2016-03-30
-  response:
-    body:
-      string: "{\n  \"name\": \"efdad416-a57a-b646-9c8f-9f6d1a611d71\",\n  \"status\":
-        \"InProgress\",\n  \"startTime\": \"2022-07-19T06:21:20.1666666Z\"\n }"
-=======
+      expires:
+      - '-1'
+      pragma:
+      - no-cache
+      server:
+      - nginx
+      strict-transport-security:
+      - max-age=31536000; includeSubDomains
+      transfer-encoding:
+      - chunked
+      vary:
+      - Accept-Encoding
+      x-content-type-options:
+      - nosniff
+    status:
+      code: 200
+      message: OK
+- request:
+    body: null
+    headers:
+      Accept:
+      - '*/*'
+      Accept-Encoding:
+      - gzip, deflate
+      CommandName:
+      - aks create
+      Connection:
+      - keep-alive
+      ParameterSetName:
+      - --resource-group --name --enable-managed-identity -a --ssh-key-value -o
+      User-Agent:
       - AZURECLI/2.40.0 azsdk-python-azure-mgmt-containerservice/20.3.0b2 Python/3.8.10
         (Linux-5.15.0-1020-azure-x86_64-with-glibc2.29)
     method: GET
@@ -357,7 +265,6 @@
     body:
       string: "{\n  \"name\": \"49812b4f-ff04-d64f-b15a-0d9fbfe08974\",\n  \"status\":
         \"InProgress\",\n  \"startTime\": \"2022-09-28T10:15:51.6288962Z\"\n }"
->>>>>>> fc8ac97d
     headers:
       cache-control:
       - no-cache
@@ -366,52 +273,38 @@
       content-type:
       - application/json
       date:
-<<<<<<< HEAD
-      - Tue, 19 Jul 2022 06:22:49 GMT
-=======
       - Wed, 28 Sep 2022 10:17:21 GMT
->>>>>>> fc8ac97d
-      expires:
-      - '-1'
-      pragma:
-      - no-cache
-      server:
-      - nginx
-      strict-transport-security:
-      - max-age=31536000; includeSubDomains
-      transfer-encoding:
-      - chunked
-      vary:
-      - Accept-Encoding
-      x-content-type-options:
-      - nosniff
-    status:
-      code: 200
-      message: OK
-- request:
-    body: null
-    headers:
-      Accept:
-      - '*/*'
-      Accept-Encoding:
-      - gzip, deflate
-      CommandName:
-      - aks create
-      Connection:
-      - keep-alive
-      ParameterSetName:
-      - --resource-group --name --enable-managed-identity -a --ssh-key-value -o
-      User-Agent:
-<<<<<<< HEAD
-      - AZURECLI/2.38.0 azsdk-python-azure-mgmt-containerservice/20.0.0b Python/3.8.10
-        (Linux-5.13.0-1031-azure-x86_64-with-glibc2.29)
-    method: GET
-    uri: https://management.azure.com/subscriptions/00000000-0000-0000-0000-000000000000/providers/Microsoft.ContainerService/locations/westus2/operations/16d4daef-7aa5-46b6-9c8f-9f6d1a611d71?api-version=2016-03-30
-  response:
-    body:
-      string: "{\n  \"name\": \"efdad416-a57a-b646-9c8f-9f6d1a611d71\",\n  \"status\":
-        \"InProgress\",\n  \"startTime\": \"2022-07-19T06:21:20.1666666Z\"\n }"
-=======
+      expires:
+      - '-1'
+      pragma:
+      - no-cache
+      server:
+      - nginx
+      strict-transport-security:
+      - max-age=31536000; includeSubDomains
+      transfer-encoding:
+      - chunked
+      vary:
+      - Accept-Encoding
+      x-content-type-options:
+      - nosniff
+    status:
+      code: 200
+      message: OK
+- request:
+    body: null
+    headers:
+      Accept:
+      - '*/*'
+      Accept-Encoding:
+      - gzip, deflate
+      CommandName:
+      - aks create
+      Connection:
+      - keep-alive
+      ParameterSetName:
+      - --resource-group --name --enable-managed-identity -a --ssh-key-value -o
+      User-Agent:
       - AZURECLI/2.40.0 azsdk-python-azure-mgmt-containerservice/20.3.0b2 Python/3.8.10
         (Linux-5.15.0-1020-azure-x86_64-with-glibc2.29)
     method: GET
@@ -420,7 +313,6 @@
     body:
       string: "{\n  \"name\": \"49812b4f-ff04-d64f-b15a-0d9fbfe08974\",\n  \"status\":
         \"InProgress\",\n  \"startTime\": \"2022-09-28T10:15:51.6288962Z\"\n }"
->>>>>>> fc8ac97d
     headers:
       cache-control:
       - no-cache
@@ -429,52 +321,38 @@
       content-type:
       - application/json
       date:
-<<<<<<< HEAD
-      - Tue, 19 Jul 2022 06:23:19 GMT
-=======
       - Wed, 28 Sep 2022 10:17:51 GMT
->>>>>>> fc8ac97d
-      expires:
-      - '-1'
-      pragma:
-      - no-cache
-      server:
-      - nginx
-      strict-transport-security:
-      - max-age=31536000; includeSubDomains
-      transfer-encoding:
-      - chunked
-      vary:
-      - Accept-Encoding
-      x-content-type-options:
-      - nosniff
-    status:
-      code: 200
-      message: OK
-- request:
-    body: null
-    headers:
-      Accept:
-      - '*/*'
-      Accept-Encoding:
-      - gzip, deflate
-      CommandName:
-      - aks create
-      Connection:
-      - keep-alive
-      ParameterSetName:
-      - --resource-group --name --enable-managed-identity -a --ssh-key-value -o
-      User-Agent:
-<<<<<<< HEAD
-      - AZURECLI/2.38.0 azsdk-python-azure-mgmt-containerservice/20.0.0b Python/3.8.10
-        (Linux-5.13.0-1031-azure-x86_64-with-glibc2.29)
-    method: GET
-    uri: https://management.azure.com/subscriptions/00000000-0000-0000-0000-000000000000/providers/Microsoft.ContainerService/locations/westus2/operations/16d4daef-7aa5-46b6-9c8f-9f6d1a611d71?api-version=2016-03-30
-  response:
-    body:
-      string: "{\n  \"name\": \"efdad416-a57a-b646-9c8f-9f6d1a611d71\",\n  \"status\":
-        \"InProgress\",\n  \"startTime\": \"2022-07-19T06:21:20.1666666Z\"\n }"
-=======
+      expires:
+      - '-1'
+      pragma:
+      - no-cache
+      server:
+      - nginx
+      strict-transport-security:
+      - max-age=31536000; includeSubDomains
+      transfer-encoding:
+      - chunked
+      vary:
+      - Accept-Encoding
+      x-content-type-options:
+      - nosniff
+    status:
+      code: 200
+      message: OK
+- request:
+    body: null
+    headers:
+      Accept:
+      - '*/*'
+      Accept-Encoding:
+      - gzip, deflate
+      CommandName:
+      - aks create
+      Connection:
+      - keep-alive
+      ParameterSetName:
+      - --resource-group --name --enable-managed-identity -a --ssh-key-value -o
+      User-Agent:
       - AZURECLI/2.40.0 azsdk-python-azure-mgmt-containerservice/20.3.0b2 Python/3.8.10
         (Linux-5.15.0-1020-azure-x86_64-with-glibc2.29)
     method: GET
@@ -483,7 +361,6 @@
     body:
       string: "{\n  \"name\": \"49812b4f-ff04-d64f-b15a-0d9fbfe08974\",\n  \"status\":
         \"InProgress\",\n  \"startTime\": \"2022-09-28T10:15:51.6288962Z\"\n }"
->>>>>>> fc8ac97d
     headers:
       cache-control:
       - no-cache
@@ -492,52 +369,38 @@
       content-type:
       - application/json
       date:
-<<<<<<< HEAD
-      - Tue, 19 Jul 2022 06:23:50 GMT
-=======
       - Wed, 28 Sep 2022 10:18:22 GMT
->>>>>>> fc8ac97d
-      expires:
-      - '-1'
-      pragma:
-      - no-cache
-      server:
-      - nginx
-      strict-transport-security:
-      - max-age=31536000; includeSubDomains
-      transfer-encoding:
-      - chunked
-      vary:
-      - Accept-Encoding
-      x-content-type-options:
-      - nosniff
-    status:
-      code: 200
-      message: OK
-- request:
-    body: null
-    headers:
-      Accept:
-      - '*/*'
-      Accept-Encoding:
-      - gzip, deflate
-      CommandName:
-      - aks create
-      Connection:
-      - keep-alive
-      ParameterSetName:
-      - --resource-group --name --enable-managed-identity -a --ssh-key-value -o
-      User-Agent:
-<<<<<<< HEAD
-      - AZURECLI/2.38.0 azsdk-python-azure-mgmt-containerservice/20.0.0b Python/3.8.10
-        (Linux-5.13.0-1031-azure-x86_64-with-glibc2.29)
-    method: GET
-    uri: https://management.azure.com/subscriptions/00000000-0000-0000-0000-000000000000/providers/Microsoft.ContainerService/locations/westus2/operations/16d4daef-7aa5-46b6-9c8f-9f6d1a611d71?api-version=2016-03-30
-  response:
-    body:
-      string: "{\n  \"name\": \"efdad416-a57a-b646-9c8f-9f6d1a611d71\",\n  \"status\":
-        \"InProgress\",\n  \"startTime\": \"2022-07-19T06:21:20.1666666Z\"\n }"
-=======
+      expires:
+      - '-1'
+      pragma:
+      - no-cache
+      server:
+      - nginx
+      strict-transport-security:
+      - max-age=31536000; includeSubDomains
+      transfer-encoding:
+      - chunked
+      vary:
+      - Accept-Encoding
+      x-content-type-options:
+      - nosniff
+    status:
+      code: 200
+      message: OK
+- request:
+    body: null
+    headers:
+      Accept:
+      - '*/*'
+      Accept-Encoding:
+      - gzip, deflate
+      CommandName:
+      - aks create
+      Connection:
+      - keep-alive
+      ParameterSetName:
+      - --resource-group --name --enable-managed-identity -a --ssh-key-value -o
+      User-Agent:
       - AZURECLI/2.40.0 azsdk-python-azure-mgmt-containerservice/20.3.0b2 Python/3.8.10
         (Linux-5.15.0-1020-azure-x86_64-with-glibc2.29)
     method: GET
@@ -546,7 +409,6 @@
     body:
       string: "{\n  \"name\": \"49812b4f-ff04-d64f-b15a-0d9fbfe08974\",\n  \"status\":
         \"InProgress\",\n  \"startTime\": \"2022-09-28T10:15:51.6288962Z\"\n }"
->>>>>>> fc8ac97d
     headers:
       cache-control:
       - no-cache
@@ -555,53 +417,38 @@
       content-type:
       - application/json
       date:
-<<<<<<< HEAD
-      - Tue, 19 Jul 2022 06:24:20 GMT
-=======
       - Wed, 28 Sep 2022 10:18:52 GMT
->>>>>>> fc8ac97d
-      expires:
-      - '-1'
-      pragma:
-      - no-cache
-      server:
-      - nginx
-      strict-transport-security:
-      - max-age=31536000; includeSubDomains
-      transfer-encoding:
-      - chunked
-      vary:
-      - Accept-Encoding
-      x-content-type-options:
-      - nosniff
-    status:
-      code: 200
-      message: OK
-- request:
-    body: null
-    headers:
-      Accept:
-      - '*/*'
-      Accept-Encoding:
-      - gzip, deflate
-      CommandName:
-      - aks create
-      Connection:
-      - keep-alive
-      ParameterSetName:
-      - --resource-group --name --enable-managed-identity -a --ssh-key-value -o
-      User-Agent:
-<<<<<<< HEAD
-      - AZURECLI/2.38.0 azsdk-python-azure-mgmt-containerservice/20.0.0b Python/3.8.10
-        (Linux-5.13.0-1031-azure-x86_64-with-glibc2.29)
-    method: GET
-    uri: https://management.azure.com/subscriptions/00000000-0000-0000-0000-000000000000/providers/Microsoft.ContainerService/locations/westus2/operations/16d4daef-7aa5-46b6-9c8f-9f6d1a611d71?api-version=2016-03-30
-  response:
-    body:
-      string: "{\n  \"name\": \"efdad416-a57a-b646-9c8f-9f6d1a611d71\",\n  \"status\":
-        \"Succeeded\",\n  \"startTime\": \"2022-07-19T06:21:20.1666666Z\",\n  \"endTime\":
-        \"2022-07-19T06:24:43.2034665Z\"\n }"
-=======
+      expires:
+      - '-1'
+      pragma:
+      - no-cache
+      server:
+      - nginx
+      strict-transport-security:
+      - max-age=31536000; includeSubDomains
+      transfer-encoding:
+      - chunked
+      vary:
+      - Accept-Encoding
+      x-content-type-options:
+      - nosniff
+    status:
+      code: 200
+      message: OK
+- request:
+    body: null
+    headers:
+      Accept:
+      - '*/*'
+      Accept-Encoding:
+      - gzip, deflate
+      CommandName:
+      - aks create
+      Connection:
+      - keep-alive
+      ParameterSetName:
+      - --resource-group --name --enable-managed-identity -a --ssh-key-value -o
+      User-Agent:
       - AZURECLI/2.40.0 azsdk-python-azure-mgmt-containerservice/20.3.0b2 Python/3.8.10
         (Linux-5.15.0-1020-azure-x86_64-with-glibc2.29)
     method: GET
@@ -611,7 +458,6 @@
       string: "{\n  \"name\": \"49812b4f-ff04-d64f-b15a-0d9fbfe08974\",\n  \"status\":
         \"Succeeded\",\n  \"startTime\": \"2022-09-28T10:15:51.6288962Z\",\n  \"endTime\":
         \"2022-09-28T10:19:12.7134702Z\"\n }"
->>>>>>> fc8ac97d
     headers:
       cache-control:
       - no-cache
@@ -620,68 +466,51 @@
       content-type:
       - application/json
       date:
-<<<<<<< HEAD
-      - Tue, 19 Jul 2022 06:24:50 GMT
-=======
       - Wed, 28 Sep 2022 10:19:22 GMT
->>>>>>> fc8ac97d
-      expires:
-      - '-1'
-      pragma:
-      - no-cache
-      server:
-      - nginx
-      strict-transport-security:
-      - max-age=31536000; includeSubDomains
-      transfer-encoding:
-      - chunked
-      vary:
-      - Accept-Encoding
-      x-content-type-options:
-      - nosniff
-    status:
-      code: 200
-      message: OK
-- request:
-    body: null
-    headers:
-      Accept:
-      - '*/*'
-      Accept-Encoding:
-      - gzip, deflate
-      CommandName:
-      - aks create
-      Connection:
-      - keep-alive
-      ParameterSetName:
-      - --resource-group --name --enable-managed-identity -a --ssh-key-value -o
-      User-Agent:
-<<<<<<< HEAD
-      - AZURECLI/2.38.0 azsdk-python-azure-mgmt-containerservice/20.0.0b Python/3.8.10
-        (Linux-5.13.0-1031-azure-x86_64-with-glibc2.29)
-    method: GET
-    uri: https://management.azure.com/subscriptions/00000000-0000-0000-0000-000000000000/resourceGroups/clitest000001/providers/Microsoft.ContainerService/managedClusters/cliakstest000002?api-version=2022-06-02-preview
-=======
+      expires:
+      - '-1'
+      pragma:
+      - no-cache
+      server:
+      - nginx
+      strict-transport-security:
+      - max-age=31536000; includeSubDomains
+      transfer-encoding:
+      - chunked
+      vary:
+      - Accept-Encoding
+      x-content-type-options:
+      - nosniff
+    status:
+      code: 200
+      message: OK
+- request:
+    body: null
+    headers:
+      Accept:
+      - '*/*'
+      Accept-Encoding:
+      - gzip, deflate
+      CommandName:
+      - aks create
+      Connection:
+      - keep-alive
+      ParameterSetName:
+      - --resource-group --name --enable-managed-identity -a --ssh-key-value -o
+      User-Agent:
       - AZURECLI/2.40.0 azsdk-python-azure-mgmt-containerservice/20.3.0b2 Python/3.8.10
         (Linux-5.15.0-1020-azure-x86_64-with-glibc2.29)
     method: GET
     uri: https://management.azure.com/subscriptions/00000000-0000-0000-0000-000000000000/resourceGroups/clitest000001/providers/Microsoft.ContainerService/managedClusters/cliakstest000002?api-version=2022-08-03-preview
->>>>>>> fc8ac97d
   response:
     body:
       string: "{\n  \"id\": \"/subscriptions/00000000-0000-0000-0000-000000000000/resourcegroups/clitest000001/providers/Microsoft.ContainerService/managedClusters/cliakstest000002\",\n
         \ \"location\": \"westus2\",\n  \"name\": \"cliakstest000002\",\n  \"type\":
         \"Microsoft.ContainerService/ManagedClusters\",\n  \"properties\": {\n   \"provisioningState\":
         \"Succeeded\",\n   \"powerState\": {\n    \"code\": \"Running\"\n   },\n   \"kubernetesVersion\":
-<<<<<<< HEAD
-        \"1.22.11\",\n   \"currentKubernetesVersion\": \"1.22.11\",\n   \"dnsPrefix\":
-        \"cliakstest-clitesteml54va5x-8ecadf\",\n   \"fqdn\": \"cliakstest-clitesteml54va5x-8ecadf-76282aa4.hcp.westus2.azmk8s.io\",\n
-        \  \"azurePortalFQDN\": \"cliakstest-clitesteml54va5x-8ecadf-76282aa4.portal.hcp.westus2.azmk8s.io\",\n
-=======
         \"1.23.8\",\n   \"currentKubernetesVersion\": \"1.23.8\",\n   \"dnsPrefix\":
         \"cliakstest-clitest74mpeni6g-8ecadf\",\n   \"fqdn\": \"cliakstest-clitest74mpeni6g-8ecadf-62274783.hcp.westus2.azmk8s.io\",\n
         \  \"azurePortalFQDN\": \"cliakstest-clitest74mpeni6g-8ecadf-62274783.portal.hcp.westus2.azmk8s.io\",\n
->>>>>>> fc8ac97d
         \  \"agentPoolProfiles\": [\n    {\n     \"name\": \"nodepool1\",\n     \"count\":
         3,\n     \"vmSize\": \"Standard_DS2_v2\",\n     \"osDiskSizeGB\": 128,\n     \"osDiskType\":
         \"Managed\",\n     \"kubeletDiskType\": \"OS\",\n     \"workloadRuntime\":
@@ -691,17 +520,10 @@
         \"1.22.11\",\n     \"enableNodePublicIP\": false,\n     \"enableCustomCATrust\":
         false,\n     \"mode\": \"System\",\n     \"enableEncryptionAtHost\": false,\n
         \    \"enableUltraSSD\": false,\n     \"osType\": \"Linux\",\n     \"osSKU\":
-<<<<<<< HEAD
-        \"Ubuntu\",\n     \"nodeImageVersion\": \"AKSUbuntu-1804gen2containerd-2022.06.29\",\n
-        \    \"upgradeSettings\": {},\n     \"enableFIPS\": false\n    }\n   ],\n
-        \  \"linuxProfile\": {\n    \"adminUsername\": \"azureuser\",\n    \"ssh\":
-        {\n     \"publicKeys\": [\n      {\n       \"keyData\": \"ssh-rsa AAAAB3NzaC1yc2EAAAADAQABAAABAQDBDU2v87Kb4/ZzK8RbuSkPMRF9IfTfY7Y/jeEede3uFf1lnR5Cix3oY6nmZz05uZKsDemHzTJdhUrNihiBljmK14os+4sjUGz8ffZCNop35eLpuZpNuPeU3Q9RX5IGMM9rK2URKKfPqDqFu6JuliFZL9y7ayNTu3OOEJhyXi9Mw/qo0vf/u04XD/mG0WDXWXkJyC0Lgp5/PNbJuI0XH+t+Fm1zYitVh5vAAKPDvGf5QufZlPPSjp729Bt0QBBsyIIq6XVZFxUrSaAPVXdgZKmL72vW3OCDaitsD1/a0Yx4g32n5ux1KICIBdAgpQ6TFCNS9A6i8krO57LiXnVAZneB
-=======
         \"Ubuntu\",\n     \"nodeImageVersion\": \"AKSUbuntu-1804gen2containerd-2022.09.13\",\n
         \    \"upgradeSettings\": {},\n     \"enableFIPS\": false\n    }\n   ],\n
         \  \"linuxProfile\": {\n    \"adminUsername\": \"azureuser\",\n    \"ssh\":
         {\n     \"publicKeys\": [\n      {\n       \"keyData\": \"ssh-rsa AAAAB3NzaC1yc2EAAAADAQABAAABAQDVt7qYfUlZP3JUy9lguIXjt8N1qtBC8yktmu7E83C+A1pYFjRdVc/WU4vTbERHemLl28PpLNLg2EdVMVDXRPLEkSVOtNV02lh0Jyuw6s3mf/UYvgRKNo6rOSH3+Hvv+9IswiBnq7oOnzIz7wQaQZ47pDl2VbOO1JYjM+X2iNK8XrnXTm5+nE3ZSmwUweY6vSElhFhsogoJf8VRBH8hCxwhb+6h+XtAhH+OWGCy3l9YVS7pJxXGbd1G3zYem94lzIKuzKq1lCXQ1qrryfa1eX9U4H+d1IKCz8hnnns46kzSMM7Eh0robU9dLoJhNlh94vB6mvPpM2XJbMzf+mRC3FUv
->>>>>>> fc8ac97d
         azcli_aks_live_test@example.com\\n\"\n      }\n     ]\n    }\n   },\n   \"servicePrincipalProfile\":
         {\n    \"clientId\":\"00000000-0000-0000-0000-000000000001\"\n   },\n   \"addonProfiles\":
         {\n    \"ACCSGXDevicePlugin\": {\n     \"enabled\": true,\n     \"config\":
@@ -712,16 +534,6 @@
         \  \"enableRBAC\": true,\n   \"enablePodSecurityPolicy\": false,\n   \"networkProfile\":
         {\n    \"networkPlugin\": \"kubenet\",\n    \"loadBalancerSku\": \"Standard\",\n
         \   \"loadBalancerProfile\": {\n     \"managedOutboundIPs\": {\n      \"count\":
-<<<<<<< HEAD
-        1\n     },\n     \"effectiveOutboundIPs\": [\n      {\n       \"id\": \"/subscriptions/00000000-0000-0000-0000-000000000000/resourceGroups/MC_clitest000001_cliakstest000002_westus2/providers/Microsoft.Network/publicIPAddresses/bfbc5729-6149-48d1-99c8-fd7956d9eb60\"\n
-        \     }\n     ]\n    },\n    \"podCidr\": \"10.244.0.0/16\",\n    \"serviceCidr\":
-        \"10.0.0.0/16\",\n    \"dnsServiceIP\": \"10.0.0.10\",\n    \"dockerBridgeCidr\":
-        \"172.17.0.1/16\",\n    \"outboundType\": \"loadBalancer\",\n    \"podCidrs\":
-        [\n     \"10.244.0.0/16\"\n    ],\n    \"serviceCidrs\": [\n     \"10.0.0.0/16\"\n
-        \   ],\n    \"ipFamilies\": [\n     \"IPv4\"\n    ]\n   },\n   \"maxAgentPools\":
-        100,\n   \"identityProfile\": {\n    \"kubeletidentity\": {\n     \"resourceId\":
-        \"/subscriptions/00000000-0000-0000-0000-000000000000/resourcegroups/MC_clitest000001_cliakstest000002_westus2/providers/Microsoft.ManagedIdentity/userAssignedIdentities/cliakstest000002-agentpool\",\n
-=======
         1\n     },\n     \"effectiveOutboundIPs\": [\n      {\n       \"id\": \"/subscriptions/00000000-0000-0000-0000-000000000000/resourceGroups/MC_clitest000001_cliakstest000002_westus2/providers/Microsoft.Network/publicIPAddresses/828b3c70-efa5-4c0d-86ce-3f88344b95fb\"\n
         \     }\n     ],\n     \"backendPoolType\": \"nodeIPConfiguration\"\n    },\n
         \   \"podCidr\": \"10.244.0.0/16\",\n    \"serviceCidr\": \"10.0.0.0/16\",\n
@@ -730,7 +542,6 @@
         \   ],\n    \"serviceCidrs\": [\n     \"10.0.0.0/16\"\n    ],\n    \"ipFamilies\":
         [\n     \"IPv4\"\n    ]\n   },\n   \"maxAgentPools\": 100,\n   \"identityProfile\":
         {\n    \"kubeletidentity\": {\n     \"resourceId\": \"/subscriptions/00000000-0000-0000-0000-000000000000/resourcegroups/MC_clitest000001_cliakstest000002_westus2/providers/Microsoft.ManagedIdentity/userAssignedIdentities/cliakstest000002-agentpool\",\n
->>>>>>> fc8ac97d
         \    \"clientId\":\"00000000-0000-0000-0000-000000000001\",\n     \"objectId\":\"00000000-0000-0000-0000-000000000001\"\n
         \   }\n   },\n   \"disableLocalAccounts\": false,\n   \"securityProfile\":
         {},\n   \"storageProfile\": {\n    \"diskCSIDriver\": {\n     \"enabled\":
@@ -748,11 +559,7 @@
       content-type:
       - application/json
       date:
-<<<<<<< HEAD
-      - Tue, 19 Jul 2022 06:24:50 GMT
-=======
       - Wed, 28 Sep 2022 10:19:22 GMT
->>>>>>> fc8ac97d
       expires:
       - '-1'
       pragma:
