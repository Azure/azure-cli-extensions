--- conflicted
+++ resolved
@@ -831,13 +831,8 @@
                  '--nodepool-name={node_pool_name}',
                  checks=[
                      # if rerun the recording, please update latestNodeImageVersion to the latest value
-<<<<<<< HEAD
-                     self.check('latestNodeImageVersion',
-                                'AKSUbuntu-1804gen2containerd-2021.04.27'),
-=======
                      self.check_pattern('latestNodeImageVersion',
                                 'AKSUbuntu-1804gen2containerd-2021.(0[1-9]|1[012]).(0[1-9]|[12]\d|3[01])'),
->>>>>>> 6f2433a1
                      self.check(
                          'type', "Microsoft.ContainerService/managedClusters/agentPools/upgradeProfiles")
                  ])
