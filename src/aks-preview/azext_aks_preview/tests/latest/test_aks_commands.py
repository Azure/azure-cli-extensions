--- conflicted
+++ resolved
@@ -6,19 +6,15 @@
 import os
 import tempfile
 
-<<<<<<< HEAD
 from azure.cli.testsdk import (
     ScenarioTest, live_only)
-=======
->>>>>>> 477fbe80
 from azure.cli.command_modules.acs._format import version_to_tuple
-from azure.cli.testsdk import (
-    ScenarioTest, live_only)
 from azure.cli.testsdk.scenario_tests import AllowLargeResponse
 from knack.util import CLIError
 
+from .recording_processors import KeyReplacer
 from .custom_preparers import AKSCustomResourceGroupPreparer
-from .recording_processors import KeyReplacer
+
 
 
 def _get_test_data_file(filename):
