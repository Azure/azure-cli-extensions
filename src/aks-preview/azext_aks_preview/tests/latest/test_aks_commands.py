--- conflicted
+++ resolved
@@ -3385,21 +3385,6 @@
         ])
 
     @AllowLargeResponse()
-<<<<<<< HEAD
-    @AKSCustomResourceGroupPreparer(random_name_length=17, name_prefix='clitest', location='centraluseuap')
-    def test_aks_create_with_network_plugin_none(self, resource_group, resource_group_location):
-        aks_name = self.create_random_name('cliakstest', 16)
-        self.kwargs.update({
-            'resource_group': resource_group,
-            'name': aks_name,
-            'ssh_key_value': self.generate_ssh_keys()
-        })
-
-        create_cmd = 'aks create --resource-group={resource_group} --name={name} --network-plugin=none ' \
-                     '--ssh-key-value={ssh_key_value} -o json'
-        self.cmd(create_cmd, checks=[
-            self.check('provisioningState', 'Succeeded'),
-=======
     @AKSCustomResourceGroupPreparer(random_name_length=17, name_prefix='clitest', location='westus2')
     def test_aks_create_with_crg_id(self, resource_group, resource_group_location):
         # reset the count so in replay mode the random names will start with 0
@@ -3454,4 +3439,22 @@
         # delete
         self.cmd(
             'aks delete -g {resource_group} -n {name} --yes --no-wait', checks=[self.is_empty()])
->>>>>>> b0149499
+        
+    @AllowLargeResponse()
+    @AKSCustomResourceGroupPreparer(random_name_length=17, name_prefix='clitest', location='westus2')
+    def test_aks_create_with_network_plugin_none(self, resource_group, resource_group_location):
+        aks_name = self.create_random_name('cliakstest', 16)
+        
+        self.kwargs.update({
+            'resource_group': resource_group,
+            'name': aks_name,
+            'ssh_key_value': self.generate_ssh_keys()
+        })
+
+        create_cmd = 'aks create --resource-group={resource_group} --name={name} --network-plugin=none ' \
+                     '--ssh-key-value={ssh_key_value} -o json'
+        self.cmd(create_cmd, checks=[
+            self.check('provisioningState', 'Succeeded'),
+          
+        self.cmd(
+            'aks delete -g {resource_group} -n {name} --yes --no-wait', checks=[self.is_empty()])          