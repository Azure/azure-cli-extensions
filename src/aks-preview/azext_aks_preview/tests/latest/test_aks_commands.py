--- conflicted
+++ resolved
@@ -4173,7 +4173,6 @@
             self.is_empty(),
         ])
 
-<<<<<<< HEAD
     @AllowLargeResponse()
     @AKSCustomResourceGroupPreparer(random_name_length=17, name_prefix='clitest', location='westus2')
     def test_aks_create_with_web_application_routing(self, resource_group, resource_group_location):
@@ -4213,7 +4212,6 @@
             self.check('provisioningState', 'Succeeded'),
             self.check('ingressProfile.webAppRouting.enabled', False)
         ])
-=======
 
     @live_only()  # live only is required for test environment setup like `az login`
     @AllowLargeResponse()
@@ -4223,8 +4221,6 @@
             self.check(
                 'type', 'Microsoft.ContainerService/locations/trustedaccessroles')
         ])
-
->>>>>>> e9f096f5
 
     @live_only() # this test requires live_only because a binary is downloaded
     def test_aks_draft_with_helm(self):
