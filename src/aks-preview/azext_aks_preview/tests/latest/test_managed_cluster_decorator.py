--- conflicted
+++ resolved
@@ -11870,7 +11870,6 @@
         )
         self.assertEqual(dec_mc_5, ground_truth_mc_5)
 
-<<<<<<< HEAD
     def test_update_ingress_profile_gateway_api(self):
         # Test enabling Gateway API
         dec_1 = AKSPreviewManagedClusterUpdateDecorator(
@@ -11932,7 +11931,77 @@
             ingress_profile=self.models.ManagedClusterIngressProfile(
                 gateway_api=self.models.ManagedClusterIngressProfileGatewayConfiguration(
                     installation=CONST_MANAGED_GATEWAY_INSTALLATION_STANDARD
-=======
+                )
+            )
+        )
+        dec_mc_3 = dec_3.update_ingress_profile_gateway_api(mc_3)
+        
+        ground_truth_ingress_profile_3 = self.models.ManagedClusterIngressProfile(
+            gateway_api=self.models.ManagedClusterIngressProfileGatewayConfiguration(
+                installation=CONST_MANAGED_GATEWAY_INSTALLATION_DISABLED
+            )
+        )
+        ground_truth_mc_3 = self.models.ManagedCluster(
+            location="test_location", ingress_profile=ground_truth_ingress_profile_3
+        )
+        self.assertEqual(dec_mc_3, ground_truth_mc_3)
+
+        # Test mutual exclusion - both enable and disable should raise exception
+        with self.assertRaises(MutuallyExclusiveArgumentError):
+            dec = AKSPreviewManagedClusterUpdateDecorator(
+                self.cmd,
+                self.client,
+                {"enable_gateway_api": True, "disable_gateway_api": True},
+                CUSTOM_MGMT_AKS_PREVIEW,
+            )
+            mc = self.models.ManagedCluster(
+                location="test_location",
+            )
+            dec.context.attach_mc(mc)
+            dec_mc = dec.update_ingress_profile_gateway_api(mc)
+
+        # Test without any gateway_api parameters (should not modify anything)
+        dec_4 = AKSPreviewManagedClusterUpdateDecorator(
+            self.cmd,
+            self.client,
+            {},
+            CUSTOM_MGMT_AKS_PREVIEW,
+        )
+        mc_4 = self.models.ManagedCluster(location="test_location")
+        dec_4.context.attach_mc(mc_4)
+        dec_mc_4 = dec_4.update_ingress_profile_gateway_api(mc_4)
+        
+        ground_truth_mc_4 = self.models.ManagedCluster(location="test_location")
+        self.assertEqual(dec_mc_4, ground_truth_mc_4)
+
+        # Test without any gateway_api parameters but with existing gateway_api configuration (should not modify)
+        dec_5 = AKSPreviewManagedClusterUpdateDecorator(
+            self.cmd,
+            self.client,
+            {},
+            CUSTOM_MGMT_AKS_PREVIEW,
+        )
+        mc_5 = self.models.ManagedCluster(
+            location="test_location",
+            ingress_profile=self.models.ManagedClusterIngressProfile(
+                gateway_api=self.models.ManagedClusterIngressProfileGatewayConfiguration(
+                    installation=CONST_MANAGED_GATEWAY_INSTALLATION_STANDARD
+                )
+            )
+        )
+        dec_5.context.attach_mc(mc_5)
+        dec_mc_5 = dec_5.update_ingress_profile_gateway_api(mc_5)
+        
+        # Should remain unchanged
+        ground_truth_mc_5 = self.models.ManagedCluster(
+            location="test_location",
+            ingress_profile=self.models.ManagedClusterIngressProfile(
+                gateway_api=self.models.ManagedClusterIngressProfileGatewayConfiguration(
+                    installation=CONST_MANAGED_GATEWAY_INSTALLATION_STANDARD
+                )
+            )
+        )
+        self.assertEqual(dec_mc_5, ground_truth_mc_5)
     def test_update_azure_monitor_profile_with_opentelemetry_metrics(self):
         # Test enabling OpenTelemetry metrics on update
         dec_1 = AKSPreviewManagedClusterUpdateDecorator(
@@ -12032,83 +12101,10 @@
                         enabled=True,
                         port=8080  # Original port
                     )
->>>>>>> d4b22c80
                 )
             )
         )
         dec_3.context.attach_mc(mc_3)
-<<<<<<< HEAD
-        dec_mc_3 = dec_3.update_ingress_profile_gateway_api(mc_3)
-        
-        ground_truth_ingress_profile_3 = self.models.ManagedClusterIngressProfile(
-            gateway_api=self.models.ManagedClusterIngressProfileGatewayConfiguration(
-                installation=CONST_MANAGED_GATEWAY_INSTALLATION_DISABLED
-            )
-        )
-        ground_truth_mc_3 = self.models.ManagedCluster(
-            location="test_location", ingress_profile=ground_truth_ingress_profile_3
-        )
-        self.assertEqual(dec_mc_3, ground_truth_mc_3)
-
-        # Test mutual exclusion - both enable and disable should raise exception
-        with self.assertRaises(MutuallyExclusiveArgumentError):
-            dec = AKSPreviewManagedClusterUpdateDecorator(
-                self.cmd,
-                self.client,
-                {"enable_gateway_api": True, "disable_gateway_api": True},
-                CUSTOM_MGMT_AKS_PREVIEW,
-            )
-            mc = self.models.ManagedCluster(
-                location="test_location",
-            )
-            dec.context.attach_mc(mc)
-            dec_mc = dec.update_ingress_profile_gateway_api(mc)
-
-        # Test without any gateway_api parameters (should not modify anything)
-        dec_4 = AKSPreviewManagedClusterUpdateDecorator(
-            self.cmd,
-            self.client,
-            {},
-            CUSTOM_MGMT_AKS_PREVIEW,
-        )
-        mc_4 = self.models.ManagedCluster(location="test_location")
-        dec_4.context.attach_mc(mc_4)
-        dec_mc_4 = dec_4.update_ingress_profile_gateway_api(mc_4)
-        
-        ground_truth_mc_4 = self.models.ManagedCluster(location="test_location")
-        self.assertEqual(dec_mc_4, ground_truth_mc_4)
-
-        # Test without any gateway_api parameters but with existing gateway_api configuration (should not modify)
-        dec_5 = AKSPreviewManagedClusterUpdateDecorator(
-            self.cmd,
-            self.client,
-            {},
-            CUSTOM_MGMT_AKS_PREVIEW,
-        )
-        mc_5 = self.models.ManagedCluster(
-            location="test_location",
-            ingress_profile=self.models.ManagedClusterIngressProfile(
-                gateway_api=self.models.ManagedClusterIngressProfileGatewayConfiguration(
-                    installation=CONST_MANAGED_GATEWAY_INSTALLATION_STANDARD
-                )
-            )
-        )
-        dec_5.context.attach_mc(mc_5)
-        dec_mc_5 = dec_5.update_ingress_profile_gateway_api(mc_5)
-        
-        # Should remain unchanged
-        ground_truth_mc_5 = self.models.ManagedCluster(
-            location="test_location",
-            ingress_profile=self.models.ManagedClusterIngressProfile(
-                gateway_api=self.models.ManagedClusterIngressProfileGatewayConfiguration(
-                    installation=CONST_MANAGED_GATEWAY_INSTALLATION_STANDARD
-                )
-            )
-        )
-        self.assertEqual(dec_mc_5, ground_truth_mc_5)
-
-=======
-        
         # Mock authentication-related functions for third test
         with patch('azext_aks_preview.managed_cluster_decorator.ensure_azure_monitor_profile_prerequisites'), \
              patch.object(dec_3.context, 'get_subscription_id', return_value='test-subscription'), \
@@ -12339,7 +12335,6 @@
         self.assertIsNotNone(dec_mc.azure_monitor_profile.app_monitoring.open_telemetry_logs)
         self.assertTrue(dec_mc.azure_monitor_profile.app_monitoring.open_telemetry_logs.enabled)
         self.assertEqual(dec_mc.azure_monitor_profile.app_monitoring.open_telemetry_logs.port, 8081)
->>>>>>> d4b22c80
 
 if __name__ == "__main__":
     unittest.main()