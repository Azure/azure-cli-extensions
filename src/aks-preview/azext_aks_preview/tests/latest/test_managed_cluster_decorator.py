--- conflicted
+++ resolved
@@ -6320,22 +6320,13 @@
         )
         self.assertEqual(dec_mc_3, ground_truth_mc_3)
 
-<<<<<<< HEAD
-        # aks mesh upgrade start
-=======
->>>>>>> 7bea04f7
         dec_4 = AKSPreviewManagedClusterUpdateDecorator(
             self.cmd,
             self.client,
             {
                 "enable_azure_service_mesh": True,
-<<<<<<< HEAD
-                "mesh_upgrade_command": None,
-                "revision": "asm-1-17"
-=======
                 "enable_egress_gateway": True,
                 "egress_gateway_nodeselector": "istio=egress",
->>>>>>> 7bea04f7
             },
             CUSTOM_MGMT_AKS_PREVIEW,
         )
@@ -6349,35 +6340,42 @@
             service_mesh_profile=self.models.ServiceMeshProfile(
                 mode="Istio",
                 istio=self.models.IstioServiceMesh(
-<<<<<<< HEAD
-                    revisions=["asm-1-17"]
-=======
                     components=self.models.IstioComponents(
                         egress_gateways=[
                             self.models.IstioEgressGateway(
                                 enabled=True,
-                                nodeSelector={"istio": "egress"}                                
+                                nodeSelector={"istio": "egress"}
                             )
                         ]
                     )
->>>>>>> 7bea04f7
                 )
             )
         )
         self.assertEqual(dec_mc_4, ground_truth_mc_4)
 
-<<<<<<< HEAD
-        # aks mesh upgrade complete
+        # aks mesh upgrade start
         dec_5 = AKSPreviewManagedClusterUpdateDecorator(
             self.cmd,
             self.client,
             {
                 "enable_azure_service_mesh": True,
-                "mesh_upgrade_command": "complete"
+                "mesh_upgrade_command": None,
+                "revision": "asm-1-18"
             },
             CUSTOM_MGMT_AKS_PREVIEW,
         )
         mc_5 = self.models.ManagedCluster(
+            location="test_location",
+            service_mesh_profile=self.models.ServiceMeshProfile(
+                mode="Istio",
+                istio=self.models.IstioServiceMesh(
+                    revisions=["asm-1-17"]
+                )
+            )
+        )
+        dec_5.context.attach_mc(mc_5)
+        dec_mc_5 = dec_5.update_azure_service_mesh_profile(mc_5)
+        ground_truth_mc_5 = self.models.ManagedCluster(
             location="test_location",
             service_mesh_profile=self.models.ServiceMeshProfile(
                 mode="Istio",
@@ -6386,9 +6384,30 @@
                 )
             )
         )
-        dec_5.context.attach_mc(mc_5)
-        dec_mc_5 = dec_5.update_azure_service_mesh_profile(mc_5)
-        ground_truth_mc_5 = self.models.ManagedCluster(
+        self.assertEqual(dec_mc_5, ground_truth_mc_5)
+
+        # aks mesh upgrade complete
+        dec_6 = AKSPreviewManagedClusterUpdateDecorator(
+            self.cmd,
+            self.client,
+            {
+                "enable_azure_service_mesh": True,
+                "mesh_upgrade_command": "complete"
+            },
+            CUSTOM_MGMT_AKS_PREVIEW,
+        )
+        mc_6 = self.models.ManagedCluster(
+            location="test_location",
+            service_mesh_profile=self.models.ServiceMeshProfile(
+                mode="Istio",
+                istio=self.models.IstioServiceMesh(
+                    revisions=["asm-1-17", "asm-1-18"]
+                )
+            )
+        )
+        dec_6.context.attach_mc(mc_6)
+        dec_mc_6 = dec_6.update_azure_service_mesh_profile(mc_6)
+        ground_truth_mc_6 = self.models.ManagedCluster(
             location="test_location",
             service_mesh_profile=self.models.ServiceMeshProfile(
                 mode="Istio",
@@ -6397,10 +6416,10 @@
                 )
             )
         )
-        self.assertEqual(dec_mc_5, ground_truth_mc_5)
+        self.assertEqual(dec_mc_6, ground_truth_mc_6)
 
         # aks mesh upgrade rollback
-        dec_6 = AKSPreviewManagedClusterUpdateDecorator(
+        dec_7 = AKSPreviewManagedClusterUpdateDecorator(
             self.cmd,
             self.client,
             {
@@ -6409,7 +6428,7 @@
             },
             CUSTOM_MGMT_AKS_PREVIEW,
         )
-        mc_6 = self.models.ManagedCluster(
+        mc_7 = self.models.ManagedCluster(
             location="test_location",
             service_mesh_profile=self.models.ServiceMeshProfile(
                 mode="Istio",
@@ -6418,9 +6437,9 @@
                 )
             )
         )
-        dec_6.context.attach_mc(mc_6)
-        dec_mc_6 = dec_6.update_azure_service_mesh_profile(mc_6)
-        ground_truth_mc_6 = self.models.ManagedCluster(
+        dec_7.context.attach_mc(mc_7)
+        dec_mc_7 = dec_7.update_azure_service_mesh_profile(mc_7)
+        ground_truth_mc_7 = self.models.ManagedCluster(
             location="test_location",
             service_mesh_profile=self.models.ServiceMeshProfile(
                 mode="Istio",
@@ -6429,10 +6448,9 @@
                 )
             )
         )
-        self.assertEqual(dec_mc_6, ground_truth_mc_6)
-
-=======
->>>>>>> 7bea04f7
+        self.assertEqual(dec_mc_7, ground_truth_mc_7)
+
+
     def test_update_upgrade_settings(self):
         # Should not update mc if unset
         dec_0 = AKSPreviewManagedClusterUpdateDecorator(
