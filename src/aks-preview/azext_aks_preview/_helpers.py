--- conflicted
+++ resolved
@@ -378,7 +378,6 @@
     return is_monitoring_addon_enabled
 
 
-<<<<<<< HEAD
 def get_k8s_extension_module(module_name):
     try:
         # adding the installed extension in the path
@@ -398,8 +397,9 @@
 def check_if_extension_type_is_in_allow_list(extension_type_name):
     allowedListOfExtensions = ["microsoft.dataprotection.kubernetes", "microsoft.flux"]
     return extension_type_name.lower() in allowedListOfExtensions
-=======
-def filter_hard_taints(node_initialization_taints: List[str]) -> List[str]:
+
+  
+  def filter_hard_taints(node_initialization_taints: List[str]) -> List[str]:
     filtered_taints = []
     for taint in node_initialization_taints:
         if not taint:
@@ -417,5 +417,4 @@
         else:
             # If the taint doesn't have a recognizable format, keep it, if it's incorrect - AKS-RP will return an error
             filtered_taints.append(taint)
-    return filtered_taints
->>>>>>> 069de08f
+    return filtered_taints