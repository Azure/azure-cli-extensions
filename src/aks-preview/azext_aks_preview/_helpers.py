# --------------------------------------------------------------------------------------------
# Copyright (c) Microsoft Corporation. All rights reserved.
# Licensed under the MIT License. See License.txt in the project root for license information.
# --------------------------------------------------------------------------------------------
import errno
import os
import platform
import re
import stat
import sys
import tempfile
from typing import List, TypeVar

import yaml
from azext_aks_preview._client_factory import (
    get_mc_snapshots_client,
    get_nodepool_snapshots_client,
)

from azext_aks_preview._consts import (
    ADDONS,
    CONST_MONITORING_ADDON_NAME,
    CONST_K8S_EXTENSION_NAME,
)

from azure.cli.command_modules.acs._helpers import map_azure_error_to_cli_error
from azure.cli.command_modules.acs._validators import extract_comma_separated_string
from azure.cli.core.azclierror import (
    FileOperationError,
    InvalidArgumentValueError,
    ResourceNotFoundError,
    UnknownError,
    ValidationError,
)
from azure.core.exceptions import AzureError
from knack.log import get_logger
from knack.prompting import NoTTYException, prompt_y_n
from knack.util import CLIError

logger = get_logger(__name__)

# type variables
ManagedCluster = TypeVar("ManagedCluster")
<<<<<<< HEAD
allowed_extensions = ["microsoft.dataprotection.kubernetes", "microsoft.flux"]
=======
allowed_extensions = ["microsoft.dataprotection.kubernetes"]
>>>>>>> 9a05db74


def which(binary):
    path_var = os.getenv('PATH')
    if platform.system() == 'Windows':
        binary = binary + '.exe'
        parts = path_var.split(';')
    else:
        parts = path_var.split(':')

    for part in parts:
        bin_path = os.path.join(part, binary)
        if os.path.exists(bin_path) and os.path.isfile(bin_path) and os.access(bin_path, os.X_OK):
            return bin_path

    return None


def print_or_merge_credentials(path, kubeconfig, overwrite_existing, context_name):
    """Merge an unencrypted kubeconfig into the file at the specified path, or print it to
    stdout if the path is "-".
    """
    # Special case for printing to stdout
    if path == "-":
        print(kubeconfig)
        return

    # ensure that at least an empty ~/.kube/config exists
    directory = os.path.dirname(path)
    if directory and not os.path.exists(directory):
        try:
            os.makedirs(directory)
        except OSError as ex:
            if ex.errno != errno.EEXIST:
                raise
    if not os.path.exists(path):
        with os.fdopen(os.open(path, os.O_CREAT | os.O_WRONLY, 0o600), 'wt'):
            pass

    # merge the new kubeconfig into the existing one
    fd, temp_path = tempfile.mkstemp()
    additional_file = os.fdopen(fd, 'w+t')
    try:
        additional_file.write(kubeconfig)
        additional_file.flush()
        _merge_kubernetes_configurations(
            path, temp_path, overwrite_existing, context_name)
    except yaml.YAMLError as ex:
        logger.warning(
            'Failed to merge credentials to kube config file: %s', ex)
    finally:
        additional_file.close()
        os.remove(temp_path)


def _merge_kubernetes_configurations(existing_file, addition_file, replace, context_name=None):
    existing = _load_kubernetes_configuration(existing_file)
    addition = _load_kubernetes_configuration(addition_file)

    if context_name is not None:
        addition['contexts'][0]['name'] = context_name
        addition['contexts'][0]['context']['cluster'] = context_name
        addition['clusters'][0]['name'] = context_name
        addition['current-context'] = context_name

    # rename the admin context so it doesn't overwrite the user context
    for ctx in addition.get('contexts', []):
        try:
            if ctx['context']['user'].startswith('clusterAdmin'):
                admin_name = ctx['name'] + '-admin'
                addition['current-context'] = ctx['name'] = admin_name
                break
        except (KeyError, TypeError):
            continue

    if addition is None:
        raise CLIError(f'failed to load additional configuration from {addition_file}')

    if existing is None:
        existing = addition
    else:
        _handle_merge(existing, addition, 'clusters', replace)
        _handle_merge(existing, addition, 'users', replace)
        _handle_merge(existing, addition, 'contexts', replace)
        existing['current-context'] = addition['current-context']

    # check that ~/.kube/config is only read- and writable by its owner
    if platform.system() != "Windows" and not os.path.islink(existing_file):
        # pylint: disable=consider-using-f-string
        existing_file_perms = "{:o}".format(stat.S_IMODE(os.lstat(existing_file).st_mode))
        if not existing_file_perms.endswith("600"):
            logger.warning(
                '%s has permissions "%s".\nIt should be readable and writable only by its owner.',
                existing_file,
                existing_file_perms,
            )

    with open(existing_file, 'w+', encoding="utf-8") as stream:
        yaml.safe_dump(existing, stream, default_flow_style=False)

    current_context = addition.get('current-context', 'UNKNOWN')
    msg = f'Merged "{current_context}" as current context in {existing_file}'
    logger.warning(msg)


def _load_kubernetes_configuration(filename):
    try:
        with open(filename, encoding="utf-8") as stream:
            return yaml.safe_load(stream)
    except (IOError, OSError) as ex:
        if getattr(ex, 'errno', 0) == errno.ENOENT:
            raise CLIError(f'{filename} does not exist') from ex
        raise
    except (yaml.parser.ParserError, UnicodeDecodeError) as ex:
        raise CLIError(f'Error parsing {filename} ({str(ex)})') from ex


def _handle_merge(existing, addition, key, replace):
    if not addition.get(key, False):
        return
    if key not in existing:
        raise FileOperationError(
            f"No such key '{key}' in existing config, please confirm whether it is a valid config file. "
            "May back up this config file, delete it and retry the command."
        )
    if not existing.get(key):
        existing[key] = addition[key]
        return

    for i in addition[key]:
        for j in existing[key]:
            if not i.get('name', False) or not j.get('name', False):
                continue
            if i['name'] == j['name']:
                if replace or i == j:
                    existing[key].remove(j)
                else:
                    msg = 'A different object named {} already exists in your kubeconfig file.\nOverwrite?'
                    overwrite = False
                    try:
                        overwrite = prompt_y_n(msg.format(i['name']))
                    except NoTTYException:
                        pass
                    if overwrite:
                        existing[key].remove(j)
                    else:
                        msg = 'A different object named {} already exists in {} in your kubeconfig file.'
                        raise CLIError(msg.format(i['name'], key))
        existing[key].append(i)


def _fuzzy_match(query, arr):
    """
    will compare all elements in @arr against the @query to see if they are similar

    similar implies one is a substring of the other or the two words are 1 change apart

    Ex. bird and bord are similar
    Ex. bird and birdwaj are similar
    Ex. bird and bead are not similar
    """
    def similar_word(a, b):
        a_len = len(a)
        b_len = len(b)
        if a_len > b_len:  # @a should always be the shorter string
            return similar_word(b, a)  # pylint: disable=arguments-out-of-order
        if a in b:
            return True
        if b_len - a_len > 1:
            return False
        i = 0
        j = 0
        found_difference = False
        while i < a_len:
            if a[i] != b[j]:
                if found_difference:
                    return False
                found_difference = True
                if a_len == b_len:
                    i += 1
                j += 1
            else:
                i += 1
                j += 1
        return True

    matches = []

    for word in arr:
        if similar_word(query, word):
            matches.append(word)

    return matches


def get_nodepool_snapshot_by_snapshot_id(cli_ctx, snapshot_id):
    _re_snapshot_resource_id = re.compile(
        r"/subscriptions/(.*?)/resourcegroups/(.*?)/providers/microsoft.containerservice/snapshots/(.*)",
        flags=re.IGNORECASE,
    )
    snapshot_id = snapshot_id.lower()
    match = _re_snapshot_resource_id.search(snapshot_id)
    if match:
        subscription_id = match.group(1)
        resource_group_name = match.group(2)
        snapshot_name = match.group(3)
        return get_nodepool_snapshot(cli_ctx, subscription_id, resource_group_name, snapshot_name)
    raise InvalidArgumentValueError(f"Cannot parse snapshot name from provided resource id '{snapshot_id}'.")


def get_nodepool_snapshot(cli_ctx, subscription_id, resource_group_name, snapshot_name):
    snapshot_client = get_nodepool_snapshots_client(cli_ctx, subscription_id=subscription_id)
    try:
        snapshot = snapshot_client.get(resource_group_name, snapshot_name)
    # track 2 sdk raise exception from azure.core.exceptions
    except AzureError as ex:
        if "not found" in ex.message:
            # pylint: disable=raise-missing-from
            raise ResourceNotFoundError(f"Snapshot '{snapshot_name}' not found.")
        raise map_azure_error_to_cli_error(ex) from ex
    return snapshot


def get_cluster_snapshot_by_snapshot_id(cli_ctx, snapshot_id):
    _re_mc_snapshot_resource_id = re.compile(
        r"/subscriptions/(.*?)/resourcegroups/(.*?)/providers/microsoft.containerservice/managedclustersnapshots/(.*)",
        flags=re.IGNORECASE,
    )
    snapshot_id = snapshot_id.lower()
    match = _re_mc_snapshot_resource_id.search(snapshot_id)
    if match:
        subscription_id = match.group(1)
        resource_group_name = match.group(2)
        snapshot_name = match.group(3)
        return get_cluster_snapshot(cli_ctx, subscription_id, resource_group_name, snapshot_name)
    raise InvalidArgumentValueError(
        f"Cannot parse snapshot name from provided resource id {snapshot_id}."
    )


def get_cluster_snapshot(cli_ctx, subscription_id, resource_group_name, snapshot_name):
    snapshot_client = get_mc_snapshots_client(cli_ctx, subscription_id)
    try:
        snapshot = snapshot_client.get(resource_group_name, snapshot_name)
    # track 2 sdk raise exception from azure.core.exceptions
    except AzureError as ex:
        if "not found" in ex.message:
            # pylint: disable=raise-missing-from
            raise ResourceNotFoundError(f"Managed cluster snapshot '{snapshot_name}' not found.")
        raise map_azure_error_to_cli_error(ex) from ex
    return snapshot


def check_is_private_link_cluster(mc: ManagedCluster) -> bool:
    """Check `mc` object to determine whether private link cluster is enabled.
    :return: bool
    """
    return check_is_private_cluster(mc) and not check_is_apiserver_vnet_integration_cluster(mc)


def check_is_private_cluster(mc: ManagedCluster) -> bool:
    """Check `mc` object to determine whether private cluster is enabled.
    :return: bool
    """
    if mc and mc.api_server_access_profile:
        return bool(mc.api_server_access_profile.enable_private_cluster)
    return False


def check_is_apiserver_vnet_integration_cluster(mc: ManagedCluster) -> bool:
    """Check `mc` object to determine whether apiserver vnet integration is enabled.
    :return: bool
    """
    if mc and mc.api_server_access_profile:
        return bool(mc.api_server_access_profile.enable_vnet_integration)
    return False


def setup_common_safeguards_profile(level, version, excludedNamespaces, mc: ManagedCluster, models) -> ManagedCluster:
    if (level is not None or version is not None or excludedNamespaces is not None) and mc.safeguards_profile is None:
        mc.safeguards_profile = models.SafeguardsProfile(
            level=level,
            version=version
        )
    # replace values with provided values
    if excludedNamespaces is not None:
        mc.safeguards_profile.excluded_namespaces = extract_comma_separated_string(
            excludedNamespaces, enable_strip=True, keep_none=True, default_value=[])

    return mc


def process_message_for_run_command(message):
    result = message.split("\n")
    if result[-2] != "[stderr]":
        raise CLIError("Error: " + result[-2])

    for line in result[2:len(result) - 2]:
        print(line)


def check_is_azure_cli_core_editable_installed():
    try:
        editable = os.getenv("AZURE_CLI_CORE_EDITABLE", "false").lower() == "true"
        if editable:
            return True
        for path_item in sys.path:
            egg_link = os.path.join(path_item, 'azure-cli-core.egg-link')
            if os.path.isfile(egg_link):
                os.environ["AZURE_CLI_CORE_EDITABLE"] = "true"
                return True
    except Exception as ex:  # pylint: disable=broad-except
        logger.debug("failed to check if azure-cli-core is installed as editable: %s", ex)
    return False


def check_is_monitoring_addon_enabled(addons, instance):
    is_monitoring_addon_enabled = False
    is_monitoring_addon = False
    try:
        addon_args = addons.split(',')
        for addon_arg in addon_args:
            if addon_arg in ADDONS:
                addon = ADDONS[addon_arg]
                if addon == CONST_MONITORING_ADDON_NAME:
                    is_monitoring_addon = True
                    break
        addon_profiles = instance.addon_profiles or {}
        is_monitoring_addon_enabled = (
            is_monitoring_addon
            and CONST_MONITORING_ADDON_NAME in addon_profiles
            and addon_profiles[CONST_MONITORING_ADDON_NAME].enabled
        )
    except Exception as ex:  # pylint: disable=broad-except
        logger.debug("failed to check monitoring addon enabled: %s", ex)
    return is_monitoring_addon_enabled


def get_k8s_extension_module(module_name):
    try:
        # adding the installed extension in the path
        from azure.cli.core.extension.operations import add_extension_to_path
        add_extension_to_path(CONST_K8S_EXTENSION_NAME)
        # import the extension module
        from importlib import import_module
        azext_custom = import_module(module_name)
        return azext_custom
    except ImportError:
        raise UnknownError(  # pylint: disable=raise-missing-from
            "Please add CLI extension `k8s-extension` for performing Azure Extension operations.\n"
            "Run command `az extension add --name k8s-extension`"
        )


# TODO: Need to should source the set of allowed extensions from the extensions API at some point
def _check_if_extension_type_is_in_allow_list(extension_type_name):
    return extension_type_name.lower() in allowed_extensions


def raise_validation_error_if_extension_type_not_in_allow_list(extension_type_name):
    if not _check_if_extension_type_is_in_allow_list(extension_type_name):
<<<<<<< HEAD
        raise ValidationError(f"Operation failed as extension type {extension_type_name.lower()} " +
                              f"is not in allowed list of extension types {allowed_extensions}")
=======
        raise ValidationError(f"Failed to get extension type version by cluster for {extension_type_name.lower()} " +
                              f"as it is not in allowed list of extension types {allowed_extensions}")
>>>>>>> 9a05db74


def filter_hard_taints(node_initialization_taints: List[str]) -> List[str]:
    filtered_taints = []
    for taint in node_initialization_taints:
        if not taint:
            continue
        # Parse the taint to get the effect
        taint_parts = taint.split(":")
        if len(taint_parts) == 2:
            effect = taint_parts[-1].strip()
            # Keep the taint if it has a soft effect (PreferNoSchedule)
            # or if it's a CriticalAddonsOnly taint - AKS allows those on system pools
            if effect.lower() == "prefernoschedule" or taint.lower().startswith("criticaladdonsonly"):
                filtered_taints.append(taint)
            else:
                logger.warning('Taint %s with hard effect will be skipped from system pool', taint)
        else:
            # If the taint doesn't have a recognizable format, keep it, if it's incorrect - AKS-RP will return an error
            filtered_taints.append(taint)
    return filtered_taints


def get_all_extension_types_in_allow_list(result):
    output = []
    for obj in result:
        if _check_if_extension_type_is_in_allow_list(obj.name.lower()):
            output.append(obj)
    return output


def get_all_extensions_in_allow_list(result):
    output = []
    for obj in result:
        if _check_if_extension_type_is_in_allow_list(obj.extension_type.lower()):
            output.append(obj)
<<<<<<< HEAD
    return output

def get_extension_in_allow_list(result):
    if _check_if_extension_type_is_in_allow_list(obj.extension_type.lower()):
        return result
    return None
=======
    return output
>>>>>>> 9a05db74
<|MERGE_RESOLUTION|>--- conflicted
+++ resolved
@@ -41,11 +41,7 @@
 
 # type variables
 ManagedCluster = TypeVar("ManagedCluster")
-<<<<<<< HEAD
-allowed_extensions = ["microsoft.dataprotection.kubernetes", "microsoft.flux"]
-=======
 allowed_extensions = ["microsoft.dataprotection.kubernetes"]
->>>>>>> 9a05db74
 
 
 def which(binary):
@@ -407,13 +403,8 @@
 
 def raise_validation_error_if_extension_type_not_in_allow_list(extension_type_name):
     if not _check_if_extension_type_is_in_allow_list(extension_type_name):
-<<<<<<< HEAD
         raise ValidationError(f"Operation failed as extension type {extension_type_name.lower()} " +
                               f"is not in allowed list of extension types {allowed_extensions}")
-=======
-        raise ValidationError(f"Failed to get extension type version by cluster for {extension_type_name.lower()} " +
-                              f"as it is not in allowed list of extension types {allowed_extensions}")
->>>>>>> 9a05db74
 
 
 def filter_hard_taints(node_initialization_taints: List[str]) -> List[str]:
@@ -450,13 +441,9 @@
     for obj in result:
         if _check_if_extension_type_is_in_allow_list(obj.extension_type.lower()):
             output.append(obj)
-<<<<<<< HEAD
     return output
 
 def get_extension_in_allow_list(result):
     if _check_if_extension_type_is_in_allow_list(obj.extension_type.lower()):
         return result
-    return None
-=======
-    return output
->>>>>>> 9a05db74
+    return None