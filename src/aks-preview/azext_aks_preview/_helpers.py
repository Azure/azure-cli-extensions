--- conflicted
+++ resolved
@@ -64,12 +64,6 @@
                 load_balancer_profile.outbound_ip_prefixes):
             raise CLIError("userDefinedRouting doesn't support customizing a standard load balancer with IP addresses")
 
-<<<<<<< HEAD
-    return CONST_OUTBOUND_TYPE_USER_DEFINED_ROUTING
-=======
-    if network_plugin != "azure":
-        raise CLIError("userDefinedRouting requires --network-plugin to be azure")
-
     return CONST_OUTBOUND_TYPE_USER_DEFINED_ROUTING
 
 
@@ -78,5 +72,4 @@
         return None
     if text == "":
         return []
-    return text.split(",")
->>>>>>> 9f31dd81
+    return text.split(",")