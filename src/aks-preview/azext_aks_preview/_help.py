--- conflicted
+++ resolved
@@ -421,18 +421,15 @@
         - name: --aks-custom-headers
           type: string
           short-summary: Send custom headers. When specified, format should be Key1=Value1,Key2=Value2
-<<<<<<< HEAD
         - name: --auto-upgrade-channel
           type: string
           short-summary: Specify the upgrade channel for autoupgrade. It could be rapid, stable, patch or none, none means disable autoupgrade.
-=======
         - name: --enable-managed-identity
           type: bool
           short-summary: (PREVIEW) Update current cluster to managed identity to manage cluster resource group.
         - name: --assign-identity
           type: string
           short-summary: (PREVIEW) Specify an existing user assigned identity to manage cluster resource group.
->>>>>>> 384c1491
     examples:
       - name: Enable cluster-autoscaler within node count range [1,5]
         text: az aks update --enable-cluster-autoscaler --min-count 1 --max-count 5 -g MyResourceGroup -n MyManagedCluster
