# coding=utf-8
# --------------------------------------------------------------------------------------------
# Copyright (c) Microsoft Corporation. All rights reserved.
# Licensed under the MIT License. See License.txt in the project root for license information.
# --------------------------------------------------------------------------------------------

import os.path

from knack.help_files import helps

ACS_SERVICE_PRINCIPAL_CACHE = os.path.join('$HOME', '.azure', 'acsServicePrincipal.json')
AKS_SERVICE_PRINCIPAL_CACHE = os.path.join('$HOME', '.azure', 'aksServicePrincipal.json')

# AKS command help
helps['aks create'] = """
    type: command
    short-summary: Create a new managed Kubernetes cluster.
    parameters:
        - name: --generate-ssh-keys
          type: string
          short-summary: Generate SSH public and private key files if missing.
        - name: --service-principal
          type: string
          short-summary: Service principal used for authentication to Azure APIs.
          long-summary:  If not specified, a new service principal is created and cached at
                         {sp_cache} to be used by subsequent `az aks` commands.
        - name: --skip-subnet-role-assignment
          type: bool
          short-summary: Skip role assignment for subnet (advanced networking).
          long-summary:  If specified, please make sure your service principal has the access to your subnet.
        - name: --client-secret
          type: string
          short-summary: Secret associated with the service principal. This argument is required if
                         `--service-principal` is specified.
        - name: --node-vm-size -s
          type: string
          short-summary: Size of Virtual Machines to create as Kubernetes nodes.
        - name: --dns-name-prefix -p
          type: string
          short-summary: Prefix for hostnames that are created. If not specified, generate a hostname using the
                         managed cluster and resource group names.
        - name: --node-count -c
          type: int
          short-summary: Number of nodes in the Kubernetes node pool. It is required when --enable-cluster-autoscaler specified. After creating a cluster, you can change the
                         size of its node pool with `az aks scale`.
        - name: --node-osdisk-size
          type: int
          short-summary: Size in GB of the OS disk for each node in the node pool. Minimum 30 GB.
        - name: --node-osdisk-type
          type: string
          short-summary: OS disk type to be used for machines in a given agent pool. Defaults to 'Managed'. May not be changed for this pool after creation.
        - name: --node-osdisk-diskencryptionset-id
          type: string
          short-summary: ResourceId of the disk encryption set to use for enabling encryption at rest.
        - name: --kubernetes-version -k
          type: string
          short-summary: Version of Kubernetes to use for creating the cluster, such as "1.7.12" or "1.8.7".
          populator-commands:
          - "`az aks get-versions`"
        - name: --ssh-key-value
          type: string
          short-summary: Public key path or key contents to install on node VMs for SSH access. For example,
                         'ssh-rsa AAAAB...snip...UcyupgH azureuser@linuxvm'.
        - name: --admin-username -u
          type: string
          short-summary: User account to create on node VMs for SSH access.
        - name: --windows-admin-username
          type: string
          short-summary: User account to create on windows node VMs.
        - name: --windows-admin-password
          type: string
          short-summary: User account password to use on windows node VMs.
        - name: --enable-aad
          type: bool
          short-summary: Enable managed AAD feature for cluster.
        - name: --enable-azure-rbac
          type: bool
          short-summary: Whether to enable Azure RBAC for Kubernetes authorization.
        - name: --aad-admin-group-object-ids
          type: string
          short-summary: Comma seperated list of aad group object IDs that will be set as cluster admin.
        - name: --aad-client-app-id
          type: string
          short-summary: The ID of an Azure Active Directory client application of type "Native". This
                         application is for user login via kubectl.
        - name: --aad-server-app-id
          type: string
          short-summary: The ID of an Azure Active Directory server application of type "Web app/API". This
                         application represents the managed cluster's apiserver (Server application).
        - name: --aad-server-app-secret
          type: string
          short-summary: The secret of an Azure Active Directory server application.
        - name: --aad-tenant-id
          type: string
          short-summary: The ID of an Azure Active Directory tenant.
        - name: --dns-service-ip
          type: string
          short-summary: An IP address assigned to the Kubernetes DNS service.
          long-summary: This address must be within the Kubernetes service address range specified by "--service-cidr".
                        For example, 10.0.0.10.
        - name: --docker-bridge-address
          type: string
          short-summary: A specific IP address and netmask for the Docker bridge, using standard CIDR notation.
          long-summary: This address must not be in any Subnet IP ranges, or the Kubernetes service address range.
                        For example, 172.17.0.1/16.
        - name: --load-balancer-sku
          type: string
          short-summary: Azure Load Balancer SKU selection for your cluster. basic or standard.
          long-summary: Select between Basic or Standard Azure Load Balancer SKU for your AKS cluster.
        - name: --load-balancer-managed-outbound-ip-count
          type: int
          short-summary: Load balancer managed outbound IP count.
          long-summary: Desired number of managed outbound IPs for load balancer outbound connection. Valid for Standard SKU load balancer cluster only.
        - name: --load-balancer-outbound-ips
          type: string
          short-summary: Load balancer outbound IP resource IDs.
          long-summary: Comma-separated public IP resource IDs for load balancer outbound connection. Valid for Standard SKU load balancer cluster only.
        - name: --load-balancer-outbound-ip-prefixes
          type: string
          short-summary: Load balancer outbound IP prefix resource IDs.
          long-summary: Comma-separated public IP prefix resource IDs for load balancer outbound connection. Valid for Standard SKU load balancer cluster only.
        - name: --load-balancer-outbound-ports
          type: int
          short-summary: Load balancer outbound allocated ports.
          long-summary: Desired static number of outbound ports per VM in the load balancer backend pool. By default, set to 0 which uses the default allocation based on the number of VMs. Please specify a value in the range of [0, 64000] that is a multiple of 8.
        - name: --load-balancer-idle-timeout
          type: int
          short-summary: Load balancer idle timeout in minutes.
          long-summary: Desired idle timeout for load balancer outbound flows, default is 30 minutes. Please specify a value in the range of [4, 120].
        - name: --outbound-type
          type: string
          short-summary: How outbound traffic will be configured for a cluster.
          long-summary: Select between loadBalancer and userDefinedRouting. If not set, defaults to type loadBalancer. Requires --vnet-subnet-id to be provided with a preconfigured route table and --load-balancer-sku to be Standard.
        - name: --enable-addons -a
          type: string
          short-summary: Enable the Kubernetes addons in a comma-separated list.
          long-summary: |-
            These addons are available:
                http_application_routing  - configure ingress with automatic public DNS name creation.
                monitoring                - turn on Log Analytics monitoring. Uses the Log Analytics Default Workspace if it exists, else creates one. Specify "--workspace-resource-id" to use an existing workspace.
                                            If monitoring addon is enabled --no-wait argument will have no effect
<<<<<<< HEAD
                virtual-node              - enable AKS Virtual Node (PREVIEW). Requires --subnet-name to provide the name of an existing subnet for the Virtual Node to use.
                azure-policy              - enable Azure policy (PREVIEW).
                ingress-appgw             - enable Applicaiton Gateway Ingress Controller addon (PREVIEW).
                gitops                    - enable GitOps (PREVIEW).
=======
                virtual-node              - enable AKS Virtual Node. Requires --subnet-name to provide the name of an existing subnet for the Virtual Node to use.
                azure-policy              - enable Azure policy. The Azure Policy add-on for AKS enables at-scale enforcements and safeguards on your clusters in a centralized, consistent manner.
                                            Learn more at aka.ms/aks/policy.
                ingress-appgw             - enable Application Gateway Ingress Controller addon (PREVIEW).
                confcom                   - enable confcom addon, this will enable SGX device plugin and quote helper by default(PREVIEW).
                open-service-mesh         - enable Open Service Mesh addon (PREVIEW).
>>>>>>> f5a3ace3
        - name: --disable-rbac
          type: bool
          short-summary: Disable Kubernetes Role-Based Access Control.
        - name: --enable-rbac -r
          type: bool
          short-summary: "Enable Kubernetes Role-Based Access Control. Default: enabled."
        - name: --max-pods -m
          type: int
          short-summary: The maximum number of pods deployable to a node.
          long-summary: If not specified, defaults to 110, or 30 for advanced networking configurations.
        - name: --network-plugin
          type: string
          short-summary: The Kubernetes network plugin to use.
          long-summary: Specify "azure" for advanced networking configurations. Defaults to "kubenet".
        - name: --network-policy
          type: string
          short-summary: (PREVIEW) The Kubernetes network policy to use.
          long-summary: |
              Using together with "azure" network plugin.
              Specify "azure" for Azure network policy manager and "calico" for calico network policy controller.
              Defaults to "" (network policy disabled).
        - name: --no-ssh-key -x
          type: string
          short-summary: Do not use or create a local SSH key.
          long-summary: To access nodes after creating a cluster with this option, use the Azure Portal.
        - name: --pod-cidr
          type: string
          short-summary: A CIDR notation IP range from which to assign pod IPs when kubenet is used.
          long-summary: This range must not overlap with any Subnet IP ranges. For example, 172.244.0.0/16.
        - name: --service-cidr
          type: string
          short-summary: A CIDR notation IP range from which to assign service cluster IPs.
          long-summary: This range must not overlap with any Subnet IP ranges. For example, 10.0.0.0/16.
        - name: --vnet-subnet-id
          type: string
          short-summary: The ID of a subnet in an existing VNet into which to deploy the cluster.
        - name: --ppg
          type: string
          short-summary: The ID of a PPG.
        - name: --workspace-resource-id
          type: string
          short-summary: The resource ID of an existing Log Analytics Workspace to use for storing monitoring data. If not specified, uses the default Log Analytics Workspace if it exists, otherwise creates one.
        - name: --enable-cluster-autoscaler
          type: bool
          short-summary: Enable cluster autoscaler, default value is false.
          long-summary: If specified, please make sure the kubernetes version is larger than 1.10.6.
        - name: --min-count
          type: int
          short-summary: Minimun nodes count used for autoscaler, when "--enable-cluster-autoscaler" specified. Please specify the value in the range of [1, 100].
        - name: --max-count
          type: int
          short-summary: Maximum nodes count used for autoscaler, when "--enable-cluster-autoscaler" specified. Please specify the value in the range of [1, 100].
        - name: --cluster-autoscaler-profile
          type: list
          short-summary: Space-separated list of key=value pairs for configuring cluster autoscaler. Pass an empty string to clear the profile.
        - name: --vm-set-type
          type: string
          short-summary: Agent pool vm set type. VirtualMachineScaleSets or AvailabilitySet.
        - name: --enable-pod-security-policy
          type: bool
          short-summary: (PREVIEW) Enable pod security policy.
        - name: --node-resource-group
          type: string
          short-summary: The node resource group is the resource group where all customer's resources will be created in, such as virtual machines.
        - name: --uptime-sla
          type: bool
          short-summary: Enable a paid managed cluster service with a financially backed SLA.
        - name: --attach-acr
          type: string
          short-summary: Grant the 'acrpull' role assignment to the ACR specified by name or resource ID.
        - name: --enable-private-cluster
          type: string
          short-summary: Enable private cluster.
        - name: --enable-node-public-ip
          type: bool
          short-summary: Enable VMSS node public IP.
        - name: --enable-managed-identity
          type: bool
          short-summary: (PREVIEW) Using managed identity to manage cluster resource group.
        - name: --assign-identity
          type: string
          short-summary: (PREVIEW) Specify an existing user assigned identity to manage cluster resource group.
        - name: --api-server-authorized-ip-ranges
          type: string
          short-summary: Comma seperated list of authorized apiserver IP ranges. Set to 0.0.0.0/32 to restrict apiserver traffic to node pools.
        - name: --aks-custom-headers
          type: string
          short-summary: Send custom headers. When specified, format should be Key1=Value1,Key2=Value2
        - name: --appgw-name
          type: string
          short-summary: Name of the application gateway to create/use in the node resource group. Use with ingress-azure addon.
        - name: --appgw-subnet-prefix
          type: string
          short-summary: Subnet Prefix to use for a new subnet created to deploy the Application Gateway. Use with ingress-azure addon.
        - name: --appgw-id
          type: string
          short-summary: Resource Id of an existing Application Gateway to use with AGIC. Use with ingress-azure addon.
        - name: --appgw-subnet-id
          type: string
          short-summary: Resource Id of an existing Subnet used to deploy the Application Gateway. Use with ingress-azure addon.
        - name: --appgw-watch-namespace
          type: string
          short-summary: Specify the namespace, which AGIC should watch. This could be a single string value, or a comma-separated list of namespaces.
        - name: --disable-sgxquotehelper
          type: bool
          short-summary: Disable SGX quote helper for confcom addon.
    examples:
        - name: Create a Kubernetes cluster with an existing SSH public key.
          text: az aks create -g MyResourceGroup -n MyManagedCluster --ssh-key-value /path/to/publickey
        - name: Create a Kubernetes cluster with a specific version.
          text: az aks create -g MyResourceGroup -n MyManagedCluster --kubernetes-version 1.13.9
        - name: Create a Kubernetes cluster with a larger node pool.
          text: az aks create -g MyResourceGroup -n MyManagedCluster --node-count 7
        - name: Create a kubernetes cluster with cluster autosclaler enabled.
          text: az aks create -g MyResourceGroup -n MyManagedCluster --kubernetes-version 1.13.9 --node-count 3 --enable-cluster-autoscaler --min-count 1 --max-count 5
        - name: Create a kubernetes cluster with k8s 1.13.9 but use vmas.
          text: az aks create -g MyResourceGroup -n MyManagedCluster --kubernetes-version 1.13.9 --vm-set-type AvailabilitySet
        - name: Create a kubernetes cluster with default kubernetes vesrion, default SKU load balancer(standard) and default vm set type(VirtualMachineScaleSets).
          text: az aks create -g MyResourceGroup -n MyManagedCluster
        - name: Create a kubernetes cluster with standard SKU load balancer and two AKS created IPs for the load balancer outbound connection usage.
          text: az aks create -g MyResourceGroup -n MyManagedCluster --load-balancer-managed-outbound-ip-count 2
        - name: Create a kubernetes cluster with standard SKU load balancer and use the provided public IPs for the load balancer outbound connection usage.
          text: az aks create -g MyResourceGroup -n MyManagedCluster --load-balancer-outbound-ips <ip-resource-id-1,ip-resource-id-2>
        - name: Create a kubernetes cluster with standard SKU load balancer and use the provided public IP prefixes for the load balancer outbound connection usage.
          text: az aks create -g MyResourceGroup -n MyManagedCluster --load-balancer-outbound-ip-prefixes <ip-prefix-resource-id-1,ip-prefix-resource-id-2>
        - name: Create a kubernetes cluster with a standard SKU load balancer, with two outbound AKS managed IPs an idle flow timeout of 5 minutes and 8000 allocated ports per machine
          text: az aks create -g MyResourceGroup -n MyManagedCluster --load-balancer-managed-outbound-ip-count 2 --load-balancer-idle-timeout 5 --load-balancer-outbound-ports 8000
        - name: Create a kubernetes cluster with basic SKU load balancer and AvailabilitySet vm set type.
          text: az aks create -g MyResourceGroup -n MyManagedCluster --load-balancer-sku basic --vm-set-type AvailabilitySet
        - name: Create a kubernetes cluster with authorized apiserver IP ranges.
          text: az aks create -g MyResourceGroup -n MyManagedCluster --api-server-authorized-ip-ranges 193.168.1.0/24,194.168.1.0/24,195.168.1.0
        - name: Create a kubernetes cluster with server side encryption using your owned key.
          text: az aks create -g MyResourceGroup -n MyManagedCluster --node-osdisk-diskencryptionset-id <disk-encryption-set-resource-id>
        - name: Create a kubernetes cluster with userDefinedRouting, standard load balancer SKU and a custom subnet preconfigured with a route table
          text: az aks create -g MyResourceGroup -n MyManagedCluster --outbound-type userDefinedRouting --load-balancer-sku standard --vnet-subnet-id customUserSubnetVnetID
        - name: Create a kubernetes cluster with managed AAD enabled.
          text: az aks create -g MyResourceGroup -n MyManagedCluster --enable-aad --aad-admin-group-object-ids <id-1,id-2> --aad-tenant-id <id>
        - name: Create a kubernetes cluster with ephemeral os enabled.
          text: az aks create -g MyResourceGroup -n MyManagedCluster --node-osdisk-type Ephemeral --node-osdisk-size 48

""".format(sp_cache=AKS_SERVICE_PRINCIPAL_CACHE)

helps['aks scale'] = """
    type: command
    short-summary: Scale the node pool in a managed Kubernetes cluster.
    parameters:
        - name: --node-count -c
          type: int
          short-summary: Number of nodes in the Kubernetes node pool.
"""

helps['aks upgrade'] = """
    type: command
    short-summary: Upgrade a managed Kubernetes cluster to a newer version.
    long-summary: "Kubernetes will be unavailable during cluster upgrades."
    parameters:
        - name: --kubernetes-version -k
          type: string
          short-summary: Version of Kubernetes to upgrade the cluster to, such as "1.11.12".
          populator-commands:
          - "`az aks get-upgrades`"
        - name: --control-plane-only
          type: bool
          short-summary: Upgrade the cluster control plane only. If not specified, control plane AND all node pools will be upgraded.
        - name: --node-image-only
          type: bool
          short-summary: Only upgrade node image for agent pools.
"""

helps['aks update'] = """
    type: command
    short-summary: Update a managed Kubernetes cluster properties, such as enable/disable cluster-autoscaler
    parameters:
        - name: --enable-cluster-autoscaler -e
          type: bool
          short-summary: Enable cluster autoscaler.
        - name: --disable-cluster-autoscaler -d
          type: bool
          short-summary: Disable cluster autoscaler.
        - name: --update-cluster-autoscaler -u
          type: bool
          short-summary: Update min-count or max-count for cluster autoscaler.
        - name: --min-count
          type: int
          short-summary: Minimun nodes count used for autoscaler, when "--enable-cluster-autoscaler" specified. Please specify the value in the range of [1, 100]
        - name: --max-count
          type: int
          short-summary: Maximum nodes count used for autoscaler, when "--enable-cluster-autoscaler" specified. Please specify the value in the range of [1, 100]
        - name: --uptime-sla
          type: bool
          short-summary: Enable a paid managed cluster service with a financially backed SLA.
        - name: --cluster-autoscaler-profile
          type: list
          short-summary: Space-separated list of key=value pairs for configuring cluster autoscaler. Pass an empty string to clear the profile.
        - name: --load-balancer-managed-outbound-ip-count
          type: int
          short-summary: Load balancer managed outbound IP count.
          long-summary: Desired number of managed outbound IPs for load balancer outbound connection. Valid for Standard SKU load balancer cluster only. If updated, it will wipe off the existing setting on Load balancer managed outbound IP count; Load balancer outbound IP resource IDs and Load balancer outbound IP prefix resource IDs.
        - name: --load-balancer-outbound-ips
          type: string
          short-summary: Load balancer outbound IP resource IDs.
          long-summary: Comma-separated public IP resource IDs for load balancer outbound connection. Valid for Standard SKU load balancer cluster only. If updated, it will wipe off the existing setting on Load balancer managed outbound IP count; Load balancer outbound IP resource IDs and Load balancer outbound IP prefix resource IDs.
        - name: --load-balancer-outbound-ip-prefixes
          type: string
          short-summary: Load balancer outbound IP prefix resource IDs.
          long-summary: Comma-separated public IP prefix resource IDs for load balancer outbound connection. Valid for Standard SKU load balancer cluster only. If updated, it will wipe off the existing setting on Load balancer managed outbound IP count; Load balancer outbound IP resource IDs and Load balancer outbound IP prefix resource IDs.
        - name: --load-balancer-outbound-ports
          type: int
          short-summary: Load balancer outbound allocated ports.
          long-summary: Desired static number of outbound ports per VM in the load balancer backend pool. By default, set to 0 which uses the default allocation based on the number of VMs. Please specify a value in the range of [0, 64000] that is a multiple of 8.
        - name: --load-balancer-idle-timeout
          type: int
          short-summary: Load balancer idle timeout in minutes.
          long-summary: Desired idle timeout for load balancer outbound flows, default is 30 minutes. Please specify a value in the range of [4, 120].
        - name: --enable-pod-security-policy
          type: bool
          short-summary: (PREVIEW) Enable pod security policy.
        - name: --disable-pod-security-policy
          type: bool
          short-summary: (PREVIEW) Disable pod security policy.
        - name: --attach-acr
          type: string
          short-summary: Grant the 'acrpull' role assignment to the ACR specified by name or resource ID.
        - name: --detach-acr
          type: string
          short-summary: Disable the 'acrpull' role assignment to the ACR specified by name or resource ID.
        - name: --api-server-authorized-ip-ranges
          type: string
          short-summary: Comma seperated list of authorized apiserver IP ranges. Set to "" to allow all traffic on a previously restricted cluster. Set to 0.0.0.0/32 to restrict apiserver traffic to node pools.
        - name: --enable-aad
          type: bool
          short-summary: Enable managed AAD feature for cluster.
        - name: --aad-admin-group-object-ids
          type: string
          short-summary: Comma seperated list of aad group object IDs that will be set as cluster admin.
        - name: --aad-tenant-id
          type: string
          short-summary: The ID of an Azure Active Directory tenant.
        - name: --aks-custom-headers
          type: string
          short-summary: Send custom headers. When specified, format should be Key1=Value1,Key2=Value2
    examples:
      - name: Enable cluster-autoscaler within node count range [1,5]
        text: az aks update --enable-cluster-autoscaler --min-count 1 --max-count 5 -g MyResourceGroup -n MyManagedCluster
      - name: Disable cluster-autoscaler for an existing cluster
        text: az aks update --disable-cluster-autoscaler -g MyResourceGroup -n MyManagedCluster
      - name: Update min-count or max-count for cluster autoscaler.
        text: az aks update --update-cluster-autoscaler --min-count 1 --max-count 10 -g MyResourceGroup -n MyManagedCluster
      - name: Enable pod security policy.
        text: az aks update --enable-pod-security-policy -g MyResourceGroup -n MyManagedCluster
      - name: Disable pod security policy.
        text: az aks update --disable-pod-security-policy -g MyResourceGroup -n MyManagedCluster
      - name: Update a kubernetes cluster with standard SKU load balancer to use two AKS created IPs for the load balancer outbound connection usage.
        text: az aks update -g MyResourceGroup -n MyManagedCluster --load-balancer-managed-outbound-ip-count 2
      - name: Update a kubernetes cluster with standard SKU load balancer to use the provided public IPs for the load balancer outbound connection usage.
        text: az aks update -g MyResourceGroup -n MyManagedCluster --load-balancer-outbound-ips <ip-resource-id-1,ip-resource-id-2>
      - name: Update a kubernetes cluster with standard SKU load balancer to use the provided public IP prefixes for the load balancer outbound connection usage.
        text: az aks update -g MyResourceGroup -n MyManagedCluster --load-balancer-outbound-ip-prefixes <ip-prefix-resource-id-1,ip-prefix-resource-id-2>
      - name: Update a kubernetes cluster with two outbound AKS managed IPs an idle flow timeout of 5 minutes and 8000 allocated ports per machine
        text: az aks update -g MyResourceGroup -n MyManagedCluster --load-balancer-managed-outbound-ip-count 2 --load-balancer-idle-timeout 5 --load-balancer-outbound-ports 8000
      - name: Update a kubernetes cluster with authorized apiserver ip ranges.
        text: az aks update -g MyResourceGroup -n MyManagedCluster --api-server-authorized-ip-ranges 193.168.1.0/24,194.168.1.0/24
      - name: Disable authorized apiserver ip ranges feature for a kubernetes cluster.
        text: az aks update -g MyResourceGroup -n MyManagedCluster --api-server-authorized-ip-ranges ""
      - name: Restrict apiserver traffic in a kubernetes cluster to agentpool nodes.
        text: az aks update -g MyResourceGroup -n MyManagedCluster --api-server-authorized-ip-ranges 0.0.0.0/32
      - name: Update a AKS-managed AAD cluster with tenant ID or admin group object IDs.
        text: az aks update -g MyResourceGroup -n MyManagedCluster --aad-admin-group-object-ids <id-1,id-2> --aad-tenant-id <id>
      - name: Migrate a AKS AAD-Integrated cluster or a non-AAAAD cluster to a AKS-managed AAD cluster.
        text: az aks update -g MyResourceGroup -n MyManagedCluster --enable-aad --aad-admin-group-object-ids <id-1,id-2> --aad-tenant-id <id>
"""

helps['aks kollect'] = """
    type: command
    short-summary: Collecting diagnostic information for the Kubernetes cluster.
    long-summary: |-
        Collect diagnostic information for the Kubernetes cluster and store it in the specified storage account.
        You can provide the storage account in three ways:
          storage account name and a shared access signature with write permission.
          resource Id to a storage account you own.
          the storagea account in diagnostics settings for your managed cluster.
    parameters:
        - name: --storage-account
          type: string
          short-summary: Name or ID of the storage account to save the diagnostic information.
        - name: --sas-token
          type: string
          short-summary: The SAS token with writable permission for the storage account.
        - name: --container-logs
          type: string
          short-summary: The list of container logs to collect.
          long-summary: |-
            The list of container logs to collect. Its value can be either all containers
            in a namespace, for example, kube-system, or a specific container in a
            namespace, for example, kube-system/tunnelfront.
        - name: --kube-objects
          type: string
          short-summary: The list of kubernetes objects to describe.
          long-summary: |-
            The list of kubernetes objects to describe. Its value can be either all objects of a type
            in a namespace, for example, kube-system/pod, or a specific object of a type in a namespace,
            for example, kube-system/deployment/tunnelfront.
        - name: --node-logs
          type: string
          short-summary: The list of node logs to collect. For example, /var/log/cloud-init.log
    examples:
      - name: using storage account name and a shared access signature token with write permission
        text: az aks kollect -g MyResourceGroup -n MyManagedCluster --storage-account MyStorageAccount --sas-token "MySasToken"
      - name: using the resource id of a storagea account resource you own.
        text: az aks kollect -g MyResourceGroup -n MyManagedCluster --storage-account "MyStoreageAccountResourceId"
      - name: using the storagea account in diagnostics settings for your managed cluster.
        text: az aks kollect -g MyResourceGroup -n MyManagedCluster
      - name: customize the container logs to collect.
        text: az aks kollect -g MyResourceGroup -n MyManagedCluster --container-logs "mynamespace1/mypod1 myns2"
      - name: customize the kubernetes objects to collect.
        text: az aks kollect -g MyResourceGroup -n MyManagedCluster --kube-objects "mynamespace1/service myns2/deployment/deployment1"
      - name: customize the node log files to collect.
        text: az aks kollect -g MyResourceGroup -n MyManagedCluster --node-logs "/var/log/azure-vnet.log /var/log/azure-vnet-ipam.log"
"""

helps['aks kanalyze'] = """
    type: command
    short-summary: Display diagnostic results for the Kubernetes cluster after kollect is done.
"""

helps['aks nodepool'] = """
    type: group
    short-summary: Commands to manage node pools in Kubernetes kubernetes cluster.
"""
helps['aks nodepool show'] = """
    type: command
    short-summary: Show the details for a node pool in the managed Kubernetes cluster.
"""

helps['aks nodepool list'] = """
    type: command
    short-summary: List node pools in the managed Kubernetes cluster.
"""

helps['aks nodepool add'] = """
    type: command
    short-summary: Add a node pool to the managed Kubernetes cluster.
    parameters:
        - name: --node-vm-size -s
          type: string
          short-summary: Size of Virtual Machines to create as Kubernetes nodes.
        - name: --node-count -c
          type: int
          short-summary: Number of nodes in the Kubernetes agent pool. After creating a cluster, you can change the
                         size of its node pool with `az aks scale`.
        - name: --kubernetes-version -k
          type: string
          short-summary: Version of Kubernetes to use for creating the cluster, such as "1.7.12" or "1.8.7".
          populator-commands:
          - "`az aks get-versions`"
        - name: --node-osdisk-size
          type: int
          short-summary: Size in GB of the OS disk for each node in the agent pool. Minimum 30 GB.
        - name: --node-osdisk-type
          type: string
          short-summary: OS disk type to be used for machines in a given agent pool. Defaults to 'Managed'. May not be changed for this pool after creation.
        - name: --max-pods -m
          type: int
          short-summary: The maximum number of pods deployable to a node.
          long-summary: If not specified, defaults to 110, or 30 for advanced networking configurations.
        - name: --node-zones --zones -z
          type: string array
          short-summary: (will be deprecated, use --zones) Availability zones where agent nodes will be placed.
        - name: --vnet-subnet-id
          type: string
          short-summary: The ID of a subnet in an existing VNet into which to deploy the cluster.
        - name: --ppg
          type: string
          short-summary: The ID of a PPG.
        - name: --os-type
          type: string
          short-summary: The OS Type. Linux or Windows.
        - name: --enable-cluster-autoscaler -e
          type: bool
          short-summary: Enable cluster autoscaler.
        - name: --min-count
          type: int
          short-summary: Minimun nodes count used for autoscaler, when "--enable-cluster-autoscaler" specified. Please specify the value in the range of [1, 100]
        - name: --max-count
          type: int
          short-summary: Maximum nodes count used for autoscaler, when "--enable-cluster-autoscaler" specified. Please specify the value in the range of [1, 100]
        - name: --node-taints
          type: string
          short-summary: The node taints for the node pool. You can't change the node taints through CLI after the node pool is created.
        - name: --priority
          type: string
          short-summary: The priority of the node pool.
        - name: --eviction-policy
          type: string
          short-summary: The eviction policy of the Spot node pool. It can only be set when --priority is Spot.
        - name: --spot-max-price
          type: float
          short-summary: It can only be set when --priority is Spot. Specify the maximum price you are willing to pay in US Dollars. Possible values are any decimal value greater than zero or -1 which indicates default price to be up-to on-demand. It can only include up to 5 decimal places.
        - name: --enable-node-public-ip
          type: bool
          short-summary: Enable VMSS node public IP.
        - name: --labels
          type: string
          short-summary: The node labels for the node pool. You can't change the node labels through CLI after the node pool is created. See https://aka.ms/node-labels for syntax of labels.
        - name: --mode
          type: string
          short-summary: The mode for a node pool which defines a node pool's primary function. If set as "System", AKS prefers system pods scheduling to node pools with mode `System`. Learn more at https://aka.ms/aks/nodepool/mode.
        - name: --aks-custom-headers
          type: string
          short-summary: Send custom headers. When specified, format should be Key1=Value1,Key2=Value2
        - name: --max-surge
          type: string
          short-summary: Extra nodes used to speed upgrade. When specified, it represents the number or percent used, eg. 5 or 33%
    examples:
        - name: Create a nodepool in an existing AKS cluster with ephemeral os enabled.
          text: az aks nodepool add -g MyResourceGroup -n nodepool1 --cluster-name MyManagedCluster --node-osdisk-type Ephemeral --node-osdisk-size 48

"""

helps['aks nodepool scale'] = """
    type: command
    short-summary: Scale the node pool in a managed Kubernetes cluster.
    parameters:
        - name: --node-count -c
          type: int
          short-summary: Number of nodes in the Kubernetes node pool.
"""

helps['aks nodepool upgrade'] = """
    type: command
    short-summary: Upgrade the node pool in a managed Kubernetes cluster.
    parameters:
        - name: --kubernetes-version -k
          type: string
          short-summary: Version of Kubernetes to upgrade the node pool to, such as "1.11.12".
        - name: --node-image-only
          type: bool
          short-summary: Only upgrade agent pool's node image.
        - name: --max-surge
          type: string
          short-summary: Extra nodes used to speed upgrade. When specified, it represents the number or percent used, eg. 5 or 33%
"""

helps['aks nodepool update'] = """
    type: command
    short-summary: Update a node pool to enable/disable cluster-autoscaler or change min-count or max-count
    parameters:
        - name: --enable-cluster-autoscaler -e
          type: bool
          short-summary: Enable cluster autoscaler.
        - name: --disable-cluster-autoscaler -d
          type: bool
          short-summary: Disable cluster autoscaler.
        - name: --update-cluster-autoscaler -u
          type: bool
          short-summary: Update min-count or max-count for cluster autoscaler.
        - name: --min-count
          type: int
          short-summary: Minimun nodes count used for autoscaler, when "--enable-cluster-autoscaler" specified. Please specify the value in the range of [1, 100]
        - name: --max-count
          type: int
          short-summary: Maximum nodes count used for autoscaler, when "--enable-cluster-autoscaler" specified. Please specify the value in the range of [1, 100]
        - name: --max-surge
          type: string
          short-summary: Extra nodes used to speed upgrade. When specified, it represents the number or percent used, eg. 5 or 33%
        - name: --mode
          type: string
          short-summary: The mode for a node pool which defines a node pool's primary function. If set as "System", AKS prefers system pods scheduling to node pools with mode `System`. Learn more at https://aka.ms/aks/nodepool/mode.
    examples:
      - name: Enable cluster-autoscaler within node count range [1,5]
        text: az aks nodepool update --enable-cluster-autoscaler --min-count 1 --max-count 5 -g MyResourceGroup -n nodepool1 --cluster-name MyManagedCluster
      - name: Disable cluster-autoscaler for an existing cluster
        text: az aks nodepool update --disable-cluster-autoscaler -g MyResourceGroup -n nodepool1 --cluster-name MyManagedCluster
      - name: Update min-count or max-count for cluster autoscaler.
        text: az aks nodepool update --update-cluster-autoscaler --min-count 1 --max-count 10 -g MyResourceGroup -n nodepool1 --cluster-name MyManagedCluster
      - name: Change a node pool to system mode
        text: az aks nodepool update --mode System -g MyResourceGroup -n nodepool1 --cluster-name MyManagedCluster
"""

helps['aks nodepool get-upgrades'] = """
type: command
short-summary: Get the available upgrade versions for an agent pool of the managed Kubernetes cluster.
examples:
  - name: Get the available upgrade versions for an agent pool of the managed Kubernetes cluster.
    text: az aks nodepool get-upgrades --resource-group MyResourceGroup --cluster-name MyManagedCluster --nodepool-name MyNodePool
    crafted: true
parameters:
  - name: --nodepool-name
    type: string
    short-summary: name of the node pool.
"""

helps['aks nodepool delete'] = """
    type: command
    short-summary: Delete the agent pool in the managed Kubernetes cluster.
"""

helps['aks enable-addons'] = """
type: command
short-summary: Enable Kubernetes addons.
long-summary: |-
    These addons are available:
        http_application_routing  - configure ingress with automatic public DNS name creation.
        monitoring                - turn on Log Analytics monitoring. Uses the Log Analytics Default Workspace if it exists, else creates one. Specify "--workspace-resource-id" to use an existing workspace.
                                    If monitoring addon is enabled --no-wait argument will have no effect
        virtual-node              - enable AKS Virtual Node. Requires --subnet-name to provide the name of an existing subnet for the Virtual Node to use.
        azure-policy              - enable Azure policy. The Azure Policy add-on for AKS enables at-scale enforcements and safeguards on your clusters in a centralized, consistent manner.
                                    Learn more at aka.ms/aks/policy.
        ingress-appgw             - enable Application Gateway Ingress Controller addon (PREVIEW).
<<<<<<< HEAD
        gitops                    - Enable GitOps (PREVIEW).
=======
        open-service-mesh         - enable Open Service Mesh addon (PREVIEW).
>>>>>>> f5a3ace3
parameters:
  - name: --addons -a
    type: string
    short-summary: Enable the Kubernetes addons in a comma-separated list.
  - name: --workspace-resource-id
    type: string
    short-summary: The resource ID of an existing Log Analytics Workspace to use for storing monitoring data.
  - name: --subnet-name -s
    type: string
    short-summary: The subnet name for the virtual node to use.
  - name: --appgw-name
    type: string
    short-summary: Name of the application gateway to create/use in the node resource group. Use with ingress-azure addon.
  - name: --appgw-subnet-prefix
    type: string
    short-summary: Subnet Prefix to use for a new subnet created to deploy the Application Gateway. Use with ingress-azure addon.
  - name: --appgw-id
    type: string
    short-summary: Resource Id of an existing Application Gateway to use with AGIC. Use with ingress-azure addon.
  - name: --appgw-subnet-id
    type: string
    short-summary: Resource Id of an existing Subnet used to deploy the Application Gateway. Use with ingress-azure addon.
  - name: --appgw-watch-namespace
    type: string
    short-summary: Specify the namespace, which AGIC should watch. This could be a single string value, or a comma-separated list of namespaces. Use with ingress-azure addon.
  - name: --disable-sgxquotehelper
    type: bool
    short-summary: Disable SGX quote helper for confcom addon.
examples:
  - name: Enable Kubernetes addons. (autogenerated)
    text: az aks enable-addons --addons virtual-node --name MyManagedCluster --resource-group MyResourceGroup --subnet-name VirtualNodeSubnet
    crafted: true
  - name: Enable ingress-appgw addon with subnet prefix.
    text: az aks enable-addons --name MyManagedCluster --resource-group MyResourceGroup --addons ingress-appgw --appgw-subnet-prefix 10.2.0.0/16 --appgw-name gateway
    crafted: true
  - name: Enable open-service-mesh addon.
    text: az aks enable-addons --name MyManagedCluster --resource-group MyResourceGroup --addons open-service-mesh
    crafted: true
"""

helps['aks get-versions'] = """
type: command
short-summary: Get the versions available for creating a managed Kubernetes cluster.
examples:
  - name: Get the versions available for creating a managed Kubernetes cluster
    text: az aks get-versions --location westus2
    crafted: true
"""

helps['aks get-credentials'] = """
type: command
short-summary: Get access credentials for a managed Kubernetes cluster.
parameters:
  - name: --admin -a
    type: bool
    short-summary: "Get cluster administrator credentials.  Default: cluster user credentials."
  - name: --user -u
    type: string
    short-summary: "Get credentials for the user. Only valid when --admin is False.  Default: cluster user credentials."
  - name: --file -f
    type: string
    short-summary: Kubernetes configuration file to update. Use "-" to print YAML to stdout instead.
  - name: --overwrite-existing
    type: bool
    short-summary: Overwrite any existing cluster entry with the same name.
  - name: --output -o
    type: string
    long-summary: Credentials are always in YAML format, so this argument is effectively ignored.
examples:
  - name: Get access credentials for a managed Kubernetes cluster. (autogenerated)
    text: az aks get-credentials --name MyManagedCluster --resource-group MyResourceGroup
    crafted: true
"""

helps['aks rotate-certs'] = """
    type: command
    short-summary: Rotate certificates and keys on a managed Kubernetes cluster
    long-summary: Kubernetes will be unavailable during cluster certificate rotation.
"""<|MERGE_RESOLUTION|>--- conflicted
+++ resolved
@@ -139,19 +139,13 @@
                 http_application_routing  - configure ingress with automatic public DNS name creation.
                 monitoring                - turn on Log Analytics monitoring. Uses the Log Analytics Default Workspace if it exists, else creates one. Specify "--workspace-resource-id" to use an existing workspace.
                                             If monitoring addon is enabled --no-wait argument will have no effect
-<<<<<<< HEAD
-                virtual-node              - enable AKS Virtual Node (PREVIEW). Requires --subnet-name to provide the name of an existing subnet for the Virtual Node to use.
-                azure-policy              - enable Azure policy (PREVIEW).
-                ingress-appgw             - enable Applicaiton Gateway Ingress Controller addon (PREVIEW).
-                gitops                    - enable GitOps (PREVIEW).
-=======
                 virtual-node              - enable AKS Virtual Node. Requires --subnet-name to provide the name of an existing subnet for the Virtual Node to use.
                 azure-policy              - enable Azure policy. The Azure Policy add-on for AKS enables at-scale enforcements and safeguards on your clusters in a centralized, consistent manner.
                                             Learn more at aka.ms/aks/policy.
                 ingress-appgw             - enable Application Gateway Ingress Controller addon (PREVIEW).
                 confcom                   - enable confcom addon, this will enable SGX device plugin and quote helper by default(PREVIEW).
                 open-service-mesh         - enable Open Service Mesh addon (PREVIEW).
->>>>>>> f5a3ace3
+                gitops                    - enable GitOps (PREVIEW).
         - name: --disable-rbac
           type: bool
           short-summary: Disable Kubernetes Role-Based Access Control.
@@ -661,11 +655,8 @@
         azure-policy              - enable Azure policy. The Azure Policy add-on for AKS enables at-scale enforcements and safeguards on your clusters in a centralized, consistent manner.
                                     Learn more at aka.ms/aks/policy.
         ingress-appgw             - enable Application Gateway Ingress Controller addon (PREVIEW).
-<<<<<<< HEAD
+        open-service-mesh         - enable Open Service Mesh addon (PREVIEW).
         gitops                    - Enable GitOps (PREVIEW).
-=======
-        open-service-mesh         - enable Open Service Mesh addon (PREVIEW).
->>>>>>> f5a3ace3
 parameters:
   - name: --addons -a
     type: string
