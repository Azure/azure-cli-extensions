--- conflicted
+++ resolved
@@ -3283,28 +3283,17 @@
       short-summary: JSON file path for configuration-protected-settings
       long-summary: JSON file path for configuration-protected-settings. If not specified, default value is None
   examples:
-<<<<<<< HEAD
     - name: Install Cluster extension on AKS cluster with required parameters
       text: az aks extension create --resource-group my-resource-group \
 --cluster-name mycluster --name myextension --extension-type microsoft.flux
     - name: Install Cluster extension with optional parameter configuration settings
-=======
-    - name: Install K8s extension on AKS cluster with required parameters
-      text: az aks extension create --resource-group my-resource-group \
---cluster-name mycluster --name myextension --extension-type microsoft.flux
-    - name: Install K8s extension with optional parameter configuration settings
->>>>>>> 9a05db74
       text: az aks extension create --resource-group abc --cluster-name test --name flux \
 --extension-type microsoft.flux --config useKubeletIdentity=true
 """
 
 helps['aks extension delete'] = """
   type: command
-<<<<<<< HEAD
   short-summary: Delete a Cluster Extension.
-=======
-  short-summary: Delete a Kubernetes Extension.
->>>>>>> 9a05db74
   parameters:
     - name: --resource-group -g
       type: string
@@ -3325,30 +3314,18 @@
       long-summary: Specify whether to force delete the extension from the cluster \
 If not specified, default value is false
   examples:
-<<<<<<< HEAD
     - name: Delete an existing Cluster extension on AKS cluster
       text: az aks extension delete --resource-group resource-group --cluster-name cluster --name ext
     - name: Delete an existing Cluster extension on AKS cluster with optional parameters
-=======
-    - name: Delete an existing Kubernetes extension on AKS cluster
-      text: az aks extension delete --resource-group resource-group --cluster-name cluster --name ext
-    - name: Delete an existing Kubernetes extension on AKS cluster with optional parameters
->>>>>>> 9a05db74
       text: az aks extension delete --resource-group resource-group --cluster-name cluster --name ext \
 --yes --force
 """
 
 helps['aks extension update'] = """
   type: command
-<<<<<<< HEAD
   short-summary: Update mutable properties of a Cluster Extension.
   long-summary: For update to ConfigSettings and ConfigProtectedSettings, please \
 refer to documentation of the Cluster extension service to check update to these \
-=======
-  short-summary: Update mutable properties of a Kubernetes Extension.
-  long-summary: For update to ConfigSettings and ConfigProtectedSettings, please \
-refer to documentation of the cluster extension service to check update to these \
->>>>>>> 9a05db74
 properties is supported before updating these properties. \
 The output includes secrets that you must protect. Be sure that you do not include these secrets in your \
  source control. Also verify that no secrets are present in the logs of your command or script. \
@@ -3386,17 +3363,10 @@
       short-summary: Ignores confirmation prompt.
       long-summary: Ignores confirmation prompt. If not specified, default value is false
   examples:
-<<<<<<< HEAD
     - name: Update Cluster extension on AKS cluster
       text: az aks extension update --resource-group my-resource-group \
 --cluster-name mycluster --name myextension
     - name: Update Cluster extension on AKS cluster with optional parameters included
-=======
-    - name: Update K8s extension on AKS cluster
-      text: az aks extension update --resource-group my-resource-group \
---cluster-name mycluster --name myextension
-    - name: Update K8s extension on AKS cluster with optional parameters included
->>>>>>> 9a05db74
       text: az aks extension update --resource-group my-resource-group \
 --cluster-name mycluster --name myextension \
 --configuration-settings settings-key=settings-value \
@@ -3407,13 +3377,8 @@
 
 helps['aks extension list'] = """
   type: command
-<<<<<<< HEAD
   short-summary: List Cluster Extensions
   long-summary: List all Cluster Extensions in a cluster, including their properties. \
-=======
-  short-summary: List Kubernetes Extensions
-  long-summary: List all Kubernetes Extensions in a cluster, including their properties. \
->>>>>>> 9a05db74
 The output includes secrets that you must protect. Be sure that you do not include these secrets in your \
   source control. Also verify that no secrets are present in the logs of your command or script. \
   For additional information, see http://aka.ms/clisecrets.
@@ -3425,23 +3390,14 @@
       type: string
       short-summary: Name of the AKS cluster
   examples:
-<<<<<<< HEAD
     - name: List all Cluster Extensions on a cluster
-=======
-    - name: List all Kubernetes Extensions on a cluster
->>>>>>> 9a05db74
       text: az aks extension list --resource-group <group> --cluster-name <name>
 """
 
 helps['aks extension show'] = """
   type: command
-<<<<<<< HEAD
   short-summary: Show a Cluster Extension
   long-summary: Show a Cluster Extension including its properties. \
-=======
-  short-summary: Show a Kubernetes Extension
-  long-summary: Show a Kubernetes Extension including its properties. \
->>>>>>> 9a05db74
 The output includes secrets that you must protect. Be sure that you do not include these secrets in your \
   source control. Also verify that no secrets are present in the logs of your command or script. \
   For additional information, see http://aka.ms/clisecrets.
@@ -3456,11 +3412,7 @@
       type: string
       short-summary: Name of the extension instance
   examples:
-<<<<<<< HEAD
       - name: Show details of a Cluster Extension
-=======
-      - name: Show details of a Kubernetes Extension
->>>>>>> 9a05db74
         text: az aks extension show --resource-group my-resource-group \
 --cluster-name mycluster --name myextension
 """
@@ -3473,11 +3425,7 @@
 
 helps['aks extension type show'] = """
   type: command
-<<<<<<< HEAD
   short-summary: Show properties for a Cluster Extension Type. The properties used for filtering include kubernetes version, location of the cluster.
-=======
-  short-summary: Show properties for a K8s Extension Type. The properties used for filtering include kubernetes version, location of the cluster.
->>>>>>> 9a05db74
   parameters:
     - name: --extension-type -t
       type: string
@@ -3496,27 +3444,16 @@
       long-summary: Location of where we want to retrieve the extension type. If not specified, default value is None
 
   examples:
-<<<<<<< HEAD
     - name: Show properties for a Cluster Extension Type for an existing cluster by cluster
       text: az aks extension type show --resource-group my-resource-group\
  --cluster-name mycluster --extension-type <type>
     - name: Show properties for a Cluster Extension Type in a location
-=======
-    - name: Show properties for a K8s Extension Type for an existing cluster by cluster
-      text: az aks extension type show --resource-group my-resource-group\
- --cluster-name mycluster --extension-type <type>
-    - name: Show properties for a K8s Extension Type in a location
->>>>>>> 9a05db74
       text: az aks extension type show --location eastus --extension-type type
 """
 
 helps['aks extension type list'] = """
   type: command
-<<<<<<< HEAD
   short-summary: List available Cluster Extension Types. The properties used for filtering include kubernetes version, location of the cluster.
-=======
-  short-summary: List available K8s Extension Types. The properties used for filtering include kubernetes version, location of the cluster.
->>>>>>> 9a05db74
   parameters:
     - name: --resource-group -g
       type: string
@@ -3534,17 +3471,10 @@
       type: string
       short-summary: Specify the release train for the K8s extension type
   examples:
-<<<<<<< HEAD
     - name: List available Cluster Extension Types for an existing cluster
       text: az aks extension type list --resource-group my-resource-group \
 --cluster-name mycluster
     - name: List available Cluster Extension Types in a region
-=======
-    - name: List available K8s Extension Types for an existing cluster
-      text: az aks extension type list --resource-group my-resource-group \
---cluster-name mycluster
-    - name: List available K8s Extension Types in a region
->>>>>>> 9a05db74
       text: az aks extension type list --location eastus
 """
 
@@ -3556,11 +3486,7 @@
 
 helps['aks extension type version show'] = """
   type: command
-<<<<<<< HEAD
   short-summary: Show properties associated with a Cluster Extension Type version. The properties used for filtering include kubernetes version, location of the cluster.
-=======
-  short-summary: Show properties associated with a K8s Extension Type version. The properties used for filtering include kubernetes version, location of the cluster.
->>>>>>> 9a05db74
   parameters:
     - name: --resource-group -g
       type: string
@@ -3581,27 +3507,16 @@
       short-summary: Location of where we want to retrieve the extension type
       long-summary: Location of where we want to retrieve the extension type. If not specified, default value is None
   examples:
-<<<<<<< HEAD
     - name: Show properties for a Cluster Extension Type version for an existing cluster
       text: az aks extension type version show --resource-group my-resource-group \
 --cluster-name mycluster --extension-type type --version 1.0.0
     - name: Show properties for a Cluster Extension Type version for a location
-=======
-    - name: Show properties for a K8s Extension Type version for an existing cluster
-      text: az aks extension type version show --resource-group my-resource-group \
---cluster-name mycluster --extension-type type --version 1.0.0
-    - name: Show properties for a K8s Extension Type version for a location
->>>>>>> 9a05db74
       text: az aks extension type version show --location eastus --extension-type <type> --version 1.0.0
 """
 
 helps['aks extension type version list'] = """
   type: command
-<<<<<<< HEAD
   short-summary: List available Cluster Extension Type versions. The properties used for filtering include kubernetes version, location of the cluster.
-=======
-  short-summary: List available K8s Extension Type versions. The properties used for filtering include kubernetes version, location of the cluster.
->>>>>>> 9a05db74
   parameters:
     - name: --resource-group -g
       type: string
@@ -3619,17 +3534,10 @@
       short-summary: Location of where we want to retrieve the extension type
       long-summary: Location of where we want to retrieve the extension type. If not specified, default value is None
   examples:
-<<<<<<< HEAD
     - name: List available Cluster Extension Types for an existing cluster
       text: az aks extension type version list --resource-group my-resource-group \
 --cluster-name mycluster --extension-type <type>
     - name: List available Cluster Extension Types in a region
-=======
-    - name: List available K8s Extension Types for an existing cluster
-      text: az aks extension type version list --resource-group my-resource-group \
---cluster-name mycluster --extension-type <type>
-    - name: List available K8s Extension Types in a region
->>>>>>> 9a05db74
       text: az aks extension type version list --location eastus --extension-type <type>
 """
 
