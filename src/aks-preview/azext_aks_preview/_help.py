--- conflicted
+++ resolved
@@ -1219,18 +1219,15 @@
         - name: --node-taints
           type: string
           short-summary: The node taints for the node pool.
-<<<<<<< HEAD
         - name: --enable-custom-ca-trust
           type: bool
           short-summary: Enable Custom CA Trust on agent node pool.
         - name: --dcat --disable-custom-ca-trust
           type: bool
           short-summary: Disable Custom CA Trust on agent node pool.
-=======
         - name: --aks-custom-headers
           type: string
           short-summary: Send custom headers. When specified, format should be Key1=Value1,Key2=Value2
->>>>>>> acded174
     examples:
       - name: Reconcile the nodepool back to its current state.
         text: az aks nodepool update -g MyResourceGroup -n nodepool1 --cluster-name MyManagedCluster
