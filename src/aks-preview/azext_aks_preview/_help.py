--- conflicted
+++ resolved
@@ -3895,7 +3895,55 @@
           text: az aks bastion -g MyResourceGroup --name MyManagedCluster --bastion MyBastionResource --port 50001 --admin
 """
 
-<<<<<<< HEAD
+helps['aks identity-binding'] = """
+    type: group
+    short-summary: Commands to manage identity bindings in Azure Kubernetes Service.
+"""
+helps['aks identity-binding show'] = """
+    type: command
+    short-summary: Show details of a specific identity binding in a managed Kubernetes cluster.
+    parameters:
+        - name: --cluster-name
+          type: string
+          short-summary: Name of the managed Kubernetes cluster.
+        - name: --name -n
+          type: string
+          short-summary: Name of the identity binding to show.
+"""
+helps['aks identity-binding list'] = """
+    type: command
+    short-summary: List all identity bindings under a managed Kubernetes cluster.
+    parameters:
+        - name: --cluster-name
+          type: string
+          short-summary: Name of the managed Kubernetes cluster.
+"""
+helps['aks identity-binding create'] = """
+    type: command
+    short-summary: Create a new identity binding in a managed Kubernetes cluster.
+    parameters:
+        - name: --cluster-name
+          type: string
+          short-summary: Name of the managed Kubernetes cluster.
+        - name: --name -n
+          type: string
+          short-summary: Name of the identity binding to show.
+        - name: --managed-identity-resource-id
+          type: string
+          short-summary: The resource ID of the managed identity to use.
+"""
+helps['aks identity-binding delete'] = """
+    type: command
+    short-summary: Delete a specific identity binding in a managed Kubernetes cluster.
+    parameters:
+        - name: --cluster-name
+          type: string
+          short-summary: Name of the managed Kubernetes cluster.
+        - name: --name -n
+          type: string
+          short-summary: Name of the identity binding to show.
+"""
+
 helps[
     "aks agent"
 ] = """
@@ -3991,53 +4039,4 @@
               aks/core:
                 enabled: false
               ```
-=======
-helps['aks identity-binding'] = """
-    type: group
-    short-summary: Commands to manage identity bindings in Azure Kubernetes Service.
-"""
-helps['aks identity-binding show'] = """
-    type: command
-    short-summary: Show details of a specific identity binding in a managed Kubernetes cluster.
-    parameters:
-        - name: --cluster-name
-          type: string
-          short-summary: Name of the managed Kubernetes cluster.
-        - name: --name -n
-          type: string
-          short-summary: Name of the identity binding to show.
-"""
-helps['aks identity-binding list'] = """
-    type: command
-    short-summary: List all identity bindings under a managed Kubernetes cluster.
-    parameters:
-        - name: --cluster-name
-          type: string
-          short-summary: Name of the managed Kubernetes cluster.
-"""
-helps['aks identity-binding create'] = """
-    type: command
-    short-summary: Create a new identity binding in a managed Kubernetes cluster.
-    parameters:
-        - name: --cluster-name
-          type: string
-          short-summary: Name of the managed Kubernetes cluster.
-        - name: --name -n
-          type: string
-          short-summary: Name of the identity binding to show.
-        - name: --managed-identity-resource-id
-          type: string
-          short-summary: The resource ID of the managed identity to use.
-"""
-helps['aks identity-binding delete'] = """
-    type: command
-    short-summary: Delete a specific identity binding in a managed Kubernetes cluster.
-    parameters:
-        - name: --cluster-name
-          type: string
-          short-summary: Name of the managed Kubernetes cluster.
-        - name: --name -n
-          type: string
-          short-summary: Name of the identity binding to show.
->>>>>>> 2ce3925c
 """