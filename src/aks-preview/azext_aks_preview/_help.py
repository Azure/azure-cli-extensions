--- conflicted
+++ resolved
@@ -686,15 +686,12 @@
         - name: --enable-upstream-kubescheduler-user-configuration
           type: bool
           short-summary: Enable user-defined scheduler configuration for kube-scheduler upstream on the cluster
-<<<<<<< HEAD
+        - name: --enable-gateway-api
+          type: bool
+          short-summary: Enable managed installation of Gateway API CRDs from the standard release channel. Requires at least one managed Gateway API ingress provider to be enabled.
         - name: --enable-hosted-system
           type: bool
           short-summary: Create a cluster with fully hosted system components. This applies only when creating a new automatic cluster.
-=======
-        - name: --enable-gateway-api
-          type: bool
-          short-summary: Enable managed installation of Gateway API CRDs from the standard release channel. Requires at least one managed Gateway API ingress provider to be enabled.
->>>>>>> e572f0a8
     examples:
         - name: Create a Kubernetes cluster with an existing SSH public key.
           text: az aks create -g MyResourceGroup -n MyManagedCluster --ssh-key-value /path/to/publickey
@@ -784,13 +781,10 @@
           text: az aks create -g MyResourceGroup -n MyManagedCluster --vm-set-type VirtualMachines --vm-sizes "VMSize1,VMSize2" --node-count 3
         - name: Create a kubernetes cluster with a fully managed system node pool
           text: az aks create -g MyResourceGroup -n MyManagedCluster --enable-managed-system-pool
-<<<<<<< HEAD
+        - name: Create a kubernetes cluster with the Azure Service Mesh addon enabled with a managed installation of Gateway API CRDs from the standard release channel.
+          text: az aks create -g MyResourceGroup -n MyManagedCluster --enable-azure-service-mesh --enable-gateway-api
         - name: Create an automatic cluster with hosted system components enabled.
           text: az aks create -g MyResourceGroup -n MyManagedCluster --sku automatic --enable-hosted-system
-=======
-        - name: Create a kubernetes cluster with the Azure Service Mesh addon enabled with a managed installation of Gateway API CRDs from the standard release channel.
-          text: az aks create -g MyResourceGroup -n MyManagedCluster --enable-azure-service-mesh --enable-gateway-api
->>>>>>> e572f0a8
 
 """
 
