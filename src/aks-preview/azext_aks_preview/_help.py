--- conflicted
+++ resolved
@@ -3299,11 +3299,12 @@
         type: string
         short-summary: Additional endpoint(s) to perform the connectivity check, separated by comma.
 """
-<<<<<<< HEAD
+
 helps['aks extension'] = """
   type: group
   short-summary: Commands to manage extensions in Kubernetes cluster
 """
+
 helps['aks extension create'] = """
   type: command
   short-summary: Creates the Kubernetes extension instance on the managed cluster. Please refer to the example at the end to see how to create a k8s extension
@@ -3333,6 +3334,7 @@
 --cluster-name mycluster --name myextension --extension-type microsoft.openservicemesh \
 --scope cluster --release-train stable
 """
+
 helps['aks extension delete'] = """
   type: command
   short-summary: Delete a Kubernetes Extension.
@@ -3347,6 +3349,7 @@
     - name: Delete an existing Kubernetes extension on AKS cluster
       text: az aks extension delete --resource-group resource-group --cluster-name cluster --name ext
 """
+
 helps['aks extension update'] = """
   type: command
   short-summary: Update mutable properties of a Kubernetes Extension.
@@ -3380,6 +3383,7 @@
 --config-settings-file=config-settings-file \
 --config-protected-file=protected-settings-file
 """
+
 helps['aks extension list'] = """
   type: command
   short-summary: List Kubernetes Extensions
@@ -3395,6 +3399,7 @@
     - name: List all Kubernetes Extensions on a cluster
       text: az aks extension list --resource-group <group> --cluster-name <name>
 """
+
 helps['aks extension show'] = """
   type: command
   short-summary: Show a Kubernetes Extension
@@ -3414,11 +3419,13 @@
         text: az aks extension show --resource-group my-resource-group \
 --cluster-name mycluster --name myextension
 """
+
 helps['aks extension-type'] = """
   type: group
   short-summary: Manage extension types in Azure Kubernetes Service.
   long-summary: This command group allows you to list, update, and manage extension types for AKS clusters.
 """
+
 helps['aks extension-type show-by-cluster'] = """
   type: command
   short-summary: Show properties for a K8s Extension Type for an existing cluster. The properties used for filtering include kubernetes version, location of the cluster.
@@ -3434,6 +3441,7 @@
       text: az aks extension-type show-by-cluster --resource-group my-resource-group \
 --cluster-name mycluster --extension-type <type>
 """
+
 helps['aks extension-type show-by-location'] = """
   type: command
   short-summary: Show properties for a K8s Extension Type in a region.
@@ -3446,6 +3454,7 @@
       text: az aks extension-type show-by-location \
 --location eastus --extension-type type
 """
+
 helps['aks extension-type show-version-by-cluster'] = """
   type: command
   short-summary: Show properties associated with a K8s Extension Type version for an existing cluster. The properties used for filtering include kubernetes version, location of the cluster.
@@ -3464,6 +3473,7 @@
       text: az aks extension-type show-version-by-cluster --resource-group my-resource-group \
 --cluster-name mycluster --extension-type type --version 1.0.0
 """
+
 helps['aks extension-type show-version-by-location'] = """
   type: command
   short-summary: Show properties for a K8s Extension Type version in a region.
@@ -3479,6 +3489,7 @@
       text: az aks extension-type show-version-by-location --location eastus --extension-type <type> \
 --version 1.0.0
 """
+
 helps['aks extension-type list-by-cluster'] = """
   type: command
   short-summary: List available K8s Extension Types for an existing cluster. The properties used for filtering include kubernetes version, location of the cluster.
@@ -3494,6 +3505,7 @@
       text: az aks extension-type list-by-cluster --resource-group my-resource-group \
 --cluster-name mycluster
 """
+
 helps['aks extension-type list-by-location'] = """
   type: command
   short-summary: List available K8s Extension Types in a region.
@@ -3516,6 +3528,7 @@
       text: az aks extension-type list-versions-by-cluster --resource-group my-resource-group \
 --cluster-name mycluster --extension-type <type>
 """
+
 helps['aks extension-type list-versions-by-location'] = """
   type: command
   short-summary: List available K8s Extension Types in a region.
@@ -3526,7 +3539,6 @@
   examples:
     - name: List available K8s Extension Types in a region
       text: az aks extension-type list-versions-by-location --location eastus --extension-type <type>
-=======
 
 helps['aks loadbalancer'] = """
     type: group
@@ -3654,5 +3666,4 @@
           text: az aks loadbalancer show -g MyResourceGroup -n secondary --cluster-name MyManagedCluster
         - name: Show details of a load balancer configuration in table format
           text: az aks loadbalancer show -g MyResourceGroup -n kubernetes --cluster-name MyManagedCluster -o table
->>>>>>> a3cc3097
 """