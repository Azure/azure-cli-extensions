--- conflicted
+++ resolved
@@ -1928,11 +1928,7 @@
           short-summary: The OS Type. Linux or Windows. Windows not supported yet for "VirtualMachines" VM set type.
         - name: --os-sku
           type: string
-<<<<<<< HEAD
-          short-summary: The os-sku of the agent node pool. Ubuntu, Ubuntu2204, Ubuntu2404, CBLMariner, AzureLinux or AzureLinux3 when os-type is Linux, default is Ubuntu if not set; Windows2019, Windows2022, Windows2025, or WindowsAnnual when os-type is Windows, the current default is Windows2022 if not set.
-=======
-          short-summary: The os-sku of the agent node pool. Ubuntu, Ubuntu2204, Ubuntu2404, CBLMariner, AzureLinux, AzureLinux3, AzureLinuxOSGuard, or AzureLinux3OSGuard when os-type is Linux, default is Ubuntu if not set; Windows2019, Windows2022 or WindowsAnnual when os-type is Windows, the current default is Windows2022 if not set.
->>>>>>> ce952e4f
+          short-summary: The os-sku of the agent node pool. Ubuntu, Ubuntu2204, Ubuntu2404, CBLMariner, AzureLinux， AzureLinux3, AzureLinuxOSGuard, or AzureLinux3OSGuard when os-type is Linux, default is Ubuntu if not set; Windows2019, Windows2022, Windows2025, or WindowsAnnual when os-type is Windows, the current default is Windows2022 if not set.
         - name: --enable-fips-image
           type: bool
           short-summary: Use FIPS-enabled OS on agent nodes.
