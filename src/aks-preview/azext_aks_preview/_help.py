# coding=utf-8
# --------------------------------------------------------------------------------------------
# Copyright (c) Microsoft Corporation. All rights reserved.
# Licensed under the MIT License. See License.txt in the project root for license information.
# --------------------------------------------------------------------------------------------

import os.path

from knack.help_files import helps

ACS_SERVICE_PRINCIPAL_CACHE = os.path.join(
    '$HOME', '.azure', 'acsServicePrincipal.json')
AKS_SERVICE_PRINCIPAL_CACHE = os.path.join(
    '$HOME', '.azure', 'aksServicePrincipal.json')

# AKS command help
helps['aks create'] = """
    type: command
    short-summary: Create a new managed Kubernetes cluster.
    parameters:
        - name: --generate-ssh-keys
          type: string
          short-summary: Generate SSH public and private key files if missing.
        - name: --service-principal
          type: string
          short-summary: Service principal used for authentication to Azure APIs.
          long-summary:  If not specified, a new service principal is created and cached at
                         {sp_cache} to be used by subsequent `az aks` commands.
        - name: --skip-subnet-role-assignment
          type: bool
          short-summary: Skip role assignment for subnet (advanced networking).
          long-summary:  If specified, please make sure your service principal has the access to your subnet.
        - name: --client-secret
          type: string
          short-summary: Secret associated with the service principal. This argument is required if
                         `--service-principal` is specified.
        - name: --node-vm-size -s
          type: string
          short-summary: Size of Virtual Machines to create as Kubernetes nodes.
        - name: --dns-name-prefix -p
          type: string
          short-summary: Prefix for hostnames that are created. If not specified, generate a hostname using the
                         managed cluster and resource group names.
        - name: --node-count -c
          type: int
          short-summary: Number of nodes in the Kubernetes node pool. It is required when --enable-cluster-autoscaler specified. After creating a cluster, you can change the
                         size of its node pool with `az aks scale`.
        - name: --node-osdisk-size
          type: int
          short-summary: Size in GB of the OS disk for each node in the node pool. Minimum 30 GB.
        - name: --node-osdisk-type
          type: string
          short-summary: OS disk type to be used for machines in a given agent pool. Defaults to 'Managed'. May not be changed for this pool after creation.
        - name: --node-osdisk-diskencryptionset-id
          type: string
          short-summary: ResourceId of the disk encryption set to use for enabling encryption at rest.
        - name: --kubernetes-version -k
          type: string
          short-summary: Version of Kubernetes to use for creating the cluster, such as "1.7.12" or "1.8.7".
          populator-commands:
          - "`az aks get-versions`"
        - name: --ssh-key-value
          type: string
          short-summary: Public key path or key contents to install on node VMs for SSH access. For example,
                         'ssh-rsa AAAAB...snip...UcyupgH azureuser@linuxvm'.
        - name: --admin-username -u
          type: string
          short-summary: User account to create on node VMs for SSH access.
        - name: --windows-admin-username
          type: string
          short-summary: User account to create on windows node VMs.
          long-summary: |-
            Rules for windows-admin-username:
                - restriction: Cannot end in "."
                - Disallowed values: "administrator", "admin", "user", "user1", "test", "user2", "test1", "user3", "admin1", "1", "123", "a", "actuser", "adm", "admin2", "aspnet", "backup", "console", "david", "guest", "john", "owner", "root", "server", "sql", "support", "support_388945a0", "sys", "test2", "test3", "user4", "user5".
                - Minimum-length: 1 character
                - Max-length: 20 characters
            Reference: https://docs.microsoft.com/en-us/dotnet/api/microsoft.azure.management.compute.models.virtualmachinescalesetosprofile.adminusername?view=azure-dotnet
        - name: --windows-admin-password
          type: string
          short-summary: User account password to use on windows node VMs.
          long-summary: |-
            Rules for windows-admin-password:
                - Minimum-length: 14 characters
                - Max-length: 123 characters
                - Complexity requirements: 3 out of 4 conditions below need to be fulfilled
                  * Has lower characters
                  * Has upper characters
                  * Has a digit
                  * Has a special character (Regex match [\\W_])
                - Disallowed values:  "abc@123", "P@$$w0rd", "P@ssw0rd", "P@ssword123", "Pa$$word", "pass@word1", "Password!", "Password1", "Password22", "iloveyou!"
            Reference: https://docs.microsoft.com/en-us/dotnet/api/microsoft.azure.management.compute.models.virtualmachinescalesetosprofile.adminpassword?view=azure-dotnet
        - name: --enable-ahub
          type: bool
          short-summary: Enable Azure Hybrid User Benefits (AHUB) for Windows VMs.
        - name: --enable-aad
          type: bool
          short-summary: Enable managed AAD feature for cluster.
        - name: --enable-azure-rbac
          type: bool
          short-summary: Enable Azure RBAC to control authorization checks on cluster.
        - name: --aad-admin-group-object-ids
          type: string
          short-summary: Comma-separated list of aad group object IDs that will be set as cluster admin.
        - name: --aad-client-app-id
          type: string
          short-summary: The ID of an Azure Active Directory client application of type "Native". This
                         application is for user login via kubectl.
        - name: --aad-server-app-id
          type: string
          short-summary: The ID of an Azure Active Directory server application of type "Web app/API". This
                         application represents the managed cluster's apiserver (Server application).
        - name: --aad-server-app-secret
          type: string
          short-summary: The secret of an Azure Active Directory server application.
        - name: --aad-tenant-id
          type: string
          short-summary: The ID of an Azure Active Directory tenant.
        - name: --dns-service-ip
          type: string
          short-summary: An IP address assigned to the Kubernetes DNS service.
          long-summary: This address must be within the Kubernetes service address range specified by "--service-cidr".
                        For example, 10.0.0.10.
        - name: --docker-bridge-address
          type: string
          short-summary: A specific IP address and netmask for the Docker bridge, using standard CIDR notation.
          long-summary: This address must not be in any Subnet IP ranges, or the Kubernetes service address range.
                        For example, 172.17.0.1/16.
        - name: --load-balancer-sku
          type: string
          short-summary: Azure Load Balancer SKU selection for your cluster. basic or standard.
          long-summary: Select between Basic or Standard Azure Load Balancer SKU for your AKS cluster.
        - name: --load-balancer-managed-outbound-ip-count
          type: int
          short-summary: Load balancer managed outbound IP count.
          long-summary: Desired number of managed outbound IPs for load balancer outbound connection. Valid for Standard SKU load balancer cluster only.
        - name: --load-balancer-managed-outbound-ipv6-count
          type: int
          short-summary: Load balancer managed outbound IPv6 IP count.
          long-summary: Desired number of managed outbound IPv6 IPs for load balancer outbound connection. Valid for dual-stack (--ip-families IPv4,IPv6) only.
        - name: --load-balancer-outbound-ips
          type: string
          short-summary: Load balancer outbound IP resource IDs.
          long-summary: Comma-separated public IP resource IDs for load balancer outbound connection. Valid for Standard SKU load balancer cluster only.
        - name: --load-balancer-outbound-ip-prefixes
          type: string
          short-summary: Load balancer outbound IP prefix resource IDs.
          long-summary: Comma-separated public IP prefix resource IDs for load balancer outbound connection. Valid for Standard SKU load balancer cluster only.
        - name: --load-balancer-outbound-ports
          type: int
          short-summary: Load balancer outbound allocated ports.
          long-summary: Desired static number of outbound ports per VM in the load balancer backend pool. By default, set to 0 which uses the default allocation based on the number of VMs. Please specify a value in the range of [0, 64000] that is a multiple of 8.
        - name: --load-balancer-idle-timeout
          type: int
          short-summary: Load balancer idle timeout in minutes.
          long-summary: Desired idle timeout for load balancer outbound flows, default is 30 minutes. Please specify a value in the range of [4, 100].
        - name: --nat-gateway-managed-outbound-ip-count
          type: int
          short-summary: NAT gateway managed outbound IP count.
          long-summary: Desired number of managed outbound IPs for NAT gateway outbound connection. Please specify a value in the range of [1, 16]. Valid for Standard SKU load balancer cluster with managedNATGateway outbound type only.
        - name: --nat-gateway-idle-timeout
          type: int
          short-summary: NAT gateway idle timeout in minutes.
          long-summary: Desired idle timeout for NAT gateway outbound flows, default is 4 minutes. Please specify a value in the range of [4, 120]. Valid for Standard SKU load balancer cluster with managedNATGateway outbound type only.
        - name: --outbound-type
          type: string
          short-summary: How outbound traffic will be configured for a cluster.
          long-summary: Select between loadBalancer, userDefinedRouting, managedNATGateway and userAssignedNATGateway. If not set, defaults to type loadBalancer. Requires --vnet-subnet-id to be provided with a preconfigured route table and --load-balancer-sku to be Standard.
        - name: --enable-addons -a
          type: string
          short-summary: Enable the Kubernetes addons in a comma-separated list.
          long-summary: |-
            These addons are available:
                http_application_routing        - configure ingress with automatic public DNS name creation.
                monitoring                      - turn on Log Analytics monitoring. Uses the Log Analytics Default Workspace if it exists, else creates one. Specify "--workspace-resource-id" to use an existing workspace.
                                                  If monitoring addon is enabled --no-wait argument will have no effect
                virtual-node                    - enable AKS Virtual Node. Requires --aci-subnet-name to provide the name of an existing subnet for the Virtual Node to use.
                                                  aci-subnet-name must be in the same vnet which is specified by --vnet-subnet-id (required as well).
                azure-policy                    - enable Azure policy. The Azure Policy add-on for AKS enables at-scale enforcements and safeguards on your clusters in a centralized, consistent manner.
                                                  Learn more at aka.ms/aks/policy.
                ingress-appgw                   - enable Application Gateway Ingress Controller addon (PREVIEW).
                confcom                         - enable confcom addon, this will enable SGX device plugin by default(PREVIEW).
                open-service-mesh               - enable Open Service Mesh addon (PREVIEW).
                gitops                          - enable GitOps (PREVIEW).
                azure-keyvault-secrets-provider - enable Azure Keyvault Secrets Provider addon (PREVIEW).
        - name: --disable-rbac
          type: bool
          short-summary: Disable Kubernetes Role-Based Access Control.
        - name: --enable-rbac -r
          type: bool
          short-summary: "Enable Kubernetes Role-Based Access Control. Default: enabled."
        - name: --max-pods -m
          type: int
          short-summary: The maximum number of pods deployable to a node.
          long-summary: If not specified, defaults based on network-plugin. 30 for "azure", 110 for "kubenet", or 250 for "none".
        - name: --network-plugin
          type: string
          short-summary: The Kubernetes network plugin to use.
          long-summary: Specify "azure" for routable pod IPs from VNET, "kubenet" for non-routable pod IPs with an overlay network, or "none" for no networking configured.
        - name: --network-policy
          type: string
          short-summary: (PREVIEW) The Kubernetes network policy to use.
          long-summary: |
              Using together with "azure" network plugin.
              Specify "azure" for Azure network policy manager and "calico" for calico network policy controller.
              Defaults to "" (network policy disabled).
        - name: --no-ssh-key -x
          type: string
          short-summary: Do not use or create a local SSH key.
          long-summary: To access nodes after creating a cluster with this option, use the Azure Portal.
        - name: --pod-cidr
          type: string
          short-summary: A CIDR notation IP range from which to assign pod IPs when kubenet is used.
          long-summary: This range must not overlap with any Subnet IP ranges. For example, 172.244.0.0/16.
        - name: --service-cidr
          type: string
          short-summary: A CIDR notation IP range from which to assign service cluster IPs.
          long-summary: This range must not overlap with any Subnet IP ranges. For example, 10.0.0.0/16.
        - name: --service-cidrs
          type: string
          short-summary: A comma separated list of CIDR notation IP ranges from which to assign service cluster IPs.
          long-summary: Each range must not overlap with any Subnet IP ranges. For example, 10.0.0.0/16.
        - name: --pod-cidrs
          type: string
          short-summary: A comma separated list of CIDR notation IP ranges from which to assign pod IPs when kubenet is used.
          long-summary: Each range must not overlap with any Subnet IP ranges. For example, 172.244.0.0/16.
        - name: --ip-families
          type: string
          short-summary: A comma separated list of IP versions to use for cluster networking.
          long-summary: Each IP version should be in the format IPvN. For example, IPv4.
        - name: --vnet-subnet-id
          type: string
          short-summary: The ID of a subnet in an existing VNet into which to deploy the cluster.
        - name: --pod-subnet-id
          type: string
          short-summary: The ID of a subnet in an existing VNet into which to assign pods in the cluster (requires azure network-plugin)
        - name: --ppg
          type: string
          short-summary: The ID of a PPG.
        - name: --os-sku
          type: string
          short-summary: The os-sku of the agent node pool. Ubuntu or CBLMariner.
        - name: --enable-fips-image
          type: bool
          short-summary: Use FIPS-enabled OS on agent nodes.
        - name: --workspace-resource-id
          type: string
          short-summary: The resource ID of an existing Log Analytics Workspace to use for storing monitoring data. If not specified, uses the default Log Analytics Workspace if it exists, otherwise creates one.
        - name: --enable-msi-auth-for-monitoring
          type: bool
          short-summary: Send monitoring data to Log Analytics using the cluster's assigned identity (instead of the Log Analytics Workspace's shared key).
        - name: --enable-cluster-autoscaler
          type: bool
          short-summary: Enable cluster autoscaler, default value is false.
          long-summary: If specified, please make sure the kubernetes version is larger than 1.10.6.
        - name: --min-count
          type: int
          short-summary: Minimun nodes count used for autoscaler, when "--enable-cluster-autoscaler" specified. Please specify the value in the range of [1, 100].
        - name: --max-count
          type: int
          short-summary: Maximum nodes count used for autoscaler, when "--enable-cluster-autoscaler" specified. Please specify the value in the range of [1, 100].
        - name: --cluster-autoscaler-profile
          type: list
          short-summary: Space-separated list of key=value pairs for configuring cluster autoscaler. Pass an empty string to clear the profile.
        - name: --vm-set-type
          type: string
          short-summary: Agent pool vm set type. VirtualMachineScaleSets or AvailabilitySet.
        - name: --enable-pod-security-policy
          type: bool
          short-summary: (PREVIEW) Enable pod security policy.
        - name: --node-resource-group
          type: string
          short-summary: The node resource group is the resource group where all customer's resources will be created in, such as virtual machines.
        - name: --uptime-sla
          type: bool
          short-summary: Enable a paid managed cluster service with a financially backed SLA.
        - name: --attach-acr
          type: string
          short-summary: Grant the 'acrpull' role assignment to the ACR specified by name or resource ID.
        - name: --enable-private-cluster
          type: string
          short-summary: Enable private cluster.
        - name: --private-dns-zone
          type: string
          short-summary: Private dns zone mode for private cluster. "none" mode is in preview.
          long-summary: Allowed values are "system", "none" (Preview) or your custom private dns zone resource id. If not set, defaults to type system. Requires --enable-private-cluster to be used.
        - name: --fqdn-subdomain
          type: string
          short-summary: Prefix for FQDN that is created for private cluster with custom private dns zone scenario.
        - name: --disable-public-fqdn
          type: bool
          short-summary: Disable public fqdn feature for private cluster.
        - name: --enable-node-public-ip
          type: bool
          short-summary: Enable VMSS node public IP.
        - name: --node-public-ip-prefix-id
          type: string
          short-summary: Public IP prefix ID used to assign public IPs to VMSS nodes.
        - name: --enable-managed-identity
          type: bool
          short-summary: Using managed identity to manage cluster resource group. Default value is true, you can explicitly specify "--client-id" and "--secret" to disable managed identity.
        - name: --assign-identity
          type: string
          short-summary: Specify an existing user assigned identity to manage cluster resource group.
        - name: --assign-kubelet-identity
          type: string
          short-summary: Specify an existing user assigned identity for kubelet's usage, which is typically used to pull image from ACR.
        - name: --api-server-authorized-ip-ranges
          type: string
          short-summary: Comma-separated list of authorized apiserver IP ranges. Set to 0.0.0.0/32 to restrict apiserver traffic to node pools.
        - name: --aks-custom-headers
          type: string
          short-summary: Send custom headers. When specified, format should be Key1=Value1,Key2=Value2
        - name: --appgw-name
          type: string
          short-summary: Name of the application gateway to create/use in the node resource group. Use with ingress-azure addon.
        - name: --appgw-subnet-prefix
          type: string
          short-summary: Subnet Prefix to use for a new subnet created to deploy the Application Gateway. Use with ingress-azure addon.
        - name: --appgw-subnet-cidr
          type: string
          short-summary: Subnet CIDR to use for a new subnet created to deploy the Application Gateway. Use with ingress-azure addon.
        - name: --appgw-id
          type: string
          short-summary: Resource Id of an existing Application Gateway to use with AGIC. Use with ingress-azure addon.
        - name: --appgw-subnet-id
          type: string
          short-summary: Resource Id of an existing Subnet used to deploy the Application Gateway. Use with ingress-azure addon.
        - name: --appgw-watch-namespace
          type: string
          short-summary: Specify the namespace, which AGIC should watch. This could be a single string value, or a comma-separated list of namespaces.
        - name: --enable-sgxquotehelper
          type: bool
          short-summary: Enable SGX quote helper for confcom addon.
        - name: --auto-upgrade-channel
          type: string
          short-summary: Specify the upgrade channel for autoupgrade. It could be rapid, stable, patch, node-image or none, none means disable autoupgrade.
        - name: --kubelet-config
          type: string
          short-summary: Kubelet configurations for agent nodes.
        - name: --linux-os-config
          type: string
          short-summary: OS configurations for Linux agent nodes.
        - name: --http-proxy-config
          type: string
          short-summary: Http Proxy configuration for this cluster.
        - name: --enable-pod-identity
          type: bool
          short-summary: (PREVIEW) Enable pod identity addon.
        - name: --enable-pod-identity-with-kubenet
          type: bool
          short-summary: (PREVIEW) Enable pod identity addon for cluster using Kubnet network plugin.
        - name: --aci-subnet-name
          type: string
          short-summary: The name of a subnet in an existing VNet into which to deploy the virtual nodes.
        - name: --tags
          type: string
          short-summary: The tags of the managed cluster. The managed cluster instance and all resources managed by the cloud provider will be tagged.
        - name: --enable-encryption-at-host
          type: bool
          short-summary: Enable EncryptionAtHost on agent node pool.
        - name: --enable-ultra-ssd
          type: bool
          short-summary: Enable UltraSSD on agent node pool.
        - name: --enable-secret-rotation
          type: bool
          short-summary: Enable secret rotation. Use with azure-keyvault-secrets-provider addon.
        - name: --rotation-poll-interval
          type: string
          short-summary: Set interval of rotation poll. Use with azure-keyvault-secrets-provider addon.
        - name: --disable-local-accounts
          type: bool
          short-summary: (Preview) If set to true, getting static credential will be disabled for this cluster.
        - name: --workload-runtime
          type: string
          short-summary: Determines the type of workload a node can run. Defaults to OCIContainer.
        - name: --gpu-instance-profile
          type: string
          short-summary: GPU instance profile to partition multi-gpu Nvidia GPUs.
        - name: --enable-windows-gmsa
          type: bool
          short-summary: Enable Windows gmsa.
        - name: --gmsa-dns-server
          type: string
          short-summary: Specify DNS server for Windows gmsa for this cluster.
          long-summary: |-
             You do not need to set this if you have set DNS server in the VNET used by the cluster.
             You must set or not set --gmsa-dns-server and --gmsa-root-domain-name at the same time when setting --enable-windows-gmsa.
        - name: --gmsa-root-domain-name
          type: string
          short-summary: Specify root domain name for Windows gmsa for this cluster.
          long-summary: |-
             You do not need to set this if you have set DNS server in the VNET used by the cluster.
             You must set or not set --gmsa-dns-server and --gmsa-root-domain-name at the same time when setting --enable-windows-gmsa.
        - name: --snapshot-id
          type: string
          short-summary: The source snapshot id used to create this cluster.
        - name: --enable-oidc-issuer
          type: bool
          short-summary: (PREVIEW) Enable OIDC issuer.
        - name: --crg-id
          type: string
          short-summary: The crg-id used to associate the new cluster with the existed Capacity Reservation Group resource.
        - name: --host-group-id
          type: string
          short-summary: (PREVIEW) The fully qualified dedicated host group id used to provision agent node pool.
        - name: --message-of-the-day
          type: string
          short-summary: Path to a file containing the desired message of the day. Only valid for linux nodes. Will be written to /etc/motd.
        - name: --enable-azure-keyvault-kms
          type: bool
          short-summary: Enable Azure KeyVault Key Management Service.
        - name: --azure-keyvault-kms-key-id
          type: string
          short-summary: Identifier of Azure Key Vault key.
    examples:
        - name: Create a Kubernetes cluster with an existing SSH public key.
          text: az aks create -g MyResourceGroup -n MyManagedCluster --ssh-key-value /path/to/publickey
        - name: Create a Kubernetes cluster with a specific version.
          text: az aks create -g MyResourceGroup -n MyManagedCluster --kubernetes-version 1.13.9
        - name: Create a Kubernetes cluster with a larger node pool.
          text: az aks create -g MyResourceGroup -n MyManagedCluster --node-count 7
        - name: Create a kubernetes cluster with cluster autosclaler enabled.
          text: az aks create -g MyResourceGroup -n MyManagedCluster --kubernetes-version 1.13.9 --node-count 3 --enable-cluster-autoscaler --min-count 1 --max-count 5
        - name: Create a kubernetes cluster with k8s 1.13.9 but use vmas.
          text: az aks create -g MyResourceGroup -n MyManagedCluster --kubernetes-version 1.13.9 --vm-set-type AvailabilitySet
        - name: Create a kubernetes cluster with default kubernetes vesrion, default SKU load balancer(standard) and default vm set type(VirtualMachineScaleSets).
          text: az aks create -g MyResourceGroup -n MyManagedCluster
        - name: Create a kubernetes cluster with standard SKU load balancer and two AKS created IPs for the load balancer outbound connection usage.
          text: az aks create -g MyResourceGroup -n MyManagedCluster --load-balancer-managed-outbound-ip-count 2
        - name: Create a kubernetes cluster with standard SKU load balancer and use the provided public IPs for the load balancer outbound connection usage.
          text: az aks create -g MyResourceGroup -n MyManagedCluster --load-balancer-outbound-ips <ip-resource-id-1,ip-resource-id-2>
        - name: Create a kubernetes cluster with standard SKU load balancer and use the provided public IP prefixes for the load balancer outbound connection usage.
          text: az aks create -g MyResourceGroup -n MyManagedCluster --load-balancer-outbound-ip-prefixes <ip-prefix-resource-id-1,ip-prefix-resource-id-2>
        - name: Create a kubernetes cluster with a standard SKU load balancer, with two outbound AKS managed IPs an idle flow timeout of 5 minutes and 8000 allocated ports per machine
          text: az aks create -g MyResourceGroup -n MyManagedCluster --load-balancer-managed-outbound-ip-count 2 --load-balancer-idle-timeout 5 --load-balancer-outbound-ports 8000
        - name: Create a kubernetes cluster with a AKS managed NAT gateway, with two outbound AKS managed IPs an idle flow timeout of 4 minutes
          text: az aks create -g MyResourceGroup -n MyManagedCluster --nat-gateway-managed-outbound-ip-count 2 --nat-gateway-idle-timeout 4
        - name: Create a kubernetes cluster with basic SKU load balancer and AvailabilitySet vm set type.
          text: az aks create -g MyResourceGroup -n MyManagedCluster --load-balancer-sku basic --vm-set-type AvailabilitySet
        - name: Create a kubernetes cluster with authorized apiserver IP ranges.
          text: az aks create -g MyResourceGroup -n MyManagedCluster --api-server-authorized-ip-ranges 193.168.1.0/24,194.168.1.0/24,195.168.1.0
        - name: Create a kubernetes cluster with server side encryption using your owned key.
          text: az aks create -g MyResourceGroup -n MyManagedCluster --node-osdisk-diskencryptionset-id <disk-encryption-set-resource-id>
        - name: Create a kubernetes cluster with userDefinedRouting, standard load balancer SKU and a custom subnet preconfigured with a route table
          text: az aks create -g MyResourceGroup -n MyManagedCluster --outbound-type userDefinedRouting --load-balancer-sku standard --vnet-subnet-id customUserSubnetVnetID
        - name: Create a kubernetes cluster with supporting Windows agent pools with AHUB enabled.
          text: az aks create -g MyResourceGroup -n MyManagedCluster --load-balancer-sku Standard --network-plugin azure --windows-admin-username azure --windows-admin-password 'replacePassword1234$' --enable-ahub
        - name: Create a kubernetes cluster with managed AAD enabled.
          text: az aks create -g MyResourceGroup -n MyManagedCluster --enable-aad --aad-admin-group-object-ids <id-1,id-2> --aad-tenant-id <id>
        - name: Create a kubernetes cluster with ephemeral os enabled.
          text: az aks create -g MyResourceGroup -n MyManagedCluster --node-osdisk-type Ephemeral --node-osdisk-size 48
        - name: Create a kubernetes cluster with custom tags
          text: az aks create -g MyResourceGroup -n MyManagedCluster --tags "foo=bar" "baz=qux"
        - name: Create a kubernetes cluster with EncryptionAtHost enabled.
          text: az aks create -g MyResourceGroup -n MyManagedCluster --enable-encryption-at-host
        - name: Create a kubernetes cluster with UltraSSD enabled.
          text: az aks create -g MyResourceGroup -n MyManagedCluster --enable-ultra-ssd
        - name: Create a kubernetes cluster with custom control plane identity and kubelet identity.
          text: az aks create -g MyResourceGroup -n MyManagedCluster --assign-identity <control-plane-identity-resource-id> --assign-kubelet-identity <kubelet-identity-resource-id>
        - name: Create a kubernetes cluster with Azure RBAC enabled.
          text: az aks create -g MyResourceGroup -n MyManagedCluster --enable-aad --enable-azure-rbac
        - name: Create a kubernetes cluster with a specific os-sku
          text: az aks create -g MyResourceGroup -n MyManagedCluster --os-sku Ubuntu
        - name: Create a kubernetes cluster with enabling Windows gmsa and with setting DNS server in the vnet used by the cluster.
          text: az aks create -g MyResourceGroup -n MyManagedCluster --load-balancer-sku Standard --network-plugin azure --windows-admin-username azure --windows-admin-password 'replacePassword1234$' --enable-windows-gmsa
        - name: Create a kubernetes cluster with enabling Windows gmsa but without setting DNS server in the vnet used by the cluster.
          text: az aks create -g MyResourceGroup -n MyManagedCluster --load-balancer-sku Standard --network-plugin azure --windows-admin-username azure --windows-admin-password 'replacePassword1234$' --enable-windows-gmsa --gmsa-dns-server "10.240.0.4" --gmsa-root-domain-name "contoso.com"
        - name: create a kubernetes cluster with a snapshot id.
          text: az aks create -g MyResourceGroup -n MyManagedCluster --kubernetes-version 1.20.9 --snapshot-id "/subscriptions/00000/resourceGroups/AnotherResourceGroup/providers/Microsoft.ContainerService/snapshots/mysnapshot1"
        - name: create a kubernetes cluster with a Capacity Reservation Group(CRG) ID.
          text: az aks create -g MyResourceGroup -n MyMC --kubernetes-version 1.20.9 --node-vm-size VMSize --assign-identity CRG-RG-ID --enable-managed-identity --crg-id "subscriptions/SubID/resourceGroups/RGName/providers/Microsoft.ContainerService/CapacityReservationGroups/MyCRGID"
        - name: create a kubernetes cluster with support of hostgroup id.
          text: az aks create -g MyResourceGroup -n MyMC --kubernetes-version 1.20.13 --location westus2 --host-group-id /subscriptions/00000/resourceGroups/AnotherResourceGroup/providers/Microsoft.ContainerService/hostGroups/myHostGroup --node-vm-size VMSize --enable-managed-identity --assign-identity <user_assigned_identity_resource_id>
        - name: Create a kubernetes cluster with no CNI installed.
          text: az aks create -g MyResourceGroup -n MyManagedCluster --network-plugin none

""".format(sp_cache=AKS_SERVICE_PRINCIPAL_CACHE)

helps['aks scale'] = """
    type: command
    short-summary: Scale the node pool in a managed Kubernetes cluster.
    parameters:
        - name: --node-count -c
          type: int
          short-summary: Number of nodes in the Kubernetes node pool.
"""

helps['aks upgrade'] = """
    type: command
    short-summary: Upgrade a managed Kubernetes cluster to a newer version.
    long-summary: "Kubernetes will be unavailable during cluster upgrades."
    parameters:
        - name: --kubernetes-version -k
          type: string
          short-summary: Version of Kubernetes to upgrade the cluster to, such as "1.11.12".
          populator-commands:
          - "`az aks get-upgrades`"
        - name: --control-plane-only
          type: bool
          short-summary: Upgrade the cluster control plane only. If not specified, control plane AND all node pools will be upgraded.
        - name: --node-image-only
          type: bool
          short-summary: Only upgrade node image for agent pools.
        - name: --aks-custom-headers
          type: string
          short-summary: Send custom headers. When specified, format should be Key1=Value1,Key2=Value2
"""

helps['aks update'] = """
    type: command
    short-summary: Update a managed Kubernetes cluster properties, such as enable/disable cluster-autoscaler
    parameters:
        - name: --enable-cluster-autoscaler -e
          type: bool
          short-summary: Enable cluster autoscaler.
        - name: --disable-cluster-autoscaler -d
          type: bool
          short-summary: Disable cluster autoscaler.
        - name: --update-cluster-autoscaler -u
          type: bool
          short-summary: Update min-count or max-count for cluster autoscaler.
        - name: --min-count
          type: int
          short-summary: Minimun nodes count used for autoscaler, when "--enable-cluster-autoscaler" specified. Please specify the value in the range of [1, 100]
        - name: --max-count
          type: int
          short-summary: Maximum nodes count used for autoscaler, when "--enable-cluster-autoscaler" specified. Please specify the value in the range of [1, 100]
        - name: --uptime-sla
          type: bool
          short-summary: Enable a paid managed cluster service with a financially backed SLA.
        - name: --no-uptime-sla
          type: bool
          short-summary: Change a paid managed cluster to a free one.
        - name: --cluster-autoscaler-profile
          type: list
          short-summary: Space-separated list of key=value pairs for configuring cluster autoscaler. Pass an empty string to clear the profile.
        - name: --load-balancer-managed-outbound-ip-count
          type: int
          short-summary: Load balancer managed outbound IP count.
          long-summary: Desired number of managed outbound IPs for load balancer outbound connection. Valid for Standard SKU load balancer cluster only. If updated, it will wipe off the existing setting on Load balancer managed outbound IP count; Load balancer outbound IP resource IDs and Load balancer outbound IP prefix resource IDs.
        - name: --load-balancer-managed-outbound-ipv6-count
          type: int
          short-summary: Load balancer managed outbound IPv6 IP count.
          long-summary: Desired number of managed outbound IPv6 IPs for load balancer outbound connection. Valid for dual-stack (--ip-families IPv4,IPv6) only. If updated, it will wipe off the existing setting on Load balancer managed outbound IPv6 count; Load balancer outbound IP resource IDs and Load balancer outbound IP prefix resource IDs.
        - name: --load-balancer-outbound-ips
          type: string
          short-summary: Load balancer outbound IP resource IDs.
          long-summary: Comma-separated public IP resource IDs for load balancer outbound connection. Valid for Standard SKU load balancer cluster only. If updated, it will wipe off the existing setting on Load balancer managed outbound IP count; Load balancer outbound IP resource IDs and Load balancer outbound IP prefix resource IDs.
        - name: --load-balancer-outbound-ip-prefixes
          type: string
          short-summary: Load balancer outbound IP prefix resource IDs.
          long-summary: Comma-separated public IP prefix resource IDs for load balancer outbound connection. Valid for Standard SKU load balancer cluster only. If updated, it will wipe off the existing setting on Load balancer managed outbound IP count; Load balancer outbound IP resource IDs and Load balancer outbound IP prefix resource IDs.
        - name: --load-balancer-outbound-ports
          type: int
          short-summary: Load balancer outbound allocated ports.
          long-summary: Desired static number of outbound ports per VM in the load balancer backend pool. By default, set to 0 which uses the default allocation based on the number of VMs. Please specify a value in the range of [0, 64000] that is a multiple of 8.
        - name: --load-balancer-idle-timeout
          type: int
          short-summary: Load balancer idle timeout in minutes.
          long-summary: Desired idle timeout for load balancer outbound flows, default is 30 minutes. Please specify a value in the range of [4, 100].
        - name: --nat-gateway-managed-outbound-ip-count
          type: int
          short-summary: NAT gateway managed outbound IP count.
          long-summary: Desired number of managed outbound IPs for NAT gateway outbound connection. Please specify a value in the range of [1, 16]. Valid for Standard SKU load balancer cluster with managedNATGateway outbound type only.
        - name: --nat-gateway-idle-timeout
          type: int
          short-summary: NAT gateway idle timeout in minutes.
          long-summary: Desired idle timeout for NAT gateway outbound flows, default is 4 minutes. Please specify a value in the range of [4, 120]. Valid for Standard SKU load balancer cluster with managedNATGateway outbound type only.
        - name: --enable-pod-security-policy
          type: bool
          short-summary: (PREVIEW) Enable pod security policy.
        - name: --disable-pod-security-policy
          type: bool
          short-summary: (PREVIEW) Disable pod security policy.
        - name: --attach-acr
          type: string
          short-summary: Grant the 'acrpull' role assignment to the ACR specified by name or resource ID.
        - name: --detach-acr
          type: string
          short-summary: Disable the 'acrpull' role assignment to the ACR specified by name or resource ID.
        - name: --api-server-authorized-ip-ranges
          type: string
          short-summary: Comma-separated list of authorized apiserver IP ranges. Set to "" to allow all traffic on a previously restricted cluster. Set to 0.0.0.0/32 to restrict apiserver traffic to node pools.
        - name: --enable-aad
          type: bool
          short-summary: Enable managed AAD feature for cluster.
        - name: --aad-admin-group-object-ids
          type: string
          short-summary: Comma-separated list of aad group object IDs that will be set as cluster admin.
        - name: --aad-tenant-id
          type: string
          short-summary: The ID of an Azure Active Directory tenant.
        - name: --enable-ahub
          type: bool
          short-summary: Enable Azure Hybrid User Benefits (AHUB) feature for cluster.
        - name: --disable-ahub
          type: bool
          short-summary: Disable Azure Hybrid User Benefits (AHUB) feature for cluster.
        - name: --aks-custom-headers
          type: string
          short-summary: Send custom headers. When specified, format should be Key1=Value1,Key2=Value2
        - name: --auto-upgrade-channel
          type: string
          short-summary: Specify the upgrade channel for autoupgrade. It could be rapid, stable, patch, node-image or none, none means disable autoupgrade.
        - name: --enable-managed-identity
          type: bool
          short-summary: (PREVIEW) Update current cluster to managed identity to manage cluster resource group.
        - name: --assign-identity
          type: string
          short-summary: (PREVIEW) Specify an existing user assigned identity to manage cluster resource group.
        - name: --enable-pod-identity
          type: bool
          short-summary: (PREVIEW) Enable Pod Identity addon for cluster.
        - name: --enable-pod-identity-with-kubenet
          type: bool
          short-summary: (PREVIEW) Enable pod identity addon for cluster using Kubnet network plugin.
        - name: --disable-pod-identity
          type: bool
          short-summary: (PREVIEW) Disable Pod Identity addon for cluster.
        - name: --enable-secret-rotation
          type: bool
          short-summary: Enable secret rotation. Use with azure-keyvault-secrets-provider addon.
        - name: --disable-secret-rotation
          type: bool
          short-summary: Disable secret rotation. Use with azure-keyvault-secrets-provider addon.
        - name: --rotation-poll-interval
          type: string
          short-summary: Set interval of rotation poll. Use with azure-keyvault-secrets-provider addon.
        - name: --tags
          type: string
          short-summary: The tags of the managed cluster. The managed cluster instance and all resources managed by the cloud provider will be tagged.
        - name: --windows-admin-password
          type: string
          short-summary: User account password to use on windows node VMs.
          long-summary: |-
            Rules for windows-admin-password:
                - Minimum-length: 14 characters
                - Max-length: 123 characters
                - Complexity requirements: 3 out of 4 conditions below need to be fulfilled
                  * Has lower characters
                  * Has upper characters
                  * Has a digit
                  * Has a special character (Regex match [\\W_])
                - Disallowed values:  "abc@123", "P@$$w0rd", "P@ssw0rd", "P@ssword123", "Pa$$word", "pass@word1", "Password!", "Password1", "Password22", "iloveyou!"
            Reference: https://docs.microsoft.com/en-us/dotnet/api/microsoft.azure.management.compute.models.virtualmachinescalesetosprofile.adminpassword?view=azure-dotnet
        - name: --enable-azure-rbac
          type: bool
          short-summary: Enable Azure RBAC to control authorization checks on cluster.
        - name: --disable-azure-rbac
          type: bool
          short-summary: Disable Azure RBAC to control authorization checks on cluster.
        - name: --disable-local-accounts
          type: bool
          short-summary: (Preview) If set to true, getting static credential will be disabled for this cluster.
        - name: --enable-local-accounts
          type: bool
          short-summary: (Preview) If set to true, will enable getting static credential for this cluster.
        - name: --enable-public-fqdn
          type: bool
          short-summary: Enable public fqdn feature for private cluster.
        - name: --disable-public-fqdn
          type: bool
          short-summary: Disable public fqdn feature for private cluster.
        - name: --enable-windows-gmsa
          type: bool
          short-summary: Enable Windows gmsa on cluster.
        - name: --gmsa-dns-server
          type: string
          short-summary: Specify DNS server for Windows gmsa on cluster.
          long-summary: |-
             You do not need to set this if you have set DNS server in the VNET used by the cluster.
             You must set or not set --gmsa-dns-server and --gmsa-root-domain-name at the same time when setting --enable-windows-gmsa.
        - name: --gmsa-root-domain-name
          type: string
          short-summary: Specify root domain name for Windows gmsa on cluster.
          long-summary: |-
             You do not need to set this if you have set DNS server in the VNET used by the cluster.
             You must set or not set --gmsa-dns-server and --gmsa-root-domain-name at the same time when setting --enable-windows-gmsa.
        - name: --enable-oidc-issuer
          type: bool
          short-summary: (PREVIEW) Enable OIDC issuer.
        - name: --http-proxy-config
          type: string
          short-summary: HTTP Proxy configuration for this cluster.
        - name: --enable-azure-keyvault-kms
          type: bool
          short-summary: Enable Azure KeyVault Key Management Service.
        - name: --azure-keyvault-kms-key-id
          type: string
          short-summary: Identifier of Azure Key Vault key.
    examples:
      - name: Enable cluster-autoscaler within node count range [1,5]
        text: az aks update --enable-cluster-autoscaler --min-count 1 --max-count 5 -g MyResourceGroup -n MyManagedCluster
      - name: Disable cluster-autoscaler for an existing cluster
        text: az aks update --disable-cluster-autoscaler -g MyResourceGroup -n MyManagedCluster
      - name: Update min-count or max-count for cluster autoscaler.
        text: az aks update --update-cluster-autoscaler --min-count 1 --max-count 10 -g MyResourceGroup -n MyManagedCluster
      - name: Enable pod security policy.
        text: az aks update --enable-pod-security-policy -g MyResourceGroup -n MyManagedCluster
      - name: Disable pod security policy.
        text: az aks update --disable-pod-security-policy -g MyResourceGroup -n MyManagedCluster
      - name: Update a kubernetes cluster with standard SKU load balancer to use two AKS created IPs for the load balancer outbound connection usage.
        text: az aks update -g MyResourceGroup -n MyManagedCluster --load-balancer-managed-outbound-ip-count 2
      - name: Update a kubernetes cluster with standard SKU load balancer to use the provided public IPs for the load balancer outbound connection usage.
        text: az aks update -g MyResourceGroup -n MyManagedCluster --load-balancer-outbound-ips <ip-resource-id-1,ip-resource-id-2>
      - name: Update a kubernetes cluster with standard SKU load balancer to use the provided public IP prefixes for the load balancer outbound connection usage.
        text: az aks update -g MyResourceGroup -n MyManagedCluster --load-balancer-outbound-ip-prefixes <ip-prefix-resource-id-1,ip-prefix-resource-id-2>
      - name: Update a kubernetes cluster with two outbound AKS managed IPs an idle flow timeout of 5 minutes and 8000 allocated ports per machine
        text: az aks update -g MyResourceGroup -n MyManagedCluster --load-balancer-managed-outbound-ip-count 2 --load-balancer-idle-timeout 5 --load-balancer-outbound-ports 8000
      - name: Update a kubernetes cluster of managedNATGateway outbound type with two outbound AKS managed IPs an idle flow timeout of 4 minutes
        text: az aks update -g MyResourceGroup -n MyManagedCluster --nat-gateway-managed-outbound-ip-count 2 --nat-gateway-idle-timeout 4
      - name: Update a kubernetes cluster with authorized apiserver ip ranges.
        text: az aks update -g MyResourceGroup -n MyManagedCluster --api-server-authorized-ip-ranges 193.168.1.0/24,194.168.1.0/24
      - name: Disable authorized apiserver ip ranges feature for a kubernetes cluster.
        text: az aks update -g MyResourceGroup -n MyManagedCluster --api-server-authorized-ip-ranges ""
      - name: Restrict apiserver traffic in a kubernetes cluster to agentpool nodes.
        text: az aks update -g MyResourceGroup -n MyManagedCluster --api-server-authorized-ip-ranges 0.0.0.0/32
      - name: Update a AKS-managed AAD cluster with tenant ID or admin group object IDs.
        text: az aks update -g MyResourceGroup -n MyManagedCluster --aad-admin-group-object-ids <id-1,id-2> --aad-tenant-id <id>
      - name: Migrate a AKS AAD-Integrated cluster or a non-AAAAD cluster to a AKS-managed AAD cluster.
        text: az aks update -g MyResourceGroup -n MyManagedCluster --enable-aad --aad-admin-group-object-ids <id-1,id-2> --aad-tenant-id <id>
      - name: Enable Azure Hybrid User Benefits featture for a kubernetes cluster.
        text: az aks update -g MyResourceGroup -n MyManagedCluster --enable-ahub
      - name: Disable Azure Hybrid User Benefits featture for a kubernetes cluster.
        text: az aks update -g MyResourceGroup -n MyManagedCluster --disable-ahub
      - name: Update the cluster to use system assigned managed identity in control plane.
        text: az aks update -g MyResourceGroup -n MyManagedCluster --enable-managed-identity
      - name: Update the cluster to use user assigned managed identity in control plane.
        text: az aks update -g MyResourceGroup -n MyManagedCluster --enable-managed-identity --assign-identity <user_assigned_identity_resource_id>
      - name: Enable pod identity addon.
        text: az aks update -g MyResourceGroup -n MyManagedCluster --enable-pod-identity
      - name: Disable pod identity addon.
        text: az aks update -g MyResourceGroup -n MyManagedCluster --disable-pod-identity
      - name: Update the tags of a kubernetes cluster
        text: az aks update -g MyResourceGroup -n MyManagedCLuster --tags "foo=bar" "baz=qux"
      - name: Update Windows password of a kubernetes cluster
        text: az aks update -g MyResourceGroup -n MyManagedCLuster --windows-admin-password "Repl@cePassw0rd12345678"
      - name: Update a managed AAD AKS cluster to use Azure RBAC
        text: az aks update -g MyResourceGroup -n MyManagedCluster --enable-azure-rbac
      - name: Disable Azure RBAC in a managed AAD AKS cluster
        text: az aks update -g MyResourceGroup -n MyManagedCluster --disable-azure-rbac
      - name: Enable Windows gmsa for a kubernetes cluster with setting DNS server in the vnet used by the cluster.
        text: az aks update -g MyResourceGroup -n MyManagedCluster --enable-windows-gmsa
      - name: Enable Windows gmsa for a kubernetes cluster without setting DNS server in the vnet used by the cluster.
        text: az aks update -g MyResourceGroup -n MyManagedCluster --enable-windows-gmsa --gmsa-dns-server "10.240.0.4" --gmsa-root-domain-name "contoso.com"
"""

helps['aks kollect'] = """
    type: command
    short-summary: Collecting diagnostic information for the Kubernetes cluster.
    long-summary: |-
        Collect diagnostic information for the Kubernetes cluster and store it in the specified storage account.
        You can provide the storage account in three ways:
          storage account name and a shared access signature with write permission.
          resource Id to a storage account you own.
          the storagea account in diagnostics settings for your managed cluster.
    parameters:
        - name: --storage-account
          type: string
          short-summary: Name or ID of the storage account to save the diagnostic information.
        - name: --sas-token
          type: string
          short-summary: The SAS token with writable permission for the storage account.
        - name: --container-logs
          type: string
          short-summary: The list of container logs to collect.
          long-summary: |-
            The list of container logs to collect. Its value can be either all containers
            in a namespace, for example, kube-system, or a specific container in a
            namespace, for example, kube-system/tunnelfront.
        - name: --kube-objects
          type: string
          short-summary: The list of kubernetes objects to describe.
          long-summary: |-
            The list of kubernetes objects to describe. Its value can be either all objects of a type
            in a namespace, for example, kube-system/pod, or a specific object of a type in a namespace,
            for example, kube-system/deployment/tunnelfront.
        - name: --node-logs
          type: string
          short-summary: The list of node logs to collect. For example, /var/log/cloud-init.log
    examples:
      - name: using storage account name and a shared access signature token with write permission
        text: az aks kollect -g MyResourceGroup -n MyManagedCluster --storage-account MyStorageAccount --sas-token "MySasToken"
      - name: using the resource id of a storagea account resource you own.
        text: az aks kollect -g MyResourceGroup -n MyManagedCluster --storage-account "MyStoreageAccountResourceId"
      - name: using the storagea account in diagnostics settings for your managed cluster.
        text: az aks kollect -g MyResourceGroup -n MyManagedCluster
      - name: customize the container logs to collect.
        text: az aks kollect -g MyResourceGroup -n MyManagedCluster --container-logs "mynamespace1/mypod1 myns2"
      - name: customize the kubernetes objects to collect.
        text: az aks kollect -g MyResourceGroup -n MyManagedCluster --kube-objects "mynamespace1/service myns2/deployment/deployment1"
      - name: customize the node log files to collect.
        text: az aks kollect -g MyResourceGroup -n MyManagedCluster --node-logs "/var/log/azure-vnet.log /var/log/azure-vnet-ipam.log"
"""

helps['aks kanalyze'] = """
    type: command
    short-summary: Display diagnostic results for the Kubernetes cluster after kollect is done.
"""

helps['aks maintenanceconfiguration'] = """
    type: group
    short-summary: Commands to manage maintenance configurations in managed Kubernetes cluster.
"""

helps['aks maintenanceconfiguration show'] = """
    type: command
    short-summary: show the details of a maintenance configuration in managed Kubernetes cluster.
"""

helps['aks maintenanceconfiguration delete'] = """
    type: command
    short-summary: Delete a maintenance configuration in managed Kubernetes cluster.
"""

helps['aks maintenanceconfiguration list'] = """
    type: command
    short-summary: List maintenance configurations in managed Kubernetes cluster.
"""

helps['aks maintenanceconfiguration add'] = """
    type: command
    short-summary: Add a maintenance configuration in managed Kubernetes cluster.
    parameters:
        - name: --weekday
          type: string
          short-summary: A day in week on which maintenance is allowed. E.g. Monday
        - name: --start-hour
          type: string
          short-summary: The start time of 1 hour window which maintenance is allowd. E.g. 1 means it's allowd between 1:00 am and 2:00 am
        - name: --config-file
          type: string
          short-summary: the maintenance configuration json file.
    examples:
        - name: Add a maintenance configuration with --weekday and --start-hour.
          text: |
            az aks maintenanceconfiguration add -g xiazhan-mtc-stg --cluster-name test1 -n default --weekday Monday  --start-hour 1
              The maintenance is allowed on Monday 1:00am to 2:00am
        - name: Add a maintenance configuration with --weekday.The maintenance is allowd on any time of that day.
          text: |
            az aks maintenanceconfiguration add -g xiazhan-mtc-stg --cluster-name test1 -n default --weekday Monday
              The maintenance is allowed on Monday.
        - name: Add a maintenance configuration with maintenance configuration json file
          text: |
            az aks maintenanceconfiguration add -g xiazhan-mtc-stg --cluster-name test1 -n default --config-file ./test.json
                The content of json file looks below. It means the maintenance is allowed on UTC time Tuesday 1:00am - 3:00 am and Wednesday 1:00am - 2:00am, 6:00am-7:00am
                No maintenance is allowed from 2020-11-26T03:00:00Z to 2020-11-30T12:00:00Z and from 2020-12-26T03:00:00Z to 2020-12-26T12:00:00Z even if they are allowed in the above weekly setting
                {
                      "timeInWeek": [
                        {
                          "day": "Tuesday",
                          "hourSlots": [
                            1,
                            2
                          ]
                        },
                        {
                          "day": "Wednesday",
                          "hourSlots": [
                            1,
                            6
                          ]
                        }
                      ],
                      "notAllowedTime": [
                        {
                          "start": "2021-11-26T03:00:00Z",
                          "end": "2021-11-30T12:00:00Z"
                        },
                        {
                          "start": "2021-12-26T03:00:00Z",
                          "end": "2021-12-26T12:00:00Z"
                        }
                      ]
              }
"""

helps['aks maintenanceconfiguration update'] = """
    type: command
    short-summary: Update a maintenance configuration of a managed Kubernetes cluster.
    parameters:
        - name: --weekday
          type: string
          short-summary: A day in week on which maintenance is allowed. E.g. Monday
        - name: --start-hour
          type: string
          short-summary: The start time of 1 hour window which maintenance is allowd. E.g. 1 means it's allowd between 1:00 am and 2:00 am
        - name: --config-file
          type: string
          short-summary: the maintenance configuration json file.
    examples:
        - name: Update a maintenance configuration with --weekday and --start-hour.
          text: |
            az aks maintenanceconfiguration update -g xiazhan-mtc-stg --cluster-name test1 -n default --weekday Monday  --start-hour 1
              The maintenance is allowed on Monday 1:00am to 2:00am
        - name: Update a maintenance configuration with --weekday.The maintenance is allowd on any time of that day.
          text: |
            az aks maintenanceconfiguration update -g xiazhan-mtc-stg --cluster-name test1 -n default --weekday Monday
              The maintenance is allowed on Monday.
        - name: Update a maintenance configuration with maintenance configuration json file
          text: |
            az aks maintenanceconfiguration update -g xiazhan-mtc-stg --cluster-name test1 -n default --config-file ./test.json
                The content of json file looks below. It means the maintenance is allowed on UTC time Tuesday 1:00am - 3:00 am and Wednesday 1:00am - 2:00am, 6:00am-7:00am
                No maintenance is allowed from 2020-11-26T03:00:00Z to 2020-11-30T12:00:00Z and from 2020-12-26T03:00:00Z to 2020-12-26T12:00:00Z even if they are allowed in the above weekly setting
                {
                      "timeInWeek": [
                        {
                          "day": "Tuesday",
                          "hourSlots": [
                            1,
                            2
                          ]
                        },
                        {
                          "day": "Wednesday",
                          "hourSlots": [
                            1,
                            6
                          ]
                        }
                      ],
                      "notAllowedTime": [
                        {
                          "start": "2021-11-26T03:00:00Z",
                          "end": "2021-11-30T12:00:00Z"
                        },
                        {
                          "start": "2021-12-26T03:00:00Z",
                          "end": "2021-12-26T12:00:00Z"
                        }
                      ]
              }
"""

helps['aks nodepool'] = """
    type: group
    short-summary: Commands to manage node pools in managed Kubernetes cluster.
"""
helps['aks nodepool show'] = """
    type: command
    short-summary: Show the details for a node pool in the managed Kubernetes cluster.
"""

helps['aks nodepool list'] = """
    type: command
    short-summary: List node pools in the managed Kubernetes cluster.
"""

helps['aks nodepool add'] = """
    type: command
    short-summary: Add a node pool to the managed Kubernetes cluster.
    parameters:
        - name: --node-vm-size -s
          type: string
          short-summary: Size of Virtual Machines to create as Kubernetes nodes.
        - name: --node-count -c
          type: int
          short-summary: Number of nodes in the Kubernetes agent pool. After creating a cluster, you can change the
                         size of its node pool with `az aks scale`.
        - name: --kubernetes-version -k
          type: string
          short-summary: Version of Kubernetes to use for creating the cluster, such as "1.7.12" or "1.8.7".
          populator-commands:
          - "`az aks get-versions`"
        - name: --node-osdisk-size
          type: int
          short-summary: Size in GB of the OS disk for each node in the agent pool. Minimum 30 GB.
        - name: --node-osdisk-type
          type: string
          short-summary: OS disk type to be used for machines in a given agent pool. Defaults to 'Managed'. May not be changed for this pool after creation.
        - name: --max-pods -m
          type: int
          short-summary: The maximum number of pods deployable to a node.
          long-summary: If not specified, defaults based on network-plugin. 30 for "azure", 110 for "kubenet", or 250 for "none".
        - name: --node-zones --zones -z
          type: string array
          short-summary: (will be deprecated, use --zones) Availability zones where agent nodes will be placed.
        - name: --vnet-subnet-id
          type: string
          short-summary: The ID of a subnet in an existing VNet into which to deploy the cluster.
        - name: --pod-subnet-id
          type: string
          short-summary: The ID of a subnet in an existing VNet into which to assign pods in the cluster (requires azure network-plugin)
        - name: --ppg
          type: string
          short-summary: The ID of a PPG.
        - name: --os-type
          type: string
          short-summary: The OS Type. Linux or Windows.
        - name: --os-sku
          type: string
          short-summary: The os-sku of the agent node pool. Ubuntu or CBLMariner.
        - name: --enable-fips-image
          type: bool
          short-summary: Use FIPS-enabled OS on agent nodes.
        - name: --enable-cluster-autoscaler -e
          type: bool
          short-summary: Enable cluster autoscaler.
        - name: --min-count
          type: int
          short-summary: Minimun nodes count used for autoscaler, when "--enable-cluster-autoscaler" specified. Please specify the value in the range of [1, 100]
        - name: --max-count
          type: int
          short-summary: Maximum nodes count used for autoscaler, when "--enable-cluster-autoscaler" specified. Please specify the value in the range of [1, 100]
        - name: --scale-down-mode
          type: string
          short-summary: "Describes how VMs are added to or removed from nodepools."
        - name: --node-taints
          type: string
          short-summary: The node taints for the node pool.
        - name: --priority
          type: string
          short-summary: The priority of the node pool.
        - name: --eviction-policy
          type: string
          short-summary: The eviction policy of the Spot node pool. It can only be set when --priority is Spot.
        - name: --spot-max-price
          type: float
          short-summary: It can only be set when --priority is Spot. Specify the maximum price you are willing to pay in US Dollars. Possible values are any decimal value greater than zero or -1 which indicates default price to be up-to on-demand. It can only include up to 5 decimal places.
        - name: --enable-node-public-ip
          type: bool
          short-summary: Enable VMSS node public IP.
        - name: --node-public-ip-prefix-id
          type: string
          short-summary: Public IP prefix ID used to assign public IPs to VMSS nodes.
        - name: --labels
          type: string
          short-summary: The node labels for the node pool. See https://aka.ms/node-labels for syntax of labels.
        - name: --mode
          type: string
          short-summary: The mode for a node pool which defines a node pool's primary function. If set as "System", AKS prefers system pods scheduling to node pools with mode `System`. Learn more at https://aka.ms/aks/nodepool/mode.
        - name: --aks-custom-headers
          type: string
          short-summary: Send custom headers. When specified, format should be Key1=Value1,Key2=Value2
        - name: --max-surge
          type: string
          short-summary: Extra nodes used to speed upgrade. When specified, it represents the number or percent used, eg. 5 or 33%
        - name: --kubelet-config
          type: string
          short-summary: Kubelet configurations for agent nodes.
        - name: --linux-os-config
          type: string
          short-summary: OS configurations for Linux agent nodes.
        - name: --enable-encryption-at-host
          type: bool
          short-summary: Enable EncryptionAtHost on agent node pool.
        - name: --enable-ultra-ssd
          type: bool
          short-summary: Enable UltraSSD on agent node pool.
        - name: --workload-runtime
          type: string
          short-summary: Determines the type of workload a node can run. Defaults to OCIContainer.
        - name: --gpu-instance-profile
          type: string
          short-summary: GPU instance profile to partition multi-gpu Nvidia GPUs.
        - name: --snapshot-id
          type: string
          short-summary: The source snapshot id used to create this nodepool.
        - name: --crg-id
          type: string
          short-summary: The crg-id used to associate the new nodepool with the existed Capacity Reservation Group resource.
        - name: --host-group-id
          type: string
          short-summary: (PREVIEW) The fully qualified dedicated host group id used to provision agent node pool.
        - name: --message-of-the-day
          type: string
          short-summary: Path to a file containing the desired message of the day. Only valid for linux nodes. Will be written to /etc/motd.
    examples:
        - name: Create a nodepool in an existing AKS cluster with ephemeral os enabled.
          text: az aks nodepool add -g MyResourceGroup -n nodepool1 --cluster-name MyManagedCluster --node-osdisk-type Ephemeral --node-osdisk-size 48
        - name: Create a nodepool with EncryptionAtHost enabled.
          text: az aks nodepool add -g MyResourceGroup -n nodepool1 --cluster-name MyManagedCluster --enable-encryption-at-host
        - name: Create a nodepool with a specific os-sku
          text: az aks nodepool add -g MyResourceGroup -n nodepool1 --cluster-name MyManagedCluster  --os-sku Ubuntu
        - name: Create a nodepool which can run wasm workloads.
          text: az aks nodepool add -g MyResourceGroup -n nodepool1 --cluster-name MyManagedCluster  --workload-runtime WasmWasi
        - name: create a kubernetes cluster with a snapshot id.
          text: az aks nodepool add -g MyResourceGroup -n nodepool1 --cluster-name MyManagedCluster --kubernetes-version 1.20.9 --snapshot-id "/subscriptions/00000/resourceGroups/AnotherResourceGroup/providers/Microsoft.ContainerService/snapshots/mysnapshot1"
        - name: create a nodepool with a Capacity Reservation Group(CRG) ID.
          text: az aks nodepool add -g MyResourceGroup -n MyNodePool --cluster-name MyMC --node-vm-size VMSize --crg-id "/subscriptions/SubID/resourceGroups/ResourceGroupName/providers/Microsoft.ContainerService/CapacityReservationGroups/MyCRGID"
        - name: create a nodepool in an existing AKS cluster with host group id
          text: az aks nodepool add -g MyResourceGroup -n MyNodePool --cluster-name MyMC --host-group-id /subscriptions/00000/resourceGroups/AnotherResourceGroup/providers/Microsoft.ContainerService/hostGroups/myHostGroup --node-vm-size VMSize
"""

helps['aks nodepool scale'] = """
    type: command
    short-summary: Scale the node pool in a managed Kubernetes cluster.
    parameters:
        - name: --node-count -c
          type: int
          short-summary: Number of nodes in the Kubernetes node pool.
"""

helps['aks nodepool upgrade'] = """
    type: command
    short-summary: Upgrade the node pool in a managed Kubernetes cluster.
    parameters:
        - name: --kubernetes-version -k
          type: string
          short-summary: Version of Kubernetes to upgrade the node pool to, such as "1.11.12".
        - name: --node-image-only
          type: bool
          short-summary: Only upgrade agent pool's node image.
        - name: --max-surge
          type: string
          short-summary: Extra nodes used to speed upgrade. When specified, it represents the number or percent used, eg. 5 or 33%
        - name: --aks-custom-headers
          type: string
          short-summary: Send custom headers. When specified, format should be Key1=Value1,Key2=Value2
        - name: --snapshot-id
          type: string
          short-summary: The source snapshot id used to upgrade this nodepool.
"""

helps['aks nodepool update'] = """
    type: command
    short-summary: Update a node pool to enable/disable cluster-autoscaler or change min-count or max-count
    parameters:
        - name: --enable-cluster-autoscaler -e
          type: bool
          short-summary: Enable cluster autoscaler.
        - name: --disable-cluster-autoscaler -d
          type: bool
          short-summary: Disable cluster autoscaler.
        - name: --update-cluster-autoscaler -u
          type: bool
          short-summary: Update min-count or max-count for cluster autoscaler.
        - name: --min-count
          type: int
          short-summary: Minimun nodes count used for autoscaler, when "--enable-cluster-autoscaler" specified. Please specify the value in the range of [1, 100]
        - name: --max-count
          type: int
          short-summary: Maximum nodes count used for autoscaler, when "--enable-cluster-autoscaler" specified. Please specify the value in the range of [1, 100]
        - name: --scale-down-mode
          type: string
          short-summary: "Describes how VMs are added to or removed from nodepools."
        - name: --max-surge
          type: string
          short-summary: Extra nodes used to speed upgrade. When specified, it represents the number or percent used, eg. 5 or 33%
        - name: --mode
          type: string
          short-summary: The mode for a node pool which defines a node pool's primary function. If set as "System", AKS prefers system pods scheduling to node pools with mode `System`. Learn more at https://aka.ms/aks/nodepool/mode.
        - name: --labels
          type: string
          short-summary: The node labels for the node pool. See https://aka.ms/node-labels for syntax of labels.
        - name: --node-taints
          type: string
          short-summary: The node taints for the node pool.
    examples:
      - name: Enable cluster-autoscaler within node count range [1,5]
        text: az aks nodepool update --enable-cluster-autoscaler --min-count 1 --max-count 5 -g MyResourceGroup -n nodepool1 --cluster-name MyManagedCluster
      - name: Disable cluster-autoscaler for an existing cluster
        text: az aks nodepool update --disable-cluster-autoscaler -g MyResourceGroup -n nodepool1 --cluster-name MyManagedCluster
      - name: Update min-count or max-count for cluster autoscaler.
        text: az aks nodepool update --update-cluster-autoscaler --min-count 1 --max-count 10 -g MyResourceGroup -n nodepool1 --cluster-name MyManagedCluster
      - name: Change a node pool to system mode
        text: az aks nodepool update --mode System -g MyResourceGroup -n nodepool1 --cluster-name MyManagedCluster
"""

helps['aks nodepool get-upgrades'] = """
type: command
short-summary: Get the available upgrade versions for an agent pool of the managed Kubernetes cluster.
examples:
  - name: Get the available upgrade versions for an agent pool of the managed Kubernetes cluster.
    text: az aks nodepool get-upgrades --resource-group MyResourceGroup --cluster-name MyManagedCluster --nodepool-name MyNodePool
    crafted: true
parameters:
  - name: --nodepool-name
    type: string
    short-summary: name of the node pool.
"""

helps['aks nodepool stop'] = """
    type: command
    short-summary: Stop running agent pool in the managed Kubernetes cluster.
    parameters:
        - name: --nodepool-name
          type: string
          short-summary: Agent pool name
        - name: --aks-custom-headers
          type: string
          short-summary: Send custom headers. When specified, format should be Key1=Value1,Key2=Value2
    examples:
        - name: Stop agent pool in the managed cluster
          text: az aks nodepool stop --nodepool-name nodepool1 -g MyResourceGroup --cluster-name MyManagedCluster
"""

helps['aks nodepool start'] = """
    type: command
    short-summary: Start stopped agent pool in the managed Kubernetes cluster.
    parameters:
        - name: --nodepool-name
          type: string
          short-summary: Agent pool name
        - name: --aks-custom-headers
          type: string
          short-summary: Send custom headers. When specified, format should be Key1=Value1,Key2=Value2
    examples:
        - name: Start agent pool in the managed cluster
          text: az aks nodepool start --nodepool-name nodepool1 -g MyResourceGroup --cluster-name MyManagedCluster
"""

helps['aks nodepool delete'] = """
    type: command
    short-summary: Delete the agent pool in the managed Kubernetes cluster.
"""

helps['aks addon'] = """
    type: group
    short-summary: Commands to manage and view single addon conditions.
"""

helps['aks addon list-available'] = """
    type: command
    short-summary: List available Kubernetes addons.
"""

helps['aks addon list'] = """
    type: command
    short-summary: List status of all Kubernetes addons in given cluster.
"""

helps['aks addon show'] = """
    type: command
    short-summary: Show status and configuration for an enabled Kubernetes addon in a given cluster.
    parameters:
      - name: --addon -a
        type: string
        short-summary: Specify the Kubernetes addon.
    examples:
      - name: Show configuration for "monitoring" addon.
        text: az aks addon show -g myResourceGroup -n myAKSCluster -a monitoring
        crafted: true
"""

helps['aks addon disable'] = """
    type: command
    short-summary: Disable an enabled Kubernetes addon in a cluster.
    parameters:
      - name: --addon -a
        type: string
        short-summary: Specify the Kubernetes addon to disable.
    examples:
      - name: Disable the "monitoring" addon.
        text: az aks addon disable -g myResourceGroup -n myAKSCluster -a monitoring
        crafted: true
"""

helps['aks addon enable'] = """
type: command
short-summary: Enable a Kubernetes addon.
long-summary: |-
    These addons are available:
        http_application_routing        - configure ingress with automatic public DNS name creation.
        monitoring                      - turn on Log Analytics monitoring. Uses the Log Analytics Default Workspace if it exists, else creates one. Specify "--workspace-resource-id" to use an existing workspace.
                                          If monitoring addon is enabled --no-wait argument will have no effect
        virtual-node                    - enable AKS Virtual Node. Requires --subnet-name to provide the name of an existing subnet for the Virtual Node to use.
        azure-policy                    - enable Azure policy. The Azure Policy add-on for AKS enables at-scale enforcements and safeguards on your clusters in a centralized, consistent manner.
                                          Learn more at aka.ms/aks/policy.
        ingress-appgw                   - enable Application Gateway Ingress Controller addon (PREVIEW).
        open-service-mesh               - enable Open Service Mesh addon (PREVIEW).
        gitops                          - enable GitOps (PREVIEW).
        azure-keyvault-secrets-provider - enable Azure Keyvault Secrets Provider addon (PREVIEW).
parameters:
  - name: --addon -a
    type: string
    short-summary: Specify the Kubernetes addon to enable.
  - name: --workspace-resource-id
    type: string
    short-summary: The resource ID of an existing Log Analytics Workspace to use for storing monitoring data.
  - name: --enable-msi-auth-for-monitoring
    type: bool
    short-summary: Send monitoring data to Log Analytics using the cluster's assigned identity (instead of the Log Analytics Workspace's shared key).
  - name: --subnet-name -s
    type: string
    short-summary: The subnet name for the virtual node to use.
  - name: --appgw-name
    type: string
    short-summary: Name of the application gateway to create/use in the node resource group. Use with ingress-azure addon.
  - name: --appgw-subnet-prefix
    type: string
    short-summary: Subnet Prefix to use for a new subnet created to deploy the Application Gateway. Use with ingress-azure addon.
  - name: --appgw-subnet-cidr
    type: string
    short-summary: Subnet CIDR to use for a new subnet created to deploy the Application Gateway. Use with ingress-azure addon.
  - name: --appgw-id
    type: string
    short-summary: Resource Id of an existing Application Gateway to use with AGIC. Use with ingress-azure addon.
  - name: --appgw-subnet-id
    type: string
    short-summary: Resource Id of an existing Subnet used to deploy the Application Gateway. Use with ingress-azure addon.
  - name: --appgw-watch-namespace
    type: string
    short-summary: Specify the namespace, which AGIC should watch. This could be a single string value, or a comma-separated list of namespaces. Use with ingress-azure addon.
  - name: --enable-sgxquotehelper
    type: bool
    short-summary: Enable SGX quote helper for confcom addon.
  - name: --enable-secret-rotation
    type: bool
    short-summary: Enable secret rotation. Use with azure-keyvault-secrets-provider addon.
  - name: --rotation-poll-interval
    type: string
    short-summary: Set interval of rotation poll. Use with azure-keyvault-secrets-provider addon.
examples:
  - name: Enable a Kubernetes addon. (autogenerated)
    text: az aks addon enable --addon virtual-node --name MyManagedCluster --resource-group MyResourceGroup --subnet-name VirtualNodeSubnet
    crafted: true
  - name: Enable ingress-appgw addon with subnet prefix.
    text: az aks addon enable --name MyManagedCluster --resource-group MyResourceGroup --addon ingress-appgw --appgw-subnet-cidr 10.2.0.0/16 --appgw-name gateway
    crafted: true
  - name: Enable open-service-mesh addon.
    text: az aks addon enable --name MyManagedCluster --resource-group MyResourceGroup -a open-service-mesh
    crafted: true
"""

helps['aks addon update'] = """
type: command
short-summary: Update an already enabled Kubernetes addon.
parameters:
  - name: --addon -a
    type: string
    short-summary: Specify the Kubernetes addon to update.
  - name: --workspace-resource-id
    type: string
    short-summary: The resource ID of an existing Log Analytics Workspace to use for storing monitoring data.
  - name: --enable-msi-auth-for-monitoring
    type: bool
    short-summary: Send monitoring data to Log Analytics using the cluster's assigned identity (instead of the Log Analytics Workspace's shared key).
  - name: --subnet-name -s
    type: string
    short-summary: The subnet name for the virtual node to use.
  - name: --appgw-name
    type: string
    short-summary: Name of the application gateway to create/use in the node resource group. Use with ingress-azure addon.
  - name: --appgw-subnet-prefix
    type: string
    short-summary: Subnet Prefix to use for a new subnet created to deploy the Application Gateway. Use with ingress-azure addon.
  - name: --appgw-subnet-cidr
    type: string
    short-summary: Subnet CIDR to use for a new subnet created to deploy the Application Gateway. Use with ingress-azure addon.
  - name: --appgw-id
    type: string
    short-summary: Resource Id of an existing Application Gateway to use with AGIC. Use with ingress-azure addon.
  - name: --appgw-subnet-id
    type: string
    short-summary: Resource Id of an existing Subnet used to deploy the Application Gateway. Use with ingress-azure addon.
  - name: --appgw-watch-namespace
    type: string
    short-summary: Specify the namespace, which AGIC should watch. This could be a single string value, or a comma-separated list of namespaces. Use with ingress-azure addon.
  - name: --enable-sgxquotehelper
    type: bool
    short-summary: Enable SGX quote helper for confcom addon.
  - name: --enable-secret-rotation
    type: bool
    short-summary: Enable secret rotation. Use with azure-keyvault-secrets-provider addon.
  - name: --rotation-poll-interval
    type: string
    short-summary: Set interval of rotation poll. Use with azure-keyvault-secrets-provider addon.
examples:
  - name: Update a Kubernetes addon. (autogenerated)
    text: az aks addon update --addon virtual-node --name MyManagedCluster --resource-group MyResourceGroup --subnet-name VirtualNodeSubnet
    crafted: true
  - name: Update ingress-appgw addon with subnet prefix.
    text: az aks addon update --name MyManagedCluster --resource-group MyResourceGroup --addon ingress-appgw --appgw-subnet-cidr 10.2.0.0/16 --appgw-name gateway
    crafted: true
  - name: Update monitoring addon with workspace resource id.
    text: az aks addon update -g $rg -n $cn -a monitoring --workspace-resource-id=/subscriptions/0000000-00000000-00000-000-000/resourcegroups/myresourcegroup/providers/microsoft.operationalinsights/workspaces/defaultlaworkspace
    crafted: true
"""


helps['aks enable-addons'] = """
type: command
short-summary: Enable Kubernetes addons.
long-summary: |-
    These addons are available:
        http_application_routing        - configure ingress with automatic public DNS name creation.
        monitoring                      - turn on Log Analytics monitoring. Uses the Log Analytics Default Workspace if it exists, else creates one. Specify "--workspace-resource-id" to use an existing workspace.
                                          If monitoring addon is enabled --no-wait argument will have no effect
        virtual-node                    - enable AKS Virtual Node. Requires --subnet-name to provide the name of an existing subnet for the Virtual Node to use.
        azure-policy                    - enable Azure policy. The Azure Policy add-on for AKS enables at-scale enforcements and safeguards on your clusters in a centralized, consistent manner.
                                          Learn more at aka.ms/aks/policy.
        ingress-appgw                   - enable Application Gateway Ingress Controller addon (PREVIEW).
        open-service-mesh               - enable Open Service Mesh addon (PREVIEW).
        gitops                          - enable GitOps (PREVIEW).
        azure-keyvault-secrets-provider - enable Azure Keyvault Secrets Provider addon (PREVIEW).
parameters:
  - name: --addons -a
    type: string
    short-summary: Enable the Kubernetes addons in a comma-separated list.
  - name: --workspace-resource-id
    type: string
    short-summary: The resource ID of an existing Log Analytics Workspace to use for storing monitoring data.
  - name: --enable-msi-auth-for-monitoring
    type: bool
    short-summary: Send monitoring data to Log Analytics using the cluster's assigned identity (instead of the Log Analytics Workspace's shared key).
  - name: --subnet-name -s
    type: string
    short-summary: The subnet name for the virtual node to use.
  - name: --appgw-name
    type: string
    short-summary: Name of the application gateway to create/use in the node resource group. Use with ingress-azure addon.
  - name: --appgw-subnet-prefix
    type: string
    short-summary: Subnet Prefix to use for a new subnet created to deploy the Application Gateway. Use with ingress-azure addon.
  - name: --appgw-subnet-cidr
    type: string
    short-summary: Subnet CIDR to use for a new subnet created to deploy the Application Gateway. Use with ingress-azure addon.
  - name: --appgw-id
    type: string
    short-summary: Resource Id of an existing Application Gateway to use with AGIC. Use with ingress-azure addon.
  - name: --appgw-subnet-id
    type: string
    short-summary: Resource Id of an existing Subnet used to deploy the Application Gateway. Use with ingress-azure addon.
  - name: --appgw-watch-namespace
    type: string
    short-summary: Specify the namespace, which AGIC should watch. This could be a single string value, or a comma-separated list of namespaces. Use with ingress-azure addon.
  - name: --enable-sgxquotehelper
    type: bool
    short-summary: Enable SGX quote helper for confcom addon.
  - name: --enable-secret-rotation
    type: bool
    short-summary: Enable secret rotation. Use with azure-keyvault-secrets-provider addon.
  - name: --rotation-poll-interval
    type: string
    short-summary: Set interval of rotation poll. Use with azure-keyvault-secrets-provider addon.
examples:
  - name: Enable Kubernetes addons. (autogenerated)
    text: az aks enable-addons --addons virtual-node --name MyManagedCluster --resource-group MyResourceGroup --subnet-name VirtualNodeSubnet
    crafted: true
  - name: Enable ingress-appgw addon with subnet prefix.
    text: az aks enable-addons --name MyManagedCluster --resource-group MyResourceGroup --addons ingress-appgw --appgw-subnet-cidr 10.2.0.0/16 --appgw-name gateway
    crafted: true
  - name: Enable open-service-mesh addon.
    text: az aks enable-addons --name MyManagedCluster --resource-group MyResourceGroup --addons open-service-mesh
    crafted: true
"""

helps['aks get-versions'] = """
type: command
short-summary: Get the versions available for creating a managed Kubernetes cluster.
examples:
  - name: Get the versions available for creating a managed Kubernetes cluster
    text: az aks get-versions --location westus2
    crafted: true
"""

helps['aks get-os-options'] = """
type: command
short-summary: Get the OS options available for creating a managed Kubernetes cluster.
examples:
  - name: Get the OS options available for creating a managed Kubernetes cluster
    text: az aks get-os-options --location westus2
    crafted: true
"""

helps['aks get-credentials'] = """
type: command
short-summary: Get access credentials for a managed Kubernetes cluster.
parameters:
  - name: --admin -a
    type: bool
    short-summary: "Get cluster administrator credentials.  Default: cluster user credentials."
  - name: --user -u
    type: string
    short-summary: "Get credentials for the user. Only valid when --admin is False.  Default: cluster user credentials."
  - name: --file -f
    type: string
    short-summary: Kubernetes configuration file to update. Use "-" to print YAML to stdout instead.
  - name: --overwrite-existing
    type: bool
    short-summary: Overwrite any existing cluster entry with the same name.
  - name: --output -o
    type: string
    long-summary: Credentials are always in YAML format, so this argument is effectively ignored.
  - name: --public-fqdn
    type: bool
    short-summary: Get private cluster credential with server address to be public fqdn.
examples:
  - name: Get access credentials for a managed Kubernetes cluster. (autogenerated)
    text: az aks get-credentials --name MyManagedCluster --resource-group MyResourceGroup
    crafted: true
"""

helps['aks rotate-certs'] = """
    type: command
    short-summary: Rotate certificates and keys on a managed Kubernetes cluster
    long-summary: Kubernetes will be unavailable during cluster certificate rotation.
"""

helps['aks pod-identity'] = """
    type: group
    short-summary: Commands to manage pod identities in managed Kubernetes cluster.
"""

helps['aks pod-identity add'] = """
    type: command
    short-summary: Add a pod identity to a managed Kubernetes cluster
    examples:
    - name: Add pod identity
      text: az aks pod-identity add --cluster-name MyManagedCluster --resource-group MyResourceGroup --namespace my-namespace --name my-identity --identity-resource-id <my-identity-resource-id>
"""

helps['aks pod-identity delete'] = """
    type: command
    short-summary: Remove a pod identity from a managed Kubernetes cluster
"""

helps['aks pod-identity list'] = """
    type: command
    short-summary: List pod identities in a managed Kubernetes cluster
"""

helps['aks pod-identity exception'] = """
    type: group
    short-summary: Commands to manage pod identity exceptions in managed Kubernetes cluster.
"""

helps['aks pod-identity exception add'] = """
    type: command
    short-summary: Add a pod identity exception to a managed Kubernetes cluster
"""

helps['aks pod-identity exception delete'] = """
    type: command
    short-summary: Remove a pod identity exception from a managed Kubernetes cluster
"""

helps['aks pod-identity exception update'] = """
    type: command
    short-summary: Update a pod identity exception in a managed Kubernetes cluster
"""

helps['aks pod-identity exception list'] = """
    type: command
    short-summary: List pod identity exceptions in a managed Kubernetes cluster
"""

helps['aks egress-endpoints'] = """
    type: group
    short-summary: Commands to manage egress endpoints in managed Kubernetes cluster.
"""

helps['aks egress-endpoints list'] = """
    type: command
    short-summary: List egress endpoints that are required or recommended to be whitelisted for a cluster.
"""

helps['aks snapshot'] = """
    type: group
    short-summary: Commands to manage cluster snapshots.
"""

helps['aks snapshot show'] = """
    type: command
    short-summary: Show the details of a cluster snapshot.
"""

helps['aks snapshot list'] = """
    type: command
    short-summary: List cluster snapshots.
"""

helps['aks snapshot create'] = """
    type: command
    short-summary: Create a snapshot of a cluster.
    parameters:
        - name: --cluster-id
          type: string
          short-summary: The source cluster id from which to create this snapshot.
        - name: --tags
          type: string
          short-summary: The tags of the snapshot.
        - name: --aks-custom-headers
          type: string
          short-summary: Send custom headers. When specified, format should be Key1=Value1,Key2=Value2

    examples:
        - name: Create a cluster snapshot.
          text: az aks snapshot create -g MyResourceGroup -n snapshot1 --cluster-id "/subscriptions/00000/resourceGroups/AnotherResourceGroup/providers/Microsoft.ContainerService/managedClusters/akscluster1"
        - name: Create a cluster snapshot with custom tags.
          text: az aks snapshot create -g MyResourceGroup -n snapshot1 --cluster-id "/subscriptions/00000/resourceGroups/AnotherResourceGroup/providers/Microsoft.ContainerService/managedClusters/akscluster1" --tags "foo=bar" "key1=val1"
"""

helps['aks snapshot delete'] = """
    type: command
    short-summary: Delete a cluster snapshot.
"""

helps['aks nodepool snapshot'] = """
    type: group
    short-summary: Commands to manage nodepool snapshots.
"""

helps['aks nodepool snapshot show'] = """
    type: command
    short-summary: Show the details of a nodepool snapshot.
"""

helps['aks nodepool snapshot list'] = """
    type: command
    short-summary: List nodepool snapshots.
"""

helps['aks nodepool snapshot create'] = """
    type: command
    short-summary: Create a nodepool snapshot.
    parameters:
        - name: --nodepool-id
          type: string
          short-summary: The source nodepool id from which to create this snapshot.
        - name: --tags
          type: string
          short-summary: The tags of the snapshot.
        - name: --aks-custom-headers
          type: string
          short-summary: Send custom headers. When specified, format should be Key1=Value1,Key2=Value2

    examples:
        - name: Create a nodepool snapshot.
          text: az aks nodepool snapshot create -g MyResourceGroup -n snapshot1 --nodepool-id "/subscriptions/00000/resourceGroups/AnotherResourceGroup/providers/Microsoft.ContainerService/managedClusters/akscluster1/agentPools/nodepool1"
        - name: Create a nodepool snapshot with custom tags.
          text: az aks nodepool snapshot create -g MyResourceGroup -n snapshot1 --nodepool-id "/subscriptions/00000/resourceGroups/AnotherResourceGroup/providers/Microsoft.ContainerService/managedClusters/akscluster1/agentPools/nodepool1" --tags "foo=bar" "key1=val1"
"""

helps['aks nodepool snapshot delete'] = """
    type: command
<<<<<<< HEAD
    short-summary: Delete a snapshot.
"""

helps['aks app init'] = """
    type: command
    short-summary: Generate a Dockerfile and the minimum required Kubernetes deployment files (helm, kustomize, manifests) for your project directory.
    parameters:
        - name: --path
          type: string
          short-summary: Specify the path to the project directory.
        - name: --app-name
          type: string
          short-summary: Specify the name of the helm release.
        - name: --language
          type: string
          short-summary: Specify the language used to create the Kubernetes deployment.
        - name: --create-config
          type: string
          short-summary: Specify the path to the configuration file.
        - name: --dockerfile-only
          type: string
          short-summary: Only generate Dockerfile for the Kubernetes deployment.
        - name: --deployment-only
          type: string
          short-summary: Only generate deployment files (helm, kustomize, manifests) for the Kubernetes deployment.
=======
    short-summary: Delete a nodepool snapshot.
>>>>>>> 520b2ae1
"""<|MERGE_RESOLUTION|>--- conflicted
+++ resolved
@@ -1626,8 +1626,7 @@
 
 helps['aks nodepool snapshot delete'] = """
     type: command
-<<<<<<< HEAD
-    short-summary: Delete a snapshot.
+    short-summary: Delete a nodepool snapshot.
 """
 
 helps['aks app init'] = """
@@ -1652,7 +1651,4 @@
         - name: --deployment-only
           type: string
           short-summary: Only generate deployment files (helm, kustomize, manifests) for the Kubernetes deployment.
-=======
-    short-summary: Delete a nodepool snapshot.
->>>>>>> 520b2ae1
 """