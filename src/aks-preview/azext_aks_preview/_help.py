# coding=utf-8
# --------------------------------------------------------------------------------------------
# Copyright (c) Microsoft Corporation. All rights reserved.
# Licensed under the MIT License. See License.txt in the project root for license information.
# --------------------------------------------------------------------------------------------

# pylint: disable=too-many-lines
import os.path

from knack.help_files import helps

ACS_SERVICE_PRINCIPAL_CACHE = os.path.join(
    '$HOME', '.azure', 'acsServicePrincipal.json')
AKS_SERVICE_PRINCIPAL_CACHE = os.path.join(
    '$HOME', '.azure', 'aksServicePrincipal.json')

# AKS command help
helps['aks create'] = f"""
    type: command
    short-summary: Create a new managed Kubernetes cluster.
    parameters:
        - name: --generate-ssh-keys
          type: string
          short-summary: Generate SSH public and private key files if missing.
        - name: --service-principal
          type: string
          short-summary: Service principal used for authentication to Azure APIs.
          long-summary:  If not specified, a new service principal is created and cached at
                         {AKS_SERVICE_PRINCIPAL_CACHE} to be used by subsequent `az aks` commands.
        - name: --skip-subnet-role-assignment
          type: bool
          short-summary: Skip role assignment for subnet (advanced networking).
          long-summary:  If specified, please make sure your service principal has the access to your subnet.
        - name: --zones -z
          type: string array
          short-summary: Space-separated list of availability zones where agent nodes will be placed.
        - name: --client-secret
          type: string
          short-summary: Secret associated with the service principal. This argument is required if
                         `--service-principal` is specified.
        - name: --node-vm-size -s
          type: string
          short-summary: Size of Virtual Machines to create as Kubernetes nodes.
        - name: --dns-name-prefix -p
          type: string
          short-summary: Prefix for hostnames that are created. If not specified, generate a hostname using the
                         managed cluster and resource group names.
        - name: --node-count -c
          type: int
          short-summary: Number of nodes in the Kubernetes node pool. It is required when --enable-cluster-autoscaler specified. After creating a cluster, you can change the
                         size of its node pool with `az aks scale`.
        - name: --node-osdisk-size
          type: int
          short-summary: Size in GiB of the OS disk for each node in the node pool. Minimum 30 GiB.
        - name: --node-osdisk-type
          type: string
          short-summary: OS disk type to be used for machines in a given agent pool. Defaults to 'Ephemeral' when possible in conjunction with VM size and OS disk size. May not be changed for this pool after creation. ('Ephemeral' or 'Managed')
        - name: --node-osdisk-diskencryptionset-id -d
          type: string
          short-summary: ResourceId of the disk encryption set to use for enabling encryption at rest on agent node os disk.
        - name: --kubernetes-version -k
          type: string
          short-summary: Version of Kubernetes to use for creating the cluster, such as "1.7.12" or "1.8.7".
          populator-commands:
          - "`az aks get-versions`"
        - name: --ssh-key-value
          type: string
          short-summary: Public key path or key contents to install on node VMs for SSH access. For example,
                         'ssh-rsa AAAAB...snip...UcyupgH azureuser@linuxvm'.
        - name: --admin-username -u
          type: string
          short-summary: User account to create on node VMs for SSH access.
        - name: --windows-admin-username
          type: string
          short-summary: User account to create on windows node VMs.
          long-summary: |-
            Rules for windows-admin-username:
                - restriction: Cannot end in "."
                - Disallowed values: "administrator", "admin", "user", "user1", "test", "user2", "test1", "user3", "admin1", "1", "123", "a", "actuser", "adm", "admin2", "aspnet", "backup", "console", "david", "guest", "john", "owner", "root", "server", "sql", "support", "support_388945a0", "sys", "test2", "test3", "user4", "user5".
                - Minimum-length: 1 character
                - Max-length: 20 characters
            Reference: https://docs.microsoft.com/en-us/dotnet/api/microsoft.azure.management.compute.models.virtualmachinescalesetosprofile.adminusername?view=azure-dotnet
        - name: --windows-admin-password
          type: string
          short-summary: User account password to use on windows node VMs.
          long-summary: |-
            Rules for windows-admin-password:
                - Minimum-length: 14 characters
                - Max-length: 123 characters
                - Complexity requirements: 3 out of 4 conditions below need to be fulfilled
                  * Has lower characters
                  * Has upper characters
                  * Has a digit
                  * Has a special character (Regex match [\\W_])
                - Disallowed values:  "abc@123", "P@$$w0rd", "P@ssw0rd", "P@ssword123", "Pa$$word", "pass@word1", "Password!", "Password1", "Password22", "iloveyou!"
            Reference: https://docs.microsoft.com/en-us/dotnet/api/microsoft.azure.management.compute.models.virtualmachinescalesetosprofile.adminpassword?view=azure-dotnet
        - name: --enable-ahub
          type: bool
          short-summary: Enable Azure Hybrid User Benefits (AHUB) for Windows VMs.
        - name: --enable-aad
          type: bool
          short-summary: Enable managed AAD feature for cluster.
        - name: --enable-azure-rbac
          type: bool
          short-summary: Enable Azure RBAC to control authorization checks on cluster.
        - name: --aad-admin-group-object-ids
          type: string
          short-summary: Comma-separated list of aad group object IDs that will be set as cluster admin.
        - name: --aad-tenant-id
          type: string
          short-summary: The ID of an Azure Active Directory tenant.
        - name: --dns-service-ip
          type: string
          short-summary: An IP address assigned to the Kubernetes DNS service.
          long-summary: This address must be within the Kubernetes service address range specified by "--service-cidr".
                        For example, 10.0.0.10.
        - name: --docker-bridge-address
          type: string
          short-summary: A specific IP address and netmask for the Docker bridge, using standard CIDR notation.
          long-summary: This address must not be in any Subnet IP ranges, or the Kubernetes service address range.
                        For example, 172.17.0.1/16.
        - name: --load-balancer-sku
          type: string
          short-summary: Azure Load Balancer SKU selection for your cluster. basic or standard.
          long-summary: Select between Basic or Standard Azure Load Balancer SKU for your AKS cluster.
        - name: --load-balancer-managed-outbound-ip-count
          type: int
          short-summary: Load balancer managed outbound IP count.
          long-summary: Desired number of managed outbound IPs for load balancer outbound connection. Valid for Standard SKU load balancer cluster only.
        - name: --load-balancer-managed-outbound-ipv6-count
          type: int
          short-summary: Load balancer managed outbound IPv6 IP count.
          long-summary: Desired number of managed outbound IPv6 IPs for load balancer outbound connection. Valid for dual-stack (--ip-families IPv4,IPv6) only.
        - name: --load-balancer-outbound-ips
          type: string
          short-summary: Load balancer outbound IP resource IDs.
          long-summary: Comma-separated public IP resource IDs for load balancer outbound connection. Valid for Standard SKU load balancer cluster only.
        - name: --load-balancer-outbound-ip-prefixes
          type: string
          short-summary: Load balancer outbound IP prefix resource IDs.
          long-summary: Comma-separated public IP prefix resource IDs for load balancer outbound connection. Valid for Standard SKU load balancer cluster only.
        - name: --load-balancer-outbound-ports
          type: int
          short-summary: Load balancer outbound allocated ports.
          long-summary: Desired static number of outbound ports per VM in the load balancer backend pool. By default, set to 0 which uses the default allocation based on the number of VMs. Please specify a value in the range of [0, 64000] that is a multiple of 8.
        - name: --load-balancer-idle-timeout
          type: int
          short-summary: Load balancer idle timeout in minutes.
          long-summary: Desired idle timeout for load balancer outbound flows, default is 30 minutes. Please specify a value in the range of [4, 100].
        - name: --load-balancer-backend-pool-type
          type: string
          short-summary: Load balancer backend pool type.
          long-summary: Load balancer backend pool type, supported values are nodeIP and nodeIPConfiguration.
        - name: --cluster-service-load-balancer-health-probe-mode
          type: string
          short-summary: Set the cluster service health probe mode.
          long-summary: Set the cluster service health probe mode. Default is "Servicenodeport".
        - name: --nat-gateway-managed-outbound-ip-count
          type: int
          short-summary: NAT gateway managed outbound IP count.
          long-summary: Desired number of managed outbound IPs for NAT gateway outbound connection. Please specify a value in the range of [1, 16]. Valid for Standard SKU load balancer cluster with managedNATGateway outbound type only.
        - name: --nat-gateway-idle-timeout
          type: int
          short-summary: NAT gateway idle timeout in minutes.
          long-summary: Desired idle timeout for NAT gateway outbound flows, default is 4 minutes. Please specify a value in the range of [4, 120]. Valid for Standard SKU load balancer cluster with managedNATGateway outbound type only.
        - name: --outbound-type
          type: string
          short-summary: How outbound traffic will be configured for a cluster.
          long-summary: Select between loadBalancer, userDefinedRouting, managedNATGateway, userAssignedNATGateway, none and block. If not set, defaults to type loadBalancer. Requires --vnet-subnet-id to be provided with a preconfigured route table and --load-balancer-sku to be Standard.
        - name: --enable-addons -a
          type: string
          short-summary: Enable the Kubernetes addons in a comma-separated list.
          long-summary: |-
            These addons are available:
            - http_application_routing        : configure ingress with automatic public DNS name creation.
            - monitoring                      :  turn on Log Analytics monitoring. Uses the Log Analytics Default Workspace if it exists, else creates one. Specify "--workspace-resource-id" to use an existing workspace. If monitoring addon is enabled --no-wait argument will have no effect
            - virtual-node                    : enable AKS Virtual Node. Requires --aci-subnet-name to provide the name of an existing subnet for the Virtual Node to use. aci-subnet-name must be in the same vnet which is specified by --vnet-subnet-id (required as well).
            - azure-policy                    : enable Azure policy. The Azure Policy add-on for AKS enables at-scale enforcements and safeguards on your clusters in a centralized, consistent manner. Required if enabling deployment safeguards. Learn more at aka.ms/aks/policy.
            - ingress-appgw                   : enable Application Gateway Ingress Controller addon (PREVIEW).
            - confcom                         : enable confcom addon, this will enable SGX device plugin by default(PREVIEW).
            - open-service-mesh               : enable Open Service Mesh addon (PREVIEW).
            - gitops                          : enable GitOps (PREVIEW).
            - azure-keyvault-secrets-provider : enable Azure Keyvault Secrets Provider addon.
            - web_application_routing         : enable Web Application Routing addon (PREVIEW). Specify "--dns-zone-resource-id" to configure DNS.
        - name: --disable-rbac
          type: bool
          short-summary: Disable Kubernetes Role-Based Access Control.
        - name: --max-pods -m
          type: int
          short-summary: The maximum number of pods deployable to a node.
          long-summary: If not specified, defaults based on network-plugin. 30 for "azure", 110 for "kubenet", or 250 for "none".
        - name: --network-plugin
          type: string
          short-summary: The Kubernetes network plugin to use.
          long-summary: Specify "azure" for routable pod IPs from VNET, "kubenet" for non-routable pod IPs with an overlay network, or "none" for no networking configured.
        - name: --network-plugin-mode
          type: string
          short-summary: The network plugin mode to use.
          long-summary: |
              Used to control the mode the network plugin should operate in. For example, "overlay" used with
              --network-plugin=azure will use an overlay network (non-VNET IPs) for pods in the cluster.
        - name: --network-policy
          type: string
          short-summary: (PREVIEW) The Kubernetes network policy to use.
          long-summary: |
              Using together with "azure" network plugin.
              Specify "azure" for Azure network policy manager, "calico" for calico network policy controller, "cilium" for Azure CNI Overlay powered by Cilium.
              Defaults to "" (network policy disabled).
        - name: --network-dataplane
          type: string
          short-summary: The network dataplane to use.
          long-summary: |
              Network dataplane used in the Kubernetes cluster.
              Specify "azure" to use the Azure dataplane (default) or "cilium" to enable Cilium dataplane.
        - name: --enable-cilium-dataplane
          type: bool
          short-summary: Use Cilium as the networking dataplane for the Kubernetes cluster.
          long-summary: |
              Used together with the "azure" network plugin.
              Requires either --pod-subnet-id or --network-plugin-mode=overlay.
              This flag is deprecated in favor of --network-dataplane=cilium.
        - name: --enable-acns
          type: bool
          short-summary: Enable advanced network functionalities on a cluster. Enabling this will incur additional costs. For non-cilium clusters, acns security will be disabled by default until further notice.
        - name: --disable-acns-observability
          type: bool
          short-summary: Used to disable advanced networking observability features on a clusters when enabling advanced networking features with "--enable-acns".
        - name: --disable-acns-security
          type: bool
          short-summary: Used to disable advanced networking security features on a clusters when enabling advanced networking features with "--enable-acns".
<<<<<<< HEAD
        - name: --enable-retina-flow-logs
          type: bool
          short-summary: Enable advanced network flow log collection functionalities on a cluster.
=======
        - name: --acns-advanced-networkpolicies
          type: string
          short-summary: Used to enable advanced network policies (None, FQDN or L7) on a cluster when enabling advanced networking features with "--enable-acns".
>>>>>>> 84dbe1f3
        - name: --no-ssh-key -x
          type: string
          short-summary: Do not use or create a local SSH key.
          long-summary: To access nodes after creating a cluster with this option, use the Azure Portal.
        - name: --pod-cidr
          type: string
          short-summary: A CIDR notation IP range from which to assign pod IPs when kubenet is used.
          long-summary: This range must not overlap with any Subnet IP ranges. For example, 172.244.0.0/16.
        - name: --service-cidr
          type: string
          short-summary: A CIDR notation IP range from which to assign service cluster IPs.
          long-summary: This range must not overlap with any Subnet IP ranges. For example, 10.0.0.0/16.
        - name: --service-cidrs
          type: string
          short-summary: A comma separated list of CIDR notation IP ranges from which to assign service cluster IPs.
          long-summary: Each range must not overlap with any Subnet IP ranges. For example, 10.0.0.0/16.
        - name: --pod-cidrs
          type: string
          short-summary: A comma separated list of CIDR notation IP ranges from which to assign pod IPs when kubenet is used.
          long-summary: Each range must not overlap with any Subnet IP ranges. For example, 172.244.0.0/16.
        - name: --ip-families
          type: string
          short-summary: A comma separated list of IP versions to use for cluster networking.
          long-summary: Each IP version should be in the format IPvN. For example, IPv4.
        - name: --vnet-subnet-id
          type: string
          short-summary: The ID of a subnet in an existing VNet into which to deploy the cluster.
        - name: --pod-subnet-id
          type: string
          short-summary: The ID of a subnet in an existing VNet into which to assign pods in the cluster (requires azure network-plugin)
        - name: --ppg
          type: string
          short-summary: The ID of a PPG.
        - name: --os-sku
          type: string
          short-summary: The os-sku of the agent node pool. Ubuntu or CBLMariner.
        - name: --enable-fips-image
          type: bool
          short-summary: Use FIPS-enabled OS on agent nodes.
        - name: --workspace-resource-id
          type: string
          short-summary: The resource ID of an existing Log Analytics Workspace to use for storing monitoring data. If not specified, uses the default Log Analytics Workspace if it exists, otherwise creates one.
        - name: --enable-msi-auth-for-monitoring
          type: bool
          short-summary: Send monitoring data to Log Analytics using the cluster's assigned identity (instead of the Log Analytics Workspace's shared key).
        - name: --enable-syslog
          type: bool
          short-summary: Enable syslog data collection for Monitoring addon
        - name: --data-collection-settings
          type: string
          short-summary: Path to JSON file containing data collection settings for Monitoring addon.
        - name: --enable-high-log-scale-mode
          type: bool
          short-summary: Enable High Log Scale Mode for Container Logs.
        - name: --ampls-resource-id
          type: string
          short-summary: Resource ID of Azure Monitor Private Link scope for Monitoring Addon.
        - name: --enable-cluster-autoscaler
          type: bool
          short-summary: Enable cluster autoscaler, default value is false.
          long-summary: If specified, please make sure the kubernetes version is larger than 1.10.6.
        - name: --min-count
          type: int
          short-summary: Minimun nodes count used for autoscaler, when "--enable-cluster-autoscaler" specified. Please specify the value in the range of [1, 1000].
        - name: --max-count
          type: int
          short-summary: Maximum nodes count used for autoscaler, when "--enable-cluster-autoscaler" specified. Please specify the value in the range of [1, 1000].
        - name: --vm-set-type
          type: string
          short-summary: Agent pool vm set type. VirtualMachineScaleSets, AvailabilitySet or VirtualMachines(Preview).
        - name: --enable-pod-security-policy
          type: bool
          short-summary: Enable pod security policy.
          long-summary: --enable-pod-security-policy is deprecated. See https://aka.ms/aks/psp for details.
        - name: --node-resource-group
          type: string
          short-summary: The node resource group is the resource group where all customer's resources will be created in, such as virtual machines.
        - name: --k8s-support-plan
          type: string
          short-summary: Choose from "KubernetesOfficial" or "AKSLongTermSupport", with "AKSLongTermSupport" you get 1 extra year of CVE patchs.
        - name: --nrg-lockdown-restriction-level
          type: string
          short-summary: Restriction level on the managed node resource group.
          long-summary: The restriction level of permissions allowed on the cluster's managed node resource group, supported values are Unrestricted, and ReadOnly (recommended ReadOnly).
        - name: --sku
          type: string
          short-summary: Specify SKU name for managed clusters. '--sku base' enables a base managed cluster. '--sku automatic' enables an automatic managed cluster.
        - name: --tier
          type: string
          short-summary: Specify SKU tier for managed clusters. '--tier standard' enables a standard managed cluster service with a financially backed SLA. '--tier free' does not have a financially backed SLA.
        - name: --attach-acr
          type: string
          short-summary: Grant the 'acrpull' role assignment to the ACR specified by name or resource ID.
        - name: --enable-apiserver-vnet-integration
          type: bool
          short-summary: Enable integration of user vnet with control plane apiserver pods.
        - name: --apiserver-subnet-id
          type: string
          short-summary: The ID of a subnet in an existing VNet into which to assign control plane apiserver pods(requires --enable-apiserver-vnet-integration)
        - name: --enable-private-cluster
          type: string
          short-summary: Enable private cluster.
        - name: --private-dns-zone
          type: string
          short-summary: Private dns zone mode for private cluster. "none" mode is in preview.
          long-summary: Allowed values are "system", "none" (Preview) or your custom private dns zone resource id. If not set, defaults to type system. Requires --enable-private-cluster to be used.
        - name: --fqdn-subdomain
          type: string
          short-summary: Prefix for FQDN that is created for private cluster with custom private dns zone scenario.
        - name: --disable-public-fqdn
          type: bool
          short-summary: Disable public fqdn feature for private cluster.
        - name: --enable-node-public-ip
          type: bool
          short-summary: Enable VMSS node public IP.
        - name: --node-public-ip-prefix-id
          type: string
          short-summary: Public IP prefix ID used to assign public IPs to VMSS nodes.
        - name: --enable-managed-identity
          type: bool
          short-summary: Using managed identity to manage cluster resource group. You can explicitly specify "--service-principal" and "--client-secret" to disable managed identity, otherwise it will be enabled.
        - name: --assign-identity
          type: string
          short-summary: Specify an existing user assigned identity to manage cluster resource group.
        - name: --assign-kubelet-identity
          type: string
          short-summary: Specify an existing user assigned identity for kubelet's usage, which is typically used to pull image from ACR.
        - name: --api-server-authorized-ip-ranges
          type: string
          short-summary: Comma-separated list of authorized apiserver IP ranges. Set to 0.0.0.0/32 to restrict apiserver traffic to node pools.
        - name: --aks-custom-headers
          type: string
          short-summary: Send custom headers. When specified, format should be Key1=Value1,Key2=Value2
        - name: --appgw-name
          type: string
          short-summary: Name of the application gateway to create/use in the node resource group. Use with ingress-azure addon.
        - name: --appgw-subnet-cidr
          type: string
          short-summary: Subnet CIDR to use for a new subnet created to deploy the Application Gateway. Use with ingress-azure addon.
        - name: --appgw-id
          type: string
          short-summary: Resource Id of an existing Application Gateway to use with AGIC. Use with ingress-azure addon.
        - name: --appgw-subnet-id
          type: string
          short-summary: Resource Id of an existing Subnet used to deploy the Application Gateway. Use with ingress-azure addon.
        - name: --appgw-watch-namespace
          type: string
          short-summary: Specify the namespace, which AGIC should watch. This could be a single string value, or a comma-separated list of namespaces.
        - name: --enable-sgxquotehelper
          type: bool
          short-summary: Enable SGX quote helper for confcom addon.
        - name: --auto-upgrade-channel
          type: string
          short-summary: Specify the upgrade channel for autoupgrade. It could be rapid, stable, patch, node-image or none, none means disable autoupgrade.
        - name: --node-os-upgrade-channel
          type: string
          short-summary: Manner in which the OS on your nodes is updated. It could be NodeImage, None, SecurityPatch or Unmanaged.
        - name: --kubelet-config
          type: string
          short-summary: Kubelet configurations for agent nodes.
        - name: --linux-os-config
          type: string
          short-summary: OS configurations for Linux agent nodes.
        - name: --http-proxy-config
          type: string
          short-summary: Http Proxy configuration for this cluster.
        - name: --kube-proxy-config
          type: string
          short-summary: kube-proxy configuration for this cluster.
        - name: --enable-pod-identity
          type: bool
          short-summary: (PREVIEW) Enable pod identity addon.
        - name: --enable-pod-identity-with-kubenet
          type: bool
          short-summary: (PREVIEW) Enable pod identity addon for cluster using Kubnet network plugin.
        - name: --enable-workload-identity
          type: bool
          short-summary: (PREVIEW) Enable workload identity addon.
        - name: --disable-disk-driver
          type: bool
          short-summary: Disable AzureDisk CSI Driver.
        - name: --disk-driver-version
          type: string
          short-summary: Specify AzureDisk CSI Driver version.
        - name: --disable-file-driver
          type: bool
          short-summary: Disable AzureFile CSI Driver.
        - name: --disable-snapshot-controller
          type: bool
          short-summary: Disable CSI Snapshot Controller.
        - name: --enable-blob-driver
          type: bool
          short-summary: Enable AzureBlob CSI Driver.
        - name: --aci-subnet-name
          type: string
          short-summary: The name of a subnet in an existing VNet into which to deploy the virtual nodes.
        - name: --tags
          type: string
          short-summary: The tags of the managed cluster. The managed cluster instance and all resources managed by the cloud provider will be tagged.
        - name: --enable-encryption-at-host
          type: bool
          short-summary: Enable EncryptionAtHost on agent node pool.
        - name: --enable-ultra-ssd
          type: bool
          short-summary: Enable UltraSSD on agent node pool.
        - name: --enable-secret-rotation
          type: bool
          short-summary: Enable secret rotation. Use with azure-keyvault-secrets-provider addon.
        - name: --rotation-poll-interval
          type: string
          short-summary: Set interval of rotation poll. Use with azure-keyvault-secrets-provider addon.
        - name: --disable-local-accounts
          type: bool
          short-summary: (Preview) If set to true, getting static credential will be disabled for this cluster.
        - name: --workload-runtime
          type: string
          short-summary: Determines the type of workload a node can run. Defaults to OCIContainer.
        - name: --gpu-instance-profile
          type: string
          short-summary: GPU instance profile to partition multi-gpu Nvidia GPUs.
        - name: --enable-windows-gmsa
          type: bool
          short-summary: Enable Windows gmsa.
        - name: --gmsa-dns-server
          type: string
          short-summary: Specify DNS server for Windows gmsa for this cluster.
          long-summary: |-
             You do not need to set this if you have set DNS server in the VNET used by the cluster.
             You must set or not set --gmsa-dns-server and --gmsa-root-domain-name at the same time when setting --enable-windows-gmsa.
        - name: --gmsa-root-domain-name
          type: string
          short-summary: Specify root domain name for Windows gmsa for this cluster.
          long-summary: |-
             You do not need to set this if you have set DNS server in the VNET used by the cluster.
             You must set or not set --gmsa-dns-server and --gmsa-root-domain-name at the same time when setting --enable-windows-gmsa.
        - name: --snapshot-id
          type: string
          short-summary: The source nodepool snapshot id used to create this cluster.
        - name: --cluster-snapshot-id
          type: string
          short-summary: The source cluster snapshot id is used to create new cluster.
        - name: --enable-oidc-issuer
          type: bool
          short-summary: Enable OIDC issuer.
        - name: --crg-id
          type: string
          short-summary: The crg-id used to associate the new cluster with the existed Capacity Reservation Group resource.
        - name: --host-group-id
          type: string
          short-summary: (PREVIEW) The fully qualified dedicated host group id used to provision agent node pool.
        - name: --message-of-the-day
          type: string
          short-summary: Path to a file containing the desired message of the day. Only valid for linux nodes. Will be written to /etc/motd.
        - name: --enable-azure-keyvault-kms
          type: bool
          short-summary: Enable Azure KeyVault Key Management Service.
        - name: --azure-keyvault-kms-key-id
          type: string
          short-summary: Identifier of Azure Key Vault key.
        - name: --azure-keyvault-kms-key-vault-network-access
          type: string
          short-summary: Network Access of Azure Key Vault.
          long-summary: Allowed values are "Public", "Private". If not set, defaults to type "Public". Requires --azure-keyvault-kms-key-id to be used.
        - name: --azure-keyvault-kms-key-vault-resource-id
          type: string
          short-summary: Resource ID of Azure Key Vault.
        - name: --enable-image-cleaner
          type: bool
          short-summary: Enable ImageCleaner Service.
        - name: --image-cleaner-interval-hours
          type: int
          short-summary: ImageCleaner scanning interval.
        - name: --enable-image-integrity
          type: bool
          short-summary: Enable ImageIntegrity Service.
        - name: --dns-zone-resource-id
          type: string
          short-summary: The resource ID of the DNS zone resource to use with the web_application_routing addon.
        - name: --dns-zone-resource-ids
          type: string
          short-summary: A comma separated list of resource IDs of the DNS zone resource to use with the web_application_routing addon.
        - name: --enable-custom-ca-trust
          type: bool
          short-summary: Enable Custom CA Trust on agent node pool.
        - name: --ca-certs --custom-ca-trust-certificates
          type: string
          short-summary: Path to a file containing up to 10 blank line separated certificates. Only valid for linux nodes.
          long-summary: These certificates are used by Custom CA Trust features and will be added to trust stores of nodes.
        - name: --enable-keda
          type: bool
          short-summary: Enable KEDA workload auto-scaler.
        - name: --enable-defender
          type: bool
          short-summary: Enable Microsoft Defender security profile.
        - name: --defender-config
          type: string
          short-summary: Path to JSON file containing Microsoft Defender profile configurations.
        - name: --enable-vpa
          type: bool
          short-summary: Enable vertical pod autoscaler for cluster.
        - name: --enable-optimized-addon-scaling
          type: bool
          short-summary: Enable optimized addon scaling feature for cluster.
        - name: --nodepool-allowed-host-ports
          type: string
          short-summary: Expose host ports on the node pool. When specified, format should be a comma-separated list of ranges with protocol, eg. 80/TCP,443/TCP,4000-5000/TCP.
        - name: --nodepool-asg-ids
          type: string
          short-summary: The IDs of the application security groups to which the node pool's network interface should belong. When specified, format should be a comma-separated list of IDs.
        - name: --node-public-ip-tags
          type: string
          short-summary: The ipTags of the node public IPs.
        - name: --safeguards-level
          type: string
          short-summary: The deployment safeguards Level. Accepted Values are [Off, Warning, Enforcement]. Requires azure policy addon to be enabled
        - name: --safeguards-version
          type: string
          short-summary: The version of deployment safeguards to use. Default "v1.0.0" Use the ListSafeguardsVersions API to discover available versions
        - name: --safeguards-excluded-ns
          type: string
          short-summary: Comma-separated list of Kubernetes namespaces to exclude from deployment safeguards
        - name: --enable-asm --enable-azure-service-mesh
          type: bool
          short-summary: Enable Azure Service Mesh.
        - name: --revision
          type: string
          short-summary: Azure Service Mesh revision to install.
        - name: --enable-azuremonitormetrics
          type: bool
          short-summary: Enable Azure Monitor Metrics Profile
        - name: --enable-azure-monitor-metrics
          type: bool
          short-summary: Enable Azure Monitor Metrics Profile
        - name: --azure-monitor-workspace-resource-id
          type: string
          short-summary: Resource ID of the Azure Monitor Workspace
        - name: --ksm-metric-labels-allow-list
          type: string
          short-summary: Comma-separated list of additional Kubernetes label keys that will be used in the resource' labels metric. By default the metric contains only name and namespace labels. To include additional labels provide a list of resource names in their plural form and Kubernetes label keys you would like to allow for them (e.g. '=namespaces=[k8s-label-1,k8s-label-n,...],pods=[app],...)'. A single '*' can be provided per resource instead to allow any labels, but that has severe performance implications (e.g. '=pods=[*]').
        - name: --ksm-metric-annotations-allow-list
          type: string
          short-summary: Comma-separated list of additional Kubernetes label keys that will be used in the resource' labels metric. By default the metric contains only name and namespace labels. To include additional labels provide a list of resource names in their plural form and Kubernetes label keys you would like to allow for them (e.g.'=namespaces=[k8s-label-1,k8s-label-n,...],pods=[app],...)'. A single '*' can be provided per resource instead to allow any labels, but that has severe performance implications (e.g. '=pods=[*]').
        - name: --grafana-resource-id
          type: string
          short-summary: Resource ID of the Azure Managed Grafana Workspace
        - name: --enable-windows-recording-rules
          type: bool
          short-summary: Enable Windows Recording Rules when enabling the Azure Monitor Metrics addon
        - name: --enable-azure-monitor-app-monitoring
          type: bool
          short-summary: Enable Azure Monitor Application Monitoring
        - name: --nodepool-labels
          type: string
          short-summary: The node labels for all node pools in this cluster. See https://aka.ms/node-labels for syntax of labels.
        - name: --nodepool-taints
          type: string
          short-summary: The node taints for all node pools in this cluster.
        - name: --node-init-taints --nodepool-initialization-taints
          type: string
          short-summary: The node initialization taints for node pools created with aks create operation.
        - name: --enable-cost-analysis
          type: bool
          short-summary: Enable exporting Kubernetes Namespace and Deployment details to the Cost Analysis views in the Azure portal. For more information see aka.ms/aks/docs/cost-analysis.
        - name: --node-provisioning-mode
          type: string
          short-summary: Set the node provisioning mode of the cluster. Valid values are "Auto" and "Manual". For more information on "Auto" mode see aka.ms/aks/nap.
        - name: --enable-app-routing
          type: bool
          short-summary: Enable Application Routing addon.
        - name: --app-routing-default-nginx-controller --ardnc
          type: string
          short-summary: Configure default nginx ingress controller type. Valid values are annotationControlled (default behavior), external, internal, or none.
        - name: --enable-ai-toolchain-operator
          type: bool
          short-summary: Enable AI toolchain operator to the cluster.
        - name: --ssh-access
          type: string
          short-summary: Configure SSH setting for the first system pool in this cluster. Use "disabled" to disable SSH access, "localuser" to enable SSH access using private key. Note, this configuration will not take effect for later created new node pools, please use option `az aks nodepool add --ssh-access` to configure SSH access for new node pools.
        - name: --pod-ip-allocation-mode
          type: string
          short-summary: Set the ip allocation mode for how Pod IPs from the Azure Pod Subnet are allocated to the nodes in the AKS cluster. The choice is between dynamic batches of individual IPs or static allocation of a set of CIDR blocks. Accepted Values are "DynamicIndividual" or "StaticBlock".
          long-summary: |
              Used together with the "azure" network plugin.
              Requires --pod-subnet-id.
        - name: --enable-secure-boot
          type: bool
          short-summary: Enable Secure Boot on all node pools in the cluster. Must use VMSS agent pool type.
        - name: --enable-vtpm
          type: bool
          short-summary: Enable vTPM on all node pools in the cluster. Must use VMSS agent pool type.
        - name: --bootstrap-artifact-source
          type: string
          short-summary: Configure artifact source when bootstraping the cluster.
          long-summary: |
              The artifacts include the addon image. Use "Direct" to download artifacts from MCR, "Cache" to downalod artifacts from Azure Container Registry.
        - name: --bootstrap-container-registry-resource-id
          type: string
          short-summary: Configure container registry resource ID. Must use "Cache" as bootstrap artifact source.
        - name: --if-match
          type: string
          short-summary: The value provided will be compared to the ETag of the managed cluster, if it matches the operation will proceed. If it does not match, the request will be rejected to prevent accidental overwrites. This must not be specified when creating a new cluster.
        - name: --if-none-match
          type: string
          short-summary: Set to '*' to allow a new cluster to be created, but to prevent updating an existing cluster. Other values will be ignored.
        - name: --enable-static-egress-gateway
          type: bool
          short-summary: Enable Static Egress Gateway addon to the cluster.
        - name: --enable-imds-restriction
          type: bool
          short-summary: Enable IMDS restriction in the cluster. Non-hostNetwork Pods will not be able to access IMDS.
        - name: --vm-sizes
          type: string
          short-summary: Comma-separated list of sizes. Must use VirtualMachines agent pool type.
    examples:
        - name: Create a Kubernetes cluster with an existing SSH public key.
          text: az aks create -g MyResourceGroup -n MyManagedCluster --ssh-key-value /path/to/publickey
        - name: Create a Kubernetes cluster with a specific version.
          text: az aks create -g MyResourceGroup -n MyManagedCluster --kubernetes-version 1.13.9
        - name: Create a Kubernetes cluster with a larger node pool.
          text: az aks create -g MyResourceGroup -n MyManagedCluster --node-count 7
        - name: Create a kubernetes cluster with cluster autosclaler enabled.
          text: az aks create -g MyResourceGroup -n MyManagedCluster --kubernetes-version 1.13.9 --node-count 3 --enable-cluster-autoscaler --min-count 1 --max-count 5
        - name: Create a kubernetes cluster with k8s 1.13.9 but use vmas.
          text: az aks create -g MyResourceGroup -n MyManagedCluster --kubernetes-version 1.13.9 --vm-set-type AvailabilitySet
        - name: Create a kubernetes cluster with default kubernetes vesrion, default SKU load balancer(standard) and default vm set type(VirtualMachineScaleSets).
          text: az aks create -g MyResourceGroup -n MyManagedCluster
        - name: Create a kubernetes cluster with standard SKU load balancer and two AKS created IPs for the load balancer outbound connection usage.
          text: az aks create -g MyResourceGroup -n MyManagedCluster --load-balancer-managed-outbound-ip-count 2
        - name: Create a kubernetes cluster with standard SKU load balancer and use the provided public IPs for the load balancer outbound connection usage.
          text: az aks create -g MyResourceGroup -n MyManagedCluster --load-balancer-outbound-ips <ip-resource-id-1,ip-resource-id-2>
        - name: Create a kubernetes cluster with standard SKU load balancer and use the provided public IP prefixes for the load balancer outbound connection usage.
          text: az aks create -g MyResourceGroup -n MyManagedCluster --load-balancer-outbound-ip-prefixes <ip-prefix-resource-id-1,ip-prefix-resource-id-2>
        - name: Create a kubernetes cluster with a standard SKU load balancer, with two outbound AKS managed IPs an idle flow timeout of 5 minutes and 8000 allocated ports per machine
          text: az aks create -g MyResourceGroup -n MyManagedCluster --load-balancer-managed-outbound-ip-count 2 --load-balancer-idle-timeout 5 --load-balancer-outbound-ports 8000
        - name: Create a kubernetes cluster with a AKS managed NAT gateway, with two outbound AKS managed IPs an idle flow timeout of 4 minutes
          text: az aks create -g MyResourceGroup -n MyManagedCluster --nat-gateway-managed-outbound-ip-count 2 --nat-gateway-idle-timeout 4
        - name: Create a kubernetes cluster with basic SKU load balancer and AvailabilitySet vm set type.
          text: az aks create -g MyResourceGroup -n MyManagedCluster --load-balancer-sku basic --vm-set-type AvailabilitySet
        - name: Create a kubernetes cluster with authorized apiserver IP ranges.
          text: az aks create -g MyResourceGroup -n MyManagedCluster --api-server-authorized-ip-ranges 193.168.1.0/24,194.168.1.0/24,195.168.1.0
        - name: Create a kubernetes cluster with server side encryption using your owned key.
          text: az aks create -g MyResourceGroup -n MyManagedCluster --node-osdisk-diskencryptionset-id <disk-encryption-set-resource-id>
        - name: Create a kubernetes cluster with userDefinedRouting, standard load balancer SKU and a custom subnet preconfigured with a route table
          text: az aks create -g MyResourceGroup -n MyManagedCluster --outbound-type userDefinedRouting --load-balancer-sku standard --vnet-subnet-id customUserSubnetVnetID
        - name: Create a kubernetes cluster with supporting Windows agent pools with AHUB enabled.
          text: az aks create -g MyResourceGroup -n MyManagedCluster --load-balancer-sku Standard --network-plugin azure --windows-admin-username azure --windows-admin-password 'replacePassword1234$' --enable-ahub
        - name: Create a kubernetes cluster with managed AAD enabled.
          text: az aks create -g MyResourceGroup -n MyManagedCluster --enable-aad --aad-admin-group-object-ids <id-1,id-2> --aad-tenant-id <id>
        - name: Create a kubernetes cluster with ephemeral os enabled.
          text: az aks create -g MyResourceGroup -n MyManagedCluster --node-osdisk-type Ephemeral --node-osdisk-size 48
        - name: Create a kubernetes cluster with custom tags
          text: az aks create -g MyResourceGroup -n MyManagedCluster --tags "foo=bar" "baz=qux"
        - name: Create a kubernetes cluster with EncryptionAtHost enabled.
          text: az aks create -g MyResourceGroup -n MyManagedCluster --enable-encryption-at-host
        - name: Create a kubernetes cluster with UltraSSD enabled.
          text: az aks create -g MyResourceGroup -n MyManagedCluster --enable-ultra-ssd
        - name: Create a kubernetes cluster with custom control plane identity and kubelet identity.
          text: az aks create -g MyResourceGroup -n MyManagedCluster --assign-identity <control-plane-identity-resource-id> --assign-kubelet-identity <kubelet-identity-resource-id>
        - name: Create a kubernetes cluster with Azure RBAC enabled.
          text: az aks create -g MyResourceGroup -n MyManagedCluster --enable-aad --enable-azure-rbac
        - name: Create a kubernetes cluster with a specific os-sku
          text: az aks create -g MyResourceGroup -n MyManagedCluster --os-sku Ubuntu
        - name: Create a kubernetes cluster with enabling Windows gmsa and with setting DNS server in the vnet used by the cluster.
          text: az aks create -g MyResourceGroup -n MyManagedCluster --load-balancer-sku Standard --network-plugin azure --windows-admin-username azure --windows-admin-password 'replacePassword1234$' --enable-windows-gmsa
        - name: Create a kubernetes cluster with enabling Windows gmsa but without setting DNS server in the vnet used by the cluster.
          text: az aks create -g MyResourceGroup -n MyManagedCluster --load-balancer-sku Standard --network-plugin azure --windows-admin-username azure --windows-admin-password 'replacePassword1234$' --enable-windows-gmsa --gmsa-dns-server "10.240.0.4" --gmsa-root-domain-name "contoso.com"
        - name: create a kubernetes cluster with a nodepool snapshot id.
          text: az aks create -g MyResourceGroup -n MyManagedCluster --kubernetes-version 1.20.9 --snapshot-id "/subscriptions/00000/resourceGroups/AnotherResourceGroup/providers/Microsoft.ContainerService/snapshots/mysnapshot1"
        - name: create a kubernetes cluster with a cluster snapshot id.
          text: az aks create -g MyResourceGroup -n MyManagedCluster --cluster-snapshot-id "/subscriptions/00000/resourceGroups/AnotherResourceGroup/providers/Microsoft.ContainerService/managedclustersnapshots/mysnapshot1"
        - name: create a kubernetes cluster with a Capacity Reservation Group(CRG) ID.
          text: az aks create -g MyResourceGroup -n MyMC --kubernetes-version 1.20.9 --node-vm-size VMSize --assign-identity CRG-RG-ID --enable-managed-identity --crg-id "subscriptions/SubID/resourceGroups/RGName/providers/Microsoft.ContainerService/CapacityReservationGroups/MyCRGID"
        - name: create a kubernetes cluster with support of hostgroup id.
          text: az aks create -g MyResourceGroup -n MyMC --kubernetes-version 1.20.13 --location westus2 --host-group-id /subscriptions/00000/resourceGroups/AnotherResourceGroup/providers/Microsoft.ContainerService/hostGroups/myHostGroup --node-vm-size VMSize --enable-managed-identity --assign-identity <user_assigned_identity_resource_id>
        - name: Create a kubernetes cluster with no CNI installed.
          text: az aks create -g MyResourceGroup -n MyManagedCluster --network-plugin none
        - name: Create a kubernetes cluster with Custom CA Trust enabled.
          text: az aks create -g MyResourceGroup -n MyManagedCluster --enable-custom-ca-trust
        - name: Create a kubernetes cluster with safeguards set to "Warning"
          text: az aks create -g MyResourceGroup -n MyManagedCluster --safeguards-level Warning --enable-addons azure-policy
        - name: Create a kubernetes cluster with safeguards set to "Warning" and some namespaces excluded
          text: az aks create -g MyResourceGroup -n MyManagedCluster --safeguards-level Warning --safeguards-excluded-ns ns1,ns2 --enable-addons azure-policy
        - name: Create a kubernetes cluster with Azure Service Mesh enabled.
          text: az aks create -g MyResourceGroup -n MyManagedCluster --enable-azure-service-mesh
        - name: Create a kubernetes cluster with Azure Monitor Metrics enabled.
          text: az aks create -g MyResourceGroup -n MyManagedCluster --enable-azuremonitormetrics
        - name: Create a kubernetes cluster with Azure Monitor App Monitoring enabled
          text: az aks create -g MyResourceGroup -n MyManagedCluster --enable-azure-monitor-app-monitoring
        - name: Create a kubernetes cluster with a nodepool having ip allocation mode set to "StaticBlock"
          text: az aks create -g MyResourceGroup -n MyManagedCluster --os-sku Ubuntu --max-pods MaxPodsPerNode --network-plugin azure --vnet-subnet-id /subscriptions/00000/resourceGroups/AnotherResourceGroup/providers/Microsoft.Network/virtualNetworks/MyVnet/subnets/NodeSubnet --pod-subnet-id /subscriptions/00000/resourceGroups/AnotherResourceGroup/providers/Microsoft.Network/virtualNetworks/MyVnet/subnets/PodSubnet --pod-ip-allocation-mode StaticBlock
        - name: Create a kubernetes cluster with a VirtualMachines nodepool
          text: az aks create -g MyResourceGroup -n MyManagedCluster --vm-set-type VirtualMachines --vm-sizes "VMSize1,VMSize2" --node-count 3

"""

helps['aks scale'] = """
    type: command
    short-summary: Scale the node pool in a managed Kubernetes cluster.
    parameters:
        - name: --node-count -c
          type: int
          short-summary: Number of nodes in the Kubernetes node pool.
        - name: --aks-custom-headers
          type: string
          short-summary: Send custom headers. When specified, format should be Key1=Value1,Key2=Value2
"""

helps['aks stop'] = """
    type: command
    short-summary: Stop a managed cluster.
    long-summary: This can only be performed on Azure Virtual Machine Scale set backed clusters. Stopping a
        cluster stops the control plane and agent nodes entirely, while maintaining all object and
        cluster state. A cluster does not accrue charges while it is stopped. See `stopping a
        cluster <https://docs.microsoft.com/azure/aks/start-stop-cluster>`_ for more details about
        stopping a cluster.
"""

helps['aks upgrade'] = """
    type: command
    short-summary: Upgrade a managed Kubernetes cluster to a newer version.
    long-summary: "Kubernetes will be unavailable during cluster upgrades."
    parameters:
        - name: --kubernetes-version -k
          type: string
          short-summary: Version of Kubernetes to upgrade the cluster to, such as "1.11.12".
          populator-commands:
          - "`az aks get-upgrades`"
        - name: --control-plane-only
          type: bool
          short-summary: Upgrade the cluster control plane only. If not specified, control plane AND all node pools will be upgraded.
        - name: --node-image-only
          type: bool
          short-summary: Only upgrade node image for agent pools.
        - name: --cluster-snapshot-id
          type: string
          short-summary: The source cluster snapshot id is used to upgrade existing cluster.
        - name: --aks-custom-headers
          type: string
          short-summary: Send custom headers. When specified, format should be Key1=Value1,Key2=Value2
        - name: --enable-force-upgrade
          type: bool
          short-summary: Enable forceUpgrade cluster upgrade settings override.
        - name: --disable-force-upgrade
          type: bool
          short-summary: Disable forceUpgrade cluster upgrade settings override.
        - name: --upgrade-override-until
          type: string
          short-summary: Until when the cluster upgradeSettings overrides are effective.
          long-summary: It needs to be in a valid date-time format that's within the next 30 days. For example, 2023-04-01T13:00:00Z. Note that if --force-upgrade is set to true and --upgrade-override-until is not set, by default it will be set to 3 days from now.
        - name: --if-match
          type: string
          short-summary: The value provided will be compared to the ETag of the managed cluster, if it matches the operation will proceed. If it does not match, the request will be rejected to prevent accidental overwrites. This must not be specified when creating a new cluster.
        - name: --if-none-match
          type: string
          short-summary: Set to '*' to allow a new cluster to be created, but to prevent updating an existing cluster. Other values will be ignored.
    examples:
      - name: Upgrade a existing managed cluster to a managed cluster snapshot.
        text: az aks upgrade -g MyResourceGroup -n MyManagedCluster --cluster-snapshot-id "/subscriptions/00000/resourceGroups/AnotherResourceGroup/providers/Microsoft.ContainerService/managedclustersnapshots/mysnapshot1"
"""

helps['aks update'] = """
    type: command
    short-summary: Update the properties of a managed Kubernetes cluster.
    long-summary: Update the properties of a managed Kubernetes cluster. Can be used for example to enable/disable cluster-autoscaler.  When called with no optional arguments this attempts to move the cluster to its goal state without changing the current cluster configuration. This can be used to move out of a non succeeded state.
    parameters:
        - name: --enable-cluster-autoscaler -e
          type: bool
          short-summary: Enable cluster autoscaler.
        - name: --disable-cluster-autoscaler -d
          type: bool
          short-summary: Disable cluster autoscaler.
        - name: --update-cluster-autoscaler -u
          type: bool
          short-summary: Update min-count or max-count for cluster autoscaler.
        - name: --min-count
          type: int
          short-summary: Minimun nodes count used for autoscaler, when "--enable-cluster-autoscaler" specified. Please specify the value in the range of [1, 1000]
        - name: --max-count
          type: int
          short-summary: Maximum nodes count used for autoscaler, when "--enable-cluster-autoscaler" specified. Please specify the value in the range of [1, 1000]
        - name: --sku
          type: string
          short-summary: Specify SKU name for managed clusters. '--sku base' enables a base managed cluster. '--sku automatic' enables an automatic managed cluster.
        - name: --tier
          type: string
          short-summary: Specify SKU tier for managed clusters. '--tier standard' enables a standard managed cluster service with a financially backed SLA. '--tier free' changes a standard managed cluster to a free one.
        - name: --load-balancer-managed-outbound-ip-count
          type: int
          short-summary: Load balancer managed outbound IP count.
          long-summary: Desired number of managed outbound IPs for load balancer outbound connection. Valid for Standard SKU load balancer cluster only.
        - name: --load-balancer-managed-outbound-ipv6-count
          type: int
          short-summary: Load balancer managed outbound IPv6 IP count.
          long-summary: Desired number of managed outbound IPv6 IPs for load balancer outbound connection. Valid for dual-stack (--ip-families IPv4,IPv6) only.
        - name: --load-balancer-outbound-ips
          type: string
          short-summary: Load balancer outbound IP resource IDs.
          long-summary: Comma-separated public IP resource IDs for load balancer outbound connection. Valid for Standard SKU load balancer cluster only.
        - name: --load-balancer-outbound-ip-prefixes
          type: string
          short-summary: Load balancer outbound IP prefix resource IDs.
          long-summary: Comma-separated public IP prefix resource IDs for load balancer outbound connection. Valid for Standard SKU load balancer cluster only.
        - name: --load-balancer-outbound-ports
          type: int
          short-summary: Load balancer outbound allocated ports.
          long-summary: Desired static number of outbound ports per VM in the load balancer backend pool. By default, set to 0 which uses the default allocation based on the number of VMs. Please specify a value in the range of [0, 64000] that is a multiple of 8.
        - name: --load-balancer-idle-timeout
          type: int
          short-summary: Load balancer idle timeout in minutes.
          long-summary: Desired idle timeout for load balancer outbound flows, default is 30 minutes. Please specify a value in the range of [4, 100].
        - name: --load-balancer-backend-pool-type
          type: string
          short-summary: Load balancer backend pool type.
          long-summary: Load balancer backend pool type, supported values are nodeIP and nodeIPConfiguration.
        - name: --cluster-service-load-balancer-health-probe-mode
          type: string
          short-summary: Set the cluster service health probe mode.
          long-summary: Set the cluster service health probe mode. Default is "Servicenodeport".
        - name: --nat-gateway-managed-outbound-ip-count
          type: int
          short-summary: NAT gateway managed outbound IP count.
          long-summary: Desired number of managed outbound IPs for NAT gateway outbound connection. Please specify a value in the range of [1, 16]. Valid for Standard SKU load balancer cluster with managedNATGateway outbound type only.
        - name: --nat-gateway-idle-timeout
          type: int
          short-summary: NAT gateway idle timeout in minutes.
          long-summary: Desired idle timeout for NAT gateway outbound flows, default is 4 minutes. Please specify a value in the range of [4, 120]. Valid for Standard SKU load balancer cluster with managedNATGateway outbound type only.
        - name: --outbound-type
          type: string
          short-summary: How outbound traffic will be configured for a cluster.
          long-summary: This option will change the way how the outbound connections are managed in the AKS cluster. Available options are loadbalancer, managedNATGateway, userAssignedNATGateway, userDefinedRouting, none and block. For custom vnet, loadbalancer, userAssignedNATGateway and userDefinedRouting are supported. For aks managed vnet, loadbalancer, managedNATGateway and userDefinedRouting are supported.
        - name: --enable-pod-security-policy
          type: bool
          short-summary: Enable pod security policy.
          long-summary: --enable-pod-security-policy is deprecated. See https://aka.ms/aks/psp for details.
        - name: --disable-pod-security-policy
          type: bool
          short-summary: Disable pod security policy
          long-summary: PodSecurityPolicy is deprecated. See https://aka.ms/aks/psp for details.
        - name: --nrg-lockdown-restriction-level
          type: string
          short-summary: Restriction level on the managed node resource.
          long-summary: The restriction level of permissions allowed on the cluster's managed node resource group, supported values are Unrestricted, and ReadOnly (recommended ReadOnly).
        - name: --attach-acr
          type: string
          short-summary: Grant the 'acrpull' role assignment to the ACR specified by name or resource ID.
        - name: --detach-acr
          type: string
          short-summary: Disable the 'acrpull' role assignment to the ACR specified by name or resource ID.
        - name: --api-server-authorized-ip-ranges
          type: string
          short-summary: Comma-separated list of authorized apiserver IP ranges. Set to "" to allow all traffic on a previously restricted cluster. Set to 0.0.0.0/32 to restrict apiserver traffic to node pools.
        - name: --enable-aad
          type: bool
          short-summary: Enable managed AAD feature for cluster.
        - name: --aad-admin-group-object-ids
          type: string
          short-summary: Comma-separated list of aad group object IDs that will be set as cluster admin.
        - name: --aad-tenant-id
          type: string
          short-summary: The ID of an Azure Active Directory tenant.
        - name: --enable-ahub
          type: bool
          short-summary: Enable Azure Hybrid User Benefits (AHUB) feature for cluster.
        - name: --disable-ahub
          type: bool
          short-summary: Disable Azure Hybrid User Benefits (AHUB) feature for cluster.
        - name: --aks-custom-headers
          type: string
          short-summary: Send custom headers. When specified, format should be Key1=Value1,Key2=Value2
        - name: --if-match
          type: string
          short-summary: The value provided will be compared to the ETag of the managed cluster, if it matches the operation will proceed. If it does not match, the request will be rejected to prevent accidental overwrites. This must not be specified when creating a new cluster.
        - name: --if-none-match
          type: string
          short-summary: Set to '*' to allow a new cluster to be created, but to prevent updating an existing cluster. Other values will be ignored.
        - name: --auto-upgrade-channel
          type: string
          short-summary: Specify the upgrade channel for autoupgrade. It could be rapid, stable, patch, node-image or none, none means disable autoupgrade.
        - name: --node-os-upgrade-channel
          type: string
          short-summary: Manner in which the OS on your nodes is updated. It could be NodeImage, None, SecurityPatch or Unmanaged.
        - name: --enable-force-upgrade
          type: bool
          short-summary: Enable forceUpgrade cluster upgrade settings override.
        - name: --disable-force-upgrade
          type: bool
          short-summary: Disable forceUpgrade cluster upgrade settings override.
        - name: --upgrade-override-until
          type: string
          short-summary: Until when the cluster upgradeSettings overrides are effective. It needs to be in a valid date-time format that's within the next 30 days. For example, 2023-04-01T13:00:00Z. Note that if --force-upgrade is set to true and --upgrade-override-until is not set, by default it will be set to 3 days from now.
        - name: --enable-managed-identity
          type: bool
          short-summary: Update current cluster to managed identity to manage cluster resource group.
        - name: --assign-identity
          type: string
          short-summary: Specify an existing user assigned identity to manage cluster resource group.
        - name: --assign-kubelet-identity
          type: string
          short-summary: Update cluster's kubelet identity to an existing user assigned identity. Note, this operation will recreate all agent node in the cluster.
        - name: --enable-pod-identity
          type: bool
          short-summary: (PREVIEW) Enable Pod Identity addon for cluster.
        - name: --enable-pod-identity-with-kubenet
          type: bool
          short-summary: (PREVIEW) Enable pod identity addon for cluster using Kubnet network plugin.
        - name: --disable-pod-identity
          type: bool
          short-summary: (PREVIEW) Disable Pod Identity addon for cluster.
        - name: --enable-workload-identity
          type: bool
          short-summary: (PREVIEW) Enable Workload Identity addon for cluster.
        - name: --disable-workload-identity
          type: bool
          short-summary: (PREVIEW) Disable Workload Identity addon for cluster.
        - name: --enable-secret-rotation
          type: bool
          short-summary: Enable secret rotation. Use with azure-keyvault-secrets-provider addon.
        - name: --disable-secret-rotation
          type: bool
          short-summary: Disable secret rotation. Use with azure-keyvault-secrets-provider addon.
        - name: --rotation-poll-interval
          type: string
          short-summary: Set interval of rotation poll. Use with azure-keyvault-secrets-provider addon.
        - name: --k8s-support-plan
          type: string
          short-summary: Choose from "KubernetesOfficial" or "AKSLongTermSupport", with "AKSLongTermSupport" you get 1 extra year of CVE patchs.
        - name: --enable-disk-driver
          type: bool
          short-summary: Enable AzureDisk CSI Driver.
        - name: --ip-families
          type: string
          short-summary: A comma separated list of IP versions to use for cluster networking.
          long-summary: Each IP version should be in the format IPvN. For example, IPv4.
        - name: --pod-cidr
          type: string
          short-summary: A CIDR notation IP range from which to assign pod IPs when kubenet is used.
          long-summary: This range must not overlap with any Subnet IP ranges. For example, 172.244.0.0/16.
        - name: --network-plugin
          type: string
          short-summary: The Kubernetes network plugin to use.
          long-summary: Specify "azure" for routable pod IPs from VNET, "kubenet" for non-routable pod IPs with an overlay network, or "none" for no networking configured.
        - name: --network-plugin-mode
          type: string
          short-summary: The network plugin mode to use.
          long-summary: |
              Used to control the mode the network plugin should operate in. For example, "overlay" used with
              --network-plugin=azure will use an overlay network (non-VNET IPs) for pods in the cluster.
        - name: --network-policy
          type: string
          short-summary: Update the mode of a network policy.
          long-summary: |
              Specify "azure" for Azure network policy manager, "cilium" for Azure CNI Overlay powered by Cilium.
              Defaults to "" (network policy disabled).
        - name: --network-dataplane
          type: string
          short-summary: The network dataplane to use.
          long-summary: |
              Network dataplane used in the Kubernetes cluster.
              Specify "azure" to use the Azure dataplane (default) or "cilium" to enable Cilium dataplane.
        - name: --disk-driver-version
          type: string
          short-summary: Specify AzureDisk CSI Driver version.
        - name: --disable-disk-driver
          type: bool
          short-summary: Disable AzureDisk CSI Driver.
        - name: --enable-file-driver
          type: bool
          short-summary: Enable AzureFile CSI Driver.
        - name: --disable-file-driver
          type: bool
          short-summary: Disable AzureFile CSI Driver.
        - name: --enable-snapshot-controller
          type: bool
          short-summary: Enable Snapshot Controller.
        - name: --disable-snapshot-controller
          type: bool
          short-summary: Disable CSI Snapshot Controller.
        - name: --enable-blob-driver
          type: bool
          short-summary: Enable AzureBlob CSI Driver.
        - name: --disable-blob-driver
          type: bool
          short-summary: Disable AzureBlob CSI Driver.
        - name: --tags
          type: string
          short-summary: The tags of the managed cluster. The managed cluster instance and all resources managed by the cloud provider will be tagged.
        - name: --windows-admin-password
          type: string
          short-summary: User account password to use on windows node VMs.
          long-summary: |-
            Rules for windows-admin-password:
                - Minimum-length: 14 characters
                - Max-length: 123 characters
                - Complexity requirements: 3 out of 4 conditions below need to be fulfilled
                  * Has lower characters
                  * Has upper characters
                  * Has a digit
                  * Has a special character (Regex match [\\W_])
                - Disallowed values:  "abc@123", "P@$$w0rd", "P@ssw0rd", "P@ssword123", "Pa$$word", "pass@word1", "Password!", "Password1", "Password22", "iloveyou!"
            Reference: https://docs.microsoft.com/en-us/dotnet/api/microsoft.azure.management.compute.models.virtualmachinescalesetosprofile.adminpassword?view=azure-dotnet
        - name: --enable-azure-rbac
          type: bool
          short-summary: Enable Azure RBAC to control authorization checks on cluster.
        - name: --disable-azure-rbac
          type: bool
          short-summary: Disable Azure RBAC to control authorization checks on cluster.
        - name: --disable-local-accounts
          type: bool
          short-summary: (Preview) If set to true, getting static credential will be disabled for this cluster.
        - name: --enable-local-accounts
          type: bool
          short-summary: (Preview) If set to true, will enable getting static credential for this cluster.
        - name: --enable-public-fqdn
          type: bool
          short-summary: Enable public fqdn feature for private cluster.
        - name: --disable-public-fqdn
          type: bool
          short-summary: Disable public fqdn feature for private cluster.
        - name: --enable-windows-gmsa
          type: bool
          short-summary: Enable Windows gmsa on cluster.
        - name: --gmsa-dns-server
          type: string
          short-summary: Specify DNS server for Windows gmsa on cluster.
          long-summary: |-
             You do not need to set this if you have set DNS server in the VNET used by the cluster.
             You must set or not set --gmsa-dns-server and --gmsa-root-domain-name at the same time when setting --enable-windows-gmsa.
        - name: --gmsa-root-domain-name
          type: string
          short-summary: Specify root domain name for Windows gmsa on cluster.
          long-summary: |-
             You do not need to set this if you have set DNS server in the VNET used by the cluster.
             You must set or not set --gmsa-dns-server and --gmsa-root-domain-name at the same time when setting --enable-windows-gmsa.
        - name: --enable-oidc-issuer
          type: bool
          short-summary: Enable OIDC issuer.
        - name: --http-proxy-config
          type: string
          short-summary: HTTP Proxy configuration for this cluster.
        - name: --kube-proxy-config
          type: string
          short-summary: kube-proxy configuration for this cluster.
        - name: --enable-azure-keyvault-kms
          type: bool
          short-summary: Enable Azure KeyVault Key Management Service.
        - name: --disable-azure-keyvault-kms
          type: bool
          short-summary: Disable Azure KeyVault Key Management Service.
        - name: --azure-keyvault-kms-key-id
          type: string
          short-summary: Identifier of Azure Key Vault key.
        - name: --azure-keyvault-kms-key-vault-network-access
          type: string
          short-summary: Network Access of Azure Key Vault.
          long-summary: Allowed values are "Public", "Private". If not set, defaults to type "Public". Requires --azure-keyvault-kms-key-id to be used.
        - name: --azure-keyvault-kms-key-vault-resource-id
          type: string
          short-summary: Resource ID of Azure Key Vault.
        - name: --enable-image-cleaner
          type: bool
          short-summary: Enable ImageCleaner Service.
        - name: --disable-image-cleaner
          type: bool
          short-summary: Disable ImageCleaner Service.
        - name: --image-cleaner-interval-hours
          type: int
          short-summary: ImageCleaner scanning interval.
        - name: --enable-image-integrity
          type: bool
          short-summary: Enable ImageIntegrity Service.
        - name: --disable-image-integrity
          type: bool
          short-summary: Disable ImageIntegrity Service.
        - name: --enable-apiserver-vnet-integration
          type: bool
          short-summary: Enable integration of user vnet with control plane apiserver pods.
        - name: --apiserver-subnet-id
          type: string
          short-summary: The ID of a subnet in an existing VNet into which to assign control plane apiserver pods(requires --enable-apiserver-vnet-integration)
        - name: --enable-keda
          type: bool
          short-summary: Enable KEDA workload auto-scaler.
        - name: --disable-keda
          type: bool
          short-summary: Disable KEDA workload auto-scaler.
        - name: --enable-defender
          type: bool
          short-summary: Enable Microsoft Defender security profile.
        - name: --disable-defender
          type: bool
          short-summary: Disable defender profile.
        - name: --defender-config
          type: string
          short-summary: Path to JSON file containing Microsoft Defender profile configurations.
        - name: --enable-azuremonitormetrics
          type: bool
          short-summary: Enable Azure Monitor Metrics Profile
        - name: --enable-azure-monitor-metrics
          type: bool
          short-summary: Enable Azure Monitor Metrics Profile
        - name: --azure-monitor-workspace-resource-id
          type: string
          short-summary: Resource ID of the Azure Monitor Workspace
        - name: --ksm-metric-labels-allow-list
          type: string
          short-summary: Comma-separated list of additional Kubernetes label keys that will be used in the resource' labels metric. By default the metric contains only name and namespace labels. To include additional labels provide a list of resource names in their plural form and Kubernetes label keys you would like to allow for them (e.g. '=namespaces=[k8s-label-1,k8s-label-n,...],pods=[app],...)'. A single '*' can be provided per resource instead to allow any labels, but that has severe performance implications (e.g. '=pods=[*]').
        - name: --ksm-metric-annotations-allow-list
          type: string
          short-summary: Comma-separated list of additional Kubernetes label keys that will be used in the resource' labels metric. By default the metric contains only name and namespace labels. To include additional labels provide a list of resource names in their plural form and Kubernetes label keys you would like to allow for them (e.g.'=namespaces=[k8s-label-1,k8s-label-n,...],pods=[app],...)'. A single '*' can be provided per resource instead to allow any labels, but that has severe performance implications (e.g. '=pods=[*]').
        - name: --grafana-resource-id
          type: string
          short-summary: Resource ID of the Azure Managed Grafana Workspace
        - name: --enable-windows-recording-rules
          type: bool
          short-summary: Enable Windows Recording Rules when enabling the Azure Monitor Metrics addon
        - name: --disable-azuremonitormetrics
          type: bool
          short-summary: Disable Azure Monitor Metrics Profile. This will delete all DCRA's associated with the cluster, any linked DCRs with the data stream = prometheus-stream and the recording rule groups created by the addon for this AKS cluster.
        - name: --disable-azure-monitor-metrics
          type: bool
          short-summary: Disable Azure Monitor Metrics Profile. This will delete all DCRA's associated with the cluster, any linked DCRs with the data stream = prometheus-stream and the recording rule groups created by the addon for this AKS cluster.
        - name: --enable-azure-monitor-app-monitoring
          type: bool
          short-summary: Enable Azure Monitor Application Monitoring
        - name: --disable-azure-monitor-app-monitoring
          type: bool
          short-summary: Disable Azure Monitor Application Monitoring
        - name: --enable-private-cluster
          type: bool
          short-summary: Enable private cluster for apiserver vnet integration cluster.
        - name: --disable-private-cluster
          type: bool
          short-summary: Disable private cluster for apiserver vnet integration cluster.
        - name: --private-dns-zone
          type: string
          short-summary: The private dns zone mode for private cluster.
        - name: --enable-vpa
          type: bool
          short-summary: Enable vertical pod autoscaler for cluster.
        - name: --disable-vpa
          type: bool
          short-summary: Disable vertical pod autoscaler for cluster.
        - name: --enable-optimized-addon-scaling
          type: bool
          short-summary: Enable optimized addon scaling feature for cluster.
        - name: --disable-optimized-addon-scaling
          type: bool
          short-summary: Disable optimized addon scaling feature for cluster.
        - name: --cluster-snapshot-id
          type: string
          short-summary: The source cluster snapshot id is used to update existing cluster.
        - name: --ssh-key-value
          type: string
          short-summary: Public key path or key contents to install on node VMs for SSH access. For example,
                         'ssh-rsa AAAAB...snip...UcyupgH azureuser@linuxvm'.
        - name: --ca-certs --custom-ca-trust-certificates
          type: string
          short-summary: Path to a file containing up to 10 blank line separated certificates. Only valid for linux nodes.
          long-summary: These certificates are used by Custom CA Trust features and will be added to trust stores of nodes.
        - name: --safeguards-level
          type: string
          short-summary: The deployment safeguards Level. Accepted Values are [Off, Warning, Enforcement]. Requires azure policy addon to be enabled
        - name: --safeguards-version
          type: string
          short-summary: The version of deployment safeguards to use. Default "v1.0.0" Use the ListSafeguardsVersions API to discover available versions
        - name: --safeguards-excluded-ns
          type: string
          short-summary: Comma-separated list of Kubernetes namespaces to exclude from deployment safeguards. Use "" to clear a previously non-empty list
        - name: --nodepool-taints
          type: string
          short-summary: The node taints for all node pool.
        - name: --nodepool-labels
          type: string
          short-summary: The node labels for all node pool. See https://aka.ms/node-labels for syntax of labels.
        - name: --enable-acns
          type: bool
          short-summary: Enable advanced network functionalities on a cluster. Enabling this will incur additional costs. For non-cilium clusters, acns security will be disabled by default until further notice.
        - name: --disable-acns
          type: bool
          short-summary: Disable all advanced networking functionalities on a cluster.
        - name: --disable-acns-observability
          type: bool
          short-summary: Used to disable advanced networking observability features on a clusters when enabling advanced networking features with "--enable-acns".
        - name: --disable-acns-security
          type: bool
          short-summary: Used to disable advanced networking security features on a clusters when enabling advanced networking features with "--enable-acns".
<<<<<<< HEAD
        - name: --enable-retina-flow-logs
          type: bool
          short-summary: Enable advanced network flow log collection functionalities on a cluster.
        - name: --disable-retina-flow-logs
          type: bool
          short-summary: Disable advanced network flow log collection functionalities on a cluster.
=======
        - name: --acns-advanced-networkpolicies
          type: string
          short-summary: Used to enable advanced network policies (None, FQDN or L7) on a cluster when enabling advanced networking features with "--enable-acns".
>>>>>>> 84dbe1f3
        - name: --enable-cost-analysis
          type: bool
          short-summary: Enable exporting Kubernetes Namespace and Deployment details to the Cost Analysis views in the Azure portal. For more information see aka.ms/aks/docs/cost-analysis.
        - name: --disable-cost-analysis
          type: bool
          short-summary: Disable exporting Kubernetes Namespace and Deployment details to the Cost Analysis views in the Azure portal.
        - name: --node-provisioning-mode
          type: string
          short-summary: Set the node provisioning mode of the cluster. Valid values are "Auto" and "Manual". For more information on "Auto" mode see aka.ms/aks/nap.
        - name: --enable-ai-toolchain-operator
          type: bool
          short-summary: Enable AI toolchain operator to the cluster
        - name: --disable-ai-toolchain-operator
          type: bool
          short-summary: Disable AI toolchain operator.
        - name: --node-init-taints --nodepool-initialization-taints
          type: string
          short-summary: The node initialization taints for all node pools in cluster.
        - name: --bootstrap-artifact-source
          type: string
          short-summary: Configure artifact source when bootstraping the cluster.
          long-summary: |
              The artifacts include the addon image. Use "Direct" to download artifacts from MCR, "Cache" to downalod artifacts from Azure Container Registry.
        - name: --bootstrap-container-registry-resource-id
          type: string
          short-summary: Configure container registry resource ID. Must use "Cache" as bootstrap artifact source.
        - name: --enable-static-egress-gateway
          type: bool
          short-summary: Enable Static Egress Gateway addon to the cluster.
        - name: --disable-static-egress-gateway
          type: bool
          short-summary: Disable Static Egress Gateway addon to the cluster.
        - name: --enable-imds-restriction
          type: bool
          short-summary: Enable IMDS restriction in the cluster. Non-hostNetwork Pods will not be able to access IMDS.
        - name: --disable-imds-restriction
          type: bool
          short-summary: Disable IMDS restriction in the cluster. All Pods in the cluster will be able to access IMDS.
    examples:
      - name: Reconcile the cluster back to its current state.
        text: az aks update -g MyResourceGroup -n MyManagedCluster
      - name: Enable cluster-autoscaler within node count range [1,5]
        text: az aks update --enable-cluster-autoscaler --min-count 1 --max-count 5 -g MyResourceGroup -n MyManagedCluster
      - name: Disable cluster-autoscaler for an existing cluster
        text: az aks update --disable-cluster-autoscaler -g MyResourceGroup -n MyManagedCluster
      - name: Update min-count or max-count for cluster autoscaler.
        text: az aks update --update-cluster-autoscaler --min-count 1 --max-count 10 -g MyResourceGroup -n MyManagedCluster
      - name: Disable pod security policy.
        text: az aks update --disable-pod-security-policy -g MyResourceGroup -n MyManagedCluster
      - name: Update a kubernetes cluster with standard SKU load balancer to use two AKS created IPs for the load balancer outbound connection usage.
        text: az aks update -g MyResourceGroup -n MyManagedCluster --load-balancer-managed-outbound-ip-count 2
      - name: Update a kubernetes cluster with standard SKU load balancer to use the provided public IPs for the load balancer outbound connection usage.
        text: az aks update -g MyResourceGroup -n MyManagedCluster --load-balancer-outbound-ips <ip-resource-id-1,ip-resource-id-2>
      - name: Update a kubernetes cluster with standard SKU load balancer to use the provided public IP prefixes for the load balancer outbound connection usage.
        text: az aks update -g MyResourceGroup -n MyManagedCluster --load-balancer-outbound-ip-prefixes <ip-prefix-resource-id-1,ip-prefix-resource-id-2>
      - name: Update a kubernetes cluster with new outbound type
        text: az aks update -g MyResourceGroup -n MyManagedCluster --outbound-type managedNATGateway
      - name: Update a kubernetes cluster with two outbound AKS managed IPs an idle flow timeout of 5 minutes and 8000 allocated ports per machine
        text: az aks update -g MyResourceGroup -n MyManagedCluster --load-balancer-managed-outbound-ip-count 2 --load-balancer-idle-timeout 5 --load-balancer-outbound-ports 8000
      - name: Update a kubernetes cluster of managedNATGateway outbound type with two outbound AKS managed IPs an idle flow timeout of 4 minutes
        text: az aks update -g MyResourceGroup -n MyManagedCluster --nat-gateway-managed-outbound-ip-count 2 --nat-gateway-idle-timeout 4
      - name: Update a kubernetes cluster with authorized apiserver ip ranges.
        text: az aks update -g MyResourceGroup -n MyManagedCluster --api-server-authorized-ip-ranges 193.168.1.0/24,194.168.1.0/24
      - name: Disable authorized apiserver ip ranges feature for a kubernetes cluster.
        text: az aks update -g MyResourceGroup -n MyManagedCluster --api-server-authorized-ip-ranges ""
      - name: Restrict apiserver traffic in a kubernetes cluster to agentpool nodes.
        text: az aks update -g MyResourceGroup -n MyManagedCluster --api-server-authorized-ip-ranges 0.0.0.0/32
      - name: Update a AKS-managed AAD cluster with tenant ID or admin group object IDs.
        text: az aks update -g MyResourceGroup -n MyManagedCluster --aad-admin-group-object-ids <id-1,id-2> --aad-tenant-id <id>
      - name: Migrate a AKS AAD-Integrated cluster or a non-AAD cluster to a AKS-managed AAD cluster.
        text: az aks update -g MyResourceGroup -n MyManagedCluster --enable-aad --aad-admin-group-object-ids <id-1,id-2> --aad-tenant-id <id>
      - name: Enable Azure Hybrid User Benefits featture for a kubernetes cluster.
        text: az aks update -g MyResourceGroup -n MyManagedCluster --enable-ahub
      - name: Disable Azure Hybrid User Benefits featture for a kubernetes cluster.
        text: az aks update -g MyResourceGroup -n MyManagedCluster --disable-ahub
      - name: Update the cluster to use system assigned managed identity in control plane.
        text: az aks update -g MyResourceGroup -n MyManagedCluster --enable-managed-identity
      - name: Update the cluster to use user assigned managed identity in control plane.
        text: az aks update -g MyResourceGroup -n MyManagedCluster --enable-managed-identity --assign-identity <user_assigned_identity_resource_id>
      - name: Enable pod identity addon.
        text: az aks update -g MyResourceGroup -n MyManagedCluster --enable-pod-identity
      - name: Disable pod identity addon.
        text: az aks update -g MyResourceGroup -n MyManagedCluster --disable-pod-identity
      - name: Update the tags of a kubernetes cluster
        text: az aks update -g MyResourceGroup -n MyManagedCLuster --tags "foo=bar" "baz=qux"
      - name: Update Windows password of a kubernetes cluster
        text: az aks update -g MyResourceGroup -n MyManagedCLuster --windows-admin-password "Repl@cePassw0rd12345678"
      - name: Update a managed AAD AKS cluster to use Azure RBAC
        text: az aks update -g MyResourceGroup -n MyManagedCluster --enable-azure-rbac
      - name: Disable Azure RBAC in a managed AAD AKS cluster
        text: az aks update -g MyResourceGroup -n MyManagedCluster --disable-azure-rbac
      - name: Enable Windows gmsa for a kubernetes cluster with setting DNS server in the vnet used by the cluster.
        text: az aks update -g MyResourceGroup -n MyManagedCluster --enable-windows-gmsa
      - name: Enable Windows gmsa for a kubernetes cluster without setting DNS server in the vnet used by the cluster.
        text: az aks update -g MyResourceGroup -n MyManagedCluster --enable-windows-gmsa --gmsa-dns-server "10.240.0.4" --gmsa-root-domain-name "contoso.com"
      - name: Update a existing managed cluster to a managed cluster snapshot.
        text: az aks update -g MyResourceGroup -n MyManagedCluster --cluster-snapshot-id "/subscriptions/00000/resourceGroups/AnotherResourceGroup/providers/Microsoft.ContainerService/managedclustersnapshots/mysnapshot1"
      - name: Update a kubernetes cluster with safeguards set to "Warning". Assumes azure policy addon is already enabled
        text: az aks update -g MyResourceGroup -n MyManagedCluster --safeguards-level Warning
      - name: Update a kubernetes cluster with safeguards set to "Warning" and some namespaces excluded. Assumes azure policy addon is already enabled
        text: az aks update -g MyResourceGroup -n MyManagedCluster --safeguards-level Warning --safeguards-excluded-ns ns1,ns2
      - name: Update a kubernetes cluster to clear any namespaces excluded from safeguards. Assumes azure policy addon is already enabled
        text: az aks update -g MyResourceGroup -n MyManagedCluster --safeguards-excluded-ns ""
"""

helps['aks kollect'] = """
    type: command
    short-summary: Collecting diagnostic information for the Kubernetes cluster.
    long-summary: |-
        Collect diagnostic information for the Kubernetes cluster and store it in the specified storage account.
        You can provide the storage account in three ways:
          storage account name and a shared access signature with write permission.
          resource Id to a storage account you own.
          the storagea account in diagnostics settings for your managed cluster.
    parameters:
        - name: --storage-account
          type: string
          short-summary: Name or ID of the storage account to save the diagnostic information.
        - name: --sas-token
          type: string
          short-summary: The SAS token with writable permission for the storage account.
        - name: --container-logs
          type: string
          short-summary: The list of container logs to collect.
          long-summary: |-
            The list of container logs to collect. Its value can be either all containers
            in a namespace, for example, kube-system, or a specific container in a
            namespace, for example, kube-system/tunnelfront.
        - name: --kube-objects
          type: string
          short-summary: The list of kubernetes objects to describe.
          long-summary: |-
            The list of kubernetes objects to describe. Its value can be either all objects of a type
            in a namespace, for example, kube-system/pod, or a specific object of a type in a namespace,
            for example, kube-system/deployment/tunnelfront.
        - name: --node-logs
          type: string
          short-summary: The list of node logs to collect for Linux nodes. For example, /var/log/cloud-init.log
        - name: --node-logs-windows
          type: string
          short-summary: The list of node logs to collect for Windows nodes. For example, C:\\AzureData\\CustomDataSetupScript.log
    examples:
      - name: using storage account name and a shared access signature token with write permission
        text: az aks kollect -g MyResourceGroup -n MyManagedCluster --storage-account MyStorageAccount --sas-token "MySasToken"
      - name: using the resource id of a storagea account resource you own.
        text: az aks kollect -g MyResourceGroup -n MyManagedCluster --storage-account "MyStoreageAccountResourceId"
      - name: using the storagea account in diagnostics settings for your managed cluster.
        text: az aks kollect -g MyResourceGroup -n MyManagedCluster
      - name: customize the container logs to collect.
        text: az aks kollect -g MyResourceGroup -n MyManagedCluster --container-logs "mynamespace1/mypod1 myns2"
      - name: customize the kubernetes objects to collect.
        text: az aks kollect -g MyResourceGroup -n MyManagedCluster --kube-objects "mynamespace1/service myns2/deployment/deployment1"
      - name: customize the node log files to collect.
        text: az aks kollect -g MyResourceGroup -n MyManagedCluster --node-logs "/var/log/azure-vnet.log /var/log/azure-vnet-ipam.log"
"""

helps['aks kanalyze'] = """
    type: command
    short-summary: Display diagnostic results for the Kubernetes cluster after kollect is done.
"""

helps['aks maintenanceconfiguration'] = """
    type: group
    short-summary: Commands to manage maintenance configurations in managed Kubernetes cluster.
"""

helps['aks maintenanceconfiguration show'] = """
    type: command
    short-summary: show the details of a maintenance configuration in managed Kubernetes cluster.
"""

helps['aks maintenanceconfiguration delete'] = """
    type: command
    short-summary: Delete a maintenance configuration in managed Kubernetes cluster.
"""

helps['aks maintenanceconfiguration list'] = """
    type: command
    short-summary: List maintenance configurations in managed Kubernetes cluster.
"""

helps['aks maintenanceconfiguration add'] = """
    type: command
    short-summary: Add a maintenance configuration in managed Kubernetes cluster.
    parameters:
        - name: --weekday
          type: string
          short-summary: A day in week on which maintenance is allowed. E.g. Monday. Applicable to default maintenance configuration only.
        - name: --start-hour
          type: string
          short-summary: The start time of 1 hour window which maintenance is allowd. E.g. 1 means it's allowd between 1:00 am and 2:00 am. Applicable to default maintenance configuration only.
        - name: --schedule-type
          type: string
          short-summary: Choose either 'Daily', 'Weekly', 'AbsoluteMonthly' or 'RelativeMonthly' for your maintenance schedule. Only applicable to 'aksManagedAutoUpgradeSchedule' and 'aksManagedNodeOSUpgradeSchedule' maintenance configuration.
        - name: --start-date
          type: string
          short-summary: The date the maintenance configuration activates. If not specified, the maintenance window will be active right away."
        - name: --start-time
          type: string
          short-summary: The start time of the maintenance window. Accepted values are from '00:00' to '23:59'. '--utc-offset' applies to this field. For example, '02:00' with '--utc-offset +02:00' means UTC time '00:00'.
        - name: --duration
          type: int
          short-summary: The length of maintenance window range from 4 to 24 hours.
        - name: --utc-offset
          type: string
          short-summary: The UTC offset in format +/-HH:mm. For example, '+05:30' for IST and '-07:00' for PST. If not specified, the default is '+00:00'.
        - name: --interval-days
          type: int
          short-summary: The number of days between each set of occurrences for daily schedule type.
        - name: --interval-weeks
          type: int
          short-summary: The number of weeks between each set of occurrences. Applicable to weekly schedule types only.
        - name: --interval-months
          type: int
          short-summary: The number of months between each set of occurrences. Applicable to absolute and relative monthly schedule types.
        - name: --day-of-week
          type: string
          short-summary: Specify on which day of the week the maintenance occurs. E.g. "Monday". Applicable to weekly and relative monthly schedule types.
        - name: --day-of-month
          type: int
          short-summary: Specify on which day of the month the maintenance occurs. E.g. 1 indicates the 1st of the month. Applicable to absolute monthly schedule type only.
        - name: --week-index
          type: string
          short-summary: Specify on which instance of the allowed days specified in '--day-of-week' the maintenance occurs. Applicable to relative monthly schedule type only.
        - name: --config-file
          type: string
          short-summary: The maintenance configuration json file.
    examples:
        - name: Add default maintenance configuration with --weekday and --start-hour.
          text: |
            az aks maintenanceconfiguration add -g MyResourceGroup --cluster-name test1 -n default --weekday Monday  --start-hour 1
              The maintenance is allowed on Monday 1:00am to 2:00am
        - name: Add default maintenance configuration with --weekday. The maintenance is allowd on any time of that day.
          text: |
            az aks maintenanceconfiguration add -g MyResourceGroup --cluster-name test1 -n default --weekday Monday
              The maintenance is allowed on Monday.
        - name: Add default maintenance configuration with maintenance configuration json file
          text: |
            az aks maintenanceconfiguration add -g MyResourceGroup --cluster-name test1 -n default --config-file ./test.json
                The content of json file looks below. It means the maintenance is allowed on UTC time Tuesday 1:00am - 3:00 am and Wednesday 1:00am - 2:00am, 6:00am-7:00am
                No maintenance is allowed from 2020-11-26T03:00:00Z to 2020-11-30T12:00:00Z and from 2020-12-26T03:00:00Z to 2020-12-26T12:00:00Z even if they are allowed in the above weekly setting
                {
                      "timeInWeek": [
                        {
                          "day": "Tuesday",
                          "hourSlots": [
                            1,
                            2
                          ]
                        },
                        {
                          "day": "Wednesday",
                          "hourSlots": [
                            1,
                            6
                          ]
                        }
                      ],
                      "notAllowedTime": [
                        {
                          "start": "2021-11-26T03:00:00Z",
                          "end": "2021-11-30T12:00:00Z"
                        },
                        {
                          "start": "2021-12-26T03:00:00Z",
                          "end": "2021-12-26T12:00:00Z"
                        }
                      ]
              }
        - name: Add aksManagedNodeOSUpgradeSchedule maintenance configuration with daily schedule.
          text: |
            az aks maintenanceconfiguration add -g MyResourceGroup --cluster-name test1 -n aksManagedNodeOSUpgradeSchedule --schedule-type Daily --interval-days 2 --duration 12 --utc-offset=-08:00 --start-date 2023-01-16 --start-time 00:00
              The maintenance is allowed from 00:00 to 12:00 (adjusted with UTC offset: -08:00) every two days, and this configuration will be effective from 2023-01-16.
        - name: Add aksManagedNodeOSUpgradeSchedule maintenance configuration with weekly schedule.
          text: |
            az aks maintenanceconfiguration add -g MyResourceGroup --cluster-name test1 -n aksManagedNodeOSUpgradeSchedule --schedule-type Weekly --day-of-week Friday --interval-weeks 3 --duration 8 --utc-offset +05:30 --start-date 2023-01-16 --start-time 09:30
              The maintenance is allowed on Friday from 09:30 to 17:30 (adjusted with UTC offset: +05:30) every three weeks, and this configuration will be effective from 2023-01-16.
        - name: Add aksManagedAutoUpgradeSchedule maintenance configuration with absolute monthly schedule.
          text: |
            az aks maintenanceconfiguration add -g MyResourceGroup --cluster-name test1 -n aksManagedAutoUpgradeSchedule --schedule-type AbsoluteMonthly --day-of-month 15 --interval-months 1 --duration 6 --utc-offset +05:30 --start-date 2023-01-16 --start-time 09:30
              The maintenance is allowed on the 15th of the month from 09:30 to 15:30 (adjusted with UTC offset: +05:30) every month, and this configuration will be effective from 2023-01-16.
        - name: Add aksManagedAutoUpgradeSchedule maintenance configuration with relative monthly schedule.
          text: |
            az aks maintenanceconfiguration add -g MyResourceGroup --cluster-name test1 -n aksManagedAutoUpgradeSchedule --schedule-type RelativeMonthly --day-of-week Tuesday --week-index Last --interval-months 3 --duration 6 --start-date 2023-01-16 --start-time 09:30
              The maintenance is allowed on the last Tuesday from 09:30 to 15:30 in default UTC time every 3 months, and this configuration will be effective from 2023-01-16.
        - name: Add aksManagedAutoUpgradeSchedule maintenance configuration with json file.
          text: |
            az aks maintenanceconfiguration add -g MyResourceGroup --cluster-name test1 -n aksManagedAutoUpgradeSchedule --config-file ./test.json
                The content of json file looks below. It means the maintenance is allowed on the 1st of the month from 09:00 to 13:00 (adjusted with UTC offset: -08:00) every 3 months, and this configuration will be effective from 2023-01-16.
                No maintenance is allowed from 2022-12-23 to 2023-01-05 and from 2023-11-23 to 2023-11-26 even if they are allowed in the above monthly setting
                {
                    "maintenanceWindow": {
                        "schedule": {
                            "absoluteMonthly": {
                                "intervalMonths": 3,
                                "dayOfMonth": 1
                            }
                        },
                        "durationHours": 4,
                        "utcOffset": "-08:00",
                        "startTime": "09:00",
                        "notAllowedDates": [
                            {
                                "start": "2022-12-23",
                                "end": "2023-01-05"
                            },
                            {
                                "start": "2023-11-23",
                                "end": "2023-11-26"
                            }
                        ]
                    }
                }
"""

helps['aks maintenanceconfiguration update'] = """
    type: command
    short-summary: Update a maintenance configuration of a managed Kubernetes cluster.
    parameters:
        - name: --weekday
          type: string
          short-summary: A day in week on which maintenance is allowed. E.g. Monday. Applicable to default maintenance configuration only.
        - name: --start-hour
          type: string
          short-summary: The start time of 1 hour window which maintenance is allowd. E.g. 1 means it's allowd between 1:00 am and 2:00 am. Applicable to default maintenance configuration only.
        - name: --schedule-type
          type: string
          short-summary: Choose either 'Daily', 'Weekly', 'AbsoluteMonthly' or 'RelativeMonthly' for your maintenance schedule. Only applicable to 'aksManagedAutoUpgradeSchedule' and 'aksManagedNodeOSUpgradeSchedule' maintenance configuration.
        - name: --start-date
          type: string
          short-summary: The date the maintenance configuration activates. If not specified, the maintenance window will be active right away."
        - name: --start-time
          type: string
          short-summary: The start time of the maintenance window. Accepted values are from '00:00' to '23:59'. '--utc-offset' applies to this field. For example, '02:00' with '--utc-offset +02:00' means UTC time '00:00'.
        - name: --duration
          type: int
          short-summary: The length of maintenance window range from 4 to 24 hours.
        - name: --utc-offset
          type: string
          short-summary: The UTC offset in format +/-HH:mm. For example, '+05:30' for IST and '-07:00' for PST. If not specified, the default is '+00:00'.
        - name: --interval-days
          type: int
          short-summary: The number of days between each set of occurrences for daily schedule type.
        - name: --interval-weeks
          type: int
          short-summary: The number of weeks between each set of occurrences. Applicable to weekly schedule types only.
        - name: --interval-months
          type: int
          short-summary: The number of months between each set of occurrences. Applicable to absolute and relative monthly schedule types.
        - name: --day-of-week
          type: string
          short-summary: Specify on which day of the week the maintenance occurs. E.g. "Monday". Applicable to weekly and relative monthly schedule types.
        - name: --day-of-month
          type: int
          short-summary: Specify on which day of the month the maintenance occurs. E.g. 1 indicates the 1st of the month. Applicable to absolute monthly schedule type only.
        - name: --week-index
          type: string
          short-summary: Specify on which instance of the allowed days specified in '--day-of-week' the maintenance occurs. Applicable to relative monthly schedule type only.
        - name: --config-file
          type: string
          short-summary: The maintenance configuration json file.
    examples:
        - name: Update default maintenance configuration with --weekday and --start-hour.
          text: |
            az aks maintenanceconfiguration update -g MyResourceGroup --cluster-name test1 -n default --weekday Monday  --start-hour 1
              The maintenance is allowed on Monday 1:00am to 2:00am
        - name: Update default maintenance configuration with --weekday.The maintenance is allowd on any time of that day.
          text: |
            az aks maintenanceconfiguration update -g MyResourceGroup --cluster-name test1 -n default --weekday Monday
              The maintenance is allowed on Monday.
        - name: Update default maintenance configuration with maintenance configuration json file
          text: |
            az aks maintenanceconfiguration update -g MyResourceGroup --cluster-name test1 -n default --config-file ./test.json
                The content of json file looks below. It means the maintenance is allowed on UTC time Tuesday 1:00am - 3:00 am and Wednesday 1:00am - 2:00am, 6:00am-7:00am
                No maintenance is allowed from 2020-11-26T03:00:00Z to 2020-11-30T12:00:00Z and from 2020-12-26T03:00:00Z to 2020-12-26T12:00:00Z even if they are allowed in the above weekly setting
                {
                      "timeInWeek": [
                        {
                          "day": "Tuesday",
                          "hourSlots": [
                            1,
                            2
                          ]
                        },
                        {
                          "day": "Wednesday",
                          "hourSlots": [
                            1,
                            6
                          ]
                        }
                      ],
                      "notAllowedTime": [
                        {
                          "start": "2021-11-26T03:00:00Z",
                          "end": "2021-11-30T12:00:00Z"
                        },
                        {
                          "start": "2021-12-26T03:00:00Z",
                          "end": "2021-12-26T12:00:00Z"
                        }
                      ]
              }
        - name: Update aksManagedNodeOSUpgradeSchedule maintenance configuration with daily schedule.
          text: |
            az aks maintenanceconfiguration update -g MyResourceGroup --cluster-name test1 -n aksManagedNodeOSUpgradeSchedule --schedule-type Daily --interval-days 2 --duration 12 --utc-offset=-08:00 --start-date 2023-01-16 --start-time 00:00
              The maintenance is allowed from 00:00 to 12:00 (adjusted with UTC offset: -08:00) every two days. This configuration will be effective from 2023-01-16.
        - name: Update aksManagedNodeOSUpgradeSchedule maintenance configuration with weekly schedule.
          text: |
            az aks maintenanceconfiguration update -g MyResourceGroup --cluster-name test1 -n aksManagedNodeOSUpgradeSchedule --schedule-type Weekly --day-of-week Friday --interval-weeks 3 --duration 8 --utc-offset +05:30 --start-date 2023-01-16 --start-time 09:30
              The maintenance is allowed on Friday from 09:30 to 17:30 (adjusted with UTC offset: +05:30) every three weeks. This configuration will be effective from 2023-01-16.
        - name: Update aksManagedAutoUpgradeSchedule maintenance configuration with absolute monthly schedule.
          text: |
            az aks maintenanceconfiguration update -g MyResourceGroup --cluster-name test1 -n aksManagedAutoUpgradeSchedule --schedule-type AbsoluteMonthly --day-of-month 15 --interval-months 1 --duration 6 --utc-offset +05:30 --start-date 2023-01-16 --start-time 09:30
              The maintenance is allowed on the 15th of the month from 09:30 to 15:30 (adjusted with UTC offset: +05:30) every month. This configuration will be effective from 2023-01-16.
        - name: Update aksManagedAutoUpgradeSchedule maintenance configuration with relative monthly schedule.
          text: |
            az aks maintenanceconfiguration update -g MyResourceGroup --cluster-name test1 -n aksManagedAutoUpgradeSchedule --schedule-type RelativeMonthly --day-of-week Tuesday --week-index Last --interval-months 3 --duration 6 --start-date 2023-01-16 --start-time 09:30
              The maintenance is allowed on the last Tuesday from 09:30 to 15:30 in default UTC time every 3 months. This configuration will be effective from 2023-01-16.
        - name: Update aksManagedAutoUpgradeSchedule maintenance configuration with json file.
          text: |
            az aks maintenanceconfiguration update -g MyResourceGroup --cluster-name test1 -n aksManagedAutoUpgradeSchedule --config-file ./test.json
                The content of json file looks below. It means the maintenance is allowed on the 1st of the month from 09:00 to 13:00 (adjusted with UTC offset: -08:00) every 3 months, and this configuration will be effective from 2023-01-16.
                No maintenance is allowed from 2022-12-23 to 2023-01-05 and from 2023-11-23 to 2023-11-26 even if they are allowed in the above monthly setting
                {
                    "maintenanceWindow": {
                        "schedule": {
                            "absoluteMonthly": {
                                "intervalMonths": 3,
                                "dayOfMonth": 1
                            }
                        },
                        "durationHours": 4,
                        "utcOffset": "-08:00",
                        "startTime": "09:00",
                        "notAllowedDates": [
                            {
                                "start": "2022-12-23",
                                "end": "2023-01-05"
                            },
                            {
                                "start": "2023-11-23",
                                "end": "2023-11-26"
                            }
                        ]
                    }
                }
"""

helps['aks nodepool'] = """
    type: group
    short-summary: Commands to manage node pools in managed Kubernetes cluster.
"""
helps['aks nodepool show'] = """
    type: command
    short-summary: Show the details for a node pool in the managed Kubernetes cluster.
"""

helps['aks nodepool list'] = """
    type: command
    short-summary: List node pools in the managed Kubernetes cluster.
"""

helps['aks nodepool add'] = """
    type: command
    short-summary: Add a node pool to the managed Kubernetes cluster.
    parameters:
        - name: --node-vm-size -s
          type: string
          short-summary: Size of Virtual Machines to create as Kubernetes nodes.
        - name: --node-count -c
          type: int
          short-summary: Number of nodes in the Kubernetes agent pool. After creating a cluster, you can change the
                         size of its node pool with `az aks scale`.
        - name: --kubernetes-version -k
          type: string
          short-summary: Version of Kubernetes to use for creating the cluster, such as "1.7.12" or "1.8.7".
          populator-commands:
          - "`az aks get-versions`"
        - name: --node-osdisk-size
          type: int
          short-summary: Size in GiB of the OS disk for each node in the agent pool. Minimum 30 GiB.
        - name: --node-osdisk-type
          type: string
          short-summary: OS disk type to be used for machines in a given agent pool. Defaults to 'Ephemeral' when possible in conjunction with VM size and OS disk size. May not be changed for this pool after creation. ('Ephemeral' or 'Managed')
        - name: --max-pods -m
          type: int
          short-summary: The maximum number of pods deployable to a node.
          long-summary: If not specified, defaults based on network-plugin. 30 for "azure", 110 for "kubenet", or 250 for "none".
        - name: --zones -z
          type: string array
          short-summary: Space-separated list of availability zones where agent nodes will be placed. Must use VMSS agent pool type.
        - name: --vnet-subnet-id
          type: string
          short-summary: The ID of a subnet in an existing VNet into which to deploy the cluster.
        - name: --pod-subnet-id
          type: string
          short-summary: The ID of a subnet in an existing VNet into which to assign pods in the cluster (requires azure network-plugin)
        - name: --ppg
          type: string
          short-summary: The ID of a PPG. Must use VMSS agent pool type.
        - name: --os-type
          type: string
          short-summary: The OS Type. Linux or Windows. Windows not supported yet for "VirtualMachines" VM set type.
        - name: --os-sku
          type: string
          short-summary: The os-sku of the agent node pool. Ubuntu or CBLMariner when os-type is Linux, default is Ubuntu if not set; Windows2019, Windows2022 or WindowsAnnual when os-type is Windows, the current default is Windows2022 if not set.
        - name: --enable-fips-image
          type: bool
          short-summary: Use FIPS-enabled OS on agent nodes.
        - name: --enable-cluster-autoscaler -e
          type: bool
          short-summary: Enable cluster autoscaler. Must use VMSS agent pool type.
        - name: --min-count
          type: int
          short-summary: Minimun nodes count used for autoscaler, when "--enable-cluster-autoscaler" specified. Please specify the value in the range of [0, 1000] for user nodepool, and [1,1000] for system nodepool.
        - name: --max-count
          type: int
          short-summary: Maximum nodes count used for autoscaler, when "--enable-cluster-autoscaler" specified. Please specify the value in the range of [0, 1000] for user nodepool, and [1,1000] for system nodepool.
        - name: --scale-down-mode
          type: string
          short-summary: "Describes how VMs are added to or removed from nodepools."
        - name: --node-taints
          type: string
          short-summary: The node taints for the node pool.
        - name: --priority
          type: string
          short-summary: The priority of the node pool.
        - name: --eviction-policy
          type: string
          short-summary: The eviction policy of the Spot node pool. It can only be set when --priority is Spot.
        - name: --spot-max-price
          type: float
          short-summary: It can only be set when --priority is Spot. Specify the maximum price you are willing to pay in US Dollars. Possible values are any decimal value greater than zero or -1 which indicates default price to be up-to on-demand. It can only include up to 5 decimal places.
        - name: --enable-node-public-ip
          type: bool
          short-summary: Enable VMSS node public IP. Must use VMSS agent pool type.
        - name: --node-public-ip-prefix-id
          type: string
          short-summary: Public IP prefix ID used to assign public IPs to VMSS nodes. Must use VMSS agent pool type.
        - name: --labels
          type: string
          short-summary: The node labels for the node pool. See https://aka.ms/node-labels for syntax of labels.
        - name: --mode
          type: string
          short-summary: The mode for a node pool which defines a node pool's primary function. If set as "System", AKS prefers system pods scheduling to node pools with mode `System`. Learn more at https://aka.ms/aks/nodepool/mode.
        - name: --vm-set-type
          type: string
          short-summary: Agent pool vm set type. VirtualMachineScaleSets, AvailabilitySet or VirtualMachines(Preview).
        - name: --aks-custom-headers
          type: string
          short-summary: Send custom headers. When specified, format should be Key1=Value1,Key2=Value2
        - name: --max-surge
          type: string
          short-summary: Extra nodes used to speed upgrade. When specified, it represents the number or percent used, eg. 5 or 33%
        - name: --drain-timeout
          type: int
          short-summary: When nodes are drain how many minutes to wait for all pods to be evicted
        - name: --node-soak-duration
          type: int
          short-summary: The amount of time (in minutes) to wait after draining a node and before reimaging it and moving on to next node.
        - name: --max-unavailable
          type: string
          short-summary: The maximum number or percentage of nodes that can be simultaneously unavailable during upgrade. When specified, it represents the number or percent used, eg. 1 or 5%
        - name: --kubelet-config
          type: string
          short-summary: Kubelet configurations for agent nodes.
        - name: --linux-os-config
          type: string
          short-summary: OS configurations for Linux agent nodes.
        - name: --enable-encryption-at-host
          type: bool
          short-summary: Enable EncryptionAtHost on agent node pool.
        - name: --enable-ultra-ssd
          type: bool
          short-summary: Enable UltraSSD on agent node pool. Must use VMSS agent pool type.
        - name: --workload-runtime
          type: string
          short-summary: Determines the type of workload a node can run. Defaults to OCIContainer.
        - name: --gpu-instance-profile
          type: string
          short-summary: GPU instance profile to partition multi-gpu Nvidia GPUs.
        - name: --snapshot-id
          type: string
          short-summary: The source snapshot id used to create this nodepool. Must use VMSS agent pool type.
        - name: --crg-id
          type: string
          short-summary: The crg-id used to associate the new nodepool with the existed Capacity Reservation Group resource. Must use VMSS agent pool type.
        - name: --host-group-id
          type: string
          short-summary: (PREVIEW) The fully qualified dedicated host group id used to provision agent node pool. Must use VMSS agent pool type.
        - name: --message-of-the-day
          type: string
          short-summary: Path to a file containing the desired message of the day. Only valid for linux nodes. Will be written to /etc/motd.
        - name: --enable-custom-ca-trust
          type: bool
          short-summary: Enable Custom CA Trust on agent node pool.
        - name: --disable-windows-outbound-nat
          type: bool
          short-summary: Disable Windows OutboundNAT on Windows agent node pool. Must use VMSS agent pool type.
        - name: --allowed-host-ports
          type: string
          short-summary: Expose host ports on the node pool. When specified, format should be a comma-separated list of ranges with protocol, eg. 80/TCP,443/TCP,4000-5000/TCP. Must use VMSS agent pool type.
        - name: --asg-ids
          type: string
          short-summary: The IDs of the application security groups to which the node pool's network interface should belong. When specified, format should be a comma-separated list of IDs. Must use VMSS agent pool type.
        - name: --node-public-ip-tags
          type: string
          short-summary: The ipTags of the node public IPs. Must use VMSS agent pool type.
        - name: --enable-artifact-streaming
          type: bool
          short-summary: Enable artifact streaming for VirtualMachineScaleSets managed by a node pool, to speed up the cold-start of containers on a node through on-demand image loading. To use this feature, container images must also enable artifact streaming on ACR. If not specified, the default is false.
        - name: --skip-gpu-driver-install
          type: bool
          short-summary: To skip GPU driver auto installation by AKS on a nodepool using GPU vm size if customers want to manage GPU driver installation by their own. If not specified, the default is false.
        - name: --driver-type
          type: string
          short-summary: Specify the type of GPU driver to install when creating Windows agent pools. Valid values are "GRID" and "CUDA". If not provided, AKS selects the driver based on system compatibility. This option cannot be changed once the AgentPool has been created. The default is system selected.
        - name: --ssh-access
          type: string
          short-summary: Configure SSH setting for the node pool. Use "disabled" to disable SSH access, "localuser" to enable SSH access using private key.
        - name: --pod-ip-allocation-mode
          type: string
          short-summary: Set the ip allocation mode for how Pod IPs from the Azure Pod Subnet are allocated to the nodes in the AKS cluster. The choice is between dynamic batches of individual IPs or static allocation of a set of CIDR blocks. Accepted Values are "DynamicIndividual" or "StaticBlock".
          long-summary: |
              Used together with the "azure" network plugin.
              Requires --pod-subnet-id.
        - name: --enable-secure-boot
          type: bool
          short-summary: Enable Secure Boot on agent node pool. Must use VMSS agent pool type.
        - name: --enable-vtpm
          type: bool
          short-summary: Enable vTPM on agent node pool. Must use VMSS agent pool type.
        - name: --if-match
          type: string
          short-summary: The value provided will be compared to the ETag of the agentpool, if it matches the operation will proceed. If it does not match, the request will be rejected to prevent accidental overwrites. This must not be specified when creating a new agentpool.
        - name: --if-none-match
          type: string
          short-summary: Set to '*' to allow a new agentpool to be created, but to prevent updating an existing agentpool. Other values will be ignored.
        - name: --gateway-prefix-size
          type: int
          short-summary: The size of Public IPPrefix attached to the Gateway-mode node pool. The node pool must be in Gateway mode.
        - name: --vm-sizes
          type: string
          short-summary: Comma-separated list of sizes. Must use VirtualMachines agent pool type.
        - name: --undrainable-node-behavior
          type: string
          short-summary: Define the behavior for undrainable nodes during upgrade. The value should be "Cordon" or "Schedule". The default value is "Schedule".
    examples:
        - name: Create a nodepool in an existing AKS cluster with ephemeral os enabled.
          text: az aks nodepool add -g MyResourceGroup -n nodepool1 --cluster-name MyManagedCluster --node-osdisk-type Ephemeral --node-osdisk-size 48
        - name: Create a nodepool with EncryptionAtHost enabled.
          text: az aks nodepool add -g MyResourceGroup -n nodepool1 --cluster-name MyManagedCluster --enable-encryption-at-host
        - name: Create a nodepool with a specific os-sku
          text: az aks nodepool add -g MyResourceGroup -n nodepool1 --cluster-name MyManagedCluster  --os-sku Ubuntu
        - name: Create a nodepool which can run wasm workloads.
          text: az aks nodepool add -g MyResourceGroup -n nodepool1 --cluster-name MyManagedCluster  --workload-runtime WasmWasi
        - name: create a kubernetes cluster with a snapshot id.
          text: az aks nodepool add -g MyResourceGroup -n nodepool1 --cluster-name MyManagedCluster --kubernetes-version 1.20.9 --snapshot-id "/subscriptions/00000/resourceGroups/AnotherResourceGroup/providers/Microsoft.ContainerService/snapshots/mysnapshot1"
        - name: create a nodepool with a Capacity Reservation Group(CRG) ID.
          text: az aks nodepool add -g MyResourceGroup -n MyNodePool --cluster-name MyMC --node-vm-size VMSize --crg-id "/subscriptions/SubID/resourceGroups/ResourceGroupName/providers/Microsoft.ContainerService/CapacityReservationGroups/MyCRGID"
        - name: create a nodepool in an existing AKS cluster with host group id
          text: az aks nodepool add -g MyResourceGroup -n MyNodePool --cluster-name MyMC --host-group-id /subscriptions/00000/resourceGroups/AnotherResourceGroup/providers/Microsoft.ContainerService/hostGroups/myHostGroup --node-vm-size VMSize
        - name: Create a nodepool with ip allocation mode set to "StaticBlock" and using a pod subnet ID
          text: az aks nodepool add -g MyResourceGroup -n nodepool1 --cluster-name MyManagedCluster  --os-sku Ubuntu --pod-subnet-id /subscriptions/00000/resourceGroups/AnotherResourceGroup/providers/Microsoft.Network/virtualNetworks/MyVnet/subnets/MySubnet --pod-ip-allocation-mode StaticBlock
        - name: Create a nodepool of type VirtualMachines
          text: az aks nodepool add -g MyResourceGroup -n nodepool1 --cluster-name MyManagedCluster --vm-set-type VirtualMachines --vm-sizes "Standard_D4s_v3,Standard_D8s_v3" --node-count 3
"""

helps['aks nodepool scale'] = """
    type: command
    short-summary: Scale the node pool in a managed Kubernetes cluster.
    parameters:
        - name: --node-count -c
          type: int
          short-summary: Number of nodes in the Kubernetes node pool.
        - name: --aks-custom-headers
          type: string
          short-summary: Send custom headers. When specified, format should be Key1=Value1,Key2=Value2
"""

helps['aks nodepool upgrade'] = """
    type: command
    short-summary: Upgrade the node pool in a managed Kubernetes cluster.
    parameters:
        - name: --kubernetes-version -k
          type: string
          short-summary: Version of Kubernetes to upgrade the node pool to, such as "1.11.12".
        - name: --node-image-only
          type: bool
          short-summary: Only upgrade agent pool's node image.
        - name: --max-surge
          type: string
          short-summary: Extra nodes used to speed upgrade. When specified, it represents the number or percent used, eg. 5 or 33%
        - name: --drain-timeout
          type: int
          short-summary: When nodes are drain how many minutes to wait for all pods to be evicted
        - name: --node-soak-duration
          type: int
          short-summary: The amount of time (in minutes) to wait after draining a node and before reimaging it and moving on to next node.
        - name: --max-unavailable
          type: string
          short-summary: The maximum number or percentage of nodes that can be simultaneously unavailable during upgrade. When specified, it represents the number or percent used, eg. 1 or 5%
        - name: --aks-custom-headers
          type: string
          short-summary: Send custom headers. When specified, format should be Key1=Value1,Key2=Value2
        - name: --snapshot-id
          type: string
          short-summary: The source snapshot id used to upgrade this nodepool. Must use VMSS agent pool type.
        - name: --if-match
          type: string
          short-summary: The value provided will be compared to the ETag of the node pool, if it matches the operation will proceed. If it does not match, the request will be rejected to prevent accidental overwrites. This must not be specified when creating a new agentpool. For upgrade node image version requests this will be ignored.
        - name: --if-none-match
          type: string
          short-summary: Set to '*' to allow a new node pool to be created, but to prevent updating an existing node pool. Other values will be ignored.
        - name: --undrainable-node-behavior
          type: string
          short-summary: Define the behavior for undrainable nodes during upgrade. The value should be "Cordon" or "Schedule". The default value is "Schedule".
"""

helps['aks nodepool update'] = """
    type: command
    short-summary: Update a node pool properties.
    long-summary: Update a node pool to enable/disable cluster-autoscaler or change min-count or max-count.  When called with no optional arguments this attempts to move the node pool to its goal state without changing the current node pool configuration. This can be used to move out of a non succeeded state.
    parameters:
        - name: --enable-cluster-autoscaler -e
          type: bool
          short-summary: Enable cluster autoscaler. Must use VMSS agent pool type.
        - name: --disable-cluster-autoscaler -d
          type: bool
          short-summary: Disable cluster autoscaler.
        - name: --update-cluster-autoscaler -u
          type: bool
          short-summary: Update min-count or max-count for cluster autoscaler.
        - name: --min-count
          type: int
          short-summary: Minimun nodes count used for autoscaler, when "--enable-cluster-autoscaler" specified. Please specify the value in the range of [0, 1000] for user nodepool, and [1,1000] for system nodepool.
        - name: --max-count
          type: int
          short-summary: Maximum nodes count used for autoscaler, when "--enable-cluster-autoscaler" specified. Please specify the value in the range of [0, 1000] for user nodepool, and [1,1000] for system nodepool.
        - name: --scale-down-mode
          type: string
          short-summary: "Describes how VMs are added to or removed from nodepools."
        - name: --max-surge
          type: string
          short-summary: Extra nodes used to speed upgrade. When specified, it represents the number or percent used, eg. 5 or 33%
        - name: --drain-timeout
          type: int
          short-summary: When nodes are drain how many minutes to wait for all pods to be evicted
        - name: --node-soak-duration
          type: int
          short-summary: The amount of time (in minutes) to wait after draining a node and before reimaging it and moving on to next node.
        - name: --max-unavailable
          type: string
          short-summary: The maximum number or percentage of nodes that can be simultaneously unavailable during upgrade. When specified, it represents the number or percent used, eg. 1 or 5%
        - name: --mode
          type: string
          short-summary: The mode for a node pool which defines a node pool's primary function. If set as "System", AKS prefers system pods scheduling to node pools with mode `System`. Learn more at https://aka.ms/aks/nodepool/mode.
        - name: --labels
          type: string
          short-summary: The node labels for the node pool. See https://aka.ms/node-labels for syntax of labels.
        - name: --node-taints
          type: string
          short-summary: The node taints for the node pool.
        - name: --enable-custom-ca-trust
          type: bool
          short-summary: Enable Custom CA Trust on agent node pool.
        - name: --dcat --disable-custom-ca-trust
          type: bool
          short-summary: Disable Custom CA Trust on agent node pool.
        - name: --aks-custom-headers
          type: string
          short-summary: Send custom headers. When specified, format should be Key1=Value1,Key2=Value2
        - name: --allowed-host-ports
          type: string
          short-summary: Expose host ports on the node pool. When specified, format should be a comma-separated list of ranges with protocol, eg. 80/TCP,443/TCP,4000-5000/TCP. Must use VMSS agent pool type.
        - name: --asg-ids
          type: string
          short-summary: The IDs of the application security groups to which the node pool's network interface should belong. When specified, format should be a comma-separated list of IDs. Must use VMSS agent pool type.
        - name: --enable-artifact-streaming
          type: bool
          short-summary: Enable artifact streaming for VirtualMachineScaleSets managed by a node pool, to speed up the cold-start of containers on a node through on-demand image loading. To use this feature, container images must also enable artifact streaming on ACR. If not specified, the default is false.
        - name: --os-sku
          type: string
          short-summary: The os-sku of the agent node pool.
        - name: --ssh-access
          type: string
          short-summary: Update SSH setting for the node pool. Use "disabled" to disable SSH access, "localuser" to enable SSH access using private key.
        - name: --enable-secure-boot
          type: bool
          short-summary: Enable Secure Boot on an existing Trusted Launch enabled agent node pool. Must use VMSS agent pool type.
        - name: --disable-secure-boot
          type: bool
          short-summary: Disable Secure Boot on on an existing Trusted Launch enabled agent node pool.
        - name: --enable-vtpm
          type: bool
          short-summary: Enable vTPM on an existing Trusted Launch enabled agent node pool. Must use VMSS agent pool type.
        - name: --disable-vtpm
          type: bool
          short-summary: Disable vTPM on an existing Trusted Launch enabled agent node pool.
        - name: --if-match
          type: string
          short-summary: The value provided will be compared to the ETag of the node pool, if it matches the operation will proceed. If it does not match, the request will be rejected to prevent accidental overwrites. This must not be specified when creating a new agentpool.
        - name: --if-none-match
          type: string
          short-summary: Set to '*' to allow a new node pool to be created, but to prevent updating an existing node pool. Other values will be ignored.
        - name: --enable-fips-image
          type: bool
          short-summary: Switch to use FIPS-enabled OS on agent nodes.
        - name: --disable-fips-image
          type: bool
          short-summary: Switch to use non-FIPS-enabled OS on agent nodes.
        - name: --undrainable-node-behavior
          type: string
          short-summary: Define the behavior for undrainable nodes during upgrade. The value should be "Cordon" or "Schedule". The default value is "Schedule".
    examples:
      - name: Reconcile the nodepool back to its current state.
        text: az aks nodepool update -g MyResourceGroup -n nodepool1 --cluster-name MyManagedCluster
      - name: Enable cluster-autoscaler within node count range [1,5]
        text: az aks nodepool update --enable-cluster-autoscaler --min-count 1 --max-count 5 -g MyResourceGroup -n nodepool1 --cluster-name MyManagedCluster
      - name: Disable cluster-autoscaler for an existing cluster
        text: az aks nodepool update --disable-cluster-autoscaler -g MyResourceGroup -n nodepool1 --cluster-name MyManagedCluster
      - name: Update min-count or max-count for cluster autoscaler.
        text: az aks nodepool update --update-cluster-autoscaler --min-count 1 --max-count 10 -g MyResourceGroup -n nodepool1 --cluster-name MyManagedCluster
      - name: Change a node pool to system mode
        text: az aks nodepool update --mode System -g MyResourceGroup -n nodepool1 --cluster-name MyManagedCluster
"""

helps['aks nodepool get-upgrades'] = """
type: command
short-summary: Get the available upgrade versions for an agent pool of the managed Kubernetes cluster.
examples:
  - name: Get the available upgrade versions for an agent pool of the managed Kubernetes cluster.
    text: az aks nodepool get-upgrades --resource-group MyResourceGroup --cluster-name MyManagedCluster --nodepool-name MyNodePool
    crafted: true
"""

helps['aks nodepool stop'] = """
    type: command
    short-summary: Stop running agent pool in the managed Kubernetes cluster.
    parameters:
        - name: --aks-custom-headers
          type: string
          short-summary: Send custom headers. When specified, format should be Key1=Value1,Key2=Value2
    examples:
        - name: Stop agent pool in the managed cluster
          text: az aks nodepool stop --nodepool-name nodepool1 -g MyResourceGroup --cluster-name MyManagedCluster
"""

helps['aks nodepool start'] = """
    type: command
    short-summary: Start stopped agent pool in the managed Kubernetes cluster.
    parameters:
        - name: --aks-custom-headers
          type: string
          short-summary: Send custom headers. When specified, format should be Key1=Value1,Key2=Value2
    examples:
        - name: Start agent pool in the managed cluster
          text: az aks nodepool start --nodepool-name nodepool1 -g MyResourceGroup --cluster-name MyManagedCluster
"""

helps['aks nodepool delete'] = """
    type: command
    short-summary: Delete the agent pool in the managed Kubernetes cluster.
    parameters:
        - name: --ignore-pod-disruption-budget -i
          type: bool
          short-summary: (PREVIEW) ignore-pod-disruption-budget deletes an existing nodepool without considering Pod Disruption Budget.
        - name: --if-match
          type: string
          short-summary: The value provided will be compared to the ETag of the node pool, if it matches the operation will proceed. If it does not match, the request will be rejected to prevent accidental overwrites. This must not be specified when creating a new agentpool.

    examples:
        - name: Delete an agent pool with ignore-pod-disruption-budget
          text: az aks nodepool delete --resource-group MyResourceGroup --cluster-name MyManagedCluster --name nodepool1 --ignore-pod-disruption-budget=true
"""

helps['aks nodepool operation-abort'] = """
    type: command
    short-summary: Abort last running operation on nodepool.
    parameters:
        - name: --aks-custom-headers
          type: string
          short-summary: Send custom headers. When specified, format should be Key1=Value1,Key2=Value2
    examples:
        - name: Abort operation on agent pool
          text: az aks nodepool operation-abort -g myResourceGroup --nodepool-name nodepool1 --cluster-name myAKSCluster
"""

helps['aks nodepool delete-machines'] = """
    type: command
    short-summary: Delete specific machines in an agentpool for a managed cluster.
    parameters:
        - name: --machine-names
          type: string array
          short-summary: Space-separated list of machine names from the agent pool to be deleted.
    examples:
        - name: Delete specific machines in an agent pool
          text: az aks nodepool delete-machines -g myResourceGroup --nodepool-name nodepool1 --cluster-name myAKSCluster --machine-names machine1
"""

helps['aks nodepool manual-scale'] = """
    type: group
    short-summary: Commands to manage nodepool virtualMachineProfile.scale.manual.
"""

helps['aks nodepool manual-scale add'] = """
    type: command
    short-summary: Add a new manual to a VirtualMachines agentpool in the managed Kubernetes cluster.
    parameters:
        - name: --vm-sizes
          type: string
          short-summary: Comma-separated list of sizes in the manual.
        - name: --node-count -c
          type: int
          short-summary: Number of nodes in the manual.
"""

helps['aks nodepool manual-scale update'] = """
    type: command
    short-summary: Update an existing manual of a VirtualMachines agentpool in the managed Kubernetes cluster.
    parameters:
        - name: --current-vm-sizes
          type: string
          short-summary: Comma-separated list of sizes in the manual to be updated.
        - name: --vm-sizes
          type: string
          short-summary: Comma-separated list of new sizes.
        - name: --node-count -c
          type: int
          short-summary: Number of nodes in the manual.
"""

helps['aks nodepool manual-scale delete'] = """
    type: command
    short-summary: Delete an existing manual to a VirtualMachines agentpool in the managed Kubernetes cluster.
    parameters:
        - name: --current-vm-sizes
          type: string
          short-summary: Comma-separated list of sizes in the manual to be deleted.
"""

helps['aks machine'] = """
   type: group
   short-summary: Get information about machines in a nodepool of a managed clusters
"""

helps['aks machine list'] = """
   type: command
   short-summary: Get information about IP Addresses, Hostname for all machines in an agentpool
   parameters:
       - name: --cluster-name
         type: string
         short-summary: Name of the managed cluster
       - name: --nodepool-name
         type: string
         short-summary: Name of the agentpool of a managed cluster
   exmaples:
       - name: Get information about IP Addresses, Hostname for all machines in an agentpool
         text: az aks machine list --cluster-name <clusterName> --nodepool-name <apName>
"""

helps['aks machine show'] = """
   type: command
   short-summary: Show IP Addresses, Hostname for a specific machine in an agentpool for a managedcluster.
   parameters:
       - name: --cluster-name
         type: string
         short-summary: Name of the managed cluster
       - name: --nodepool-name
         type: string
         short-summary: Name of the agentpool of a managed cluster
       - name: --machine-name
         type: string
         short-summary: Get IP Addresses, Hostname for a specific machine in an agentpool
   exmaples:
       - name: Get IP Addresses, Hostname for a specific machine in an agentpool
         text: az aks machine show --cluster-name <clusterName> --nodepool-name <apName> --machine-name <machineName>
"""

helps['aks operation'] = """
    type: group
    short-summary: Commands to manage and view operations on managed Kubernetes cluster.
"""

helps['aks operation show'] = """
    type: command
    short-summary: Show the details for a specific operation on managed Kubernetes cluster.
    parameters:
        - name: --name -n
          type: string
          short-summary: The name of the managed cluster
        - name: --nodepool-name
          type: string
          short-summary: The name of the nodepool.
        - name: --resource-group -g
          type: string
          short-summary: Name of the resource group.
        - name: --operation-id
          type: string
          short-summary: The ID of the operation.
"""

helps['aks operation show-latest'] = """
    type: command
    short-summary: Show the details for the latest operation on managed Kubernetes cluster.
    parameters:
        - name: --name -n
          type: string
          short-summary: The name of the managed cluster
        - name: --nodepool-name
          type: string
          short-summary: The name of the nodepool.
        - name: --resource-group -g
          type: string
          short-summary: Name of the resource group.
"""

helps['aks operation-abort'] = """
    type: command
    short-summary: Abort last running operation on managed cluster.
    parameters:
        - name: --aks-custom-headers
          type: string
          short-summary: Send custom headers. When specified, format should be Key1=Value1,Key2=Value2
    examples:
        - name: Abort operation on managed cluster
          text: az aks operation-abort -g myResourceGroup -n myAKSCluster
"""

helps['aks addon'] = """
    type: group
    short-summary: Commands to manage and view single addon conditions.
"""

helps['aks addon list-available'] = """
    type: command
    short-summary: List available Kubernetes addons.
"""

helps['aks addon list'] = """
    type: command
    short-summary: List status of all Kubernetes addons in given cluster.
"""

helps['aks addon show'] = """
    type: command
    short-summary: Show status and configuration for an enabled Kubernetes addon in a given cluster.
    parameters:
      - name: --addon -a
        type: string
        short-summary: Specify the Kubernetes addon.
    examples:
      - name: Show configuration for "monitoring" addon.
        text: az aks addon show -g myResourceGroup -n myAKSCluster -a monitoring
        crafted: true
"""

helps['aks addon disable'] = """
    type: command
    short-summary: Disable an enabled Kubernetes addon in a cluster.
    parameters:
      - name: --addon -a
        type: string
        short-summary: Specify the Kubernetes addon to disable.
    examples:
      - name: Disable the "monitoring" addon.
        text: az aks addon disable -g myResourceGroup -n myAKSCluster -a monitoring
        crafted: true
"""

helps['aks addon enable'] = """
type: command
short-summary: Enable a Kubernetes addon.
long-summary: |-
    These addons are available:
        http_application_routing        - configure ingress with automatic public DNS name creation.
        monitoring                      - turn on Log Analytics monitoring. Uses the Log Analytics Default Workspace if it exists, else creates one. Specify "--workspace-resource-id" to use an existing workspace.
                                          If monitoring addon is enabled --no-wait argument will have no effect
        virtual-node                    - enable AKS Virtual Node. Requires --subnet-name to provide the name of an existing subnet for the Virtual Node to use.
        azure-policy                    - enable Azure policy. The Azure Policy add-on for AKS enables at-scale enforcements and safeguards on your clusters in a centralized, consistent manner.
                                          Learn more at aka.ms/aks/policy.
        ingress-appgw                   - enable Application Gateway Ingress Controller addon (PREVIEW).
        open-service-mesh               - enable Open Service Mesh addon (PREVIEW).
        gitops                          - enable GitOps (PREVIEW).
        azure-keyvault-secrets-provider - enable Azure Keyvault Secrets Provider addon.
        web_application_routing         - enable Web Application Routing addon (PREVIEW). Specify "--dns-zone-resource-id" to configure DNS.
parameters:
  - name: --addon -a
    type: string
    short-summary: Specify the Kubernetes addon to enable.
  - name: --workspace-resource-id
    type: string
    short-summary: The resource ID of an existing Log Analytics Workspace to use for storing monitoring data.
  - name: --enable-msi-auth-for-monitoring
    type: bool
    short-summary: Send monitoring data to Log Analytics using the cluster's assigned identity (instead of the Log Analytics Workspace's shared key).
  - name: --enable-syslog
    type: bool
    short-summary: Enable syslog data collection for Monitoring addon
  - name: --data-collection-settings
    type: string
    short-summary: Path to JSON file containing data collection settings for Monitoring addon.
  - name: --enable-high-log-scale-mode
    type: bool
    short-summary: Enable High Log Scale Mode for Container Logs.
  - name: --ampls-resource-id
    type: string
    short-summary: Resource ID of Azure Monitor Private Link scope for Monitoring Addon.
  - name: --subnet-name -s
    type: string
    short-summary: The subnet name for the virtual node to use.
  - name: --appgw-name
    type: string
    short-summary: Name of the application gateway to create/use in the node resource group. Use with ingress-azure addon.
  - name: --appgw-subnet-prefix
    type: string
    short-summary: Subnet Prefix to use for a new subnet created to deploy the Application Gateway. Use with ingress-azure addon.
  - name: --appgw-subnet-cidr
    type: string
    short-summary: Subnet CIDR to use for a new subnet created to deploy the Application Gateway. Use with ingress-azure addon.
  - name: --appgw-id
    type: string
    short-summary: Resource Id of an existing Application Gateway to use with AGIC. Use with ingress-azure addon.
  - name: --appgw-subnet-id
    type: string
    short-summary: Resource Id of an existing Subnet used to deploy the Application Gateway. Use with ingress-azure addon.
  - name: --appgw-watch-namespace
    type: string
    short-summary: Specify the namespace, which AGIC should watch. This could be a single string value, or a comma-separated list of namespaces. Use with ingress-azure addon.
  - name: --enable-sgxquotehelper
    type: bool
    short-summary: Enable SGX quote helper for confcom addon.
  - name: --enable-secret-rotation
    type: bool
    short-summary: Enable secret rotation. Use with azure-keyvault-secrets-provider addon.
  - name: --rotation-poll-interval
    type: string
    short-summary: Set interval of rotation poll. Use with azure-keyvault-secrets-provider addon.
  - name: --dns-zone-resource-id
    type: string
    short-summary: The resource ID of the DNS zone resource to use with the web_application_routing addon.
  - name: --dns-zone-resource-ids
    type: string
    short-summary: A comma separated list of resource IDs of the DNS zone resource to use with the web_application_routing addon.
examples:
  - name: Enable a Kubernetes addon. (autogenerated)
    text: az aks addon enable --addon virtual-node --name MyManagedCluster --resource-group MyResourceGroup --subnet-name VirtualNodeSubnet
    crafted: true
  - name: Enable ingress-appgw addon with subnet prefix.
    text: az aks addon enable --name MyManagedCluster --resource-group MyResourceGroup --addon ingress-appgw --appgw-subnet-cidr 10.2.0.0/16 --appgw-name gateway
    crafted: true
  - name: Enable open-service-mesh addon.
    text: az aks addon enable --name MyManagedCluster --resource-group MyResourceGroup -a open-service-mesh
    crafted: true
"""

helps['aks addon update'] = """
type: command
short-summary: Update an already enabled Kubernetes addon.
parameters:
  - name: --addon -a
    type: string
    short-summary: Specify the Kubernetes addon to update.
  - name: --workspace-resource-id
    type: string
    short-summary: The resource ID of an existing Log Analytics Workspace to use for storing monitoring data.
  - name: --enable-msi-auth-for-monitoring
    type: bool
    short-summary: Send monitoring data to Log Analytics using the cluster's assigned identity (instead of the Log Analytics Workspace's shared key).
  - name: --enable-syslog
    type: bool
    short-summary: Enable syslog data collection for Monitoring addon
  - name: --data-collection-settings
    type: string
    short-summary: Path to JSON file containing data collection settings for Monitoring addon.
  - name: --enable-high-log-scale-mode
    type: bool
    short-summary: Enable High Log Scale Mode for Container Logs.
  - name: --ampls-resource-id
    type: string
    short-summary: Resource ID of Azure Monitor Private Link scope for Monitoring Addon.
  - name: --subnet-name -s
    type: string
    short-summary: The subnet name for the virtual node to use.
  - name: --appgw-name
    type: string
    short-summary: Name of the application gateway to create/use in the node resource group. Use with ingress-azure addon.
  - name: --appgw-subnet-prefix
    type: string
    short-summary: Subnet Prefix to use for a new subnet created to deploy the Application Gateway. Use with ingress-azure addon.
  - name: --appgw-subnet-cidr
    type: string
    short-summary: Subnet CIDR to use for a new subnet created to deploy the Application Gateway. Use with ingress-azure addon.
  - name: --appgw-id
    type: string
    short-summary: Resource Id of an existing Application Gateway to use with AGIC. Use with ingress-azure addon.
  - name: --appgw-subnet-id
    type: string
    short-summary: Resource Id of an existing Subnet used to deploy the Application Gateway. Use with ingress-azure addon.
  - name: --appgw-watch-namespace
    type: string
    short-summary: Specify the namespace, which AGIC should watch. This could be a single string value, or a comma-separated list of namespaces. Use with ingress-azure addon.
  - name: --enable-sgxquotehelper
    type: bool
    short-summary: Enable SGX quote helper for confcom addon.
  - name: --enable-secret-rotation
    type: bool
    short-summary: Enable secret rotation. Use with azure-keyvault-secrets-provider addon.
  - name: --rotation-poll-interval
    type: string
    short-summary: Set interval of rotation poll. Use with azure-keyvault-secrets-provider addon.
  - name: --dns-zone-resource-id
    type: string
    short-summary: The resource ID of the DNS zone resource to use with the web_application_routing addon.
  - name: --dns-zone-resource-ids
    type: string
    short-summary: A comma separated list of resource IDs of the DNS zone resource to use with the web_application_routing addon.
examples:
  - name: Update a Kubernetes addon. (autogenerated)
    text: az aks addon update --addon virtual-node --name MyManagedCluster --resource-group MyResourceGroup --subnet-name VirtualNodeSubnet
    crafted: true
  - name: Update ingress-appgw addon with subnet prefix.
    text: az aks addon update --name MyManagedCluster --resource-group MyResourceGroup --addon ingress-appgw --appgw-subnet-cidr 10.2.0.0/16 --appgw-name gateway
    crafted: true
  - name: Update monitoring addon with workspace resource id.
    text: az aks addon update -g $rg -n $cn -a monitoring --workspace-resource-id=/subscriptions/0000000-00000000-00000-000-000/resourcegroups/myresourcegroup/providers/microsoft.operationalinsights/workspaces/defaultlaworkspace
    crafted: true
"""


helps['aks enable-addons'] = """
type: command
short-summary: Enable Kubernetes addons.
long-summary: |-
    These addons are available:
        http_application_routing        - configure ingress with automatic public DNS name creation.
        monitoring                      - turn on Log Analytics monitoring. Uses the Log Analytics Default Workspace if it exists, else creates one. Specify "--workspace-resource-id" to use an existing workspace.
                                          If monitoring addon is enabled --no-wait argument will have no effect
        virtual-node                    - enable AKS Virtual Node. Requires --subnet-name to provide the name of an existing subnet for the Virtual Node to use.
        azure-policy                    - enable Azure policy. The Azure Policy add-on for AKS enables at-scale enforcements and safeguards on your clusters in a centralized, consistent manner.
                                          Learn more at aka.ms/aks/policy.
        ingress-appgw                   - enable Application Gateway Ingress Controller addon (PREVIEW).
        open-service-mesh               - enable Open Service Mesh addon (PREVIEW).
        gitops                          - enable GitOps (PREVIEW).
        azure-keyvault-secrets-provider - enable Azure Keyvault Secrets Provider addon.
        web_application_routing         - enable Web Application Routing addon (PREVIEW). Specify "--dns-zone-resource-id" to configure DNS.
parameters:
  - name: --addons -a
    type: string
    short-summary: Enable the Kubernetes addons in a comma-separated list.
  - name: --workspace-resource-id
    type: string
    short-summary: The resource ID of an existing Log Analytics Workspace to use for storing monitoring data.
  - name: --enable-msi-auth-for-monitoring
    type: bool
    short-summary: Send monitoring data to Log Analytics using the cluster's assigned identity (instead of the Log Analytics Workspace's shared key).
  - name: --enable-syslog
    type: bool
    short-summary: Enable syslog data collection for Monitoring addon
  - name: --data-collection-settings
    type: string
    short-summary: Path to JSON file containing data collection settings for Monitoring addon.
  - name: --enable-high-log-scale-mode
    type: bool
    short-summary: Enable High Log Scale Mode for Container Logs.
  - name: --ampls-resource-id
    type: string
    short-summary: Resource ID of Azure Monitor Private Link scope for Monitoring Addon.
  - name: --subnet-name -s
    type: string
    short-summary: The subnet name for the virtual node to use.
  - name: --appgw-name
    type: string
    short-summary: Name of the application gateway to create/use in the node resource group. Use with ingress-azure addon.
  - name: --appgw-subnet-prefix
    type: string
    short-summary: Subnet Prefix to use for a new subnet created to deploy the Application Gateway. Use with ingress-azure addon.
  - name: --appgw-subnet-cidr
    type: string
    short-summary: Subnet CIDR to use for a new subnet created to deploy the Application Gateway. Use with ingress-azure addon.
  - name: --appgw-id
    type: string
    short-summary: Resource Id of an existing Application Gateway to use with AGIC. Use with ingress-azure addon.
  - name: --appgw-subnet-id
    type: string
    short-summary: Resource Id of an existing Subnet used to deploy the Application Gateway. Use with ingress-azure addon.
  - name: --appgw-watch-namespace
    type: string
    short-summary: Specify the namespace, which AGIC should watch. This could be a single string value, or a comma-separated list of namespaces. Use with ingress-azure addon.
  - name: --enable-sgxquotehelper
    type: bool
    short-summary: Enable SGX quote helper for confcom addon.
  - name: --enable-secret-rotation
    type: bool
    short-summary: Enable secret rotation. Use with azure-keyvault-secrets-provider addon.
  - name: --rotation-poll-interval
    type: string
    short-summary: Set interval of rotation poll. Use with azure-keyvault-secrets-provider addon.
  - name: --dns-zone-resource-id
    type: string
    short-summary: The resource ID of the DNS zone resource to use with the web_application_routing addon.
  - name: --dns-zone-resource-ids
    type: string
    short-summary: A comma separated list of resource IDs of the DNS zone resource to use with the web_application_routing addon.
  - name: --aks-custom-headers
    type: string
    short-summary: Send custom headers. When specified, format should be Key1=Value1,Key2=Value2
examples:
  - name: Enable Kubernetes addons. (autogenerated)
    text: az aks enable-addons --addons virtual-node --name MyManagedCluster --resource-group MyResourceGroup --subnet-name VirtualNodeSubnet
    crafted: true
  - name: Enable ingress-appgw addon with subnet prefix.
    text: az aks enable-addons --name MyManagedCluster --resource-group MyResourceGroup --addons ingress-appgw --appgw-subnet-cidr 10.2.0.0/16 --appgw-name gateway
    crafted: true
  - name: Enable open-service-mesh addon.
    text: az aks enable-addons --name MyManagedCluster --resource-group MyResourceGroup --addons open-service-mesh
    crafted: true
"""

helps['aks show'] = """
type: command
short-summary: Show the details for a managed Kubernetes cluster.
parameters:
  - name: --aks-custom-headers
    type: string
    short-summary: Send custom headers. When specified, format should be Key1=Value1,Key2=Value2
examples:
  - name: Show the details for a managed Kubernetes cluster
    text: az aks show -g MyResourceGroup -n MyManagedCluster
    crafted: true
"""

helps['aks get-versions'] = """
type: command
short-summary: Get the versions available for creating a managed Kubernetes cluster.
examples:
  - name: Get the versions available for creating a managed Kubernetes cluster
    text: az aks get-versions --location westus2
    crafted: true
"""

helps['aks get-credentials'] = """
type: command
short-summary: Get access credentials for a managed Kubernetes cluster.
parameters:
  - name: --admin -a
    type: bool
    short-summary: "Get cluster administrator credentials.  Default: cluster user credentials."
  - name: --user -u
    type: string
    short-summary: "Get credentials for the user. Only valid when --admin is False.  Default: cluster user credentials."
  - name: --file -f
    type: string
    short-summary: Kubernetes configuration file to update. Use "-" to print YAML to stdout instead.
  - name: --overwrite-existing
    type: bool
    short-summary: Overwrite any existing cluster entry with the same name.
  - name: --output -o
    type: string
    long-summary: Credentials are always in YAML format, so this argument is effectively ignored.
  - name: --public-fqdn
    type: bool
    short-summary: Get private cluster credential with server address to be public fqdn.
  - name: --format
    type: string
    short-summary: Specify the format of the returned credential. Available values are ["exec", "azure"].
                  Only take effect when requesting clusterUser credential of AAD clusters.
  - name: --aks-custom-headers
    type: string
    short-summary: Send custom headers. When specified, format should be Key1=Value1,Key2=Value2
examples:
  - name: Get access credentials for a managed Kubernetes cluster. (autogenerated)
    text: az aks get-credentials --name MyManagedCluster --resource-group MyResourceGroup
    crafted: true
"""

helps['aks rotate-certs'] = """
    type: command
    short-summary: Rotate certificates and keys on a managed Kubernetes cluster
    long-summary: Kubernetes will be unavailable during cluster certificate rotation.
"""

helps['aks pod-identity'] = """
    type: group
    short-summary: Commands to manage pod identities in managed Kubernetes cluster.
"""

helps['aks pod-identity add'] = """
    type: command
    short-summary: Add a pod identity to a managed Kubernetes cluster
    examples:
    - name: Add pod identity
      text: az aks pod-identity add --cluster-name MyManagedCluster --resource-group MyResourceGroup --namespace my-namespace --name my-identity --identity-resource-id <my-identity-resource-id>
"""

helps['aks pod-identity delete'] = """
    type: command
    short-summary: Remove a pod identity from a managed Kubernetes cluster
"""

helps['aks pod-identity list'] = """
    type: command
    short-summary: List pod identities in a managed Kubernetes cluster
"""

helps['aks pod-identity exception'] = """
    type: group
    short-summary: Commands to manage pod identity exceptions in managed Kubernetes cluster.
"""

helps['aks pod-identity exception add'] = """
    type: command
    short-summary: Add a pod identity exception to a managed Kubernetes cluster
"""

helps['aks pod-identity exception delete'] = """
    type: command
    short-summary: Remove a pod identity exception from a managed Kubernetes cluster
"""

helps['aks pod-identity exception update'] = """
    type: command
    short-summary: Update a pod identity exception in a managed Kubernetes cluster
"""

helps['aks pod-identity exception list'] = """
    type: command
    short-summary: List pod identity exceptions in a managed Kubernetes cluster
"""

helps['aks egress-endpoints'] = """
    type: group
    short-summary: Commands to manage egress endpoints in managed Kubernetes cluster.
"""

helps['aks egress-endpoints list'] = """
    type: command
    short-summary: List egress endpoints that are required or recommended to be whitelisted for a cluster.
"""

helps['aks snapshot'] = """
    type: group
    short-summary: Commands to manage cluster snapshots.
"""

helps['aks snapshot show'] = """
    type: command
    short-summary: Show the details of a cluster snapshot.
"""

helps['aks snapshot list'] = """
    type: command
    short-summary: List cluster snapshots.
"""

helps['aks snapshot create'] = """
    type: command
    short-summary: Create a snapshot of a cluster.
    parameters:
        - name: --cluster-id
          type: string
          short-summary: The source cluster id from which to create this snapshot.
        - name: --tags
          type: string
          short-summary: The tags of the snapshot.
        - name: --aks-custom-headers
          type: string
          short-summary: Send custom headers. When specified, format should be Key1=Value1,Key2=Value2

    examples:
        - name: Create a cluster snapshot.
          text: az aks snapshot create -g MyResourceGroup -n snapshot1 --cluster-id "/subscriptions/00000/resourceGroups/AnotherResourceGroup/providers/Microsoft.ContainerService/managedClusters/akscluster1"
        - name: Create a cluster snapshot with custom tags.
          text: az aks snapshot create -g MyResourceGroup -n snapshot1 --cluster-id "/subscriptions/00000/resourceGroups/AnotherResourceGroup/providers/Microsoft.ContainerService/managedClusters/akscluster1" --tags "foo=bar" "key1=val1"
"""

helps['aks snapshot delete'] = """
    type: command
    short-summary: Delete a cluster snapshot.
"""

helps['aks nodepool snapshot'] = """
    type: group
    short-summary: Commands to manage nodepool snapshots.
"""

helps['aks nodepool snapshot show'] = """
    type: command
    short-summary: Show the details of a nodepool snapshot.
"""

helps['aks nodepool snapshot list'] = """
    type: command
    short-summary: List nodepool snapshots.
"""

helps['aks nodepool snapshot update'] = """
    type: command
    short-summary: Update tags on a snapshot of a nodepool.

    examples:
        - name: Update tags on a nodepool snapshot.
          text: az aks nodepool snapshot update -g MyResourceGroup -n snapshot1 --tags "foo=bar" "key1=val1"
        - name: Clear tags on a nodepool snapshot.
          text: az aks nodepool snapshot update -g MyResourceGroup -n snapshot1 --tags ""
"""

helps['aks nodepool snapshot create'] = """
    type: command
    short-summary: Create a nodepool snapshot.
    parameters:
        - name: --nodepool-id
          type: string
          short-summary: The source nodepool id from which to create this snapshot.
        - name: --tags
          type: string
          short-summary: The tags of the snapshot.
        - name: --aks-custom-headers
          type: string
          short-summary: Send custom headers. When specified, format should be Key1=Value1,Key2=Value2

    examples:
        - name: Create a nodepool snapshot.
          text: az aks nodepool snapshot create -g MyResourceGroup -n snapshot1 --nodepool-id "/subscriptions/00000/resourceGroups/AnotherResourceGroup/providers/Microsoft.ContainerService/managedClusters/akscluster1/agentPools/nodepool1"
        - name: Create a nodepool snapshot with custom tags.
          text: az aks nodepool snapshot create -g MyResourceGroup -n snapshot1 --nodepool-id "/subscriptions/00000/resourceGroups/AnotherResourceGroup/providers/Microsoft.ContainerService/managedClusters/akscluster1/agentPools/nodepool1" --tags "foo=bar" "key1=val1"
"""

helps['aks nodepool snapshot delete'] = """
    type: command
    short-summary: Delete a nodepool snapshot.
"""

helps['aks trustedaccess'] = """
    type: group
    short-summary: Commands to manage trusted access security features.
"""

helps['aks trustedaccess role'] = """
    type: group
    short-summary: Commands to manage trusted access roles.
"""

helps['aks trustedaccess role list'] = """
    type: command
    short-summary: List trusted access roles.
"""

helps['aks trustedaccess rolebinding'] = """
    type: group
    short-summary: Commands to manage trusted access role bindings.
"""

helps['aks trustedaccess rolebinding list'] = """
    type: command
    short-summary: List all the trusted access role bindings.
"""

helps['aks trustedaccess rolebinding show'] = """
    type: command
    short-summary: Get the specific trusted access role binding according to binding name.
    parameters:
        - name: --name -n
          type: string
          short-summary: Specify the role binding name.
"""

helps['aks trustedaccess rolebinding create'] = """
    type: command
    short-summary: Create a new trusted access role binding.
    parameters:
        - name: --name -n
          type: string
          short-summary: Specify the role binding name.
        - name: --roles
          type: string
          short-summary: Specify the space-separated roles.
        - name: --source-resource-id
          type: string
          short-summary: Specify the source resource id of the binding.

    examples:
        - name: Create a new trusted access role binding
          text: az aks trustedaccess rolebinding create -g myResourceGroup --cluster-name myCluster -n bindingName --source-resource-id /subscriptions/0000/resourceGroups/myResourceGroup/providers/Microsoft.Demo/samples --roles Microsoft.Demo/samples/reader,Microsoft.Demo/samples/writer
"""

helps['aks trustedaccess rolebinding update'] = """
    type: command
    short-summary: Update a trusted access role binding.
    parameters:
        - name: --name -n
          type: string
          short-summary: Specify the role binding name.
        - name: --roles
          type: string
          short-summary: Specify the space-separated roles.
"""

helps['aks trustedaccess rolebinding delete'] = """
    type: command
    short-summary: Delete a trusted access role binding according to name.
    parameters:
        - name: --name -n
          type: string
          short-summary: Specify the role binding name.
"""

helps['aks draft'] = """
    type: group
    short-summary: Commands to build deployment files in a project directory and deploy to an AKS cluster.
"""

helps['aks draft create'] = """
    type: command
    short-summary: Generate a Dockerfile and the minimum required Kubernetes deployment files (helm, kustomize, manifests) for your project directory.
    parameters:
        - name: --destination
          type: string
          short-summary: Specify the path to the project directory (default is .).
        - name: --app
          type: string
          short-summary: Specify the name of the helm release.
        - name: --language
          type: string
          short-summary: Specify the language used to create the Kubernetes deployment.
        - name: --create-config
          type: string
          short-summary: Specify the path to the configuration file.
        - name: --dockerfile-only
          type: bool
          short-summary: Only generate Dockerfile for the Kubernetes deployment.
        - name: --deployment-only
          type: bool
          short-summary: Only generate deployment files (helm, kustomize, manifests) for the Kubernetes deployment.
        - name: --path
          type: string
          short-summary: Automatically download and use the Draft binary at the specified location.
    examples:
      - name: Prompt to generate a Dockerfile and deployment files in the current directory.
        text: az aks draft create
      - name: Generate only the Dockerfile in the current directory.
        text: az aks draft create --dockerfile-only=true
      - name: Generate only the deployment files in the current directory.
        text: az aks draft create --deployment-only=true
      - name: Generate a Dockerfile and an deployment file in a Java project with an app name at a specific project directory.
        text: az aks draft create --language=java --app=some_app --destination=/projects/some_project
"""

helps['aks draft setup-gh'] = """
    type: command
    short-summary: Set up GitHub OIDC for your application
    parameters:
        - name: --app
          type: string
          short-summary: Specify the Azure Active Directory applicaton name.
        - name: --subscription-id
          type: string
          short-summary: Specify the Azure subscription ID.
        - name: --resource-group
          type: string
          short-summary: Specify the name of the Azure resource group.
        - name: --provider
          type: string
          short-summary: Specify the cloud provider (default is azure).
        - name: --gh-repo
          type: string
          short-summary: Specify the the GitHub repository (organization/repo_name).
        - name: --path
          type: string
          short-summary: Automatically download and use the Draft binary at the specified location.
    examples:
      - name: Prompt to setup the GitHub OIDC for a repository.
        text: az aks draft setup-gh
      - name: Setup the GitHub OIDC on Azure for a specific repository.
        text: az aks draft setup-gh --provider=azure --gh-repo=some_organization/some_repo
      - name: Setup the GitHub OIDC on Azure with subscription ID and resource group.
        text: az aks draft setup-gh --provider=azure --subscription-id=some_subscription --resource-group=some_rg
      - name: Setup the GitHub OIDC with an application name on Azure with subscription ID and resource group for a specific repository.
        text: az aks draft setup-gh --app=some_app --provider=azure --subscription-id=some_subscription --resource-group=some_rg --gh-repo=some_organization/some_repo
"""

helps['aks draft generate-workflow'] = """
    type: command
    short-summary: Generate a GitHub workflow for automatic build and deploy to AKS
    long-summary: Before running this command, Make sure you have set up GitHub OIDC for your application.
                  You also need to create a resource group, a container registry and a Kubernetes cluster on Azure and
                  link the three resources using `az aks update -n <cluster-name> -g <resource-group-name> --attach-acr <acr-name>`.
    parameters:
        - name: --resource-group
          type: string
          short-summary: Specify the name of the Azure resource group.
        - name: --destination
          type: string
          short-summary: Specify the path to the project directory (default is .).
        - name: --cluster-name
          type: string
          short-summary: Specify the AKS cluster name.
        - name: --registry-name
          type: string
          short-summary: Specify the path to the project directory.
        - name: --container-name
          type: string
          short-summary: Specify the name of the container image.
        - name: --branch
          type: string
          short-summary: Specify the GitHub branch to automatically deploy from.
        - name: --path
          type: string
          short-summary: Automatically download and use the Draft binary at the specified location.
    examples:
      - name: Prompt to generate a GitHub workflow in the current directory.
        text: az aks draft generate-workflow
      - name: Prompt to generate a GitHub workflow in a specific project directory.
        text: az aks draft generate-workflow --destination=/projects/some_project
      - name: Generate a GitHub workflow with a resource group, an AKS cluster name, a container registry name in a specific project directory.
        text: az aks draft generate-workflow --resource-group=some_rg --cluster-name=some_cluster --registry-name=some_registry --destination=/projects/some_project
      - name: Generate a GitHub workflow that deploys from the main branch with a resource group, an AKS cluster name, a container registry name, and a container image name in a specific project directory.
        text: az aks draft generate-workflow --branch=main --resource-group=some_rg --cluster-name=some_cluster --registry-name=some_registry --container-name=some_image --destination=/projects/some_project
"""

helps['aks draft up'] = """
    type: command
    short-summary: Run `az aks draft setup-gh` then `az aks draft generate-workflow`.
    long-summary: This command combines `az aks draft setup-gh` and `az aks draft generate-workflow` to set up GitHub OIDC and generate a GitHub workflow for automatic build and deploy to AKS.
                  Before running this command, create a resource group, a container registry and a Kubernetes cluster on Azure and
                  link the three resources using `az aks update -n <cluster-name> -g <resource-group-name> --attach-acr <acr-name>`.
    parameters:
        - name: --app
          type: string
          short-summary: Specify the name of the application.
        - name: --subscription-id
          type: string
          short-summary: Specify the Azure subscription ID.
        - name: --resource-group
          type: string
          short-summary: Specify the name of the Azure resource group.
        - name: --provider
          type: string
          short-summary: Specify the cloud provider (default is azure).
        - name: --gh-repo
          type: string
          short-summary: Specify the the GitHub repository (organization/repo_name).
        - name: --cluster-name
          type: string
          short-summary: Specify the AKS cluster name.
        - name: --registry-name
          type: string
          short-summary: Specify the path to the project directory.
        - name: --container-name
          type: string
          short-summary: Specify the name of the container image.
        - name: --destination
          type: string
          short-summary: Specify the path to the project directory (default is .).
        - name: --branch
          type: string
          short-summary: Specify the GitHub branch to automatically deploy from.
        - name: --path
          type: string
          short-summary: Automatically download and use the Draft binary at the specified location.
    examples:
      - name: Prompt to setup the GitHub OIDC then generate a GitHub workflow in the current directory.
        text: az aks draft up
      - name: Prompt to setup the GitHub OIDC then generate a GitHub workflow in a specific project directory.
        text: az aks draft up --destination=/projects/some_project
      - name: Prompt to setup the GitHub OIDC for a specific repository then generate a GitHub workflow in a specific project directory.
        text: az aks draft up --gh-repo=some_organization/some_repo --destination=/projects/some_project
"""

helps['aks draft update'] = """
    type: command
    short-summary: Update your application to be internet accessible.
    long-summary: This command automatically updates your yaml files as necessary so that your
                  application will be able to receive external requests.
    parameters:
        - name: --host
          type: string
          short-summary: Specify the host of the ingress resource.
        - name: --certificate
          type: string
          short-summary: Specify the URI of the Keyvault certificate to present.
        - name: --destination
          type: string
          short-summary: Specify the path to the project directory (default is .).
        - name: --path
          type: string
          short-summary: Automatically download and use the Draft binary at the specified location.
    examples:
      - name: Prompt to update the application to be internet accessible.
        text: az aks draft update
      - name: Prompt to update the application to be internet accessible in a specific project directory.
        text: az aks draft update --destination=/projects/some_project
      - name: Update the application to be internet accessible with a host of the ingress resource and a Keyvault certificate in a specific project directory.
        text: az aks draft update --host=some_host --certificate=some_certificate --destination=/projects/some_project
"""

helps['aks mesh'] = """
    type: group
    short-summary: Commands to manage Azure Service Mesh.
    long-summary: A group of commands to manage Azure Service Mesh in given cluster.
"""

helps['aks mesh enable'] = """
    type: command
    short-summary: Enable Azure Service Mesh.
    long-summary: This command enables Azure Service Mesh in given cluster.
    parameters:
      - name: --revision
        type: string
        short-summary: Azure Service Mesh revision to install.
      - name: --key-vault-id
        type: string
        short-summary: The Azure Keyvault id with plugin CA info.
      - name: --ca-cert-object-name
        type: string
        short-summary: Intermediate cert object name in the Azure Keyvault.
      - name: --ca-key-object-name
        type: string
        short-summary: Intermediate key object name in the Azure Keyvault.
      - name: --cert-chain-object-name
        type: string
        short-summary: Cert chain object name in the Azure Keyvault.
      - name: --root-cert-object-name
        type: string
        short-summary: Root cert object name in the Azure Keyvault.
    examples:
      - name: Enable Azure Service Mesh with selfsigned CA.
        text: az aks mesh enable --resource-group MyResourceGroup --name MyManagedCluster
      - name: Enable Azure Service Mesh with plugin CA.
        text: az aks mesh enable --resource-group MyResourceGroup --name MyManagedCluster --key-vault-id /subscriptions/8ecadfc9-d1a3-4ea4-b844-0d9f87e4d7c8/resourceGroups/foo/providers/Microsoft.KeyVault/vaults/foo --ca-cert-object-name my-ca-cert --ca-key-object-name my-ca-key --cert-chain-object-name my-cert-chain --root-cert-object-name my-root-cert

"""

helps['aks mesh disable'] = """
    type: command
    short-summary: Disable Azure Service Mesh.
    long-summary: This command disables Azure Service Mesh in given cluster.
"""

helps['aks mesh enable-ingress-gateway'] = """
    type: command
    short-summary: Enable an Azure Service Mesh ingress gateway.
    long-summary: This command enables an Azure Service Mesh ingress gateway in given cluster.
    parameters:
      - name: --ingress-gateway-type
        type: string
        short-summary: Specify the type of ingress gateway.
        long-summary: Allowed values are "External" which is backed by a load balancer with an external IP address; "Internal" which is backed by a load balancer with an internal IP address.
    examples:
      - name: Enable an internal ingress gateway.
        text: az aks mesh enable-ingress-gateway --resource-group MyResourceGroup --name MyManagedCluster --ingress-gateway-type Internal
"""

helps['aks mesh disable-ingress-gateway'] = """
    type: command
    short-summary: Disable an Azure Service Mesh ingress gateway.
    long-summary: This command disables an Azure Service Mesh ingress gateway in given cluster.
    parameters:
      - name: --ingress-gateway-type
        type: string
        short-summary: Specify the type of ingress gateway.
        long-summary: Allowed values are "External" which is backed by a load balancer with an external IP address, "Internal" which is backed by a load balancer with an internal IP address.
    examples:
      - name: Disable an internal ingress gateway.
        text: az aks mesh disable-ingress-gateway --resource-group MyResourceGroup --name MyManagedCluster --ingress-gateway-type Internal
"""

helps['aks mesh enable-egress-gateway'] = """
    type: command
    short-summary: Enable an Azure Service Mesh egress gateway.
    long-summary: This command enables an Azure Service Mesh egress gateway in given cluster.
    parameters:
      - name: --istio-eg-gtw-name --istio-egressgateway-name
        type: string
        short-summary: Specify the name of the Istio egress gateway.
        long-summary: This required field specifies the name of the Istio egress gateway. Must be between 1 and 253 characters, must consist of lower case alphanumeric characters, '-' or '.', and must start and end with an alphanumeric character.
      - name: --istio-eg-gtw-ns --istio-egressgateway-namespace
        type: string
        short-summary: Specify the namespace of the Istio egress gateway.
        long-summary: This optional field specifies the namespace of the Istio egress gateway. Defaults to "aks-istio-egress" if unspecified.
      - name: --gateway-configuration-name --gtw-config-name
        type: string
        short-summary: Specify the name of the StaticGatewayConfiguration resource.
        long-summary: This required field specifies the name of the StaticGatewayConfiguration resource for the Istio egress gateway. See https://aka.ms/aks-static-egress-gateway on how to create and configure a Static Egress Gateway agentpool.
    examples:
      - name: Enable an Istio egress gateway. Static egress gateway must be enabled prior to creating an Istio egress gateway. See https://aka.ms/aks-static-egress-gateway on how to create and configure a Static Egress Gateway agentpool.
        text: az aks mesh enable-egress-gateway --resource-group MyResourceGroup --name MyManagedCluster --istio-egressgateway-name my-istio-egress-1 --istio-egressgateway-namespace my-namespace-1 --gateway-configuration-name sgc-istio-egress-1
"""

helps['aks mesh disable-egress-gateway'] = """
    type: command
    short-summary: Disable an Azure Service Mesh egress gateway.
    long-summary: This command disables an Azure Service Mesh egress gateway in given cluster.
    parameters:
      - name: --istio-eg-gtw-name --istio-egressgateway-name
        type: string
        short-summary: Specify the name of the Istio egress gateway.
        long-summary: This required field specifies the name of the Istio egress gateway. Must be between 1 and 253 characters, must consist of lower case alphanumeric characters, '-' or '.', and must start and end with an alphanumeric character.
      - name: --istio-eg-gtw-ns --istio-egressgateway-namespace
        type: string
        short-summary: Specify the namespace of the Istio egress gateway.
        long-summary: This optional field specifies the namespace of the Istio egress gateway. Defaults to "aks-istio-egress" if unspecified.
    examples:
      - name: Disable an Istio egress gateway.
        text: az aks mesh disable-egress-gateway --resource-group MyResourceGroup --name MyManagedCluster --istio-egressgateway-name my-istio-egress-1 --istio-egressgateway-namespace my-namespace-1
"""

helps['aks mesh get-revisions'] = """
    type: command
    short-summary: Discover available Azure Service Mesh revisions and their compatibility.
    long-summary: This command discovers available Azure Service Mesh revisions and their compatibility information for the given location.
    examples:
      - name: Discover Azure Service Mesh revisions.
        text: az aks mesh get-revisions --location westus2
        crafted: true
"""

helps['aks mesh get-upgrades'] = """
    type: command
    short-summary: Discover available Azure Service Mesh upgrades.
    long-summary: This command discovers available Azure Service Mesh upgrades for the mesh revision installed on the cluster.
    examples:
      - name: Discover Azure Service Mesh upgrades.
        text: az aks mesh get-upgrades --resource-group MyResourceGroup --name MyManagedCluster
"""

helps['aks mesh upgrade start'] = """
    type: command
    short-summary: Initiate Azure Service Mesh upgrade.
    long-summary: This command initiates upgrade of Azure Service Mesh to the specified revision.
    parameters:
      - name: --revision
        type: string
        short-summary: Azure Service Mesh revision to upgrade to.
    examples:
      - name: Initiate Azure Service Mesh upgrade.
        text: az aks mesh upgrade start --resource-group MyResourceGroup --name MyManagedCluster --revision asm-1-18
"""

helps['aks mesh upgrade'] = """
    type: group
    short-summary: Commands to manage the upgrades for Azure Service Mesh.
    long-summary: A group of commands to manage the upgrades for Azure Service Mesh in given cluster.
"""

helps['aks mesh upgrade complete'] = """
    type: command
    short-summary: Complete Azure Service Mesh upgrade.
    long-summary: This command completes Azure Service Mesh canary upgrade by removing the previous revision.
    examples:
      - name: Complete Azure Service Mesh upgrade.
        text: az aks mesh upgrade complete --resource-group MyResourceGroup --name MyManagedCluster
"""

helps['aks mesh upgrade rollback'] = """
    type: command
    short-summary: Rollback Azure Service Mesh upgrade.
    long-summary: This command rolls back Azure Service Mesh upgrade to the previous stable revision.
    examples:
      - name: Rollback Azure Service Mesh upgrade.
        text: az aks mesh upgrade rollback --resource-group MyResourceGroup --name MyManagedCluster
"""


helps['aks approuting'] = """
    type: group
    short-summary: Commands to manage App Routing aadon.
    long-summary: A group of commands to manage App Routing in given cluster.
"""

helps['aks approuting enable'] = """
    type: command
    short-summary: Enable App Routing.
    long-summary: This command enables App Routing in given cluster.
    parameters:
      - name: --enable-kv
        type: bool
        short-summary: Enable the keyvault secrets provider.
        long-summary: This optional flag enables the keyvault-secrets-provider addon in given cluster. This is required for most App Routing use-cases.
      - name: --attach-kv
        type: string
        short-summary: Attach a keyvault id to access secrets and certificates.
        long-summary: This optional flag attaches a keyvault id to access secrets and certificates.
      - name: --nginx
        type: string
        short-summary: Configure default NginxIngressController resource
        long-summary: Configure default nginx ingress controller type. Valid values are annotationControlled (default behavior), external, internal, or none.
"""

helps['aks approuting disable'] = """
    type: command
    short-summary: Disable App Routing addon.
    long-summary: This command disables App Routing in given cluster.
"""

helps['aks approuting update'] = """
    type: command
    short-summary: Update App Routing addon.
    long-summary: This command is used to update keyvault id in App Routing addon.
    parameters:
      - name: --attach-kv
        type: string
        short-summary: Attach a keyvault id to access secrets and certificates.
        long-summary: This optional flag attaches a keyvault id to access secrets and certificates.
      - name: --enable-kv
        type: bool
        short-summary: Enable the keyvault secrets provider addon.
        long-summary: This optional flag enables the keyvault-secrets-provider addon in given cluster. This is required for most App Routing use-cases.
      - name: --nginx
        type: string
        short-summary: Configure default NginxIngressController resource
        long-summary: Configure default nginx ingress controller type. Valid values are annotationControlled (default behavior), external, internal, or none.
"""

helps['aks approuting zone'] = """
    type: group
    short-summary: Commands to manage App Routing DNS Zones.
    long-summary: A group of commands to manage App Routing DNS zones in given cluster.
"""

helps['aks approuting zone add'] = """
    type: command
    short-summary: Add DNS Zone(s) to App Routing.
    long-summary: This command adds multiple DNS zone resource IDs to App Routing.
    parameters:
      - name: --ids
        type: string
        short-summary: Comma-separated list of DNS zone resource IDs to add to App Routing.
      - name: --attach-zones
        type: bool
        short-summary: Grant DNS zone Contributor permissions on all zone IDs specified in --ids.
"""

helps['aks approuting zone delete'] = """
    type: command
    short-summary: Delete DNS Zone(s) from App Routing.
    long-summary: This command deletes DNS zone resource IDs from App Routing in given cluster.
    parameters:
      - name: --ids
        type: string
        short-summary: Comma-separated list of DNS zone resource IDs to delete from App Routing.
"""

helps['aks approuting zone update'] = """
    type: command
    short-summary: Replace DNS Zone(s) in App Routing.
    long-summary: This command replaces the DNS zone resource IDs used in App Routing.
    parameters:
      - name: --ids
        type: string
        short-summary: Comma-separated list of DNS zone resource IDs to replace in App Routing.
      - name: --attach-zones
        type: bool
        short-summary: Grant DNS zone Contributor permissions on all zone IDs specified in --ids.
"""

helps['aks approuting zone list'] = """
    type: command
    short-summary: List DNS Zone IDs in App Routing.
    long-summary: This command lists the DNS zone resources used in App Routing.
"""

helps['aks check-network'] = """
    type: group
    short-summary: Commands to troubleshoot network connectivity in managed Kubernetes cluster.
"""

helps['aks check-network outbound'] = """
    type: command
    short-summary: Perform outbound network connectivity check for a node in a managed Kubernetes cluster.
    long-summary: This command checks outbound network connectivity from a node to certain required AKS endpoints.
    parameters:
      - name: --name -n
        type: string
        short-summary: Name of the managed cluster.
      - name: --resource-group -g
        type: string
        short-summary: Name of the resource group.
      - name: --node-name
        type: string
        short-summary: Name of the node to perform the connectivity check. If not specified, a random node will be chosen.
      - name: --custom-endpoints
        type: string
        short-summary: Additional endpoint(s) to perform the connectivity check, separated by comma.
"""

helps['aks loadbalancer'] = """
    type: group
    short-summary: Commands to manage load balancer configurations in a managed Kubernetes cluster.
    long-summary: These commands enable the feature of multiple standard load balancers for Azure Kubernetes Service clusters.
"""

helps['aks loadbalancer add'] = """
    type: command
    short-summary: Add a load balancer configuration to a managed Kubernetes cluster.
    parameters:
        - name: --name -n
          type: string
          short-summary: Name of the load balancer configuration.
          long-summary: Load balancer name used for identification. There must be a configuration named "kubernetes" in the cluster.
        - name: --primary-agent-pool-name -p
          type: string
          short-summary: Name of the primary agent pool for this load balancer.
          long-summary: Required field. A string value that must specify the ID of an existing agent pool. All nodes in the given pool will always be added to this load balancer.
        - name: --allow-service-placement -a
          type: bool
          short-summary: Whether to automatically place services on the load balancer.
          long-summary: If not supplied, the default value is true. If set to false manually, both the external and internal load balancer will not be selected for services unless they explicitly target it.
        - name: --service-label-selector -l
          type: string
          short-summary: Label selector for services that can be placed on this load balancer.
          long-summary: Only services that match this selector can be placed on this load balancer. Format as comma-separated key=value pairs or expressions like "key In value1,value2".
        - name: --service-namespace-selector -s
          type: string
          short-summary: Namespace label selector for services that can be placed on this load balancer.
          long-summary: Services created in namespaces that match the selector can be placed on this load balancer. Format as comma-separated key=value pairs.
        - name: --node-selector -d
          type: string
          short-summary: Node label selector for nodes that can be members of this load balancer.
          long-summary: Nodes that match this selector will be possible members of this load balancer. Format as comma-separated key=value pairs.
        - name: --aks-custom-headers
          type: string
          short-summary: Send custom headers to the AKS API.
          long-summary: When specified, format should be Key1=Value1,Key2=Value2.
    examples:
        - name: Add a load balancer configuration with a specific primary agent pool
          text: az aks loadbalancer add -g MyResourceGroup -n secondary --cluster-name MyManagedCluster --primary-agent-pool-name nodepool1
        - name: Add a load balancer configuration with service label selector
          text: az aks loadbalancer add -g MyResourceGroup -n app-lb --cluster-name MyManagedCluster --primary-agent-pool-name nodepool2 --service-label-selector app=frontend
        - name: Add a load balancer configuration that doesn't automatically place services
          text: az aks loadbalancer add -g MyResourceGroup -n restricted-lb --cluster-name MyManagedCluster --primary-agent-pool-name nodepool3 --allow-service-placement false
        - name: Add a load balancer configuration with custom AKS API headers
          text: az aks loadbalancer add -g MyResourceGroup -n api-lb --cluster-name MyManagedCluster --primary-agent-pool-name nodepool1 --aks-custom-headers CustomHeader=Value
"""

helps['aks loadbalancer update'] = """
    type: command
    short-summary: Update a load balancer configuration in a managed Kubernetes cluster.
    parameters:
        - name: --name -n
          type: string
          short-summary: Name of the load balancer configuration to update.
        - name: --primary-agent-pool-name -p
          type: string
          short-summary: Name of the primary agent pool for this load balancer.
          long-summary: A string value that must specify the ID of an existing agent pool. All nodes in the given pool will always be added to this load balancer.
        - name: --allow-service-placement -a
          type: bool
          short-summary: Whether to automatically place services on the load balancer.
          long-summary: If set to false, both the external and internal load balancer will not be selected for services unless they explicitly target it.
        - name: --service-label-selector -l
          type: string
          short-summary: Label selector for services that can be placed on this load balancer.
          long-summary: Only services that match this selector can be placed on this load balancer. Format as comma-separated key=value pairs or expressions like "key In value1,value2".
        - name: --service-namespace-selector -s
          type: string
          short-summary: Namespace label selector for services that can be placed on this load balancer.
          long-summary: Services created in namespaces that match the selector can be placed on this load balancer. Format as comma-separated key=value pairs.
        - name: --node-selector -d
          type: string
          short-summary: Node label selector for nodes that can be members of this load balancer.
          long-summary: Nodes that match this selector will be possible members of this load balancer. Format as comma-separated key=value pairs.
        - name: --aks-custom-headers
          type: string
          short-summary: Send custom headers to the AKS API.
          long-summary: When specified, format should be Key1=Value1,Key2=Value2.
    examples:
        - name: Update a load balancer configuration's primary agent pool
          text: az aks loadbalancer update -g MyResourceGroup -n secondary --cluster-name MyManagedCluster --primary-agent-pool-name nodepool2
        - name: Update a load balancer configuration to disable automatic service placement
          text: az aks loadbalancer update -g MyResourceGroup -n app-lb --cluster-name MyManagedCluster --allow-service-placement false
        - name: Update a load balancer configuration with new service selector
          text: az aks loadbalancer update -g MyResourceGroup -n app-lb --cluster-name MyManagedCluster --service-label-selector tier=frontend,environment=production
        - name: Update a load balancer configuration with custom AKS API headers
          text: az aks loadbalancer update -g MyResourceGroup -n api-lb --cluster-name MyManagedCluster --aks-custom-headers CustomHeader=Value
"""

helps['aks loadbalancer delete'] = """
    type: command
    short-summary: Delete a load balancer configuration from a managed Kubernetes cluster.
    parameters:
        - name: --name -n
          type: string
          short-summary: Name of the load balancer configuration to delete.
          long-summary: The "kubernetes" load balancer cannot be deleted as it's required for cluster operation.
    examples:
        - name: Delete a load balancer configuration
          text: az aks loadbalancer delete -g MyResourceGroup -n secondary --cluster-name MyManagedCluster
"""

helps['aks loadbalancer list'] = """
    type: command
    short-summary: List all load balancer configurations in a managed Kubernetes cluster.
    examples:
        - name: List all load balancer configurations
          text: az aks loadbalancer list -g MyResourceGroup --cluster-name MyManagedCluster
        - name: List all load balancer configurations in table format
          text: az aks loadbalancer list -g MyResourceGroup --cluster-name MyManagedCluster -o table
"""

helps['aks loadbalancer show'] = """
    type: command
    short-summary: Show details of a specific load balancer configuration in a managed Kubernetes cluster.
    parameters:
        - name: --name -n
          type: string
          short-summary: Name of the load balancer configuration to show.
    examples:
        - name: Show details of a specific load balancer configuration
          text: az aks loadbalancer show -g MyResourceGroup -n secondary --cluster-name MyManagedCluster
        - name: Show details of a load balancer configuration in table format
          text: az aks loadbalancer show -g MyResourceGroup -n kubernetes --cluster-name MyManagedCluster -o table
"""<|MERGE_RESOLUTION|>--- conflicted
+++ resolved
@@ -228,15 +228,12 @@
         - name: --disable-acns-security
           type: bool
           short-summary: Used to disable advanced networking security features on a clusters when enabling advanced networking features with "--enable-acns".
-<<<<<<< HEAD
+        - name: --acns-advanced-networkpolicies
+          type: string
+          short-summary: Used to enable advanced network policies (None, FQDN or L7) on a cluster when enabling advanced networking features with "--enable-acns".
         - name: --enable-retina-flow-logs
           type: bool
           short-summary: Enable advanced network flow log collection functionalities on a cluster.
-=======
-        - name: --acns-advanced-networkpolicies
-          type: string
-          short-summary: Used to enable advanced network policies (None, FQDN or L7) on a cluster when enabling advanced networking features with "--enable-acns".
->>>>>>> 84dbe1f3
         - name: --no-ssh-key -x
           type: string
           short-summary: Do not use or create a local SSH key.
@@ -1223,18 +1220,15 @@
         - name: --disable-acns-security
           type: bool
           short-summary: Used to disable advanced networking security features on a clusters when enabling advanced networking features with "--enable-acns".
-<<<<<<< HEAD
+        - name: --acns-advanced-networkpolicies
+          type: string
+          short-summary: Used to enable advanced network policies (None, FQDN or L7) on a cluster when enabling advanced networking features with "--enable-acns".
         - name: --enable-retina-flow-logs
           type: bool
           short-summary: Enable advanced network flow log collection functionalities on a cluster.
         - name: --disable-retina-flow-logs
           type: bool
           short-summary: Disable advanced network flow log collection functionalities on a cluster.
-=======
-        - name: --acns-advanced-networkpolicies
-          type: string
-          short-summary: Used to enable advanced network policies (None, FQDN or L7) on a cluster when enabling advanced networking features with "--enable-acns".
->>>>>>> 84dbe1f3
         - name: --enable-cost-analysis
           type: bool
           short-summary: Enable exporting Kubernetes Namespace and Deployment details to the Cost Analysis views in the Azure portal. For more information see aka.ms/aks/docs/cost-analysis.
