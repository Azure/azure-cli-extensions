# coding=utf-8
# --------------------------------------------------------------------------------------------
# Copyright (c) Microsoft Corporation. All rights reserved.
# Licensed under the MIT License. See License.txt in the project root for license information.
# --------------------------------------------------------------------------------------------

import os.path

from knack.help_files import helps

ACS_SERVICE_PRINCIPAL_CACHE = os.path.join(
    '$HOME', '.azure', 'acsServicePrincipal.json')
AKS_SERVICE_PRINCIPAL_CACHE = os.path.join(
    '$HOME', '.azure', 'aksServicePrincipal.json')

# AKS command help
helps['aks create'] = """
    type: command
    short-summary: Create a new managed Kubernetes cluster.
    parameters:
        - name: --generate-ssh-keys
          type: string
          short-summary: Generate SSH public and private key files if missing.
        - name: --service-principal
          type: string
          short-summary: Service principal used for authentication to Azure APIs.
          long-summary:  If not specified, a new service principal is created and cached at
                         {sp_cache} to be used by subsequent `az aks` commands.
        - name: --skip-subnet-role-assignment
          type: bool
          short-summary: Skip role assignment for subnet (advanced networking).
          long-summary:  If specified, please make sure your service principal has the access to your subnet.
        - name: --zones -z
          type: string array
          short-summary: Space-separated list of availability zones where agent nodes will be placed.
        - name: --client-secret
          type: string
          short-summary: Secret associated with the service principal. This argument is required if
                         `--service-principal` is specified.
        - name: --node-vm-size -s
          type: string
          short-summary: Size of Virtual Machines to create as Kubernetes nodes.
        - name: --dns-name-prefix -p
          type: string
          short-summary: Prefix for hostnames that are created. If not specified, generate a hostname using the
                         managed cluster and resource group names.
        - name: --node-count -c
          type: int
          short-summary: Number of nodes in the Kubernetes node pool. It is required when --enable-cluster-autoscaler specified. After creating a cluster, you can change the
                         size of its node pool with `az aks scale`.
        - name: --node-osdisk-size
          type: int
          short-summary: Size in GB of the OS disk for each node in the node pool. Minimum 30 GB.
        - name: --node-osdisk-type
          type: string
          short-summary: OS disk type to be used for machines in a given agent pool. Defaults to 'Managed'. May not be changed for this pool after creation.
        - name: --node-osdisk-diskencryptionset-id -d
          type: string
          short-summary: ResourceId of the disk encryption set to use for enabling encryption at rest on agent node os disk.
        - name: --kubernetes-version -k
          type: string
          short-summary: Version of Kubernetes to use for creating the cluster, such as "1.7.12" or "1.8.7".
          populator-commands:
          - "`az aks get-versions`"
        - name: --ssh-key-value
          type: string
          short-summary: Public key path or key contents to install on node VMs for SSH access. For example,
                         'ssh-rsa AAAAB...snip...UcyupgH azureuser@linuxvm'.
        - name: --admin-username -u
          type: string
          short-summary: User account to create on node VMs for SSH access.
        - name: --windows-admin-username
          type: string
          short-summary: User account to create on windows node VMs.
          long-summary: |-
            Rules for windows-admin-username:
                - restriction: Cannot end in "."
                - Disallowed values: "administrator", "admin", "user", "user1", "test", "user2", "test1", "user3", "admin1", "1", "123", "a", "actuser", "adm", "admin2", "aspnet", "backup", "console", "david", "guest", "john", "owner", "root", "server", "sql", "support", "support_388945a0", "sys", "test2", "test3", "user4", "user5".
                - Minimum-length: 1 character
                - Max-length: 20 characters
            Reference: https://docs.microsoft.com/en-us/dotnet/api/microsoft.azure.management.compute.models.virtualmachinescalesetosprofile.adminusername?view=azure-dotnet
        - name: --windows-admin-password
          type: string
          short-summary: User account password to use on windows node VMs.
          long-summary: |-
            Rules for windows-admin-password:
                - Minimum-length: 14 characters
                - Max-length: 123 characters
                - Complexity requirements: 3 out of 4 conditions below need to be fulfilled
                  * Has lower characters
                  * Has upper characters
                  * Has a digit
                  * Has a special character (Regex match [\\W_])
                - Disallowed values:  "abc@123", "P@$$w0rd", "P@ssw0rd", "P@ssword123", "Pa$$word", "pass@word1", "Password!", "Password1", "Password22", "iloveyou!"
            Reference: https://docs.microsoft.com/en-us/dotnet/api/microsoft.azure.management.compute.models.virtualmachinescalesetosprofile.adminpassword?view=azure-dotnet
        - name: --enable-ahub
          type: bool
          short-summary: Enable Azure Hybrid User Benefits (AHUB) for Windows VMs.
        - name: --enable-aad
          type: bool
          short-summary: Enable managed AAD feature for cluster.
        - name: --enable-azure-rbac
          type: bool
          short-summary: Enable Azure RBAC to control authorization checks on cluster.
        - name: --aad-admin-group-object-ids
          type: string
          short-summary: Comma-separated list of aad group object IDs that will be set as cluster admin.
        - name: --aad-client-app-id
          type: string
          short-summary: The ID of an Azure Active Directory client application of type "Native". This
                         application is for user login via kubectl.
          long-summary: --aad-client-app-id is deprecated. See https://aka.ms/aks/aad-legacy for details.
        - name: --aad-server-app-id
          type: string
          short-summary: The ID of an Azure Active Directory server application of type "Web app/API". This
                         application represents the managed cluster's apiserver (Server application).
          long-summary: --aad-server-app-id is deprecated. See https://aka.ms/aks/aad-legacy for details.
        - name: --aad-server-app-secret
          type: string
          short-summary: The secret of an Azure Active Directory server application.
          long-summary: --aad-server-app-secret is deprecated. See https://aka.ms/aks/aad-legacy for details.
        - name: --aad-tenant-id
          type: string
          short-summary: The ID of an Azure Active Directory tenant.
        - name: --dns-service-ip
          type: string
          short-summary: An IP address assigned to the Kubernetes DNS service.
          long-summary: This address must be within the Kubernetes service address range specified by "--service-cidr".
                        For example, 10.0.0.10.
        - name: --docker-bridge-address
          type: string
          short-summary: A specific IP address and netmask for the Docker bridge, using standard CIDR notation.
          long-summary: This address must not be in any Subnet IP ranges, or the Kubernetes service address range.
                        For example, 172.17.0.1/16.
        - name: --load-balancer-sku
          type: string
          short-summary: Azure Load Balancer SKU selection for your cluster. basic or standard.
          long-summary: Select between Basic or Standard Azure Load Balancer SKU for your AKS cluster.
        - name: --load-balancer-managed-outbound-ip-count
          type: int
          short-summary: Load balancer managed outbound IP count.
          long-summary: Desired number of managed outbound IPs for load balancer outbound connection. Valid for Standard SKU load balancer cluster only.
        - name: --load-balancer-managed-outbound-ipv6-count
          type: int
          short-summary: Load balancer managed outbound IPv6 IP count.
          long-summary: Desired number of managed outbound IPv6 IPs for load balancer outbound connection. Valid for dual-stack (--ip-families IPv4,IPv6) only.
        - name: --load-balancer-outbound-ips
          type: string
          short-summary: Load balancer outbound IP resource IDs.
          long-summary: Comma-separated public IP resource IDs for load balancer outbound connection. Valid for Standard SKU load balancer cluster only.
        - name: --load-balancer-outbound-ip-prefixes
          type: string
          short-summary: Load balancer outbound IP prefix resource IDs.
          long-summary: Comma-separated public IP prefix resource IDs for load balancer outbound connection. Valid for Standard SKU load balancer cluster only.
        - name: --load-balancer-outbound-ports
          type: int
          short-summary: Load balancer outbound allocated ports.
          long-summary: Desired static number of outbound ports per VM in the load balancer backend pool. By default, set to 0 which uses the default allocation based on the number of VMs. Please specify a value in the range of [0, 64000] that is a multiple of 8.
        - name: --load-balancer-idle-timeout
          type: int
          short-summary: Load balancer idle timeout in minutes.
          long-summary: Desired idle timeout for load balancer outbound flows, default is 30 minutes. Please specify a value in the range of [4, 100].
        - name: --load-balancer-backend-pool-type
          type: string
          short-summary: Load balancer backend pool type.
          long-summary: Load balancer backend pool type, supported values are nodeIP and nodeIPConfiguration.
        - name: --nat-gateway-managed-outbound-ip-count
          type: int
          short-summary: NAT gateway managed outbound IP count.
          long-summary: Desired number of managed outbound IPs for NAT gateway outbound connection. Please specify a value in the range of [1, 16]. Valid for Standard SKU load balancer cluster with managedNATGateway outbound type only.
        - name: --nat-gateway-idle-timeout
          type: int
          short-summary: NAT gateway idle timeout in minutes.
          long-summary: Desired idle timeout for NAT gateway outbound flows, default is 4 minutes. Please specify a value in the range of [4, 120]. Valid for Standard SKU load balancer cluster with managedNATGateway outbound type only.
        - name: --outbound-type
          type: string
          short-summary: How outbound traffic will be configured for a cluster.
          long-summary: Select between loadBalancer, userDefinedRouting, managedNATGateway and userAssignedNATGateway. If not set, defaults to type loadBalancer. Requires --vnet-subnet-id to be provided with a preconfigured route table and --load-balancer-sku to be Standard.
        - name: --enable-addons -a
          type: string
          short-summary: Enable the Kubernetes addons in a comma-separated list.
          long-summary: |-
            These addons are available:
                http_application_routing        - configure ingress with automatic public DNS name creation.
                monitoring                      - turn on Log Analytics monitoring. Uses the Log Analytics Default Workspace if it exists, else creates one. Specify "--workspace-resource-id" to use an existing workspace.
                                                  If monitoring addon is enabled --no-wait argument will have no effect
                virtual-node                    - enable AKS Virtual Node. Requires --aci-subnet-name to provide the name of an existing subnet for the Virtual Node to use.
                                                  aci-subnet-name must be in the same vnet which is specified by --vnet-subnet-id (required as well).
                azure-policy                    - enable Azure policy. The Azure Policy add-on for AKS enables at-scale enforcements and safeguards on your clusters in a centralized, consistent manner. Required if enabling Guardrails
                                                  Learn more at aka.ms/aks/policy.
                ingress-appgw                   - enable Application Gateway Ingress Controller addon (PREVIEW).
                confcom                         - enable confcom addon, this will enable SGX device plugin by default(PREVIEW).
                open-service-mesh               - enable Open Service Mesh addon (PREVIEW).
                gitops                          - enable GitOps (PREVIEW).
                azure-keyvault-secrets-provider - enable Azure Keyvault Secrets Provider addon.
                web_application_routing         - enable Web Application Routing addon (PREVIEW). Specify "--dns-zone-resource-id" to configure DNS.
        - name: --disable-rbac
          type: bool
          short-summary: Disable Kubernetes Role-Based Access Control.
        - name: --max-pods -m
          type: int
          short-summary: The maximum number of pods deployable to a node.
          long-summary: If not specified, defaults based on network-plugin. 30 for "azure", 110 for "kubenet", or 250 for "none".
        - name: --network-plugin
          type: string
          short-summary: The Kubernetes network plugin to use.
          long-summary: Specify "azure" for routable pod IPs from VNET, "kubenet" for non-routable pod IPs with an overlay network, or "none" for no networking configured.
        - name: --network-plugin-mode
          type: string
          short-summary: The network plugin mode to use.
          long-summary: |
              Used to control the mode the network plugin should operate in. For example, "overlay" used with
              --network-plugin=azure will use an overlay network (non-VNET IPs) for pods in the cluster.
        - name: --network-policy
          type: string
          short-summary: (PREVIEW) The Kubernetes network policy to use.
          long-summary: |
              Using together with "azure" network plugin.
              Specify "azure" for Azure network policy manager and "calico" for calico network policy controller.
              Defaults to "" (network policy disabled).
        - name: --network-dataplane
          type: string
          short-summary: The network dataplane to use.
          long-summary: |
              Network dataplane used in the Kubernetes cluster.
              Specify "azure" to use the Azure dataplane (default) or "cilium" to enable Cilium dataplane.
        - name: --enable-cilium-dataplane
          type: bool
          short-summary: Use Cilium as the networking dataplane for the Kubernetes cluster.
          long-summary: |
              Used together with the "azure" network plugin.
              Requires either --pod-subnet-id or --network-plugin-mode=overlay.
              This flag is deprecated in favor of --network-dataplane=cilium.
        - name: --no-ssh-key -x
          type: string
          short-summary: Do not use or create a local SSH key.
          long-summary: To access nodes after creating a cluster with this option, use the Azure Portal.
        - name: --pod-cidr
          type: string
          short-summary: A CIDR notation IP range from which to assign pod IPs when kubenet is used.
          long-summary: This range must not overlap with any Subnet IP ranges. For example, 172.244.0.0/16.
        - name: --service-cidr
          type: string
          short-summary: A CIDR notation IP range from which to assign service cluster IPs.
          long-summary: This range must not overlap with any Subnet IP ranges. For example, 10.0.0.0/16.
        - name: --service-cidrs
          type: string
          short-summary: A comma separated list of CIDR notation IP ranges from which to assign service cluster IPs.
          long-summary: Each range must not overlap with any Subnet IP ranges. For example, 10.0.0.0/16.
        - name: --pod-cidrs
          type: string
          short-summary: A comma separated list of CIDR notation IP ranges from which to assign pod IPs when kubenet is used.
          long-summary: Each range must not overlap with any Subnet IP ranges. For example, 172.244.0.0/16.
        - name: --ip-families
          type: string
          short-summary: A comma separated list of IP versions to use for cluster networking.
          long-summary: Each IP version should be in the format IPvN. For example, IPv4.
        - name: --vnet-subnet-id
          type: string
          short-summary: The ID of a subnet in an existing VNet into which to deploy the cluster.
        - name: --pod-subnet-id
          type: string
          short-summary: The ID of a subnet in an existing VNet into which to assign pods in the cluster (requires azure network-plugin)
        - name: --ppg
          type: string
          short-summary: The ID of a PPG.
        - name: --os-sku
          type: string
          short-summary: The os-sku of the agent node pool. Ubuntu or CBLMariner.
        - name: --enable-fips-image
          type: bool
          short-summary: Use FIPS-enabled OS on agent nodes.
        - name: --workspace-resource-id
          type: string
          short-summary: The resource ID of an existing Log Analytics Workspace to use for storing monitoring data. If not specified, uses the default Log Analytics Workspace if it exists, otherwise creates one.
        - name: --enable-msi-auth-for-monitoring
          type: bool
          short-summary: Send monitoring data to Log Analytics using the cluster's assigned identity (instead of the Log Analytics Workspace's shared key).
        - name: --enable-syslog
          type: bool
          short-summary: Enable syslog data collection for Monitoring addon
        - name: --data-collection-settings
          type: string
          short-summary: Path to JSON file containing data collection settings for Monitoring addon.
        - name: --enable-cluster-autoscaler
          type: bool
          short-summary: Enable cluster autoscaler, default value is false.
          long-summary: If specified, please make sure the kubernetes version is larger than 1.10.6.
        - name: --min-count
          type: int
          short-summary: Minimun nodes count used for autoscaler, when "--enable-cluster-autoscaler" specified. Please specify the value in the range of [1, 1000].
        - name: --max-count
          type: int
          short-summary: Maximum nodes count used for autoscaler, when "--enable-cluster-autoscaler" specified. Please specify the value in the range of [1, 1000].
        - name: --vm-set-type
          type: string
          short-summary: Agent pool vm set type. VirtualMachineScaleSets or AvailabilitySet.
        - name: --enable-pod-security-policy
          type: bool
          short-summary: Enable pod security policy.
          long-summary: --enable-pod-security-policy is deprecated. See https://aka.ms/aks/psp for details.
        - name: --node-resource-group
          type: string
          short-summary: The node resource group is the resource group where all customer's resources will be created in, such as virtual machines.
        - name: --nrg-lockdown-restriction-level
          type: string
          short-summary: Restriction level on the managed node resource group.
          long-summary: The restriction level of permissions allowed on the cluster's managed node resource group, supported values are Unrestricted, and ReadOnly (recommended ReadOnly).
        - name: --uptime-sla
          type: bool
          short-summary: --uptime-sla is deprecated. Please use '--tier standard' instead.
        - name: --tier
          type: string
          short-summary: Specify SKU tier for managed clusters. '--tier standard' enables a standard managed cluster service with a financially backed SLA. '--tier free' does not have a financially backed SLA.
        - name: --attach-acr
          type: string
          short-summary: Grant the 'acrpull' role assignment to the ACR specified by name or resource ID.
        - name: --enable-apiserver-vnet-integration
          type: bool
          short-summary: Enable integration of user vnet with control plane apiserver pods.
        - name: --apiserver-subnet-id
          type: string
          short-summary: The ID of a subnet in an existing VNet into which to assign control plane apiserver pods(requires --enable-apiserver-vnet-integration)
        - name: --enable-private-cluster
          type: string
          short-summary: Enable private cluster.
        - name: --private-dns-zone
          type: string
          short-summary: Private dns zone mode for private cluster. "none" mode is in preview.
          long-summary: Allowed values are "system", "none" (Preview) or your custom private dns zone resource id. If not set, defaults to type system. Requires --enable-private-cluster to be used.
        - name: --fqdn-subdomain
          type: string
          short-summary: Prefix for FQDN that is created for private cluster with custom private dns zone scenario.
        - name: --disable-public-fqdn
          type: bool
          short-summary: Disable public fqdn feature for private cluster.
        - name: --enable-node-public-ip
          type: bool
          short-summary: Enable VMSS node public IP.
        - name: --node-public-ip-prefix-id
          type: string
          short-summary: Public IP prefix ID used to assign public IPs to VMSS nodes.
        - name: --enable-managed-identity
          type: bool
          short-summary: Using managed identity to manage cluster resource group. Default value is true, you can explicitly specify "--client-id" and "--secret" to disable managed identity.
        - name: --assign-identity
          type: string
          short-summary: Specify an existing user assigned identity to manage cluster resource group.
        - name: --assign-kubelet-identity
          type: string
          short-summary: Specify an existing user assigned identity for kubelet's usage, which is typically used to pull image from ACR.
        - name: --api-server-authorized-ip-ranges
          type: string
          short-summary: Comma-separated list of authorized apiserver IP ranges. Set to 0.0.0.0/32 to restrict apiserver traffic to node pools.
        - name: --aks-custom-headers
          type: string
          short-summary: Send custom headers. When specified, format should be Key1=Value1,Key2=Value2
        - name: --appgw-name
          type: string
          short-summary: Name of the application gateway to create/use in the node resource group. Use with ingress-azure addon.
        - name: --appgw-subnet-cidr
          type: string
          short-summary: Subnet CIDR to use for a new subnet created to deploy the Application Gateway. Use with ingress-azure addon.
        - name: --appgw-id
          type: string
          short-summary: Resource Id of an existing Application Gateway to use with AGIC. Use with ingress-azure addon.
        - name: --appgw-subnet-id
          type: string
          short-summary: Resource Id of an existing Subnet used to deploy the Application Gateway. Use with ingress-azure addon.
        - name: --appgw-watch-namespace
          type: string
          short-summary: Specify the namespace, which AGIC should watch. This could be a single string value, or a comma-separated list of namespaces.
        - name: --enable-sgxquotehelper
          type: bool
          short-summary: Enable SGX quote helper for confcom addon.
        - name: --auto-upgrade-channel
          type: string
          short-summary: Specify the upgrade channel for autoupgrade. It could be rapid, stable, patch, node-image or none, none means disable autoupgrade.
        - name: --node-os-upgrade-channel
          type: string
          short-summary: Manner in which the OS on your nodes is updated. It could be NodeImage, None, SecurityPatch or Unmanaged.
        - name: --kubelet-config
          type: string
          short-summary: Kubelet configurations for agent nodes.
        - name: --linux-os-config
          type: string
          short-summary: OS configurations for Linux agent nodes.
        - name: --http-proxy-config
          type: string
          short-summary: Http Proxy configuration for this cluster.
        - name: --kube-proxy-config
          type: string
          short-summary: kube-proxy configuration for this cluster.
        - name: --enable-pod-identity
          type: bool
          short-summary: (PREVIEW) Enable pod identity addon.
        - name: --enable-pod-identity-with-kubenet
          type: bool
          short-summary: (PREVIEW) Enable pod identity addon for cluster using Kubnet network plugin.
        - name: --enable-workload-identity
          type: bool
          short-summary: (PREVIEW) Enable workload identity addon.
        - name: --disable-disk-driver
          type: bool
          short-summary: Disable AzureDisk CSI Driver.
        - name: --disk-driver-version
          type: string
          short-summary: Specify AzureDisk CSI Driver version.
        - name: --disable-file-driver
          type: bool
          short-summary: Disable AzureFile CSI Driver.
        - name: --disable-snapshot-controller
          type: bool
          short-summary: Disable CSI Snapshot Controller.
        - name: --enable-blob-driver
          type: bool
          short-summary: Enable AzureBlob CSI Driver.
        - name: --aci-subnet-name
          type: string
          short-summary: The name of a subnet in an existing VNet into which to deploy the virtual nodes.
        - name: --tags
          type: string
          short-summary: The tags of the managed cluster. The managed cluster instance and all resources managed by the cloud provider will be tagged.
        - name: --enable-encryption-at-host
          type: bool
          short-summary: Enable EncryptionAtHost on agent node pool.
        - name: --enable-ultra-ssd
          type: bool
          short-summary: Enable UltraSSD on agent node pool.
        - name: --enable-secret-rotation
          type: bool
          short-summary: Enable secret rotation. Use with azure-keyvault-secrets-provider addon.
        - name: --rotation-poll-interval
          type: string
          short-summary: Set interval of rotation poll. Use with azure-keyvault-secrets-provider addon.
        - name: --disable-local-accounts
          type: bool
          short-summary: (Preview) If set to true, getting static credential will be disabled for this cluster.
        - name: --workload-runtime
          type: string
          short-summary: Determines the type of workload a node can run. Defaults to OCIContainer.
        - name: --gpu-instance-profile
          type: string
          short-summary: GPU instance profile to partition multi-gpu Nvidia GPUs.
        - name: --enable-windows-gmsa
          type: bool
          short-summary: Enable Windows gmsa.
        - name: --gmsa-dns-server
          type: string
          short-summary: Specify DNS server for Windows gmsa for this cluster.
          long-summary: |-
             You do not need to set this if you have set DNS server in the VNET used by the cluster.
             You must set or not set --gmsa-dns-server and --gmsa-root-domain-name at the same time when setting --enable-windows-gmsa.
        - name: --gmsa-root-domain-name
          type: string
          short-summary: Specify root domain name for Windows gmsa for this cluster.
          long-summary: |-
             You do not need to set this if you have set DNS server in the VNET used by the cluster.
             You must set or not set --gmsa-dns-server and --gmsa-root-domain-name at the same time when setting --enable-windows-gmsa.
        - name: --snapshot-id
          type: string
          short-summary: The source nodepool snapshot id used to create this cluster.
        - name: --cluster-snapshot-id
          type: string
          short-summary: The source cluster snapshot id is used to create new cluster.
        - name: --enable-oidc-issuer
          type: bool
          short-summary: Enable OIDC issuer.
        - name: --crg-id
          type: string
          short-summary: The crg-id used to associate the new cluster with the existed Capacity Reservation Group resource.
        - name: --host-group-id
          type: string
          short-summary: (PREVIEW) The fully qualified dedicated host group id used to provision agent node pool.
        - name: --message-of-the-day
          type: string
          short-summary: Path to a file containing the desired message of the day. Only valid for linux nodes. Will be written to /etc/motd.
        - name: --enable-azure-keyvault-kms
          type: bool
          short-summary: Enable Azure KeyVault Key Management Service.
        - name: --azure-keyvault-kms-key-id
          type: string
          short-summary: Identifier of Azure Key Vault key.
        - name: --azure-keyvault-kms-key-vault-network-access
          type: string
          short-summary: Network Access of Azure Key Vault.
          long-summary: Allowed values are "Public", "Private". If not set, defaults to type "Public". Requires --azure-keyvault-kms-key-id to be used.
        - name: --azure-keyvault-kms-key-vault-resource-id
          type: string
          short-summary: Resource ID of Azure Key Vault.
        - name: --enable-image-cleaner
          type: bool
          short-summary: Enable ImageCleaner Service.
        - name: --image-cleaner-interval-hours
          type: int
          short-summary: ImageCleaner scanning interval.
        - name: --dns-zone-resource-id
          type: string
          short-summary: The resource ID of the DNS zone resource to use with the web_application_routing addon.
        - name: --enable-custom-ca-trust
          type: bool
          short-summary: Enable Custom CA Trust on agent node pool.
        - name: --ca-certs --custom-ca-trust-certificates
          type: string
          short-summary: Path to a file containing up to 10 blank line separated certificates. Only valid for linux nodes.
          long-summary: These certificates are used by Custom CA Trust features and will be added to trust stores of nodes. Requires Custom CA Trust to be enabled on the node.
        - name: --enable-keda
          type: bool
          short-summary: Enable KEDA workload auto-scaler.
        - name: --enable-defender
          type: bool
          short-summary: Enable Microsoft Defender security profile.
        - name: --defender-config
          type: string
          short-summary: Path to JSON file containing Microsoft Defender profile configurations.
        - name: --enable-vpa
          type: bool
          short-summary: Enable vertical pod autoscaler for cluster.
        - name: --nodepool-allowed-host-ports
          type: string
          short-summary: Expose host ports on the node pool. When specified, format should be a comma-separated list of ranges with protocol, eg. 80/TCP,443/TCP,4000-5000/TCP.
        - name: --nodepool-asg-ids
          type: string
          short-summary: The IDs of the application security groups to which the node pool's network interface should belong. When specified, format should be a comma-separated list of IDs.
        - name: --node-public-ip-tags
          type: string
          short-summary: The ipTags of the node public IPs.
<<<<<<< HEAD
        - name: --guardrails-level
          type: string
          short-summary: The Guardrails Level. Accepted Values are [Off, Warning]. Requires azure policy addon to be enabled
        - name: --guardrails-version
          type: string
          short-summary: The version of Guardrails to use. Default "v1.0.0" Use the ListGuardrailsVersions API to discover available versions
        - name: --guardrails-excluded-namespaces
          type: string
          short-summary: Comma-separated list of Kubernetes namespaces to exclude from Guardrails
=======
        - name: --enable-asm --enable-azure-service-mesh
          type: bool
          short-summary: Enable Azure Service Mesh.
>>>>>>> 016880d0
    examples:
        - name: Create a Kubernetes cluster with an existing SSH public key.
          text: az aks create -g MyResourceGroup -n MyManagedCluster --ssh-key-value /path/to/publickey
        - name: Create a Kubernetes cluster with a specific version.
          text: az aks create -g MyResourceGroup -n MyManagedCluster --kubernetes-version 1.13.9
        - name: Create a Kubernetes cluster with a larger node pool.
          text: az aks create -g MyResourceGroup -n MyManagedCluster --node-count 7
        - name: Create a kubernetes cluster with cluster autosclaler enabled.
          text: az aks create -g MyResourceGroup -n MyManagedCluster --kubernetes-version 1.13.9 --node-count 3 --enable-cluster-autoscaler --min-count 1 --max-count 5
        - name: Create a kubernetes cluster with k8s 1.13.9 but use vmas.
          text: az aks create -g MyResourceGroup -n MyManagedCluster --kubernetes-version 1.13.9 --vm-set-type AvailabilitySet
        - name: Create a kubernetes cluster with default kubernetes vesrion, default SKU load balancer(standard) and default vm set type(VirtualMachineScaleSets).
          text: az aks create -g MyResourceGroup -n MyManagedCluster
        - name: Create a kubernetes cluster with standard SKU load balancer and two AKS created IPs for the load balancer outbound connection usage.
          text: az aks create -g MyResourceGroup -n MyManagedCluster --load-balancer-managed-outbound-ip-count 2
        - name: Create a kubernetes cluster with standard SKU load balancer and use the provided public IPs for the load balancer outbound connection usage.
          text: az aks create -g MyResourceGroup -n MyManagedCluster --load-balancer-outbound-ips <ip-resource-id-1,ip-resource-id-2>
        - name: Create a kubernetes cluster with standard SKU load balancer and use the provided public IP prefixes for the load balancer outbound connection usage.
          text: az aks create -g MyResourceGroup -n MyManagedCluster --load-balancer-outbound-ip-prefixes <ip-prefix-resource-id-1,ip-prefix-resource-id-2>
        - name: Create a kubernetes cluster with a standard SKU load balancer, with two outbound AKS managed IPs an idle flow timeout of 5 minutes and 8000 allocated ports per machine
          text: az aks create -g MyResourceGroup -n MyManagedCluster --load-balancer-managed-outbound-ip-count 2 --load-balancer-idle-timeout 5 --load-balancer-outbound-ports 8000
        - name: Create a kubernetes cluster with a AKS managed NAT gateway, with two outbound AKS managed IPs an idle flow timeout of 4 minutes
          text: az aks create -g MyResourceGroup -n MyManagedCluster --nat-gateway-managed-outbound-ip-count 2 --nat-gateway-idle-timeout 4
        - name: Create a kubernetes cluster with basic SKU load balancer and AvailabilitySet vm set type.
          text: az aks create -g MyResourceGroup -n MyManagedCluster --load-balancer-sku basic --vm-set-type AvailabilitySet
        - name: Create a kubernetes cluster with authorized apiserver IP ranges.
          text: az aks create -g MyResourceGroup -n MyManagedCluster --api-server-authorized-ip-ranges 193.168.1.0/24,194.168.1.0/24,195.168.1.0
        - name: Create a kubernetes cluster with server side encryption using your owned key.
          text: az aks create -g MyResourceGroup -n MyManagedCluster --node-osdisk-diskencryptionset-id <disk-encryption-set-resource-id>
        - name: Create a kubernetes cluster with userDefinedRouting, standard load balancer SKU and a custom subnet preconfigured with a route table
          text: az aks create -g MyResourceGroup -n MyManagedCluster --outbound-type userDefinedRouting --load-balancer-sku standard --vnet-subnet-id customUserSubnetVnetID
        - name: Create a kubernetes cluster with supporting Windows agent pools with AHUB enabled.
          text: az aks create -g MyResourceGroup -n MyManagedCluster --load-balancer-sku Standard --network-plugin azure --windows-admin-username azure --windows-admin-password 'replacePassword1234$' --enable-ahub
        - name: Create a kubernetes cluster with managed AAD enabled.
          text: az aks create -g MyResourceGroup -n MyManagedCluster --enable-aad --aad-admin-group-object-ids <id-1,id-2> --aad-tenant-id <id>
        - name: Create a kubernetes cluster with ephemeral os enabled.
          text: az aks create -g MyResourceGroup -n MyManagedCluster --node-osdisk-type Ephemeral --node-osdisk-size 48
        - name: Create a kubernetes cluster with custom tags
          text: az aks create -g MyResourceGroup -n MyManagedCluster --tags "foo=bar" "baz=qux"
        - name: Create a kubernetes cluster with EncryptionAtHost enabled.
          text: az aks create -g MyResourceGroup -n MyManagedCluster --enable-encryption-at-host
        - name: Create a kubernetes cluster with UltraSSD enabled.
          text: az aks create -g MyResourceGroup -n MyManagedCluster --enable-ultra-ssd
        - name: Create a kubernetes cluster with custom control plane identity and kubelet identity.
          text: az aks create -g MyResourceGroup -n MyManagedCluster --assign-identity <control-plane-identity-resource-id> --assign-kubelet-identity <kubelet-identity-resource-id>
        - name: Create a kubernetes cluster with Azure RBAC enabled.
          text: az aks create -g MyResourceGroup -n MyManagedCluster --enable-aad --enable-azure-rbac
        - name: Create a kubernetes cluster with a specific os-sku
          text: az aks create -g MyResourceGroup -n MyManagedCluster --os-sku Ubuntu
        - name: Create a kubernetes cluster with enabling Windows gmsa and with setting DNS server in the vnet used by the cluster.
          text: az aks create -g MyResourceGroup -n MyManagedCluster --load-balancer-sku Standard --network-plugin azure --windows-admin-username azure --windows-admin-password 'replacePassword1234$' --enable-windows-gmsa
        - name: Create a kubernetes cluster with enabling Windows gmsa but without setting DNS server in the vnet used by the cluster.
          text: az aks create -g MyResourceGroup -n MyManagedCluster --load-balancer-sku Standard --network-plugin azure --windows-admin-username azure --windows-admin-password 'replacePassword1234$' --enable-windows-gmsa --gmsa-dns-server "10.240.0.4" --gmsa-root-domain-name "contoso.com"
        - name: create a kubernetes cluster with a nodepool snapshot id.
          text: az aks create -g MyResourceGroup -n MyManagedCluster --kubernetes-version 1.20.9 --snapshot-id "/subscriptions/00000/resourceGroups/AnotherResourceGroup/providers/Microsoft.ContainerService/snapshots/mysnapshot1"
        - name: create a kubernetes cluster with a cluster snapshot id.
          text: az aks create -g MyResourceGroup -n MyManagedCluster --cluster-snapshot-id "/subscriptions/00000/resourceGroups/AnotherResourceGroup/providers/Microsoft.ContainerService/managedclustersnapshots/mysnapshot1"
        - name: create a kubernetes cluster with a Capacity Reservation Group(CRG) ID.
          text: az aks create -g MyResourceGroup -n MyMC --kubernetes-version 1.20.9 --node-vm-size VMSize --assign-identity CRG-RG-ID --enable-managed-identity --crg-id "subscriptions/SubID/resourceGroups/RGName/providers/Microsoft.ContainerService/CapacityReservationGroups/MyCRGID"
        - name: create a kubernetes cluster with support of hostgroup id.
          text: az aks create -g MyResourceGroup -n MyMC --kubernetes-version 1.20.13 --location westus2 --host-group-id /subscriptions/00000/resourceGroups/AnotherResourceGroup/providers/Microsoft.ContainerService/hostGroups/myHostGroup --node-vm-size VMSize --enable-managed-identity --assign-identity <user_assigned_identity_resource_id>
        - name: Create a kubernetes cluster with no CNI installed.
          text: az aks create -g MyResourceGroup -n MyManagedCluster --network-plugin none
        - name: Create a kubernetes cluster with Custom CA Trust enabled.
          text: az aks create -g MyResourceGroup -n MyManagedCluster --enable-custom-ca-trust
<<<<<<< HEAD
        - name: Create a kubernetes cluster with guardrails set to "Warning"
          text: az aks create -g MyResourceGroup -n MyManagedCluster --guardrails-level Warning --enable-addons azure-policy
        - name: Create a kubernetes cluster with guardrails set to "Warning" and some namespaces excluded
          text: az aks create -g MyResourceGroup -n MyManagedCluster --guardrails-level Warning --guardrails-excluded-namespaces ns1,ns2 --enable-addons azure-policy
=======
        - name: Create a kubernetes cluster with Azure Service Mesh enabled.
          text: az aks create -g MyResourceGroup -n MyManagedCluster --enable-azure-service-mesh
>>>>>>> 016880d0

""".format(sp_cache=AKS_SERVICE_PRINCIPAL_CACHE)

helps['aks scale'] = """
    type: command
    short-summary: Scale the node pool in a managed Kubernetes cluster.
    parameters:
        - name: --node-count -c
          type: int
          short-summary: Number of nodes in the Kubernetes node pool.
"""

helps['aks upgrade'] = """
    type: command
    short-summary: Upgrade a managed Kubernetes cluster to a newer version.
    long-summary: "Kubernetes will be unavailable during cluster upgrades."
    parameters:
        - name: --kubernetes-version -k
          type: string
          short-summary: Version of Kubernetes to upgrade the cluster to, such as "1.11.12".
          populator-commands:
          - "`az aks get-upgrades`"
        - name: --control-plane-only
          type: bool
          short-summary: Upgrade the cluster control plane only. If not specified, control plane AND all node pools will be upgraded.
        - name: --node-image-only
          type: bool
          short-summary: Only upgrade node image for agent pools.
        - name: --cluster-snapshot-id
          type: string
          short-summary: The source cluster snapshot id is used to upgrade existing cluster.
        - name: --aks-custom-headers
          type: string
          short-summary: Send custom headers. When specified, format should be Key1=Value1,Key2=Value2
    examples:
      - name: Upgrade a existing managed cluster to a managed cluster snapshot.
        text: az aks upgrade -g MyResourceGroup -n MyManagedCluster --cluster-snapshot-id "/subscriptions/00000/resourceGroups/AnotherResourceGroup/providers/Microsoft.ContainerService/managedclustersnapshots/mysnapshot1"
"""

helps['aks update'] = """
    type: command
    short-summary: Update the properties of a managed Kubernetes cluster.
    long-summary: Update the properties of a managed Kubernetes cluster. Can be used for example to enable/disable cluster-autoscaler.  When called with no optional arguments this attempts to move the cluster to its goal state without changing the current cluster configuration. This can be used to move out of a non succeeded state.
    parameters:
        - name: --enable-cluster-autoscaler -e
          type: bool
          short-summary: Enable cluster autoscaler.
        - name: --disable-cluster-autoscaler -d
          type: bool
          short-summary: Disable cluster autoscaler.
        - name: --update-cluster-autoscaler -u
          type: bool
          short-summary: Update min-count or max-count for cluster autoscaler.
        - name: --min-count
          type: int
          short-summary: Minimun nodes count used for autoscaler, when "--enable-cluster-autoscaler" specified. Please specify the value in the range of [1, 1000]
        - name: --max-count
          type: int
          short-summary: Maximum nodes count used for autoscaler, when "--enable-cluster-autoscaler" specified. Please specify the value in the range of [1, 1000]
        - name: --uptime-sla
          type: bool
          short-summary: Enable a standard managed cluster service with a financially backed SLA. --uptime-sla is deprecated. Please use '--tier standard' instead.
        - name: --no-uptime-sla
          type: bool
          short-summary: Change a standard managed cluster to a free one. --no-uptime-sla is deprecated. Please use '--tier free' instead.
        - name: --tier
          type: string
          short-summary: Specify SKU tier for managed clusters. '--tier standard' enables a standard managed cluster service with a financially backed SLA. '--tier free' changes a standard managed cluster to a free one.
        - name: --load-balancer-managed-outbound-ip-count
          type: int
          short-summary: Load balancer managed outbound IP count.
          long-summary: Desired number of managed outbound IPs for load balancer outbound connection. Valid for Standard SKU load balancer cluster only. If updated, it will wipe off the existing setting on Load balancer managed outbound IP count; Load balancer outbound IP resource IDs and Load balancer outbound IP prefix resource IDs.
        - name: --load-balancer-managed-outbound-ipv6-count
          type: int
          short-summary: Load balancer managed outbound IPv6 IP count.
          long-summary: Desired number of managed outbound IPv6 IPs for load balancer outbound connection. Valid for dual-stack (--ip-families IPv4,IPv6) only. If updated, it will wipe off the existing setting on Load balancer managed outbound IPv6 count; Load balancer outbound IP resource IDs and Load balancer outbound IP prefix resource IDs.
        - name: --load-balancer-outbound-ips
          type: string
          short-summary: Load balancer outbound IP resource IDs.
          long-summary: Comma-separated public IP resource IDs for load balancer outbound connection. Valid for Standard SKU load balancer cluster only. If updated, it will wipe off the existing setting on Load balancer managed outbound IP count; Load balancer outbound IP resource IDs and Load balancer outbound IP prefix resource IDs.
        - name: --load-balancer-outbound-ip-prefixes
          type: string
          short-summary: Load balancer outbound IP prefix resource IDs.
          long-summary: Comma-separated public IP prefix resource IDs for load balancer outbound connection. Valid for Standard SKU load balancer cluster only. If updated, it will wipe off the existing setting on Load balancer managed outbound IP count; Load balancer outbound IP resource IDs and Load balancer outbound IP prefix resource IDs.
        - name: --load-balancer-outbound-ports
          type: int
          short-summary: Load balancer outbound allocated ports.
          long-summary: Desired static number of outbound ports per VM in the load balancer backend pool. By default, set to 0 which uses the default allocation based on the number of VMs. Please specify a value in the range of [0, 64000] that is a multiple of 8.
        - name: --load-balancer-idle-timeout
          type: int
          short-summary: Load balancer idle timeout in minutes.
          long-summary: Desired idle timeout for load balancer outbound flows, default is 30 minutes. Please specify a value in the range of [4, 100].
        - name: --load-balancer-backend-pool-type
          type: string
          short-summary: Load balancer backend pool type.
          long-summary: Load balancer backend pool type, supported values are nodeIP and nodeIPConfiguration.
        - name: --nat-gateway-managed-outbound-ip-count
          type: int
          short-summary: NAT gateway managed outbound IP count.
          long-summary: Desired number of managed outbound IPs for NAT gateway outbound connection. Please specify a value in the range of [1, 16]. Valid for Standard SKU load balancer cluster with managedNATGateway outbound type only.
        - name: --nat-gateway-idle-timeout
          type: int
          short-summary: NAT gateway idle timeout in minutes.
          long-summary: Desired idle timeout for NAT gateway outbound flows, default is 4 minutes. Please specify a value in the range of [4, 120]. Valid for Standard SKU load balancer cluster with managedNATGateway outbound type only.
        - name: --outbound-type
          type: string
          short-summary: How outbound traffic will be configured for a cluster.
          long-summary: This option will change the way how the outbound connections are managed in the AKS cluster. Available options are loadbalancer, managedNATGateway, userAssignedNATGateway, userDefinedRouting. For custom vnet, loadbalancer, userAssignedNATGateway and userDefinedRouting are supported. For aks managed vnet, loadbalancer, managedNATGateway and userDefinedRouting are supported.
        - name: --enable-pod-security-policy
          type: bool
          short-summary: Enable pod security policy.
          long-summary: --enable-pod-security-policy is deprecated. See https://aka.ms/aks/psp for details.
        - name: --disable-pod-security-policy
          type: bool
          short-summary: Disable pod security policy
          long-summary: PodSecurityPolicy is deprecated. See https://aka.ms/aks/psp for details.
        - name: --nrg-lockdown-restriction-level
          type: string
          short-summary: Restriction level on the managed node resource.
          long-summary: The restriction level of permissions allowed on the cluster's managed node resource group, supported values are Unrestricted, and ReadOnly (recommended ReadOnly).
        - name: --attach-acr
          type: string
          short-summary: Grant the 'acrpull' role assignment to the ACR specified by name or resource ID.
        - name: --detach-acr
          type: string
          short-summary: Disable the 'acrpull' role assignment to the ACR specified by name or resource ID.
        - name: --api-server-authorized-ip-ranges
          type: string
          short-summary: Comma-separated list of authorized apiserver IP ranges. Set to "" to allow all traffic on a previously restricted cluster. Set to 0.0.0.0/32 to restrict apiserver traffic to node pools.
        - name: --enable-aad
          type: bool
          short-summary: Enable managed AAD feature for cluster.
        - name: --aad-admin-group-object-ids
          type: string
          short-summary: Comma-separated list of aad group object IDs that will be set as cluster admin.
        - name: --aad-tenant-id
          type: string
          short-summary: The ID of an Azure Active Directory tenant.
        - name: --enable-ahub
          type: bool
          short-summary: Enable Azure Hybrid User Benefits (AHUB) feature for cluster.
        - name: --disable-ahub
          type: bool
          short-summary: Disable Azure Hybrid User Benefits (AHUB) feature for cluster.
        - name: --aks-custom-headers
          type: string
          short-summary: Send custom headers. When specified, format should be Key1=Value1,Key2=Value2
        - name: --auto-upgrade-channel
          type: string
          short-summary: Specify the upgrade channel for autoupgrade. It could be rapid, stable, patch, node-image or none, none means disable autoupgrade.
        - name: --node-os-upgrade-channel
          type: string
          short-summary: Manner in which the OS on your nodes is updated. It could be NodeImage, None, SecurityPatch or Unmanaged.
        - name: --upgrade-settings
          type: string
          short-summary: A comma separated list of supported cluster upgrade settings. E.g., IgnoreKubernetesDeprecations.
          long-summary: Allowed value is "IgnoreKubernetesDeprecations". If set as "", upgrade settings will be set to default and the existing overrides will no longer be effective.
        - name: --upgrade-override-until
          type: string
          short-summary: Until when the cluster upgradeSettings overrides are effective. It needs to be in a valid date-time format that's within the next 30 days. For example, 2023-04-01T13:00:00Z. Note that if --upgrade-settings is set to IgnoreKubernetesDeprecations and --upgrade-override-until is not set, by default it will be set to 3 days from now.
        - name: --enable-managed-identity
          type: bool
          short-summary: Update current cluster to managed identity to manage cluster resource group.
        - name: --assign-identity
          type: string
          short-summary: Specify an existing user assigned identity to manage cluster resource group.
        - name: --assign-kubelet-identity
          type: string
          short-summary: Update cluster's kubelet identity to an existing user assigned identity. Note, this operation will recreate all agent node in the cluster.
        - name: --enable-pod-identity
          type: bool
          short-summary: (PREVIEW) Enable Pod Identity addon for cluster.
        - name: --enable-pod-identity-with-kubenet
          type: bool
          short-summary: (PREVIEW) Enable pod identity addon for cluster using Kubnet network plugin.
        - name: --disable-pod-identity
          type: bool
          short-summary: (PREVIEW) Disable Pod Identity addon for cluster.
        - name: --enable-workload-identity
          type: bool
          short-summary: (PREVIEW) Enable Workload Identity addon for cluster.
        - name: --enable-secret-rotation
          type: bool
          short-summary: Enable secret rotation. Use with azure-keyvault-secrets-provider addon.
        - name: --disable-secret-rotation
          type: bool
          short-summary: Disable secret rotation. Use with azure-keyvault-secrets-provider addon.
        - name: --rotation-poll-interval
          type: string
          short-summary: Set interval of rotation poll. Use with azure-keyvault-secrets-provider addon.
        - name: --enable-disk-driver
          type: bool
          short-summary: Enable AzureDisk CSI Driver.
        - name: --pod-cidr
          type: string
          short-summary: A CIDR notation IP range from which to assign pod IPs when kubenet is used.
          long-summary: This range must not overlap with any Subnet IP ranges. For example, 172.244.0.0/16.
        - name: --network-plugin-mode
          type: string
          short-summary: The network plugin mode to use.
          long-summary: |
              Used to control the mode the network plugin should operate in. For example, "overlay" used with
              --network-plugin=azure will use an overlay network (non-VNET IPs) for pods in the cluster.
        - name: --disk-driver-version
          type: string
          short-summary: Specify AzureDisk CSI Driver version.
        - name: --disable-disk-driver
          type: bool
          short-summary: Disable AzureDisk CSI Driver.
        - name: --enable-file-driver
          type: bool
          short-summary: Enable AzureFile CSI Driver.
        - name: --disable-file-driver
          type: bool
          short-summary: Disable AzureFile CSI Driver.
        - name: --enable-snapshot-controller
          type: bool
          short-summary: Enable Snapshot Controller.
        - name: --disable-snapshot-controller
          type: bool
          short-summary: Disable CSI Snapshot Controller.
        - name: --enable-blob-driver
          type: bool
          short-summary: Enable AzureBlob CSI Driver.
        - name: --disable-blob-driver
          type: bool
          short-summary: Disable AzureBlob CSI Driver.
        - name: --tags
          type: string
          short-summary: The tags of the managed cluster. The managed cluster instance and all resources managed by the cloud provider will be tagged.
        - name: --windows-admin-password
          type: string
          short-summary: User account password to use on windows node VMs.
          long-summary: |-
            Rules for windows-admin-password:
                - Minimum-length: 14 characters
                - Max-length: 123 characters
                - Complexity requirements: 3 out of 4 conditions below need to be fulfilled
                  * Has lower characters
                  * Has upper characters
                  * Has a digit
                  * Has a special character (Regex match [\\W_])
                - Disallowed values:  "abc@123", "P@$$w0rd", "P@ssw0rd", "P@ssword123", "Pa$$word", "pass@word1", "Password!", "Password1", "Password22", "iloveyou!"
            Reference: https://docs.microsoft.com/en-us/dotnet/api/microsoft.azure.management.compute.models.virtualmachinescalesetosprofile.adminpassword?view=azure-dotnet
        - name: --enable-azure-rbac
          type: bool
          short-summary: Enable Azure RBAC to control authorization checks on cluster.
        - name: --disable-azure-rbac
          type: bool
          short-summary: Disable Azure RBAC to control authorization checks on cluster.
        - name: --disable-local-accounts
          type: bool
          short-summary: (Preview) If set to true, getting static credential will be disabled for this cluster.
        - name: --enable-local-accounts
          type: bool
          short-summary: (Preview) If set to true, will enable getting static credential for this cluster.
        - name: --enable-public-fqdn
          type: bool
          short-summary: Enable public fqdn feature for private cluster.
        - name: --disable-public-fqdn
          type: bool
          short-summary: Disable public fqdn feature for private cluster.
        - name: --enable-windows-gmsa
          type: bool
          short-summary: Enable Windows gmsa on cluster.
        - name: --gmsa-dns-server
          type: string
          short-summary: Specify DNS server for Windows gmsa on cluster.
          long-summary: |-
             You do not need to set this if you have set DNS server in the VNET used by the cluster.
             You must set or not set --gmsa-dns-server and --gmsa-root-domain-name at the same time when setting --enable-windows-gmsa.
        - name: --gmsa-root-domain-name
          type: string
          short-summary: Specify root domain name for Windows gmsa on cluster.
          long-summary: |-
             You do not need to set this if you have set DNS server in the VNET used by the cluster.
             You must set or not set --gmsa-dns-server and --gmsa-root-domain-name at the same time when setting --enable-windows-gmsa.
        - name: --enable-oidc-issuer
          type: bool
          short-summary: Enable OIDC issuer.
        - name: --http-proxy-config
          type: string
          short-summary: HTTP Proxy configuration for this cluster.
        - name: --kube-proxy-config
          type: string
          short-summary: kube-proxy configuration for this cluster.
        - name: --enable-azure-keyvault-kms
          type: bool
          short-summary: Enable Azure KeyVault Key Management Service.
        - name: --disable-azure-keyvault-kms
          type: bool
          short-summary: Disable Azure KeyVault Key Management Service.
        - name: --azure-keyvault-kms-key-id
          type: string
          short-summary: Identifier of Azure Key Vault key.
        - name: --azure-keyvault-kms-key-vault-network-access
          type: string
          short-summary: Network Access of Azure Key Vault.
          long-summary: Allowed values are "Public", "Private". If not set, defaults to type "Public". Requires --azure-keyvault-kms-key-id to be used.
        - name: --azure-keyvault-kms-key-vault-resource-id
          type: string
          short-summary: Resource ID of Azure Key Vault.
        - name: --enable-image-cleaner
          type: bool
          short-summary: Enable ImageCleaner Service.
        - name: --disable-image-cleaner
          type: bool
          short-summary: Disable ImageCleaner Service.
        - name: --image-cleaner-interval-hours
          type: int
          short-summary: ImageCleaner scanning interval.
        - name: --enable-apiserver-vnet-integration
          type: bool
          short-summary: Enable integration of user vnet with control plane apiserver pods.
        - name: --apiserver-subnet-id
          type: string
          short-summary: The ID of a subnet in an existing VNet into which to assign control plane apiserver pods(requires --enable-apiserver-vnet-integration)
        - name: --enable-keda
          type: bool
          short-summary: Enable KEDA workload auto-scaler.
        - name: --disable-keda
          type: bool
          short-summary: Disable KEDA workload auto-scaler.
        - name: --enable-defender
          type: bool
          short-summary: Enable Microsoft Defender security profile.
        - name: --disable-defender
          type: bool
          short-summary: Disable defender profile.
        - name: --defender-config
          type: string
          short-summary: Path to JSON file containing Microsoft Defender profile configurations.
        - name: --enable-azuremonitormetrics
          type: bool
          short-summary: Enable Azure Monitor Metrics Profile
        - name: --azure-monitor-workspace-resource-id
          type: string
          short-summary: Resource ID of the Azure Monitor Workspace
        - name: --ksm-metric-labels-allow-list
          type: string
          short-summary: Comma-separated list of additional Kubernetes label keys that will be used in the resource' labels metric. By default the metric contains only name and namespace labels. To include additional labels provide a list of resource names in their plural form and Kubernetes label keys you would like to allow for them (e.g. '=namespaces=[k8s-label-1,k8s-label-n,...],pods=[app],...)'. A single '*' can be provided per resource instead to allow any labels, but that has severe performance implications (e.g. '=pods=[*]').
        - name: --ksm-metric-annotations-allow-list
          type: string
          short-summary: Comma-separated list of additional Kubernetes label keys that will be used in the resource' labels metric. By default the metric contains only name and namespace labels. To include additional labels provide a list of resource names in their plural form and Kubernetes label keys you would like to allow for them (e.g.'=namespaces=[k8s-label-1,k8s-label-n,...],pods=[app],...)'. A single '*' can be provided per resource instead to allow any labels, but that has severe performance implications (e.g. '=pods=[*]').
        - name: --grafana-resource-id
          type: string
          short-summary: Resource ID of the Azure Managed Grafana Workspace
        - name: --enable-windows-recording-rules
          type: bool
          short-summary: Enable Windows Recording Rules when enabling the Azure Monitor Metrics addon
        - name: --disable-azuremonitormetrics
          type: bool
          short-summary: Disable Azure Monitor Metrics Profile
        - name: --enable-node-restriction
          type: bool
          short-summary: Enable node restriction option on cluster.
        - name: --disable-node-restriction
          type: bool
          short-summary: Disable node restriction option on cluster.
        - name: --enable-private-cluster
          type: bool
          short-summary: Enable private cluster for apiserver vnet integration cluster.
        - name: --disable-private-cluster
          type: bool
          short-summary: Disable private cluster for apiserver vnet integration cluster.
        - name: --private-dns-zone
          type: string
          short-summary: The private dns zone mode for private cluster.
        - name: --enable-vpa
          type: bool
          short-summary: Enable vertical pod autoscaler for cluster.
        - name: --disable-vpa
          type: bool
          short-summary: Disable vertical pod autoscaler for cluster.
        - name: --cluster-snapshot-id
          type: string
          short-summary: The source cluster snapshot id is used to update existing cluster.
        - name: --ssh-key-value
          type: string
          short-summary: Public key path or key contents to install on node VMs for SSH access. For example,
                         'ssh-rsa AAAAB...snip...UcyupgH azureuser@linuxvm'.
        - name: --ca-certs --custom-ca-trust-certificates
          type: string
          short-summary: Path to a file containing up to 10 blank line separated certificates. Only valid for linux nodes.
          long-summary: These certificates are used by Custom CA Trust features and will be added to trust stores of nodes. Requires Custom CA Trust to be enabled on the node.
        - name: --guardrails-level
          type: string
          short-summary: The Guardrails Level. Accepted Values are [Off, Warning]. Requires azure policy addon to be enabled
        - name: --guardrails-version
          type: string
          short-summary: The version of Guardrails to use. Default "v1.0.0" Use the ListGuardrailsVersions API to discover available versions
        - name: --guardrails-excluded-namespaces
          type: string
          short-summary: Comma-separated list of Kubernetes namespaces to exclude from Guardrails. Use "[]" to clear a previously non-empty list
    examples:
      - name: Reconcile the cluster back to its current state.
        text: az aks update -g MyResourceGroup -n MyManagedCluster
      - name: Enable cluster-autoscaler within node count range [1,5]
        text: az aks update --enable-cluster-autoscaler --min-count 1 --max-count 5 -g MyResourceGroup -n MyManagedCluster
      - name: Disable cluster-autoscaler for an existing cluster
        text: az aks update --disable-cluster-autoscaler -g MyResourceGroup -n MyManagedCluster
      - name: Update min-count or max-count for cluster autoscaler.
        text: az aks update --update-cluster-autoscaler --min-count 1 --max-count 10 -g MyResourceGroup -n MyManagedCluster
      - name: Disable pod security policy.
        text: az aks update --disable-pod-security-policy -g MyResourceGroup -n MyManagedCluster
      - name: Update a kubernetes cluster with standard SKU load balancer to use two AKS created IPs for the load balancer outbound connection usage.
        text: az aks update -g MyResourceGroup -n MyManagedCluster --load-balancer-managed-outbound-ip-count 2
      - name: Update a kubernetes cluster with standard SKU load balancer to use the provided public IPs for the load balancer outbound connection usage.
        text: az aks update -g MyResourceGroup -n MyManagedCluster --load-balancer-outbound-ips <ip-resource-id-1,ip-resource-id-2>
      - name: Update a kubernetes cluster with standard SKU load balancer to use the provided public IP prefixes for the load balancer outbound connection usage.
        text: az aks update -g MyResourceGroup -n MyManagedCluster --load-balancer-outbound-ip-prefixes <ip-prefix-resource-id-1,ip-prefix-resource-id-2>
      - name: Update a kubernetes cluster with new outbound type
        text: az aks update -g MyResourceGroup -n MyManagedCluster --outbound-type managedNATGateway
      - name: Update a kubernetes cluster with two outbound AKS managed IPs an idle flow timeout of 5 minutes and 8000 allocated ports per machine
        text: az aks update -g MyResourceGroup -n MyManagedCluster --load-balancer-managed-outbound-ip-count 2 --load-balancer-idle-timeout 5 --load-balancer-outbound-ports 8000
      - name: Update a kubernetes cluster of managedNATGateway outbound type with two outbound AKS managed IPs an idle flow timeout of 4 minutes
        text: az aks update -g MyResourceGroup -n MyManagedCluster --nat-gateway-managed-outbound-ip-count 2 --nat-gateway-idle-timeout 4
      - name: Update a kubernetes cluster with authorized apiserver ip ranges.
        text: az aks update -g MyResourceGroup -n MyManagedCluster --api-server-authorized-ip-ranges 193.168.1.0/24,194.168.1.0/24
      - name: Disable authorized apiserver ip ranges feature for a kubernetes cluster.
        text: az aks update -g MyResourceGroup -n MyManagedCluster --api-server-authorized-ip-ranges ""
      - name: Restrict apiserver traffic in a kubernetes cluster to agentpool nodes.
        text: az aks update -g MyResourceGroup -n MyManagedCluster --api-server-authorized-ip-ranges 0.0.0.0/32
      - name: Update a AKS-managed AAD cluster with tenant ID or admin group object IDs.
        text: az aks update -g MyResourceGroup -n MyManagedCluster --aad-admin-group-object-ids <id-1,id-2> --aad-tenant-id <id>
      - name: Migrate a AKS AAD-Integrated cluster or a non-AAAAD cluster to a AKS-managed AAD cluster.
        text: az aks update -g MyResourceGroup -n MyManagedCluster --enable-aad --aad-admin-group-object-ids <id-1,id-2> --aad-tenant-id <id>
      - name: Enable Azure Hybrid User Benefits featture for a kubernetes cluster.
        text: az aks update -g MyResourceGroup -n MyManagedCluster --enable-ahub
      - name: Disable Azure Hybrid User Benefits featture for a kubernetes cluster.
        text: az aks update -g MyResourceGroup -n MyManagedCluster --disable-ahub
      - name: Update the cluster to use system assigned managed identity in control plane.
        text: az aks update -g MyResourceGroup -n MyManagedCluster --enable-managed-identity
      - name: Update the cluster to use user assigned managed identity in control plane.
        text: az aks update -g MyResourceGroup -n MyManagedCluster --enable-managed-identity --assign-identity <user_assigned_identity_resource_id>
      - name: Enable pod identity addon.
        text: az aks update -g MyResourceGroup -n MyManagedCluster --enable-pod-identity
      - name: Disable pod identity addon.
        text: az aks update -g MyResourceGroup -n MyManagedCluster --disable-pod-identity
      - name: Update the tags of a kubernetes cluster
        text: az aks update -g MyResourceGroup -n MyManagedCLuster --tags "foo=bar" "baz=qux"
      - name: Update Windows password of a kubernetes cluster
        text: az aks update -g MyResourceGroup -n MyManagedCLuster --windows-admin-password "Repl@cePassw0rd12345678"
      - name: Update a managed AAD AKS cluster to use Azure RBAC
        text: az aks update -g MyResourceGroup -n MyManagedCluster --enable-azure-rbac
      - name: Disable Azure RBAC in a managed AAD AKS cluster
        text: az aks update -g MyResourceGroup -n MyManagedCluster --disable-azure-rbac
      - name: Enable Windows gmsa for a kubernetes cluster with setting DNS server in the vnet used by the cluster.
        text: az aks update -g MyResourceGroup -n MyManagedCluster --enable-windows-gmsa
      - name: Enable Windows gmsa for a kubernetes cluster without setting DNS server in the vnet used by the cluster.
        text: az aks update -g MyResourceGroup -n MyManagedCluster --enable-windows-gmsa --gmsa-dns-server "10.240.0.4" --gmsa-root-domain-name "contoso.com"
      - name: Update a existing managed cluster to a managed cluster snapshot.
        text: az aks update -g MyResourceGroup -n MyManagedCluster --cluster-snapshot-id "/subscriptions/00000/resourceGroups/AnotherResourceGroup/providers/Microsoft.ContainerService/managedclustersnapshots/mysnapshot1"
      - name: Update a kubernetes cluster with guardrails set to "Warning"
        text: az aks update -g MyResourceGroup -n MyManagedCluster --guardrails-level Warning --enable-addons azure-policy
      - name: Update a kubernetes cluster with guardrails set to "Warning" and some namespaces excluded
        text: az aks update -g MyResourceGroup -n MyManagedCluster --guardrails-level Warning --guardrails-excluded-namespaces ns1,ns2 --enable-addons azure-policy
      - name: Update a kubernetes cluster to clear any namespaces excluded from guardrails. Assumes azure policy addon is already enabled
        text: az aks update -g MyResourceGroup -n MyManagedCluster --guardrails-excluded-namespaces "[]"
"""

helps['aks kollect'] = """
    type: command
    short-summary: Collecting diagnostic information for the Kubernetes cluster.
    long-summary: |-
        Collect diagnostic information for the Kubernetes cluster and store it in the specified storage account.
        You can provide the storage account in three ways:
          storage account name and a shared access signature with write permission.
          resource Id to a storage account you own.
          the storagea account in diagnostics settings for your managed cluster.
    parameters:
        - name: --storage-account
          type: string
          short-summary: Name or ID of the storage account to save the diagnostic information.
        - name: --sas-token
          type: string
          short-summary: The SAS token with writable permission for the storage account.
        - name: --container-logs
          type: string
          short-summary: The list of container logs to collect.
          long-summary: |-
            The list of container logs to collect. Its value can be either all containers
            in a namespace, for example, kube-system, or a specific container in a
            namespace, for example, kube-system/tunnelfront.
        - name: --kube-objects
          type: string
          short-summary: The list of kubernetes objects to describe.
          long-summary: |-
            The list of kubernetes objects to describe. Its value can be either all objects of a type
            in a namespace, for example, kube-system/pod, or a specific object of a type in a namespace,
            for example, kube-system/deployment/tunnelfront.
        - name: --node-logs
          type: string
          short-summary: The list of node logs to collect for Linux nodes. For example, /var/log/cloud-init.log
        - name: --node-logs-windows
          type: string
          short-summary: The list of node logs to collect for Windows nodes. For example, C:\\AzureData\\CustomDataSetupScript.log
    examples:
      - name: using storage account name and a shared access signature token with write permission
        text: az aks kollect -g MyResourceGroup -n MyManagedCluster --storage-account MyStorageAccount --sas-token "MySasToken"
      - name: using the resource id of a storagea account resource you own.
        text: az aks kollect -g MyResourceGroup -n MyManagedCluster --storage-account "MyStoreageAccountResourceId"
      - name: using the storagea account in diagnostics settings for your managed cluster.
        text: az aks kollect -g MyResourceGroup -n MyManagedCluster
      - name: customize the container logs to collect.
        text: az aks kollect -g MyResourceGroup -n MyManagedCluster --container-logs "mynamespace1/mypod1 myns2"
      - name: customize the kubernetes objects to collect.
        text: az aks kollect -g MyResourceGroup -n MyManagedCluster --kube-objects "mynamespace1/service myns2/deployment/deployment1"
      - name: customize the node log files to collect.
        text: az aks kollect -g MyResourceGroup -n MyManagedCluster --node-logs "/var/log/azure-vnet.log /var/log/azure-vnet-ipam.log"
"""

helps['aks kanalyze'] = """
    type: command
    short-summary: Display diagnostic results for the Kubernetes cluster after kollect is done.
"""

helps['aks maintenanceconfiguration'] = """
    type: group
    short-summary: Commands to manage maintenance configurations in managed Kubernetes cluster.
"""

helps['aks maintenanceconfiguration show'] = """
    type: command
    short-summary: show the details of a maintenance configuration in managed Kubernetes cluster.
"""

helps['aks maintenanceconfiguration delete'] = """
    type: command
    short-summary: Delete a maintenance configuration in managed Kubernetes cluster.
"""

helps['aks maintenanceconfiguration list'] = """
    type: command
    short-summary: List maintenance configurations in managed Kubernetes cluster.
"""

helps['aks maintenanceconfiguration add'] = """
    type: command
    short-summary: Add a maintenance configuration in managed Kubernetes cluster.
    parameters:
        - name: --weekday
          type: string
          short-summary: A day in week on which maintenance is allowed. E.g. Monday. Applicable to default maintenance configuration only.
        - name: --start-hour
          type: string
          short-summary: The start time of 1 hour window which maintenance is allowd. E.g. 1 means it's allowd between 1:00 am and 2:00 am. Applicable to default maintenance configuration only.
        - name: --schedule-type
          type: string
          short-summary: Choose either 'Daily', 'Weekly', 'AbsoluteMonthly' or 'RelativeMonthly' for your maintenance schedule. Only applicable to 'aksManagedAutoUpgradeSchedule' and 'aksManagedNodeOSUpgradeSchedule' maintenance configuration.
        - name: --start-date
          type: string
          short-summary: The date the maintenance configuration activates. If not specified, the maintenance window will be active right away."
        - name: --start-time
          type: string
          short-summary: The start time of the maintenance window. Accepted values are from '00:00' to '23:59'. '--utc-offset' applies to this field. For example, '02:00' with '--utc-offset +02:00' means UTC time '00:00'.
        - name: --duration
          type: int
          short-summary: The length of maintenance window range from 4 to 24 hours.
        - name: --utc-offset
          type: string
          short-summary: The UTC offset in format +/-HH:mm. For example, '+05:30' for IST and '-07:00' for PST. If not specified, the default is '+00:00'.
        - name: --interval-days
          type: int
          short-summary: The number of days between each set of occurrences for daily schedule type.
        - name: --interval-weeks
          type: int
          short-summary: The number of weeks between each set of occurrences. Applicable to weekly schedule types only.
        - name: --interval-months
          type: int
          short-summary: The number of months between each set of occurrences. Applicable to absolute and relative monthly schedule types.
        - name: --day-of-week
          type: string
          short-summary: Specify on which day of the week the maintenance occurs. E.g. "Monday". Applicable to weekly and relative monthly schedule types.
        - name: --day-of-month
          type: int
          short-summary: Specify on which day of the month the maintenance occurs. E.g. 1 indicates the 1st of the month. Applicable to absolute monthly schedule type only.
        - name: --week-index
          type: string
          short-summary: Specify on which instance of the allowed days specified in '--day-of-week' the maintenance occurs. Applicable to relative monthly schedule type only.
        - name: --config-file
          type: string
          short-summary: The maintenance configuration json file.
    examples:
        - name: Add default maintenance configuration with --weekday and --start-hour.
          text: |
            az aks maintenanceconfiguration add -g MyResourceGroup --cluster-name test1 -n default --weekday Monday  --start-hour 1
              The maintenance is allowed on Monday 1:00am to 2:00am
        - name: Add default maintenance configuration with --weekday. The maintenance is allowd on any time of that day.
          text: |
            az aks maintenanceconfiguration add -g MyResourceGroup --cluster-name test1 -n default --weekday Monday
              The maintenance is allowed on Monday.
        - name: Add default maintenance configuration with maintenance configuration json file
          text: |
            az aks maintenanceconfiguration add -g MyResourceGroup --cluster-name test1 -n default --config-file ./test.json
                The content of json file looks below. It means the maintenance is allowed on UTC time Tuesday 1:00am - 3:00 am and Wednesday 1:00am - 2:00am, 6:00am-7:00am
                No maintenance is allowed from 2020-11-26T03:00:00Z to 2020-11-30T12:00:00Z and from 2020-12-26T03:00:00Z to 2020-12-26T12:00:00Z even if they are allowed in the above weekly setting
                {
                      "timeInWeek": [
                        {
                          "day": "Tuesday",
                          "hourSlots": [
                            1,
                            2
                          ]
                        },
                        {
                          "day": "Wednesday",
                          "hourSlots": [
                            1,
                            6
                          ]
                        }
                      ],
                      "notAllowedTime": [
                        {
                          "start": "2021-11-26T03:00:00Z",
                          "end": "2021-11-30T12:00:00Z"
                        },
                        {
                          "start": "2021-12-26T03:00:00Z",
                          "end": "2021-12-26T12:00:00Z"
                        }
                      ]
              }
        - name: Add aksManagedNodeOSUpgradeSchedule maintenance configuration with daily schedule.
          text: |
            az aks maintenanceconfiguration add -g MyResourceGroup --cluster-name test1 -n aksManagedNodeOSUpgradeSchedule --schedule-type Daily --interval-days 2 --duration 12 --utc-offset=-08:00 --start-date 2023-01-16 --start-time 00:00
              The maintenance is allowed from 00:00 to 12:00 (adjusted with UTC offset: -08:00) every two days, and this configuration will be effective from 2023-01-16.
        - name: Add aksManagedNodeOSUpgradeSchedule maintenance configuration with weekly schedule.
          text: |
            az aks maintenanceconfiguration add -g MyResourceGroup --cluster-name test1 -n aksManagedNodeOSUpgradeSchedule --schedule-type Weekly --day-of-week Friday --interval-weeks 3 --duration 8 --utc-offset +05:30 --start-date 2023-01-16 --start-time 09:30
              The maintenance is allowed on Friday from 09:30 to 17:30 (adjusted with UTC offset: +05:30) every three weeks, and this configuration will be effective from 2023-01-16.
        - name: Add aksManagedAutoUpgradeSchedule maintenance configuration with absolute monthly schedule.
          text: |
            az aks maintenanceconfiguration add -g MyResourceGroup --cluster-name test1 -n aksManagedAutoUpgradeSchedule --schedule-type AbsoluteMonthly --day-of-month 15 --interval-months 1 --duration 6 --utc-offset +05:30 --start-date 2023-01-16 --start-time 09:30
              The maintenance is allowed on the 15th of the month from 09:30 to 15:30 (adjusted with UTC offset: +05:30) every month, and this configuration will be effective from 2023-01-16.
        - name: Add aksManagedAutoUpgradeSchedule maintenance configuration with relative monthly schedule.
          text: |
            az aks maintenanceconfiguration add -g MyResourceGroup --cluster-name test1 -n aksManagedAutoUpgradeSchedule --schedule-type RelativeMonthly --day-of-week Tuesday --week-index Last --interval-months 3 --duration 6 --start-date 2023-01-16 --start-time 09:30
              The maintenance is allowed on the last Tuesday from 09:30 to 15:30 in default UTC time every 3 months, and this configuration will be effective from 2023-01-16.
        - name: Add aksManagedAutoUpgradeSchedule maintenance configuration with json file.
          text: |
            az aks maintenanceconfiguration add -g MyResourceGroup --cluster-name test1 -n aksManagedAutoUpgradeSchedule --config-file ./test.json
                The content of json file looks below. It means the maintenance is allowed on the 1st of the month from 09:00 to 13:00 (adjusted with UTC offset: -08:00) every 3 months, and this configuration will be effective from 2023-01-16.
                No maintenance is allowed from 2022-12-23 to 2023-01-05 and from 2023-11-23 to 2023-11-26 even if they are allowed in the above monthly setting
                {
                    "maintenanceWindow": {
                        "schedule": {
                            "absoluteMonthly": {
                                "intervalMonths": 3,
                                "dayOfMonth": 1
                            }
                        },
                        "durationHours": 4,
                        "utcOffset": "-08:00",
                        "startTime": "09:00",
                        "notAllowedDates": [
                            {
                                "start": "2022-12-23",
                                "end": "2023-01-05"
                            },
                            {
                                "start": "2023-11-23",
                                "end": "2023-11-26"
                            }
                        ]
                    }
                }
"""

helps['aks maintenanceconfiguration update'] = """
    type: command
    short-summary: Update a maintenance configuration of a managed Kubernetes cluster.
    parameters:
        - name: --weekday
          type: string
          short-summary: A day in week on which maintenance is allowed. E.g. Monday. Applicable to default maintenance configuration only.
        - name: --start-hour
          type: string
          short-summary: The start time of 1 hour window which maintenance is allowd. E.g. 1 means it's allowd between 1:00 am and 2:00 am. Applicable to default maintenance configuration only.
        - name: --schedule-type
          type: string
          short-summary: Choose either 'Daily', 'Weekly', 'AbsoluteMonthly' or 'RelativeMonthly' for your maintenance schedule. Only applicable to 'aksManagedAutoUpgradeSchedule' and 'aksManagedNodeOSUpgradeSchedule' maintenance configuration.
        - name: --start-date
          type: string
          short-summary: The date the maintenance configuration activates. If not specified, the maintenance window will be active right away."
        - name: --start-time
          type: string
          short-summary: The start time of the maintenance window. Accepted values are from '00:00' to '23:59'. '--utc-offset' applies to this field. For example, '02:00' with '--utc-offset +02:00' means UTC time '00:00'.
        - name: --duration
          type: int
          short-summary: The length of maintenance window range from 4 to 24 hours.
        - name: --utc-offset
          type: string
          short-summary: The UTC offset in format +/-HH:mm. For example, '+05:30' for IST and '-07:00' for PST. If not specified, the default is '+00:00'.
        - name: --interval-days
          type: int
          short-summary: The number of days between each set of occurrences for daily schedule type.
        - name: --interval-weeks
          type: int
          short-summary: The number of weeks between each set of occurrences. Applicable to weekly schedule types only.
        - name: --interval-months
          type: int
          short-summary: The number of months between each set of occurrences. Applicable to absolute and relative monthly schedule types.
        - name: --day-of-week
          type: string
          short-summary: Specify on which day of the week the maintenance occurs. E.g. "Monday". Applicable to weekly and relative monthly schedule types.
        - name: --day-of-month
          type: int
          short-summary: Specify on which day of the month the maintenance occurs. E.g. 1 indicates the 1st of the month. Applicable to absolute monthly schedule type only.
        - name: --week-index
          type: string
          short-summary: Specify on which instance of the allowed days specified in '--day-of-week' the maintenance occurs. Applicable to relative monthly schedule type only.
        - name: --config-file
          type: string
          short-summary: The maintenance configuration json file.
    examples:
        - name: Update default maintenance configuration with --weekday and --start-hour.
          text: |
            az aks maintenanceconfiguration update -g MyResourceGroup --cluster-name test1 -n default --weekday Monday  --start-hour 1
              The maintenance is allowed on Monday 1:00am to 2:00am
        - name: Update default maintenance configuration with --weekday.The maintenance is allowd on any time of that day.
          text: |
            az aks maintenanceconfiguration update -g MyResourceGroup --cluster-name test1 -n default --weekday Monday
              The maintenance is allowed on Monday.
        - name: Update default maintenance configuration with maintenance configuration json file
          text: |
            az aks maintenanceconfiguration update -g MyResourceGroup --cluster-name test1 -n default --config-file ./test.json
                The content of json file looks below. It means the maintenance is allowed on UTC time Tuesday 1:00am - 3:00 am and Wednesday 1:00am - 2:00am, 6:00am-7:00am
                No maintenance is allowed from 2020-11-26T03:00:00Z to 2020-11-30T12:00:00Z and from 2020-12-26T03:00:00Z to 2020-12-26T12:00:00Z even if they are allowed in the above weekly setting
                {
                      "timeInWeek": [
                        {
                          "day": "Tuesday",
                          "hourSlots": [
                            1,
                            2
                          ]
                        },
                        {
                          "day": "Wednesday",
                          "hourSlots": [
                            1,
                            6
                          ]
                        }
                      ],
                      "notAllowedTime": [
                        {
                          "start": "2021-11-26T03:00:00Z",
                          "end": "2021-11-30T12:00:00Z"
                        },
                        {
                          "start": "2021-12-26T03:00:00Z",
                          "end": "2021-12-26T12:00:00Z"
                        }
                      ]
              }
        - name: Update aksManagedNodeOSUpgradeSchedule maintenance configuration with daily schedule.
          text: |
            az aks maintenanceconfiguration update -g MyResourceGroup --cluster-name test1 -n aksManagedNodeOSUpgradeSchedule --schedule-type Daily --interval-days 2 --duration 12 --utc-offset=-08:00 --start-date 2023-01-16 --start-time 00:00
              The maintenance is allowed from 00:00 to 12:00 (adjusted with UTC offset: -08:00) every two days. This configuration will be effective from 2023-01-16.
        - name: Update aksManagedNodeOSUpgradeSchedule maintenance configuration with weekly schedule.
          text: |
            az aks maintenanceconfiguration update -g MyResourceGroup --cluster-name test1 -n aksManagedNodeOSUpgradeSchedule --schedule-type Weekly --day-of-week Friday --interval-weeks 3 --duration 8 --utc-offset +05:30 --start-date 2023-01-16 --start-time 09:30
              The maintenance is allowed on Friday from 09:30 to 17:30 (adjusted with UTC offset: +05:30) every three weeks. This configuration will be effective from 2023-01-16.
        - name: Update aksManagedAutoUpgradeSchedule maintenance configuration with absolute monthly schedule.
          text: |
            az aks maintenanceconfiguration update -g MyResourceGroup --cluster-name test1 -n aksManagedAutoUpgradeSchedule --schedule-type AbsoluteMonthly --day-of-month 15 --interval-months 1 --duration 6 --utc-offset +05:30 --start-date 2023-01-16 --start-time 09:30
              The maintenance is allowed on the 15th of the month from 09:30 to 15:30 (adjusted with UTC offset: +05:30) every month. This configuration will be effective from 2023-01-16.
        - name: Update aksManagedAutoUpgradeSchedule maintenance configuration with relative monthly schedule.
          text: |
            az aks maintenanceconfiguration update -g MyResourceGroup --cluster-name test1 -n aksManagedAutoUpgradeSchedule --schedule-type RelativeMonthly --day-of-week Tuesday --week-index Last --interval-months 3 --duration 6 --start-date 2023-01-16 --start-time 09:30
              The maintenance is allowed on the last Tuesday from 09:30 to 15:30 in default UTC time every 3 months. This configuration will be effective from 2023-01-16.
        - name: Update aksManagedAutoUpgradeSchedule maintenance configuration with json file.
          text: |
            az aks maintenanceconfiguration update -g MyResourceGroup --cluster-name test1 -n aksManagedAutoUpgradeSchedule --config-file ./test.json
                The content of json file looks below. It means the maintenance is allowed on the 1st of the month from 09:00 to 13:00 (adjusted with UTC offset: -08:00) every 3 months, and this configuration will be effective from 2023-01-16.
                No maintenance is allowed from 2022-12-23 to 2023-01-05 and from 2023-11-23 to 2023-11-26 even if they are allowed in the above monthly setting
                {
                    "maintenanceWindow": {
                        "schedule": {
                            "absoluteMonthly": {
                                "intervalMonths": 3,
                                "dayOfMonth": 1
                            }
                        },
                        "durationHours": 4,
                        "utcOffset": "-08:00",
                        "startTime": "09:00",
                        "notAllowedDates": [
                            {
                                "start": "2022-12-23",
                                "end": "2023-01-05"
                            },
                            {
                                "start": "2023-11-23",
                                "end": "2023-11-26"
                            }
                        ]
                    }
                }
"""

helps['aks nodepool'] = """
    type: group
    short-summary: Commands to manage node pools in managed Kubernetes cluster.
"""
helps['aks nodepool show'] = """
    type: command
    short-summary: Show the details for a node pool in the managed Kubernetes cluster.
"""

helps['aks nodepool list'] = """
    type: command
    short-summary: List node pools in the managed Kubernetes cluster.
"""

helps['aks nodepool add'] = """
    type: command
    short-summary: Add a node pool to the managed Kubernetes cluster.
    parameters:
        - name: --node-vm-size -s
          type: string
          short-summary: Size of Virtual Machines to create as Kubernetes nodes.
        - name: --node-count -c
          type: int
          short-summary: Number of nodes in the Kubernetes agent pool. After creating a cluster, you can change the
                         size of its node pool with `az aks scale`.
        - name: --kubernetes-version -k
          type: string
          short-summary: Version of Kubernetes to use for creating the cluster, such as "1.7.12" or "1.8.7".
          populator-commands:
          - "`az aks get-versions`"
        - name: --node-osdisk-size
          type: int
          short-summary: Size in GB of the OS disk for each node in the agent pool. Minimum 30 GB.
        - name: --node-osdisk-type
          type: string
          short-summary: OS disk type to be used for machines in a given agent pool. Defaults to 'Managed'. May not be changed for this pool after creation.
        - name: --max-pods -m
          type: int
          short-summary: The maximum number of pods deployable to a node.
          long-summary: If not specified, defaults based on network-plugin. 30 for "azure", 110 for "kubenet", or 250 for "none".
        - name: --zones -z
          type: string array
          short-summary: Space-separated list of availability zones where agent nodes will be placed.
        - name: --vnet-subnet-id
          type: string
          short-summary: The ID of a subnet in an existing VNet into which to deploy the cluster.
        - name: --pod-subnet-id
          type: string
          short-summary: The ID of a subnet in an existing VNet into which to assign pods in the cluster (requires azure network-plugin)
        - name: --ppg
          type: string
          short-summary: The ID of a PPG.
        - name: --os-type
          type: string
          short-summary: The OS Type. Linux or Windows.
        - name: --os-sku
          type: string
          short-summary: The os-sku of the agent node pool. Ubuntu or CBLMariner when os-type is Linux, default is Ubuntu if not set; Windows2019 or Windows2022 when os-type is Windows, the current default is Windows2019 if not set, and the default will be changed to Windows2022 after Windows2019 is deprecated.
        - name: --enable-fips-image
          type: bool
          short-summary: Use FIPS-enabled OS on agent nodes.
        - name: --enable-cluster-autoscaler -e
          type: bool
          short-summary: Enable cluster autoscaler.
        - name: --min-count
          type: int
          short-summary: Minimun nodes count used for autoscaler, when "--enable-cluster-autoscaler" specified. Please specify the value in the range of [0, 1000] for user nodepool, and [1,1000] for system nodepool.
        - name: --max-count
          type: int
          short-summary: Maximum nodes count used for autoscaler, when "--enable-cluster-autoscaler" specified. Please specify the value in the range of [0, 1000] for user nodepool, and [1,1000] for system nodepool.
        - name: --scale-down-mode
          type: string
          short-summary: "Describes how VMs are added to or removed from nodepools."
        - name: --node-taints
          type: string
          short-summary: The node taints for the node pool.
        - name: --priority
          type: string
          short-summary: The priority of the node pool.
        - name: --eviction-policy
          type: string
          short-summary: The eviction policy of the Spot node pool. It can only be set when --priority is Spot.
        - name: --spot-max-price
          type: float
          short-summary: It can only be set when --priority is Spot. Specify the maximum price you are willing to pay in US Dollars. Possible values are any decimal value greater than zero or -1 which indicates default price to be up-to on-demand. It can only include up to 5 decimal places.
        - name: --enable-node-public-ip
          type: bool
          short-summary: Enable VMSS node public IP.
        - name: --node-public-ip-prefix-id
          type: string
          short-summary: Public IP prefix ID used to assign public IPs to VMSS nodes.
        - name: --labels
          type: string
          short-summary: The node labels for the node pool. See https://aka.ms/node-labels for syntax of labels.
        - name: --mode
          type: string
          short-summary: The mode for a node pool which defines a node pool's primary function. If set as "System", AKS prefers system pods scheduling to node pools with mode `System`. Learn more at https://aka.ms/aks/nodepool/mode.
        - name: --aks-custom-headers
          type: string
          short-summary: Send custom headers. When specified, format should be Key1=Value1,Key2=Value2
        - name: --max-surge
          type: string
          short-summary: Extra nodes used to speed upgrade. When specified, it represents the number or percent used, eg. 5 or 33%
        - name: --kubelet-config
          type: string
          short-summary: Kubelet configurations for agent nodes.
        - name: --linux-os-config
          type: string
          short-summary: OS configurations for Linux agent nodes.
        - name: --enable-encryption-at-host
          type: bool
          short-summary: Enable EncryptionAtHost on agent node pool.
        - name: --enable-ultra-ssd
          type: bool
          short-summary: Enable UltraSSD on agent node pool.
        - name: --workload-runtime
          type: string
          short-summary: Determines the type of workload a node can run. Defaults to OCIContainer.
        - name: --gpu-instance-profile
          type: string
          short-summary: GPU instance profile to partition multi-gpu Nvidia GPUs.
        - name: --snapshot-id
          type: string
          short-summary: The source snapshot id used to create this nodepool.
        - name: --crg-id
          type: string
          short-summary: The crg-id used to associate the new nodepool with the existed Capacity Reservation Group resource.
        - name: --host-group-id
          type: string
          short-summary: (PREVIEW) The fully qualified dedicated host group id used to provision agent node pool.
        - name: --message-of-the-day
          type: string
          short-summary: Path to a file containing the desired message of the day. Only valid for linux nodes. Will be written to /etc/motd.
        - name: --enable-custom-ca-trust
          type: bool
          short-summary: Enable Custom CA Trust on agent node pool.
        - name: --disable-windows-outbound-nat
          type: bool
          short-summary: Disable Windows OutboundNAT on Windows agent node pool.
        - name: --allowed-host-ports
          type: string
          short-summary: Expose host ports on the node pool. When specified, format should be a comma-separated list of ranges with protocol, eg. 80/TCP,443/TCP,4000-5000/TCP.
        - name: --asg-ids
          type: string
          short-summary: The IDs of the application security groups to which the node pool's network interface should belong. When specified, format should be a comma-separated list of IDs.
        - name: --node-public-ip-tags
          type: string
          short-summary: The ipTags of the node public IPs.
    examples:
        - name: Create a nodepool in an existing AKS cluster with ephemeral os enabled.
          text: az aks nodepool add -g MyResourceGroup -n nodepool1 --cluster-name MyManagedCluster --node-osdisk-type Ephemeral --node-osdisk-size 48
        - name: Create a nodepool with EncryptionAtHost enabled.
          text: az aks nodepool add -g MyResourceGroup -n nodepool1 --cluster-name MyManagedCluster --enable-encryption-at-host
        - name: Create a nodepool with a specific os-sku
          text: az aks nodepool add -g MyResourceGroup -n nodepool1 --cluster-name MyManagedCluster  --os-sku Ubuntu
        - name: Create a nodepool which can run wasm workloads.
          text: az aks nodepool add -g MyResourceGroup -n nodepool1 --cluster-name MyManagedCluster  --workload-runtime WasmWasi
        - name: create a kubernetes cluster with a snapshot id.
          text: az aks nodepool add -g MyResourceGroup -n nodepool1 --cluster-name MyManagedCluster --kubernetes-version 1.20.9 --snapshot-id "/subscriptions/00000/resourceGroups/AnotherResourceGroup/providers/Microsoft.ContainerService/snapshots/mysnapshot1"
        - name: create a nodepool with a Capacity Reservation Group(CRG) ID.
          text: az aks nodepool add -g MyResourceGroup -n MyNodePool --cluster-name MyMC --node-vm-size VMSize --crg-id "/subscriptions/SubID/resourceGroups/ResourceGroupName/providers/Microsoft.ContainerService/CapacityReservationGroups/MyCRGID"
        - name: create a nodepool in an existing AKS cluster with host group id
          text: az aks nodepool add -g MyResourceGroup -n MyNodePool --cluster-name MyMC --host-group-id /subscriptions/00000/resourceGroups/AnotherResourceGroup/providers/Microsoft.ContainerService/hostGroups/myHostGroup --node-vm-size VMSize
"""

helps['aks nodepool scale'] = """
    type: command
    short-summary: Scale the node pool in a managed Kubernetes cluster.
    parameters:
        - name: --node-count -c
          type: int
          short-summary: Number of nodes in the Kubernetes node pool.
"""

helps['aks nodepool upgrade'] = """
    type: command
    short-summary: Upgrade the node pool in a managed Kubernetes cluster.
    parameters:
        - name: --kubernetes-version -k
          type: string
          short-summary: Version of Kubernetes to upgrade the node pool to, such as "1.11.12".
        - name: --node-image-only
          type: bool
          short-summary: Only upgrade agent pool's node image.
        - name: --max-surge
          type: string
          short-summary: Extra nodes used to speed upgrade. When specified, it represents the number or percent used, eg. 5 or 33%
        - name: --aks-custom-headers
          type: string
          short-summary: Send custom headers. When specified, format should be Key1=Value1,Key2=Value2
        - name: --snapshot-id
          type: string
          short-summary: The source snapshot id used to upgrade this nodepool.
"""

helps['aks nodepool update'] = """
    type: command
    short-summary: Update a node pool properties.
    long-summary: Update a node pool to enable/disable cluster-autoscaler or change min-count or max-count.  When called with no optional arguments this attempts to move the node pool to its goal state without changing the current node pool configuration. This can be used to move out of a non succeeded state.
    parameters:
        - name: --enable-cluster-autoscaler -e
          type: bool
          short-summary: Enable cluster autoscaler.
        - name: --disable-cluster-autoscaler -d
          type: bool
          short-summary: Disable cluster autoscaler.
        - name: --update-cluster-autoscaler -u
          type: bool
          short-summary: Update min-count or max-count for cluster autoscaler.
        - name: --min-count
          type: int
          short-summary: Minimun nodes count used for autoscaler, when "--enable-cluster-autoscaler" specified. Please specify the value in the range of [0, 1000] for user nodepool, and [1,1000] for system nodepool.
        - name: --max-count
          type: int
          short-summary: Maximum nodes count used for autoscaler, when "--enable-cluster-autoscaler" specified. Please specify the value in the range of [0, 1000] for user nodepool, and [1,1000] for system nodepool.
        - name: --scale-down-mode
          type: string
          short-summary: "Describes how VMs are added to or removed from nodepools."
        - name: --max-surge
          type: string
          short-summary: Extra nodes used to speed upgrade. When specified, it represents the number or percent used, eg. 5 or 33%
        - name: --mode
          type: string
          short-summary: The mode for a node pool which defines a node pool's primary function. If set as "System", AKS prefers system pods scheduling to node pools with mode `System`. Learn more at https://aka.ms/aks/nodepool/mode.
        - name: --labels
          type: string
          short-summary: The node labels for the node pool. See https://aka.ms/node-labels for syntax of labels.
        - name: --node-taints
          type: string
          short-summary: The node taints for the node pool.
        - name: --enable-custom-ca-trust
          type: bool
          short-summary: Enable Custom CA Trust on agent node pool.
        - name: --dcat --disable-custom-ca-trust
          type: bool
          short-summary: Disable Custom CA Trust on agent node pool.
        - name: --aks-custom-headers
          type: string
          short-summary: Send custom headers. When specified, format should be Key1=Value1,Key2=Value2
        - name: --allowed-host-ports
          type: string
          short-summary: Expose host ports on the node pool. When specified, format should be a comma-separated list of ranges with protocol, eg. 80/TCP,443/TCP,4000-5000/TCP.
        - name: --asg-ids
          type: string
          short-summary: The IDs of the application security groups to which the node pool's network interface should belong. When specified, format should be a comma-separated list of IDs.
    examples:
      - name: Reconcile the nodepool back to its current state.
        text: az aks nodepool update -g MyResourceGroup -n nodepool1 --cluster-name MyManagedCluster
      - name: Enable cluster-autoscaler within node count range [1,5]
        text: az aks nodepool update --enable-cluster-autoscaler --min-count 1 --max-count 5 -g MyResourceGroup -n nodepool1 --cluster-name MyManagedCluster
      - name: Disable cluster-autoscaler for an existing cluster
        text: az aks nodepool update --disable-cluster-autoscaler -g MyResourceGroup -n nodepool1 --cluster-name MyManagedCluster
      - name: Update min-count or max-count for cluster autoscaler.
        text: az aks nodepool update --update-cluster-autoscaler --min-count 1 --max-count 10 -g MyResourceGroup -n nodepool1 --cluster-name MyManagedCluster
      - name: Change a node pool to system mode
        text: az aks nodepool update --mode System -g MyResourceGroup -n nodepool1 --cluster-name MyManagedCluster
"""

helps['aks nodepool get-upgrades'] = """
type: command
short-summary: Get the available upgrade versions for an agent pool of the managed Kubernetes cluster.
examples:
  - name: Get the available upgrade versions for an agent pool of the managed Kubernetes cluster.
    text: az aks nodepool get-upgrades --resource-group MyResourceGroup --cluster-name MyManagedCluster --nodepool-name MyNodePool
    crafted: true
"""

helps['aks nodepool stop'] = """
    type: command
    short-summary: Stop running agent pool in the managed Kubernetes cluster.
    parameters:
        - name: --aks-custom-headers
          type: string
          short-summary: Send custom headers. When specified, format should be Key1=Value1,Key2=Value2
    examples:
        - name: Stop agent pool in the managed cluster
          text: az aks nodepool stop --nodepool-name nodepool1 -g MyResourceGroup --cluster-name MyManagedCluster
"""

helps['aks nodepool start'] = """
    type: command
    short-summary: Start stopped agent pool in the managed Kubernetes cluster.
    parameters:
        - name: --aks-custom-headers
          type: string
          short-summary: Send custom headers. When specified, format should be Key1=Value1,Key2=Value2
    examples:
        - name: Start agent pool in the managed cluster
          text: az aks nodepool start --nodepool-name nodepool1 -g MyResourceGroup --cluster-name MyManagedCluster
"""

helps['aks nodepool delete'] = """
    type: command
    short-summary: Delete the agent pool in the managed Kubernetes cluster.
    parameters:
        - name: --ignore-pod-disruption-budget -i
          type: bool
          short-summary: (PREVIEW) ignore-pod-disruption-budget deletes an existing nodepool without considering Pod Disruption Budget.
    examples:
        - name: Delete an agent pool with ignore-pod-disruption-budget
          text: az aks nodepool delete --resource-group MyResourceGroup --cluster-name MyManagedCluster --name nodepool1 --ignore-pod-disruption-budget=true
"""

helps['aks nodepool operation-abort'] = """
    type: command
    short-summary: Abort last running operation on nodepool.
    parameters:
        - name: --aks-custom-headers
          type: string
          short-summary: Send custom headers. When specified, format should be Key1=Value1,Key2=Value2
    examples:
        - name: Abort operation on agent pool
          text: az aks nodepool operation-abort -g myResourceGroup --nodepool-name nodepool1 --cluster-name myAKSCluster
"""

helps['aks operation-abort'] = """
    type: command
    short-summary: Abort last running operation on managed cluster.
    parameters:
        - name: --aks-custom-headers
          type: string
          short-summary: Send custom headers. When specified, format should be Key1=Value1,Key2=Value2
    examples:
        - name: Abort operation on managed cluster
          text: az aks operation-abort -g myResourceGroup -n myAKSCluster
"""

helps['aks addon'] = """
    type: group
    short-summary: Commands to manage and view single addon conditions.
"""

helps['aks addon list-available'] = """
    type: command
    short-summary: List available Kubernetes addons.
"""

helps['aks addon list'] = """
    type: command
    short-summary: List status of all Kubernetes addons in given cluster.
"""

helps['aks addon show'] = """
    type: command
    short-summary: Show status and configuration for an enabled Kubernetes addon in a given cluster.
    parameters:
      - name: --addon -a
        type: string
        short-summary: Specify the Kubernetes addon.
    examples:
      - name: Show configuration for "monitoring" addon.
        text: az aks addon show -g myResourceGroup -n myAKSCluster -a monitoring
        crafted: true
"""

helps['aks addon disable'] = """
    type: command
    short-summary: Disable an enabled Kubernetes addon in a cluster.
    parameters:
      - name: --addon -a
        type: string
        short-summary: Specify the Kubernetes addon to disable.
    examples:
      - name: Disable the "monitoring" addon.
        text: az aks addon disable -g myResourceGroup -n myAKSCluster -a monitoring
        crafted: true
"""

helps['aks addon enable'] = """
type: command
short-summary: Enable a Kubernetes addon.
long-summary: |-
    These addons are available:
        http_application_routing        - configure ingress with automatic public DNS name creation.
        monitoring                      - turn on Log Analytics monitoring. Uses the Log Analytics Default Workspace if it exists, else creates one. Specify "--workspace-resource-id" to use an existing workspace.
                                          If monitoring addon is enabled --no-wait argument will have no effect
        virtual-node                    - enable AKS Virtual Node. Requires --subnet-name to provide the name of an existing subnet for the Virtual Node to use.
        azure-policy                    - enable Azure policy. The Azure Policy add-on for AKS enables at-scale enforcements and safeguards on your clusters in a centralized, consistent manner.
                                          Learn more at aka.ms/aks/policy.
        ingress-appgw                   - enable Application Gateway Ingress Controller addon (PREVIEW).
        open-service-mesh               - enable Open Service Mesh addon (PREVIEW).
        gitops                          - enable GitOps (PREVIEW).
        azure-keyvault-secrets-provider - enable Azure Keyvault Secrets Provider addon.
        web_application_routing         - enable Web Application Routing addon (PREVIEW). Specify "--dns-zone-resource-id" to configure DNS.
parameters:
  - name: --addon -a
    type: string
    short-summary: Specify the Kubernetes addon to enable.
  - name: --workspace-resource-id
    type: string
    short-summary: The resource ID of an existing Log Analytics Workspace to use for storing monitoring data.
  - name: --enable-msi-auth-for-monitoring
    type: bool
    short-summary: Send monitoring data to Log Analytics using the cluster's assigned identity (instead of the Log Analytics Workspace's shared key).
  - name: --enable-syslog
    type: bool
    short-summary: Enable syslog data collection for Monitoring addon
  - name: --data-collection-settings
    type: string
    short-summary: Path to JSON file containing data collection settings for Monitoring addon.
  - name: --subnet-name -s
    type: string
    short-summary: The subnet name for the virtual node to use.
  - name: --appgw-name
    type: string
    short-summary: Name of the application gateway to create/use in the node resource group. Use with ingress-azure addon.
  - name: --appgw-subnet-prefix
    type: string
    short-summary: Subnet Prefix to use for a new subnet created to deploy the Application Gateway. Use with ingress-azure addon.
  - name: --appgw-subnet-cidr
    type: string
    short-summary: Subnet CIDR to use for a new subnet created to deploy the Application Gateway. Use with ingress-azure addon.
  - name: --appgw-id
    type: string
    short-summary: Resource Id of an existing Application Gateway to use with AGIC. Use with ingress-azure addon.
  - name: --appgw-subnet-id
    type: string
    short-summary: Resource Id of an existing Subnet used to deploy the Application Gateway. Use with ingress-azure addon.
  - name: --appgw-watch-namespace
    type: string
    short-summary: Specify the namespace, which AGIC should watch. This could be a single string value, or a comma-separated list of namespaces. Use with ingress-azure addon.
  - name: --enable-sgxquotehelper
    type: bool
    short-summary: Enable SGX quote helper for confcom addon.
  - name: --enable-secret-rotation
    type: bool
    short-summary: Enable secret rotation. Use with azure-keyvault-secrets-provider addon.
  - name: --rotation-poll-interval
    type: string
    short-summary: Set interval of rotation poll. Use with azure-keyvault-secrets-provider addon.
  - name: --dns-zone-resource-id
    type: string
    short-summary: The resource ID of the DNS zone resource to use with the web_application_routing addon.
examples:
  - name: Enable a Kubernetes addon. (autogenerated)
    text: az aks addon enable --addon virtual-node --name MyManagedCluster --resource-group MyResourceGroup --subnet-name VirtualNodeSubnet
    crafted: true
  - name: Enable ingress-appgw addon with subnet prefix.
    text: az aks addon enable --name MyManagedCluster --resource-group MyResourceGroup --addon ingress-appgw --appgw-subnet-cidr 10.2.0.0/16 --appgw-name gateway
    crafted: true
  - name: Enable open-service-mesh addon.
    text: az aks addon enable --name MyManagedCluster --resource-group MyResourceGroup -a open-service-mesh
    crafted: true
"""

helps['aks addon update'] = """
type: command
short-summary: Update an already enabled Kubernetes addon.
parameters:
  - name: --addon -a
    type: string
    short-summary: Specify the Kubernetes addon to update.
  - name: --workspace-resource-id
    type: string
    short-summary: The resource ID of an existing Log Analytics Workspace to use for storing monitoring data.
  - name: --enable-msi-auth-for-monitoring
    type: bool
    short-summary: Send monitoring data to Log Analytics using the cluster's assigned identity (instead of the Log Analytics Workspace's shared key).
  - name: --enable-syslog
    type: bool
    short-summary: Enable syslog data collection for Monitoring addon
  - name: --data-collection-settings
    type: string
    short-summary: Path to JSON file containing data collection settings for Monitoring addon.
  - name: --subnet-name -s
    type: string
    short-summary: The subnet name for the virtual node to use.
  - name: --appgw-name
    type: string
    short-summary: Name of the application gateway to create/use in the node resource group. Use with ingress-azure addon.
  - name: --appgw-subnet-prefix
    type: string
    short-summary: Subnet Prefix to use for a new subnet created to deploy the Application Gateway. Use with ingress-azure addon.
  - name: --appgw-subnet-cidr
    type: string
    short-summary: Subnet CIDR to use for a new subnet created to deploy the Application Gateway. Use with ingress-azure addon.
  - name: --appgw-id
    type: string
    short-summary: Resource Id of an existing Application Gateway to use with AGIC. Use with ingress-azure addon.
  - name: --appgw-subnet-id
    type: string
    short-summary: Resource Id of an existing Subnet used to deploy the Application Gateway. Use with ingress-azure addon.
  - name: --appgw-watch-namespace
    type: string
    short-summary: Specify the namespace, which AGIC should watch. This could be a single string value, or a comma-separated list of namespaces. Use with ingress-azure addon.
  - name: --enable-sgxquotehelper
    type: bool
    short-summary: Enable SGX quote helper for confcom addon.
  - name: --enable-secret-rotation
    type: bool
    short-summary: Enable secret rotation. Use with azure-keyvault-secrets-provider addon.
  - name: --rotation-poll-interval
    type: string
    short-summary: Set interval of rotation poll. Use with azure-keyvault-secrets-provider addon.
  - name: --dns-zone-resource-id
    type: string
    short-summary: The resource ID of the DNS zone resource to use with the web_application_routing addon.
examples:
  - name: Update a Kubernetes addon. (autogenerated)
    text: az aks addon update --addon virtual-node --name MyManagedCluster --resource-group MyResourceGroup --subnet-name VirtualNodeSubnet
    crafted: true
  - name: Update ingress-appgw addon with subnet prefix.
    text: az aks addon update --name MyManagedCluster --resource-group MyResourceGroup --addon ingress-appgw --appgw-subnet-cidr 10.2.0.0/16 --appgw-name gateway
    crafted: true
  - name: Update monitoring addon with workspace resource id.
    text: az aks addon update -g $rg -n $cn -a monitoring --workspace-resource-id=/subscriptions/0000000-00000000-00000-000-000/resourcegroups/myresourcegroup/providers/microsoft.operationalinsights/workspaces/defaultlaworkspace
    crafted: true
"""


helps['aks enable-addons'] = """
type: command
short-summary: Enable Kubernetes addons.
long-summary: |-
    These addons are available:
        http_application_routing        - configure ingress with automatic public DNS name creation.
        monitoring                      - turn on Log Analytics monitoring. Uses the Log Analytics Default Workspace if it exists, else creates one. Specify "--workspace-resource-id" to use an existing workspace.
                                          If monitoring addon is enabled --no-wait argument will have no effect
        virtual-node                    - enable AKS Virtual Node. Requires --subnet-name to provide the name of an existing subnet for the Virtual Node to use.
        azure-policy                    - enable Azure policy. The Azure Policy add-on for AKS enables at-scale enforcements and safeguards on your clusters in a centralized, consistent manner.
                                          Learn more at aka.ms/aks/policy.
        ingress-appgw                   - enable Application Gateway Ingress Controller addon (PREVIEW).
        open-service-mesh               - enable Open Service Mesh addon (PREVIEW).
        gitops                          - enable GitOps (PREVIEW).
        azure-keyvault-secrets-provider - enable Azure Keyvault Secrets Provider addon.
        web_application_routing         - enable Web Application Routing addon (PREVIEW). Specify "--dns-zone-resource-id" to configure DNS.
parameters:
  - name: --addons -a
    type: string
    short-summary: Enable the Kubernetes addons in a comma-separated list.
  - name: --workspace-resource-id
    type: string
    short-summary: The resource ID of an existing Log Analytics Workspace to use for storing monitoring data.
  - name: --enable-msi-auth-for-monitoring
    type: bool
    short-summary: Send monitoring data to Log Analytics using the cluster's assigned identity (instead of the Log Analytics Workspace's shared key).
  - name: --enable-syslog
    type: bool
    short-summary: Enable syslog data collection for Monitoring addon
  - name: --data-collection-settings
    type: string
    short-summary: Path to JSON file containing data collection settings for Monitoring addon.
  - name: --subnet-name -s
    type: string
    short-summary: The subnet name for the virtual node to use.
  - name: --appgw-name
    type: string
    short-summary: Name of the application gateway to create/use in the node resource group. Use with ingress-azure addon.
  - name: --appgw-subnet-prefix
    type: string
    short-summary: Subnet Prefix to use for a new subnet created to deploy the Application Gateway. Use with ingress-azure addon.
  - name: --appgw-subnet-cidr
    type: string
    short-summary: Subnet CIDR to use for a new subnet created to deploy the Application Gateway. Use with ingress-azure addon.
  - name: --appgw-id
    type: string
    short-summary: Resource Id of an existing Application Gateway to use with AGIC. Use with ingress-azure addon.
  - name: --appgw-subnet-id
    type: string
    short-summary: Resource Id of an existing Subnet used to deploy the Application Gateway. Use with ingress-azure addon.
  - name: --appgw-watch-namespace
    type: string
    short-summary: Specify the namespace, which AGIC should watch. This could be a single string value, or a comma-separated list of namespaces. Use with ingress-azure addon.
  - name: --enable-sgxquotehelper
    type: bool
    short-summary: Enable SGX quote helper for confcom addon.
  - name: --enable-secret-rotation
    type: bool
    short-summary: Enable secret rotation. Use with azure-keyvault-secrets-provider addon.
  - name: --rotation-poll-interval
    type: string
    short-summary: Set interval of rotation poll. Use with azure-keyvault-secrets-provider addon.
  - name: --dns-zone-resource-id
    type: string
    short-summary: The resource ID of the DNS zone resource to use with the web_application_routing addon.
examples:
  - name: Enable Kubernetes addons. (autogenerated)
    text: az aks enable-addons --addons virtual-node --name MyManagedCluster --resource-group MyResourceGroup --subnet-name VirtualNodeSubnet
    crafted: true
  - name: Enable ingress-appgw addon with subnet prefix.
    text: az aks enable-addons --name MyManagedCluster --resource-group MyResourceGroup --addons ingress-appgw --appgw-subnet-cidr 10.2.0.0/16 --appgw-name gateway
    crafted: true
  - name: Enable open-service-mesh addon.
    text: az aks enable-addons --name MyManagedCluster --resource-group MyResourceGroup --addons open-service-mesh
    crafted: true
"""

helps['aks get-versions'] = """
type: command
short-summary: Get the versions available for creating a managed Kubernetes cluster.
examples:
  - name: Get the versions available for creating a managed Kubernetes cluster
    text: az aks get-versions --location westus2
    crafted: true
"""

helps['aks get-os-options'] = """
type: command
short-summary: Get the OS options available for creating a managed Kubernetes cluster.
examples:
  - name: Get the OS options available for creating a managed Kubernetes cluster
    text: az aks get-os-options --location westus2
    crafted: true
"""

helps['aks get-credentials'] = """
type: command
short-summary: Get access credentials for a managed Kubernetes cluster.
parameters:
  - name: --admin -a
    type: bool
    short-summary: "Get cluster administrator credentials.  Default: cluster user credentials."
  - name: --user -u
    type: string
    short-summary: "Get credentials for the user. Only valid when --admin is False.  Default: cluster user credentials."
  - name: --file -f
    type: string
    short-summary: Kubernetes configuration file to update. Use "-" to print YAML to stdout instead.
  - name: --overwrite-existing
    type: bool
    short-summary: Overwrite any existing cluster entry with the same name.
  - name: --output -o
    type: string
    long-summary: Credentials are always in YAML format, so this argument is effectively ignored.
  - name: --public-fqdn
    type: bool
    short-summary: Get private cluster credential with server address to be public fqdn.
  - name: --format
    type: string
    short-summary: Specify the format of the returned credential. Available values are ["exec", "azure"].
                  Only take effect when requesting clusterUser credential of AAD clusters.
examples:
  - name: Get access credentials for a managed Kubernetes cluster. (autogenerated)
    text: az aks get-credentials --name MyManagedCluster --resource-group MyResourceGroup
    crafted: true
"""

helps['aks rotate-certs'] = """
    type: command
    short-summary: Rotate certificates and keys on a managed Kubernetes cluster
    long-summary: Kubernetes will be unavailable during cluster certificate rotation.
"""

helps['aks pod-identity'] = """
    type: group
    short-summary: Commands to manage pod identities in managed Kubernetes cluster.
"""

helps['aks pod-identity add'] = """
    type: command
    short-summary: Add a pod identity to a managed Kubernetes cluster
    examples:
    - name: Add pod identity
      text: az aks pod-identity add --cluster-name MyManagedCluster --resource-group MyResourceGroup --namespace my-namespace --name my-identity --identity-resource-id <my-identity-resource-id>
"""

helps['aks pod-identity delete'] = """
    type: command
    short-summary: Remove a pod identity from a managed Kubernetes cluster
"""

helps['aks pod-identity list'] = """
    type: command
    short-summary: List pod identities in a managed Kubernetes cluster
"""

helps['aks pod-identity exception'] = """
    type: group
    short-summary: Commands to manage pod identity exceptions in managed Kubernetes cluster.
"""

helps['aks pod-identity exception add'] = """
    type: command
    short-summary: Add a pod identity exception to a managed Kubernetes cluster
"""

helps['aks pod-identity exception delete'] = """
    type: command
    short-summary: Remove a pod identity exception from a managed Kubernetes cluster
"""

helps['aks pod-identity exception update'] = """
    type: command
    short-summary: Update a pod identity exception in a managed Kubernetes cluster
"""

helps['aks pod-identity exception list'] = """
    type: command
    short-summary: List pod identity exceptions in a managed Kubernetes cluster
"""

helps['aks egress-endpoints'] = """
    type: group
    short-summary: Commands to manage egress endpoints in managed Kubernetes cluster.
"""

helps['aks egress-endpoints list'] = """
    type: command
    short-summary: List egress endpoints that are required or recommended to be whitelisted for a cluster.
"""

helps['aks snapshot'] = """
    type: group
    short-summary: Commands to manage cluster snapshots.
"""

helps['aks snapshot show'] = """
    type: command
    short-summary: Show the details of a cluster snapshot.
"""

helps['aks snapshot list'] = """
    type: command
    short-summary: List cluster snapshots.
"""

helps['aks snapshot create'] = """
    type: command
    short-summary: Create a snapshot of a cluster.
    parameters:
        - name: --cluster-id
          type: string
          short-summary: The source cluster id from which to create this snapshot.
        - name: --tags
          type: string
          short-summary: The tags of the snapshot.
        - name: --aks-custom-headers
          type: string
          short-summary: Send custom headers. When specified, format should be Key1=Value1,Key2=Value2

    examples:
        - name: Create a cluster snapshot.
          text: az aks snapshot create -g MyResourceGroup -n snapshot1 --cluster-id "/subscriptions/00000/resourceGroups/AnotherResourceGroup/providers/Microsoft.ContainerService/managedClusters/akscluster1"
        - name: Create a cluster snapshot with custom tags.
          text: az aks snapshot create -g MyResourceGroup -n snapshot1 --cluster-id "/subscriptions/00000/resourceGroups/AnotherResourceGroup/providers/Microsoft.ContainerService/managedClusters/akscluster1" --tags "foo=bar" "key1=val1"
"""

helps['aks snapshot delete'] = """
    type: command
    short-summary: Delete a cluster snapshot.
"""

helps['aks nodepool snapshot'] = """
    type: group
    short-summary: Commands to manage nodepool snapshots.
"""

helps['aks nodepool snapshot show'] = """
    type: command
    short-summary: Show the details of a nodepool snapshot.
"""

helps['aks nodepool snapshot list'] = """
    type: command
    short-summary: List nodepool snapshots.
"""

helps['aks nodepool snapshot create'] = """
    type: command
    short-summary: Create a nodepool snapshot.
    parameters:
        - name: --nodepool-id
          type: string
          short-summary: The source nodepool id from which to create this snapshot.
        - name: --tags
          type: string
          short-summary: The tags of the snapshot.
        - name: --aks-custom-headers
          type: string
          short-summary: Send custom headers. When specified, format should be Key1=Value1,Key2=Value2

    examples:
        - name: Create a nodepool snapshot.
          text: az aks nodepool snapshot create -g MyResourceGroup -n snapshot1 --nodepool-id "/subscriptions/00000/resourceGroups/AnotherResourceGroup/providers/Microsoft.ContainerService/managedClusters/akscluster1/agentPools/nodepool1"
        - name: Create a nodepool snapshot with custom tags.
          text: az aks nodepool snapshot create -g MyResourceGroup -n snapshot1 --nodepool-id "/subscriptions/00000/resourceGroups/AnotherResourceGroup/providers/Microsoft.ContainerService/managedClusters/akscluster1/agentPools/nodepool1" --tags "foo=bar" "key1=val1"
"""

helps['aks nodepool snapshot delete'] = """
    type: command
    short-summary: Delete a nodepool snapshot.
"""

helps['aks trustedaccess'] = """
    type: group
    short-summary: Commands to manage trusted access security features.
"""

helps['aks trustedaccess role'] = """
    type: group
    short-summary: Commands to manage trusted access roles.
"""

helps['aks trustedaccess role list'] = """
    type: command
    short-summary: List trusted access roles.
"""

helps['aks trustedaccess rolebinding'] = """
    type: group
    short-summary: Commands to manage trusted access role bindings.
"""

helps['aks trustedaccess rolebinding list'] = """
    type: command
    short-summary: List all the trusted access role bindings.
"""

helps['aks trustedaccess rolebinding show'] = """
    type: command
    short-summary: Get the specific trusted access role binding according to binding name.
    parameters:
        - name: --name -n
          type: string
          short-summary: Specify the role binding name.
"""

helps['aks trustedaccess rolebinding create'] = """
    type: command
    short-summary: Create a new trusted access role binding.
    parameters:
        - name: --name -n
          type: string
          short-summary: Specify the role binding name.
        - name: --roles
          type: string
          short-summary: Specify the space-separated roles.
        - name: --source-resource-id -r
          type: string
          short-summary: Specify the source resource id of the binding.

    examples:
        - name: Create a new trusted access role binding
          text: az aks trustedaccess rolebinding create -g myResourceGroup --cluster-name myCluster -n bindingName --source-resource-id /subscriptions/0000/resourceGroups/myResourceGroup/providers/Microsoft.Demo/samples --roles Microsoft.Demo/samples/reader,Microsoft.Demo/samples/writer
"""

helps['aks trustedaccess rolebinding update'] = """
    type: command
    short-summary: Update a trusted access role binding.
    parameters:
        - name: --name -n
          type: string
          short-summary: Specify the role binding name.
        - name: --roles
          type: string
          short-summary: Specify the space-separated roles.
"""

helps['aks trustedaccess rolebinding delete'] = """
    type: command
    short-summary: Delete a trusted access role binding according to name.
    parameters:
        - name: --name -n
          type: string
          short-summary: Specify the role binding name.
"""

helps['aks draft'] = """
    type: group
    short-summary: Commands to build deployment files in a project directory and deploy to an AKS cluster.
"""

helps['aks draft create'] = """
    type: command
    short-summary: Generate a Dockerfile and the minimum required Kubernetes deployment files (helm, kustomize, manifests) for your project directory.
    parameters:
        - name: --destination
          type: string
          short-summary: Specify the path to the project directory (default is .).
        - name: --app
          type: string
          short-summary: Specify the name of the helm release.
        - name: --language
          type: string
          short-summary: Specify the language used to create the Kubernetes deployment.
        - name: --create-config
          type: string
          short-summary: Specify the path to the configuration file.
        - name: --dockerfile-only
          type: bool
          short-summary: Only generate Dockerfile for the Kubernetes deployment.
        - name: --deployment-only
          type: bool
          short-summary: Only generate deployment files (helm, kustomize, manifests) for the Kubernetes deployment.
        - name: --path
          type: string
          short-summary: Automatically download and use the Draft binary at the specified location.
    examples:
      - name: Prompt to generate a Dockerfile and deployment files in the current directory.
        text: az aks draft create
      - name: Generate only the Dockerfile in the current directory.
        text: az aks draft create --dockerfile-only=true
      - name: Generate only the deployment files in the current directory.
        text: az aks draft create --deployment-only=true
      - name: Generate a Dockerfile and an deployment file in a Java project with an app name at a specific project directory.
        text: az aks draft create --language=java --app=some_app --destination=/projects/some_project
"""

helps['aks draft setup-gh'] = """
    type: command
    short-summary: Set up GitHub OIDC for your application
    parameters:
        - name: --app
          type: string
          short-summary: Specify the Azure Active Directory applicaton name.
        - name: --subscription-id
          type: string
          short-summary: Specify the Azure subscription ID.
        - name: --resource-group
          type: string
          short-summary: Specify the name of the Azure resource group.
        - name: --provider
          type: string
          short-summary: Specify the cloud provider (default is azure).
        - name: --gh-repo
          type: string
          short-summary: Specify the the GitHub repository (organization/repo_name).
        - name: --path
          type: string
          short-summary: Automatically download and use the Draft binary at the specified location.
    examples:
      - name: Prompt to setup the GitHub OIDC for a repository.
        text: az aks draft setup-gh
      - name: Setup the GitHub OIDC on Azure for a specific repository.
        text: az aks draft setup-gh --provider=azure --gh-repo=some_organization/some_repo
      - name: Setup the GitHub OIDC on Azure with subscription ID and resource group.
        text: az aks draft setup-gh --provider=azure --subscription-id=some_subscription --resource-group=some_rg
      - name: Setup the GitHub OIDC with an application name on Azure with subscription ID and resource group for a specific repository.
        text: az aks draft setup-gh --app=some_app --provider=azure --subscription-id=some_subscription --resource-group=some_rg --gh-repo=some_organization/some_repo
"""

helps['aks draft generate-workflow'] = """
    type: command
    short-summary: Generate a GitHub workflow for automatic build and deploy to AKS
    long-summary: Before running this command, Make sure you have set up GitHub OIDC for your application.
                  You also need to create a resource group, a container registry and a Kubernetes cluster on Azure and
                  link the three resources using `az aks update -n <cluster-name> -g <resource-group-name> --attach-acr <acr-name>`.
    parameters:
        - name: --resource-group
          type: string
          short-summary: Specify the name of the Azure resource group.
        - name: --destination
          type: string
          short-summary: Specify the path to the project directory (default is .).
        - name: --cluster-name
          type: string
          short-summary: Specify the AKS cluster name.
        - name: --registry-name
          type: string
          short-summary: Specify the path to the project directory.
        - name: --container-name
          type: string
          short-summary: Specify the name of the container image.
        - name: --branch
          type: string
          short-summary: Specify the GitHub branch to automatically deploy from.
        - name: --path
          type: string
          short-summary: Automatically download and use the Draft binary at the specified location.
    examples:
      - name: Prompt to generate a GitHub workflow in the current directory.
        text: az aks draft generate-workflow
      - name: Prompt to generate a GitHub workflow in a specific project directory.
        text: az aks draft generate-workflow --destination=/projects/some_project
      - name: Generate a GitHub workflow with a resource group, an AKS cluster name, a container registry name in a specific project directory.
        text: az aks draft generate-workflow --resource-group=some_rg --cluster-name=some_cluster --registry-name=some_registry --destination=/projects/some_project
      - name: Generate a GitHub workflow that deploys from the main branch with a resource group, an AKS cluster name, a container registry name, and a container image name in a specific project directory.
        text: az aks draft generate-workflow --branch=main --resource-group=some_rg --cluster-name=some_cluster --registry-name=some_registry --container-name=some_image --destination=/projects/some_project
"""

helps['aks draft up'] = """
    type: command
    short-summary: Set up GitHub OIDC and generate a GitHub workflow for automatic build and deploy to AKS
    long-summary: This command combines `az aks draft setup-gh` and `az aks draft generate-workflow`.
                  Before running this command, create a resource group, a container registry and a Kubernetes cluster on Azure and
                  link the three resources using `az aks update -n <cluster-name> -g <resource-group-name> --attach-acr <acr-name>`.
    parameters:
        - name: --app
          type: string
          short-summary: Specify the name of the application.
        - name: --subscription-id
          type: string
          short-summary: Specify the Azure subscription ID.
        - name: --resource-group
          type: string
          short-summary: Specify the name of the Azure resource group.
        - name: --provider
          type: string
          short-summary: Specify the cloud provider (default is azure).
        - name: --gh-repo
          type: string
          short-summary: Specify the the GitHub repository (organization/repo_name).
        - name: --cluster-name
          type: string
          short-summary: Specify the AKS cluster name.
        - name: --registry-name
          type: string
          short-summary: Specify the path to the project directory.
        - name: --container-name
          type: string
          short-summary: Specify the name of the container image.
        - name: --destination
          type: string
          short-summary: Specify the path to the project directory (default is .).
        - name: --branch
          type: string
          short-summary: Specify the GitHub branch to automatically deploy from.
        - name: --path
          type: string
          short-summary: Automatically download and use the Draft binary at the specified location.
    examples:
      - name: Prompt to setup the GitHub OIDC then generate a GitHub workflow in the current directory.
        text: az aks draft up
      - name: Prompt to setup the GitHub OIDC then generate a GitHub workflow in a specific project directory.
        text: az aks draft up --destination=/projects/some_project
      - name: Prompt to setup the GitHub OIDC for a specific repository then generate a GitHub workflow in a specific project directory.
        text: az aks draft up --gh-repo=some_organization/some_repo --destination=/projects/some_project
"""

helps['aks draft update'] = """
    type: command
    short-summary: Update your application to be internet accessible.
    long-summary: This command automatically updates your yaml files as necessary so that your
                  application will be able to receive external requests.
    parameters:
        - name: --host
          type: string
          short-summary: Specify the host of the ingress resource.
        - name: --certificate
          type: string
          short-summary: Specify the URI of the Keyvault certificate to present.
        - name: --destination
          type: string
          short-summary: Specify the path to the project directory (default is .).
        - name: --path
          type: string
          short-summary: Automatically download and use the Draft binary at the specified location.
    examples:
      - name: Prompt to update the application to be internet accessible.
        text: az aks draft update
      - name: Prompt to update the application to be internet accessible in a specific project directory.
        text: az aks draft update --destination=/projects/some_project
      - name: Update the application to be internet accessible with a host of the ingress resource and a Keyvault certificate in a specific project directory.
        text: az aks draft update --host=some_host --certificate=some_certificate --destination=/projects/some_project
"""

helps['aks mesh'] = """
    type: group
    short-summary: Commands to manage Azure Service Mesh.
    long-summary: A group of commands to manage Azure Service Mesh in given cluster.
"""

helps['aks mesh enable'] = """
    type: command
    short-summary: Enable Azure Service Mesh.
    long-summary: This command enables Azure Service Mesh in given cluster.
"""

helps['aks mesh disable'] = """
    type: command
    short-summary: Disable Azure Service Mesh.
    long-summary: This command disables Azure Service Mesh in given cluster.
"""

helps['aks mesh enable-ingress-gateway'] = """
    type: command
    short-summary: Enable an Azure Service Mesh ingress gateway.
    long-summary: This command enables an Azure Service Mesh ingress gateway in given cluster.
    parameters:
      - name: --ingress-gateway-type
        type: string
        short-summary: Specify the type of ingress gateway.
        long-summary: Allowed values are "External" which is backed by a load balancer with an external IP address; "Internal" which is backed by a load balancer with an internal IP address.
    examples:
      - name: Enable an internal ingress gateway.
        text: az aks mesh enable-ingress-gateway --resource-group MyResourceGroup --name MyManagedCluster --ingress-gateway-type Internal
"""

helps['aks mesh disable-ingress-gateway'] = """
    type: command
    short-summary: Disable an Azure Service Mesh ingress gateway.
    long-summary: This command disables an Azure Service Mesh ingress gateway in given cluster.
    parameters:
      - name: --ingress-gateway-type
        type: string
        short-summary: Specify the type of ingress gateway.
        long-summary: Allowed values are "External" which is backed by a load balancer with an external IP address, "Internal" which is backed by a load balancer with an internal IP address.
    examples:
      - name: Disable an internal ingress gateway.
        text: az aks mesh disable-ingress-gateway --resource-group MyResourceGroup --name MyManagedCluster --ingress-gateway-type Internal
"""<|MERGE_RESOLUTION|>--- conflicted
+++ resolved
@@ -525,7 +525,6 @@
         - name: --node-public-ip-tags
           type: string
           short-summary: The ipTags of the node public IPs.
-<<<<<<< HEAD
         - name: --guardrails-level
           type: string
           short-summary: The Guardrails Level. Accepted Values are [Off, Warning]. Requires azure policy addon to be enabled
@@ -535,11 +534,9 @@
         - name: --guardrails-excluded-namespaces
           type: string
           short-summary: Comma-separated list of Kubernetes namespaces to exclude from Guardrails
-=======
         - name: --enable-asm --enable-azure-service-mesh
           type: bool
           short-summary: Enable Azure Service Mesh.
->>>>>>> 016880d0
     examples:
         - name: Create a Kubernetes cluster with an existing SSH public key.
           text: az aks create -g MyResourceGroup -n MyManagedCluster --ssh-key-value /path/to/publickey
@@ -605,15 +602,12 @@
           text: az aks create -g MyResourceGroup -n MyManagedCluster --network-plugin none
         - name: Create a kubernetes cluster with Custom CA Trust enabled.
           text: az aks create -g MyResourceGroup -n MyManagedCluster --enable-custom-ca-trust
-<<<<<<< HEAD
         - name: Create a kubernetes cluster with guardrails set to "Warning"
           text: az aks create -g MyResourceGroup -n MyManagedCluster --guardrails-level Warning --enable-addons azure-policy
         - name: Create a kubernetes cluster with guardrails set to "Warning" and some namespaces excluded
           text: az aks create -g MyResourceGroup -n MyManagedCluster --guardrails-level Warning --guardrails-excluded-namespaces ns1,ns2 --enable-addons azure-policy
-=======
         - name: Create a kubernetes cluster with Azure Service Mesh enabled.
           text: az aks create -g MyResourceGroup -n MyManagedCluster --enable-azure-service-mesh
->>>>>>> 016880d0
 
 """.format(sp_cache=AKS_SERVICE_PRINCIPAL_CACHE)
 
