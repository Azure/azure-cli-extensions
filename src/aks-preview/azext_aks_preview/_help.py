--- conflicted
+++ resolved
@@ -592,14 +592,6 @@
         - name: --enable-ai-toolchain-operator
           type: bool
           short-summary: Enable AI toolchain operator to the cluster.
-<<<<<<< HEAD
-        - name: --enable-secure-boot
-          type: bool
-          short-summary: Enable Secure Boot on all node pools in the cluster. Must use VMSS agent pool type.
-        - name: --enable-vtpm
-          type: bool
-          short-summary: Enable vTPM on all node pools in the cluster. Must use VMSS agent pool type.
-=======
         - name: --ssh-access
           type: string
           short-summary: Configure SSH setting for all node pools in this cluster. Use "disabled" to disable SSH access, "localuser" to enable SSH access using private key.
@@ -609,7 +601,12 @@
           long-summary: |
               Used together with the "azure" network plugin.
               Requires --pod-subnet-id.
->>>>>>> ccf5e920
+        - name: --enable-secure-boot
+          type: bool
+          short-summary: Enable Secure Boot on all node pools in the cluster. Must use VMSS agent pool type.
+        - name: --enable-vtpm
+          type: bool
+          short-summary: Enable vTPM on all node pools in the cluster. Must use VMSS agent pool type.
     examples:
         - name: Create a Kubernetes cluster with an existing SSH public key.
           text: az aks create -g MyResourceGroup -n MyManagedCluster --ssh-key-value /path/to/publickey
@@ -1742,14 +1739,6 @@
         - name: --skip-gpu-driver-install
           type: bool
           short-summary: To skip GPU driver auto installation by AKS on a nodepool using GPU vm size if customers want to manage GPU driver installation by their own. If not specified, the default is false.
-<<<<<<< HEAD
-        - name: --enable-secure-boot
-          type: bool
-          short-summary: Enable Secure Boot on agent node pool. Must use VMSS agent pool type.
-        - name: --enable-vtpm
-          type: bool
-          short-summary: Enable vTPM on agent node pool. Must use VMSS agent pool type.
-=======
         - name: --ssh-access
           type: string
           short-summary: Configure SSH setting for the node pool. Use "disabled" to disable SSH access, "localuser" to enable SSH access using private key.
@@ -1759,7 +1748,12 @@
           long-summary: |
               Used together with the "azure" network plugin.
               Requires --pod-subnet-id.
->>>>>>> ccf5e920
+        - name: --enable-secure-boot
+          type: bool
+          short-summary: Enable Secure Boot on agent node pool. Must use VMSS agent pool type.
+        - name: --enable-vtpm
+          type: bool
+          short-summary: Enable vTPM on agent node pool. Must use VMSS agent pool type.
     examples:
         - name: Create a nodepool in an existing AKS cluster with ephemeral os enabled.
           text: az aks nodepool add -g MyResourceGroup -n nodepool1 --cluster-name MyManagedCluster --node-osdisk-type Ephemeral --node-osdisk-size 48
@@ -1880,7 +1874,9 @@
         - name: --os-sku
           type: string
           short-summary: The os-sku of the agent node pool.
-<<<<<<< HEAD
+        - name: --ssh-access
+          type: string
+          short-summary: Update SSH setting for the node pool. Use "disabled" to disable SSH access, "localuser" to enable SSH access using private key.
         - name: --enable-secure-boot
           type: bool
           short-summary: Enable Secure Boot on an existing Trusted Launch enabled agent node pool. Must use VMSS agent pool type.
@@ -1893,11 +1889,6 @@
         - name: --disable-vtpm
           type: bool
           short-summary: Disable vTPM on an existing Trusted Launch enabled agent node pool.
-=======
-        - name: --ssh-access
-          type: string
-          short-summary: Update SSH setting for the node pool. Use "disabled" to disable SSH access, "localuser" to enable SSH access using private key.
->>>>>>> ccf5e920
     examples:
       - name: Reconcile the nodepool back to its current state.
         text: az aks nodepool update -g MyResourceGroup -n nodepool1 --cluster-name MyManagedCluster
