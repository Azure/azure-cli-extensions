--- conflicted
+++ resolved
@@ -438,15 +438,12 @@
         - name: --azure-keyvault-kms-key-id
           type: string
           short-summary: Identifier of Azure Key Vault key.
-<<<<<<< HEAD
+        - name: --dns-zone-resource-id
+          type: string
+          short-summary: The resource ID of the DNS zone resource to use with the web_application_routing addon.
         - name: --enable-custom-ca-trust
           type: bool
           short-summary: Enable Custom CA Trust on agent node pool.
-=======
-        - name: --dns-zone-resource-id
-          type: string
-          short-summary: The resource ID of the DNS zone resource to use with the web_application_routing addon.
->>>>>>> 3e75c2dc
     examples:
         - name: Create a Kubernetes cluster with an existing SSH public key.
           text: az aks create -g MyResourceGroup -n MyManagedCluster --ssh-key-value /path/to/publickey
