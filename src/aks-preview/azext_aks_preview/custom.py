--- conflicted
+++ resolved
@@ -714,13 +714,10 @@
     message_of_the_day=None,
     workload_runtime=None,
     enable_custom_ca_trust=False,
-<<<<<<< HEAD
     enable_namespace_resources=False,
-=======
     nodepool_allowed_host_ports=None,
     nodepool_asg_ids=None,
     node_public_ip_tags=None,
->>>>>>> fed27863
 ):
     # DO NOT MOVE: get all the original parameters and save them as a dictionary
     raw_parameters = locals()
@@ -854,13 +851,9 @@
     enable_vpa=False,
     disable_vpa=False,
     cluster_snapshot_id=None,
-<<<<<<< HEAD
-    ssh_key_value=None,
     enable_namespace_resources=False,
-    disable_namespace_resources=False
-=======
+    disable_namespace_resources=False,
     custom_ca_trust_certificates=None,
->>>>>>> fed27863
 ):
     # DO NOT MOVE: get all the original parameters and save them as a dictionary
     raw_parameters = locals()
