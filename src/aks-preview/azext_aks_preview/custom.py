--- conflicted
+++ resolved
@@ -645,13 +645,10 @@
     enable_secure_boot=False,
     enable_vtpm=False,
     cluster_service_load_balancer_health_probe_mode=None,
-<<<<<<< HEAD
     if_match=None,
     if_none_match=None,
-=======
     # Static Egress Gateway
     enable_static_egress_gateway=False,
->>>>>>> 49f58de4
 ):
     # DO NOT MOVE: get all the original parameters and save them as a dictionary
     raw_parameters = locals()
@@ -852,14 +849,11 @@
     node_provisioning_mode=None,
     ssh_access=None,
     cluster_service_load_balancer_health_probe_mode=None,
-<<<<<<< HEAD
     if_match=None,
     if_none_match=None,
-=======
     # Static Egress Gateway
     enable_static_egress_gateway=False,
     disable_static_egress_gateway=False,
->>>>>>> 49f58de4
 ):
     # DO NOT MOVE: get all the original parameters and save them as a dictionary
     raw_parameters = locals()
@@ -1305,13 +1299,10 @@
     # trusted launch
     enable_secure_boot=False,
     enable_vtpm=False,
-<<<<<<< HEAD
     if_match=None,
     if_none_match=None,
-=======
     # static egress gateway - gateway-mode pool
     gateway_prefix_size=None,
->>>>>>> 49f58de4
 ):
     # DO NOT MOVE: get all the original parameters and save them as a dictionary
     raw_parameters = locals()
