# --------------------------------------------------------------------------------------------
# Copyright (c) Microsoft Corporation. All rights reserved.
# Licensed under the MIT License. See License.txt in the project root for license information.
# --------------------------------------------------------------------------------------------

# pylint: disable=too-many-lines
import datetime
import json
import os
import os.path
import platform
import ssl
import sys
import threading
import time
import webbrowser

from azext_aks_preview._client_factory import (
    CUSTOM_MGMT_AKS_PREVIEW,
    cf_agent_pools,
    get_compute_client,
)
from azext_aks_preview._consts import (
    ADDONS,
    ADDONS_DESCRIPTIONS,
    CONST_ACC_SGX_QUOTE_HELPER_ENABLED,
    CONST_AZURE_KEYVAULT_SECRETS_PROVIDER_ADDON_NAME,
    CONST_CONFCOM_ADDON_NAME,
    CONST_INGRESS_APPGW_ADDON_NAME,
    CONST_INGRESS_APPGW_APPLICATION_GATEWAY_ID,
    CONST_INGRESS_APPGW_APPLICATION_GATEWAY_NAME,
    CONST_INGRESS_APPGW_SUBNET_CIDR,
    CONST_INGRESS_APPGW_SUBNET_ID,
    CONST_INGRESS_APPGW_WATCH_NAMESPACE,
    CONST_KUBE_DASHBOARD_ADDON_NAME,
    CONST_MONITORING_ADDON_NAME,
    CONST_MONITORING_LOG_ANALYTICS_WORKSPACE_RESOURCE_ID,
    CONST_MONITORING_USING_AAD_MSI_AUTH,
    CONST_NODEPOOL_MODE_USER,
    CONST_OPEN_SERVICE_MESH_ADDON_NAME,
    CONST_ROTATION_POLL_INTERVAL,
    CONST_SCALE_DOWN_MODE_DELETE,
    CONST_SCALE_SET_PRIORITY_REGULAR,
    CONST_SECRET_ROTATION_ENABLED,
    CONST_SPOT_EVICTION_POLICY_DELETE,
    CONST_VIRTUAL_NODE_ADDON_NAME,
    CONST_VIRTUAL_NODE_SUBNET_NAME,
    CONST_AZURE_SERVICE_MESH_MODE_ISTIO,
    CONST_AZURE_SERVICE_MESH_UPGRADE_COMMAND_START,
    CONST_AZURE_SERVICE_MESH_UPGRADE_COMMAND_COMPLETE,
    CONST_AZURE_SERVICE_MESH_UPGRADE_COMMAND_ROLLBACK,
    CONST_SSH_ACCESS_LOCALUSER,
    CONST_NODE_PROVISIONING_STATE_SUCCEEDED,
    CONST_DEFAULT_NODE_OS_TYPE,
    CONST_VIRTUAL_MACHINE_SCALE_SETS,
    CONST_VIRTUAL_MACHINES,
    CONST_AVAILABILITY_SET,
    CONST_MIN_NODE_IMAGE_VERSION,
    CONST_ARTIFACT_SOURCE_DIRECT,
)
from azext_aks_preview._helpers import (
    check_is_private_link_cluster,
    get_cluster_snapshot_by_snapshot_id,
    get_nodepool_snapshot_by_snapshot_id,
    print_or_merge_credentials,
    process_message_for_run_command,
    check_is_monitoring_addon_enabled,
)
from azext_aks_preview._podidentity import (
    _ensure_managed_identity_operator_permission,
    _ensure_pod_identity_addon_is_enabled,
    _fill_defaults_for_pod_identity_profile,
    _update_addon_pod_identity,
)
from azext_aks_preview._resourcegroup import get_rg_location
from azext_aks_preview.addonconfiguration import (
    add_ingress_appgw_addon_role_assignment,
    add_virtual_node_role_assignment,
    enable_addons,
)
from azext_aks_preview.aks_diagnostics import aks_kanalyze_cmd, aks_kollect_cmd
from azext_aks_preview.aks_draft.commands import (
    aks_draft_cmd_create,
    aks_draft_cmd_generate_workflow,
    aks_draft_cmd_setup_gh,
    aks_draft_cmd_up,
    aks_draft_cmd_update,
)
from azext_aks_preview.maintenanceconfiguration import (
    aks_maintenanceconfiguration_update_internal,
)
from azure.cli.command_modules.acs._helpers import (
    get_user_assigned_identity_by_resource_id
)
from azure.cli.command_modules.acs._validators import (
    extract_comma_separated_string,
)
from azure.cli.command_modules.acs.addonconfiguration import (
    ensure_container_insights_for_monitoring,
    ensure_default_log_analytics_workspace_for_monitoring,
    sanitize_loganalytics_ws_resource_id,
)
from azure.cli.core.api import get_config_dir
from azure.cli.core.azclierror import (
    ArgumentUsageError,
    ClientRequestError,
    InvalidArgumentValueError,
    MutuallyExclusiveArgumentError,
    RequiredArgumentMissingError,
    ValidationError,
)
from azure.cli.core.commands import LongRunningOperation
from azure.cli.core.commands.client_factory import get_subscription_id
from azure.cli.core.profiles import ResourceType
from azure.cli.core.util import (
    in_cloud_console,
    sdk_no_wait,
    shell_safe_json_parse,
)
from azure.core.exceptions import (
    ResourceNotFoundError,
    HttpResponseError,
)
from dateutil.parser import parse
from knack.log import get_logger
from knack.prompting import prompt_y_n
from knack.util import CLIError
from six.moves.urllib.error import URLError
from six.moves.urllib.request import urlopen

logger = get_logger(__name__)


def wait_then_open(url):
    """
    Waits for a bit then opens a URL.  Useful for waiting for a proxy to come up, and then open the URL.
    """
    for _ in range(1, 10):
        try:
            with urlopen(url, context=_ssl_context()):
                break
        except URLError:
            time.sleep(1)
    webbrowser.open_new_tab(url)


def wait_then_open_async(url):
    """
    Spawns a thread that waits for a bit then opens a URL.
    """
    t = threading.Thread(target=wait_then_open, args=url)
    t.daemon = True
    t.start()


def _ssl_context():
    if sys.version_info < (3, 4) or (in_cloud_console() and platform.system() == 'Windows'):
        try:
            # added in python 2.7.13 and 3.6
            return ssl.SSLContext(ssl.PROTOCOL_TLS)
        except AttributeError:
            return ssl.SSLContext(ssl.PROTOCOL_TLSv1)

    return ssl.create_default_context()


# pylint: disable=too-many-locals
def store_acs_service_principal(subscription_id, client_secret, service_principal,
                                file_name='acsServicePrincipal.json'):
    obj = {}
    if client_secret:
        obj['client_secret'] = client_secret
    if service_principal:
        obj['service_principal'] = service_principal

    config_path = os.path.join(get_config_dir(), file_name)
    full_config = load_service_principals(config_path=config_path)
    if not full_config:
        full_config = {}
    full_config[subscription_id] = obj

    with os.fdopen(os.open(config_path, os.O_RDWR | os.O_CREAT | os.O_TRUNC, 0o600),
                   'w+') as spFile:
        json.dump(full_config, spFile)


def load_acs_service_principal(subscription_id, file_name='acsServicePrincipal.json'):
    config_path = os.path.join(get_config_dir(), file_name)
    config = load_service_principals(config_path)
    if not config:
        return None
    return config.get(subscription_id)


def load_service_principals(config_path):
    if not os.path.exists(config_path):
        return None
    fd = os.open(config_path, os.O_RDONLY)
    try:
        with os.fdopen(fd) as f:
            return shell_safe_json_parse(f.read())
    except:  # pylint: disable=bare-except
        return None


def aks_browse(
    cmd,
    client,
    resource_group_name,
    name,
    disable_browser=False,
    listen_address="127.0.0.1",
    listen_port="8001",
):
    from azure.cli.command_modules.acs.custom import _aks_browse

    return _aks_browse(
        cmd,
        client,
        resource_group_name,
        name,
        disable_browser,
        listen_address,
        listen_port,
        CUSTOM_MGMT_AKS_PREVIEW,
    )


def aks_maintenanceconfiguration_list(
    cmd,  # pylint: disable=unused-argument
    client,
    resource_group_name,
    cluster_name
):
    return client.list_by_managed_cluster(resource_group_name, cluster_name)


def aks_maintenanceconfiguration_show(
    cmd,  # pylint: disable=unused-argument
    client,
    resource_group_name,
    cluster_name,
    config_name
):
    logger.warning('resource_group_name: %s, cluster_name: %s, config_name: %s ',
                   resource_group_name, cluster_name, config_name)
    return client.get(resource_group_name, cluster_name, config_name)


def aks_maintenanceconfiguration_delete(
    cmd,  # pylint: disable=unused-argument
    client,
    resource_group_name,
    cluster_name,
    config_name
):
    logger.warning('resource_group_name: %s, cluster_name: %s, config_name: %s ',
                   resource_group_name, cluster_name, config_name)
    return client.delete(resource_group_name, cluster_name, config_name)


# pylint: disable=unused-argument
def aks_maintenanceconfiguration_add(
    cmd,
    client,
    resource_group_name,
    cluster_name,
    config_name,
    config_file=None,
    weekday=None,
    start_hour=None,
    schedule_type=None,
    interval_days=None,
    interval_weeks=None,
    interval_months=None,
    day_of_week=None,
    day_of_month=None,
    week_index=None,
    duration_hours=None,
    utc_offset=None,
    start_date=None,
    start_time=None
):
    configs = client.list_by_managed_cluster(resource_group_name, cluster_name)
    for config in configs:
        if config.name == config_name:
            raise CLIError(
                f"Maintenance configuration '{config_name}' already exists, please try a different name, "
                "use 'aks maintenanceconfiguration list' to get current list of maitenance configurations"
            )
    # DO NOT MOVE: get all the original parameters and save them as a dictionary
    raw_parameters = locals()
    return aks_maintenanceconfiguration_update_internal(cmd, client, raw_parameters)


def aks_maintenanceconfiguration_update(
    cmd,
    client,
    resource_group_name,
    cluster_name,
    config_name,
    config_file=None,
    weekday=None,
    start_hour=None,
    schedule_type=None,
    interval_days=None,
    interval_weeks=None,
    interval_months=None,
    day_of_week=None,
    day_of_month=None,
    week_index=None,
    duration_hours=None,
    utc_offset=None,
    start_date=None,
    start_time=None
):
    configs = client.list_by_managed_cluster(resource_group_name, cluster_name)
    found = False
    for config in configs:
        if config.name == config_name:
            found = True
            break
    if not found:
        raise CLIError(
            f"Maintenance configuration '{config_name}' doesn't exist."
            "use 'aks maintenanceconfiguration list' to get current list of maitenance configurations"
        )
    # DO NOT MOVE: get all the original parameters and save them as a dictionary
    raw_parameters = locals()
    return aks_maintenanceconfiguration_update_internal(cmd, client, raw_parameters)


# pylint: disable=too-many-locals, unused-argument
def aks_create(
    cmd,
    client,
    resource_group_name,
    name,
    ssh_key_value,
    location=None,
    kubernetes_version="",
    tags=None,
    dns_name_prefix=None,
    node_osdisk_diskencryptionset_id=None,
    disable_local_accounts=False,
    disable_rbac=None,
    edge_zone=None,
    admin_username="azureuser",
    generate_ssh_keys=False,
    no_ssh_key=False,
    pod_cidr=None,
    service_cidr=None,
    dns_service_ip=None,
    docker_bridge_address=None,
    load_balancer_sku=None,
    load_balancer_managed_outbound_ip_count=None,
    load_balancer_outbound_ips=None,
    load_balancer_outbound_ip_prefixes=None,
    load_balancer_outbound_ports=None,
    load_balancer_idle_timeout=None,
    load_balancer_backend_pool_type=None,
    nat_gateway_managed_outbound_ip_count=None,
    nat_gateway_idle_timeout=None,
    outbound_type=None,
    network_plugin=None,
    network_plugin_mode=None,
    network_policy=None,
    network_dataplane=None,
    kube_proxy_config=None,
    auto_upgrade_channel=None,
    node_os_upgrade_channel=None,
    cluster_autoscaler_profile=None,
    sku=None,
    tier=None,
    fqdn_subdomain=None,
    api_server_authorized_ip_ranges=None,
    enable_private_cluster=False,
    private_dns_zone=None,
    disable_public_fqdn=False,
    service_principal=None,
    client_secret=None,
    enable_managed_identity=None,
    assign_identity=None,
    assign_kubelet_identity=None,
    enable_aad=False,
    enable_azure_rbac=False,
    aad_tenant_id=None,
    aad_admin_group_object_ids=None,
    enable_oidc_issuer=False,
    windows_admin_username=None,
    windows_admin_password=None,
    enable_ahub=False,
    enable_windows_gmsa=False,
    gmsa_dns_server=None,
    gmsa_root_domain_name=None,
    attach_acr=None,
    skip_subnet_role_assignment=False,
    node_resource_group=None,
    k8s_support_plan=None,
    nrg_lockdown_restriction_level=None,
    enable_defender=False,
    defender_config=None,
    disk_driver_version=None,
    disable_disk_driver=False,
    disable_file_driver=False,
    enable_blob_driver=None,
    disable_snapshot_controller=False,
    enable_azure_keyvault_kms=False,
    azure_keyvault_kms_key_id=None,
    azure_keyvault_kms_key_vault_network_access=None,
    azure_keyvault_kms_key_vault_resource_id=None,
    http_proxy_config=None,
    bootstrap_artifact_source=CONST_ARTIFACT_SOURCE_DIRECT,
    bootstrap_container_registry_resource_id=None,
    # addons
    enable_addons=None,  # pylint: disable=redefined-outer-name
    workspace_resource_id=None,
    enable_msi_auth_for_monitoring=True,
    enable_syslog=False,
    data_collection_settings=None,
    ampls_resource_id=None,
    enable_high_log_scale_mode=False,
    aci_subnet_name=None,
    appgw_name=None,
    appgw_subnet_cidr=None,
    appgw_id=None,
    appgw_subnet_id=None,
    appgw_watch_namespace=None,
    enable_sgxquotehelper=False,
    enable_secret_rotation=False,
    rotation_poll_interval=None,
    enable_app_routing=False,
    app_routing_default_nginx_controller=None,
    # nodepool paramerters
    nodepool_name="nodepool1",
    node_vm_size=None,
    os_sku=None,
    snapshot_id=None,
    vnet_subnet_id=None,
    pod_subnet_id=None,
    pod_ip_allocation_mode=None,
    enable_node_public_ip=False,
    node_public_ip_prefix_id=None,
    enable_cluster_autoscaler=False,
    min_count=None,
    max_count=None,
    node_count=3,
    nodepool_tags=None,
    nodepool_labels=None,
    nodepool_taints=None,
    nodepool_initialization_taints=None,
    node_osdisk_type=None,
    node_osdisk_size=0,
    vm_set_type=None,
    zones=None,
    ppg=None,
    max_pods=0,
    enable_encryption_at_host=False,
    enable_ultra_ssd=False,
    enable_fips_image=False,
    kubelet_config=None,
    linux_os_config=None,
    host_group_id=None,
    gpu_instance_profile=None,
    # misc
    yes=False,
    no_wait=False,
    aks_custom_headers=None,
    # extensions
    # managed cluster
    ip_families=None,
    pod_cidrs=None,
    service_cidrs=None,
    load_balancer_managed_outbound_ipv6_count=None,
    enable_pod_security_policy=False,
    enable_pod_identity=False,
    enable_pod_identity_with_kubenet=False,
    enable_workload_identity=False,
    enable_image_cleaner=False,
    image_cleaner_interval_hours=None,
    enable_image_integrity=False,
    cluster_snapshot_id=None,
    enable_apiserver_vnet_integration=False,
    apiserver_subnet_id=None,
    dns_zone_resource_id=None,
    dns_zone_resource_ids=None,
    enable_keda=False,
    enable_vpa=False,
    enable_addon_autoscaling=False,
    enable_cilium_dataplane=False,
    custom_ca_trust_certificates=None,
    # advanced networking
    enable_acns=None,
    disable_acns_observability=None,
    disable_acns_security=None,
    # nodepool
    crg_id=None,
    message_of_the_day=None,
    workload_runtime=None,
    enable_custom_ca_trust=False,
    nodepool_allowed_host_ports=None,
    nodepool_asg_ids=None,
    node_public_ip_tags=None,
    # safeguards parameters
    safeguards_level=None,
    safeguards_version=None,
    safeguards_excluded_ns=None,
    # azure service mesh
    enable_azure_service_mesh=None,
    revision=None,
    # azure monitor profile - metrics
    enable_azuremonitormetrics=False,
    enable_azure_monitor_metrics=False,
    azure_monitor_workspace_resource_id=None,
    ksm_metric_labels_allow_list=None,
    ksm_metric_annotations_allow_list=None,
    grafana_resource_id=None,
    enable_windows_recording_rules=False,
    # azure monitor profile - app monitoring
    enable_azure_monitor_app_monitoring=False,
    # metrics profile
    enable_cost_analysis=False,
    # AI toolchain operator
    enable_ai_toolchain_operator=False,
    # azure container storage
    enable_azure_container_storage=None,
    storage_pool_name=None,
    storage_pool_size=None,
    storage_pool_sku=None,
    storage_pool_option=None,
    ephemeral_disk_volume_type=None,
    ephemeral_disk_nvme_perf_tier=None,
    node_provisioning_mode=None,
    ssh_access=CONST_SSH_ACCESS_LOCALUSER,
    # trusted launch
    enable_secure_boot=False,
    enable_vtpm=False,
    cluster_service_load_balancer_health_probe_mode=None,
    if_match=None,
    if_none_match=None,
    # Static Egress Gateway
    enable_static_egress_gateway=False,
    # virtualmachines
    vm_sizes=None,
    # IMDS restriction
    enable_imds_restriction=False,
):
    # DO NOT MOVE: get all the original parameters and save them as a dictionary
    raw_parameters = locals()

    # validation for existing cluster
    existing_mc = None
    try:
        existing_mc = client.get(resource_group_name, name)
    # pylint: disable=broad-except
    except Exception as ex:
        logger.debug("failed to get cluster, error: %s", ex)
    if existing_mc:
        raise ClientRequestError(
            f"The cluster '{name}' under resource group '{resource_group_name}' already exists. "
            "Please use command 'az aks update' to update the existing cluster, "
            "or select a different cluster name to create a new cluster."
        )

    # decorator pattern
    from azure.cli.command_modules.acs._consts import DecoratorEarlyExitException
    from azext_aks_preview.managed_cluster_decorator import AKSPreviewManagedClusterCreateDecorator
    aks_create_decorator = AKSPreviewManagedClusterCreateDecorator(
        cmd=cmd,
        client=client,
        raw_parameters=raw_parameters,
        resource_type=CUSTOM_MGMT_AKS_PREVIEW,
    )
    try:
        # construct mc profile
        mc = aks_create_decorator.construct_mc_profile_preview()
    except DecoratorEarlyExitException:
        # exit gracefully
        return None

    # send request to create a real managed cluster
    return aks_create_decorator.create_mc(mc)


# pylint: disable=too-many-locals, unused-argument
def aks_update(
    cmd,
    client,
    resource_group_name,
    name,
    tags=None,
    disable_local_accounts=False,
    enable_local_accounts=False,
    load_balancer_managed_outbound_ip_count=None,
    load_balancer_outbound_ips=None,
    load_balancer_outbound_ip_prefixes=None,
    load_balancer_outbound_ports=None,
    load_balancer_idle_timeout=None,
    load_balancer_backend_pool_type=None,
    nat_gateway_managed_outbound_ip_count=None,
    nat_gateway_idle_timeout=None,
    kube_proxy_config=None,
    auto_upgrade_channel=None,
    node_os_upgrade_channel=None,
    enable_force_upgrade=False,
    disable_force_upgrade=False,
    upgrade_override_until=None,
    cluster_autoscaler_profile=None,
    sku=None,
    tier=None,
    api_server_authorized_ip_ranges=None,
    enable_public_fqdn=False,
    disable_public_fqdn=False,
    enable_managed_identity=False,
    assign_identity=None,
    assign_kubelet_identity=None,
    enable_aad=False,
    enable_azure_rbac=False,
    disable_azure_rbac=False,
    aad_tenant_id=None,
    aad_admin_group_object_ids=None,
    enable_oidc_issuer=False,
    k8s_support_plan=None,
    windows_admin_password=None,
    enable_ahub=False,
    disable_ahub=False,
    enable_windows_gmsa=False,
    gmsa_dns_server=None,
    gmsa_root_domain_name=None,
    attach_acr=None,
    detach_acr=None,
    nrg_lockdown_restriction_level=None,
    enable_defender=False,
    disable_defender=False,
    defender_config=None,
    enable_disk_driver=False,
    disk_driver_version=None,
    disable_disk_driver=False,
    enable_file_driver=False,
    disable_file_driver=False,
    enable_blob_driver=None,
    disable_blob_driver=None,
    enable_snapshot_controller=False,
    disable_snapshot_controller=False,
    enable_azure_keyvault_kms=False,
    disable_azure_keyvault_kms=False,
    azure_keyvault_kms_key_id=None,
    azure_keyvault_kms_key_vault_network_access=None,
    azure_keyvault_kms_key_vault_resource_id=None,
    http_proxy_config=None,
    bootstrap_artifact_source=None,
    bootstrap_container_registry_resource_id=None,
    # addons
    enable_secret_rotation=False,
    disable_secret_rotation=False,
    rotation_poll_interval=None,
    # nodepool paramerters
    enable_cluster_autoscaler=False,
    disable_cluster_autoscaler=False,
    update_cluster_autoscaler=False,
    min_count=None,
    max_count=None,
    nodepool_labels=None,
    nodepool_taints=None,
    nodepool_initialization_taints=None,
    # misc
    yes=False,
    no_wait=False,
    aks_custom_headers=None,
    # extensions
    # managed cluster
    ssh_key_value=None,
    load_balancer_managed_outbound_ipv6_count=None,
    outbound_type=None,
    network_plugin=None,
    network_plugin_mode=None,
    network_policy=None,
    network_dataplane=None,
    ip_families=None,
    pod_cidr=None,
    enable_pod_security_policy=False,
    disable_pod_security_policy=False,
    enable_pod_identity=False,
    enable_pod_identity_with_kubenet=False,
    disable_pod_identity=False,
    enable_workload_identity=False,
    disable_workload_identity=False,
    enable_image_cleaner=False,
    disable_image_cleaner=False,
    image_cleaner_interval_hours=None,
    enable_image_integrity=False,
    disable_image_integrity=False,
    enable_apiserver_vnet_integration=False,
    apiserver_subnet_id=None,
    enable_keda=False,
    disable_keda=False,
    enable_private_cluster=False,
    disable_private_cluster=False,
    private_dns_zone=None,
    enable_azuremonitormetrics=False,
    enable_azure_monitor_metrics=False,
    azure_monitor_workspace_resource_id=None,
    ksm_metric_labels_allow_list=None,
    ksm_metric_annotations_allow_list=None,
    grafana_resource_id=None,
    enable_windows_recording_rules=False,
    disable_azuremonitormetrics=False,
    disable_azure_monitor_metrics=False,
    # azure monitor profile - app monitoring
    enable_azure_monitor_app_monitoring=False,
    disable_azure_monitor_app_monitoring=False,
    enable_vpa=False,
    disable_vpa=False,
    enable_addon_autoscaling=False,
    disable_addon_autoscaling=False,
    cluster_snapshot_id=None,
    custom_ca_trust_certificates=None,
    # safeguards parameters
    safeguards_level=None,
    safeguards_version=None,
    safeguards_excluded_ns=None,
    # advanced networking
    enable_acns=None,
    disable_acns=None,
    disable_acns_observability=None,
    disable_acns_security=None,
    # metrics profile
    enable_cost_analysis=False,
    disable_cost_analysis=False,
    # AI toolchain operator
    enable_ai_toolchain_operator=False,
    disable_ai_toolchain_operator=False,
    # azure container storage
    enable_azure_container_storage=None,
    disable_azure_container_storage=None,
    storage_pool_name=None,
    storage_pool_size=None,
    storage_pool_sku=None,
    storage_pool_option=None,
    azure_container_storage_nodepools=None,
    ephemeral_disk_volume_type=None,
    ephemeral_disk_nvme_perf_tier=None,
    node_provisioning_mode=None,
    cluster_service_load_balancer_health_probe_mode=None,
    if_match=None,
    if_none_match=None,
    # Static Egress Gateway
    enable_static_egress_gateway=False,
    disable_static_egress_gateway=False,
    # IMDS restriction
    enable_imds_restriction=False,
    disable_imds_restriction=False,
):
    # DO NOT MOVE: get all the original parameters and save them as a dictionary
    raw_parameters = locals()

    from azure.cli.command_modules.acs._consts import DecoratorEarlyExitException
    from azext_aks_preview.managed_cluster_decorator import AKSPreviewManagedClusterUpdateDecorator

    # decorator pattern
    aks_update_decorator = AKSPreviewManagedClusterUpdateDecorator(
        cmd=cmd,
        client=client,
        raw_parameters=raw_parameters,
        resource_type=CUSTOM_MGMT_AKS_PREVIEW,
    )
    try:
        # update mc profile
        mc = aks_update_decorator.update_mc_profile_preview()
    except DecoratorEarlyExitException:
        # exit gracefully
        return None
    # send request to update the real managed cluster
    return aks_update_decorator.update_mc(mc)


# pylint: disable=unused-argument
def aks_show(cmd, client, resource_group_name, name, aks_custom_headers=None):
    headers = get_aks_custom_headers(aks_custom_headers)
    mc = client.get(resource_group_name, name, headers=headers)
    return _remove_nulls([mc])[0]


# pylint: disable=unused-argument
def aks_stop(cmd, client, resource_group_name, name, no_wait=False):
    instance = client.get(resource_group_name, name)
    # print warning when stopping a private cluster
    if check_is_private_link_cluster(instance):
        logger.warning(
            "Your private cluster apiserver IP might get changed when it's stopped and started.\n"
            "Any user provisioned private endpoints linked to this private cluster will need to be deleted and "
            "created again. Any user managed DNS record also needs to be updated with the new IP."
        )
    return sdk_no_wait(no_wait, client.begin_stop, resource_group_name, name)


# pylint: disable=unused-argument
def aks_list(cmd, client, resource_group_name=None):
    if resource_group_name:
        managed_clusters = client.list_by_resource_group(resource_group_name)
    else:
        managed_clusters = client.list()
    return _remove_nulls(list(managed_clusters))


def _remove_nulls(managed_clusters):
    """
    Remove some often-empty fields from a list of ManagedClusters, so the JSON representation
    doesn't contain distracting null fields.

    This works around a quirk of the SDK for python behavior. These fields are not sent
    by the server, but get recreated by the CLI's own "to_dict" serialization.
    """
    attrs = ['tags']
    ap_attrs = ['os_disk_size_gb', 'vnet_subnet_id']
    sp_attrs = ['secret']
    for managed_cluster in managed_clusters:
        for attr in attrs:
            if getattr(managed_cluster, attr, None) is None:
                delattr(managed_cluster, attr)
        if managed_cluster.agent_pool_profiles is not None:
            for ap_profile in managed_cluster.agent_pool_profiles:
                for attr in ap_attrs:
                    if getattr(ap_profile, attr, None) is None:
                        delattr(ap_profile, attr)
        for attr in sp_attrs:
            if getattr(managed_cluster.service_principal_profile, attr, None) is None:
                delattr(managed_cluster.service_principal_profile, attr)
    return managed_clusters


def aks_get_credentials(
    cmd,  # pylint: disable=unused-argument
    client,
    resource_group_name,
    name,
    admin=False,
    user="clusterUser",
    path=os.path.join(os.path.expanduser("~"), ".kube", "config"),
    overwrite_existing=False,
    context_name=None,
    public_fqdn=False,
    credential_format=None,
    aks_custom_headers=None,
):
    headers = get_aks_custom_headers(aks_custom_headers)
    credentialResults = None
    serverType = None
    if public_fqdn:
        serverType = 'public'
    if credential_format:
        credential_format = credential_format.lower()
        if admin:
            raise InvalidArgumentValueError("--format can only be specified when requesting clusterUser credential.")
    if admin:
        credentialResults = client.list_cluster_admin_credentials(
            resource_group_name, name, serverType, headers=headers)
    else:
        if user.lower() == 'clusteruser':
            credentialResults = client.list_cluster_user_credentials(
                resource_group_name, name, serverType, credential_format, headers=headers)
        elif user.lower() == 'clustermonitoringuser':
            credentialResults = client.list_cluster_monitoring_user_credentials(
                resource_group_name, name, serverType, headers=headers)
        else:
            raise InvalidArgumentValueError("The value of option --user is invalid.")

    # Check if KUBECONFIG environmental variable is set
    # If path is different than default then that means -f/--file is passed
    # in which case we ignore the KUBECONFIG variable
    # KUBECONFIG can be colon separated. If we find that condition, use the first entry
    if "KUBECONFIG" in os.environ and path == os.path.join(os.path.expanduser('~'), '.kube', 'config'):
        kubeconfig_path = os.environ["KUBECONFIG"].split(os.pathsep)[0]
        if kubeconfig_path:
            logger.info("The default path '%s' is replaced by '%s' defined in KUBECONFIG.", path, kubeconfig_path)
            path = kubeconfig_path
        else:
            logger.warning("Invalid path '%s' defined in KUBECONFIG.", kubeconfig_path)

    if not credentialResults:
        raise CLIError("No Kubernetes credentials found.")
    try:
        kubeconfig = credentialResults.kubeconfigs[0].value.decode(
            encoding='UTF-8')
        print_or_merge_credentials(
            path, kubeconfig, overwrite_existing, context_name)
    except (IndexError, ValueError) as exc:
        raise CLIError("Fail to find kubeconfig file.") from exc


def aks_scale(cmd,  # pylint: disable=unused-argument
              client,
              resource_group_name,
              name,
              node_count,
              nodepool_name="",
              no_wait=False,
              aks_custom_headers=None):
    headers = get_aks_custom_headers(aks_custom_headers)
    instance = client.get(resource_group_name, name)
    _fill_defaults_for_pod_identity_profile(instance.pod_identity_profile)

    if len(instance.agent_pool_profiles) > 1 and nodepool_name == "":
        raise CLIError(
            "There are more than one node pool in the cluster. "
            "Please specify nodepool name or use az aks nodepool command to scale node pool"
        )

    for agent_profile in instance.agent_pool_profiles:
        if agent_profile.name == nodepool_name or (nodepool_name == "" and len(instance.agent_pool_profiles) == 1):
            if agent_profile.enable_auto_scaling:
                raise CLIError(
                    "Cannot scale cluster autoscaler enabled node pool.")

            if agent_profile.type == CONST_VIRTUAL_MACHINES:
                if len(agent_profile.virtual_machines_profile.scale.manual) == 1:
                    agent_profile.virtual_machines_profile.scale.manual[0].count = int(node_count)
                else:
                    raise ClientRequestError("Cannot scale virtual machines node pool with more than one size.")
            else:
                agent_profile.count = int(node_count)
            # null out the SP profile because otherwise validation complains
            instance.service_principal_profile = None
            return sdk_no_wait(
                no_wait,
                client.begin_create_or_update,
                resource_group_name,
                name,
                instance,
                headers=headers,
            )
    raise CLIError(f'The nodepool "{nodepool_name}" was not found.')


# pylint: disable=too-many-return-statements, too-many-branches
def aks_upgrade(cmd,
                client,
                resource_group_name,
                name,
                kubernetes_version='',
                control_plane_only=False,
                no_wait=False,
                node_image_only=False,
                cluster_snapshot_id=None,
                aks_custom_headers=None,
                enable_force_upgrade=False,
                disable_force_upgrade=False,
                upgrade_override_until=None,
                yes=False,
                if_match=None,
                if_none_match=None):
    msg = 'Kubernetes may be unavailable during cluster upgrades.\n Are you sure you want to perform this operation?'
    if not yes and not prompt_y_n(msg, default="n"):
        return None

    instance = client.get(resource_group_name, name)
    _fill_defaults_for_pod_identity_profile(instance.pod_identity_profile)

    vmas_cluster = False
    for agent_profile in instance.agent_pool_profiles:
        if agent_profile.type.lower() == "availabilityset":
            vmas_cluster = True
            break

    if kubernetes_version != '' and node_image_only:
        raise CLIError('Conflicting flags. Upgrading the Kubernetes version will also upgrade node image version. '
                       'If you only want to upgrade the node version please use the "--node-image-only" option only.')

    if node_image_only:
        msg = "This node image upgrade operation will run across every node pool in the cluster " \
              "and might take a while. Do you wish to continue?"
        if not yes and not prompt_y_n(msg, default="n"):
            return None

        # This only provide convenience for customer at client side so they can run az aks upgrade to upgrade all
        # nodepools of a cluster. The SDK only support upgrade single nodepool at a time.
        for agent_pool_profile in instance.agent_pool_profiles:
            if vmas_cluster:
                raise CLIError('This cluster is not using VirtualMachineScaleSets. Node image upgrade only operation '
                               'can only be applied on VirtualMachineScaleSets and VirtualMachines(Preview) cluster.')
            agent_pool_client = cf_agent_pools(cmd.cli_ctx)
            _upgrade_single_nodepool_image_version(
                True, agent_pool_client, resource_group_name, name, agent_pool_profile.name, None)
        mc = client.get(resource_group_name, name)
        return _remove_nulls([mc])[0]

    if cluster_snapshot_id:
        CreationData = cmd.get_models(
            "CreationData",
            resource_type=CUSTOM_MGMT_AKS_PREVIEW,
            operation_group="managed_clusters",
        )
        instance.creation_data = CreationData(
            source_resource_id=cluster_snapshot_id
        )
        mcsnapshot = get_cluster_snapshot_by_snapshot_id(cmd.cli_ctx, cluster_snapshot_id)
        kubernetes_version = mcsnapshot.managed_cluster_properties_read_only.kubernetes_version

    instance = _update_upgrade_settings(
        cmd,
        instance,
        enable_force_upgrade=enable_force_upgrade,
        disable_force_upgrade=disable_force_upgrade,
        upgrade_override_until=upgrade_override_until)

    if instance.kubernetes_version == kubernetes_version:
        if instance.provisioning_state == "Succeeded":
            logger.warning("The cluster is already on version %s and is not in a failed state. No operations "
                           "will occur when upgrading to the same version if the cluster is not in a failed state.",
                           instance.kubernetes_version)
        elif instance.provisioning_state == "Failed":
            logger.warning("Cluster currently in failed state. Proceeding with upgrade to existing version %s to "
                           "attempt resolution of failed cluster state.", instance.kubernetes_version)

    upgrade_all = False
    instance.kubernetes_version = kubernetes_version

    # for legacy clusters, we always upgrade node pools with CCP.
    if instance.max_agent_pools < 8 or vmas_cluster:
        if control_plane_only:
            msg = (
                "Legacy clusters do not support control plane only upgrade. All node pools will be "
                f"upgraded to {instance.kubernetes_version} as well. Continue?"
            )
            if not yes and not prompt_y_n(msg, default="n"):
                return None
        upgrade_all = True
    else:
        if not control_plane_only:
            msg = (
                "Since control-plane-only argument is not specified, this will upgrade the control plane "
                f"AND all nodepools to version {instance.kubernetes_version}. Continue?"
            )
            if not yes and not prompt_y_n(msg, default="n"):
                return None
            upgrade_all = True
        else:
            msg = (
                "Since control-plane-only argument is specified, this will upgrade only the control plane to "
                f"{instance.kubernetes_version}. Node pool will not change. Continue?"
            )
            if not yes and not prompt_y_n(msg, default="n"):
                return None

    if upgrade_all:
        for agent_profile in instance.agent_pool_profiles:
            agent_profile.orchestrator_version = kubernetes_version
            agent_profile.creation_data = None

    # null out the SP profile because otherwise validation complains
    instance.service_principal_profile = None

    headers = get_aks_custom_headers(aks_custom_headers)

    return sdk_no_wait(
        no_wait,
        client.begin_create_or_update,
        resource_group_name,
        name,
        instance,
        headers=headers,
        if_match=if_match,
        if_none_match=if_none_match)


def _update_upgrade_settings(cmd, instance,
                             enable_force_upgrade=False,
                             disable_force_upgrade=False,
                             upgrade_override_until=None):
    existing_until = None
    if (instance.upgrade_settings is not None and instance.upgrade_settings.override_settings is not None
            and instance.upgrade_settings.override_settings.until is not None):
        existing_until = instance.upgrade_settings.override_settings.until

    force_upgrade = None
    if enable_force_upgrade is False and disable_force_upgrade is False:
        force_upgrade = None
    elif enable_force_upgrade is not None:
        force_upgrade = enable_force_upgrade
    elif disable_force_upgrade is not None:
        force_upgrade = not disable_force_upgrade

    ClusterUpgradeSettings = cmd.get_models(
        "ClusterUpgradeSettings",
        resource_type=CUSTOM_MGMT_AKS_PREVIEW,
        operation_group="managed_clusters",
    )

    UpgradeOverrideSettings = cmd.get_models(
        "UpgradeOverrideSettings",
        resource_type=CUSTOM_MGMT_AKS_PREVIEW,
        operation_group="managed_clusters",
    )

    if force_upgrade is not None or upgrade_override_until is not None:
        if instance.upgrade_settings is None:
            instance.upgrade_settings = ClusterUpgradeSettings()
        if instance.upgrade_settings.override_settings is None:
            instance.upgrade_settings.override_settings = UpgradeOverrideSettings()
        # sets force_upgrade
        if force_upgrade is not None:
            instance.upgrade_settings.override_settings.force_upgrade = force_upgrade
        # sets until
        if upgrade_override_until is not None:
            try:
                instance.upgrade_settings.override_settings.until = parse(upgrade_override_until)
            except Exception:  # pylint: disable=broad-except
                raise InvalidArgumentValueError(
                    f"{upgrade_override_until} is not a valid datatime format."
                )
        elif force_upgrade:
            default_extended_until = datetime.datetime.utcnow() + datetime.timedelta(days=3)
            if existing_until is None or existing_until.timestamp() < default_extended_until.timestamp():
                instance.upgrade_settings.override_settings.until = default_extended_until
    return instance


def _upgrade_single_nodepool_image_version(
    no_wait, client, resource_group_name, cluster_name, nodepool_name, snapshot_id=None
):
    headers = {}
    if snapshot_id:
        headers["AKSSnapshotId"] = snapshot_id

    return sdk_no_wait(
        no_wait,
        client.begin_upgrade_node_image_version,
        resource_group_name,
        cluster_name,
        nodepool_name,
        headers=headers,
    )


def aks_agentpool_show(cmd,     # pylint: disable=unused-argument
                       client,
                       resource_group_name,
                       cluster_name,
                       nodepool_name):
    instance = client.get(resource_group_name, cluster_name, nodepool_name)
    return instance


def aks_agentpool_list(cmd,     # pylint: disable=unused-argument
                       client,
                       resource_group_name,
                       cluster_name):
    return client.list(resource_group_name, cluster_name)


# pylint: disable=too-many-locals
def aks_agentpool_add(
    cmd,
    client,
    resource_group_name,
    cluster_name,
    nodepool_name,
    kubernetes_version=None,
    node_vm_size=None,
    os_type=None,
    os_sku=None,
    snapshot_id=None,
    vnet_subnet_id=None,
    pod_subnet_id=None,
    pod_ip_allocation_mode=None,
    enable_node_public_ip=False,
    node_public_ip_prefix_id=None,
    enable_cluster_autoscaler=False,
    min_count=None,
    max_count=None,
    node_count=3,
    priority=CONST_SCALE_SET_PRIORITY_REGULAR,
    eviction_policy=CONST_SPOT_EVICTION_POLICY_DELETE,
    spot_max_price=float("nan"),
    labels=None,
    tags=None,
    node_taints=None,
    node_osdisk_type=None,
    node_osdisk_size=0,
    max_surge=None,
    drain_timeout=None,
    node_soak_duration=None,
    undrainable_node_behavior=None,
    max_unavailable=None,
    mode=CONST_NODEPOOL_MODE_USER,
    scale_down_mode=CONST_SCALE_DOWN_MODE_DELETE,
    max_pods=0,
    zones=None,
    ppg=None,
    vm_set_type=None,
    enable_encryption_at_host=False,
    enable_ultra_ssd=False,
    enable_fips_image=False,
    kubelet_config=None,
    linux_os_config=None,
    host_group_id=None,
    gpu_instance_profile=None,
    # misc
    no_wait=False,
    aks_custom_headers=None,
    # extensions
    crg_id=None,
    message_of_the_day=None,
    workload_runtime=None,
    enable_custom_ca_trust=False,
    disable_windows_outbound_nat=False,
    allowed_host_ports=None,
    asg_ids=None,
    node_public_ip_tags=None,
    enable_artifact_streaming=False,
    skip_gpu_driver_install=False,
    driver_type=None,
    ssh_access=CONST_SSH_ACCESS_LOCALUSER,
    # trusted launch
    enable_secure_boot=False,
    enable_vtpm=False,
    if_match=None,
    if_none_match=None,
    # static egress gateway - gateway-mode pool
    gateway_prefix_size=None,
    # virtualmachines
    vm_sizes=None,
):
    # DO NOT MOVE: get all the original parameters and save them as a dictionary
    raw_parameters = locals()

    # decorator pattern
    from azure.cli.command_modules.acs._consts import AgentPoolDecoratorMode, DecoratorEarlyExitException
    from azext_aks_preview.agentpool_decorator import AKSPreviewAgentPoolAddDecorator
    aks_agentpool_add_decorator = AKSPreviewAgentPoolAddDecorator(
        cmd=cmd,
        client=client,
        raw_parameters=raw_parameters,
        resource_type=CUSTOM_MGMT_AKS_PREVIEW,
        agentpool_decorator_mode=AgentPoolDecoratorMode.STANDALONE,
    )
    try:
        # construct agentpool profile
        agentpool = aks_agentpool_add_decorator.construct_agentpool_profile_preview()
    except DecoratorEarlyExitException:
        # exit gracefully
        return None
    # send request to add a real agentpool
    return aks_agentpool_add_decorator.add_agentpool(agentpool)


# pylint: disable=too-many-locals
def aks_agentpool_update(
    cmd,
    client,
    resource_group_name,
    cluster_name,
    nodepool_name,
    enable_cluster_autoscaler=False,
    disable_cluster_autoscaler=False,
    update_cluster_autoscaler=False,
    min_count=None,
    max_count=None,
    labels=None,
    tags=None,
    node_taints=None,
    max_surge=None,
    drain_timeout=None,
    node_soak_duration=None,
    undrainable_node_behavior=None,
    max_unavailable=None,
    mode=None,
    scale_down_mode=None,
    no_wait=False,
    aks_custom_headers=None,
    # extensions
    enable_custom_ca_trust=False,
    disable_custom_ca_trust=False,
    allowed_host_ports=None,
    asg_ids=None,
    enable_artifact_streaming=False,
    os_sku=None,
    ssh_access=None,
    yes=False,
    # trusted launch
    enable_secure_boot=False,
    disable_secure_boot=False,
    enable_vtpm=False,
    disable_vtpm=False,
    if_match=None,
    if_none_match=None,
    enable_fips_image=False,
    disable_fips_image=False,
):
    # DO NOT MOVE: get all the original parameters and save them as a dictionary
    raw_parameters = locals()

    # decorator pattern
    from azure.cli.command_modules.acs._consts import AgentPoolDecoratorMode, DecoratorEarlyExitException
    from azext_aks_preview.agentpool_decorator import AKSPreviewAgentPoolUpdateDecorator
    aks_agentpool_update_decorator = AKSPreviewAgentPoolUpdateDecorator(
        cmd=cmd,
        client=client,
        raw_parameters=raw_parameters,
        resource_type=CUSTOM_MGMT_AKS_PREVIEW,
        agentpool_decorator_mode=AgentPoolDecoratorMode.STANDALONE,
    )
    try:
        # update agentpool profile
        agentpool = aks_agentpool_update_decorator.update_agentpool_profile_preview()
    except DecoratorEarlyExitException:
        # exit gracefully
        return None
    # send request to update the real agentpool
    return aks_agentpool_update_decorator.update_agentpool(agentpool)


def aks_agentpool_scale(cmd,    # pylint: disable=unused-argument
                        client,
                        resource_group_name,
                        cluster_name,
                        nodepool_name,
                        node_count=3,
                        no_wait=False,
                        aks_custom_headers=None):
    headers = get_aks_custom_headers(aks_custom_headers)
    instance = client.get(resource_group_name, cluster_name, nodepool_name)
    new_node_count = int(node_count)
    if instance.enable_auto_scaling:
        raise CLIError("Cannot scale cluster autoscaler enabled node pool.")
    if new_node_count == instance.count:
        raise CLIError(
            "The new node count is the same as the current node count.")
    if instance.type_properties_type == CONST_VIRTUAL_MACHINES:
        if len(instance.virtual_machines_profile.scale.manual) == 1:
            instance.virtual_machines_profile.scale.manual[0].count = new_node_count
        else:
            raise ClientRequestError("Cannot scale virtual machines node pool with more than one size.")
    else:
        instance.count = new_node_count  # pylint: disable=no-member
    return sdk_no_wait(
        no_wait,
        client.begin_create_or_update,
        resource_group_name,
        cluster_name,
        nodepool_name,
        instance,
        headers=headers,
    )


def aks_agentpool_upgrade(cmd,
                          client,
                          resource_group_name,
                          cluster_name,
                          nodepool_name,
                          kubernetes_version='',
                          node_image_only=False,
                          max_surge=None,
                          drain_timeout=None,
                          node_soak_duration=None,
                          undrainable_node_behavior=None,
                          max_unavailable=None,
                          snapshot_id=None,
                          no_wait=False,
                          aks_custom_headers=None,
                          yes=False,
                          if_match=None,
                          if_none_match=None):
    AgentPoolUpgradeSettings = cmd.get_models(
        "AgentPoolUpgradeSettings",
        resource_type=CUSTOM_MGMT_AKS_PREVIEW,
        operation_group="agent_pools",
    )
    if kubernetes_version != '' and node_image_only:
        raise MutuallyExclusiveArgumentError(
            'Conflicting flags. Upgrading the Kubernetes version will also '
            'upgrade node image version. If you only want to upgrade the '
            'node version please use the "--node-image-only" option only.'
        )

    # Note: we exclude this option because node image upgrade can't accept nodepool put fields like max surge
    hasUpgradeSetting = max_surge or drain_timeout or node_soak_duration or undrainable_node_behavior or max_unavailable
    if hasUpgradeSetting and node_image_only:
        raise MutuallyExclusiveArgumentError(
            "Conflicting flags. Unable to specify max-surge/drain-timeout/node-soak-duration with node-image-only."
            "If you want to use max-surge/drain-timeout/node-soak-duration with a node image upgrade, please first "
            "update max-surge/drain-timeout/node-soak-duration using "
            '"az aks nodepool update --max-surge/--drain-timeout/--node-soak-duration".'
        )

    if node_image_only:
        return _upgrade_single_nodepool_image_version(no_wait,
                                                      client,
                                                      resource_group_name,
                                                      cluster_name,
                                                      nodepool_name,
                                                      snapshot_id)

    # load model CreationData, for nodepool snapshot
    CreationData = cmd.get_models(
        "CreationData",
        resource_type=CUSTOM_MGMT_AKS_PREVIEW,
        operation_group="managed_clusters",
    )

    creationData = None
    if snapshot_id:
        snapshot = get_nodepool_snapshot_by_snapshot_id(cmd.cli_ctx, snapshot_id)
        if not kubernetes_version and not node_image_only:
            kubernetes_version = snapshot.kubernetes_version

        creationData = CreationData(
            source_resource_id=snapshot_id
        )

    instance = client.get(resource_group_name, cluster_name, nodepool_name)

    if kubernetes_version != '' or instance.orchestrator_version == kubernetes_version:
        msg = "The new kubernetes version is the same as the current kubernetes version."
        if instance.provisioning_state == "Succeeded":
            msg = (
                f"The cluster is already on version {instance.orchestrator_version} and is not in a failed state. "
                "No operations will occur when upgrading to the same version if the cluster "
                "is not in a failed state."
            )
        elif instance.provisioning_state == "Failed":
            msg = (
                "Cluster currently in failed state. Proceeding with upgrade to existing version "
                f"{instance.orchestrator_version} to attempt resolution of failed cluster state."
            )
        if not yes and not prompt_y_n(msg):
            return None

    instance.orchestrator_version = kubernetes_version
    instance.creation_data = creationData

    if not instance.upgrade_settings:
        instance.upgrade_settings = AgentPoolUpgradeSettings()

    if max_surge:
        instance.upgrade_settings.max_surge = max_surge
    if drain_timeout:
        instance.upgrade_settings.drain_timeout_in_minutes = drain_timeout
    if isinstance(node_soak_duration, int) and node_soak_duration >= 0:
        instance.upgrade_settings.node_soak_duration_in_minutes = node_soak_duration
    if undrainable_node_behavior:
        instance.upgrade_settings.undrainable_node_behavior = undrainable_node_behavior
    if max_unavailable:
        instance.upgrade_settings.max_unavailable = max_unavailable

    # custom headers
    aks_custom_headers = extract_comma_separated_string(
        aks_custom_headers,
        enable_strip=True,
        extract_kv=True,
        default_value={},
        allow_appending_values_to_same_key=True,
    )

    return sdk_no_wait(
        no_wait,
        client.begin_create_or_update,
        resource_group_name,
        cluster_name,
        nodepool_name,
        instance,
        headers=aks_custom_headers,
        if_match=if_match,
        if_none_match=if_none_match,
    )


def aks_agentpool_get_upgrade_profile(cmd,   # pylint: disable=unused-argument
                                      client,
                                      resource_group_name,
                                      cluster_name,
                                      nodepool_name):
    return client.get_upgrade_profile(resource_group_name, cluster_name, nodepool_name)


def aks_agentpool_stop(cmd,   # pylint: disable=unused-argument
                       client,
                       resource_group_name,
                       cluster_name,
                       nodepool_name,
                       aks_custom_headers=None,
                       no_wait=False):
    PowerState = cmd.get_models(
        "PowerState",
        resource_type=CUSTOM_MGMT_AKS_PREVIEW,
        operation_group="managed_clusters",
    )

    agentpool_exists = False
    instances = client.list(resource_group_name, cluster_name)
    for agentpool_profile in instances:
        if agentpool_profile.name.lower() == nodepool_name.lower():
            agentpool_exists = True
            break

    if not agentpool_exists:
        raise InvalidArgumentValueError(
            f"Node pool {nodepool_name} doesnt exist, use 'aks nodepool list' to get current node pool list"
        )

    instance = client.get(resource_group_name, cluster_name, nodepool_name)
    power_state = PowerState(code="Stopped")
    instance.power_state = power_state
    headers = get_aks_custom_headers(aks_custom_headers)
    return sdk_no_wait(
        no_wait,
        client.begin_create_or_update,
        resource_group_name,
        cluster_name,
        nodepool_name,
        instance,
        headers=headers,
    )


def aks_agentpool_start(cmd,   # pylint: disable=unused-argument
                        client,
                        resource_group_name,
                        cluster_name,
                        nodepool_name,
                        aks_custom_headers=None,
                        no_wait=False):
    PowerState = cmd.get_models(
        "PowerState",
        resource_type=CUSTOM_MGMT_AKS_PREVIEW,
        operation_group="managed_clusters",
    )

    agentpool_exists = False
    instances = client.list(resource_group_name, cluster_name)
    for agentpool_profile in instances:
        if agentpool_profile.name.lower() == nodepool_name.lower():
            agentpool_exists = True
            break
    if not agentpool_exists:
        raise InvalidArgumentValueError(
            f"Node pool {nodepool_name} doesnt exist, use 'aks nodepool list' to get current node pool list"
        )
    instance = client.get(resource_group_name, cluster_name, nodepool_name)
    power_state = PowerState(code="Running")
    instance.power_state = power_state
    headers = get_aks_custom_headers(aks_custom_headers)
    return sdk_no_wait(
        no_wait,
        client.begin_create_or_update,
        resource_group_name,
        cluster_name,
        nodepool_name,
        instance,
        headers=headers,
    )


def aks_agentpool_delete(cmd,   # pylint: disable=unused-argument
                         client,
                         resource_group_name,
                         cluster_name,
                         nodepool_name,
                         ignore_pod_disruption_budget=None,
                         no_wait=False,
                         if_match=None):
    agentpool_exists = False
    instances = client.list(resource_group_name, cluster_name)
    for agentpool_profile in instances:
        if agentpool_profile.name.lower() == nodepool_name.lower():
            agentpool_exists = True
            break

    if not agentpool_exists:
        raise CLIError(
            f"Node pool {nodepool_name} doesnt exist, "
            "use 'aks nodepool list' to get current node pool list"
        )

    return sdk_no_wait(
        no_wait,
        client.begin_delete,
        resource_group_name,
        cluster_name,
        nodepool_name,
        if_match=if_match,
        ignore_pod_disruption_budget=ignore_pod_disruption_budget,
    )


def aks_agentpool_operation_abort(cmd,   # pylint: disable=unused-argument
                                  client,
                                  resource_group_name,
                                  cluster_name,
                                  nodepool_name,
                                  aks_custom_headers=None,
                                  no_wait=False):
    PowerState = cmd.get_models(
        "PowerState",
        resource_type=CUSTOM_MGMT_AKS_PREVIEW,
        operation_group="agent_pools",
    )

    agentpool_exists = False
    instances = client.list(resource_group_name, cluster_name)
    for agentpool_profile in instances:
        if agentpool_profile.name.lower() == nodepool_name.lower():
            agentpool_exists = True
            break
    if not agentpool_exists:
        raise InvalidArgumentValueError(
            f"Node pool {nodepool_name} doesnt exist, use 'aks nodepool list' to get current node pool list")
    instance = client.get(resource_group_name, cluster_name, nodepool_name)
    power_state = PowerState(code="Running")
    instance.power_state = power_state
    headers = get_aks_custom_headers(aks_custom_headers)
    return sdk_no_wait(
        no_wait,
        client.begin_abort_latest_operation,
        resource_group_name,
        cluster_name,
        nodepool_name,
        headers=headers,
    )


def aks_agentpool_delete_machines(cmd,   # pylint: disable=unused-argument
                                  client,
                                  resource_group_name,
                                  cluster_name,
                                  nodepool_name,
                                  machine_names,
                                  no_wait=False):
    agentpool_exists = False
    instances = client.list(resource_group_name, cluster_name)
    for agentpool_profile in instances:
        if agentpool_profile.name.lower() == nodepool_name.lower():
            agentpool_exists = True
            break

    if not agentpool_exists:
        raise ResourceNotFoundError(
            f"Node pool {nodepool_name} doesn't exist, "
            "use 'az aks nodepool list' to get current node pool list"
        )

    if len(machine_names) == 0:
        raise RequiredArgumentMissingError(
            "--machine-names doesn't provide, "
            "use 'az aks machine list' to get current machine list"
        )

    AgentPoolDeleteMachinesParameter = cmd.get_models(
        "AgentPoolDeleteMachinesParameter",
        resource_type=CUSTOM_MGMT_AKS_PREVIEW,
        operation_group="agent_pools",
    )

    machines = AgentPoolDeleteMachinesParameter(machine_names=machine_names)
    return sdk_no_wait(
        no_wait,
        client.begin_delete_machines,
        resource_group_name,
        cluster_name,
        nodepool_name,
        machines,
    )


def aks_agentpool_manual_scale_add(cmd,
                                   client,
                                   resource_group_name,
                                   cluster_name,
                                   nodepool_name,
                                   vm_sizes,
                                   node_count,
                                   no_wait=False):
    instance = client.get(resource_group_name, cluster_name, nodepool_name)
    if instance.type_properties_type != CONST_VIRTUAL_MACHINES:
        raise ClientRequestError("Cannot add manual to a non-virtualmachines node pool.")
    ManualScaleProfile = cmd.get_models(
        "ManualScaleProfile",
        resource_type=CUSTOM_MGMT_AKS_PREVIEW,
        operation_group="managed_clusters",
    )
    sizes = [x.strip() for x in vm_sizes.split(",")]
    new_manual_scale_profile = ManualScaleProfile(sizes=sizes, count=int(node_count))
    instance.virtual_machines_profile.scale.manual.append(new_manual_scale_profile)

    return sdk_no_wait(
        no_wait,
        client.begin_create_or_update,
        resource_group_name,
        cluster_name,
        nodepool_name,
        instance
    )


def aks_agentpool_manual_scale_update(cmd,    # pylint: disable=unused-argument
                                      client,
                                      resource_group_name,
                                      cluster_name,
                                      nodepool_name,
                                      current_vm_sizes,
                                      vm_sizes=None,
                                      node_count=None,
                                      no_wait=False):
    if vm_sizes is None and node_count is None:
        raise RequiredArgumentMissingError("specify --vm-sizes or --node-count or both.")

    instance = client.get(resource_group_name, cluster_name, nodepool_name)
    if instance.type_properties_type != CONST_VIRTUAL_MACHINES:
        raise ClientRequestError("Cannot update manual in a non-virtualmachines node pool.")

    _current_vm_sizes = [x.strip() for x in current_vm_sizes.split(",")]
    _vm_sizes = [x.strip() for x in vm_sizes.split(",")] if vm_sizes else []
    manual_exists = False
    for m in instance.virtual_machines_profile.scale.manual:
        if m.sizes == _current_vm_sizes:
            manual_exists = True
            if vm_sizes:
                m.sizes = _vm_sizes
            if node_count:
                m.count = int(node_count)
            break
    if not manual_exists:
        raise InvalidArgumentValueError(
            f"Manual with sizes {current_vm_sizes} doesn't exist in node pool {nodepool_name}"
        )

    return sdk_no_wait(
        no_wait,
        client.begin_create_or_update,
        resource_group_name,
        cluster_name,
        nodepool_name,
        instance
    )


def aks_agentpool_manual_scale_delete(cmd,    # pylint: disable=unused-argument
                                      client,
                                      resource_group_name,
                                      cluster_name,
                                      nodepool_name,
                                      current_vm_sizes,
                                      no_wait=False):
    instance = client.get(resource_group_name, cluster_name, nodepool_name)
    if instance.type_properties_type != CONST_VIRTUAL_MACHINES:
        raise CLIError("Cannot delete manual in a non-virtualmachines node pool.")
    _current_vm_sizes = [x.strip() for x in current_vm_sizes.split(",")]
    manual_exists = False
    for m in instance.virtual_machines_profile.scale.manual:
        if m.sizes == _current_vm_sizes:
            manual_exists = True
            instance.virtual_machines_profile.scale.manual.remove(m)
            break
    if not manual_exists:
        raise InvalidArgumentValueError(
            f"Manual with sizes {current_vm_sizes} doesn't exist in node pool {nodepool_name}"
        )

    return sdk_no_wait(
        no_wait,
        client.begin_create_or_update,
        resource_group_name,
        cluster_name,
        nodepool_name,
        instance
    )


def aks_operation_show(cmd,
                       client,
                       resource_group_name,
                       name,
                       nodepool_name,
                       operation_id,):
    if nodepool_name:
        return client.get_by_agent_pool(resource_group_name, name, nodepool_name, operation_id)
    return client.get(resource_group_name, name, operation_id)


def aks_operation_show_latest(cmd,
                              client,
                              resource_group_name,
                              name,
                              nodepool_name,):
    if nodepool_name:
        return client.get_by_agent_pool(resource_group_name, name, nodepool_name, "latest")
    return client.get(resource_group_name, name, "latest")


def aks_operation_abort(cmd,   # pylint: disable=unused-argument
                        client,
                        resource_group_name,
                        name,
                        aks_custom_headers=None,
                        no_wait=False):
    PowerState = cmd.get_models(
        "PowerState",
        resource_type=CUSTOM_MGMT_AKS_PREVIEW,
        operation_group="managed_clusters",
    )

    instance = client.get(resource_group_name, name)
    power_state = PowerState(code="Running")
    if instance is None:
        raise InvalidArgumentValueError(
            f"Cluster {name} doesnt exist, use 'aks list' to get current cluster list"
        )
    instance.power_state = power_state
    headers = get_aks_custom_headers(aks_custom_headers)
    return sdk_no_wait(no_wait, client.begin_abort_latest_operation, resource_group_name, name, headers=headers)


def aks_machine_list(cmd, client, resource_group_name, cluster_name, nodepool_name):
    return client.list(resource_group_name, cluster_name, nodepool_name)


def aks_machine_show(cmd, client, resource_group_name, cluster_name, nodepool_name, machine_name):
    return client.get(resource_group_name, cluster_name, nodepool_name, machine_name)


def aks_addon_list_available():
    available_addons = []
    for k, v in ADDONS.items():
        available_addons.append({
            "name": k,
            "description": ADDONS_DESCRIPTIONS[v]
        })
    return available_addons


# pylint: disable=unused-argument
def aks_addon_list(cmd, client, resource_group_name, name):
    mc = client.get(resource_group_name, name)
    current_addons = []
    os_type = 'Linux'

    for addon_name, addon_key in ADDONS.items():
        # web_application_routing is a special case, the configuration is stored in a separate profile
        if addon_name == "web_application_routing":
            enabled = bool(
                mc.ingress_profile and
                mc.ingress_profile.web_app_routing and
                mc.ingress_profile.web_app_routing.enabled
            )
        else:
            if addon_name == "virtual-node":
                addon_key += os_type
            enabled = False
            if mc.addon_profiles:
                matching_key = next((key for key in mc.addon_profiles if key.lower() == addon_key.lower()), None)
                if matching_key:
<<<<<<< HEAD
                    enabled = bool(mc.addon_profiles[matching_key].enabled)                    
=======
                    enabled = bool(mc.addon_profiles[matching_key].enabled)
>>>>>>> dfd6e4c3
        current_addons.append({
            "name": addon_name,
            "api_key": addon_key,
            "enabled": enabled
        })

    return current_addons


# pylint: disable=unused-argument
def aks_addon_show(cmd, client, resource_group_name, name, addon):
    mc = client.get(resource_group_name, name)
    addon_key = ADDONS[addon]

    # web_application_routing is a special case, the configuration is stored in a separate profile
    if addon == "web_application_routing":
        if (
            not mc.ingress_profile and
            not mc.ingress_profile.web_app_routing and
            not mc.ingress_profile.web_app_routing.enabled
        ):
            raise InvalidArgumentValueError(f'Addon "{addon}" is not enabled in this cluster.')
        return {
            "name": addon,
            "api_key": addon_key,
            "config": mc.ingress_profile.web_app_routing,
        }

    # normal addons
    if not mc.addon_profiles or addon_key not in mc.addon_profiles or not mc.addon_profiles[addon_key].enabled:
        raise InvalidArgumentValueError(f'Addon "{addon}" is not enabled in this cluster.')
    return {
        "name": addon,
        "api_key": addon_key,
        "config": mc.addon_profiles[addon_key].config,
        "identity": mc.addon_profiles[addon_key].identity
    }


def aks_addon_enable(
    cmd,
    client,
    resource_group_name,
    name,
    addon,
    workspace_resource_id=None,
    subnet_name=None,
    appgw_name=None,
    appgw_subnet_prefix=None,
    appgw_subnet_cidr=None,
    appgw_id=None,
    appgw_subnet_id=None,
    appgw_watch_namespace=None,
    enable_sgxquotehelper=False,
    enable_secret_rotation=False,
    rotation_poll_interval=None,
    no_wait=False,
    enable_msi_auth_for_monitoring=True,
    dns_zone_resource_id=None,
    dns_zone_resource_ids=None,
    enable_syslog=False,
    data_collection_settings=None,
    ampls_resource_id=None,
    enable_high_log_scale_mode=False
):
    return enable_addons(
        cmd,
        client,
        resource_group_name,
        name,
        addon,
        workspace_resource_id=workspace_resource_id,
        subnet_name=subnet_name,
        appgw_name=appgw_name,
        appgw_subnet_prefix=appgw_subnet_prefix,
        appgw_subnet_cidr=appgw_subnet_cidr,
        appgw_id=appgw_id,
        appgw_subnet_id=appgw_subnet_id,
        appgw_watch_namespace=appgw_watch_namespace,
        enable_sgxquotehelper=enable_sgxquotehelper,
        enable_secret_rotation=enable_secret_rotation,
        rotation_poll_interval=rotation_poll_interval,
        no_wait=no_wait,
        enable_msi_auth_for_monitoring=enable_msi_auth_for_monitoring,
        dns_zone_resource_id=dns_zone_resource_id,
        dns_zone_resource_ids=dns_zone_resource_ids,
        enable_syslog=enable_syslog,
        data_collection_settings=data_collection_settings,
        ampls_resource_id=ampls_resource_id,
        enable_high_log_scale_mode=enable_high_log_scale_mode
    )


def aks_addon_disable(cmd, client, resource_group_name, name, addon, no_wait=False):
    return aks_disable_addons(cmd, client, resource_group_name, name, addon, no_wait)


def aks_addon_update(
    cmd,
    client,
    resource_group_name,
    name,
    addon,
    workspace_resource_id=None,
    subnet_name=None,
    appgw_name=None,
    appgw_subnet_prefix=None,
    appgw_subnet_cidr=None,
    appgw_id=None,
    appgw_subnet_id=None,
    appgw_watch_namespace=None,
    enable_sgxquotehelper=False,
    enable_secret_rotation=False,
    rotation_poll_interval=None,
    no_wait=False,
    enable_msi_auth_for_monitoring=None,
    dns_zone_resource_id=None,
    dns_zone_resource_ids=None,
    enable_syslog=False,
    data_collection_settings=None,
    ampls_resource_id=None,
    enable_high_log_scale_mode=False
):
    instance = client.get(resource_group_name, name)
    addon_profiles = instance.addon_profiles

    if instance.service_principal_profile.client_id != "msi":
        enable_msi_auth_for_monitoring = False

    if addon == "web_application_routing":
        if (
            (instance.ingress_profile is None) or
            (instance.ingress_profile.web_app_routing is None) or
            not instance.ingress_profile.web_app_routing.enabled
        ):
            raise InvalidArgumentValueError(
                f'Addon "{addon}" is not enabled in this cluster.'
            )

    elif addon == "monitoring" and enable_msi_auth_for_monitoring is None:
        enable_msi_auth_for_monitoring = True

    else:
        addon_key = ADDONS[addon]
        if not addon_profiles or addon_key not in addon_profiles or not addon_profiles[addon_key].enabled:
            raise InvalidArgumentValueError(f'Addon "{addon}" is not enabled in this cluster.')

    return enable_addons(
        cmd,
        client,
        resource_group_name,
        name,
        addon,
        check_enabled=False,
        workspace_resource_id=workspace_resource_id,
        subnet_name=subnet_name,
        appgw_name=appgw_name,
        appgw_subnet_prefix=appgw_subnet_prefix,
        appgw_subnet_cidr=appgw_subnet_cidr,
        appgw_id=appgw_id,
        appgw_subnet_id=appgw_subnet_id,
        appgw_watch_namespace=appgw_watch_namespace,
        enable_sgxquotehelper=enable_sgxquotehelper,
        enable_secret_rotation=enable_secret_rotation,
        rotation_poll_interval=rotation_poll_interval,
        no_wait=no_wait,
        enable_msi_auth_for_monitoring=enable_msi_auth_for_monitoring,
        dns_zone_resource_id=dns_zone_resource_id,
        dns_zone_resource_ids=dns_zone_resource_ids,
        enable_syslog=enable_syslog,
        data_collection_settings=data_collection_settings,
        ampls_resource_id=ampls_resource_id,
        enable_high_log_scale_mode=enable_high_log_scale_mode
    )


def aks_disable_addons(cmd, client, resource_group_name, name, addons, no_wait=False):
    instance = client.get(resource_group_name, name)
    subscription_id = get_subscription_id(cmd.cli_ctx)

    try:
        if (
            addons == "monitoring" and
            CONST_MONITORING_ADDON_NAME in instance.addon_profiles and
            instance.addon_profiles[CONST_MONITORING_ADDON_NAME].enabled and
            CONST_MONITORING_USING_AAD_MSI_AUTH in
            instance.addon_profiles[CONST_MONITORING_ADDON_NAME].config and
            str(
                instance.addon_profiles[CONST_MONITORING_ADDON_NAME].config[
                    CONST_MONITORING_USING_AAD_MSI_AUTH
                ]
            ).lower() == "true"
        ):
            # remove the DCR association because otherwise the DCR can't be deleted
            ensure_container_insights_for_monitoring(
                cmd,
                instance.addon_profiles[CONST_MONITORING_ADDON_NAME],
                subscription_id,
                resource_group_name,
                name,
                instance.location,
                remove_monitoring=True,
                aad_route=True,
                create_dcr=False,
                create_dcra=True,
                enable_syslog=False,
                data_collection_settings=None,
                ampls_resource_id=None,
                enable_high_log_scale_mode=False
            )
    except TypeError:
        pass

    instance = _update_addons(
        cmd,
        instance,
        subscription_id,
        resource_group_name,
        name,
        addons,
        enable=False,
        no_wait=no_wait
    )

    # send the managed cluster representation to update the addon profiles
    return sdk_no_wait(no_wait, client.begin_create_or_update, resource_group_name, name, instance)


def aks_enable_addons(
    cmd,
    client,
    resource_group_name,
    name,
    addons,
    workspace_resource_id=None,
    subnet_name=None,
    appgw_name=None,
    appgw_subnet_prefix=None,
    appgw_subnet_cidr=None,
    appgw_id=None,
    appgw_subnet_id=None,
    appgw_watch_namespace=None,
    enable_sgxquotehelper=False,
    enable_secret_rotation=False,
    rotation_poll_interval=None,
    no_wait=False,
    enable_msi_auth_for_monitoring=True,
    dns_zone_resource_id=None,
    dns_zone_resource_ids=None,
    enable_syslog=False,
    data_collection_settings=None,
    ampls_resource_id=None,
    enable_high_log_scale_mode=False,
    aks_custom_headers=None,
):
    headers = get_aks_custom_headers(aks_custom_headers)
    instance = client.get(resource_group_name, name)
    # this is overwritten by _update_addons(), so the value needs to be recorded here
    msi_auth = False
    if instance.service_principal_profile.client_id == "msi":
        msi_auth = True
    else:
        enable_msi_auth_for_monitoring = False

    subscription_id = get_subscription_id(cmd.cli_ctx)

    is_private_cluster = False
    if instance.api_server_access_profile and instance.api_server_access_profile.enable_private_cluster:
        is_private_cluster = True

    instance = _update_addons(
        cmd,
        instance,
        subscription_id,
        resource_group_name,
        name,
        addons,
        enable=True,
        workspace_resource_id=workspace_resource_id,
        enable_msi_auth_for_monitoring=enable_msi_auth_for_monitoring,
        subnet_name=subnet_name,
        appgw_name=appgw_name,
        appgw_subnet_prefix=appgw_subnet_prefix,
        appgw_subnet_cidr=appgw_subnet_cidr,
        appgw_id=appgw_id,
        appgw_subnet_id=appgw_subnet_id,
        appgw_watch_namespace=appgw_watch_namespace,
        enable_sgxquotehelper=enable_sgxquotehelper,
        enable_secret_rotation=enable_secret_rotation,
        rotation_poll_interval=rotation_poll_interval,
        no_wait=no_wait,
        dns_zone_resource_id=dns_zone_resource_id,
        dns_zone_resource_ids=dns_zone_resource_ids,
    )

    is_monitoring_addon_enabled = check_is_monitoring_addon_enabled(addons, instance)
    if (
        is_monitoring_addon_enabled
    ):
        if (
            CONST_MONITORING_USING_AAD_MSI_AUTH in
            instance.addon_profiles[CONST_MONITORING_ADDON_NAME].config and
            str(
                instance.addon_profiles[CONST_MONITORING_ADDON_NAME].config[
                    CONST_MONITORING_USING_AAD_MSI_AUTH
                ]
            ).lower() == "true"
        ):
            if not msi_auth:
                raise ArgumentUsageError(
                    "--enable-msi-auth-for-monitoring can not be used on clusters with service principal auth.")
            # create a Data Collection Rule (DCR) and associate it with the cluster
            ensure_container_insights_for_monitoring(
                cmd,
                instance.addon_profiles[CONST_MONITORING_ADDON_NAME],
                subscription_id,
                resource_group_name,
                name,
                instance.location,
                aad_route=True,
                create_dcr=True,
                create_dcra=True,
                enable_syslog=enable_syslog,
                data_collection_settings=data_collection_settings,
                is_private_cluster=is_private_cluster,
                ampls_resource_id=ampls_resource_id,
                enable_high_log_scale_mode=enable_high_log_scale_mode
            )
        else:
            # monitoring addon will use legacy path
            if enable_syslog:
                raise ArgumentUsageError(
                    "--enable-syslog can not be used without MSI auth.")
            if enable_high_log_scale_mode:
                raise ArgumentUsageError(
                    "--enable-high-log-scale-mode can not be used without MSI auth.")
            if data_collection_settings is not None:
                raise ArgumentUsageError("--data-collection-settings can not be used without MSI auth.")
            if ampls_resource_id is not None:
                raise ArgumentUsageError("--ampls-resource-id can not be used without MSI auth.")
            ensure_container_insights_for_monitoring(
                cmd,
                instance.addon_profiles[CONST_MONITORING_ADDON_NAME],
                subscription_id,
                resource_group_name,
                name,
                instance.location,
                aad_route=False,
            )

    ingress_appgw_addon_enabled = CONST_INGRESS_APPGW_ADDON_NAME in instance.addon_profiles and instance.addon_profiles[
        CONST_INGRESS_APPGW_ADDON_NAME].enabled

    os_type = 'Linux'
    enable_virtual_node = False
    if CONST_VIRTUAL_NODE_ADDON_NAME + os_type in instance.addon_profiles:
        enable_virtual_node = True

    need_post_creation_role_assignment = (
        is_monitoring_addon_enabled or
        ingress_appgw_addon_enabled or
        enable_virtual_node
    )
    if need_post_creation_role_assignment:
        # adding a wait here since we rely on the result for role assignment
        result = LongRunningOperation(cmd.cli_ctx)(
            client.begin_create_or_update(resource_group_name, name, instance))

        if ingress_appgw_addon_enabled:
            add_ingress_appgw_addon_role_assignment(result, cmd)
        if enable_virtual_node:
            # All agent pool will reside in the same vnet, we will grant vnet level Contributor role
            # in later function, so using a random agent pool here is OK
            random_agent_pool = result.agent_pool_profiles[0]
            if random_agent_pool.vnet_subnet_id != "":
                add_virtual_node_role_assignment(
                    cmd, result, random_agent_pool.vnet_subnet_id)
            # Else, the cluster is not using custom VNet, the permission is already granted in AKS RP,
            # we don't need to handle it in client side in this case.

    else:
        result = sdk_no_wait(no_wait, client.begin_create_or_update,
                             resource_group_name, name, instance, headers=headers)
    return result


def aks_rotate_certs(cmd, client, resource_group_name, name, no_wait=True):     # pylint: disable=unused-argument
    return sdk_no_wait(no_wait, client.begin_rotate_cluster_certificates, resource_group_name, name)


def _update_addons(cmd,  # pylint: disable=too-many-branches,too-many-statements,
                   instance,
                   subscription_id,
                   resource_group_name,
                   name,
                   addons,
                   enable,
                   workspace_resource_id=None,
                   enable_msi_auth_for_monitoring=True,
                   subnet_name=None,
                   appgw_name=None,
                   appgw_subnet_prefix=None,
                   appgw_subnet_cidr=None,
                   appgw_id=None,
                   appgw_subnet_id=None,
                   appgw_watch_namespace=None,
                   enable_sgxquotehelper=False,
                   enable_secret_rotation=False,
                   disable_secret_rotation=False,
                   rotation_poll_interval=None,
                   dns_zone_resource_id=None,
                   dns_zone_resource_ids=None,
                   no_wait=False,):  # pylint: disable=unused-argument

    ManagedClusterAddonProfile = cmd.get_models(
        "ManagedClusterAddonProfile",
        resource_type=CUSTOM_MGMT_AKS_PREVIEW,
        operation_group="managed_clusters",
    )
    ManagedClusterIngressProfile = cmd.get_models(
        "ManagedClusterIngressProfile",
        resource_type=CUSTOM_MGMT_AKS_PREVIEW,
        operation_group="managed_clusters",
    )
    ManagedClusterIngressProfileWebAppRouting = cmd.get_models(
        "ManagedClusterIngressProfileWebAppRouting",
        resource_type=CUSTOM_MGMT_AKS_PREVIEW,
        operation_group="managed_clusters",
    )

    # parse the comma-separated addons argument
    addon_args = addons.split(',')

    addon_profiles = instance.addon_profiles or {}

    os_type = 'Linux'

    # for each addons argument
    for addon_arg in addon_args:
        if addon_arg == "web_application_routing":
            # web app routing settings are in ingress profile, not addon profile, so deal
            # with it separately
            if instance.ingress_profile is None:
                instance.ingress_profile = ManagedClusterIngressProfile()
            if instance.ingress_profile.web_app_routing is None:
                instance.ingress_profile.web_app_routing = ManagedClusterIngressProfileWebAppRouting()
            instance.ingress_profile.web_app_routing.enabled = enable

            if dns_zone_resource_ids is not None:
                instance.ingress_profile.web_app_routing.dns_zone_resource_ids = [
                    x.strip()
                    for x in (
                        dns_zone_resource_ids.split(",")
                        if dns_zone_resource_ids
                        else []
                    )
                ]
            # for backward compatibility, if --dns-zone-resource-ids is not specified,
            # try to read from --dns-zone-resource-id
            if not instance.ingress_profile.web_app_routing.dns_zone_resource_ids and dns_zone_resource_id:
                instance.ingress_profile.web_app_routing.dns_zone_resource_ids = [dns_zone_resource_id]
            continue

        if addon_arg not in ADDONS:
            raise CLIError(f"Invalid addon name: {addon_arg}.")
        addon = ADDONS[addon_arg]
        if addon == CONST_VIRTUAL_NODE_ADDON_NAME:
            # only linux is supported for now, in the future this will be a user flag
            addon += os_type

        # honor addon names defined in Azure CLI
        for key in list(addon_profiles):
            if key.lower() == addon.lower() and key != addon:
                addon_profiles[addon] = addon_profiles.pop(key)

        if enable:
            # add new addons or update existing ones and enable them
            addon_profile = addon_profiles.get(
                addon, ManagedClusterAddonProfile(enabled=False))
            # special config handling for certain addons
            if addon == CONST_MONITORING_ADDON_NAME:
                logAnalyticsConstName = CONST_MONITORING_LOG_ANALYTICS_WORKSPACE_RESOURCE_ID
                if addon_profile.enabled:
                    raise CLIError('The monitoring addon is already enabled for this managed cluster.\n'
                                   'To change monitoring configuration, run "az aks disable-addons -a monitoring"'
                                   'before enabling it again.')
                if not workspace_resource_id:
                    workspace_resource_id = ensure_default_log_analytics_workspace_for_monitoring(
                        cmd,
                        subscription_id,
                        resource_group_name)
                workspace_resource_id = sanitize_loganalytics_ws_resource_id(
                    workspace_resource_id)

                cloud_name = cmd.cli_ctx.cloud.name
                if enable_msi_auth_for_monitoring and (cloud_name.lower() == 'ussec' or cloud_name.lower() == 'usnat'):
                    if (
                        instance.identity is not None and
                        instance.identity.type is not None and
                        instance.identity.type == "userassigned"
                    ):
                        logger.warning(
                            "--enable_msi_auth_for_monitoring is not supported in %s cloud and continuing "
                            "monitoring enablement without this flag.",
                            cloud_name,
                        )
                        enable_msi_auth_for_monitoring = False

                addon_profile.config = {
                    logAnalyticsConstName: workspace_resource_id}
                addon_profile.config[CONST_MONITORING_USING_AAD_MSI_AUTH] = (
                    "true" if enable_msi_auth_for_monitoring else "false"
                )
            elif addon == (CONST_VIRTUAL_NODE_ADDON_NAME + os_type):
                if addon_profile.enabled:
                    raise CLIError('The virtual-node addon is already enabled for this managed cluster.\n'
                                   'To change virtual-node configuration, run '
                                   '"az aks disable-addons -a virtual-node -g {resource_group_name}" '
                                   'before enabling it again.')
                if not subnet_name:
                    raise CLIError(
                        'The aci-connector addon requires setting a subnet name.')
                addon_profile.config = {
                    CONST_VIRTUAL_NODE_SUBNET_NAME: subnet_name}
            elif addon == CONST_INGRESS_APPGW_ADDON_NAME:
                if addon_profile.enabled:
                    raise CLIError('The ingress-appgw addon is already enabled for this managed cluster.\n'
                                   'To change ingress-appgw configuration, run '
                                   f'"az aks disable-addons -a ingress-appgw -n {name} -g {resource_group_name}" '
                                   'before enabling it again.')
                addon_profile = ManagedClusterAddonProfile(
                    enabled=True, config={})
                if appgw_name is not None:
                    addon_profile.config[CONST_INGRESS_APPGW_APPLICATION_GATEWAY_NAME] = appgw_name
                if appgw_subnet_prefix is not None:
                    addon_profile.config[CONST_INGRESS_APPGW_SUBNET_CIDR] = appgw_subnet_prefix
                if appgw_subnet_cidr is not None:
                    addon_profile.config[CONST_INGRESS_APPGW_SUBNET_CIDR] = appgw_subnet_cidr
                if appgw_id is not None:
                    addon_profile.config[CONST_INGRESS_APPGW_APPLICATION_GATEWAY_ID] = appgw_id
                if appgw_subnet_id is not None:
                    addon_profile.config[CONST_INGRESS_APPGW_SUBNET_ID] = appgw_subnet_id
                if appgw_watch_namespace is not None:
                    addon_profile.config[CONST_INGRESS_APPGW_WATCH_NAMESPACE] = appgw_watch_namespace
            elif addon == CONST_OPEN_SERVICE_MESH_ADDON_NAME:
                if addon_profile.enabled:
                    raise CLIError('The open-service-mesh addon is already enabled for this managed cluster.\n'
                                   'To change open-service-mesh configuration, run '
                                   f'"az aks disable-addons -a open-service-mesh -n {name} -g {resource_group_name}" '
                                   'before enabling it again.')
                addon_profile = ManagedClusterAddonProfile(
                    enabled=True, config={})
            elif addon == CONST_CONFCOM_ADDON_NAME:
                if addon_profile.enabled:
                    raise CLIError('The confcom addon is already enabled for this managed cluster.\n'
                                   'To change confcom configuration, run '
                                   f'"az aks disable-addons -a confcom -n {name} -g {resource_group_name}" '
                                   'before enabling it again.')
                addon_profile = ManagedClusterAddonProfile(
                    enabled=True, config={CONST_ACC_SGX_QUOTE_HELPER_ENABLED: "false"})
                if enable_sgxquotehelper:
                    addon_profile.config[CONST_ACC_SGX_QUOTE_HELPER_ENABLED] = "true"
            elif addon == CONST_AZURE_KEYVAULT_SECRETS_PROVIDER_ADDON_NAME:
                if addon_profile.enabled:
                    raise CLIError(
                        "The azure-keyvault-secrets-provider addon is already enabled for this managed cluster.\n"
                        'To change azure-keyvault-secrets-provider configuration, run "az aks disable-addons '
                        f'-a azure-keyvault-secrets-provider -n {name} -g {resource_group_name}" '
                        "before enabling it again."
                    )
                addon_profile = ManagedClusterAddonProfile(
                    enabled=True, config={CONST_SECRET_ROTATION_ENABLED: "false", CONST_ROTATION_POLL_INTERVAL: "2m"})
                if enable_secret_rotation:
                    addon_profile.config[CONST_SECRET_ROTATION_ENABLED] = "true"
                if disable_secret_rotation:
                    addon_profile.config[CONST_SECRET_ROTATION_ENABLED] = "false"
                if rotation_poll_interval is not None:
                    addon_profile.config[CONST_ROTATION_POLL_INTERVAL] = rotation_poll_interval
                addon_profiles[CONST_AZURE_KEYVAULT_SECRETS_PROVIDER_ADDON_NAME] = addon_profile
            addon_profiles[addon] = addon_profile
        else:
            if addon not in addon_profiles:
                if addon == CONST_KUBE_DASHBOARD_ADDON_NAME:
                    addon_profiles[addon] = ManagedClusterAddonProfile(
                        enabled=False)
                else:
                    raise CLIError(f"The addon {addon} is not installed.")
            addon_profiles[addon].config = None
        addon_profiles[addon].enabled = enable

    instance.addon_profiles = addon_profiles

    # null out the SP profile because otherwise validation complains
    instance.service_principal_profile = None

    return instance


def aks_get_versions(cmd, client, location):    # pylint: disable=unused-argument
    return client.list_kubernetes_versions(location)


def get_aks_custom_headers(aks_custom_headers=None):
    headers = {}
    if aks_custom_headers is not None:
        if aks_custom_headers != "":
            for pair in aks_custom_headers.split(','):
                parts = pair.split('=')
                if len(parts) != 2:
                    raise CLIError('custom headers format is incorrect')
                headers[parts[0]] = parts[1]
    return headers


def aks_draft_create(destination='.',
                     app=None,
                     language=None,
                     create_config=None,
                     dockerfile_only=None,
                     deployment_only=None,
                     path=None):
    aks_draft_cmd_create(destination, app, language, create_config, dockerfile_only, deployment_only, path)


def aks_draft_setup_gh(app=None,
                       subscription_id=None,
                       resource_group=None,
                       provider="azure",
                       gh_repo=None,
                       path=None):
    aks_draft_cmd_setup_gh(app, subscription_id, resource_group, provider, gh_repo, path)


def aks_draft_generate_workflow(cluster_name=None,
                                registry_name=None,
                                container_name=None,
                                resource_group=None,
                                destination=None,
                                branch=None,
                                path=None):
    aks_draft_cmd_generate_workflow(cluster_name, registry_name, container_name,
                                    resource_group, destination, branch, path)


def aks_draft_up(app=None,
                 subscription_id=None,
                 resource_group=None,
                 provider="azure",
                 gh_repo=None,
                 cluster_name=None,
                 registry_name=None,
                 container_name=None,
                 destination=None,
                 branch=None,
                 path=None):
    aks_draft_cmd_up(app, subscription_id, resource_group, provider, gh_repo,
                     cluster_name, registry_name, container_name, destination, branch, path)


def aks_draft_update(host=None, certificate=None, destination=None, path=None):
    aks_draft_cmd_update(host, certificate, destination, path)


def aks_kollect(cmd,    # pylint: disable=too-many-statements,too-many-locals
                client,
                resource_group_name,
                name,
                storage_account=None,
                sas_token=None,
                container_logs=None,
                kube_objects=None,
                node_logs=None,
                node_logs_windows=None):
    aks_kollect_cmd(cmd, client, resource_group_name, name, storage_account, sas_token,
                    container_logs, kube_objects, node_logs, node_logs_windows)


def aks_kanalyze(cmd, client, resource_group_name, name):
    aks_kanalyze_cmd(cmd, client, resource_group_name, name)


def aks_pod_identity_add(
    cmd,
    client,
    resource_group_name,
    cluster_name,
    identity_name,
    identity_namespace,
    identity_resource_id,
    binding_selector=None,
    no_wait=False,
    aks_custom_headers=None,
):  # pylint: disable=unused-argument
    ManagedClusterPodIdentity = cmd.get_models(
        "ManagedClusterPodIdentity",
        resource_type=CUSTOM_MGMT_AKS_PREVIEW,
        operation_group="managed_clusters",
    )
    UserAssignedIdentity = cmd.get_models(
        "UserAssignedIdentity",
        resource_type=CUSTOM_MGMT_AKS_PREVIEW,
        operation_group="managed_clusters",
    )

    instance = client.get(resource_group_name, cluster_name)
    _ensure_pod_identity_addon_is_enabled(instance)

    user_assigned_identity = get_user_assigned_identity_by_resource_id(
        cmd.cli_ctx, identity_resource_id)
    _ensure_managed_identity_operator_permission(
        cmd, instance, user_assigned_identity.id)

    pod_identities = []
    if instance.pod_identity_profile.user_assigned_identities:
        pod_identities = instance.pod_identity_profile.user_assigned_identities
    pod_identity = ManagedClusterPodIdentity(
        name=identity_name,
        namespace=identity_namespace,
        identity=UserAssignedIdentity(
            resource_id=user_assigned_identity.id,
            client_id=user_assigned_identity.client_id,
            object_id=user_assigned_identity.principal_id,
        )
    )
    if binding_selector is not None:
        pod_identity.binding_selector = binding_selector
    pod_identities.append(pod_identity)

    from azext_aks_preview.managed_cluster_decorator import AKSPreviewManagedClusterModels
    # store all the models used by pod identity
    pod_identity_models = AKSPreviewManagedClusterModels(
        cmd, CUSTOM_MGMT_AKS_PREVIEW).pod_identity_models
    _update_addon_pod_identity(
        instance, enable=True,
        pod_identities=pod_identities,
        pod_identity_exceptions=instance.pod_identity_profile.user_assigned_identity_exceptions,
        models=pod_identity_models
    )

    headers = get_aks_custom_headers(aks_custom_headers)
    # send the managed cluster represeentation to update the pod identity addon
    return sdk_no_wait(
        no_wait,
        client.begin_create_or_update,
        resource_group_name,
        cluster_name,
        instance,
        headers=headers
    )


def aks_pod_identity_delete(
    cmd,
    client,
    resource_group_name,
    cluster_name,
    identity_name,
    identity_namespace,
    no_wait=False,
    aks_custom_headers=None,
):  # pylint: disable=unused-argument
    instance = client.get(resource_group_name, cluster_name)
    _ensure_pod_identity_addon_is_enabled(instance)

    pod_identities = []
    if instance.pod_identity_profile.user_assigned_identities:
        for pod_identity in instance.pod_identity_profile.user_assigned_identities:
            if pod_identity.name == identity_name and pod_identity.namespace == identity_namespace:
                # to remove
                continue
            pod_identities.append(pod_identity)

    from azext_aks_preview.managed_cluster_decorator import AKSPreviewManagedClusterModels
    # store all the models used by pod identity
    pod_identity_models = AKSPreviewManagedClusterModels(
        cmd, CUSTOM_MGMT_AKS_PREVIEW).pod_identity_models
    _update_addon_pod_identity(
        instance, enable=True,
        pod_identities=pod_identities,
        pod_identity_exceptions=instance.pod_identity_profile.user_assigned_identity_exceptions,
        models=pod_identity_models
    )

    headers = get_aks_custom_headers(aks_custom_headers)
    # send the managed cluster represeentation to update the pod identity addon
    return sdk_no_wait(
        no_wait,
        client.begin_create_or_update,
        resource_group_name,
        cluster_name,
        instance,
        headers=headers
    )


def aks_pod_identity_list(cmd, client, resource_group_name, cluster_name):  # pylint: disable=unused-argument
    instance = client.get(resource_group_name, cluster_name)
    return _remove_nulls([instance])[0]


def aks_pod_identity_exception_add(
    cmd,
    client,
    resource_group_name,
    cluster_name,
    exc_name,
    exc_namespace,
    pod_labels,
    no_wait=False,
    aks_custom_headers=None,
):  # pylint: disable=unused-argument
    ManagedClusterPodIdentityException = cmd.get_models(
        "ManagedClusterPodIdentityException",
        resource_type=CUSTOM_MGMT_AKS_PREVIEW,
        operation_group="managed_clusters",
    )

    instance = client.get(resource_group_name, cluster_name)
    _ensure_pod_identity_addon_is_enabled(instance)

    pod_identity_exceptions = []
    if instance.pod_identity_profile.user_assigned_identity_exceptions:
        pod_identity_exceptions = instance.pod_identity_profile.user_assigned_identity_exceptions
    exc = ManagedClusterPodIdentityException(
        name=exc_name, namespace=exc_namespace, pod_labels=pod_labels)
    pod_identity_exceptions.append(exc)

    from azext_aks_preview.managed_cluster_decorator import AKSPreviewManagedClusterModels
    # store all the models used by pod identity
    pod_identity_models = AKSPreviewManagedClusterModels(
        cmd, CUSTOM_MGMT_AKS_PREVIEW).pod_identity_models
    _update_addon_pod_identity(
        instance, enable=True,
        pod_identities=instance.pod_identity_profile.user_assigned_identities,
        pod_identity_exceptions=pod_identity_exceptions,
        models=pod_identity_models
    )

    headers = get_aks_custom_headers(aks_custom_headers)
    # send the managed cluster represeentation to update the pod identity addon
    return sdk_no_wait(
        no_wait,
        client.begin_create_or_update,
        resource_group_name,
        cluster_name,
        instance,
        headers=headers
    )


def aks_pod_identity_exception_delete(
    cmd,
    client,
    resource_group_name,
    cluster_name,
    exc_name,
    exc_namespace,
    no_wait=False,
    aks_custom_headers=None,
):  # pylint: disable=unused-argument
    instance = client.get(resource_group_name, cluster_name)
    _ensure_pod_identity_addon_is_enabled(instance)

    pod_identity_exceptions = []
    if instance.pod_identity_profile.user_assigned_identity_exceptions:
        for exc in instance.pod_identity_profile.user_assigned_identity_exceptions:
            if exc.name == exc_name and exc.namespace == exc_namespace:
                # to remove
                continue
            pod_identity_exceptions.append(exc)

    from azext_aks_preview.managed_cluster_decorator import AKSPreviewManagedClusterModels
    # store all the models used by pod identity
    pod_identity_models = AKSPreviewManagedClusterModels(
        cmd, CUSTOM_MGMT_AKS_PREVIEW).pod_identity_models
    _update_addon_pod_identity(
        instance, enable=True,
        pod_identities=instance.pod_identity_profile.user_assigned_identities,
        pod_identity_exceptions=pod_identity_exceptions,
        models=pod_identity_models
    )

    headers = get_aks_custom_headers(aks_custom_headers)
    # send the managed cluster represeentation to update the pod identity addon
    return sdk_no_wait(
        no_wait,
        client.begin_create_or_update,
        resource_group_name,
        cluster_name,
        instance,
        headers=headers
    )


def aks_pod_identity_exception_update(
    cmd,
    client,
    resource_group_name,
    cluster_name,
    exc_name,
    exc_namespace,
    pod_labels,
    no_wait=False,
    aks_custom_headers=None,
):  # pylint: disable=unused-argument
    ManagedClusterPodIdentityException = cmd.get_models(
        "ManagedClusterPodIdentityException",
        resource_type=CUSTOM_MGMT_AKS_PREVIEW,
        operation_group="managed_clusters",
    )

    instance = client.get(resource_group_name, cluster_name)
    _ensure_pod_identity_addon_is_enabled(instance)

    found_target = False
    updated_exc = ManagedClusterPodIdentityException(
        name=exc_name, namespace=exc_namespace, pod_labels=pod_labels)
    pod_identity_exceptions = []
    if instance.pod_identity_profile.user_assigned_identity_exceptions:
        for exc in instance.pod_identity_profile.user_assigned_identity_exceptions:
            if exc.name == exc_name and exc.namespace == exc_namespace:
                found_target = True
                pod_identity_exceptions.append(updated_exc)
            else:
                pod_identity_exceptions.append(exc)

    if not found_target:
        raise CLIError(f"pod identity exception {exc_namespace}/{exc_name} not found")

    from azext_aks_preview.managed_cluster_decorator import AKSPreviewManagedClusterModels
    # store all the models used by pod identity
    pod_identity_models = AKSPreviewManagedClusterModels(
        cmd, CUSTOM_MGMT_AKS_PREVIEW).pod_identity_models
    _update_addon_pod_identity(
        instance, enable=True,
        pod_identities=instance.pod_identity_profile.user_assigned_identities,
        pod_identity_exceptions=pod_identity_exceptions,
        models=pod_identity_models
    )

    headers = get_aks_custom_headers(aks_custom_headers)
    # send the managed cluster represeentation to update the pod identity addon
    return sdk_no_wait(
        no_wait,
        client.begin_create_or_update,
        resource_group_name,
        cluster_name,
        instance,
        headers=headers,
    )


def aks_pod_identity_exception_list(cmd, client, resource_group_name, cluster_name):
    instance = client.get(resource_group_name, cluster_name)
    return _remove_nulls([instance])[0]


def aks_egress_endpoints_list(cmd, client, resource_group_name, name):   # pylint: disable=unused-argument
    return client.list_outbound_network_dependencies_endpoints(resource_group_name, name)


def aks_snapshot_create(cmd,    # pylint: disable=too-many-locals,too-many-statements,too-many-branches
                        client,
                        resource_group_name,
                        name,
                        cluster_id,
                        location=None,
                        tags=None,
                        aks_custom_headers=None,
                        no_wait=False):
    ManagedClusterSnapshot = cmd.get_models(
        "ManagedClusterSnapshot",
        resource_type=CUSTOM_MGMT_AKS_PREVIEW,
        operation_group="managed_cluster_snapshots",
    )
    CreationData = cmd.get_models(
        "CreationData",
        resource_type=CUSTOM_MGMT_AKS_PREVIEW,
        operation_group="managed_clusters",
    )

    rg_location = get_rg_location(cmd.cli_ctx, resource_group_name)
    if location is None:
        location = rg_location

    creationData = CreationData(
        source_resource_id=cluster_id
    )

    snapshot = ManagedClusterSnapshot(
        name=name,
        tags=tags,
        location=location,
        creation_data=creationData,
        snapshot_type="ManagedCluster",
    )

    headers = get_aks_custom_headers(aks_custom_headers)
    return client.create_or_update(resource_group_name, name, snapshot, headers=headers)


def aks_snapshot_show(cmd, client, resource_group_name, name):   # pylint: disable=unused-argument
    snapshot = client.get(resource_group_name, name)
    return snapshot


def aks_snapshot_delete(cmd,    # pylint: disable=unused-argument
                        client,
                        resource_group_name,
                        name,
                        no_wait=False,
                        yes=False):
    msg = (
        f'This will delete the cluster snapshot "{name}" in resource group "{resource_group_name}".\n'
        "Are you sure?"
    )
    if not yes and not prompt_y_n(msg, default="n"):
        return None

    return client.delete(resource_group_name, name)


def aks_snapshot_list(cmd, client, resource_group_name=None):  # pylint: disable=unused-argument
    if resource_group_name is None or resource_group_name == '':
        return client.list()

    return client.list_by_resource_group(resource_group_name)


def aks_nodepool_snapshot_create(cmd,    # pylint: disable=too-many-locals,too-many-statements,too-many-branches
                                 client,
                                 resource_group_name,
                                 snapshot_name,
                                 nodepool_id,
                                 location=None,
                                 tags=None,
                                 aks_custom_headers=None,
                                 no_wait=False):
    Snapshot = cmd.get_models(
        "Snapshot",
        resource_type=CUSTOM_MGMT_AKS_PREVIEW,
        operation_group="snapshots",
    )
    CreationData = cmd.get_models(
        "CreationData",
        resource_type=CUSTOM_MGMT_AKS_PREVIEW,
        operation_group="managed_clusters",
    )

    rg_location = get_rg_location(cmd.cli_ctx, resource_group_name)
    if location is None:
        location = rg_location

    creationData = CreationData(
        source_resource_id=nodepool_id
    )

    snapshot = Snapshot(
        name=snapshot_name,
        tags=tags,
        location=location,
        creation_data=creationData
    )

    headers = get_aks_custom_headers(aks_custom_headers)
    return client.create_or_update(resource_group_name, snapshot_name, snapshot, headers=headers)


def aks_nodepool_snapshot_update(cmd, client, resource_group_name, snapshot_name, tags):   # pylint: disable=unused-argument
    TagsObject = cmd.get_models(
        "TagsObject",
        resource_type=CUSTOM_MGMT_AKS_PREVIEW,
        operation_group="snapshots",
    )
    tagsObject = TagsObject(
        tags=tags
    )

    snapshot = client.update_tags(resource_group_name, snapshot_name, tagsObject)
    return snapshot


def aks_nodepool_snapshot_show(cmd, client, resource_group_name, snapshot_name):   # pylint: disable=unused-argument
    snapshot = client.get(resource_group_name, snapshot_name)
    return snapshot


def aks_nodepool_snapshot_delete(cmd,    # pylint: disable=unused-argument
                                 client,
                                 resource_group_name,
                                 snapshot_name,
                                 no_wait=False,
                                 yes=False):
    msg = (
        f'This will delete the nodepool snapshot "{snapshot_name}" in resource group "{resource_group_name}".\n'
        "Are you sure?"
    )
    if not yes and not prompt_y_n(msg, default="n"):
        return None

    return client.delete(resource_group_name, snapshot_name)


def aks_nodepool_snapshot_list(cmd, client, resource_group_name=None):  # pylint: disable=unused-argument
    if resource_group_name is None or resource_group_name == '':
        return client.list()

    return client.list_by_resource_group(resource_group_name)


def aks_trustedaccess_role_list(cmd, client, location):  # pylint: disable=unused-argument
    return client.list(location)


def aks_trustedaccess_role_binding_list(cmd, client, resource_group_name, cluster_name):   # pylint: disable=unused-argument
    return client.list(resource_group_name, cluster_name)


def aks_trustedaccess_role_binding_get(cmd, client, resource_group_name, cluster_name, role_binding_name):
    return client.get(resource_group_name, cluster_name, role_binding_name)


def aks_trustedaccess_role_binding_create(cmd, client, resource_group_name, cluster_name, role_binding_name,
                                          source_resource_id, roles):
    TrustedAccessRoleBinding = cmd.get_models(
        "TrustedAccessRoleBinding",
        resource_type=CUSTOM_MGMT_AKS_PREVIEW,
        operation_group="trusted_access_role_bindings",
    )
    existedBinding = None
    try:
        existedBinding = client.get(resource_group_name, cluster_name, role_binding_name)
    except ResourceNotFoundError:
        pass

    if existedBinding:
        raise Exception(  # pylint: disable=broad-exception-raised
            "TrustedAccess RoleBinding " +
            role_binding_name +
            " already existed, please use 'az aks trustedaccess rolebinding update' command to update!"
        )

    roleList = roles.split(',')
    roleBinding = TrustedAccessRoleBinding(source_resource_id=source_resource_id, roles=roleList)
    return client.begin_create_or_update(resource_group_name, cluster_name, role_binding_name, roleBinding)


def aks_trustedaccess_role_binding_update(cmd, client, resource_group_name, cluster_name, role_binding_name, roles):
    TrustedAccessRoleBinding = cmd.get_models(
        "TrustedAccessRoleBinding",
        resource_type=CUSTOM_MGMT_AKS_PREVIEW,
        operation_group="trusted_access_role_bindings",
    )
    existedBinding = client.get(resource_group_name, cluster_name, role_binding_name)

    roleList = roles.split(',')
    roleBinding = TrustedAccessRoleBinding(source_resource_id=existedBinding.source_resource_id, roles=roleList)
    return client.begin_create_or_update(resource_group_name, cluster_name, role_binding_name, roleBinding)


def aks_trustedaccess_role_binding_delete(cmd, client, resource_group_name, cluster_name, role_binding_name):
    return client.begin_delete(resource_group_name, cluster_name, role_binding_name)


def aks_mesh_enable(
    cmd,
    client,
    resource_group_name,
    name,
    revision=None,
    key_vault_id=None,
    ca_cert_object_name=None,
    ca_key_object_name=None,
    root_cert_object_name=None,
    cert_chain_object_name=None,
):
    instance = client.get(resource_group_name, name)
    addon_profiles = instance.addon_profiles
    if (
        key_vault_id is not None and
        ca_cert_object_name is not None and
        ca_key_object_name is not None and
        root_cert_object_name is not None and
        cert_chain_object_name is not None
    ):
        if (
            not addon_profiles or
            not addon_profiles[CONST_AZURE_KEYVAULT_SECRETS_PROVIDER_ADDON_NAME] or
            not addon_profiles[
                CONST_AZURE_KEYVAULT_SECRETS_PROVIDER_ADDON_NAME
            ].enabled
        ):
            raise CLIError(
                "AzureKeyvaultSecretsProvider addon is required for Azure Service Mesh plugin "
                "certificate authority feature."
            )

    return _aks_mesh_update(
        cmd,
        client,
        resource_group_name,
        name,
        key_vault_id,
        ca_cert_object_name,
        ca_key_object_name,
        root_cert_object_name,
        cert_chain_object_name,
        revision=revision,
        enable_azure_service_mesh=True,
    )


def aks_mesh_disable(
        cmd,
        client,
        resource_group_name,
        name,
):
    return _aks_mesh_update(cmd, client, resource_group_name, name, disable_azure_service_mesh=True)


def aks_mesh_enable_ingress_gateway(
        cmd,
        client,
        resource_group_name,
        name,
        ingress_gateway_type,
):
    return _aks_mesh_update(
        cmd,
        client,
        resource_group_name,
        name,
        enable_ingress_gateway=True,
        ingress_gateway_type=ingress_gateway_type)


def aks_mesh_disable_ingress_gateway(
        cmd,
        client,
        resource_group_name,
        name,
        ingress_gateway_type,
):
    return _aks_mesh_update(
        cmd,
        client,
        resource_group_name,
        name,
        disable_ingress_gateway=True,
        ingress_gateway_type=ingress_gateway_type)


def aks_mesh_enable_egress_gateway(
        cmd,
        client,
        resource_group_name,
        name,
):
    return _aks_mesh_update(
        cmd,
        client,
        resource_group_name,
        name,
        enable_egress_gateway=True)


def aks_mesh_disable_egress_gateway(
        cmd,
        client,
        resource_group_name,
        name,
):
    return _aks_mesh_update(
        cmd,
        client,
        resource_group_name,
        name,
        disable_egress_gateway=True)


def aks_mesh_get_revisions(
        cmd,
        client,
        location
):
    revisonProfiles = client.list_mesh_revision_profiles(location)
    # 'revisonProfiles' is an ItemPaged object
    revisions = []
    # Iterate over items within pages
    for page in revisonProfiles.by_page():
        for item in page:
            revisions.append(item)

    if revisions:
        return revisions[0].properties
    return None


def check_iterator(iterator):
    import itertools
    try:
        first = next(iterator)
    except StopIteration:   # iterator is empty
        return True, iterator
    except TypeError:       # iterator is not iterable, e.g. None
        return True, iterator
    return False, itertools.chain([first], iterator)


def aks_mesh_get_upgrades(
        cmd,
        client,
        resource_group_name,
        name
):
    upgradeProfiles = client.list_mesh_upgrade_profiles(resource_group_name, name)
    is_empty, upgradeProfiles = check_iterator(upgradeProfiles)
    if is_empty:
        logger.warning("No mesh upgrade profiles found for the cluster '%s' " +
                       "in the resource group '%s'.", name, resource_group_name)
        return None
    upgrade = next(upgradeProfiles, None)
    if upgrade:
        return upgrade.properties
    return None


def aks_mesh_upgrade_start(
        cmd,
        client,
        resource_group_name,
        name,
        revision
):
    return _aks_mesh_update(
        cmd,
        client,
        resource_group_name,
        name,
        revision=revision,
        mesh_upgrade_command=CONST_AZURE_SERVICE_MESH_UPGRADE_COMMAND_START)


def aks_mesh_upgrade_complete(
        cmd,
        client,
        resource_group_name,
        name,
        yes=False
):
    return _aks_mesh_update(
        cmd,
        client,
        resource_group_name,
        name,
        yes=yes,
        mesh_upgrade_command=CONST_AZURE_SERVICE_MESH_UPGRADE_COMMAND_COMPLETE)


def aks_mesh_upgrade_rollback(
        cmd,
        client,
        resource_group_name,
        name,
        yes=False
):
    return _aks_mesh_update(
        cmd,
        client,
        resource_group_name,
        name,
        yes=yes,
        mesh_upgrade_command=CONST_AZURE_SERVICE_MESH_UPGRADE_COMMAND_ROLLBACK)


def _aks_mesh_get_supported_revisions(
        cmd,
        client,
        location):

    revisions = aks_mesh_get_revisions(cmd, client, location)
    supported_revisions = [r.revision for r in revisions.mesh_revisions]
    return supported_revisions


# pylint: disable=unused-argument
def _aks_mesh_update(
        cmd,
        client,
        resource_group_name,
        name,
        key_vault_id=None,
        ca_cert_object_name=None,
        ca_key_object_name=None,
        root_cert_object_name=None,
        cert_chain_object_name=None,
        enable_azure_service_mesh=None,
        disable_azure_service_mesh=None,
        enable_ingress_gateway=None,
        disable_ingress_gateway=None,
        ingress_gateway_type=None,
        enable_egress_gateway=None,
        disable_egress_gateway=None,
        revision=None,
        yes=False,
        mesh_upgrade_command=None,
):
    raw_parameters = locals()

    from azure.cli.command_modules.acs._consts import DecoratorEarlyExitException
    from azext_aks_preview.managed_cluster_decorator import AKSPreviewManagedClusterUpdateDecorator

    aks_update_decorator = AKSPreviewManagedClusterUpdateDecorator(
        cmd=cmd,
        client=client,
        raw_parameters=raw_parameters,
        resource_type=CUSTOM_MGMT_AKS_PREVIEW,
    )
    try:
        mc = aks_update_decorator.fetch_mc()
        mc = aks_update_decorator.update_azure_service_mesh_profile(mc)

        # check for unsupported asm revision once the smp in mc object has been updated
        # skip the warning incase upgrade is in progress
        service_mesh_profile = mc.service_mesh_profile
        if (
            service_mesh_profile
            and service_mesh_profile.mode == CONST_AZURE_SERVICE_MESH_MODE_ISTIO
            and service_mesh_profile.istio
            and service_mesh_profile.istio.revisions
            and len(service_mesh_profile.istio.revisions) == 1
        ):
            revision = service_mesh_profile.istio.revisions[0]
            supported_revisions = _aks_mesh_get_supported_revisions(cmd, client, mc.location)
            if revision not in supported_revisions:
                msg = (
                    f"Istio mesh revision {revision} currently in use in your cluster is no longer supported.\n"
                    "Please upgrade for continued support. Use `az aks mesh get-upgrades` to check for available "
                    "upgrades.\nMore information about mesh upgrades and version support can be found here:"
                    " https://aka.ms/asm-aks-upgrade-docs"
                )
                logger.warning(msg)

    except DecoratorEarlyExitException:
        return None

    return aks_update_decorator.update_mc(mc)


def aks_approuting_enable(
        cmd,
        client,
        resource_group_name,
        name,
        enable_kv=False,
        keyvault_id=None,
        nginx=None,
):
    return _aks_approuting_update(
        cmd,
        client,
        resource_group_name,
        name,
        enable_app_routing=True,
        keyvault_id=keyvault_id,
        enable_kv=enable_kv,
        nginx=nginx)


def aks_approuting_disable(
        cmd,
        client,
        resource_group_name,
        name
):
    return _aks_approuting_update(
        cmd,
        client,
        resource_group_name,
        name,
        enable_app_routing=False)


def aks_approuting_update(
        cmd,
        client,
        resource_group_name,
        name,
        keyvault_id=None,
        enable_kv=False,
        nginx=None
):
    return _aks_approuting_update(
        cmd,
        client,
        resource_group_name,
        name,
        keyvault_id=keyvault_id,
        enable_kv=enable_kv,
        nginx=nginx)


def aks_approuting_zone_add(
        cmd,
        client,
        resource_group_name,
        name,
        dns_zone_resource_ids,
        attach_zones=False
):
    return _aks_approuting_update(
        cmd,
        client,
        resource_group_name,
        name,
        dns_zone_resource_ids=dns_zone_resource_ids,
        add_dns_zone=True,
        attach_zones=attach_zones)


def aks_approuting_zone_delete(
        cmd,
        client,
        resource_group_name,
        name,
        dns_zone_resource_ids
):
    return _aks_approuting_update(
        cmd,
        client,
        resource_group_name,
        name,
        dns_zone_resource_ids=dns_zone_resource_ids,
        delete_dns_zone=True)


def aks_approuting_zone_update(
        cmd,
        client,
        resource_group_name,
        name,
        dns_zone_resource_ids,
        attach_zones=False
):
    return _aks_approuting_update(
        cmd,
        client,
        resource_group_name,
        name,
        dns_zone_resource_ids=dns_zone_resource_ids,
        update_dns_zone=True,
        attach_zones=attach_zones)


def aks_approuting_zone_list(
        cmd,
        client,
        resource_group_name,
        name
):
    from azure.mgmt.core.tools import parse_resource_id
    mc = client.get(resource_group_name, name)

    if mc.ingress_profile and mc.ingress_profile.web_app_routing and mc.ingress_profile.web_app_routing.enabled:
        if mc.ingress_profile.web_app_routing.dns_zone_resource_ids:
            dns_zone_resource_ids = mc.ingress_profile.web_app_routing.dns_zone_resource_ids
            dns_zone_list = []
            for dns_zone in dns_zone_resource_ids:
                dns_zone_dict = {}
                parsed_dns_zone = parse_resource_id(dns_zone)
                dns_zone_dict['id'] = dns_zone
                dns_zone_dict['subscription'] = parsed_dns_zone['subscription']
                dns_zone_dict['resource_group'] = parsed_dns_zone['resource_group']
                dns_zone_dict['name'] = parsed_dns_zone['name']
                dns_zone_dict['type'] = parsed_dns_zone['type']
                dns_zone_list.append(dns_zone_dict)
            return dns_zone_list
        raise CLIError('No dns zone attached to the cluster')
    raise CLIError('App routing addon is not enabled')


# pylint: disable=unused-argument
def _aks_approuting_update(
        cmd,
        client,
        resource_group_name,
        name,
        enable_app_routing=None,
        enable_kv=None,
        keyvault_id=None,
        add_dns_zone=None,
        delete_dns_zone=None,
        update_dns_zone=None,
        dns_zone_resource_ids=None,
        attach_zones=None,
        nginx=None
):
    from azure.cli.command_modules.acs._consts import DecoratorEarlyExitException
    from azext_aks_preview.managed_cluster_decorator import AKSPreviewManagedClusterUpdateDecorator

    raw_parameters = locals()

    aks_update_decorator = AKSPreviewManagedClusterUpdateDecorator(
        cmd=cmd,
        client=client,
        raw_parameters=raw_parameters,
        resource_type=CUSTOM_MGMT_AKS_PREVIEW,
    )

    try:
        mc = aks_update_decorator.fetch_mc()
        mc = aks_update_decorator.update_app_routing_profile(mc)
    except DecoratorEarlyExitException:
        return None

    return aks_update_decorator.update_mc(mc)


def _aks_run_command(
        cmd,
        vm_set_type,
        managed_resource_group,
        vmss_name=None,
        instance_id=None,
        vm_name=None,
        custom_endpoints=None):
    try:
        command = "bash /opt/azure/containers/aks-check-network.sh"
        if custom_endpoints:
            all_endpoints = ",".join(custom_endpoints)
            command += f" {all_endpoints}"
            logger.debug("Full command: %s", command)

        compute_client = get_compute_client(cmd.cli_ctx)

        if vm_set_type == CONST_VIRTUAL_MACHINE_SCALE_SETS:
            RunCommandInput = cmd.get_models('RunCommandInput',
                                             resource_type=ResourceType.MGMT_COMPUTE,
                                             operation_group="virtual_machine_scale_sets")
            command_result = LongRunningOperation(cmd.cli_ctx)(
                compute_client.virtual_machine_scale_set_vms.begin_run_command(
                    managed_resource_group, vmss_name, instance_id,
                    RunCommandInput(command_id="RunShellScript", script=[command])))
        elif vm_set_type == CONST_AVAILABILITY_SET:
            RunCommandInput = cmd.get_models('RunCommandInput',
                                             resource_type=ResourceType.MGMT_COMPUTE,
                                             operation_group="virtual_machine_run_commands")
            command_result = LongRunningOperation(cmd.cli_ctx)(
                compute_client.virtual_machines.begin_run_command(
                    managed_resource_group, vm_name,
                    RunCommandInput(command_id="RunShellScript", script=[command])))
        else:
            raise ValidationError(f"VM set type {vm_set_type} is not supported!")

        display_status = command_result.value[0].display_status
        message = command_result.value[0].message
        if display_status != "Provisioning succeeded":
            raise InvalidArgumentValueError(
                f"Can not run command with returned code {display_status} and message {message}")
        return process_message_for_run_command(message)
    except Exception as ex:
        raise HttpResponseError(f"Can not run command with returned exception {ex}") from ex


def _aks_verify_resource(resource, resource_type):
    if resource.provisioning_state != CONST_NODE_PROVISIONING_STATE_SUCCEEDED:
        raise ValidationError(f"Node pool {resource.name} is in {resource.provisioning_state} state!")

    node_image_version = ""
    os_type = ""
    if resource_type == CONST_VIRTUAL_MACHINE_SCALE_SETS:
        node_image_version = resource.node_image_version
        os_type = resource.os_type
    else:
        node_image_version = resource.storage_profile.image_reference.id
        os_type = resource.storage_profile.os_disk.os_type

    if not os_type or os_type != CONST_DEFAULT_NODE_OS_TYPE:
        raise ValidationError(f"Resource must be of type {CONST_DEFAULT_NODE_OS_TYPE}!")

    if not node_image_version:
        raise ValidationError(f"No image version found for {resource.name}! Cannot verify supported versions.")

    if resource_type == CONST_VIRTUAL_MACHINE_SCALE_SETS:
        version = node_image_version.split("-")[-1]
    else:
        version = node_image_version.split("/")[-1]

    if version < CONST_MIN_NODE_IMAGE_VERSION:
        raise ValidationError(f"Node image version {version} is not supported! "
                              f"Image version must be at least {CONST_MIN_NODE_IMAGE_VERSION}.")


def _aks_get_node_name_vmss(
        cmd,
        resource_group,
        cluster_name,
        node_name,
        managed_resource_group):
    compute_client = get_compute_client(cmd.cli_ctx)

    if not node_name:
        logger.debug("No node name specified, will randomly select a node from the cluster")
        agentpool_client = cf_agent_pools(cmd.cli_ctx)

        nodepool_list = list(aks_agentpool_list(cmd, agentpool_client, resource_group, cluster_name))
        if not nodepool_list:
            raise ValidationError("No node pool found in the cluster!")

        nodepool_name = ""
        for nodepool in nodepool_list:
            try:
                _aks_verify_resource(nodepool, CONST_VIRTUAL_MACHINE_SCALE_SETS)
                nodepool_name = nodepool.name
                logger.debug("Select nodepool: %s", nodepool_name)
                break
            except ValidationError as ex:
                logger.warning(ex)
                continue

        if not nodepool_name:
            raise ValidationError("No suitable node pool found in the cluster.")

        vmss_list = compute_client.virtual_machine_scale_sets.list(managed_resource_group)
        if not vmss_list:
            raise ValidationError(f"No VMSS found in the managed resource group {managed_resource_group}!")

        for vmss in vmss_list:
            vmss_tag = vmss.tags.get("aks-managed-poolName")
            if vmss_tag and vmss_tag == nodepool_name:
                vmss_name = vmss.name
                logger.debug("Select VMSS: %s", vmss_name)
                break
        if not vmss_name:
            raise ValidationError(f"No VMSS pool matched AKS node pool {nodepool_name}!")

        instances = list(compute_client.virtual_machine_scale_set_vms.list(managed_resource_group, vmss_name))
        if not instances:
            raise ValidationError(f"No instances found in the VMSS {vmss_name}!")

        instance_id = instances[0].instance_id
        logger.debug("Select instance id: %s", instance_id)
    else:
        index = node_name.find("vmss")
        if index != -1:
            vmss_name = node_name[:index + 4]
            instance_id = int(node_name[index + 4:], base=36)
            instance_info = compute_client.virtual_machine_scale_set_vms.get(
                managed_resource_group, vmss_name, instance_id)
            if not instance_info:
                raise ValidationError(f"Instance id {instance_id} not found in VMSS {vmss_name}!")
            _aks_verify_resource(instance_info, CONST_VIRTUAL_MACHINES)
        else:
            raise ValidationError(f"Node name {node_name} is invalid!")

    return vmss_name, instance_id


def _aks_get_node_name_as(
        cmd,
        node_name,
        managed_resource_group):
    compute_client = get_compute_client(cmd.cli_ctx)

    if not node_name:
        logger.debug("No node name specified, will randomly select a node from the cluster")

        vm_list = compute_client.virtual_machines.list(managed_resource_group)
        if not vm_list:
            raise ValidationError(f"No VM found in the managed resource group {managed_resource_group}!")

        vm_name = ""
        for vm in vm_list:
            try:
                _aks_verify_resource(vm, CONST_VIRTUAL_MACHINES)
                vm_name = vm.name
                logger.debug("Select VM: %s", vm_name)
                break
            except ValidationError as ex:
                logger.warning(ex)
                continue

        if not vm_name:
            raise ValidationError("No suitable VM found in the managed resource!")
    else:
        vm_name = node_name
        vm_info = compute_client.virtual_machines.get(managed_resource_group, vm_name)
        if not vm_info:
            raise ValidationError(f"VM {vm_name} not found in the managed resource group {managed_resource_group}!")
        _aks_verify_resource(vm_info, CONST_VIRTUAL_MACHINES)

    return vm_name


def aks_check_network_outbound(
        cmd,
        client,
        resource_group_name,
        cluster_name,
        node_name=None,
        custom_endpoints=None):
    cluster = aks_show(cmd, client, resource_group_name, cluster_name, None)
    if not cluster:
        raise ValidationError("Can not get cluster information!")

    vm_set_type = cluster.agent_pool_profiles[0].type
    if not vm_set_type:
        raise ValidationError("Can not get VM set type of the cluster!")
    print("Get node pool VM set type:", vm_set_type)

    location = get_rg_location(cmd.cli_ctx, resource_group_name)
    managed_resource_group = f"MC_{resource_group_name}_{cluster_name}_{location}"
    logger.debug("Location: %s, Managed Resource Group: %s", location, managed_resource_group)

    vmss_name = ""
    instance_id = ""
    vm_name = ""
    if vm_set_type == CONST_VIRTUAL_MACHINE_SCALE_SETS:
        vmss_name, instance_id = _aks_get_node_name_vmss(
            cmd, resource_group_name, cluster_name, node_name, managed_resource_group)

        print(f"Start checking outbound network for vmss: {vmss_name},"
              f" instance_id: {instance_id}, managed_resource_group: {managed_resource_group}")
    elif vm_set_type == CONST_AVAILABILITY_SET:
        vm_name = _aks_get_node_name_as(
            cmd, node_name, managed_resource_group)

        print(f"Start checking outbound network for vm: {vm_name},"
              f" managed_resource_group: {managed_resource_group}")
    else:
        raise ValidationError(f"VM set type {vm_set_type} is not supported!")

    return _aks_run_command(cmd,
                            vm_set_type,
                            managed_resource_group,
                            vmss_name,
                            instance_id,
                            vm_name,
                            custom_endpoints)<|MERGE_RESOLUTION|>--- conflicted
+++ resolved
@@ -1850,11 +1850,7 @@
             if mc.addon_profiles:
                 matching_key = next((key for key in mc.addon_profiles if key.lower() == addon_key.lower()), None)
                 if matching_key:
-<<<<<<< HEAD
-                    enabled = bool(mc.addon_profiles[matching_key].enabled)                    
-=======
                     enabled = bool(mc.addon_profiles[matching_key].enabled)
->>>>>>> dfd6e4c3
         current_addons.append({
             "name": addon_name,
             "api_key": addon_key,
