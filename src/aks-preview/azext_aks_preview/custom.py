--- conflicted
+++ resolved
@@ -1651,15 +1651,11 @@
                       host_group_id=None,
                       crg_id=None,
                       message_of_the_day=None,
-<<<<<<< HEAD
-                      no_wait=False,
-                      enable_custom_ca_trust=False):
-=======
                       workload_runtime=None,
                       gpu_instance_profile=None,
+                      enable_custom_ca_trust=False，
                       no_wait=False,
-                      aks_custom_headers=None,):
->>>>>>> acded174
+                      aks_custom_headers=None):
     instances = client.list(resource_group_name, cluster_name)
     for agentpool_profile in instances:
         if agentpool_profile.name == nodepool_name:
@@ -1856,18 +1852,13 @@
                          labels=None,
                          tags=None,
                          node_taints=None,
-<<<<<<< HEAD
-                         no_wait=False,
-                         enable_custom_ca_trust=False,
-                         disable_custom_ca_trust=False):
-=======
                          max_surge=None,
                          mode=None,
                          scale_down_mode=None,
+                         enable_custom_ca_trust=False,
+                         disable_custom_ca_trust=False，
                          no_wait=False,
                          aks_custom_headers=None):
->>>>>>> acded174
-
     update_autoscaler = enable_cluster_autoscaler + \
         disable_cluster_autoscaler + update_cluster_autoscaler
 
