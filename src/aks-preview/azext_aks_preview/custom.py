# pylint: disable=too-many-lines
# --------------------------------------------------------------------------------------------
# Copyright (c) Microsoft Corporation. All rights reserved.
# Licensed under the MIT License. See License.txt in the project root for license information.
# --------------------------------------------------------------------------------------------

from __future__ import print_function

import binascii
import datetime
import errno
import io
import json
import os
import os.path
import platform
import re
import ssl
import stat
import subprocess
import sys
import tempfile
import threading
import time
import uuid
import base64
import webbrowser
import zipfile
from distutils.version import StrictVersion
from math import isnan
from six.moves.urllib.request import urlopen  # pylint: disable=import-error
from six.moves.urllib.error import URLError  # pylint: disable=import-error
import requests
from knack.log import get_logger
from knack.util import CLIError
from knack.prompting import prompt_pass, NoTTYException

import yaml  # pylint: disable=import-error
from dateutil.relativedelta import relativedelta  # pylint: disable=import-error
from dateutil.parser import parse  # pylint: disable=import-error
from msrestazure.azure_exceptions import CloudError

import colorama  # pylint: disable=import-error
from tabulate import tabulate  # pylint: disable=import-error
from azure.cli.core.api import get_config_dir
from azure.cli.core.azclierror import ManualInterrupt, InvalidArgumentValueError, UnclassifiedUserFault, CLIInternalError, FileOperationError, ClientRequestError, DeploymentError, ValidationError, ArgumentUsageError, MutuallyExclusiveArgumentError, RequiredArgumentMissingError, ResourceNotFoundError
from azure.cli.core.commands.client_factory import get_mgmt_service_client, get_subscription_id
from azure.cli.core.keys import is_valid_ssh_rsa_public_key
from azure.cli.core.util import get_file_json, in_cloud_console, shell_safe_json_parse, truncate_text, sdk_no_wait
from azure.cli.core.commands import LongRunningOperation
from azure.cli.core._profile import Profile
from azure.graphrbac.models import (ApplicationCreateParameters,
                                    PasswordCredential,
                                    KeyCredential,
                                    ServicePrincipalCreateParameters,
                                    GetObjectsParameters)
from .vendored_sdks.azure_mgmt_preview_aks.v2021_05_01.models import (ContainerServiceLinuxProfile,
                                                                      ManagedClusterWindowsProfile,
                                                                      ContainerServiceNetworkProfile,
                                                                      ManagedClusterServicePrincipalProfile,
                                                                      ContainerServiceSshConfiguration,
                                                                      MaintenanceConfiguration,
                                                                      TimeInWeek,
                                                                      TimeSpan,
                                                                      ContainerServiceSshPublicKey,
                                                                      ManagedCluster,
                                                                      ManagedClusterAADProfile,
                                                                      ManagedClusterAddonProfile,
                                                                      ManagedClusterAgentPoolProfile,
                                                                      AgentPool,
                                                                      AgentPoolUpgradeSettings,
                                                                      ContainerServiceStorageProfileTypes,
                                                                      ManagedClusterIdentity,
                                                                      ManagedClusterAPIServerAccessProfile,
                                                                      ManagedClusterSKU,
                                                                      Components1Umhcm8SchemasManagedclusteridentityPropertiesUserassignedidentitiesAdditionalproperties,
                                                                      ManagedClusterAutoUpgradeProfile,
                                                                      KubeletConfig,
                                                                      LinuxOSConfig,
                                                                      ManagedClusterHTTPProxyConfig,
                                                                      SysctlConfig,
                                                                      ManagedClusterPodIdentityProfile,
                                                                      ManagedClusterPodIdentity,
                                                                      ManagedClusterPodIdentityException,
                                                                      UserAssignedIdentity,
<<<<<<< HEAD
                                                                      ManagedClusterPropertiesIdentityProfileValue)
=======
                                                                      RunCommandRequest,
                                                                      ComponentsQit0EtSchemasManagedclusterpropertiesPropertiesIdentityprofileAdditionalproperties)
>>>>>>> 6f2433a1
from ._client_factory import cf_resource_groups
from ._client_factory import get_auth_management_client
from ._client_factory import get_graph_rbac_management_client
from ._client_factory import get_msi_client
from ._client_factory import cf_resources
from ._client_factory import get_resource_by_name
from ._client_factory import cf_container_registry_service
from ._client_factory import cf_storage
from ._client_factory import cf_agent_pools

from ._helpers import (_populate_api_server_access_profile, _set_vm_set_type,
                       _set_outbound_type, _parse_comma_separated_list,
                       _trim_fqdn_name_containing_hcp)
from ._loadbalancer import (set_load_balancer_sku, is_load_balancer_profile_provided,
                            update_load_balancer_profile, create_load_balancer_profile)
from ._consts import CONST_HTTP_APPLICATION_ROUTING_ADDON_NAME
from ._consts import CONST_MONITORING_ADDON_NAME
from ._consts import CONST_MONITORING_LOG_ANALYTICS_WORKSPACE_RESOURCE_ID
from ._consts import CONST_MONITORING_USING_AAD_MSI_AUTH
from ._consts import CONST_VIRTUAL_NODE_ADDON_NAME
from ._consts import CONST_VIRTUAL_NODE_SUBNET_NAME
from ._consts import CONST_AZURE_POLICY_ADDON_NAME
from ._consts import CONST_KUBE_DASHBOARD_ADDON_NAME
from ._consts import CONST_INGRESS_APPGW_ADDON_NAME
from ._consts import CONST_INGRESS_APPGW_APPLICATION_GATEWAY_ID, CONST_INGRESS_APPGW_APPLICATION_GATEWAY_NAME
from ._consts import CONST_INGRESS_APPGW_SUBNET_CIDR, CONST_INGRESS_APPGW_SUBNET_ID
from ._consts import CONST_INGRESS_APPGW_WATCH_NAMESPACE
from ._consts import CONST_SCALE_SET_PRIORITY_REGULAR, CONST_SCALE_SET_PRIORITY_SPOT, CONST_SPOT_EVICTION_POLICY_DELETE
from ._consts import CONST_CONFCOM_ADDON_NAME, CONST_ACC_SGX_QUOTE_HELPER_ENABLED
from ._consts import CONST_OPEN_SERVICE_MESH_ADDON_NAME
from ._consts import CONST_AZURE_KEYVAULT_SECRETS_PROVIDER_ADDON_NAME, CONST_SECRET_ROTATION_ENABLED
from ._consts import CONST_MANAGED_IDENTITY_OPERATOR_ROLE, CONST_MANAGED_IDENTITY_OPERATOR_ROLE_ID
from ._consts import ADDONS
from .maintenanceconfiguration import aks_maintenanceconfiguration_update_internal
from ._consts import CONST_PRIVATE_DNS_ZONE_SYSTEM, CONST_PRIVATE_DNS_ZONE_NONE
logger = get_logger(__name__)


def which(binary):
    path_var = os.getenv('PATH')
    if platform.system() == 'Windows':
        binary = binary + '.exe'
        parts = path_var.split(';')
    else:
        parts = path_var.split(':')

    for part in parts:
        bin_path = os.path.join(part, binary)
        if os.path.exists(bin_path) and os.path.isfile(bin_path) and os.access(bin_path, os.X_OK):
            return bin_path

    return None


def wait_then_open(url):
    """
    Waits for a bit then opens a URL.  Useful for waiting for a proxy to come up, and then open the URL.
    """
    for _ in range(1, 10):
        try:
            urlopen(url, context=_ssl_context())
        except URLError:
            time.sleep(1)
        break
    webbrowser.open_new_tab(url)


def wait_then_open_async(url):
    """
    Spawns a thread that waits for a bit then opens a URL.
    """
    t = threading.Thread(target=wait_then_open, args=({url}))
    t.daemon = True
    t.start()


def _ssl_context():
    if sys.version_info < (3, 4) or (in_cloud_console() and platform.system() == 'Windows'):
        try:
            # added in python 2.7.13 and 3.6
            return ssl.SSLContext(ssl.PROTOCOL_TLS)
        except AttributeError:
            return ssl.SSLContext(ssl.PROTOCOL_TLSv1)

    return ssl.create_default_context()


def _build_service_principal(rbac_client, cli_ctx, name, url, client_secret):
    # use get_progress_controller
    hook = cli_ctx.get_progress_controller(True)
    hook.add(messsage='Creating service principal', value=0, total_val=1.0)
    logger.info('Creating service principal')
    # always create application with 5 years expiration
    start_date = datetime.datetime.utcnow()
    end_date = start_date + relativedelta(years=5)
    result = create_application(rbac_client.applications, name, url, [url], password=client_secret,
                                start_date=start_date, end_date=end_date)
    service_principal = result.app_id  # pylint: disable=no-member
    for x in range(0, 10):
        hook.add(message='Creating service principal',
                 value=0.1 * x, total_val=1.0)
        try:
            create_service_principal(
                cli_ctx, service_principal, rbac_client=rbac_client)
            break
        # TODO figure out what exception AAD throws here sometimes.
        except Exception as ex:  # pylint: disable=broad-except
            logger.info(ex)
            time.sleep(2 + 2 * x)
    else:
        return False
    hook.add(message='Finished service principal creation',
             value=1.0, total_val=1.0)
    logger.info('Finished service principal creation')
    return service_principal


def _add_role_assignment(cli_ctx, role, service_principal_msi_id, is_service_principal=True, delay=2, scope=None):
    # AAD can have delays in propagating data, so sleep and retry
    hook = cli_ctx.get_progress_controller(True)
    hook.add(message='Waiting for AAD role to propagate',
             value=0, total_val=1.0)
    logger.info('Waiting for AAD role to propagate')
    for x in range(0, 10):
        hook.add(message='Waiting for AAD role to propagate',
                 value=0.1 * x, total_val=1.0)
        try:
            # TODO: break this out into a shared utility library
            create_role_assignment(
                cli_ctx, role, service_principal_msi_id, is_service_principal, scope=scope)
            break
        except CloudError as ex:
            if ex.message == 'The role assignment already exists.':
                break
            logger.info(ex.message)
        except:  # pylint: disable=bare-except
            pass
        time.sleep(delay + delay * x)
    else:
        return False
    hook.add(message='AAD role propagation done', value=1.0, total_val=1.0)
    logger.info('AAD role propagation done')
    return True


def _delete_role_assignments(cli_ctx, role, service_principal, delay=2, scope=None):
    # AAD can have delays in propagating data, so sleep and retry
    hook = cli_ctx.get_progress_controller(True)
    hook.add(message='Waiting for AAD role to delete', value=0, total_val=1.0)
    logger.info('Waiting for AAD role to delete')
    for x in range(0, 10):
        hook.add(message='Waiting for AAD role to delete',
                 value=0.1 * x, total_val=1.0)
        try:
            delete_role_assignments(cli_ctx,
                                    role=role,
                                    assignee=service_principal,
                                    scope=scope)
            break
        except CLIError as ex:
            raise ex
        except CloudError as ex:
            logger.info(ex)
        time.sleep(delay + delay * x)
    else:
        return False
    hook.add(message='AAD role deletion done', value=1.0, total_val=1.0)
    logger.info('AAD role deletion done')
    return True


def _get_default_dns_prefix(name, resource_group_name, subscription_id):
    # Use subscription id to provide uniqueness and prevent DNS name clashes
    name_part = re.sub('[^A-Za-z0-9-]', '', name)[0:10]
    if not name_part[0].isalpha():
        name_part = (str('a') + name_part)[0:10]
    resource_group_part = re.sub(
        '[^A-Za-z0-9-]', '', resource_group_name)[0:16]
    return '{}-{}-{}'.format(name_part, resource_group_part, subscription_id[0:6])


# pylint: disable=too-many-locals
def store_acs_service_principal(subscription_id, client_secret, service_principal,
                                file_name='acsServicePrincipal.json'):
    obj = {}
    if client_secret:
        obj['client_secret'] = client_secret
    if service_principal:
        obj['service_principal'] = service_principal

    config_path = os.path.join(get_config_dir(), file_name)
    full_config = load_service_principals(config_path=config_path)
    if not full_config:
        full_config = {}
    full_config[subscription_id] = obj

    with os.fdopen(os.open(config_path, os.O_RDWR | os.O_CREAT | os.O_TRUNC, 0o600),
                   'w+') as spFile:
        json.dump(full_config, spFile)


def load_acs_service_principal(subscription_id, file_name='acsServicePrincipal.json'):
    config_path = os.path.join(get_config_dir(), file_name)
    config = load_service_principals(config_path)
    if not config:
        return None
    return config.get(subscription_id)


def load_service_principals(config_path):
    if not os.path.exists(config_path):
        return None
    fd = os.open(config_path, os.O_RDONLY)
    try:
        with os.fdopen(fd) as f:
            return shell_safe_json_parse(f.read())
    except:  # pylint: disable=bare-except
        return None


def _invoke_deployment(cmd, resource_group_name, deployment_name, template, parameters, validate, no_wait,
                       subscription_id=None):
    from azure.cli.core.profiles import ResourceType
    DeploymentProperties = cmd.get_models(
        'DeploymentProperties', resource_type=ResourceType.MGMT_RESOURCE_RESOURCES)
    properties = DeploymentProperties(
        template=template, parameters=parameters, mode='incremental')
    smc = get_mgmt_service_client(cmd.cli_ctx, ResourceType.MGMT_RESOURCE_RESOURCES,
                                  subscription_id=subscription_id).deployments
    if validate:
        logger.info('==== BEGIN TEMPLATE ====')
        logger.info(json.dumps(template, indent=2))
        logger.info('==== END TEMPLATE ====')

    Deployment = cmd.get_models('Deployment', resource_type=ResourceType.MGMT_RESOURCE_RESOURCES)
    deployment = Deployment(properties=properties)
    if validate:
        if cmd.supported_api_version(min_api='2019-10-01', resource_type=ResourceType.MGMT_RESOURCE_RESOURCES):
            validation_poller = smc.begin_validate(resource_group_name, deployment_name, deployment)
            return LongRunningOperation(cmd.cli_ctx)(validation_poller)
        else:
            return smc.validate(resource_group_name, deployment_name, deployment)

    return sdk_no_wait(no_wait, smc.begin_create_or_update, resource_group_name, deployment_name, deployment)


def create_application(client, display_name, homepage, identifier_uris,
                       available_to_other_tenants=False, password=None, reply_urls=None,
                       key_value=None, key_type=None, key_usage=None, start_date=None,
                       end_date=None):
    from azure.graphrbac.models import GraphErrorException
    password_creds, key_creds = _build_application_creds(password=password, key_value=key_value, key_type=key_type,
                                                         key_usage=key_usage, start_date=start_date, end_date=end_date)

    app_create_param = ApplicationCreateParameters(available_to_other_tenants=available_to_other_tenants,
                                                   display_name=display_name,
                                                   identifier_uris=identifier_uris,
                                                   homepage=homepage,
                                                   reply_urls=reply_urls,
                                                   key_credentials=key_creds,
                                                   password_credentials=password_creds)
    try:
        return client.create(app_create_param)
    except GraphErrorException as ex:
        if 'insufficient privileges' in str(ex).lower():
            link = 'https://docs.microsoft.com/azure/azure-resource-manager/resource-group-create-service-principal-portal'  # pylint: disable=line-too-long
            raise CLIError("Directory permission is needed for the current user to register the application. "
                           "For how to configure, please refer '{}'. Original error: {}".format(link, ex))
        raise


def _build_application_creds(password=None, key_value=None, key_type=None,
                             key_usage=None, start_date=None, end_date=None):
    if password and key_value:
        raise CLIError(
            'specify either --password or --key-value, but not both.')

    if not start_date:
        start_date = datetime.datetime.utcnow()
    elif isinstance(start_date, str):
        start_date = parse(start_date)

    if not end_date:
        end_date = start_date + relativedelta(years=1)
    elif isinstance(end_date, str):
        end_date = parse(end_date)

    key_type = key_type or 'AsymmetricX509Cert'
    key_usage = key_usage or 'Verify'

    password_creds = None
    key_creds = None
    if password:
        password_creds = [PasswordCredential(start_date=start_date, end_date=end_date,
                                             key_id=str(uuid.uuid4()), value=password)]
    elif key_value:
        key_creds = [KeyCredential(start_date=start_date, end_date=end_date, value=key_value,
                                   key_id=str(uuid.uuid4()), usage=key_usage, type=key_type)]

    return (password_creds, key_creds)


def create_service_principal(cli_ctx, identifier, resolve_app=True, rbac_client=None):
    if rbac_client is None:
        rbac_client = get_graph_rbac_management_client(cli_ctx)

    if resolve_app:
        try:
            uuid.UUID(identifier)
            result = list(rbac_client.applications.list(
                filter="appId eq '{}'".format(identifier)))
        except ValueError:
            result = list(rbac_client.applications.list(
                filter="identifierUris/any(s:s eq '{}')".format(identifier)))

        if not result:  # assume we get an object id
            result = [rbac_client.applications.get(identifier)]
        app_id = result[0].app_id
    else:
        app_id = identifier

    return rbac_client.service_principals.create(ServicePrincipalCreateParameters(app_id=app_id, account_enabled=True))


def create_role_assignment(cli_ctx, role, assignee, is_service_principal, resource_group_name=None, scope=None):
    return _create_role_assignment(cli_ctx,
                                   role, assignee, resource_group_name,
                                   scope, resolve_assignee=is_service_principal)


def _create_role_assignment(cli_ctx, role, assignee,
                            resource_group_name=None, scope=None, resolve_assignee=True):
    from azure.cli.core.profiles import ResourceType, get_sdk
    factory = get_auth_management_client(cli_ctx, scope)
    assignments_client = factory.role_assignments
    definitions_client = factory.role_definitions

    scope = _build_role_scope(
        resource_group_name, scope, assignments_client.config.subscription_id)

    # XXX: if role is uuid, this function's output cannot be used as role assignment defintion id
    # ref: https://github.com/Azure/azure-cli/issues/2458
    role_id = _resolve_role_id(role, scope, definitions_client)

    # If the cluster has service principal resolve the service principal client id to get the object id,
    # if not use MSI object id.
    object_id = _resolve_object_id(
        cli_ctx, assignee) if resolve_assignee else assignee
    RoleAssignmentCreateParameters = get_sdk(cli_ctx, ResourceType.MGMT_AUTHORIZATION,
                                             'RoleAssignmentCreateParameters', mod='models',
                                             operation_group='role_assignments')
    parameters = RoleAssignmentCreateParameters(
        role_definition_id=role_id, principal_id=object_id)
    assignment_name = uuid.uuid4()
    custom_headers = None
    return assignments_client.create(scope, assignment_name, parameters, custom_headers=custom_headers)


def delete_role_assignments(cli_ctx, ids=None, assignee=None, role=None, resource_group_name=None,
                            scope=None, include_inherited=False, yes=None):
    factory = get_auth_management_client(cli_ctx, scope)
    assignments_client = factory.role_assignments
    definitions_client = factory.role_definitions
    ids = ids or []
    if ids:
        if assignee or role or resource_group_name or scope or include_inherited:
            raise CLIError(
                'When assignment ids are used, other parameter values are not required')
        for i in ids:
            assignments_client.delete_by_id(i)
        return
    if not any([ids, assignee, role, resource_group_name, scope, assignee, yes]):
        from knack.prompting import prompt_y_n
        msg = 'This will delete all role assignments under the subscription. Are you sure?'
        if not prompt_y_n(msg, default="n"):
            return

    scope = _build_role_scope(resource_group_name, scope,
                              assignments_client.config.subscription_id)
    assignments = _search_role_assignments(cli_ctx, assignments_client, definitions_client,
                                           scope, assignee, role, include_inherited,
                                           include_groups=False)

    if assignments:
        for a in assignments:
            assignments_client.delete_by_id(a.id)


def _delete_role_assignments(cli_ctx, role, service_principal, delay=2, scope=None):
    # AAD can have delays in propagating data, so sleep and retry
    hook = cli_ctx.get_progress_controller(True)
    hook.add(message='Waiting for AAD role to delete', value=0, total_val=1.0)
    logger.info('Waiting for AAD role to delete')
    for x in range(0, 10):
        hook.add(message='Waiting for AAD role to delete',
                 value=0.1 * x, total_val=1.0)
        try:
            delete_role_assignments(cli_ctx,
                                    role=role,
                                    assignee=service_principal,
                                    scope=scope)
            break
        except CLIError as ex:
            raise ex
        except CloudError as ex:
            logger.info(ex)
        time.sleep(delay + delay * x)
    else:
        return False
    hook.add(message='AAD role deletion done', value=1.0, total_val=1.0)
    logger.info('AAD role deletion done')
    return True


def _search_role_assignments(cli_ctx, assignments_client, definitions_client,
                             scope, assignee, role, include_inherited, include_groups):
    assignee_object_id = None
    if assignee:
        assignee_object_id = _resolve_object_id(cli_ctx, assignee)

    # always use "scope" if provided, so we can get assignments beyond subscription e.g. management groups
    if scope:
        assignments = list(assignments_client.list_for_scope(
            scope=scope, filter='atScope()'))
    elif assignee_object_id:
        if include_groups:
            f = "assignedTo('{}')".format(assignee_object_id)
        else:
            f = "principalId eq '{}'".format(assignee_object_id)
        assignments = list(assignments_client.list(filter=f))
    else:
        assignments = list(assignments_client.list())

    if assignments:
        assignments = [a for a in assignments if (
            not scope or
            include_inherited and re.match(_get_role_property(a, 'scope'), scope, re.I) or
            _get_role_property(a, 'scope').lower() == scope.lower()
        )]

        if role:
            role_id = _resolve_role_id(role, scope, definitions_client)
            assignments = [i for i in assignments if _get_role_property(
                i, 'role_definition_id') == role_id]

        if assignee_object_id:
            assignments = [i for i in assignments if _get_role_property(
                i, 'principal_id') == assignee_object_id]

    return assignments


def _get_role_property(obj, property_name):
    if isinstance(obj, dict):
        return obj[property_name]
    return getattr(obj, property_name)


def _build_role_scope(resource_group_name, scope, subscription_id):
    subscription_scope = '/subscriptions/' + subscription_id
    if scope:
        if resource_group_name:
            err = 'Resource group "{}" is redundant because scope is supplied'
            raise CLIError(err.format(resource_group_name))
    elif resource_group_name:
        scope = subscription_scope + '/resourceGroups/' + resource_group_name
    else:
        scope = subscription_scope
    return scope


def _resolve_role_id(role, scope, definitions_client):
    role_id = None
    try:
        uuid.UUID(role)
        role_id = role
    except ValueError:
        pass
    if not role_id:  # retrieve role id
        role_defs = list(definitions_client.list(
            scope, "roleName eq '{}'".format(role)))
        if not role_defs:
            raise CLIError("Role '{}' doesn't exist.".format(role))
        if len(role_defs) > 1:
            ids = [r.id for r in role_defs]
            err = "More than one role matches the given name '{}'. Please pick a value from '{}'"
            raise CLIError(err.format(role, ids))
        role_id = role_defs[0].id
    return role_id


def _resolve_object_id(cli_ctx, assignee):
    client = get_graph_rbac_management_client(cli_ctx)
    result = None
    if assignee.find('@') >= 0:  # looks like a user principal name
        result = list(client.users.list(
            filter="userPrincipalName eq '{}'".format(assignee)))
    if not result:
        result = list(client.service_principals.list(
            filter="servicePrincipalNames/any(c:c eq '{}')".format(assignee)))
    if not result:  # assume an object id, let us verify it
        result = _get_object_stubs(client, [assignee])

    # 2+ matches should never happen, so we only check 'no match' here
    if not result:
        raise CLIError(
            "No matches in graph database for '{}'".format(assignee))

    return result[0].object_id


def _get_object_stubs(graph_client, assignees):
    params = GetObjectsParameters(include_directory_object_references=True,
                                  object_ids=assignees)
    return list(graph_client.objects.get_objects_by_object_ids(params))


def subnet_role_assignment_exists(cli_ctx, scope):
    network_contributor_role_id = "4d97b98b-1d4f-4787-a291-c67834d212e7"

    factory = get_auth_management_client(cli_ctx, scope)
    assignments_client = factory.role_assignments

    for i in assignments_client.list_for_scope(scope=scope, filter='atScope()'):
        if i.scope == scope and i.role_definition_id.endswith(network_contributor_role_id):
            return True
    return False


_re_user_assigned_identity_resource_id = re.compile(
    r'/subscriptions/(.*?)/resourcegroups/(.*?)/providers/microsoft.managedidentity/userassignedidentities/(.*)',
    flags=re.IGNORECASE)


def _get_user_assigned_identity(cli_ctx, resource_id):
    resource_id = resource_id.lower()
    match = _re_user_assigned_identity_resource_id.search(resource_id)
    if match:
        subscription_id = match.group(1)
        resource_group_name = match.group(2)
        identity_name = match.group(3)
        msi_client = get_msi_client(cli_ctx, subscription_id)
        try:
            identity = msi_client.user_assigned_identities.get(resource_group_name=resource_group_name,
                                                               resource_name=identity_name)
        except CloudError as ex:
            if 'was not found' in ex.message:
                raise CLIError("Identity {} not found.".format(resource_id))
            raise CLIError(ex.message)
        return identity
    raise CLIError(
        "Cannot parse identity name from provided resource id {}.".format(resource_id))


def _get_user_assigned_identity_client_id(cli_ctx, resource_id):
    return _get_user_assigned_identity(cli_ctx, resource_id).client_id


def _get_user_assigned_identity_object_id(cli_ctx, resource_id):
    return _get_user_assigned_identity(cli_ctx, resource_id).principal_id


def _update_dict(dict1, dict2):
    cp = dict1.copy()
    cp.update(dict2)
    return cp


def aks_browse(cmd,     # pylint: disable=too-many-statements,too-many-branches
               client,
               resource_group_name,
               name,
               disable_browser=False,
               listen_address='127.0.0.1',
               listen_port='8001'):
    # verify the kube-dashboard addon was not disabled
    instance = client.get(resource_group_name, name)
    addon_profiles = instance.addon_profiles or {}
    # addon name is case insensitive
    addon_profile = next((addon_profiles[k] for k in addon_profiles
                          if k.lower() == CONST_KUBE_DASHBOARD_ADDON_NAME.lower()),
                         ManagedClusterAddonProfile(enabled=False))

    # open portal view if addon is not enabled or k8s version >= 1.19.0
    if StrictVersion(instance.kubernetes_version) >= StrictVersion('1.19.0') or (not addon_profile.enabled):
        subscription_id = get_subscription_id(cmd.cli_ctx)
        dashboardURL = (
            # Azure Portal URL (https://portal.azure.com for public cloud)
            cmd.cli_ctx.cloud.endpoints.portal +
            ('/#resource/subscriptions/{0}/resourceGroups/{1}/providers/Microsoft.ContainerService'
             '/managedClusters/{2}/workloads').format(subscription_id, resource_group_name, name)
        )

        if in_cloud_console():
            logger.warning(
                'To view the Kubernetes resources view, please open %s in a new tab', dashboardURL)
        else:
            logger.warning('Kubernetes resources view on %s', dashboardURL)

        if not disable_browser:
            webbrowser.open_new_tab(dashboardURL)
        return

    # otherwise open the kube-dashboard addon
    if not which('kubectl'):
        raise CLIError('Can not find kubectl executable in PATH')

    _, browse_path = tempfile.mkstemp()

    aks_get_credentials(cmd, client, resource_group_name,
                        name, admin=False, path=browse_path)
    # find the dashboard pod's name
    try:
        dashboard_pod = subprocess.check_output(
            ["kubectl", "get", "pods", "--kubeconfig", browse_path, "--namespace", "kube-system",
             "--output", "name", "--selector", "k8s-app=kubernetes-dashboard"],
            universal_newlines=True)
    except subprocess.CalledProcessError as err:
        raise CLIError('Could not find dashboard pod: {}'.format(err))
    if dashboard_pod:
        # remove any "pods/" or "pod/" prefix from the name
        dashboard_pod = str(dashboard_pod).split('/')[-1].strip()
    else:
        raise CLIError("Couldn't find the Kubernetes dashboard pod.")

    # find the port
    try:
        dashboard_port = subprocess.check_output(
            ["kubectl", "get", "pods", "--kubeconfig", browse_path, "--namespace", "kube-system",
             "--selector", "k8s-app=kubernetes-dashboard",
             "--output", "jsonpath='{.items[0].spec.containers[0].ports[0].containerPort}'"]
        )
        # output format: b"'{port}'"
        dashboard_port = int((dashboard_port.decode('utf-8').replace("'", "")))
    except subprocess.CalledProcessError as err:
        raise CLIError('Could not find dashboard port: {}'.format(err))

    # use https if dashboard container is using https
    if dashboard_port == 8443:
        protocol = 'https'
    else:
        protocol = 'http'

    proxy_url = 'http://{0}:{1}/'.format(listen_address, listen_port)
    dashboardURL = '{0}/api/v1/namespaces/kube-system/services/{1}:kubernetes-dashboard:/proxy/'.format(proxy_url,
                                                                                                        protocol)
    # launch kubectl port-forward locally to access the remote dashboard
    if in_cloud_console():
        # TODO: better error handling here.
        response = requests.post(
            'http://localhost:8888/openport/{0}'.format(listen_port))
        result = json.loads(response.text)
        dashboardURL = '{0}api/v1/namespaces/kube-system/services/{1}:kubernetes-dashboard:/proxy/'.format(
            result['url'], protocol)
        term_id = os.environ.get('ACC_TERM_ID')
        if term_id:
            response = requests.post('http://localhost:8888/openLink/{0}'.format(term_id),
                                     json={"url": dashboardURL})
        logger.warning(
            'To view the console, please open %s in a new tab', dashboardURL)
    else:
        logger.warning('Proxy running on %s', proxy_url)

    logger.warning('Press CTRL+C to close the tunnel...')
    if not disable_browser:
        wait_then_open_async(dashboardURL)
    try:
        try:
            subprocess.check_output(["kubectl", "--kubeconfig", browse_path, "proxy", "--address",
                                     listen_address, "--port", listen_port], stderr=subprocess.STDOUT)
        except subprocess.CalledProcessError as err:
            if err.output.find(b'unknown flag: --address'):
                if listen_address != '127.0.0.1':
                    logger.warning(
                        '"--address" is only supported in kubectl v1.13 and later.')
                    logger.warning(
                        'The "--listen-address" argument will be ignored.')
                subprocess.call(["kubectl", "--kubeconfig",
                                browse_path, "proxy", "--port", listen_port])
    except KeyboardInterrupt:
        # Let command processing finish gracefully after the user presses [Ctrl+C]
        pass
    finally:
        if in_cloud_console():
            requests.post('http://localhost:8888/closeport/8001')


def _trim_nodepoolname(nodepool_name):
    if not nodepool_name:
        return "nodepool1"
    return nodepool_name[:12]


def _add_monitoring_role_assignment(result, cluster_resource_id, cmd):
    service_principal_msi_id = None
    # Check if service principal exists, if it does, assign permissions to service principal
    # Else, provide permissions to MSI
    if (
            hasattr(result, 'service_principal_profile') and
            hasattr(result.service_principal_profile, 'client_id') and
            result.service_principal_profile.client_id != 'msi'
    ):
        logger.info('valid service principal exists, using it')
        service_principal_msi_id = result.service_principal_profile.client_id
        is_service_principal = True
    elif (
            (hasattr(result, 'addon_profiles')) and
            (CONST_MONITORING_ADDON_NAME in result.addon_profiles) and
            (hasattr(result.addon_profiles[CONST_MONITORING_ADDON_NAME], 'identity')) and
            (hasattr(
                result.addon_profiles[CONST_MONITORING_ADDON_NAME].identity, 'object_id'))
    ):
        logger.info('omsagent MSI exists, using it')
        service_principal_msi_id = result.addon_profiles[CONST_MONITORING_ADDON_NAME].identity.object_id
        is_service_principal = False

    if service_principal_msi_id is not None:
        if not _add_role_assignment(cmd.cli_ctx, 'Monitoring Metrics Publisher',
                                    service_principal_msi_id, is_service_principal, scope=cluster_resource_id):
            logger.warning('Could not create a role assignment for Monitoring addon. '
                           'Are you an Owner on this subscription?')
    else:
        logger.warning('Could not find service principal or user assigned MSI for role'
                       'assignment')


def _add_ingress_appgw_addon_role_assignment(result, cmd):
    service_principal_msi_id = None
    # Check if service principal exists, if it does, assign permissions to service principal
    # Else, provide permissions to MSI
    if (
            hasattr(result, 'service_principal_profile') and
            hasattr(result.service_principal_profile, 'client_id') and
            result.service_principal_profile.client_id != 'msi'
    ):
        service_principal_msi_id = result.service_principal_profile.client_id
        is_service_principal = True
    elif (
            (hasattr(result, 'addon_profiles')) and
            (CONST_INGRESS_APPGW_ADDON_NAME in result.addon_profiles) and
            (hasattr(result.addon_profiles[CONST_INGRESS_APPGW_ADDON_NAME], 'identity')) and
            (hasattr(
                result.addon_profiles[CONST_INGRESS_APPGW_ADDON_NAME].identity, 'object_id'))
    ):
        service_principal_msi_id = result.addon_profiles[
            CONST_INGRESS_APPGW_ADDON_NAME].identity.object_id
        is_service_principal = False

    if service_principal_msi_id is not None:
        config = result.addon_profiles[CONST_INGRESS_APPGW_ADDON_NAME].config
        from msrestazure.tools import parse_resource_id, resource_id
        if CONST_INGRESS_APPGW_APPLICATION_GATEWAY_ID in config:
            appgw_id = config[CONST_INGRESS_APPGW_APPLICATION_GATEWAY_ID]
            parsed_appgw_id = parse_resource_id(appgw_id)
            appgw_group_id = resource_id(subscription=parsed_appgw_id["subscription"],
                                         resource_group=parsed_appgw_id["resource_group"])
            if not _add_role_assignment(cmd.cli_ctx, 'Contributor',
                                        service_principal_msi_id, is_service_principal, scope=appgw_group_id):
                logger.warning('Could not create a role assignment for application gateway: %s '
                               'specified in %s addon. '
                               'Are you an Owner on this subscription?', appgw_id, CONST_INGRESS_APPGW_ADDON_NAME)
        if CONST_INGRESS_APPGW_SUBNET_ID in config:
            subnet_id = config[CONST_INGRESS_APPGW_SUBNET_ID]
            if not _add_role_assignment(cmd.cli_ctx, 'Network Contributor',
                                        service_principal_msi_id, is_service_principal, scope=subnet_id):
                logger.warning('Could not create a role assignment for subnet: %s '
                               'specified in %s addon. '
                               'Are you an Owner on this subscription?', subnet_id, CONST_INGRESS_APPGW_ADDON_NAME)
        if CONST_INGRESS_APPGW_SUBNET_CIDR in config:
            if result.agent_pool_profiles[0].vnet_subnet_id is not None:
                parsed_subnet_vnet_id = parse_resource_id(
                    result.agent_pool_profiles[0].vnet_subnet_id)
                vnet_id = resource_id(subscription=parsed_subnet_vnet_id["subscription"],
                                      resource_group=parsed_subnet_vnet_id["resource_group"],
                                      namespace="Microsoft.Network",
                                      type="virtualNetworks",
                                      name=parsed_subnet_vnet_id["name"])
                if not _add_role_assignment(cmd.cli_ctx, 'Contributor',
                                            service_principal_msi_id, is_service_principal, scope=vnet_id):
                    logger.warning('Could not create a role assignment for virtual network: %s '
                                   'specified in %s addon. '
                                   'Are you an Owner on this subscription?', vnet_id, CONST_INGRESS_APPGW_ADDON_NAME)


def aks_maintenanceconfiguration_list(
    cmd,
    client,
    resource_group_name,
    cluster_name
):
    return client.list_by_managed_cluster(resource_group_name, cluster_name)


def aks_maintenanceconfiguration_show(
    cmd,
    client,
    resource_group_name,
    cluster_name,
    config_name
):
    logger.warning('resource_group_name: %s, cluster_name: %s, config_name: %s ',
                   resource_group_name, cluster_name, config_name)
    return client.get(resource_group_name, cluster_name, config_name)


def aks_maintenanceconfiguration_delete(
    cmd,
    client,
    resource_group_name,
    cluster_name,
    config_name
):
    logger.warning('resource_group_name: %s, cluster_name: %s, config_name: %s ',
                   resource_group_name, cluster_name, config_name)
    return client.delete(resource_group_name, cluster_name, config_name)


def aks_maintenanceconfiguration_add(
    cmd,
    client,
    resource_group_name,
    cluster_name,
    config_name,
    config_file,
    weekday,
    start_hour
):
    configs = client.list_by_managed_cluster(resource_group_name, cluster_name)
    for config in configs:
        if config.name == config_name:
            raise CLIError("Maintenance configuration '{}' already exists, please try a different name, "
                           "use 'aks maintenanceconfiguration list' to get current list of maitenance configurations".format(config_name))
    return aks_maintenanceconfiguration_update_internal(cmd, client, resource_group_name, cluster_name, config_name, config_file, weekday, start_hour)


def aks_maintenanceconfiguration_update(
    cmd,
    client,
    resource_group_name,
    cluster_name,
    config_name,
    config_file,
    weekday,
    start_hour
):
    configs = client.list_by_managed_cluster(resource_group_name, cluster_name)
    found = False
    for config in configs:
        if config.name == config_name:
            found = True
            break
    if not found:
        raise CLIError("Maintenance configuration '{}' doesn't exist."
                       "use 'aks maintenanceconfiguration list' to get current list of maitenance configurations".format(config_name))

    return aks_maintenanceconfiguration_update_internal(cmd, client, resource_group_name, cluster_name, config_name, config_file, weekday, start_hour)


def aks_create(cmd,     # pylint: disable=too-many-locals,too-many-statements,too-many-branches
               client,
               resource_group_name,
               name,
               ssh_key_value,
               dns_name_prefix=None,
               location=None,
               admin_username="azureuser",
               windows_admin_username=None,
               windows_admin_password=None,
               enable_ahub=False,
               kubernetes_version='',
               node_vm_size="Standard_DS2_v2",
               node_osdisk_type=None,
               node_osdisk_size=0,
               node_osdisk_diskencryptionset_id=None,
               node_count=3,
               nodepool_name="nodepool1",
               nodepool_tags=None,
               nodepool_labels=None,
               service_principal=None, client_secret=None,
               no_ssh_key=False,
               disable_rbac=None,
               enable_rbac=None,
               enable_vmss=None,
               vm_set_type=None,
               skip_subnet_role_assignment=False,
               os_sku=None,
               enable_fips_image=False,
               enable_cluster_autoscaler=False,
               cluster_autoscaler_profile=None,
               network_plugin=None,
               network_policy=None,
               pod_cidr=None,
               service_cidr=None,
               dns_service_ip=None,
               docker_bridge_address=None,
               load_balancer_sku=None,
               load_balancer_managed_outbound_ip_count=None,
               load_balancer_outbound_ips=None,
               load_balancer_outbound_ip_prefixes=None,
               load_balancer_outbound_ports=None,
               load_balancer_idle_timeout=None,
               outbound_type=None,
               enable_addons=None,
               workspace_resource_id=None,
               enable_msi_auth_for_monitoring=False,
               min_count=None,
               max_count=None,
               vnet_subnet_id=None,
               pod_subnet_id=None,
               ppg=None,
               max_pods=0,
               aad_client_app_id=None,
               aad_server_app_id=None,
               aad_server_app_secret=None,
               aad_tenant_id=None,
               tags=None,
               node_zones=None,
               enable_node_public_ip=False,
               node_public_ip_prefix_id=None,
               generate_ssh_keys=False,  # pylint: disable=unused-argument
               enable_pod_security_policy=False,
               node_resource_group=None,
               uptime_sla=False,
               attach_acr=None,
               enable_private_cluster=False,
               private_dns_zone=None,
               enable_managed_identity=True,
               fqdn_subdomain=None,
               enable_public_fqdn=False,
               api_server_authorized_ip_ranges=None,
               aks_custom_headers=None,
               appgw_name=None,
               appgw_subnet_prefix=None,
               appgw_subnet_cidr=None,
               appgw_id=None,
               appgw_subnet_id=None,
               appgw_watch_namespace=None,
               enable_aad=False,
               enable_azure_rbac=False,
               aad_admin_group_object_ids=None,
               aci_subnet_name=None,
               enable_sgxquotehelper=False,
               kubelet_config=None,
               linux_os_config=None,
               http_proxy_config=None,
               assign_identity=None,
               auto_upgrade_channel=None,
               enable_pod_identity=False,
               enable_pod_identity_with_kubenet=False,
               enable_encryption_at_host=False,
               enable_ultra_ssd=False,
               enable_secret_rotation=False,
               disable_local_accounts=False,
               no_wait=False,
               assign_kubelet_identity=None,
               yes=False):
    if not no_ssh_key:
        try:
            if not ssh_key_value or not is_valid_ssh_rsa_public_key(ssh_key_value):
                raise ValueError()
        except (TypeError, ValueError):
            shortened_key = truncate_text(ssh_key_value)
            raise CLIError(
                'Provided ssh key ({}) is invalid or non-existent'.format(shortened_key))

    subscription_id = get_subscription_id(cmd.cli_ctx)

    if dns_name_prefix and fqdn_subdomain:
        raise CLIError(
            '--dns-name-prefix and --fqdn-subdomain cannot be used at same time')
    if not dns_name_prefix and not fqdn_subdomain:
        dns_name_prefix = _get_default_dns_prefix(
            name, resource_group_name, subscription_id)

    rg_location = _get_rg_location(cmd.cli_ctx, resource_group_name)
    if location is None:
        location = rg_location

    # Flag to be removed, kept for back-compatibility only. Remove the below section
    # when we deprecate the enable-vmss flag
    if enable_vmss:
        if vm_set_type and vm_set_type.lower() != "VirtualMachineScaleSets".lower():
            raise CLIError('enable-vmss and provided vm_set_type ({}) are conflicting with each other'.
                           format(vm_set_type))
        vm_set_type = "VirtualMachineScaleSets"

    vm_set_type = _set_vm_set_type(vm_set_type, kubernetes_version)
    load_balancer_sku = set_load_balancer_sku(
        load_balancer_sku, kubernetes_version)

    if api_server_authorized_ip_ranges and load_balancer_sku == "basic":
        raise CLIError(
            '--api-server-authorized-ip-ranges can only be used with standard load balancer')

    agent_pool_profile = ManagedClusterAgentPoolProfile(
        # Must be 12 chars or less before ACS RP adds to it
        name=_trim_nodepoolname(nodepool_name),
        tags=nodepool_tags,
        node_labels=nodepool_labels,
        count=int(node_count),
        vm_size=node_vm_size,
        os_type="Linux",
        os_sku=os_sku,
        mode="System",
        vnet_subnet_id=vnet_subnet_id,
        pod_subnet_id=pod_subnet_id,
        proximity_placement_group_id=ppg,
        availability_zones=node_zones,
        enable_node_public_ip=enable_node_public_ip,
        enable_fips=enable_fips_image,
        node_public_ip_prefix_id=node_public_ip_prefix_id,
        enable_encryption_at_host=enable_encryption_at_host,
        enable_ultra_ssd=enable_ultra_ssd,
        max_pods=int(max_pods) if max_pods else None,
        type=vm_set_type
    )

    if node_osdisk_size:
        agent_pool_profile.os_disk_size_gb = int(node_osdisk_size)

    if node_osdisk_type:
        agent_pool_profile.os_disk_type = node_osdisk_type

    _check_cluster_autoscaler_flag(
        enable_cluster_autoscaler, min_count, max_count, node_count, agent_pool_profile)

    if kubelet_config:
        agent_pool_profile.kubelet_config = _get_kubelet_config(kubelet_config)

    if linux_os_config:
        agent_pool_profile.linux_os_config = _get_linux_os_config(
            linux_os_config)

    linux_profile = None
    # LinuxProfile is just used for SSH access to VMs, so omit it if --no-ssh-key was specified.
    if not no_ssh_key:
        ssh_config = ContainerServiceSshConfiguration(
            public_keys=[ContainerServiceSshPublicKey(key_data=ssh_key_value)])
        linux_profile = ContainerServiceLinuxProfile(
            admin_username=admin_username, ssh=ssh_config)

    windows_profile = None

    if windows_admin_username:
        if windows_admin_password is None:
            try:
                windows_admin_password = prompt_pass(
                    msg='windows-admin-password: ', confirm=True)
            except NoTTYException:
                raise CLIError(
                    'Please specify both username and password in non-interactive mode.')

        windows_license_type = None
        if enable_ahub:
            windows_license_type = 'Windows_Server'

        windows_profile = ManagedClusterWindowsProfile(
            admin_username=windows_admin_username,
            admin_password=windows_admin_password,
            license_type=windows_license_type)

    service_principal_profile = None
    principal_obj = None
    # If customer explicitly provides a service principal, disable managed identity.
    if service_principal and client_secret:
        enable_managed_identity = False
    if not enable_managed_identity:
        principal_obj = _ensure_aks_service_principal(cmd.cli_ctx,
                                                      service_principal=service_principal, client_secret=client_secret,
                                                      subscription_id=subscription_id, dns_name_prefix=dns_name_prefix,
                                                      fqdn_subdomain=fqdn_subdomain, location=location, name=name)
        service_principal_profile = ManagedClusterServicePrincipalProfile(
            client_id=principal_obj.get("service_principal"),
            secret=principal_obj.get("client_secret"))

    if attach_acr:
        if enable_managed_identity:
            if no_wait:
                raise CLIError('When --attach-acr and --enable-managed-identity are both specified, '
                               '--no-wait is not allowed, please wait until the whole operation succeeds.')
        else:
            _ensure_aks_acr(cmd.cli_ctx,
                            client_id=service_principal_profile.client_id,
                            acr_name_or_id=attach_acr,
                            subscription_id=subscription_id)

    need_post_creation_vnet_permission_granting = False
    if (vnet_subnet_id and not skip_subnet_role_assignment and
            not subnet_role_assignment_exists(cmd.cli_ctx, vnet_subnet_id)):
        # if service_principal_profile is None, then this cluster is an MSI cluster,
        # and the service principal does not exist. Two cases:
        # 1. For system assigned identity, we just tell user to grant the
        # permission after the cluster is created to keep consistent with portal experience.
        # 2. For user assigned identity, we can grant needed permission to
        # user provided user assigned identity before creating managed cluster.
        if service_principal_profile is None and not assign_identity:
            msg = ('It is highly recommended to use USER assigned identity '
                   '(option --assign-identity) when you want to bring your own'
                   'subnet, which will have no latency for the role assignment to '
                   'take effect. When using SYSTEM assigned identity, '
                   'azure-cli will grant Network Contributor role to the '
                   'system assigned identity after the cluster is created, and '
                   'the role assignment will take some time to take effect, see '
                   'https://docs.microsoft.com/en-us/azure/aks/use-managed-identity, '
                   'proceed to create cluster with system assigned identity?')
            from knack.prompting import prompt_y_n
            if not yes and not prompt_y_n(msg, default="n"):
                return None
            need_post_creation_vnet_permission_granting = True
        else:
            scope = vnet_subnet_id
            identity_client_id = ""
            if assign_identity:
                identity_client_id = _get_user_assigned_identity_client_id(
                    cmd.cli_ctx, assign_identity)
            else:
                identity_client_id = service_principal_profile.client_id
            if not _add_role_assignment(cmd.cli_ctx, 'Network Contributor',
                                        identity_client_id, scope=scope):
                logger.warning('Could not create a role assignment for subnet. '
                               'Are you an Owner on this subscription?')

    load_balancer_profile = create_load_balancer_profile(
        load_balancer_managed_outbound_ip_count,
        load_balancer_outbound_ips,
        load_balancer_outbound_ip_prefixes,
        load_balancer_outbound_ports,
        load_balancer_idle_timeout)

    outbound_type = _set_outbound_type(
        outbound_type, network_plugin, load_balancer_sku, load_balancer_profile)

    network_profile = None
    if any([network_plugin,
            pod_cidr,
            service_cidr,
            dns_service_ip,
            docker_bridge_address,
            network_policy]):
        if not network_plugin:
            raise CLIError('Please explicitly specify the network plugin type')
        if pod_cidr and network_plugin == "azure":
            raise CLIError(
                'Please use kubenet as the network plugin type when pod_cidr is specified')
        network_profile = ContainerServiceNetworkProfile(
            network_plugin=network_plugin,
            pod_cidr=pod_cidr,
            service_cidr=service_cidr,
            dns_service_ip=dns_service_ip,
            docker_bridge_cidr=docker_bridge_address,
            network_policy=network_policy,
            load_balancer_sku=load_balancer_sku.lower(),
            load_balancer_profile=load_balancer_profile,
            outbound_type=outbound_type
        )
    else:
        if load_balancer_sku.lower() == "standard" or load_balancer_profile:
            network_profile = ContainerServiceNetworkProfile(
                network_plugin="kubenet",
                load_balancer_sku=load_balancer_sku.lower(),
                load_balancer_profile=load_balancer_profile,
                outbound_type=outbound_type,
            )
        if load_balancer_sku.lower() == "basic":
            network_profile = ContainerServiceNetworkProfile(
                load_balancer_sku=load_balancer_sku.lower(),
            )

    addon_profiles = _handle_addons_args(
        cmd=cmd,
        addons_str=enable_addons,
        subscription_id=subscription_id,
        resource_group_name=resource_group_name,
        addon_profiles={},
        workspace_resource_id=workspace_resource_id,
        enable_msi_auth_for_monitoring=enable_msi_auth_for_monitoring,
        appgw_name=appgw_name,
        appgw_subnet_prefix=appgw_subnet_prefix,
        appgw_subnet_cidr=appgw_subnet_cidr,
        appgw_id=appgw_id,
        appgw_subnet_id=appgw_subnet_id,
        appgw_watch_namespace=appgw_watch_namespace,
        enable_sgxquotehelper=enable_sgxquotehelper,
        aci_subnet_name=aci_subnet_name,
        vnet_subnet_id=vnet_subnet_id,
        enable_secret_rotation=enable_secret_rotation,
    )
    monitoring = False
    if CONST_MONITORING_ADDON_NAME in addon_profiles:
        monitoring = True
        if enable_msi_auth_for_monitoring and not enable_managed_identity:
            raise ArgumentUsageError("--enable-msi-auth-for-monitoring can not be used on clusters with service principal auth.")
        _ensure_container_insights_for_monitoring(cmd,
                                                  addon_profiles[CONST_MONITORING_ADDON_NAME], subscription_id,
                                                  resource_group_name, name, location,
                                                  aad_route=enable_msi_auth_for_monitoring, create_dcr=True,
                                                  create_dcra=False)

    # addon is in the list and is enabled
    ingress_appgw_addon_enabled = CONST_INGRESS_APPGW_ADDON_NAME in addon_profiles and \
        addon_profiles[CONST_INGRESS_APPGW_ADDON_NAME].enabled

    os_type = 'Linux'
    enable_virtual_node = False
    if CONST_VIRTUAL_NODE_ADDON_NAME + os_type in addon_profiles:
        enable_virtual_node = True

    aad_profile = None
    if enable_aad:
        if any([aad_client_app_id, aad_server_app_id, aad_server_app_secret]):
            raise CLIError('"--enable-aad" cannot be used together with '
                           '"--aad-client-app-id/--aad-server-app-id/--aad-server-app-secret"')
        if disable_rbac and enable_azure_rbac:
            raise CLIError(
                '"--enable-azure-rbac" can not be used together with "--disable-rbac"')
        aad_profile = ManagedClusterAADProfile(
            managed=True,
            enable_azure_rbac=enable_azure_rbac,
            # ids -> i_ds due to track 2 naming issue
            admin_group_object_i_ds=_parse_comma_separated_list(
                aad_admin_group_object_ids),
            tenant_id=aad_tenant_id
        )
    else:
        if aad_admin_group_object_ids is not None:
            raise CLIError(
                '"--admin-aad-object-id" can only be used together with "--enable-aad"')

        if enable_azure_rbac is True:
            raise CLIError(
                '"--enable-azure-rbac" can only be used together with "--enable-aad"')

        if any([aad_client_app_id, aad_server_app_id, aad_server_app_secret]):
            aad_profile = ManagedClusterAADProfile(
                client_app_id=aad_client_app_id,
                server_app_id=aad_server_app_id,
                server_app_secret=aad_server_app_secret,
                tenant_id=aad_tenant_id
            )

    # Check that both --disable-rbac and --enable-rbac weren't provided
    if all([disable_rbac, enable_rbac]):
        raise CLIError(
            'specify either "--disable-rbac" or "--enable-rbac", not both.')

    api_server_access_profile = None
    if api_server_authorized_ip_ranges:
        api_server_access_profile = _populate_api_server_access_profile(
            api_server_authorized_ip_ranges)

    identity = None
    if not enable_managed_identity and assign_identity:
        raise CLIError(
            '--assign-identity can only be specified when --enable-managed-identity is specified')
    if enable_managed_identity and not assign_identity:
        identity = ManagedClusterIdentity(
            type="SystemAssigned"
        )
    elif enable_managed_identity and assign_identity:
        user_assigned_identity = {
            assign_identity: Components1Umhcm8SchemasManagedclusteridentityPropertiesUserassignedidentitiesAdditionalproperties()
        }
        identity = ManagedClusterIdentity(
            type="UserAssigned",
            user_assigned_identities=user_assigned_identity
        )

    identity_profile = None
    if assign_kubelet_identity:
        if not assign_identity:
            raise CLIError('--assign-kubelet-identity can only be specified when --assign-identity is specified')
        kubelet_identity = _get_user_assigned_identity(cmd.cli_ctx, assign_kubelet_identity)
        identity_profile = {
            'kubeletidentity': ComponentsQit0EtSchemasManagedclusterpropertiesPropertiesIdentityprofileAdditionalproperties(
                resource_id=assign_kubelet_identity,
                client_id=kubelet_identity.client_id,
                object_id=kubelet_identity.principal_id
            )
        }
        cluster_identity_object_id = _get_user_assigned_identity_object_id(cmd.cli_ctx, assign_identity)
        # ensure the cluster identity has "Managed Identity Operator" role at the scope of kubelet identity
        _ensure_cluster_identity_permission_on_kubelet_identity(cmd.cli_ctx, cluster_identity_object_id, assign_kubelet_identity)

    pod_identity_profile = None
    if enable_pod_identity:
        if not enable_managed_identity:
            raise CLIError(
                '--enable-pod-identity can only be specified when --enable-managed-identity is specified')
        pod_identity_profile = ManagedClusterPodIdentityProfile(enabled=True)
        _ensure_pod_identity_kubenet_consent(
            network_profile, pod_identity_profile, enable_pod_identity_with_kubenet)

    enable_rbac = True
    if disable_rbac:
        enable_rbac = False

    auto_upgrade_profile = None
    if auto_upgrade_channel is not None:
        auto_upgrade_profile = ManagedClusterAutoUpgradeProfile(
            upgrade_channel=auto_upgrade_channel)

    mc = ManagedCluster(
        location=location, tags=tags,
        dns_prefix=dns_name_prefix,
        kubernetes_version=kubernetes_version,
        enable_rbac=enable_rbac,
        agent_pool_profiles=[agent_pool_profile],
        linux_profile=linux_profile,
        windows_profile=windows_profile,
        service_principal_profile=service_principal_profile,
        network_profile=network_profile,
        addon_profiles=addon_profiles,
        aad_profile=aad_profile,
        auto_scaler_profile=cluster_autoscaler_profile,
        enable_pod_security_policy=bool(enable_pod_security_policy),
        identity=identity,
        disk_encryption_set_id=node_osdisk_diskencryptionset_id,
        api_server_access_profile=api_server_access_profile,
        auto_upgrade_profile=auto_upgrade_profile,
        pod_identity_profile=pod_identity_profile,
        identity_profile=identity_profile,
        disable_local_accounts=bool(disable_local_accounts))

    if node_resource_group:
        mc.node_resource_group = node_resource_group

    use_custom_private_dns_zone = False
    if not enable_private_cluster and enable_public_fqdn:
        raise ArgumentUsageError("--enable-public-fqdn should only be used with --enable-private-cluster")
    if enable_private_cluster:
        if load_balancer_sku.lower() != "standard":
            raise ArgumentUsageError(
                "Please use standard load balancer for private cluster")
        mc.api_server_access_profile = ManagedClusterAPIServerAccessProfile(
            enable_private_cluster=True
        )
        if enable_public_fqdn:
            mc.api_server_access_profile.enable_private_cluster_public_fqdn = True

    if private_dns_zone:
        if not enable_private_cluster:
            raise ArgumentUsageError(
                "Invalid private dns zone for public cluster. It should always be empty for public cluster")
        mc.api_server_access_profile.private_dns_zone = private_dns_zone
        from msrestazure.tools import is_valid_resource_id
        if private_dns_zone.lower() != CONST_PRIVATE_DNS_ZONE_SYSTEM and private_dns_zone.lower() != CONST_PRIVATE_DNS_ZONE_NONE:
            if is_valid_resource_id(private_dns_zone):
                use_custom_private_dns_zone = True
            else:
                raise ResourceNotFoundError(private_dns_zone + " is not a valid Azure resource ID.")

    if fqdn_subdomain:
        if not use_custom_private_dns_zone:
            raise ArgumentUsageError(
                "--fqdn-subdomain should only be used for private cluster with custom private dns zone")
        mc.fqdn_subdomain = fqdn_subdomain

    if http_proxy_config:
        mc.http_proxy_config = _get_http_proxy_config(http_proxy_config)

    if uptime_sla:
        mc.sku = ManagedClusterSKU(
            name="Basic",
            tier="Paid"
        )

    headers = get_aks_custom_headers(aks_custom_headers)

    # Due to SPN replication latency, we do a few retries here
    max_retry = 30
    retry_exception = Exception(None)
    for _ in range(0, max_retry):
        try:
            if monitoring and enable_msi_auth_for_monitoring:
                # Creating a DCR Association (for the monitoring addon) requires waiting for cluster creation to finish
                no_wait = False

            created_cluster = _put_managed_cluster_ensuring_permission(
                cmd,
                client,
                subscription_id,
                resource_group_name,
                name,
                mc,
                monitoring,
                ingress_appgw_addon_enabled,
                enable_virtual_node,
                need_post_creation_vnet_permission_granting,
                vnet_subnet_id,
                enable_managed_identity,
                attach_acr,
                headers,
                no_wait)

            if monitoring and enable_msi_auth_for_monitoring:
                # Create the DCR Association here
                _ensure_container_insights_for_monitoring(cmd,
                                                          addon_profiles[CONST_MONITORING_ADDON_NAME], subscription_id,
                                                          resource_group_name, name, location,
                                                          aad_route=enable_msi_auth_for_monitoring, create_dcr=False,
                                                          create_dcra=True)

            return created_cluster
        except CloudError as ex:
            retry_exception = ex
            if 'not found in Active Directory tenant' in ex.message:
                time.sleep(3)
            else:
                raise ex
    raise retry_exception


def aks_update(cmd,     # pylint: disable=too-many-statements,too-many-branches,too-many-locals
               client,
               resource_group_name,
               name,
               enable_cluster_autoscaler=False,
               disable_cluster_autoscaler=False,
               update_cluster_autoscaler=False,
               cluster_autoscaler_profile=None,
               min_count=None, max_count=None, no_wait=False,
               load_balancer_managed_outbound_ip_count=None,
               load_balancer_outbound_ips=None,
               load_balancer_outbound_ip_prefixes=None,
               load_balancer_outbound_ports=None,
               load_balancer_idle_timeout=None,
               api_server_authorized_ip_ranges=None,
               enable_pod_security_policy=False,
               disable_pod_security_policy=False,
               attach_acr=None,
               detach_acr=None,
               uptime_sla=False,
               no_uptime_sla=False,
               enable_aad=False,
               aad_tenant_id=None,
               aad_admin_group_object_ids=None,
               enable_ahub=False,
               disable_ahub=False,
               aks_custom_headers=None,
               auto_upgrade_channel=None,
               enable_managed_identity=False,
               assign_identity=None,
               enable_pod_identity=False,
               enable_pod_identity_with_kubenet=False,
               disable_pod_identity=False,
               enable_secret_rotation=False,
               disable_secret_rotation=False,
               disable_local_accounts=False,
               enable_local_accounts=False,
               enable_public_fqdn=False,
               disable_public_fqdn=False,
               yes=False,
               tags=None,
               windows_admin_password=None,
               enable_azure_rbac=False,
               disable_azure_rbac=False):
    update_autoscaler = enable_cluster_autoscaler or disable_cluster_autoscaler or update_cluster_autoscaler
    update_acr = attach_acr is not None or detach_acr is not None
    update_pod_security = enable_pod_security_policy or disable_pod_security_policy
    update_lb_profile = is_load_balancer_profile_provided(load_balancer_managed_outbound_ip_count,
                                                          load_balancer_outbound_ips,
                                                          load_balancer_outbound_ip_prefixes,
                                                          load_balancer_outbound_ports,
                                                          load_balancer_idle_timeout)
    update_aad_profile = not (
        aad_tenant_id is None and aad_admin_group_object_ids is None and not enable_azure_rbac and not disable_azure_rbac)
    # pylint: disable=too-many-boolean-expressions
    if not update_autoscaler and \
       cluster_autoscaler_profile is None and \
       not update_acr and \
       not update_lb_profile \
       and api_server_authorized_ip_ranges is None and \
       not update_pod_security and \
       not update_lb_profile and \
       not uptime_sla and \
       not no_uptime_sla and \
       not enable_aad and \
       not update_aad_profile and  \
       not enable_ahub and  \
       not disable_ahub and \
       not auto_upgrade_channel and \
       not enable_managed_identity and \
       not assign_identity and \
       not enable_pod_identity and \
       not disable_pod_identity and \
       not enable_secret_rotation and \
       not disable_secret_rotation and \
       not tags and \
       not windows_admin_password and \
       not enable_local_accounts and \
       not disable_local_accounts and \
       not enable_public_fqdn and \
       not disable_public_fqdn:
        raise CLIError('Please specify "--enable-cluster-autoscaler" or '
                       '"--disable-cluster-autoscaler" or '
                       '"--update-cluster-autoscaler" or '
                       '"--cluster-autoscaler-profile" or '
                       '"--enable-pod-security-policy" or '
                       '"--disable-pod-security-policy" or '
                       '"--api-server-authorized-ip-ranges" or '
                       '"--attach-acr" or '
                       '"--detach-acr" or '
                       '"--uptime-sla" or '
                       '"--no-uptime-sla" or '
                       '"--load-balancer-managed-outbound-ip-count" or '
                       '"--load-balancer-outbound-ips" or '
                       '"--load-balancer-outbound-ip-prefixes" or '
                       '"--enable-aad" or '
                       '"--aad-tenant-id" or '
                       '"--aad-admin-group-object-ids" or '
                       '"--enable-ahub" or '
                       '"--disable-ahub" or '
                       '"--enable-managed-identity" or '
                       '"--enable-pod-identity" or '
                       '"--disable-pod-identity" or '
                       '"--auto-upgrade-channel" or '
                       '"--enable-secret-rotation" or '
                       '"--disable-secret-rotation" or '
                       '"--tags" or '
                       '"--windows-admin-password" or '
                       '"--enable-azure-rbac" or '
                       '"--disable-azure-rbac" or '
                       '"--enable-local-accounts" or '
                       '"--disable-local-accounts" or '
                       '"--enable-public-fqdn" or '
                       '"--disable-public-fqdn"')
    instance = client.get(resource_group_name, name)

    if update_autoscaler and len(instance.agent_pool_profiles) > 1:
        raise CLIError('There is more than one node pool in the cluster. Please use "az aks nodepool" command '
                       'to update per node pool auto scaler settings')

    if min_count is None or max_count is None:
        if enable_cluster_autoscaler or update_cluster_autoscaler:
            raise CLIError('Please specify both min-count and max-count when --enable-cluster-autoscaler or '
                           '--update-cluster-autoscaler set.')

    if min_count is not None and max_count is not None:
        if int(min_count) > int(max_count):
            raise CLIError(
                'value of min-count should be less than or equal to value of max-count.')

    if enable_cluster_autoscaler:
        if instance.agent_pool_profiles[0].enable_auto_scaling:
            logger.warning('Cluster autoscaler is already enabled for this managed cluster.\n'
                           'Please run "az aks update --update-cluster-autoscaler" '
                           'if you want to update min-count or max-count.')
            return None
        instance.agent_pool_profiles[0].min_count = int(min_count)
        instance.agent_pool_profiles[0].max_count = int(max_count)
        instance.agent_pool_profiles[0].enable_auto_scaling = True

    if update_cluster_autoscaler:
        if not instance.agent_pool_profiles[0].enable_auto_scaling:
            raise CLIError('Cluster autoscaler is not enabled for this managed cluster.\n'
                           'Run "az aks update --enable-cluster-autoscaler" '
                           'to enable cluster with min-count and max-count.')
        instance.agent_pool_profiles[0].min_count = int(min_count)
        instance.agent_pool_profiles[0].max_count = int(max_count)

    if disable_cluster_autoscaler:
        if not instance.agent_pool_profiles[0].enable_auto_scaling:
            logger.warning(
                'Cluster autoscaler is already disabled for this managed cluster.')
            return None
        instance.agent_pool_profiles[0].enable_auto_scaling = False
        instance.agent_pool_profiles[0].min_count = None
        instance.agent_pool_profiles[0].max_count = None

    # if intention is to clear profile
    if cluster_autoscaler_profile == {}:
        instance.auto_scaler_profile = {}
    # else profile is provided, update instance profile if it exists
    elif cluster_autoscaler_profile:
        instance.auto_scaler_profile = _update_dict(instance.auto_scaler_profile.__dict__,
                                                    dict((key.replace("-", "_"), value)
                                                         for (key, value) in cluster_autoscaler_profile.items())) \
            if instance.auto_scaler_profile else cluster_autoscaler_profile

    if enable_pod_security_policy and disable_pod_security_policy:
        raise CLIError('Cannot specify --enable-pod-security-policy and --disable-pod-security-policy '
                       'at the same time.')

    if enable_pod_security_policy:
        instance.enable_pod_security_policy = True

    if disable_pod_security_policy:
        instance.enable_pod_security_policy = False

    if disable_local_accounts and enable_local_accounts:
        raise CLIError('Cannot specify --disable-local-accounts and --enable-local-accounts '
                       'at the same time.')

    if disable_local_accounts:
        instance.disable_local_accounts = True

    if enable_local_accounts:
        instance.disable_local_accounts = False

    if update_lb_profile:
        instance.network_profile.load_balancer_profile = update_load_balancer_profile(
            load_balancer_managed_outbound_ip_count,
            load_balancer_outbound_ips,
            load_balancer_outbound_ip_prefixes,
            load_balancer_outbound_ports,
            load_balancer_idle_timeout,
            instance.network_profile.load_balancer_profile)

    if attach_acr and detach_acr:
        raise CLIError(
            'Cannot specify "--attach-acr" and "--detach-acr" at the same time.')

    if uptime_sla and no_uptime_sla:
        raise CLIError(
            'Cannot specify "--uptime-sla" and "--no-uptime-sla" at the same time.')

    if uptime_sla:
        instance.sku = ManagedClusterSKU(
            name="Basic",
            tier="Paid"
        )

    if no_uptime_sla:
        instance.sku = ManagedClusterSKU(
            name="Basic",
            tier="Free"
        )

    subscription_id = get_subscription_id(cmd.cli_ctx)
    client_id = ""
    if _is_msi_cluster(instance):
        if instance.identity_profile is None or instance.identity_profile["kubeletidentity"] is None:
            raise CLIError('Unexpected error getting kubelet\'s identity for the cluster. '
                           'Please do not set --attach-acr or --detach-acr. '
                           'You can manually grant or revoke permission to the identity named '
                           '<ClUSTER_NAME>-agentpool in MC_ resource group to access ACR.')
        client_id = instance.identity_profile["kubeletidentity"].client_id
    else:
        client_id = instance.service_principal_profile.client_id
    if not client_id:
        raise CLIError('Cannot get the AKS cluster\'s service principal.')

    if attach_acr:
        _ensure_aks_acr(cmd.cli_ctx,
                        client_id=client_id,
                        acr_name_or_id=attach_acr,
                        subscription_id=subscription_id)

    if detach_acr:
        _ensure_aks_acr(cmd.cli_ctx,
                        client_id=client_id,
                        acr_name_or_id=detach_acr,
                        subscription_id=subscription_id,
                        detach=True)

    # empty string is valid as it disables ip whitelisting
    if api_server_authorized_ip_ranges is not None:
        instance.api_server_access_profile = \
            _populate_api_server_access_profile(
                api_server_authorized_ip_ranges, instance)

    if enable_aad:
        if instance.aad_profile is not None and instance.aad_profile.managed:
            raise CLIError(
                'Cannot specify "--enable-aad" if managed AAD is already enabled')
        instance.aad_profile = ManagedClusterAADProfile(
            managed=True
        )
    if update_aad_profile:
        if instance.aad_profile is None or not instance.aad_profile.managed:
            raise CLIError('Cannot specify "--aad-tenant-id/--aad-admin-group-object-ids/--enable-azure-rbac/--disable-azure-rbac"'
                           ' if managed AAD is not enabled')
        if aad_tenant_id is not None:
            instance.aad_profile.tenant_id = aad_tenant_id
        if aad_admin_group_object_ids is not None:
            # ids -> i_ds due to track 2 naming issue
            instance.aad_profile.admin_group_object_i_ds = _parse_comma_separated_list(
                aad_admin_group_object_ids)
        if enable_azure_rbac and disable_azure_rbac:
            raise CLIError(
                'Cannot specify "--enable-azure-rbac" and "--disable-azure-rbac" at the same time')
        if enable_azure_rbac:
            instance.aad_profile.enable_azure_rbac = True
        if disable_azure_rbac:
            instance.aad_profile.enable_azure_rbac = False

    if enable_ahub and disable_ahub:
        raise CLIError(
            'Cannot specify "--enable-ahub" and "--disable-ahub" at the same time')

    if enable_ahub:
        instance.windows_profile.license_type = 'Windows_Server'
    if disable_ahub:
        instance.windows_profile.license_type = 'None'

    if enable_public_fqdn and disable_public_fqdn:
        raise MutuallyExclusiveArgumentError(
            'Cannot specify "--enable-public-fqdn" and "--disable-public-fqdn" at the same time')
    is_private_cluster = instance.api_server_access_profile is not None and instance.api_server_access_profile.enable_private_cluster
    if enable_public_fqdn:
        if not is_private_cluster:
            raise ArgumentUsageError('--enable-public-fqdn can only be used for private cluster')
        instance.api_server_access_profile.enable_private_cluster_public_fqdn = True
    if disable_public_fqdn:
        if not is_private_cluster:
            raise ArgumentUsageError('--disable-public-fqdn can only be used for private cluster')
        if instance.api_server_access_profile.private_dns_zone.lower() == CONST_PRIVATE_DNS_ZONE_NONE:
            raise ArgumentUsageError('--disable-public-fqdn cannot be applied for none mode private dns zone cluster')
        instance.api_server_access_profile.enable_private_cluster_public_fqdn = False

    if instance.auto_upgrade_profile is None:
        instance.auto_upgrade_profile = ManagedClusterAutoUpgradeProfile()

    if auto_upgrade_channel is not None:
        instance.auto_upgrade_profile.upgrade_channel = auto_upgrade_channel

    if not enable_managed_identity and assign_identity:
        raise CLIError(
            '--assign-identity can only be specified when --enable-managed-identity is specified')

    current_identity_type = "spn"
    if instance.identity is not None:
        current_identity_type = instance.identity.type.casefold()

    goal_identity_type = current_identity_type
    if enable_managed_identity:
        if not assign_identity:
            goal_identity_type = "systemassigned"
        else:
            goal_identity_type = "userassigned"

    if current_identity_type != goal_identity_type:
        from knack.prompting import prompt_y_n
        msg = ""
        if current_identity_type == "spn":
            msg = ('Your cluster is using service principal, and you are going to update the cluster to use {} managed identity.\n'
                   'After updating, your cluster\'s control plane and addon pods will switch to use managed identity, but kubelet '
                   'will KEEP USING SERVICE PRINCIPAL until you upgrade your agentpool.\n '
                   'Are you sure you want to perform this operation?').format(goal_identity_type)
        else:
            msg = ('Your cluster is already using {} managed identity, and you are going to update the cluster to use {} managed identity. \n'
                   'Are you sure you want to perform this operation?').format(current_identity_type, goal_identity_type)
        if not yes and not prompt_y_n(msg, default="n"):
            return None
        if goal_identity_type == "systemassigned":
            instance.identity = ManagedClusterIdentity(
                type="SystemAssigned"
            )
        elif goal_identity_type == "userassigned":
            user_assigned_identity = {
                assign_identity: Components1Umhcm8SchemasManagedclusteridentityPropertiesUserassignedidentitiesAdditionalproperties()
            }
            instance.identity = ManagedClusterIdentity(
                type="UserAssigned",
                user_assigned_identities=user_assigned_identity
            )

    if enable_pod_identity:
        if not _is_pod_identity_addon_enabled(instance):
            # we only rebuild the pod identity profile if it's disabled before
            _update_addon_pod_identity(
                instance, enable=True,
                allow_kubenet_consent=enable_pod_identity_with_kubenet,
            )

    if disable_pod_identity:
        _update_addon_pod_identity(instance, enable=False)

    azure_keyvault_secrets_provider_addon_profile = None
    monitoring_addon_enabled = False
    ingress_appgw_addon_enabled = False
    virtual_node_addon_enabled = False

    if instance.addon_profiles is not None:
        azure_keyvault_secrets_provider_addon_profile = instance.addon_profiles.get(CONST_AZURE_KEYVAULT_SECRETS_PROVIDER_ADDON_NAME, None)
        azure_keyvault_secrets_provider_enabled = CONST_AZURE_KEYVAULT_SECRETS_PROVIDER_ADDON_NAME in instance.addon_profiles and \
            instance.addon_profiles[CONST_AZURE_KEYVAULT_SECRETS_PROVIDER_ADDON_NAME].enabled
        monitoring_addon_enabled = CONST_MONITORING_ADDON_NAME in instance.addon_profiles and \
            instance.addon_profiles[CONST_MONITORING_ADDON_NAME].enabled
        ingress_appgw_addon_enabled = CONST_INGRESS_APPGW_ADDON_NAME in instance.addon_profiles and \
            instance.addon_profiles[CONST_INGRESS_APPGW_ADDON_NAME].enabled
        virtual_node_addon_enabled = CONST_VIRTUAL_NODE_ADDON_NAME + 'Linux' in instance.addon_profiles and \
            instance.addon_profiles[CONST_VIRTUAL_NODE_ADDON_NAME + 'Linux'].enabled

    if enable_secret_rotation:
        if not azure_keyvault_secrets_provider_enabled:
            raise CLIError(
                '--enable-secret-rotation can only be specified when azure-keyvault-secrets-provider is enabled')
        azure_keyvault_secrets_provider_addon_profile.config[CONST_SECRET_ROTATION_ENABLED] = "true"

    if disable_secret_rotation:
        if not azure_keyvault_secrets_provider_enabled:
            raise CLIError(
                '--disable-secret-rotation can only be specified when azure-keyvault-secrets-provider is enabled')
        azure_keyvault_secrets_provider_addon_profile.config[CONST_SECRET_ROTATION_ENABLED] = "false"

    if tags:
        instance.tags = tags

    if windows_admin_password:
        instance.windows_profile.admin_password = windows_admin_password

    headers = get_aks_custom_headers(aks_custom_headers)

    return _put_managed_cluster_ensuring_permission(cmd,
                                                    client,
                                                    subscription_id,
                                                    resource_group_name,
                                                    name,
                                                    instance,
                                                    monitoring_addon_enabled,
                                                    ingress_appgw_addon_enabled,
                                                    virtual_node_addon_enabled,
                                                    False,
                                                    instance.agent_pool_profiles[0].vnet_subnet_id,
                                                    _is_msi_cluster(instance),
                                                    attach_acr,
                                                    headers,
                                                    no_wait)


def aks_show(cmd, client, resource_group_name, name):   # pylint: disable=unused-argument
    mc = client.get(resource_group_name, name)
    return _remove_nulls([mc])[0]


def _remove_nulls(managed_clusters):
    """
    Remove some often-empty fields from a list of ManagedClusters, so the JSON representation
    doesn't contain distracting null fields.

    This works around a quirk of the SDK for python behavior. These fields are not sent
    by the server, but get recreated by the CLI's own "to_dict" serialization.
    """
    attrs = ['tags']
    ap_attrs = ['os_disk_size_gb', 'vnet_subnet_id']
    sp_attrs = ['secret']
    for managed_cluster in managed_clusters:
        for attr in attrs:
            if getattr(managed_cluster, attr, None) is None:
                delattr(managed_cluster, attr)
        if managed_cluster.agent_pool_profiles is not None:
            for ap_profile in managed_cluster.agent_pool_profiles:
                for attr in ap_attrs:
                    if getattr(ap_profile, attr, None) is None:
                        delattr(ap_profile, attr)
        for attr in sp_attrs:
            if getattr(managed_cluster.service_principal_profile, attr, None) is None:
                delattr(managed_cluster.service_principal_profile, attr)
    return managed_clusters


def aks_get_credentials(cmd,    # pylint: disable=unused-argument
                        client,
                        resource_group_name,
                        name,
                        admin=False,
                        user='clusterUser',
                        path=os.path.join(os.path.expanduser(
                            '~'), '.kube', 'config'),
                        overwrite_existing=False,
                        context_name=None,
                        public_fqdn=False):
    credentialResults = None
    serverType = None
    if public_fqdn:
        serverType = 'public'
    if admin:
        credentialResults = client.list_cluster_admin_credentials(
            resource_group_name, name, serverType)
    else:
        if user.lower() == 'clusteruser':
            credentialResults = client.list_cluster_user_credentials(
                resource_group_name, name, serverType)
        elif user.lower() == 'clustermonitoringuser':
            credentialResults = client.list_cluster_monitoring_user_credentials(
                resource_group_name, name, serverType)
        else:
            raise CLIError("The user is invalid.")
    if not credentialResults:
        raise CLIError("No Kubernetes credentials found.")

    try:
        kubeconfig = credentialResults.kubeconfigs[0].value.decode(
            encoding='UTF-8')
        _print_or_merge_credentials(
            path, kubeconfig, overwrite_existing, context_name)
    except (IndexError, ValueError):
        raise CLIError("Fail to find kubeconfig file.")


# pylint: disable=line-too-long
def aks_kollect(cmd,    # pylint: disable=too-many-statements,too-many-locals
                client,
                resource_group_name,
                name,
                storage_account=None,
                sas_token=None,
                container_logs=None,
                kube_objects=None,
                node_logs=None):
    colorama.init()

    mc = client.get(resource_group_name, name)

    if not which('kubectl'):
        raise CLIError('Can not find kubectl executable in PATH')

    storage_account_id = None
    if storage_account is None:
        print("No storage account specified. Try getting storage account from diagnostic settings")
        storage_account_id = get_storage_account_from_diag_settings(
            cmd.cli_ctx, resource_group_name, name)
        if storage_account_id is None:
            raise CLIError(
                "A storage account must be specified, since there isn't one in the diagnostic settings.")

    from msrestazure.tools import is_valid_resource_id, parse_resource_id, resource_id
    if storage_account_id is None:
        if not is_valid_resource_id(storage_account):
            storage_account_id = resource_id(
                subscription=get_subscription_id(cmd.cli_ctx),
                resource_group=resource_group_name,
                namespace='Microsoft.Storage', type='storageAccounts',
                name=storage_account
            )
        else:
            storage_account_id = storage_account

    if is_valid_resource_id(storage_account_id):
        try:
            parsed_storage_account = parse_resource_id(storage_account_id)
        except CloudError as ex:
            raise CLIError(ex.message)
    else:
        raise CLIError("Invalid storage account id %s" % storage_account_id)

    storage_account_name = parsed_storage_account['name']

    readonly_sas_token = None
    if sas_token is None:
        storage_client = cf_storage(
            cmd.cli_ctx, parsed_storage_account['subscription'])
        storage_account_keys = storage_client.storage_accounts.list_keys(parsed_storage_account['resource_group'],
                                                                         storage_account_name)
        kwargs = {
            'account_name': storage_account_name,
            'account_key': storage_account_keys.keys[0].value
        }
        cloud_storage_client = cloud_storage_account_service_factory(
            cmd.cli_ctx, kwargs)

        sas_token = cloud_storage_client.generate_shared_access_signature(
            'b',
            'sco',
            'rwdlacup',
            datetime.datetime.utcnow() + datetime.timedelta(days=1))

        readonly_sas_token = cloud_storage_client.generate_shared_access_signature(
            'b',
            'sco',
            'rl',
            datetime.datetime.utcnow() + datetime.timedelta(days=1))

        readonly_sas_token = readonly_sas_token.strip('?')

    from knack.prompting import prompt_y_n

    print()
    print('This will deploy a daemon set to your cluster to collect logs and diagnostic information and '
          f'save them to the storage account '
          f'{colorama.Style.BRIGHT}{colorama.Fore.GREEN}{storage_account_name}{colorama.Style.RESET_ALL} as '
          f'outlined in {format_hyperlink("http://aka.ms/AKSPeriscope")}.')
    print()
    print('If you share access to that storage account to Azure support, you consent to the terms outlined'
          f' in {format_hyperlink("http://aka.ms/DiagConsent")}.')
    print()
    if not prompt_y_n('Do you confirm?', default="n"):
        return

    print()
    print("Getting credentials for cluster %s " % name)
    _, temp_kubeconfig_path = tempfile.mkstemp()
    aks_get_credentials(cmd, client, resource_group_name,
                        name, admin=True, path=temp_kubeconfig_path)

    print()
    print("Starts collecting diag info for cluster %s " % name)

    sas_token = sas_token.strip('?')
    deployment_yaml = urlopen(
        "https://raw.githubusercontent.com/Azure/aks-periscope/latest/deployment/aks-periscope.yaml").read().decode()
    deployment_yaml = deployment_yaml.replace("# <accountName, base64 encoded>",
                                              (base64.b64encode(bytes(storage_account_name, 'ascii'))).decode('ascii'))
    deployment_yaml = deployment_yaml.replace("# <saskey, base64 encoded>",
                                              (base64.b64encode(bytes("?" + sas_token, 'ascii'))).decode('ascii'))

    yaml_lines = deployment_yaml.splitlines()
    for index, line in enumerate(yaml_lines):
        if "DIAGNOSTIC_CONTAINERLOGS_LIST" in line and container_logs is not None:
            yaml_lines[index] = line + ' ' + container_logs
        if "DIAGNOSTIC_KUBEOBJECTS_LIST" in line and kube_objects is not None:
            yaml_lines[index] = line + ' ' + kube_objects
        if "DIAGNOSTIC_NODELOGS_LIST" in line and node_logs is not None:
            yaml_lines[index] = line + ' ' + node_logs
    deployment_yaml = '\n'.join(yaml_lines)

    fd, temp_yaml_path = tempfile.mkstemp()
    temp_yaml_file = os.fdopen(fd, 'w+t')
    try:
        temp_yaml_file.write(deployment_yaml)
        temp_yaml_file.flush()
        temp_yaml_file.close()
        try:
            print()
            print("Cleaning up aks-periscope resources if existing")

            subprocess.call(["kubectl", "--kubeconfig", temp_kubeconfig_path, "delete",
                             "serviceaccount,configmap,daemonset,secret",
                             "--all", "-n", "aks-periscope", "--ignore-not-found"],
                            stderr=subprocess.STDOUT)

            subprocess.call(["kubectl", "--kubeconfig", temp_kubeconfig_path, "delete",
                             "ClusterRoleBinding",
                             "aks-periscope-role-binding", "--ignore-not-found"],
                            stderr=subprocess.STDOUT)

            subprocess.call(["kubectl", "--kubeconfig", temp_kubeconfig_path, "delete",
                             "ClusterRoleBinding",
                             "aks-periscope-role-binding-view", "--ignore-not-found"],
                            stderr=subprocess.STDOUT)

            subprocess.call(["kubectl", "--kubeconfig", temp_kubeconfig_path, "delete",
                             "ClusterRole",
                             "aks-periscope-role", "--ignore-not-found"],
                            stderr=subprocess.STDOUT)

            subprocess.call(["kubectl", "--kubeconfig", temp_kubeconfig_path, "delete",
                             "--all",
                             "apd", "-n", "aks-periscope", "--ignore-not-found"],
                            stderr=subprocess.DEVNULL)

            subprocess.call(["kubectl", "--kubeconfig", temp_kubeconfig_path, "delete",
                             "CustomResourceDefinition",
                             "diagnostics.aks-periscope.azure.github.com", "--ignore-not-found"],
                            stderr=subprocess.STDOUT)

            print()
            print("Deploying aks-periscope")
            subprocess.check_output(["kubectl", "--kubeconfig", temp_kubeconfig_path, "apply", "-f",
                                     temp_yaml_path, "-n", "aks-periscope"], stderr=subprocess.STDOUT)
        except subprocess.CalledProcessError as err:
            raise CLIError(err.output)
    finally:
        os.remove(temp_yaml_path)

    print()
    fqdn = mc.fqdn if mc.fqdn is not None else mc.private_fqdn
    normalized_fqdn = fqdn.replace('.', '-')
    token_in_storage_account_url = readonly_sas_token if readonly_sas_token is not None else sas_token
    log_storage_account_url = f"https://{storage_account_name}.blob.core.windows.net/" \
                              f"{_trim_fqdn_name_containing_hcp(normalized_fqdn)}?{token_in_storage_account_url}"

    print(f'{colorama.Fore.GREEN}Your logs are being uploaded to storage account {format_bright(storage_account_name)}')

    print()
    print(f'You can download Azure Stroage Explorer here '
          f'{format_hyperlink("https://azure.microsoft.com/en-us/features/storage-explorer/")}'
          f' to check the logs by adding the storage account using the following URL:')
    print(f'{format_hyperlink(log_storage_account_url)}')

    print()
    if not prompt_y_n('Do you want to see analysis results now?', default="n"):
        print(f"You can run 'az aks kanalyze -g {resource_group_name} -n {name}' "
              f"anytime to check the analysis results.")
    else:
        display_diagnostics_report(temp_kubeconfig_path)


def aks_kanalyze(cmd, client, resource_group_name, name):
    colorama.init()

    client.get(resource_group_name, name)

    _, temp_kubeconfig_path = tempfile.mkstemp()
    aks_get_credentials(cmd, client, resource_group_name,
                        name, admin=True, path=temp_kubeconfig_path)

    display_diagnostics_report(temp_kubeconfig_path)


def aks_scale(cmd,  # pylint: disable=unused-argument
              client,
              resource_group_name,
              name,
              node_count,
              nodepool_name="",
              no_wait=False):
    instance = client.get(resource_group_name, name)

    if len(instance.agent_pool_profiles) > 1 and nodepool_name == "":
        raise CLIError('There are more than one node pool in the cluster. '
                       'Please specify nodepool name or use az aks nodepool command to scale node pool')

    for agent_profile in instance.agent_pool_profiles:
        if agent_profile.name == nodepool_name or (nodepool_name == "" and len(instance.agent_pool_profiles) == 1):
            if agent_profile.enable_auto_scaling:
                raise CLIError(
                    "Cannot scale cluster autoscaler enabled node pool.")

            agent_profile.count = int(node_count)  # pylint: disable=no-member
            # null out the SP and AAD profile because otherwise validation complains
            instance.service_principal_profile = None
            instance.aad_profile = None
            return sdk_no_wait(no_wait, client.begin_create_or_update, resource_group_name, name, instance)
    raise CLIError('The nodepool "{}" was not found.'.format(nodepool_name))


def aks_upgrade(cmd,    # pylint: disable=unused-argument, too-many-return-statements
                client,
                resource_group_name,
                name,
                kubernetes_version='',
                control_plane_only=False,
                no_wait=False,
                node_image_only=False,
                aks_custom_headers=None,
                yes=False):
    from knack.prompting import prompt_y_n
    msg = 'Kubernetes may be unavailable during cluster upgrades.\n Are you sure you want to perform this operation?'
    if not yes and not prompt_y_n(msg, default="n"):
        return None

    instance = client.get(resource_group_name, name)

    vmas_cluster = False
    for agent_profile in instance.agent_pool_profiles:
        if agent_profile.type.lower() == "availabilityset":
            vmas_cluster = True
            break

    if kubernetes_version != '' and node_image_only:
        raise CLIError('Conflicting flags. Upgrading the Kubernetes version will also upgrade node image version. '
                       'If you only want to upgrade the node version please use the "--node-image-only" option only.')

    if node_image_only:
        msg = "This node image upgrade operation will run across every node pool in the cluster" \
              "and might take a while, do you wish to continue?"
        if not yes and not prompt_y_n(msg, default="n"):
            return None

        # This only provide convenience for customer at client side so they can run az aks upgrade to upgrade all
        # nodepools of a cluster. The SDK only support upgrade single nodepool at a time.
        for agent_pool_profile in instance.agent_pool_profiles:
            if vmas_cluster:
                raise CLIError('This cluster is not using VirtualMachineScaleSets. Node image upgrade only operation '
                               'can only be applied on VirtualMachineScaleSets cluster.')
            agent_pool_client = cf_agent_pools(cmd.cli_ctx)
            _upgrade_single_nodepool_image_version(
                True, agent_pool_client, resource_group_name, name, agent_pool_profile.name)
        mc = client.get(resource_group_name, name)
        return _remove_nulls([mc])[0]

    if instance.kubernetes_version == kubernetes_version:
        if instance.provisioning_state == "Succeeded":
            logger.warning("The cluster is already on version %s and is not in a failed state. No operations "
                           "will occur when upgrading to the same version if the cluster is not in a failed state.",
                           instance.kubernetes_version)
        elif instance.provisioning_state == "Failed":
            logger.warning("Cluster currently in failed state. Proceeding with upgrade to existing version %s to "
                           "attempt resolution of failed cluster state.", instance.kubernetes_version)

    upgrade_all = False
    instance.kubernetes_version = kubernetes_version

    # for legacy clusters, we always upgrade node pools with CCP.
    if instance.max_agent_pools < 8 or vmas_cluster:
        if control_plane_only:
            msg = ("Legacy clusters do not support control plane only upgrade. All node pools will be "
                   "upgraded to {} as well. Continue?").format(instance.kubernetes_version)
            if not yes and not prompt_y_n(msg, default="n"):
                return None
        upgrade_all = True
    else:
        if not control_plane_only:
            msg = ("Since control-plane-only argument is not specified, this will upgrade the control plane "
                   "AND all nodepools to version {}. Continue?").format(instance.kubernetes_version)
            if not yes and not prompt_y_n(msg, default="n"):
                return None
            upgrade_all = True
        else:
            msg = ("Since control-plane-only argument is specified, this will upgrade only the control plane to {}. "
                   "Node pool will not change. Continue?").format(instance.kubernetes_version)
            if not yes and not prompt_y_n(msg, default="n"):
                return None

    if upgrade_all:
        for agent_profile in instance.agent_pool_profiles:
            agent_profile.orchestrator_version = kubernetes_version

    # null out the SP and AAD profile because otherwise validation complains
    instance.service_principal_profile = None
    instance.aad_profile = None

    headers = get_aks_custom_headers(aks_custom_headers)

    return sdk_no_wait(no_wait, client.begin_create_or_update, resource_group_name, name, instance, headers=headers)


<<<<<<< HEAD
=======
def aks_runcommand(cmd, client, resource_group_name, name, command_string="", command_files=None):
    colorama.init()

    mc = client.get(resource_group_name, name)

    if not command_string:
        raise CLIError('Command cannot be empty.')

    request_payload = RunCommandRequest(command=command_string)
    request_payload.context = _get_command_context(command_files)
    if mc.aad_profile is not None and mc.aad_profile.managed:
        request_payload.cluster_token = _get_dataplane_aad_token(
            cmd.cli_ctx, "6dae42f8-4368-4678-94ff-3960e28e3630")

    commandResultFuture = client.begin_run_command(
        resource_group_name, name, request_payload, polling_interval=5, retry_total=0)

    return _print_command_result(cmd.cli_ctx, commandResultFuture.result(300))


def aks_command_result(cmd, client, resource_group_name, name, command_id=""):
    if not command_id:
        raise CLIError('CommandID cannot be empty.')

    commandResult = client.get_command_result(
        resource_group_name, name, command_id)
    return _print_command_result(cmd.cli_ctx, commandResult)


def _print_command_result(cli_ctx, commandResult):
    # cli_ctx.data['safe_params'] contains list of parameter name user typed in, without value.
    # cli core also use this calculate ParameterSetName header for all http request from cli.
    if cli_ctx.data['safe_params'] is None or "-o" in cli_ctx.data['safe_params'] or "--output" in cli_ctx.data['safe_params']:
        # user specified output format, honor their choice, return object to render pipeline
        return commandResult
    else:
        # user didn't specified any format, we can customize the print for best experience
        if commandResult.provisioning_state == "Succeeded":
            # succeed, print exitcode, and logs
            print(f"{colorama.Fore.GREEN}command started at {commandResult.started_at}, finished at {commandResult.finished_at}, with exitcode={commandResult.exit_code}{colorama.Style.RESET_ALL}")
            print(commandResult.logs)
            return

        if commandResult.provisioning_state == "Failed":
            # failed, print reason in error
            print(
                f"{colorama.Fore.RED}command failed with reason: {commandResult.reason}{colorama.Style.RESET_ALL}")
            return

        # *-ing state
        print(f"{colorama.Fore.BLUE}command is in : {commandResult.provisioning_state} state{colorama.Style.RESET_ALL}")
        return None


def _get_command_context(command_files):
    if not command_files:
        return ""

    filesToAttach = {}
    # . means to attach current folder, cannot combine more files. (at least for now)
    if len(command_files) == 1 and command_files[0] == ".":
        # current folder
        cwd = os.getcwd()
        for filefolder, _, files in os.walk(cwd):
            for file in files:
                # retain folder structure
                rel = os.path.relpath(filefolder, cwd)
                filesToAttach[os.path.join(
                    filefolder, file)] = os.path.join(rel, file)
    else:
        for file in command_files:
            if file == ".":
                raise CLIError(
                    ". is used to attach current folder, not expecting other attachements.")
            if os.path.isfile(file):
                # for individual attached file, flatten them to same folder
                filesToAttach[file] = os.path.basename(file)
            else:
                raise CLIError(f"{file} is not valid file, or not accessable.")

    if len(filesToAttach) < 1:
        logger.debug("no files to attach!")
        return ""

    zipStream = io.BytesIO()
    zipFile = zipfile.ZipFile(zipStream, "w")
    for _, (osfile, zipEntry) in enumerate(filesToAttach.items()):
        zipFile.write(osfile, zipEntry)
    # zipFile.printdir() // use this to debug
    zipFile.close()

    return str(base64.encodebytes(zipStream.getbuffer()), "utf-8")


def _get_dataplane_aad_token(cli_ctx, serverAppId):
    # this function is mostly copied from keyvault cli
    import adal
    try:
        return Profile(cli_ctx=cli_ctx).get_raw_token(resource=serverAppId)[0][2].get('accessToken')
    except adal.AdalError as err:
        # pylint: disable=no-member
        if (hasattr(err, 'error_response') and
                ('error_description' in err.error_response) and
                ('AADSTS70008:' in err.error_response['error_description'])):
            raise CLIError(
                "Credentials have expired due to inactivity. Please run 'az login'")
        raise CLIError(err)


>>>>>>> 6f2433a1
def _upgrade_single_nodepool_image_version(no_wait, client, resource_group_name, cluster_name, nodepool_name):
    return sdk_no_wait(no_wait, client.begin_upgrade_node_image_version, resource_group_name, cluster_name, nodepool_name)


def _handle_addons_args(cmd,  # pylint: disable=too-many-statements
                        addons_str,
                        subscription_id,
                        resource_group_name,
                        addon_profiles=None,
                        workspace_resource_id=None,
                        enable_msi_auth_for_monitoring=False,
                        appgw_name=None,
                        appgw_subnet_prefix=None,
                        appgw_subnet_cidr=None,
                        appgw_id=None,
                        appgw_subnet_id=None,
                        appgw_watch_namespace=None,
                        enable_sgxquotehelper=False,
                        aci_subnet_name=None,
                        vnet_subnet_id=None,
                        enable_secret_rotation=False):
    if not addon_profiles:
        addon_profiles = {}
    addons = addons_str.split(',') if addons_str else []
    if 'http_application_routing' in addons:
        addon_profiles[CONST_HTTP_APPLICATION_ROUTING_ADDON_NAME] = ManagedClusterAddonProfile(
            enabled=True)
        addons.remove('http_application_routing')
    if 'kube-dashboard' in addons:
        addon_profiles[CONST_KUBE_DASHBOARD_ADDON_NAME] = ManagedClusterAddonProfile(
            enabled=True)
        addons.remove('kube-dashboard')
    # TODO: can we help the user find a workspace resource ID?
    if 'monitoring' in addons:
        if not workspace_resource_id:
            # use default workspace if exists else create default workspace
            workspace_resource_id = _ensure_default_log_analytics_workspace_for_monitoring(
                cmd, subscription_id, resource_group_name)
        workspace_resource_id = _sanitize_loganalytics_ws_resource_id(workspace_resource_id)
        addon_profiles[CONST_MONITORING_ADDON_NAME] = ManagedClusterAddonProfile(enabled=True,
                                                                                 config={CONST_MONITORING_LOG_ANALYTICS_WORKSPACE_RESOURCE_ID: workspace_resource_id,
                                                                                         CONST_MONITORING_USING_AAD_MSI_AUTH: enable_msi_auth_for_monitoring})
        addons.remove('monitoring')
    elif workspace_resource_id:
        raise CLIError(
            '"--workspace-resource-id" requires "--enable-addons monitoring".')
    if 'azure-policy' in addons:
        addon_profiles[CONST_AZURE_POLICY_ADDON_NAME] = ManagedClusterAddonProfile(
            enabled=True)
        addons.remove('azure-policy')
    if 'gitops' in addons:
        addon_profiles['gitops'] = ManagedClusterAddonProfile(enabled=True)
        addons.remove('gitops')
    if 'ingress-appgw' in addons:
        addon_profile = ManagedClusterAddonProfile(enabled=True, config={})
        if appgw_name is not None:
            addon_profile.config[CONST_INGRESS_APPGW_APPLICATION_GATEWAY_NAME] = appgw_name
        if appgw_subnet_prefix is not None:
            addon_profile.config[CONST_INGRESS_APPGW_SUBNET_CIDR] = appgw_subnet_prefix
        if appgw_subnet_cidr is not None:
            addon_profile.config[CONST_INGRESS_APPGW_SUBNET_CIDR] = appgw_subnet_cidr
        if appgw_id is not None:
            addon_profile.config[CONST_INGRESS_APPGW_APPLICATION_GATEWAY_ID] = appgw_id
        if appgw_subnet_id is not None:
            addon_profile.config[CONST_INGRESS_APPGW_SUBNET_ID] = appgw_subnet_id
        if appgw_watch_namespace is not None:
            addon_profile.config[CONST_INGRESS_APPGW_WATCH_NAMESPACE] = appgw_watch_namespace
        addon_profiles[CONST_INGRESS_APPGW_ADDON_NAME] = addon_profile
        addons.remove('ingress-appgw')
    if 'open-service-mesh' in addons:
        addon_profile = ManagedClusterAddonProfile(enabled=True, config={})
        addon_profiles[CONST_OPEN_SERVICE_MESH_ADDON_NAME] = addon_profile
        addons.remove('open-service-mesh')
    if 'azure-keyvault-secrets-provider' in addons:
        addon_profile = ManagedClusterAddonProfile(
            enabled=True, config={CONST_SECRET_ROTATION_ENABLED: "false"})
        if enable_secret_rotation:
            addon_profile.config[CONST_SECRET_ROTATION_ENABLED] = "true"
        addon_profiles[CONST_AZURE_KEYVAULT_SECRETS_PROVIDER_ADDON_NAME] = addon_profile
        addons.remove('azure-keyvault-secrets-provider')
    if 'confcom' in addons:
        addon_profile = ManagedClusterAddonProfile(
            enabled=True, config={CONST_ACC_SGX_QUOTE_HELPER_ENABLED: "false"})
        if enable_sgxquotehelper:
            addon_profile.config[CONST_ACC_SGX_QUOTE_HELPER_ENABLED] = "true"
        addon_profiles[CONST_CONFCOM_ADDON_NAME] = addon_profile
        addons.remove('confcom')
    if 'virtual-node' in addons:
        if not aci_subnet_name or not vnet_subnet_id:
            raise CLIError(
                '"--enable-addons virtual-node" requires "--aci-subnet-name" and "--vnet-subnet-id".')
        # TODO: how about aciConnectorwindows, what is its addon name?
        os_type = 'Linux'
        addon_profiles[CONST_VIRTUAL_NODE_ADDON_NAME + os_type] = ManagedClusterAddonProfile(
            enabled=True,
            config={CONST_VIRTUAL_NODE_SUBNET_NAME: aci_subnet_name}
        )
        addons.remove('virtual-node')

    # error out if any (unrecognized) addons remain
    if addons:
        raise CLIError('"{}" {} not recognized by the --enable-addons argument.'.format(
            ",".join(addons), "are" if len(addons) > 1 else "is"))
    return addon_profiles


def _ensure_default_log_analytics_workspace_for_monitoring(cmd, subscription_id, resource_group_name):
    # mapping for azure public cloud
    # log analytics workspaces cannot be created in WCUS region due to capacity limits
    # so mapped to EUS per discussion with log analytics team
    AzureCloudLocationToOmsRegionCodeMap = {
        "australiasoutheast": "ASE",
        "australiaeast": "EAU",
        "australiacentral": "CAU",
        "canadacentral": "CCA",
        "centralindia": "CIN",
        "centralus": "CUS",
        "eastasia": "EA",
        "eastus": "EUS",
        "eastus2": "EUS2",
        "eastus2euap": "EAP",
        "francecentral": "PAR",
        "japaneast": "EJP",
        "koreacentral": "SE",
        "northeurope": "NEU",
        "southcentralus": "SCUS",
        "southeastasia": "SEA",
        "uksouth": "SUK",
        "usgovvirginia": "USGV",
        "westcentralus": "EUS",
        "westeurope": "WEU",
        "westus": "WUS",
        "westus2": "WUS2",
        "brazilsouth": "CQ",
        "brazilsoutheast": "BRSE",
        "norwayeast": "NOE",
        "southafricanorth": "JNB",
        "northcentralus": "NCUS",
        "uaenorth": "DXB",
        "germanywestcentral": "DEWC",
        "ukwest": "WUK",
        "switzerlandnorth": "CHN",
        "switzerlandwest": "CHW",
        "uaecentral": "AUH"
    }
    AzureCloudRegionToOmsRegionMap = {
        "australiacentral": "australiacentral",
        "australiacentral2": "australiacentral",
        "australiaeast": "australiaeast",
        "australiasoutheast": "australiasoutheast",
        "brazilsouth": "brazilsouth",
        "canadacentral": "canadacentral",
        "canadaeast": "canadacentral",
        "centralus": "centralus",
        "centralindia": "centralindia",
        "eastasia": "eastasia",
        "eastus": "eastus",
        "eastus2": "eastus2",
        "francecentral": "francecentral",
        "francesouth": "francecentral",
        "japaneast": "japaneast",
        "japanwest": "japaneast",
        "koreacentral": "koreacentral",
        "koreasouth": "koreacentral",
        "northcentralus": "northcentralus",
        "northeurope": "northeurope",
        "southafricanorth": "southafricanorth",
        "southafricawest": "southafricanorth",
        "southcentralus": "southcentralus",
        "southeastasia": "southeastasia",
        "southindia": "centralindia",
        "uksouth": "uksouth",
        "ukwest": "ukwest",
        "westcentralus": "eastus",
        "westeurope": "westeurope",
        "westindia": "centralindia",
        "westus": "westus",
        "westus2": "westus2",
        "norwayeast": "norwayeast",
        "norwaywest": "norwayeast",
        "switzerlandnorth": "switzerlandnorth",
        "switzerlandwest": "switzerlandwest",
        "uaenorth": "uaenorth",
        "germanywestcentral": "germanywestcentral",
        "germanynorth": "germanywestcentral",
        "uaecentral": "uaecentral",
        "eastus2euap": "eastus2euap",
        "brazilsoutheast": "brazilsoutheast"
    }

    # mapping for azure china cloud
    # log analytics only support China East2 region
    AzureChinaLocationToOmsRegionCodeMap = {
        "chinaeast": "EAST2",
        "chinaeast2": "EAST2",
        "chinanorth": "EAST2",
        "chinanorth2": "EAST2"
    }
    AzureChinaRegionToOmsRegionMap = {
        "chinaeast": "chinaeast2",
        "chinaeast2": "chinaeast2",
        "chinanorth": "chinaeast2",
        "chinanorth2": "chinaeast2"
    }

    # mapping for azure us governmner cloud
    AzureFairfaxLocationToOmsRegionCodeMap = {
        "usgovvirginia": "USGV",
        "usgovarizona": "PHX"
    }
    AzureFairfaxRegionToOmsRegionMap = {
        "usgovvirginia": "usgovvirginia",
        "usgovtexas": "usgovvirginia",
        "usgovarizona": "usgovarizona"
    }

    rg_location = _get_rg_location(cmd.cli_ctx, resource_group_name)
    cloud_name = cmd.cli_ctx.cloud.name

    if cloud_name.lower() == 'azurecloud':
        workspace_region = AzureCloudRegionToOmsRegionMap.get(
            rg_location, "eastus")
        workspace_region_code = AzureCloudLocationToOmsRegionCodeMap.get(
            workspace_region, "EUS")
    elif cloud_name.lower() == 'azurechinacloud':
        workspace_region = AzureChinaRegionToOmsRegionMap.get(
            rg_location, "chinaeast2")
        workspace_region_code = AzureChinaLocationToOmsRegionCodeMap.get(
            workspace_region, "EAST2")
    elif cloud_name.lower() == 'azureusgovernment':
        workspace_region = AzureFairfaxRegionToOmsRegionMap.get(
            rg_location, "usgovvirginia")
        workspace_region_code = AzureFairfaxLocationToOmsRegionCodeMap.get(
            workspace_region, "USGV")
    else:
        logger.error(
            "AKS Monitoring addon not supported in cloud : %s", cloud_name)

    default_workspace_resource_group = 'DefaultResourceGroup-' + workspace_region_code
    default_workspace_name = 'DefaultWorkspace-{0}-{1}'.format(
        subscription_id, workspace_region_code)

    default_workspace_resource_id = '/subscriptions/{0}/resourceGroups/{1}/providers/Microsoft.OperationalInsights' \
        '/workspaces/{2}'.format(subscription_id,
                                 default_workspace_resource_group, default_workspace_name)
    resource_groups = cf_resource_groups(cmd.cli_ctx, subscription_id)
    resources = cf_resources(cmd.cli_ctx, subscription_id)

    from azure.cli.core.profiles import ResourceType
    # check if default RG exists
    if resource_groups.check_existence(default_workspace_resource_group):
        from azure.core.exceptions import HttpResponseError
        try:
            resource = resources.get_by_id(
                default_workspace_resource_id, '2015-11-01-preview')
            return resource.id
        except HttpResponseError as ex:
            if ex.status_code != 404:
                raise ex
    else:
        ResourceGroup = cmd.get_models('ResourceGroup', resource_type=ResourceType.MGMT_RESOURCE_RESOURCES)
        resource_group = ResourceGroup(location=workspace_region)
        resource_groups.create_or_update(default_workspace_resource_group, resource_group)

    GenericResource = cmd.get_models('GenericResource', resource_type=ResourceType.MGMT_RESOURCE_RESOURCES)
    generic_resource = GenericResource(location=workspace_region, properties={'sku': {'name': 'standalone'}})

    async_poller = resources.begin_create_or_update_by_id(default_workspace_resource_id, '2015-11-01-preview',
                                                          generic_resource)

    ws_resource_id = ''
    while True:
        result = async_poller.result(15)
        if async_poller.done():
            ws_resource_id = result.id
            break

    return ws_resource_id


def _sanitize_loganalytics_ws_resource_id(workspace_resource_id):
    workspace_resource_id = workspace_resource_id.strip()
    if not workspace_resource_id.startswith('/'):
        workspace_resource_id = '/' + workspace_resource_id
    if workspace_resource_id.endswith('/'):
        workspace_resource_id = workspace_resource_id.rstrip('/')
    return workspace_resource_id


def _ensure_container_insights_for_monitoring(cmd,
                                              addon,
                                              cluster_subscription,
                                              cluster_resource_group_name,
                                              cluster_name,
                                              cluster_region,
                                              remove_monitoring=False,
                                              aad_route=False,
                                              create_dcr=False,
                                              create_dcra=False):
    """
    Either adds the ContainerInsights solution to a LA Workspace OR sets up a DCR (Data Collection Rule) and DCRA
    (Data Collection Rule Association). Both let the monitoring addon send data to a Log Analytics Workspace.

    Set aad_route == True to set up the DCR data route. Otherwise the solution route will be used. Create_dcr and
    create_dcra have no effect if aad_route == False.

    Set remove_monitoring to True and create_dcra to True to remove the DCRA from a cluster. The association makes
    it very hard to delete either the DCR or cluster. (It is not obvious how to even navigate to the association from
    the portal, and it prevents the cluster and DCR from being deleted individually).
    """
    if not addon.enabled:
        return None

    # workaround for this addon key which has been seen lowercased in the wild
    for key in list(addon.config):
        if key.lower() == CONST_MONITORING_LOG_ANALYTICS_WORKSPACE_RESOURCE_ID.lower() and key != CONST_MONITORING_LOG_ANALYTICS_WORKSPACE_RESOURCE_ID:
            addon.config[CONST_MONITORING_LOG_ANALYTICS_WORKSPACE_RESOURCE_ID] = addon.config.pop(
                key)

    workspace_resource_id = addon.config[CONST_MONITORING_LOG_ANALYTICS_WORKSPACE_RESOURCE_ID].strip(
    )
    if not workspace_resource_id.startswith('/'):
        workspace_resource_id = '/' + workspace_resource_id

    if workspace_resource_id.endswith('/'):
        workspace_resource_id = workspace_resource_id.rstrip('/')

    # extract subscription ID and resource group from workspace_resource_id URL
    try:
        subscription_id = workspace_resource_id.split('/')[2]
        resource_group = workspace_resource_id.split('/')[4]
        workspace_name = workspace_resource_id.split('/')[8]
    except IndexError:
        raise CLIError(
            'Could not locate resource group in workspace-resource-id URL.')

    # region of workspace can be different from region of RG so find the location of the workspace_resource_id
    if not remove_monitoring:
        resources = cf_resources(cmd.cli_ctx, subscription_id)
        from azure.core.exceptions import HttpResponseError
        try:
            resource = resources.get_by_id(
                workspace_resource_id, '2015-11-01-preview')
            location = resource.location
        except HttpResponseError as ex:
            raise ex

    if aad_route:
        cluster_resource_id = f"/subscriptions/{cluster_subscription}/resourceGroups/{cluster_resource_group_name}/providers/Microsoft.ContainerService/managedClusters/{cluster_name}"
        dataCollectionRuleName = f"DCR-{workspace_name}"
        dcr_resource_id = f"/subscriptions/{subscription_id}/resourceGroups/{resource_group}/providers/Microsoft.Insights/dataCollectionRules/{dataCollectionRuleName}"
        from azure.cli.core.util import send_raw_request
        from azure.cli.core.profiles import ResourceType

        if create_dcr:
            # first get the association between region display names and region IDs (because for some reason
            # the "which RPs are available in which regions" check returns region display names)
            region_names_to_id = {}
            # retry the request up to two times
            for _ in range(3):
                try:
                    location_list_url = f"https://management.azure.com/subscriptions/{subscription_id}/locations?api-version=2019-11-01"
                    r = send_raw_request(cmd.cli_ctx, "GET", location_list_url)

                    # this is required to fool the static analyzer. The else statement will only run if an exception
                    # is thrown, but flake8 will complain that e is undefined if we don't also define it here.
                    error = None
                    break
                except CLIError as e:
                    error = e
            else:
                # This will run if the above for loop was not broken out of. This means all three requests failed
                raise error
            json_response = json.loads(r.text)
            for region_data in json_response["value"]:
                region_names_to_id[region_data["displayName"]] = region_data["name"]

            # check if region supports DCRs and DCR-A
            for _ in range(3):
                try:
                    feature_check_url = f"https://management.azure.com/subscriptions/{subscription_id}/providers/Microsoft.Insights?api-version=2020-10-01"
                    r = send_raw_request(cmd.cli_ctx, "GET", feature_check_url)
                    error = None
                    break
                except CLIError as e:
                    error = e
            else:
                raise error
            json_response = json.loads(r.text)
            for resource in json_response["resourceTypes"]:
                region_ids = map(lambda x: region_names_to_id[x], resource["locations"])  # map is lazy, so doing this for every region isn't slow
                if resource["resourceType"].lower() == "datacollectionrules" and location not in region_ids:
                    raise ClientRequestError(f'Data Collection Rules are not supported for LA workspace region {location}')
                elif resource["resourceType"].lower() == "datacollectionruleassociations" and cluster_region not in region_ids:
                    raise ClientRequestError(f'Data Collection Rule Associations are not supported for cluster region {location}')

            # create the DCR
            dcr_creation_body = json.dumps({"location": location,
                                            "properties": {
                                                "dataSources": {
                                                    "extensions": [
                                                        {
                                                            "name": "ContainerInsightsExtension",
                                                            "streams": [
                                                                "Microsoft-Perf",
                                                                "Microsoft-ContainerInventory",
                                                                "Microsoft-ContainerLog",
                                                                "Microsoft-ContainerLogV2",
                                                                "Microsoft-ContainerNodeInventory",
                                                                "Microsoft-KubeEvents",
                                                                "Microsoft-KubeHealth",
                                                                "Microsoft-KubeMonAgentEvents",
                                                                "Microsoft-KubeNodeInventory",
                                                                "Microsoft-KubePodInventory",
                                                                "Microsoft-KubePVInventory",
                                                                "Microsoft-KubeServices",
                                                                "Microsoft-InsightsMetrics"
                                                            ],
                                                            "extensionName": "ContainerInsights"
                                                        }
                                                    ]
                                                },
                                                "dataFlows": [
                                                    {
                                                        "streams": [
                                                            "Microsoft-Perf",
                                                            "Microsoft-ContainerInventory",
                                                            "Microsoft-ContainerLog",
                                                            "Microsoft-ContainerLogV2",
                                                            "Microsoft-ContainerNodeInventory",
                                                            "Microsoft-KubeEvents",
                                                            "Microsoft-KubeHealth",
                                                            "Microsoft-KubeMonAgentEvents",
                                                            "Microsoft-KubeNodeInventory",
                                                            "Microsoft-KubePodInventory",
                                                            "Microsoft-KubePVInventory",
                                                            "Microsoft-KubeServices",
                                                            "Microsoft-InsightsMetrics"
                                                        ],
                                                        "destinations": [
                                                            "la-workspace"
                                                        ]
                                                    }
                                                ],
                                                "destinations": {
                                                    "logAnalytics": [
                                                        {
                                                            "workspaceResourceId": workspace_resource_id,
                                                            "name": "la-workspace"
                                                        }
                                                    ]
                                                }
                                            }})
            dcr_url = f"https://management.azure.com/{dcr_resource_id}?api-version=2019-11-01-preview"
            for _ in range(3):
                try:
                    send_raw_request(cmd.cli_ctx, "PUT", dcr_url, body=dcr_creation_body)
                    error = None
                    break
                except CLIError as e:
                    error = e
            else:
                raise error

        if create_dcra:
            # only create or delete the association between the DCR and cluster
            association_body = json.dumps({"location": cluster_region,
                                           "properties": {
                                               "dataCollectionRuleId": dcr_resource_id,
                                               "description": "routes monitoring data to a Log Analytics workspace"
                                           }})
            association_url = f"https://management.azure.com/{cluster_resource_id}/providers/Microsoft.Insights/dataCollectionRuleAssociations/send-to-{workspace_name}?api-version=2019-11-01-preview"
            for _ in range(3):
                try:
                    send_raw_request(cmd.cli_ctx, "PUT" if not remove_monitoring else "DELETE", association_url, body=association_body)
                    error = None
                    break
                except CLIError as e:
                    error = e
            else:
                raise error

    else:
        # legacy auth with LA workspace solution
        unix_time_in_millis = int(
            (datetime.datetime.utcnow() - datetime.datetime.utcfromtimestamp(0)).total_seconds() * 1000.0)

        solution_deployment_name = 'ContainerInsights-{}'.format(
            unix_time_in_millis)

        # pylint: disable=line-too-long
        template = {
            "$schema": "https://schema.management.azure.com/schemas/2015-01-01/deploymentTemplate.json#",
            "contentVersion": "1.0.0.0",
            "parameters": {
                "workspaceResourceId": {
                    "type": "string",
                    "metadata": {
                        "description": "Azure Monitor Log Analytics Resource ID"
                    }
                },
                "workspaceRegion": {
                    "type": "string",
                    "metadata": {
                        "description": "Azure Monitor Log Analytics workspace region"
                    }
                },
                "solutionDeploymentName": {
                    "type": "string",
                    "metadata": {
                        "description": "Name of the solution deployment"
                    }
                }
            },
            "resources": [
                {
                    "type": "Microsoft.Resources/deployments",
                    "name": "[parameters('solutionDeploymentName')]",
                    "apiVersion": "2017-05-10",
                    "subscriptionId": "[split(parameters('workspaceResourceId'),'/')[2]]",
                    "resourceGroup": "[split(parameters('workspaceResourceId'),'/')[4]]",
                    "properties": {
                        "mode": "Incremental",
                        "template": {
                            "$schema": "https://schema.management.azure.com/schemas/2015-01-01/deploymentTemplate.json#",
                            "contentVersion": "1.0.0.0",
                            "parameters": {},
                            "variables": {},
                            "resources": [
                                {
                                    "apiVersion": "2015-11-01-preview",
                                    "type": "Microsoft.OperationsManagement/solutions",
                                    "location": "[parameters('workspaceRegion')]",
                                    "name": "[Concat('ContainerInsights', '(', split(parameters('workspaceResourceId'),'/')[8], ')')]",
                                    "properties": {
                                        "workspaceResourceId": "[parameters('workspaceResourceId')]"
                                    },
                                    "plan": {
                                        "name": "[Concat('ContainerInsights', '(', split(parameters('workspaceResourceId'),'/')[8], ')')]",
                                        "product": "[Concat('OMSGallery/', 'ContainerInsights')]",
                                        "promotionCode": "",
                                        "publisher": "Microsoft"
                                    }
                                }
                            ]
                        },
                        "parameters": {}
                    }
                }
            ]
        }

        params = {
            "workspaceResourceId": {
                "value": workspace_resource_id
            },
            "workspaceRegion": {
                "value": location
            },
            "solutionDeploymentName": {
                "value": solution_deployment_name
            }
        }

        deployment_name = 'aks-monitoring-{}'.format(unix_time_in_millis)
        # publish the Container Insights solution to the Log Analytics workspace
        return _invoke_deployment(cmd, resource_group, deployment_name, template, params,
                                  validate=False, no_wait=False, subscription_id=subscription_id)


def _ensure_aks_service_principal(cli_ctx,
                                  service_principal=None,
                                  client_secret=None,
                                  subscription_id=None,
                                  dns_name_prefix=None,
                                  fqdn_subdomain=None,
                                  location=None,
                                  name=None):
    file_name_aks = 'aksServicePrincipal.json'
    # TODO: This really needs to be unit tested.
    rbac_client = get_graph_rbac_management_client(cli_ctx)
    if not service_principal:
        # --service-principal not specified, try to load it from local disk
        principal_obj = load_acs_service_principal(
            subscription_id, file_name=file_name_aks)
        if principal_obj:
            service_principal = principal_obj.get('service_principal')
            client_secret = principal_obj.get('client_secret')
        else:
            # Nothing to load, make one.
            if not client_secret:
                client_secret = _create_client_secret()
            salt = binascii.b2a_hex(os.urandom(3)).decode('utf-8')
            if dns_name_prefix:
                url = 'http://{}.{}.{}.cloudapp.azure.com'.format(
                    salt, dns_name_prefix, location)
            else:
                url = 'http://{}.{}.{}.cloudapp.azure.com'.format(
                    salt, fqdn_subdomain, location)

            service_principal = _build_service_principal(
                rbac_client, cli_ctx, name, url, client_secret)
            if not service_principal:
                raise CLIError('Could not create a service principal with the right permissions. '
                               'Are you an Owner on this project?')
            logger.info('Created a service principal: %s', service_principal)
            # We don't need to add role assignment for this created SPN
    else:
        # --service-principal specfied, validate --client-secret was too
        if not client_secret:
            raise CLIError(
                '--client-secret is required if --service-principal is specified')
    store_acs_service_principal(
        subscription_id, client_secret, service_principal, file_name=file_name_aks)
    return load_acs_service_principal(subscription_id, file_name=file_name_aks)


def _get_rg_location(ctx, resource_group_name, subscription_id=None):
    groups = cf_resource_groups(ctx, subscription_id=subscription_id)
    # Just do the get, we don't need the result, it will error out if the group doesn't exist.
    rg = groups.get(resource_group_name)
    return rg.location


def _check_cluster_autoscaler_flag(enable_cluster_autoscaler,
                                   min_count,
                                   max_count,
                                   node_count,
                                   agent_pool_profile):
    if enable_cluster_autoscaler:
        if min_count is None or max_count is None:
            raise CLIError(
                'Please specify both min-count and max-count when --enable-cluster-autoscaler enabled')
        if int(min_count) > int(max_count):
            raise CLIError(
                'value of min-count should be less than or equal to value of max-count')
        if int(node_count) < int(min_count) or int(node_count) > int(max_count):
            raise CLIError(
                'node-count is not in the range of min-count and max-count')
        agent_pool_profile.min_count = int(min_count)
        agent_pool_profile.max_count = int(max_count)
        agent_pool_profile.enable_auto_scaling = True
    else:
        if min_count is not None or max_count is not None:
            raise CLIError(
                'min-count and max-count are required for --enable-cluster-autoscaler, please use the flag')


def _create_client_secret():
    # Add a special character to satsify AAD SP secret requirements
    special_char = '$'
    client_secret = binascii.b2a_hex(
        os.urandom(10)).decode('utf-8') + special_char
    return client_secret


def _ensure_aks_acr(cli_ctx,
                    client_id,
                    acr_name_or_id,
                    subscription_id,    # pylint: disable=unused-argument
                    detach=False):
    from msrestazure.tools import is_valid_resource_id, parse_resource_id
    # Check if the ACR exists by resource ID.
    if is_valid_resource_id(acr_name_or_id):
        try:
            parsed_registry = parse_resource_id(acr_name_or_id)
            acr_client = cf_container_registry_service(
                cli_ctx, subscription_id=parsed_registry['subscription'])
            registry = acr_client.registries.get(
                parsed_registry['resource_group'], parsed_registry['name'])
        except CloudError as ex:
            raise CLIError(ex.message)
        _ensure_aks_acr_role_assignment(
            cli_ctx, client_id, registry.id, detach)
        return

    # Check if the ACR exists by name accross all resource groups.
    registry_name = acr_name_or_id
    registry_resource = 'Microsoft.ContainerRegistry/registries'
    try:
        registry = get_resource_by_name(
            cli_ctx, registry_name, registry_resource)
    except CloudError as ex:
        if 'was not found' in ex.message:
            raise CLIError(
                "ACR {} not found. Have you provided the right ACR name?".format(registry_name))
        raise CLIError(ex.message)
    _ensure_aks_acr_role_assignment(cli_ctx, client_id, registry.id, detach)
    return


def _ensure_aks_acr_role_assignment(cli_ctx,
                                    client_id,
                                    registry_id,
                                    detach=False):
    if detach:
        if not _delete_role_assignments(cli_ctx,
                                        'acrpull',
                                        client_id,
                                        scope=registry_id):
            raise CLIError('Could not delete role assignments for ACR. '
                           'Are you an Owner on this subscription?')
        return

    if not _add_role_assignment(cli_ctx,
                                'acrpull',
                                client_id,
                                scope=registry_id):
        raise CLIError('Could not create a role assignment for ACR. '
                       'Are you an Owner on this subscription?')
    return


def _add_virtual_node_role_assignment(cmd, result, vnet_subnet_id):
    # Remove trailing "/subnets/<SUBNET_NAME>" to get the vnet id
    vnet_id = vnet_subnet_id.rpartition('/')[0]
    vnet_id = vnet_id.rpartition('/')[0]

    service_principal_msi_id = None
    is_service_principal = False
    os_type = 'Linux'
    addon_name = CONST_VIRTUAL_NODE_ADDON_NAME + os_type
    # Check if service principal exists, if it does, assign permissions to service principal
    # Else, provide permissions to MSI
    if (
            hasattr(result, 'service_principal_profile') and
            hasattr(result.service_principal_profile, 'client_id') and
            result.service_principal_profile.client_id.lower() != 'msi'
    ):
        logger.info('valid service principal exists, using it')
        service_principal_msi_id = result.service_principal_profile.client_id
        is_service_principal = True
    elif (
            (hasattr(result, 'addon_profiles')) and
            (addon_name in result.addon_profiles) and
            (hasattr(result.addon_profiles[addon_name], 'identity')) and
            (hasattr(result.addon_profiles[addon_name].identity, 'object_id'))
    ):
        logger.info('virtual node MSI exists, using it')
        service_principal_msi_id = result.addon_profiles[addon_name].identity.object_id
        is_service_principal = False

    if service_principal_msi_id is not None:
        if not _add_role_assignment(cmd.cli_ctx, 'Contributor',
                                    service_principal_msi_id, is_service_principal, scope=vnet_id):
            logger.warning('Could not create a role assignment for virtual node addon. '
                           'Are you an Owner on this subscription?')
    else:
        logger.warning('Could not find service principal or user assigned MSI for role'
                       'assignment')


def aks_agentpool_show(cmd,     # pylint: disable=unused-argument
                       client,
                       resource_group_name,
                       cluster_name,
                       nodepool_name):
    instance = client.get(resource_group_name, cluster_name, nodepool_name)
    return instance


def aks_agentpool_list(cmd,     # pylint: disable=unused-argument
                       client,
                       resource_group_name,
                       cluster_name):
    return client.list(resource_group_name, cluster_name)


def aks_agentpool_add(cmd,      # pylint: disable=unused-argument,too-many-locals
                      client,
                      resource_group_name,
                      cluster_name,
                      nodepool_name,
                      tags=None,
                      kubernetes_version=None,
                      node_zones=None,
                      enable_node_public_ip=False,
                      node_public_ip_prefix_id=None,
                      node_vm_size=None,
                      node_osdisk_type=None,
                      node_osdisk_size=0,
                      node_count=3,
                      vnet_subnet_id=None,
                      pod_subnet_id=None,
                      ppg=None,
                      max_pods=0,
                      os_type="Linux",
                      os_sku=None,
                      enable_fips_image=False,
                      min_count=None,
                      max_count=None,
                      enable_cluster_autoscaler=False,
                      node_taints=None,
                      priority=CONST_SCALE_SET_PRIORITY_REGULAR,
                      eviction_policy=CONST_SPOT_EVICTION_POLICY_DELETE,
                      spot_max_price=float('nan'),
                      labels=None,
                      max_surge=None,
                      mode="User",
                      aks_custom_headers=None,
                      kubelet_config=None,
                      linux_os_config=None,
                      enable_encryption_at_host=False,
                      enable_ultra_ssd=False,
                      no_wait=False):
    instances = client.list(resource_group_name, cluster_name)
    for agentpool_profile in instances:
        if agentpool_profile.name == nodepool_name:
            raise CLIError("Node pool {} already exists, please try a different name, "
                           "use 'aks nodepool list' to get current list of node pool".format(nodepool_name))

    upgradeSettings = AgentPoolUpgradeSettings()
    taints_array = []

    if node_taints is not None:
        for taint in node_taints.split(','):
            try:
                taint = taint.strip()
                taints_array.append(taint)
            except ValueError:
                raise CLIError(
                    'Taint does not match allowed values. Expect value such as "special=true:NoSchedule".')

    if node_vm_size is None:
        if os_type == "Windows":
            node_vm_size = "Standard_D2s_v3"
        else:
            node_vm_size = "Standard_DS2_v2"

    if max_surge:
        upgradeSettings.max_surge = max_surge

    agent_pool = AgentPool(
        name=nodepool_name,
        tags=tags,
        node_labels=labels,
        count=int(node_count),
        vm_size=node_vm_size,
        os_type=os_type,
        os_sku=os_sku,
        enable_fips=enable_fips_image,
        storage_profile=ContainerServiceStorageProfileTypes.managed_disks,
        vnet_subnet_id=vnet_subnet_id,
        pod_subnet_id=pod_subnet_id,
        proximity_placement_group_id=ppg,
        agent_pool_type="VirtualMachineScaleSets",
        max_pods=int(max_pods) if max_pods else None,
        orchestrator_version=kubernetes_version,
        availability_zones=node_zones,
        enable_node_public_ip=enable_node_public_ip,
        node_public_ip_prefix_id=node_public_ip_prefix_id,
        node_taints=taints_array,
        scale_set_priority=priority,
        upgrade_settings=upgradeSettings,
        enable_encryption_at_host=enable_encryption_at_host,
        enable_ultra_ssd=enable_ultra_ssd,
        mode=mode
    )

    if priority == CONST_SCALE_SET_PRIORITY_SPOT:
        agent_pool.scale_set_eviction_policy = eviction_policy
        if isnan(spot_max_price):
            spot_max_price = -1
        agent_pool.spot_max_price = spot_max_price

    _check_cluster_autoscaler_flag(
        enable_cluster_autoscaler, min_count, max_count, node_count, agent_pool)

    if node_osdisk_size:
        agent_pool.os_disk_size_gb = int(node_osdisk_size)

    if node_osdisk_type:
        agent_pool.os_disk_type = node_osdisk_type

    if kubelet_config:
        agent_pool.kubelet_config = _get_kubelet_config(kubelet_config)

    if linux_os_config:
        agent_pool.linux_os_config = _get_linux_os_config(linux_os_config)

    headers = get_aks_custom_headers(aks_custom_headers)
    return sdk_no_wait(no_wait, client.begin_create_or_update, resource_group_name, cluster_name, nodepool_name, agent_pool, headers=headers)


def aks_agentpool_scale(cmd,    # pylint: disable=unused-argument
                        client,
                        resource_group_name,
                        cluster_name,
                        nodepool_name,
                        node_count=3,
                        no_wait=False):
    instance = client.get(resource_group_name, cluster_name, nodepool_name)
    new_node_count = int(node_count)
    if instance.enable_auto_scaling:
        raise CLIError("Cannot scale cluster autoscaler enabled node pool.")
    if new_node_count == instance.count:
        raise CLIError(
            "The new node count is the same as the current node count.")
    instance.count = new_node_count  # pylint: disable=no-member
    return sdk_no_wait(no_wait, client.begin_create_or_update, resource_group_name, cluster_name, nodepool_name, instance)


def aks_agentpool_upgrade(cmd,  # pylint: disable=unused-argument
                          client,
                          resource_group_name,
                          cluster_name,
                          nodepool_name,
                          kubernetes_version='',
                          no_wait=False,
                          node_image_only=False,
                          max_surge=None,
                          aks_custom_headers=None):
    if kubernetes_version != '' and node_image_only:
        raise CLIError('Conflicting flags. Upgrading the Kubernetes version will also upgrade node image version.'
                       'If you only want to upgrade the node version please use the "--node-image-only" option only.')

    if node_image_only:
        return _upgrade_single_nodepool_image_version(no_wait,
                                                      client,
                                                      resource_group_name,
                                                      cluster_name,
                                                      nodepool_name)

    instance = client.get(resource_group_name, cluster_name, nodepool_name)
    instance.orchestrator_version = kubernetes_version

    if not instance.upgrade_settings:
        instance.upgrade_settings = AgentPoolUpgradeSettings()

    if max_surge:
        instance.upgrade_settings.max_surge = max_surge

    headers = get_aks_custom_headers(aks_custom_headers)

    return sdk_no_wait(no_wait, client.begin_create_or_update, resource_group_name, cluster_name, nodepool_name, instance, headers=headers)


def aks_agentpool_get_upgrade_profile(cmd,   # pylint: disable=unused-argument
                                      client,
                                      resource_group_name,
                                      cluster_name,
                                      nodepool_name):
    return client.get_upgrade_profile(resource_group_name, cluster_name, nodepool_name)


def aks_agentpool_update(cmd,   # pylint: disable=unused-argument
                         client,
                         resource_group_name,
                         cluster_name,
                         nodepool_name,
                         tags=None,
                         enable_cluster_autoscaler=False,
                         disable_cluster_autoscaler=False,
                         update_cluster_autoscaler=False,
                         min_count=None, max_count=None,
                         max_surge=None,
                         mode=None,
                         no_wait=False):

    update_autoscaler = enable_cluster_autoscaler + \
        disable_cluster_autoscaler + update_cluster_autoscaler

    if (update_autoscaler != 1 and not tags and not mode and not max_surge):
        raise CLIError('Please specify one or more of "--enable-cluster-autoscaler" or '
                       '"--disable-cluster-autoscaler" or '
                       '"--update-cluster-autoscaler" or '
                       '"--tags" or "--mode" or "--max-surge"')

    instance = client.get(resource_group_name, cluster_name, nodepool_name)

    if min_count is None or max_count is None:
        if enable_cluster_autoscaler or update_cluster_autoscaler:
            raise CLIError('Please specify both min-count and max-count when --enable-cluster-autoscaler or '
                           '--update-cluster-autoscaler set.')
    if min_count is not None and max_count is not None:
        if int(min_count) > int(max_count):
            raise CLIError(
                'value of min-count should be less than or equal to value of max-count.')

    if enable_cluster_autoscaler:
        if instance.enable_auto_scaling:
            logger.warning('Autoscaler is already enabled for this node pool.\n'
                           'Please run "az aks nodepool update --update-cluster-autoscaler" '
                           'if you want to update min-count or max-count.')
            return None
        instance.min_count = int(min_count)
        instance.max_count = int(max_count)
        instance.enable_auto_scaling = True

    if update_cluster_autoscaler:
        if not instance.enable_auto_scaling:
            raise CLIError('Autoscaler is not enabled for this node pool.\n'
                           'Run "az aks nodepool update --enable-cluster-autoscaler" '
                           'to enable cluster with min-count and max-count.')
        instance.min_count = int(min_count)
        instance.max_count = int(max_count)

    if not instance.upgrade_settings:
        instance.upgrade_settings = AgentPoolUpgradeSettings()

    if max_surge:
        instance.upgrade_settings.max_surge = max_surge

    if disable_cluster_autoscaler:
        if not instance.enable_auto_scaling:
            logger.warning(
                'Autoscaler is already disabled for this node pool.')
            return None
        instance.enable_auto_scaling = False
        instance.min_count = None
        instance.max_count = None

    instance.tags = tags
    if mode is not None:
        instance.mode = mode

    return sdk_no_wait(no_wait, client.begin_create_or_update, resource_group_name, cluster_name, nodepool_name, instance)


def aks_agentpool_delete(cmd,   # pylint: disable=unused-argument
                         client,
                         resource_group_name,
                         cluster_name,
                         nodepool_name,
                         no_wait=False):
    agentpool_exists = False
    instances = client.list(resource_group_name, cluster_name)
    for agentpool_profile in instances:
        if agentpool_profile.name.lower() == nodepool_name.lower():
            agentpool_exists = True
            break

    if not agentpool_exists:
        raise CLIError("Node pool {} doesnt exist, "
                       "use 'aks nodepool list' to get current node pool list".format(nodepool_name))

    return sdk_no_wait(no_wait, client.begin_delete, resource_group_name, cluster_name, nodepool_name)


def aks_disable_addons(cmd, client, resource_group_name, name, addons, no_wait=False):
    instance = client.get(resource_group_name, name)
    subscription_id = get_subscription_id(cmd.cli_ctx)

    try:
        if addons == "monitoring" and CONST_MONITORING_ADDON_NAME in instance.addon_profiles and \
                instance.addon_profiles[CONST_MONITORING_ADDON_NAME].enabled and \
                CONST_MONITORING_USING_AAD_MSI_AUTH in instance.addon_profiles[CONST_MONITORING_ADDON_NAME].config and \
                str(instance.addon_profiles[CONST_MONITORING_ADDON_NAME].config[CONST_MONITORING_USING_AAD_MSI_AUTH]).lower() == 'true':
            # remove the DCR association because otherwise the DCR can't be deleted
            _ensure_container_insights_for_monitoring(
                cmd,
                instance.addon_profiles[CONST_MONITORING_ADDON_NAME],
                subscription_id,
                resource_group_name,
                name,
                instance.location,
                remove_monitoring=True,
                aad_route=True,
                create_dcr=False,
                create_dcra=True
            )
    except TypeError:
        pass

    instance = _update_addons(
        cmd,
        instance,
        subscription_id,
        resource_group_name,
        name,
        addons,
        enable=False,
        no_wait=no_wait
    )

    # send the managed cluster representation to update the addon profiles
    return sdk_no_wait(no_wait, client.begin_create_or_update, resource_group_name, name, instance)


def aks_enable_addons(cmd, client, resource_group_name, name, addons, workspace_resource_id=None,
                      subnet_name=None, appgw_name=None, appgw_subnet_prefix=None, appgw_subnet_cidr=None, appgw_id=None, appgw_subnet_id=None,
                      appgw_watch_namespace=None, enable_sgxquotehelper=False, enable_secret_rotation=False, no_wait=False, enable_msi_auth_for_monitoring=False):

    instance = client.get(resource_group_name, name)
    msi_auth = True if instance.service_principal_profile.client_id == "msi" else False  # this is overwritten by _update_addons(), so the value needs to be recorded here

    subscription_id = get_subscription_id(cmd.cli_ctx)
    instance = _update_addons(cmd, instance, subscription_id, resource_group_name, name, addons, enable=True,
                              workspace_resource_id=workspace_resource_id, enable_msi_auth_for_monitoring=enable_msi_auth_for_monitoring, subnet_name=subnet_name,
                              appgw_name=appgw_name, appgw_subnet_prefix=appgw_subnet_prefix, appgw_subnet_cidr=appgw_subnet_cidr, appgw_id=appgw_id, appgw_subnet_id=appgw_subnet_id, appgw_watch_namespace=appgw_watch_namespace,
                              enable_sgxquotehelper=enable_sgxquotehelper, enable_secret_rotation=enable_secret_rotation, no_wait=no_wait)

    if CONST_MONITORING_ADDON_NAME in instance.addon_profiles and instance.addon_profiles[CONST_MONITORING_ADDON_NAME].enabled:
        if CONST_MONITORING_USING_AAD_MSI_AUTH in instance.addon_profiles[CONST_MONITORING_ADDON_NAME].config and \
                str(instance.addon_profiles[CONST_MONITORING_ADDON_NAME].config[CONST_MONITORING_USING_AAD_MSI_AUTH]).lower() == 'true':
            if not msi_auth:
                raise ArgumentUsageError("--enable-msi-auth-for-monitoring can not be used on clusters with service principal auth.")
            else:
                # create a Data Collection Rule (DCR) and associate it with the cluster
                _ensure_container_insights_for_monitoring(cmd, instance.addon_profiles[CONST_MONITORING_ADDON_NAME], subscription_id, resource_group_name, name, instance.location, aad_route=True, create_dcr=True, create_dcra=True)
        else:
            # monitoring addon will use legacy path
            _ensure_container_insights_for_monitoring(cmd, instance.addon_profiles[CONST_MONITORING_ADDON_NAME], subscription_id, resource_group_name, name, instance.location, aad_route=False)

    monitoring = CONST_MONITORING_ADDON_NAME in instance.addon_profiles and instance.addon_profiles[
        CONST_MONITORING_ADDON_NAME].enabled
    ingress_appgw_addon_enabled = CONST_INGRESS_APPGW_ADDON_NAME in instance.addon_profiles and instance.addon_profiles[
        CONST_INGRESS_APPGW_ADDON_NAME].enabled

    os_type = 'Linux'
    enable_virtual_node = False
    if CONST_VIRTUAL_NODE_ADDON_NAME + os_type in instance.addon_profiles:
        enable_virtual_node = True

    need_post_creation_role_assignment = monitoring or ingress_appgw_addon_enabled or enable_virtual_node
    if need_post_creation_role_assignment:
        # adding a wait here since we rely on the result for role assignment
        result = LongRunningOperation(cmd.cli_ctx)(
            client.begin_create_or_update(resource_group_name, name, instance))
        cloud_name = cmd.cli_ctx.cloud.name
        # mdm metrics supported only in Azure Public cloud so add the role assignment only in this cloud
        if monitoring and cloud_name.lower() == 'azurecloud':
            from msrestazure.tools import resource_id
            cluster_resource_id = resource_id(
                subscription=subscription_id,
                resource_group=resource_group_name,
                namespace='Microsoft.ContainerService', type='managedClusters',
                name=name
            )
            _add_monitoring_role_assignment(result, cluster_resource_id, cmd)
        if ingress_appgw_addon_enabled:
            _add_ingress_appgw_addon_role_assignment(result, cmd)
        if enable_virtual_node:
            # All agent pool will reside in the same vnet, we will grant vnet level Contributor role
            # in later function, so using a random agent pool here is OK
            random_agent_pool = result.agent_pool_profiles[0]
            if random_agent_pool.vnet_subnet_id != "":
                _add_virtual_node_role_assignment(
                    cmd, result, random_agent_pool.vnet_subnet_id)
            # Else, the cluster is not using custom VNet, the permission is already granted in AKS RP,
            # we don't need to handle it in client side in this case.

    else:
        result = sdk_no_wait(no_wait, client.begin_create_or_update,
                             resource_group_name, name, instance)
    return result


def aks_rotate_certs(cmd, client, resource_group_name, name, no_wait=True):     # pylint: disable=unused-argument
    return sdk_no_wait(no_wait, client.begin_rotate_cluster_certificates, resource_group_name, name)


def _update_addons(cmd,  # pylint: disable=too-many-branches,too-many-statements
                   instance,
                   subscription_id,
                   resource_group_name,
                   name,
                   addons,
                   enable,
                   workspace_resource_id=None,
                   enable_msi_auth_for_monitoring=False,
                   subnet_name=None,
                   appgw_name=None,
                   appgw_subnet_prefix=None,
                   appgw_subnet_cidr=None,
                   appgw_id=None,
                   appgw_subnet_id=None,
                   appgw_watch_namespace=None,
                   enable_sgxquotehelper=False,
                   enable_secret_rotation=False,
                   no_wait=False):  # pylint: disable=unused-argument

    # parse the comma-separated addons argument
    addon_args = addons.split(',')

    addon_profiles = instance.addon_profiles or {}

    os_type = 'Linux'

    # for each addons argument
    for addon_arg in addon_args:
        if addon_arg not in ADDONS:
            raise CLIError("Invalid addon name: {}.".format(addon_arg))
        addon = ADDONS[addon_arg]
        if addon == CONST_VIRTUAL_NODE_ADDON_NAME:
            # only linux is supported for now, in the future this will be a user flag
            addon += os_type

        # honor addon names defined in Azure CLI
        for key in list(addon_profiles):
            if key.lower() == addon.lower() and key != addon:
                addon_profiles[addon] = addon_profiles.pop(key)

        if enable:
            # add new addons or update existing ones and enable them
            addon_profile = addon_profiles.get(
                addon, ManagedClusterAddonProfile(enabled=False))
            # special config handling for certain addons
            if addon == CONST_MONITORING_ADDON_NAME:
                logAnalyticsConstName = CONST_MONITORING_LOG_ANALYTICS_WORKSPACE_RESOURCE_ID
                if addon_profile.enabled:
                    raise CLIError('The monitoring addon is already enabled for this managed cluster.\n'
                                   'To change monitoring configuration, run "az aks disable-addons -a monitoring"'
                                   'before enabling it again.')
                if not workspace_resource_id:
                    workspace_resource_id = _ensure_default_log_analytics_workspace_for_monitoring(
                        cmd,
                        subscription_id,
                        resource_group_name)
                workspace_resource_id = _sanitize_loganalytics_ws_resource_id(workspace_resource_id)

                addon_profile.config = {logAnalyticsConstName: workspace_resource_id}
                addon_profile.config[CONST_MONITORING_USING_AAD_MSI_AUTH] = enable_msi_auth_for_monitoring
            elif addon == (CONST_VIRTUAL_NODE_ADDON_NAME + os_type):
                if addon_profile.enabled:
                    raise CLIError('The virtual-node addon is already enabled for this managed cluster.\n'
                                   'To change virtual-node configuration, run '
                                   '"az aks disable-addons -a virtual-node -g {resource_group_name}" '
                                   'before enabling it again.')
                if not subnet_name:
                    raise CLIError(
                        'The aci-connector addon requires setting a subnet name.')
                addon_profile.config = {
                    CONST_VIRTUAL_NODE_SUBNET_NAME: subnet_name}
            elif addon == CONST_INGRESS_APPGW_ADDON_NAME:
                if addon_profile.enabled:
                    raise CLIError('The ingress-appgw addon is already enabled for this managed cluster.\n'
                                   'To change ingress-appgw configuration, run '
                                   f'"az aks disable-addons -a ingress-appgw -n {name} -g {resource_group_name}" '
                                   'before enabling it again.')
                addon_profile = ManagedClusterAddonProfile(
                    enabled=True, config={})
                if appgw_name is not None:
                    addon_profile.config[CONST_INGRESS_APPGW_APPLICATION_GATEWAY_NAME] = appgw_name
                if appgw_subnet_prefix is not None:
                    addon_profile.config[CONST_INGRESS_APPGW_SUBNET_CIDR] = appgw_subnet_prefix
                if appgw_subnet_cidr is not None:
                    addon_profile.config[CONST_INGRESS_APPGW_SUBNET_CIDR] = appgw_subnet_cidr
                if appgw_id is not None:
                    addon_profile.config[CONST_INGRESS_APPGW_APPLICATION_GATEWAY_ID] = appgw_id
                if appgw_subnet_id is not None:
                    addon_profile.config[CONST_INGRESS_APPGW_SUBNET_ID] = appgw_subnet_id
                if appgw_watch_namespace is not None:
                    addon_profile.config[CONST_INGRESS_APPGW_WATCH_NAMESPACE] = appgw_watch_namespace
            elif addon == CONST_OPEN_SERVICE_MESH_ADDON_NAME:
                if addon_profile.enabled:
                    raise CLIError('The open-service-mesh addon is already enabled for this managed cluster.\n'
                                   'To change open-service-mesh configuration, run '
                                   f'"az aks disable-addons -a open-service-mesh -n {name} -g {resource_group_name}" '
                                   'before enabling it again.')
                addon_profile = ManagedClusterAddonProfile(
                    enabled=True, config={})
            elif addon == CONST_CONFCOM_ADDON_NAME:
                if addon_profile.enabled:
                    raise CLIError('The confcom addon is already enabled for this managed cluster.\n'
                                   'To change confcom configuration, run '
                                   f'"az aks disable-addons -a confcom -n {name} -g {resource_group_name}" '
                                   'before enabling it again.')
                addon_profile = ManagedClusterAddonProfile(
                    enabled=True, config={CONST_ACC_SGX_QUOTE_HELPER_ENABLED: "false"})
                if enable_sgxquotehelper:
                    addon_profile.config[CONST_ACC_SGX_QUOTE_HELPER_ENABLED] = "true"
            elif addon == CONST_AZURE_KEYVAULT_SECRETS_PROVIDER_ADDON_NAME:
                if addon_profile.enabled:
                    raise CLIError('The azure-keyvault-secrets-provider addon is already enabled for this managed cluster.\n'
                                   'To change azure-keyvault-secrets-provider configuration, run '
                                   f'"az aks disable-addons -a azure-keyvault-secrets-provider -n {name} -g {resource_group_name}" '
                                   'before enabling it again.')
                addon_profile = ManagedClusterAddonProfile(
                    enabled=True, config={CONST_SECRET_ROTATION_ENABLED: "false"})
                if enable_secret_rotation:
                    addon_profile.config[CONST_SECRET_ROTATION_ENABLED] = "true"
                addon_profiles[CONST_AZURE_KEYVAULT_SECRETS_PROVIDER_ADDON_NAME] = addon_profile
            addon_profiles[addon] = addon_profile
        else:
            if addon not in addon_profiles:
                if addon == CONST_KUBE_DASHBOARD_ADDON_NAME:
                    addon_profiles[addon] = ManagedClusterAddonProfile(
                        enabled=False)
                else:
                    raise CLIError(
                        "The addon {} is not installed.".format(addon))
            addon_profiles[addon].config = None
        addon_profiles[addon].enabled = enable

    instance.addon_profiles = addon_profiles

    # null out the SP and AAD profile because otherwise validation complains
    instance.service_principal_profile = None
    instance.aad_profile = None

    return instance


def aks_get_versions(cmd, client, location):    # pylint: disable=unused-argument
    return client.list_orchestrators(location, resource_type='managedClusters')


def aks_get_os_options(cmd, client, location):    # pylint: disable=unused-argument
    return client.get_os_options(location, resource_type='managedClusters')


def _print_or_merge_credentials(path, kubeconfig, overwrite_existing, context_name):
    """Merge an unencrypted kubeconfig into the file at the specified path, or print it to
    stdout if the path is "-".
    """
    # Special case for printing to stdout
    if path == "-":
        print(kubeconfig)
        return

    # ensure that at least an empty ~/.kube/config exists
    directory = os.path.dirname(path)
    if directory and not os.path.exists(directory):
        try:
            os.makedirs(directory)
        except OSError as ex:
            if ex.errno != errno.EEXIST:
                raise
    if not os.path.exists(path):
        with os.fdopen(os.open(path, os.O_CREAT | os.O_WRONLY, 0o600), 'wt'):
            pass

    # merge the new kubeconfig into the existing one
    fd, temp_path = tempfile.mkstemp()
    additional_file = os.fdopen(fd, 'w+t')
    try:
        additional_file.write(kubeconfig)
        additional_file.flush()
        merge_kubernetes_configurations(
            path, temp_path, overwrite_existing, context_name)
    except yaml.YAMLError as ex:
        logger.warning(
            'Failed to merge credentials to kube config file: %s', ex)
    finally:
        additional_file.close()
        os.remove(temp_path)


def _handle_merge(existing, addition, key, replace):
    if not addition[key]:
        return
    if existing[key] is None:
        existing[key] = addition[key]
        return

    for i in addition[key]:
        for j in existing[key]:
            if i['name'] == j['name']:
                if replace or i == j:
                    existing[key].remove(j)
                else:
                    from knack.prompting import prompt_y_n
                    msg = 'A different object named {} already exists in your kubeconfig file.\nOverwrite?'
                    overwrite = False
                    try:
                        overwrite = prompt_y_n(msg.format(i['name']))
                    except NoTTYException:
                        pass
                    if overwrite:
                        existing[key].remove(j)
                    else:
                        msg = 'A different object named {} already exists in {} in your kubeconfig file.'
                        raise CLIError(msg.format(i['name'], key))
        existing[key].append(i)


def load_kubernetes_configuration(filename):
    try:
        with open(filename) as stream:
            return yaml.safe_load(stream)
    except (IOError, OSError) as ex:
        if getattr(ex, 'errno', 0) == errno.ENOENT:
            raise CLIError('{} does not exist'.format(filename))
    except (yaml.parser.ParserError, UnicodeDecodeError) as ex:
        raise CLIError('Error parsing {} ({})'.format(filename, str(ex)))


def merge_kubernetes_configurations(existing_file, addition_file, replace, context_name=None):
    existing = load_kubernetes_configuration(existing_file)
    addition = load_kubernetes_configuration(addition_file)

    if context_name is not None:
        addition['contexts'][0]['name'] = context_name
        addition['contexts'][0]['context']['cluster'] = context_name
        addition['clusters'][0]['name'] = context_name
        addition['current-context'] = context_name

    # rename the admin context so it doesn't overwrite the user context
    for ctx in addition.get('contexts', []):
        try:
            if ctx['context']['user'].startswith('clusterAdmin'):
                admin_name = ctx['name'] + '-admin'
                addition['current-context'] = ctx['name'] = admin_name
                break
        except (KeyError, TypeError):
            continue

    if addition is None:
        raise CLIError(
            'failed to load additional configuration from {}'.format(addition_file))

    if existing is None:
        existing = addition
    else:
        _handle_merge(existing, addition, 'clusters', replace)
        _handle_merge(existing, addition, 'users', replace)
        _handle_merge(existing, addition, 'contexts', replace)
        existing['current-context'] = addition['current-context']

    # check that ~/.kube/config is only read- and writable by its owner
    if platform.system() != 'Windows':
        existing_file_perms = "{:o}".format(
            stat.S_IMODE(os.lstat(existing_file).st_mode))
        if not existing_file_perms.endswith('600'):
            logger.warning('%s has permissions "%s".\nIt should be readable and writable only by its owner.',
                           existing_file, existing_file_perms)

    with open(existing_file, 'w+') as stream:
        yaml.safe_dump(existing, stream, default_flow_style=False)

    current_context = addition.get('current-context', 'UNKNOWN')
    msg = 'Merged "{}" as current context in {}'.format(
        current_context, existing_file)
    print(msg)


def cloud_storage_account_service_factory(cli_ctx, kwargs):
    from azure.cli.core.profiles import ResourceType, get_sdk
    t_cloud_storage_account = get_sdk(
        cli_ctx, ResourceType.DATA_STORAGE, 'common#CloudStorageAccount')
    account_name = kwargs.pop('account_name', None)
    account_key = kwargs.pop('account_key', None)
    sas_token = kwargs.pop('sas_token', None)
    kwargs.pop('connection_string', None)
    return t_cloud_storage_account(account_name, account_key, sas_token)


def get_storage_account_from_diag_settings(cli_ctx, resource_group_name, name):
    from azure.mgmt.monitor import MonitorManagementClient
    diag_settings_client = get_mgmt_service_client(
        cli_ctx, MonitorManagementClient).diagnostic_settings
    subscription_id = get_subscription_id(cli_ctx)
    aks_resource_id = '/subscriptions/{0}/resourceGroups/{1}/providers/Microsoft.ContainerService' \
        '/managedClusters/{2}'.format(subscription_id,
                                      resource_group_name, name)
    diag_settings = diag_settings_client.list(aks_resource_id)
    if diag_settings.value:
        return diag_settings.value[0].storage_account_id

    print("No diag settings specified")
    return None


def display_diagnostics_report(temp_kubeconfig_path):   # pylint: disable=too-many-statements
    if not which('kubectl'):
        raise CLIError('Can not find kubectl executable in PATH')

    nodes = subprocess.check_output(
        ["kubectl", "--kubeconfig", temp_kubeconfig_path,
            "get", "node", "--no-headers"],
        universal_newlines=True)
    logger.debug(nodes)
    node_lines = nodes.splitlines()
    ready_nodes = {}
    for node_line in node_lines:
        columns = node_line.split()
        logger.debug(node_line)
        if columns[1] != "Ready":
            logger.warning(
                "Node %s is not Ready. Current state is: %s.", columns[0], columns[1])
        else:
            ready_nodes[columns[0]] = False

    logger.debug('There are %s ready nodes in the cluster',
                 str(len(ready_nodes)))

    if not ready_nodes:
        logger.warning(
            'No nodes are ready in the current cluster. Diagnostics info might not be available.')

    network_config_array = []
    network_status_array = []
    apds_created = False

    max_retry = 10
    for retry in range(0, max_retry):
        if not apds_created:
            apd = subprocess.check_output(
                ["kubectl", "--kubeconfig", temp_kubeconfig_path, "get",
                    "apd", "-n", "aks-periscope", "--no-headers"],
                universal_newlines=True
            )
            apd_lines = apd.splitlines()
            if apd_lines and 'No resources found' in apd_lines[0]:
                apd_lines.pop(0)

            print("Got {} diagnostic results for {} ready nodes{}\r".format(len(apd_lines),
                                                                            len(ready_nodes),
                                                                            '.' * retry), end='')
            if len(apd_lines) < len(ready_nodes):
                time.sleep(3)
            else:
                apds_created = True
                print()
        else:
            for node_name in ready_nodes:
                if ready_nodes[node_name]:
                    continue
                apdName = "aks-periscope-diagnostic-" + node_name
                try:
                    network_config = subprocess.check_output(
                        ["kubectl", "--kubeconfig", temp_kubeconfig_path,
                         "get", "apd", apdName, "-n",
                         "aks-periscope", "-o=jsonpath={.spec.networkconfig}"],
                        universal_newlines=True)
                    logger.debug('Dns status for node %s is %s',
                                 node_name, network_config)
                    network_status = subprocess.check_output(
                        ["kubectl", "--kubeconfig", temp_kubeconfig_path,
                         "get", "apd", apdName, "-n",
                         "aks-periscope", "-o=jsonpath={.spec.networkoutbound}"],
                        universal_newlines=True)
                    logger.debug('Network status for node %s is %s',
                                 node_name, network_status)

                    if not network_config or not network_status:
                        print("The diagnostics information for node {} is not ready yet. "
                              "Will try again in 10 seconds.".format(node_name))
                        time.sleep(10)
                        break

                    network_config_array += json.loads(
                        '[' + network_config + ']')
                    network_status_object = json.loads(network_status)
                    network_status_array += format_diag_status(
                        network_status_object)
                    ready_nodes[node_name] = True
                except subprocess.CalledProcessError as err:
                    raise CLIError(err.output)

    print()
    if network_config_array:
        print("Below are the network configuration for each node: ")
        print()
        print(tabulate(network_config_array, headers="keys", tablefmt='simple'))
        print()
    else:
        logger.warning("Could not get network config. "
                       "Please run 'az aks kanalyze' command later to get the analysis results.")

    if network_status_array:
        print("Below are the network connectivity results for each node:")
        print()
        print(tabulate(network_status_array, headers="keys", tablefmt='simple'))
    else:
        logger.warning("Could not get networking status. "
                       "Please run 'az aks kanalyze' command later to get the analysis results.")


def format_diag_status(diag_status):
    for diag in diag_status:
        if diag["Status"]:
            if "Error:" in diag["Status"]:
                diag["Status"] = f'{colorama.Fore.RED}{diag["Status"]}{colorama.Style.RESET_ALL}'
            else:
                diag["Status"] = f'{colorama.Fore.GREEN}{diag["Status"]}{colorama.Style.RESET_ALL}'

    return diag_status


def format_bright(msg):
    return f'\033[1m{colorama.Style.BRIGHT}{msg}{colorama.Style.RESET_ALL}'


def format_hyperlink(the_link):
    return f'\033[1m{colorama.Style.BRIGHT}{colorama.Fore.BLUE}{the_link}{colorama.Style.RESET_ALL}'


def get_aks_custom_headers(aks_custom_headers=None):
    headers = {}
    if aks_custom_headers is not None:
        if aks_custom_headers != "":
            for pair in aks_custom_headers.split(','):
                parts = pair.split('=')
                if len(parts) != 2:
                    raise CLIError('custom headers format is incorrect')
                headers[parts[0]] = parts[1]
    return headers


def _put_managed_cluster_ensuring_permission(
    cmd,     # pylint: disable=too-many-locals,too-many-statements,too-many-branches
    client,
    subscription_id,
    resource_group_name,
    name,
    managed_cluster,
    monitoring_addon_enabled,
    ingress_appgw_addon_enabled,
    virtual_node_addon_enabled,
    need_grant_vnet_permission_to_cluster_identity,
    vnet_subnet_id,
    enable_managed_identity,
    attach_acr,
    headers,
    no_wait
):
    # some addons require post cluster creation role assigment
    need_post_creation_role_assignment = (monitoring_addon_enabled or
                                          ingress_appgw_addon_enabled or
                                          (enable_managed_identity and attach_acr) or
                                          virtual_node_addon_enabled or
                                          need_grant_vnet_permission_to_cluster_identity)
    if need_post_creation_role_assignment:
        # adding a wait here since we rely on the result for role assignment
        cluster = LongRunningOperation(cmd.cli_ctx)(client.begin_create_or_update(
            resource_group_name=resource_group_name,
            resource_name=name,
            parameters=managed_cluster,
            headers=headers))
        cloud_name = cmd.cli_ctx.cloud.name
        # add cluster spn/msi Monitoring Metrics Publisher role assignment to publish metrics to MDM
        # mdm metrics is supported only in azure public cloud, so add the role assignment only in this cloud
        if monitoring_addon_enabled and cloud_name.lower() == 'azurecloud':
            from msrestazure.tools import resource_id
            cluster_resource_id = resource_id(
                subscription=subscription_id,
                resource_group=resource_group_name,
                namespace='Microsoft.ContainerService', type='managedClusters',
                name=name
            )
            _add_monitoring_role_assignment(cluster, cluster_resource_id, cmd)
        if ingress_appgw_addon_enabled:
            _add_ingress_appgw_addon_role_assignment(cluster, cmd)
        if virtual_node_addon_enabled:
            _add_virtual_node_role_assignment(cmd, cluster, vnet_subnet_id)
        if need_grant_vnet_permission_to_cluster_identity:
            if not _create_role_assignment(cmd.cli_ctx, 'Network Contributor',
                                           cluster.identity.principal_id, scope=vnet_subnet_id,
                                           resolve_assignee=False):
                logger.warning('Could not create a role assignment for subnet. '
                               'Are you an Owner on this subscription?')

        if enable_managed_identity and attach_acr:
            # Attach ACR to cluster enabled managed identity
            if cluster.identity_profile is None or \
               cluster.identity_profile["kubeletidentity"] is None:
                logger.warning('Your cluster is successfully created, but we failed to attach '
                               'acr to it, you can manually grant permission to the identity '
                               'named <ClUSTER_NAME>-agentpool in MC_ resource group to give '
                               'it permission to pull from ACR.')
            else:
                kubelet_identity_client_id = cluster.identity_profile["kubeletidentity"].client_id
                _ensure_aks_acr(cmd.cli_ctx,
                                client_id=kubelet_identity_client_id,
                                acr_name_or_id=attach_acr,
                                subscription_id=subscription_id)
    else:
        cluster = sdk_no_wait(no_wait, client.begin_create_or_update,
                              resource_group_name=resource_group_name,
                              resource_name=name,
                              parameters=managed_cluster,
                              headers=headers)

    return cluster


def _is_msi_cluster(managed_cluster):
    return (managed_cluster and managed_cluster.identity and
            (managed_cluster.identity.type.casefold() == "systemassigned" or managed_cluster.identity.type.casefold() == "userassigned"))


def _get_kubelet_config(file_path):
    if not os.path.isfile(file_path):
        raise CLIError("{} is not valid file, or not accessable.".format(file_path))
    kubelet_config = get_file_json(file_path)
    if not isinstance(kubelet_config, dict):
        raise CLIError(
            "Error reading kubelet configuration at {}. Please see https://aka.ms/CustomNodeConfig for correct format.".format(file_path))
    config_object = KubeletConfig()
    config_object.cpu_manager_policy = kubelet_config.get(
        "cpuManagerPolicy", None)
    config_object.cpu_cfs_quota = kubelet_config.get("cpuCfsQuota", None)
    config_object.cpu_cfs_quota_period = kubelet_config.get(
        "cpuCfsQuotaPeriod", None)
    config_object.image_gc_high_threshold = kubelet_config.get(
        "imageGcHighThreshold", None)
    config_object.image_gc_low_threshold = kubelet_config.get(
        "imageGcLowThreshold", None)
    config_object.topology_manager_policy = kubelet_config.get(
        "topologyManagerPolicy", None)
    config_object.allowed_unsafe_sysctls = kubelet_config.get(
        "allowedUnsafeSysctls", None)
    config_object.fail_swap_on = kubelet_config.get("failSwapOn", None)
    config_object.container_log_max_files = kubelet_config.get(
        "containerLogMaxFiles", None)
    config_object.container_log_max_size_mb = kubelet_config.get(
        "containerLogMaxSizeMb", None)

    return config_object


def _get_linux_os_config(file_path):
    if not os.path.isfile(file_path):
        raise CLIError("{} is not valid file, or not accessable.".format(file_path))
    os_config = get_file_json(file_path)
    if not isinstance(os_config, dict):
        raise CLIError(
            "Error reading Linux OS configuration at {}. Please see https://aka.ms/CustomNodeConfig for correct format.".format(file_path))
    config_object = LinuxOSConfig()
    config_object.transparent_huge_page_enabled = os_config.get(
        "transparentHugePageEnabled", None)
    config_object.transparent_huge_page_defrag = os_config.get(
        "transparentHugePageDefrag", None)
    config_object.swap_file_size_mb = os_config.get("swapFileSizeMB", None)
    # sysctl settings
    sysctls = os_config.get("sysctls", None)
    if not isinstance(sysctls, dict):
        raise CLIError(
            "Error reading Sysctl settings at {}. Please see https://aka.ms/CustomNodeConfig for correct format.".format(file_path))
    config_object.sysctls = SysctlConfig()
    config_object.sysctls.net_core_somaxconn = sysctls.get(
        "netCoreSomaxconn", None)
    config_object.sysctls.net_core_netdev_max_backlog = sysctls.get(
        "netCoreNetdevMaxBacklog", None)
    config_object.sysctls.net_core_rmem_max = sysctls.get(
        "netCoreRmemMax", None)
    config_object.sysctls.net_core_wmem_max = sysctls.get(
        "netCoreWmemMax", None)
    config_object.sysctls.net_core_optmem_max = sysctls.get(
        "netCoreOptmemMax", None)
    config_object.sysctls.net_ipv4_tcp_max_syn_backlog = sysctls.get(
        "netIpv4TcpMaxSynBacklog", None)
    config_object.sysctls.net_ipv4_tcp_max_tw_buckets = sysctls.get(
        "netIpv4TcpMaxTwBuckets", None)
    config_object.sysctls.net_ipv4_tcp_fin_timeout = sysctls.get(
        "netIpv4TcpFinTimeout", None)
    config_object.sysctls.net_ipv4_tcp_keepalive_time = sysctls.get(
        "netIpv4TcpKeepaliveTime", None)
    config_object.sysctls.net_ipv4_tcp_keepalive_probes = sysctls.get(
        "netIpv4TcpKeepaliveProbes", None)
    config_object.sysctls.net_ipv4_tcpkeepalive_intvl = sysctls.get(
        "netIpv4TcpkeepaliveIntvl", None)
    config_object.sysctls.net_ipv4_tcp_rmem = sysctls.get(
        "netIpv4TcpRmem", None)
    config_object.sysctls.net_ipv4_tcp_wmem = sysctls.get(
        "netIpv4TcpWmem", None)
    config_object.sysctls.net_ipv4_tcp_tw_reuse = sysctls.get(
        "netIpv4TcpTwReuse", None)
    config_object.sysctls.net_ipv4_ip_local_port_range = sysctls.get(
        "netIpv4IpLocalPortRange", None)
    config_object.sysctls.net_ipv4_neigh_default_gc_thresh1 = sysctls.get(
        "netIpv4NeighDefaultGcThresh1", None)
    config_object.sysctls.net_ipv4_neigh_default_gc_thresh2 = sysctls.get(
        "netIpv4NeighDefaultGcThresh2", None)
    config_object.sysctls.net_ipv4_neigh_default_gc_thresh3 = sysctls.get(
        "netIpv4NeighDefaultGcThresh3", None)
    config_object.sysctls.net_netfilter_nf_conntrack_max = sysctls.get(
        "netNetfilterNfConntrackMax", None)
    config_object.sysctls.net_netfilter_nf_conntrack_buckets = sysctls.get(
        "netNetfilterNfConntrackBuckets", None)
    config_object.sysctls.fs_inotify_max_user_watches = sysctls.get(
        "fsInotifyMaxUserWatches", None)
    config_object.sysctls.fs_file_max = sysctls.get("fsFileMax", None)
    config_object.sysctls.fs_aio_max_nr = sysctls.get("fsAioMaxNr", None)
    config_object.sysctls.fs_nr_open = sysctls.get("fsNrOpen", None)
    config_object.sysctls.kernel_threads_max = sysctls.get(
        "kernelThreadsMax", None)
    config_object.sysctls.vm_max_map_count = sysctls.get("vmMaxMapCount", None)
    config_object.sysctls.vm_swappiness = sysctls.get("vmSwappiness", None)
    config_object.sysctls.vm_vfs_cache_pressure = sysctls.get(
        "vmVfsCachePressure", None)

    return config_object


def _get_http_proxy_config(file_path):
    if not os.path.isfile(file_path):
        raise CLIError("{} is not valid file, or not accessable.".format(file_path))
    hp_config = get_file_json(file_path)
    if not isinstance(hp_config, dict):
        raise CLIError(
            "Error reading Http Proxy Config at {}. Please see https://aka.ms/HttpProxyConfig for correct format.".format(file_path))
    config_object = ManagedClusterHTTPProxyConfig()
    config_object.http_proxy = hp_config.get("httpProxy", None)
    config_object.https_proxy = hp_config.get("httpsProxy", None)
    config_object.no_proxy = hp_config.get("noProxy", None)
    config_object.trusted_ca = hp_config.get("trustedCa", None)

    return config_object


def _is_pod_identity_addon_enabled(instance):
    if not instance:
        return False
    if not instance.pod_identity_profile:
        return False
    return bool(instance.pod_identity_profile.enabled)


def _ensure_pod_identity_addon_is_enabled(instance):
    if not _is_pod_identity_addon_enabled(instance):
        raise CLIError('The pod identity addon is not enabled for this managed cluster yet.\n'
                       'To enable, run "az aks update --enable-pod-identity')


def _ensure_pod_identity_kubenet_consent(network_profile, pod_identity_profile, customer_consent):
    if not network_profile or not network_profile.network_plugin:
        # invalid data
        return
    if network_profile.network_plugin.lower() != 'kubenet':
        # not kubenet, no need to check
        return

    if customer_consent is None:
        # no set this time, read from previous value
        customer_consent = bool(
            pod_identity_profile.allow_network_plugin_kubenet)

    if not customer_consent:
        raise CLIError(
            '--enable-pod-identity-with-kubenet is required for enabling pod identity addon when using Kubenet network plugin')
    pod_identity_profile.allow_network_plugin_kubenet = True


def _update_addon_pod_identity(instance, enable, pod_identities=None, pod_identity_exceptions=None, allow_kubenet_consent=None):
    if not enable:
        # when disable, remove previous saved value
        instance.pod_identity_profile = ManagedClusterPodIdentityProfile(
            enabled=False)
        return

    if not instance.pod_identity_profile:
        # not set before
        instance.pod_identity_profile = ManagedClusterPodIdentityProfile(
            enabled=enable,
            user_assigned_identities=pod_identities,
            user_assigned_identity_exceptions=pod_identity_exceptions,
        )

    _ensure_pod_identity_kubenet_consent(
        instance.network_profile, instance.pod_identity_profile, allow_kubenet_consent)

    instance.pod_identity_profile.enabled = enable
    instance.pod_identity_profile.user_assigned_identities = pod_identities or []
    instance.pod_identity_profile.user_assigned_identity_exceptions = pod_identity_exceptions or []


def _ensure_managed_identity_operator_permission(cli_ctx, instance, scope):
    cluster_identity_object_id = None
    if instance.identity.type.lower() == 'userassigned':
        for identity in instance.identity.user_assigned_identities.values():
            cluster_identity_object_id = identity.principal_id
            break
    elif instance.identity.type.lower() == 'systemassigned':
        cluster_identity_object_id = instance.identity.principal_id
    else:
        raise CLIError('unsupported identity type: {}'.format(
            instance.identity.type))
    if cluster_identity_object_id is None:
        raise CLIError('unable to resolve cluster identity')

    factory = get_auth_management_client(cli_ctx, scope)
    assignments_client = factory.role_assignments

    for i in assignments_client.list_for_scope(scope=scope, filter='atScope()'):
        if i.scope.lower() != scope.lower():
            continue
        if not i.role_definition_id.lower().endswith(CONST_MANAGED_IDENTITY_OPERATOR_ROLE_ID):
            continue
        if i.principal_id.lower() != cluster_identity_object_id.lower():
            continue
        # already assigned
        return

    if not _add_role_assignment(cli_ctx, CONST_MANAGED_IDENTITY_OPERATOR_ROLE, cluster_identity_object_id,
                                is_service_principal=False, scope=scope):
        raise CLIError(
            'Could not grant Managed Identity Operator permission for cluster')

    # need more time to propogate this assignment...
    print()
    print('Wait 30 seconds for identity role assignment propagation.')
    time.sleep(30)


def aks_pod_identity_add(cmd, client, resource_group_name, cluster_name,
                         identity_name, identity_namespace, identity_resource_id,
                         binding_selector=None,
                         no_wait=False):  # pylint: disable=unused-argument
    instance = client.get(resource_group_name, cluster_name)
    _ensure_pod_identity_addon_is_enabled(instance)

    user_assigned_identity = _get_user_assigned_identity(
        cmd.cli_ctx, identity_resource_id)
    _ensure_managed_identity_operator_permission(
        cmd.cli_ctx, instance, user_assigned_identity.id)

    pod_identities = []
    if instance.pod_identity_profile.user_assigned_identities:
        pod_identities = instance.pod_identity_profile.user_assigned_identities
    pod_identity = ManagedClusterPodIdentity(
        name=identity_name,
        namespace=identity_namespace,
        identity=UserAssignedIdentity(
            resource_id=user_assigned_identity.id,
            client_id=user_assigned_identity.client_id,
            object_id=user_assigned_identity.principal_id,
        )
    )
    if binding_selector is not None:
        pod_identity.binding_selector = binding_selector
    pod_identities.append(pod_identity)

    _update_addon_pod_identity(
        instance, enable=True,
        pod_identities=pod_identities,
        pod_identity_exceptions=instance.pod_identity_profile.user_assigned_identity_exceptions,
    )

    # send the managed cluster represeentation to update the pod identity addon
    return sdk_no_wait(no_wait, client.begin_create_or_update, resource_group_name, cluster_name, instance)


def aks_pod_identity_delete(cmd, client, resource_group_name, cluster_name,
                            identity_name, identity_namespace,
                            no_wait=False):  # pylint: disable=unused-argument
    instance = client.get(resource_group_name, cluster_name)
    _ensure_pod_identity_addon_is_enabled(instance)

    pod_identities = []
    if instance.pod_identity_profile.user_assigned_identities:
        for pod_identity in instance.pod_identity_profile.user_assigned_identities:
            if pod_identity.name == identity_name and pod_identity.namespace == identity_namespace:
                # to remove
                continue
            pod_identities.append(pod_identity)

    _update_addon_pod_identity(
        instance, enable=True,
        pod_identities=pod_identities,
        pod_identity_exceptions=instance.pod_identity_profile.user_assigned_identity_exceptions,
    )

    # send the managed cluster represeentation to update the pod identity addon
    return sdk_no_wait(no_wait, client.begin_create_or_update, resource_group_name, cluster_name, instance)


def aks_pod_identity_list(cmd, client, resource_group_name, cluster_name):  # pylint: disable=unused-argument
    instance = client.get(resource_group_name, cluster_name)
    return _remove_nulls([instance])[0]


def aks_pod_identity_exception_add(cmd, client, resource_group_name, cluster_name,
                                   exc_name, exc_namespace, pod_labels, no_wait=False):  # pylint: disable=unused-argument
    instance = client.get(resource_group_name, cluster_name)
    _ensure_pod_identity_addon_is_enabled(instance)

    pod_identity_exceptions = []
    if instance.pod_identity_profile.user_assigned_identity_exceptions:
        pod_identity_exceptions = instance.pod_identity_profile.user_assigned_identity_exceptions
    exc = ManagedClusterPodIdentityException(
        name=exc_name, namespace=exc_namespace, pod_labels=pod_labels)
    pod_identity_exceptions.append(exc)

    _update_addon_pod_identity(
        instance, enable=True,
        pod_identities=instance.pod_identity_profile.user_assigned_identities,
        pod_identity_exceptions=pod_identity_exceptions,
    )

    # send the managed cluster represeentation to update the pod identity addon
    return sdk_no_wait(no_wait, client.begin_create_or_update, resource_group_name, cluster_name, instance)


def aks_pod_identity_exception_delete(cmd, client, resource_group_name, cluster_name,
                                      exc_name, exc_namespace, no_wait=False):  # pylint: disable=unused-argument
    instance = client.get(resource_group_name, cluster_name)
    _ensure_pod_identity_addon_is_enabled(instance)

    pod_identity_exceptions = []
    if instance.pod_identity_profile.user_assigned_identity_exceptions:
        for exc in instance.pod_identity_profile.user_assigned_identity_exceptions:
            if exc.name == exc_name and exc.namespace == exc_namespace:
                # to remove
                continue
            pod_identity_exceptions.append(exc)

    _update_addon_pod_identity(
        instance, enable=True,
        pod_identities=instance.pod_identity_profile.user_assigned_identities,
        pod_identity_exceptions=pod_identity_exceptions,
    )

    # send the managed cluster represeentation to update the pod identity addon
    return sdk_no_wait(no_wait, client.begin_create_or_update, resource_group_name, cluster_name, instance)


def aks_pod_identity_exception_update(cmd, client, resource_group_name, cluster_name,
                                      exc_name, exc_namespace, pod_labels, no_wait=False):  # pylint: disable=unused-argument
    instance = client.get(resource_group_name, cluster_name)
    _ensure_pod_identity_addon_is_enabled(instance)

    found_target = False
    updated_exc = ManagedClusterPodIdentityException(
        name=exc_name, namespace=exc_namespace, pod_labels=pod_labels)
    pod_identity_exceptions = []
    if instance.pod_identity_profile.user_assigned_identity_exceptions:
        for exc in instance.pod_identity_profile.user_assigned_identity_exceptions:
            if exc.name == exc_name and exc.namespace == exc_namespace:
                found_target = True
                pod_identity_exceptions.append(updated_exc)
            else:
                pod_identity_exceptions.append(exc)

    if not found_target:
        raise CLIError(
            'pod identity exception {}/{} not found'.format(exc_namespace, exc_name))

    _update_addon_pod_identity(
        instance, enable=True,
        pod_identities=instance.pod_identity_profile.user_assigned_identities,
        pod_identity_exceptions=pod_identity_exceptions,
    )

    # send the managed cluster represeentation to update the pod identity addon
    return sdk_no_wait(no_wait, client.begin_create_or_update, resource_group_name, cluster_name, instance)


def aks_pod_identity_exception_list(cmd, client, resource_group_name, cluster_name):
    instance = client.get(resource_group_name, cluster_name)
    return _remove_nulls([instance])[0]


def _ensure_cluster_identity_permission_on_kubelet_identity(cli_ctx, cluster_identity_object_id, scope):
    factory = get_auth_management_client(cli_ctx, scope)
    assignments_client = factory.role_assignments

    for i in assignments_client.list_for_scope(scope=scope, filter='atScope()'):
        if i.scope.lower() != scope.lower():
            continue
        if not i.role_definition_id.lower().endswith(CONST_MANAGED_IDENTITY_OPERATOR_ROLE_ID):
            continue
        if i.principal_id.lower() != cluster_identity_object_id.lower():
            continue
        # already assigned
        return

    if not _add_role_assignment(cli_ctx, CONST_MANAGED_IDENTITY_OPERATOR_ROLE, cluster_identity_object_id,
                                is_service_principal=False, scope=scope):
        raise CLIError('Could not grant Managed Identity Operator permission to cluster identity at scope {}'.format(scope))


def aks_egress_endpoints_list(cmd, client, resource_group_name, name):   # pylint: disable=unused-argument
    return client.list_outbound_network_dependencies_endpoints(resource_group_name, name)<|MERGE_RESOLUTION|>--- conflicted
+++ resolved
@@ -83,12 +83,7 @@
                                                                       ManagedClusterPodIdentity,
                                                                       ManagedClusterPodIdentityException,
                                                                       UserAssignedIdentity,
-<<<<<<< HEAD
-                                                                      ManagedClusterPropertiesIdentityProfileValue)
-=======
-                                                                      RunCommandRequest,
                                                                       ComponentsQit0EtSchemasManagedclusterpropertiesPropertiesIdentityprofileAdditionalproperties)
->>>>>>> 6f2433a1
 from ._client_factory import cf_resource_groups
 from ._client_factory import get_auth_management_client
 from ._client_factory import get_graph_rbac_management_client
@@ -2298,118 +2293,6 @@
     return sdk_no_wait(no_wait, client.begin_create_or_update, resource_group_name, name, instance, headers=headers)
 
 
-<<<<<<< HEAD
-=======
-def aks_runcommand(cmd, client, resource_group_name, name, command_string="", command_files=None):
-    colorama.init()
-
-    mc = client.get(resource_group_name, name)
-
-    if not command_string:
-        raise CLIError('Command cannot be empty.')
-
-    request_payload = RunCommandRequest(command=command_string)
-    request_payload.context = _get_command_context(command_files)
-    if mc.aad_profile is not None and mc.aad_profile.managed:
-        request_payload.cluster_token = _get_dataplane_aad_token(
-            cmd.cli_ctx, "6dae42f8-4368-4678-94ff-3960e28e3630")
-
-    commandResultFuture = client.begin_run_command(
-        resource_group_name, name, request_payload, polling_interval=5, retry_total=0)
-
-    return _print_command_result(cmd.cli_ctx, commandResultFuture.result(300))
-
-
-def aks_command_result(cmd, client, resource_group_name, name, command_id=""):
-    if not command_id:
-        raise CLIError('CommandID cannot be empty.')
-
-    commandResult = client.get_command_result(
-        resource_group_name, name, command_id)
-    return _print_command_result(cmd.cli_ctx, commandResult)
-
-
-def _print_command_result(cli_ctx, commandResult):
-    # cli_ctx.data['safe_params'] contains list of parameter name user typed in, without value.
-    # cli core also use this calculate ParameterSetName header for all http request from cli.
-    if cli_ctx.data['safe_params'] is None or "-o" in cli_ctx.data['safe_params'] or "--output" in cli_ctx.data['safe_params']:
-        # user specified output format, honor their choice, return object to render pipeline
-        return commandResult
-    else:
-        # user didn't specified any format, we can customize the print for best experience
-        if commandResult.provisioning_state == "Succeeded":
-            # succeed, print exitcode, and logs
-            print(f"{colorama.Fore.GREEN}command started at {commandResult.started_at}, finished at {commandResult.finished_at}, with exitcode={commandResult.exit_code}{colorama.Style.RESET_ALL}")
-            print(commandResult.logs)
-            return
-
-        if commandResult.provisioning_state == "Failed":
-            # failed, print reason in error
-            print(
-                f"{colorama.Fore.RED}command failed with reason: {commandResult.reason}{colorama.Style.RESET_ALL}")
-            return
-
-        # *-ing state
-        print(f"{colorama.Fore.BLUE}command is in : {commandResult.provisioning_state} state{colorama.Style.RESET_ALL}")
-        return None
-
-
-def _get_command_context(command_files):
-    if not command_files:
-        return ""
-
-    filesToAttach = {}
-    # . means to attach current folder, cannot combine more files. (at least for now)
-    if len(command_files) == 1 and command_files[0] == ".":
-        # current folder
-        cwd = os.getcwd()
-        for filefolder, _, files in os.walk(cwd):
-            for file in files:
-                # retain folder structure
-                rel = os.path.relpath(filefolder, cwd)
-                filesToAttach[os.path.join(
-                    filefolder, file)] = os.path.join(rel, file)
-    else:
-        for file in command_files:
-            if file == ".":
-                raise CLIError(
-                    ". is used to attach current folder, not expecting other attachements.")
-            if os.path.isfile(file):
-                # for individual attached file, flatten them to same folder
-                filesToAttach[file] = os.path.basename(file)
-            else:
-                raise CLIError(f"{file} is not valid file, or not accessable.")
-
-    if len(filesToAttach) < 1:
-        logger.debug("no files to attach!")
-        return ""
-
-    zipStream = io.BytesIO()
-    zipFile = zipfile.ZipFile(zipStream, "w")
-    for _, (osfile, zipEntry) in enumerate(filesToAttach.items()):
-        zipFile.write(osfile, zipEntry)
-    # zipFile.printdir() // use this to debug
-    zipFile.close()
-
-    return str(base64.encodebytes(zipStream.getbuffer()), "utf-8")
-
-
-def _get_dataplane_aad_token(cli_ctx, serverAppId):
-    # this function is mostly copied from keyvault cli
-    import adal
-    try:
-        return Profile(cli_ctx=cli_ctx).get_raw_token(resource=serverAppId)[0][2].get('accessToken')
-    except adal.AdalError as err:
-        # pylint: disable=no-member
-        if (hasattr(err, 'error_response') and
-                ('error_description' in err.error_response) and
-                ('AADSTS70008:' in err.error_response['error_description'])):
-            raise CLIError(
-                "Credentials have expired due to inactivity. Please run 'az login'")
-        raise CLIError(err)
-
-
->>>>>>> 6f2433a1
 def _upgrade_single_nodepool_image_version(no_wait, client, resource_group_name, cluster_name, nodepool_name):
     return sdk_no_wait(no_wait, client.begin_upgrade_node_image_version, resource_group_name, cluster_name, nodepool_name)
 
