--- conflicted
+++ resolved
@@ -67,13 +67,10 @@
                                                                       ManagedClusterAPIServerAccessProfile,
                                                                       ManagedClusterSKU,
                                                                       ManagedClusterIdentityUserAssignedIdentitiesValue,
-<<<<<<< HEAD
-                                                                      ManagedClusterAutoUpgradeProfile)
-=======
+                                                                      ManagedClusterAutoUpgradeProfile,
                                                                       KubeletConfig,
                                                                       LinuxOSConfig,
                                                                       SysctlConfig)
->>>>>>> 2d8da3b4
 from ._client_factory import cf_resource_groups
 from ._client_factory import get_auth_management_client
 from ._client_factory import get_graph_rbac_management_client
