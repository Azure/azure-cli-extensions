# --------------------------------------------------------------------------------------------
# Copyright (c) Microsoft Corporation. All rights reserved.
# Licensed under the MIT License. See License.txt in the project root for license information.
# --------------------------------------------------------------------------------------------

# pylint: disable=too-many-lines, disable=broad-except
import datetime
import json
import os
import os.path
import platform
import ssl
import sys
import threading
import time
import webbrowser

from azext_aks_preview._client_factory import (
    CUSTOM_MGMT_AKS_PREVIEW,
    cf_agent_pools,
    get_compute_client,
)
from azext_aks_preview._consts import (
    ADDONS,
    ADDONS_DESCRIPTIONS,
    CONST_ACC_SGX_QUOTE_HELPER_ENABLED,
    CONST_AZURE_KEYVAULT_SECRETS_PROVIDER_ADDON_NAME,
    CONST_CONFCOM_ADDON_NAME,
    CONST_INGRESS_APPGW_ADDON_NAME,
    CONST_INGRESS_APPGW_APPLICATION_GATEWAY_ID,
    CONST_INGRESS_APPGW_APPLICATION_GATEWAY_NAME,
    CONST_INGRESS_APPGW_SUBNET_CIDR,
    CONST_INGRESS_APPGW_SUBNET_ID,
    CONST_INGRESS_APPGW_WATCH_NAMESPACE,
    CONST_KUBE_DASHBOARD_ADDON_NAME,
    CONST_MONITORING_ADDON_NAME,
    CONST_MONITORING_LOG_ANALYTICS_WORKSPACE_RESOURCE_ID,
    CONST_MONITORING_USING_AAD_MSI_AUTH,
    CONST_NODEPOOL_MODE_USER,
    CONST_OPEN_SERVICE_MESH_ADDON_NAME,
    CONST_ROTATION_POLL_INTERVAL,
    CONST_SCALE_DOWN_MODE_DELETE,
    CONST_SCALE_SET_PRIORITY_REGULAR,
    CONST_SECRET_ROTATION_ENABLED,
    CONST_SPOT_EVICTION_POLICY_DELETE,
    CONST_VIRTUAL_NODE_ADDON_NAME,
    CONST_VIRTUAL_NODE_SUBNET_NAME,
    CONST_AZURE_SERVICE_MESH_MODE_ISTIO,
    CONST_AZURE_SERVICE_MESH_UPGRADE_COMMAND_START,
    CONST_AZURE_SERVICE_MESH_UPGRADE_COMMAND_COMPLETE,
    CONST_AZURE_SERVICE_MESH_UPGRADE_COMMAND_ROLLBACK,
    CONST_SSH_ACCESS_LOCALUSER,
    CONST_NODE_PROVISIONING_STATE_SUCCEEDED,
    CONST_DEFAULT_NODE_OS_TYPE,
    CONST_VIRTUAL_MACHINE_SCALE_SETS,
    CONST_VIRTUAL_MACHINES,
    CONST_AVAILABILITY_SET,
    CONST_MIN_NODE_IMAGE_VERSION,
    CONST_ARTIFACT_SOURCE_DIRECT,
    CONST_K8S_EXTENSION_CUSTOM_MOD_NAME,
    CONST_K8S_EXTENSION_CLIENT_FACTORY_MOD_NAME,
)
from azext_aks_preview._helpers import (
    check_is_private_link_cluster,
    get_cluster_snapshot_by_snapshot_id,
    get_k8s_extension_module,
    get_nodepool_snapshot_by_snapshot_id,
    print_or_merge_credentials,
    process_message_for_run_command,
    check_is_monitoring_addon_enabled,
    get_all_extension_types_in_allow_list,
    get_all_extensions_in_allow_list,
    raise_validation_error_if_extension_type_not_in_allow_list,
    get_extension_in_allow_list,
)
from azext_aks_preview._podidentity import (
    _ensure_managed_identity_operator_permission,
    _ensure_pod_identity_addon_is_enabled,
    _fill_defaults_for_pod_identity_profile,
    _update_addon_pod_identity,
)
from azext_aks_preview._resourcegroup import get_rg_location
from azext_aks_preview.addonconfiguration import (
    add_ingress_appgw_addon_role_assignment,
    add_virtual_node_role_assignment,
    enable_addons,
)
from azext_aks_preview.agent.agent import aks_agent as aks_agent_internal

from azext_aks_preview.aks_diagnostics import aks_kanalyze_cmd, aks_kollect_cmd
from azext_aks_preview.aks_draft.commands import (
    aks_draft_cmd_create,
    aks_draft_cmd_generate_workflow,
    aks_draft_cmd_setup_gh,
    aks_draft_cmd_up,
    aks_draft_cmd_update,
)
from azext_aks_preview.bastion.bastion import (
    aks_bastion_parse_bastion_resource,
    aks_bastion_get_local_port,
    aks_bastion_extension,
    aks_bastion_set_kubeconfig,
    aks_bastion_runner,
    aks_batsion_clean_up
)
from azext_aks_preview.maintenanceconfiguration import (
    aks_maintenanceconfiguration_update_internal,
)
from azext_aks_preview.aks_identity_binding.commands import (
    aks_ib_cmd_create,
    aks_ib_cmd_delete,
    aks_ib_cmd_show,
    aks_ib_cmd_list,
)
from azext_aks_preview.managednamespace import (
    aks_managed_namespace_add,
    aks_managed_namespace_update,
)
from azure.cli.command_modules.acs._helpers import (
    get_user_assigned_identity_by_resource_id
)
from azure.cli.command_modules.acs._validators import (
    extract_comma_separated_string,
)
from azure.cli.command_modules.acs.addonconfiguration import (
    ensure_container_insights_for_monitoring,
    ensure_default_log_analytics_workspace_for_monitoring,
    sanitize_loganalytics_ws_resource_id,
)
from azure.cli.core.api import get_config_dir
from azure.cli.core.azclierror import (
    ArgumentUsageError,
    ClientRequestError,
    InvalidArgumentValueError,
    MutuallyExclusiveArgumentError,
    RequiredArgumentMissingError,
    ValidationError,
)
from azure.cli.core.commands import LongRunningOperation
from azure.cli.core.commands.client_factory import (
    get_subscription_id,
    get_mgmt_service_client,
)
from azure.cli.core.profiles import ResourceType
from azure.cli.core.util import (
    in_cloud_console,
    sdk_no_wait,
    shell_safe_json_parse,
)
from azure.core.exceptions import (
    ResourceNotFoundError,
    HttpResponseError,
)
from dateutil.parser import parse
from knack.log import get_logger
from knack.prompting import prompt_y_n
from knack.util import CLIError
from six.moves.urllib.error import URLError
from six.moves.urllib.request import urlopen

logger = get_logger(__name__)


def wait_then_open(url):
    """
    Waits for a bit then opens a URL.  Useful for waiting for a proxy to come up, and then open the URL.
    """
    for _ in range(1, 10):
        try:
            with urlopen(url, context=_ssl_context()):
                break
        except URLError:
            time.sleep(1)
    webbrowser.open_new_tab(url)


def wait_then_open_async(url):
    """
    Spawns a thread that waits for a bit then opens a URL.
    """
    t = threading.Thread(target=wait_then_open, args=url)
    t.daemon = True
    t.start()


def _ssl_context():
    if sys.version_info < (3, 4) or (in_cloud_console() and platform.system() == 'Windows'):
        try:
            # added in python 2.7.13 and 3.6
            return ssl.SSLContext(ssl.PROTOCOL_TLS)
        except AttributeError:
            return ssl.SSLContext(ssl.PROTOCOL_TLSv1)

    return ssl.create_default_context()


# pylint: disable=too-many-locals
def store_acs_service_principal(subscription_id, client_secret, service_principal,
                                file_name='acsServicePrincipal.json'):
    obj = {}
    if client_secret:
        obj['client_secret'] = client_secret
    if service_principal:
        obj['service_principal'] = service_principal

    config_path = os.path.join(get_config_dir(), file_name)
    full_config = load_service_principals(config_path=config_path)
    if not full_config:
        full_config = {}
    full_config[subscription_id] = obj

    with os.fdopen(os.open(config_path, os.O_RDWR | os.O_CREAT | os.O_TRUNC, 0o600),
                   'w+') as spFile:
        json.dump(full_config, spFile)


def load_acs_service_principal(subscription_id, file_name='acsServicePrincipal.json'):
    config_path = os.path.join(get_config_dir(), file_name)
    config = load_service_principals(config_path)
    if not config:
        return None
    return config.get(subscription_id)


def load_service_principals(config_path):
    if not os.path.exists(config_path):
        return None
    fd = os.open(config_path, os.O_RDONLY)
    try:
        with os.fdopen(fd) as f:
            return shell_safe_json_parse(f.read())
    except:  # pylint: disable=bare-except
        return None


def aks_browse(
    cmd,
    client,
    resource_group_name,
    name,
    disable_browser=False,
    listen_address="127.0.0.1",
    listen_port="8001",
):
    from azure.cli.command_modules.acs.custom import _aks_browse

    return _aks_browse(
        cmd,
        client,
        resource_group_name,
        name,
        disable_browser,
        listen_address,
        listen_port,
        CUSTOM_MGMT_AKS_PREVIEW,
    )


# pylint: disable=unused-argument
def aks_namespace_add(
    cmd,
    client,
    resource_group_name,
    cluster_name,
    name,
    cpu_request,
    cpu_limit,
    memory_request,
    memory_limit,
    tags=None,
    labels=None,
    annotations=None,
    aks_custom_headers=None,
    ingress_policy=None,
    egress_policy=None,
    adoption_policy=None,
    delete_policy=None,
    no_wait=False,
):
    existedNamespace = None
    try:
        existedNamespace = client.get(resource_group_name, cluster_name, name)
    except ResourceNotFoundError:
        pass

    if existedNamespace:
        raise ClientRequestError(
            f"Namespace '{name}' already exists. Please use 'az aks namespace update' to update it."
        )

    # DO NOT MOVE: get all the original parameters and save them as a dictionary
    raw_parameters = locals()
    headers = get_aks_custom_headers(aks_custom_headers)
    return aks_managed_namespace_add(cmd, client, raw_parameters, headers, no_wait)


# pylint: disable=unused-argument
def aks_namespace_update(
    cmd,
    client,
    resource_group_name,
    cluster_name,
    name,
    cpu_request=None,
    cpu_limit=None,
    memory_request=None,
    memory_limit=None,
    tags=None,
    labels=None,
    annotations=None,
    aks_custom_headers=None,
    ingress_policy=None,
    egress_policy=None,
    adoption_policy=None,
    delete_policy=None,
    no_wait=False,
):
    try:
        existedNamespace = client.get(resource_group_name, cluster_name, name)
    except ResourceNotFoundError:
        raise ClientRequestError(
            f"Namespace '{name}' doesn't exist."
            "Please use 'aks namespace list' to get current list of managed namespaces"
        )

    if existedNamespace:
        # DO NOT MOVE: get all the original parameters and save them as a dictionary
        raw_parameters = locals()
        headers = get_aks_custom_headers(aks_custom_headers)
        return aks_managed_namespace_update(cmd, client, raw_parameters, headers, existedNamespace, no_wait)


def aks_namespace_show(
    cmd,  # pylint: disable=unused-argument
    client,
    resource_group_name,
    cluster_name,
    name
):
    logger.warning('resource_group_name: %s, cluster_name: %s, managed_namespace_name: %s ',
                   resource_group_name, cluster_name, name)
    return client.get(resource_group_name, cluster_name, name)


def aks_namespace_list(
    cmd,  # pylint: disable=unused-argument
    client,
    resource_group_name=None,
    cluster_name=None,
):
    if resource_group_name and cluster_name:
        return client.list_by_managed_cluster(resource_group_name, cluster_name)
    rcf = get_mgmt_service_client(cmd.cli_ctx, ResourceType.MGMT_RESOURCE_RESOURCES)
    full_resource_type = "Microsoft.ContainerService/managedClusters/managedNamespaces"
    filters = [f"resourceType eq '{full_resource_type}'"]
    if resource_group_name:
        filters.append(f"resourceGroup eq '{resource_group_name}'")
    odata_filter = " and ".join(filters)
    expand = "createdTime,changedTime,provisioningState"
    resources = rcf.resources.list(filter=odata_filter, expand=expand)
    return list(resources)


def aks_namespace_delete(
    cmd,  # pylint: disable=unused-argument
    client,
    resource_group_name,
    cluster_name,
    name,
    no_wait=False,
):
    namespace_exists = False
    namespace_instances = client.list_by_managed_cluster(resource_group_name, cluster_name)
    for instance in namespace_instances:
        if instance.name.lower() == name.lower():
            namespace_exists = True
            break

    if not namespace_exists:
        raise ClientRequestError(
            f"Managed namespace {name} doesn't exist, "
            "use 'aks namespace list' to get current managed namespace list"
        )

    return sdk_no_wait(
        no_wait,
        client.begin_delete,
        resource_group_name,
        cluster_name,
        name,
    )


def aks_namespace_get_credentials(
    cmd,  # pylint: disable=unused-argument
    client,
    resource_group_name,
    cluster_name,
    name,
    path=os.path.join(os.path.expanduser("~"), ".kube", "config"),
    overwrite_existing=False,
    context_name=None,
):
    credentialResults = None
    credentialResults = client.list_credential(resource_group_name, cluster_name, name)

    # Check if KUBECONFIG environmental variable is set
    # If path is different than default then that means -f/--file is passed
    # in which case we ignore the KUBECONFIG variable
    # KUBECONFIG can be colon separated. If we find that condition, use the first entry
    if "KUBECONFIG" in os.environ and path == os.path.join(os.path.expanduser('~'), '.kube', 'config'):
        kubeconfig_path = os.environ["KUBECONFIG"].split(os.pathsep)[0]
        if kubeconfig_path:
            logger.info("The default path '%s' is replaced by '%s' defined in KUBECONFIG.", path, kubeconfig_path)
            path = kubeconfig_path
        else:
            logger.warning("Invalid path '%s' defined in KUBECONFIG.", kubeconfig_path)

    if not credentialResults:
        raise CLIError("No Kubernetes credentials found.")
    try:
        kubeconfig = credentialResults.kubeconfigs[0].value.decode(
            encoding='UTF-8')
        print_or_merge_credentials(
            path, kubeconfig, overwrite_existing, context_name)
    except (IndexError, ValueError) as exc:
        raise CLIError("Fail to find kubeconfig file.") from exc


def aks_maintenanceconfiguration_list(
    cmd,  # pylint: disable=unused-argument
    client,
    resource_group_name,
    cluster_name
):
    return client.list_by_managed_cluster(resource_group_name, cluster_name)


def aks_maintenanceconfiguration_show(
    cmd,  # pylint: disable=unused-argument
    client,
    resource_group_name,
    cluster_name,
    config_name
):
    logger.warning('resource_group_name: %s, cluster_name: %s, config_name: %s ',
                   resource_group_name, cluster_name, config_name)
    return client.get(resource_group_name, cluster_name, config_name)


def aks_maintenanceconfiguration_delete(
    cmd,  # pylint: disable=unused-argument
    client,
    resource_group_name,
    cluster_name,
    config_name
):
    logger.warning('resource_group_name: %s, cluster_name: %s, config_name: %s ',
                   resource_group_name, cluster_name, config_name)
    return client.delete(resource_group_name, cluster_name, config_name)


# pylint: disable=unused-argument
def aks_maintenanceconfiguration_add(
    cmd,
    client,
    resource_group_name,
    cluster_name,
    config_name,
    config_file=None,
    weekday=None,
    start_hour=None,
    schedule_type=None,
    interval_days=None,
    interval_weeks=None,
    interval_months=None,
    day_of_week=None,
    day_of_month=None,
    week_index=None,
    duration_hours=None,
    utc_offset=None,
    start_date=None,
    start_time=None
):
    configs = client.list_by_managed_cluster(resource_group_name, cluster_name)
    for config in configs:
        if config.name == config_name:
            raise CLIError(
                f"Maintenance configuration '{config_name}' already exists, please try a different name, "
                "use 'aks maintenanceconfiguration list' to get current list of maitenance configurations"
            )
    # DO NOT MOVE: get all the original parameters and save them as a dictionary
    raw_parameters = locals()
    return aks_maintenanceconfiguration_update_internal(cmd, client, raw_parameters)


def aks_maintenanceconfiguration_update(
    cmd,
    client,
    resource_group_name,
    cluster_name,
    config_name,
    config_file=None,
    weekday=None,
    start_hour=None,
    schedule_type=None,
    interval_days=None,
    interval_weeks=None,
    interval_months=None,
    day_of_week=None,
    day_of_month=None,
    week_index=None,
    duration_hours=None,
    utc_offset=None,
    start_date=None,
    start_time=None
):
    configs = client.list_by_managed_cluster(resource_group_name, cluster_name)
    found = False
    for config in configs:
        if config.name == config_name:
            found = True
            break
    if not found:
        raise CLIError(
            f"Maintenance configuration '{config_name}' doesn't exist."
            "use 'aks maintenanceconfiguration list' to get current list of maitenance configurations"
        )
    # DO NOT MOVE: get all the original parameters and save them as a dictionary
    raw_parameters = locals()
    return aks_maintenanceconfiguration_update_internal(cmd, client, raw_parameters)


# pylint: disable=too-many-locals, unused-argument
def aks_create(
    cmd,
    client,
    resource_group_name,
    name,
    ssh_key_value,
    location=None,
    kubernetes_version="",
    tags=None,
    dns_name_prefix=None,
    node_osdisk_diskencryptionset_id=None,
    disable_local_accounts=False,
    disable_rbac=None,
    edge_zone=None,
    admin_username="azureuser",
    generate_ssh_keys=False,
    no_ssh_key=False,
    pod_cidr=None,
    service_cidr=None,
    dns_service_ip=None,
    docker_bridge_address=None,
    load_balancer_sku=None,
    load_balancer_managed_outbound_ip_count=None,
    load_balancer_outbound_ips=None,
    load_balancer_outbound_ip_prefixes=None,
    load_balancer_outbound_ports=None,
    load_balancer_idle_timeout=None,
    load_balancer_backend_pool_type=None,
    nat_gateway_managed_outbound_ip_count=None,
    nat_gateway_idle_timeout=None,
    outbound_type=None,
    network_plugin=None,
    network_plugin_mode=None,
    network_policy=None,
    network_dataplane=None,
    kube_proxy_config=None,
    auto_upgrade_channel=None,
    node_os_upgrade_channel=None,
    cluster_autoscaler_profile=None,
    sku=None,
    tier=None,
    fqdn_subdomain=None,
    api_server_authorized_ip_ranges=None,
    enable_private_cluster=False,
    private_dns_zone=None,
    disable_public_fqdn=False,
    service_principal=None,
    client_secret=None,
    enable_managed_identity=None,
    assign_identity=None,
    assign_kubelet_identity=None,
    enable_aad=False,
    enable_azure_rbac=False,
    aad_tenant_id=None,
    aad_admin_group_object_ids=None,
    enable_oidc_issuer=False,
    windows_admin_username=None,
    windows_admin_password=None,
    enable_ahub=False,
    enable_windows_gmsa=False,
    gmsa_dns_server=None,
    gmsa_root_domain_name=None,
    attach_acr=None,
    skip_subnet_role_assignment=False,
    node_resource_group=None,
    k8s_support_plan=None,
    nrg_lockdown_restriction_level=None,
    enable_defender=False,
    defender_config=None,
    disk_driver_version=None,
    disable_disk_driver=False,
    disable_file_driver=False,
    enable_blob_driver=None,
    disable_snapshot_controller=False,
    enable_azure_keyvault_kms=False,
    azure_keyvault_kms_key_id=None,
    azure_keyvault_kms_key_vault_network_access=None,
    azure_keyvault_kms_key_vault_resource_id=None,
    http_proxy_config=None,
    bootstrap_artifact_source=CONST_ARTIFACT_SOURCE_DIRECT,
    bootstrap_container_registry_resource_id=None,
    # addons
    enable_addons=None,  # pylint: disable=redefined-outer-name
    workspace_resource_id=None,
    enable_msi_auth_for_monitoring=True,
    enable_syslog=False,
    data_collection_settings=None,
    ampls_resource_id=None,
    enable_high_log_scale_mode=False,
    aci_subnet_name=None,
    appgw_name=None,
    appgw_subnet_cidr=None,
    appgw_id=None,
    appgw_subnet_id=None,
    appgw_watch_namespace=None,
    enable_sgxquotehelper=False,
    enable_secret_rotation=False,
    rotation_poll_interval=None,
    enable_app_routing=False,
    app_routing_default_nginx_controller=None,
    # nodepool paramerters
    nodepool_name="nodepool1",
    node_vm_size=None,
    os_sku=None,
    snapshot_id=None,
    vnet_subnet_id=None,
    pod_subnet_id=None,
    pod_ip_allocation_mode=None,
    enable_node_public_ip=False,
    node_public_ip_prefix_id=None,
    enable_cluster_autoscaler=False,
    min_count=None,
    max_count=None,
    node_count=3,
    nodepool_tags=None,
    nodepool_labels=None,
    nodepool_taints=None,
    nodepool_initialization_taints=None,
    node_osdisk_type=None,
    node_osdisk_size=0,
    vm_set_type=None,
    zones=None,
    ppg=None,
    max_pods=0,
    enable_encryption_at_host=False,
    enable_ultra_ssd=False,
    enable_fips_image=False,
    kubelet_config=None,
    linux_os_config=None,
    host_group_id=None,
    gpu_instance_profile=None,
    # misc
    yes=False,
    no_wait=False,
    aks_custom_headers=None,
    # extensions
    # managed cluster
    ip_families=None,
    pod_cidrs=None,
    service_cidrs=None,
    load_balancer_managed_outbound_ipv6_count=None,
    enable_pod_identity=False,
    enable_pod_identity_with_kubenet=False,
    enable_workload_identity=False,
    enable_image_cleaner=False,
    image_cleaner_interval_hours=None,
    enable_image_integrity=False,
    cluster_snapshot_id=None,
    enable_apiserver_vnet_integration=False,
    apiserver_subnet_id=None,
    dns_zone_resource_id=None,
    dns_zone_resource_ids=None,
    enable_keda=False,
    enable_vpa=False,
    enable_optimized_addon_scaling=False,
    enable_cilium_dataplane=False,
    custom_ca_trust_certificates=None,
    disable_run_command=False,
    # advanced networking
    enable_acns=None,
    disable_acns_observability=None,
    disable_acns_security=None,
    acns_advanced_networkpolicies=None,
    acns_transit_encryption_type=None,
    enable_retina_flow_logs=None,
    # nodepool
    crg_id=None,
    message_of_the_day=None,
    workload_runtime=None,
    enable_custom_ca_trust=False,
    nodepool_allowed_host_ports=None,
    nodepool_asg_ids=None,
    node_public_ip_tags=None,
    # safeguards parameters
    safeguards_level=None,
    safeguards_version=None,
    safeguards_excluded_ns=None,
    # azure service mesh
    enable_azure_service_mesh=None,
    revision=None,
    # azure monitor profile - metrics
    enable_azuremonitormetrics=False,
    enable_azure_monitor_metrics=False,
    azure_monitor_workspace_resource_id=None,
    ksm_metric_labels_allow_list=None,
    ksm_metric_annotations_allow_list=None,
    grafana_resource_id=None,
    enable_windows_recording_rules=False,
    # azure monitor profile - app monitoring
    enable_azure_monitor_app_monitoring=False,
    # metrics profile
    enable_cost_analysis=False,
    # AI toolchain operator
    enable_ai_toolchain_operator=False,
    # azure container storage
    enable_azure_container_storage=None,
    storage_pool_name=None,
    storage_pool_size=None,
    storage_pool_sku=None,
    storage_pool_option=None,
    ephemeral_disk_volume_type=None,
    ephemeral_disk_nvme_perf_tier=None,
    node_provisioning_mode=None,
    node_provisioning_default_pools=None,
    ssh_access=CONST_SSH_ACCESS_LOCALUSER,
    # trusted launch
    enable_secure_boot=False,
    enable_vtpm=False,
    cluster_service_load_balancer_health_probe_mode=None,
    if_match=None,
    if_none_match=None,
    # Static Egress Gateway
    enable_static_egress_gateway=False,
    # virtualmachines
    vm_sizes=None,
    # IMDS restriction
    enable_imds_restriction=False,
    # managed system pool
    enable_managed_system_pool=False,
):
    # DO NOT MOVE: get all the original parameters and save them as a dictionary
    raw_parameters = locals()

    # validation for existing cluster
    existing_mc = None
    try:
        existing_mc = client.get(resource_group_name, name)
    # pylint: disable=broad-except
    except Exception as ex:
        logger.debug("failed to get cluster, error: %s", ex)
    if existing_mc:
        raise ClientRequestError(
            f"The cluster '{name}' under resource group '{resource_group_name}' already exists. "
            "Please use command 'az aks update' to update the existing cluster, "
            "or select a different cluster name to create a new cluster."
        )

    # decorator pattern
    from azure.cli.command_modules.acs._consts import DecoratorEarlyExitException
    from azext_aks_preview.managed_cluster_decorator import AKSPreviewManagedClusterCreateDecorator
    aks_create_decorator = AKSPreviewManagedClusterCreateDecorator(
        cmd=cmd,
        client=client,
        raw_parameters=raw_parameters,
        resource_type=CUSTOM_MGMT_AKS_PREVIEW,
    )
    try:
        # construct mc profile
        mc = aks_create_decorator.construct_mc_profile_preview()
    except DecoratorEarlyExitException:
        # exit gracefully
        return None

    # send request to create a real managed cluster
    return aks_create_decorator.create_mc(mc)


# pylint: disable=too-many-locals, unused-argument
def aks_update(
    cmd,
    client,
    resource_group_name,
    name,
    tags=None,
    disable_local_accounts=False,
    enable_local_accounts=False,
    load_balancer_sku=None,
    load_balancer_managed_outbound_ip_count=None,
    load_balancer_outbound_ips=None,
    load_balancer_outbound_ip_prefixes=None,
    load_balancer_outbound_ports=None,
    load_balancer_idle_timeout=None,
    load_balancer_backend_pool_type=None,
    nat_gateway_managed_outbound_ip_count=None,
    nat_gateway_idle_timeout=None,
    kube_proxy_config=None,
    auto_upgrade_channel=None,
    node_os_upgrade_channel=None,
    enable_force_upgrade=False,
    disable_force_upgrade=False,
    upgrade_override_until=None,
    cluster_autoscaler_profile=None,
    sku=None,
    tier=None,
    api_server_authorized_ip_ranges=None,
    enable_public_fqdn=False,
    disable_public_fqdn=False,
    enable_managed_identity=False,
    assign_identity=None,
    assign_kubelet_identity=None,
    enable_aad=False,
    enable_azure_rbac=False,
    disable_azure_rbac=False,
    aad_tenant_id=None,
    aad_admin_group_object_ids=None,
    enable_oidc_issuer=False,
    k8s_support_plan=None,
    windows_admin_password=None,
    enable_ahub=False,
    disable_ahub=False,
    enable_windows_gmsa=False,
    gmsa_dns_server=None,
    gmsa_root_domain_name=None,
    attach_acr=None,
    detach_acr=None,
    nrg_lockdown_restriction_level=None,
    enable_defender=False,
    disable_defender=False,
    defender_config=None,
    enable_disk_driver=False,
    disk_driver_version=None,
    disable_disk_driver=False,
    enable_file_driver=False,
    disable_file_driver=False,
    enable_blob_driver=None,
    disable_blob_driver=None,
    enable_snapshot_controller=False,
    disable_snapshot_controller=False,
    enable_azure_keyvault_kms=False,
    disable_azure_keyvault_kms=False,
    azure_keyvault_kms_key_id=None,
    azure_keyvault_kms_key_vault_network_access=None,
    azure_keyvault_kms_key_vault_resource_id=None,
    http_proxy_config=None,
    disable_http_proxy=False,
    enable_http_proxy=False,
    bootstrap_artifact_source=None,
    bootstrap_container_registry_resource_id=None,
    # addons
    enable_secret_rotation=False,
    disable_secret_rotation=False,
    rotation_poll_interval=None,
    # nodepool paramerters
    enable_cluster_autoscaler=False,
    disable_cluster_autoscaler=False,
    update_cluster_autoscaler=False,
    min_count=None,
    max_count=None,
    nodepool_labels=None,
    nodepool_taints=None,
    nodepool_initialization_taints=None,
    # misc
    yes=False,
    no_wait=False,
    aks_custom_headers=None,
    # extensions
    # managed cluster
    ssh_key_value=None,
    load_balancer_managed_outbound_ipv6_count=None,
    outbound_type=None,
    network_plugin=None,
    network_plugin_mode=None,
    network_policy=None,
    network_dataplane=None,
    ip_families=None,
    pod_cidr=None,
    enable_pod_identity=False,
    enable_pod_identity_with_kubenet=False,
    disable_pod_identity=False,
    enable_workload_identity=False,
    disable_workload_identity=False,
    enable_image_cleaner=False,
    disable_image_cleaner=False,
    image_cleaner_interval_hours=None,
    enable_image_integrity=False,
    disable_image_integrity=False,
    enable_apiserver_vnet_integration=False,
    apiserver_subnet_id=None,
    enable_keda=False,
    disable_keda=False,
    enable_private_cluster=False,
    disable_private_cluster=False,
    private_dns_zone=None,
    enable_azuremonitormetrics=False,
    enable_azure_monitor_metrics=False,
    azure_monitor_workspace_resource_id=None,
    ksm_metric_labels_allow_list=None,
    ksm_metric_annotations_allow_list=None,
    grafana_resource_id=None,
    enable_windows_recording_rules=False,
    disable_azuremonitormetrics=False,
    disable_azure_monitor_metrics=False,
    # azure monitor profile - app monitoring
    enable_azure_monitor_app_monitoring=False,
    disable_azure_monitor_app_monitoring=False,
    enable_vpa=False,
    disable_vpa=False,
    enable_optimized_addon_scaling=False,
    disable_optimized_addon_scaling=False,
    cluster_snapshot_id=None,
    custom_ca_trust_certificates=None,
    enable_run_command=False,
    disable_run_command=False,
    # safeguards parameters
    safeguards_level=None,
    safeguards_version=None,
    safeguards_excluded_ns=None,
    # advanced networking
    enable_acns=None,
    disable_acns=None,
    disable_acns_observability=None,
    disable_acns_security=None,
    acns_advanced_networkpolicies=None,
    acns_transit_encryption_type=None,
    enable_retina_flow_logs=None,
    disable_retina_flow_logs=None,
    # metrics profile
    enable_cost_analysis=False,
    disable_cost_analysis=False,
    # AI toolchain operator
    enable_ai_toolchain_operator=False,
    disable_ai_toolchain_operator=False,
    # azure container storage
    enable_azure_container_storage=None,
    disable_azure_container_storage=None,
    storage_pool_name=None,
    storage_pool_size=None,
    storage_pool_sku=None,
    storage_pool_option=None,
    azure_container_storage_nodepools=None,
    ephemeral_disk_volume_type=None,
    ephemeral_disk_nvme_perf_tier=None,
    node_provisioning_mode=None,
    node_provisioning_default_pools=None,
    cluster_service_load_balancer_health_probe_mode=None,
    if_match=None,
    if_none_match=None,
    # Static Egress Gateway
    enable_static_egress_gateway=False,
    disable_static_egress_gateway=False,
    # IMDS restriction
    enable_imds_restriction=False,
    disable_imds_restriction=False,
    migrate_vmas_to_vms=False,
):
    # DO NOT MOVE: get all the original parameters and save them as a dictionary
    raw_parameters = locals()

    from azure.cli.command_modules.acs._consts import DecoratorEarlyExitException
    from azext_aks_preview.managed_cluster_decorator import AKSPreviewManagedClusterUpdateDecorator

    # decorator pattern
    aks_update_decorator = AKSPreviewManagedClusterUpdateDecorator(
        cmd=cmd,
        client=client,
        raw_parameters=raw_parameters,
        resource_type=CUSTOM_MGMT_AKS_PREVIEW,
    )
    try:
        # update mc profile
        mc = aks_update_decorator.update_mc_profile_preview()
    except DecoratorEarlyExitException:
        # exit gracefully
        return None
    # send request to update the real managed cluster
    return aks_update_decorator.update_mc(mc)


# pylint: disable=unused-argument
def aks_show(cmd, client, resource_group_name, name, aks_custom_headers=None):
    headers = get_aks_custom_headers(aks_custom_headers)
    mc = client.get(resource_group_name, name, headers=headers)
    return _remove_nulls([mc])[0]


# pylint: disable=unused-argument
def aks_stop(cmd, client, resource_group_name, name, no_wait=False):
    instance = client.get(resource_group_name, name)
    # print warning when stopping a private cluster
    if check_is_private_link_cluster(instance):
        logger.warning(
            "Your private cluster apiserver IP might get changed when it's stopped and started.\n"
            "Any user provisioned private endpoints linked to this private cluster will need to be deleted and "
            "created again. Any user managed DNS record also needs to be updated with the new IP."
        )
    return sdk_no_wait(no_wait, client.begin_stop, resource_group_name, name)


# pylint: disable=unused-argument
def aks_list(cmd, client, resource_group_name=None):
    if resource_group_name:
        managed_clusters = client.list_by_resource_group(resource_group_name)
    else:
        managed_clusters = client.list()
    return _remove_nulls(list(managed_clusters))


def _remove_nulls(managed_clusters):
    """
    Remove some often-empty fields from a list of ManagedClusters, so the JSON representation
    doesn't contain distracting null fields.

    This works around a quirk of the SDK for python behavior. These fields are not sent
    by the server, but get recreated by the CLI's own "to_dict" serialization.
    """
    attrs = ['tags']
    ap_attrs = ['os_disk_size_gb', 'vnet_subnet_id']
    sp_attrs = ['secret']
    for managed_cluster in managed_clusters:
        for attr in attrs:
            if getattr(managed_cluster, attr, None) is None:
                delattr(managed_cluster, attr)
        if managed_cluster.agent_pool_profiles is not None:
            for ap_profile in managed_cluster.agent_pool_profiles:
                for attr in ap_attrs:
                    if getattr(ap_profile, attr, None) is None:
                        delattr(ap_profile, attr)
        for attr in sp_attrs:
            if getattr(managed_cluster.service_principal_profile, attr, None) is None:
                delattr(managed_cluster.service_principal_profile, attr)
    return managed_clusters


def aks_get_credentials(
    cmd,  # pylint: disable=unused-argument
    client,
    resource_group_name,
    name,
    admin=False,
    user="clusterUser",
    path=os.path.join(os.path.expanduser("~"), ".kube", "config"),
    overwrite_existing=False,
    context_name=None,
    public_fqdn=False,
    credential_format=None,
    aks_custom_headers=None,
):
    headers = get_aks_custom_headers(aks_custom_headers)
    credentialResults = None
    serverType = None
    if public_fqdn:
        serverType = 'public'
    if credential_format:
        credential_format = credential_format.lower()
        if admin:
            raise InvalidArgumentValueError("--format can only be specified when requesting clusterUser credential.")
    if admin:
        credentialResults = client.list_cluster_admin_credentials(
            resource_group_name, name, serverType, headers=headers)
    else:
        if user.lower() == 'clusteruser':
            credentialResults = client.list_cluster_user_credentials(
                resource_group_name, name, serverType, credential_format, headers=headers)
        elif user.lower() == 'clustermonitoringuser':
            credentialResults = client.list_cluster_monitoring_user_credentials(
                resource_group_name, name, serverType, headers=headers)
        else:
            raise InvalidArgumentValueError("The value of option --user is invalid.")

    # Check if KUBECONFIG environmental variable is set
    # If path is different than default then that means -f/--file is passed
    # in which case we ignore the KUBECONFIG variable
    # KUBECONFIG can be colon separated. If we find that condition, use the first entry
    if "KUBECONFIG" in os.environ and path == os.path.join(os.path.expanduser('~'), '.kube', 'config'):
        kubeconfig_path = os.environ["KUBECONFIG"].split(os.pathsep)[0]
        if kubeconfig_path:
            logger.info("The default path '%s' is replaced by '%s' defined in KUBECONFIG.", path, kubeconfig_path)
            path = kubeconfig_path
        else:
            logger.warning("Invalid path '%s' defined in KUBECONFIG.", kubeconfig_path)

    if not credentialResults:
        raise CLIError("No Kubernetes credentials found.")
    try:
        kubeconfig = credentialResults.kubeconfigs[0].value.decode(
            encoding='UTF-8')
        print_or_merge_credentials(
            path, kubeconfig, overwrite_existing, context_name)
    except (IndexError, ValueError) as exc:
        raise CLIError("Fail to find kubeconfig file.") from exc


def aks_scale(cmd,  # pylint: disable=unused-argument
              client,
              resource_group_name,
              name,
              node_count,
              nodepool_name="",
              no_wait=False,
              aks_custom_headers=None):
    headers = get_aks_custom_headers(aks_custom_headers)
    instance = client.get(resource_group_name, name)
    _fill_defaults_for_pod_identity_profile(instance.pod_identity_profile)

    if len(instance.agent_pool_profiles) > 1 and nodepool_name == "":
        raise CLIError(
            "There are more than one node pool in the cluster. "
            "Please specify nodepool name or use az aks nodepool command to scale node pool"
        )

    for agent_profile in instance.agent_pool_profiles:
        if agent_profile.name == nodepool_name or (nodepool_name == "" and len(instance.agent_pool_profiles) == 1):
            if agent_profile.enable_auto_scaling:
                raise CLIError(
                    "Cannot scale cluster autoscaler enabled node pool.")

            if agent_profile.type == CONST_VIRTUAL_MACHINES:
                if len(agent_profile.virtual_machines_profile.scale.manual) == 1:
                    agent_profile.virtual_machines_profile.scale.manual[0].count = int(node_count)
                else:
                    raise ClientRequestError("Cannot scale virtual machines node pool with more than one size.")
            else:
                agent_profile.count = int(node_count)
            # null out the SP profile because otherwise validation complains
            instance.service_principal_profile = None
            return sdk_no_wait(
                no_wait,
                client.begin_create_or_update,
                resource_group_name,
                name,
                instance,
                headers=headers,
            )
    raise CLIError(f'The nodepool "{nodepool_name}" was not found.')


# pylint: disable=too-many-return-statements, too-many-branches
def aks_upgrade(cmd,
                client,
                resource_group_name,
                name,
                kubernetes_version='',
                control_plane_only=False,
                no_wait=False,
                node_image_only=False,
                cluster_snapshot_id=None,
                aks_custom_headers=None,
                enable_force_upgrade=False,
                disable_force_upgrade=False,
                upgrade_override_until=None,
                yes=False,
                if_match=None,
                if_none_match=None):
    msg = 'Kubernetes may be unavailable during cluster upgrades.\n Are you sure you want to perform this operation?'
    if not yes and not prompt_y_n(msg, default="n"):
        return None

    instance = client.get(resource_group_name, name)
    _fill_defaults_for_pod_identity_profile(instance.pod_identity_profile)

    vmas_cluster = False
    for agent_profile in instance.agent_pool_profiles:
        if agent_profile.type.lower() == "availabilityset":
            vmas_cluster = True
            break

    if kubernetes_version != '' and node_image_only:
        raise CLIError('Conflicting flags. Upgrading the Kubernetes version will also upgrade node image version. '
                       'If you only want to upgrade the node version please use the "--node-image-only" option only.')

    if node_image_only:
        msg = "This node image upgrade operation will run across every node pool in the cluster " \
              "and might take a while. Do you wish to continue?"
        if not yes and not prompt_y_n(msg, default="n"):
            return None

        # This only provide convenience for customer at client side so they can run az aks upgrade to upgrade all
        # nodepools of a cluster. The SDK only support upgrade single nodepool at a time.
        for agent_pool_profile in instance.agent_pool_profiles:
            if vmas_cluster:
                raise CLIError('This cluster is not using VirtualMachineScaleSets. Node image upgrade only operation '
                               'can only be applied on VirtualMachineScaleSets and VirtualMachines(Preview) cluster.')
            agent_pool_client = cf_agent_pools(cmd.cli_ctx)
            _upgrade_single_nodepool_image_version(
                True, agent_pool_client, resource_group_name, name, agent_pool_profile.name, None)
        mc = client.get(resource_group_name, name)
        return _remove_nulls([mc])[0]

    if cluster_snapshot_id:
        CreationData = cmd.get_models(
            "CreationData",
            resource_type=CUSTOM_MGMT_AKS_PREVIEW,
            operation_group="managed_clusters",
        )
        instance.creation_data = CreationData(
            source_resource_id=cluster_snapshot_id
        )
        mcsnapshot = get_cluster_snapshot_by_snapshot_id(cmd.cli_ctx, cluster_snapshot_id)
        kubernetes_version = mcsnapshot.managed_cluster_properties_read_only.kubernetes_version

    instance = _update_upgrade_settings(
        cmd,
        instance,
        enable_force_upgrade=enable_force_upgrade,
        disable_force_upgrade=disable_force_upgrade,
        upgrade_override_until=upgrade_override_until)

    if instance.kubernetes_version == kubernetes_version:
        if instance.provisioning_state == "Succeeded":
            logger.warning("The cluster is already on version %s and is not in a failed state. No operations "
                           "will occur when upgrading to the same version if the cluster is not in a failed state.",
                           instance.kubernetes_version)
        elif instance.provisioning_state == "Failed":
            logger.warning("Cluster currently in failed state. Proceeding with upgrade to existing version %s to "
                           "attempt resolution of failed cluster state.", instance.kubernetes_version)

    upgrade_all = False
    instance.kubernetes_version = kubernetes_version

    # for legacy clusters, we always upgrade node pools with CCP.
    if instance.max_agent_pools < 8 or vmas_cluster:
        if control_plane_only:
            msg = (
                "Legacy clusters do not support control plane only upgrade. All node pools will be "
                f"upgraded to {instance.kubernetes_version} as well. Continue?"
            )
            if not yes and not prompt_y_n(msg, default="n"):
                return None
        upgrade_all = True
    else:
        if not control_plane_only:
            msg = (
                "Since control-plane-only argument is not specified, this will upgrade the control plane "
                f"AND all nodepools to version {instance.kubernetes_version}. Continue?"
            )
            if not yes and not prompt_y_n(msg, default="n"):
                return None
            upgrade_all = True
        else:
            msg = (
                "Since control-plane-only argument is specified, this will upgrade only the control plane to "
                f"{instance.kubernetes_version}. Node pool will not change. Continue?"
            )
            if not yes and not prompt_y_n(msg, default="n"):
                return None

    if upgrade_all:
        for agent_profile in instance.agent_pool_profiles:
            agent_profile.orchestrator_version = kubernetes_version
            agent_profile.creation_data = None

    # null out the SP profile because otherwise validation complains
    instance.service_principal_profile = None

    headers = get_aks_custom_headers(aks_custom_headers)

    return sdk_no_wait(
        no_wait,
        client.begin_create_or_update,
        resource_group_name,
        name,
        instance,
        headers=headers,
        if_match=if_match,
        if_none_match=if_none_match)


def _update_upgrade_settings(cmd, instance,
                             enable_force_upgrade=False,
                             disable_force_upgrade=False,
                             upgrade_override_until=None):
    existing_until = None
    if (instance.upgrade_settings is not None and instance.upgrade_settings.override_settings is not None
            and instance.upgrade_settings.override_settings.until is not None):
        existing_until = instance.upgrade_settings.override_settings.until

    force_upgrade = None
    if enable_force_upgrade is False and disable_force_upgrade is False:
        force_upgrade = None
    elif enable_force_upgrade is not None:
        force_upgrade = enable_force_upgrade
    elif disable_force_upgrade is not None:
        force_upgrade = not disable_force_upgrade

    ClusterUpgradeSettings = cmd.get_models(
        "ClusterUpgradeSettings",
        resource_type=CUSTOM_MGMT_AKS_PREVIEW,
        operation_group="managed_clusters",
    )

    UpgradeOverrideSettings = cmd.get_models(
        "UpgradeOverrideSettings",
        resource_type=CUSTOM_MGMT_AKS_PREVIEW,
        operation_group="managed_clusters",
    )

    if force_upgrade is not None or upgrade_override_until is not None:
        if instance.upgrade_settings is None:
            instance.upgrade_settings = ClusterUpgradeSettings()
        if instance.upgrade_settings.override_settings is None:
            instance.upgrade_settings.override_settings = UpgradeOverrideSettings()
        # sets force_upgrade
        if force_upgrade is not None:
            instance.upgrade_settings.override_settings.force_upgrade = force_upgrade
        # sets until
        if upgrade_override_until is not None:
            try:
                instance.upgrade_settings.override_settings.until = parse(upgrade_override_until)
            except Exception:  # pylint: disable=broad-except
                raise InvalidArgumentValueError(
                    f"{upgrade_override_until} is not a valid datatime format."
                )
        elif force_upgrade:
            default_extended_until = datetime.datetime.utcnow() + datetime.timedelta(days=3)
            if existing_until is None or existing_until.timestamp() < default_extended_until.timestamp():
                instance.upgrade_settings.override_settings.until = default_extended_until
    return instance


def _upgrade_single_nodepool_image_version(
    no_wait, client, resource_group_name, cluster_name, nodepool_name, snapshot_id=None
):
    headers = {}
    if snapshot_id:
        headers["AKSSnapshotId"] = snapshot_id

    return sdk_no_wait(
        no_wait,
        client.begin_upgrade_node_image_version,
        resource_group_name,
        cluster_name,
        nodepool_name,
        headers=headers,
    )


def aks_agentpool_show(cmd,     # pylint: disable=unused-argument
                       client,
                       resource_group_name,
                       cluster_name,
                       nodepool_name):
    instance = client.get(resource_group_name, cluster_name, nodepool_name)
    return instance


def aks_agentpool_list(cmd,     # pylint: disable=unused-argument
                       client,
                       resource_group_name,
                       cluster_name):
    return client.list(resource_group_name, cluster_name)


# pylint: disable=too-many-locals
def aks_agentpool_add(
    cmd,
    client,
    resource_group_name,
    cluster_name,
    nodepool_name,
    kubernetes_version=None,
    node_vm_size=None,
    os_type=None,
    os_sku=None,
    snapshot_id=None,
    vnet_subnet_id=None,
    pod_subnet_id=None,
    pod_ip_allocation_mode=None,
    enable_node_public_ip=False,
    node_public_ip_prefix_id=None,
    enable_cluster_autoscaler=False,
    min_count=None,
    max_count=None,
    node_count=3,
    priority=CONST_SCALE_SET_PRIORITY_REGULAR,
    eviction_policy=CONST_SPOT_EVICTION_POLICY_DELETE,
    spot_max_price=float("nan"),
    labels=None,
    tags=None,
    node_taints=None,
    node_osdisk_type=None,
    node_osdisk_size=0,
    max_surge=None,
    drain_timeout=None,
    node_soak_duration=None,
    undrainable_node_behavior=None,
    max_unavailable=None,
    max_blocked_nodes=None,
    mode=CONST_NODEPOOL_MODE_USER,
    scale_down_mode=CONST_SCALE_DOWN_MODE_DELETE,
    max_pods=0,
    zones=None,
    ppg=None,
    vm_set_type=None,
    enable_encryption_at_host=False,
    enable_ultra_ssd=False,
    enable_fips_image=False,
    kubelet_config=None,
    linux_os_config=None,
    host_group_id=None,
    gpu_instance_profile=None,
    # misc
    no_wait=False,
    aks_custom_headers=None,
    # extensions
    crg_id=None,
    message_of_the_day=None,
    workload_runtime=None,
    enable_custom_ca_trust=False,
    disable_windows_outbound_nat=False,
    allowed_host_ports=None,
    asg_ids=None,
    node_public_ip_tags=None,
    enable_artifact_streaming=False,
    skip_gpu_driver_install=False,
    gpu_driver=None,
    driver_type=None,
    ssh_access=CONST_SSH_ACCESS_LOCALUSER,
    # trusted launch
    enable_secure_boot=False,
    enable_vtpm=False,
    if_match=None,
    if_none_match=None,
    # static egress gateway - gateway-mode pool
    gateway_prefix_size=None,
    # virtualmachines
    vm_sizes=None,
    # local DNS
    localdns_config=None,
):
    # DO NOT MOVE: get all the original parameters and save them as a dictionary
    raw_parameters = locals()

    # decorator pattern
    from azure.cli.command_modules.acs._consts import AgentPoolDecoratorMode, DecoratorEarlyExitException
    from azext_aks_preview.agentpool_decorator import AKSPreviewAgentPoolAddDecorator
    aks_agentpool_add_decorator = AKSPreviewAgentPoolAddDecorator(
        cmd=cmd,
        client=client,
        raw_parameters=raw_parameters,
        resource_type=CUSTOM_MGMT_AKS_PREVIEW,
        agentpool_decorator_mode=AgentPoolDecoratorMode.STANDALONE,
    )
    try:
        # construct agentpool profile
        agentpool = aks_agentpool_add_decorator.construct_agentpool_profile_preview()
    except DecoratorEarlyExitException:
        # exit gracefully
        return None
    # send request to add a real agentpool
    return aks_agentpool_add_decorator.add_agentpool(agentpool)


# pylint: disable=too-many-locals
def aks_agentpool_update(
    cmd,
    client,
    resource_group_name,
    cluster_name,
    nodepool_name,
    enable_cluster_autoscaler=False,
    disable_cluster_autoscaler=False,
    update_cluster_autoscaler=False,
    min_count=None,
    max_count=None,
    labels=None,
    tags=None,
    node_taints=None,
    max_surge=None,
    drain_timeout=None,
    node_soak_duration=None,
    undrainable_node_behavior=None,
    max_unavailable=None,
    max_blocked_nodes=None,
    mode=None,
    scale_down_mode=None,
    no_wait=False,
    aks_custom_headers=None,
    # extensions
    enable_custom_ca_trust=False,
    disable_custom_ca_trust=False,
    allowed_host_ports=None,
    asg_ids=None,
    enable_artifact_streaming=False,
    os_sku=None,
    ssh_access=None,
    yes=False,
    # trusted launch
    enable_secure_boot=False,
    disable_secure_boot=False,
    enable_vtpm=False,
    disable_vtpm=False,
    if_match=None,
    if_none_match=None,
    enable_fips_image=False,
    disable_fips_image=False,
    # local DNS
    localdns_config=None,
):
    # DO NOT MOVE: get all the original parameters and save them as a dictionary
    raw_parameters = locals()

    # decorator pattern
    from azure.cli.command_modules.acs._consts import AgentPoolDecoratorMode, DecoratorEarlyExitException
    from azext_aks_preview.agentpool_decorator import AKSPreviewAgentPoolUpdateDecorator
    aks_agentpool_update_decorator = AKSPreviewAgentPoolUpdateDecorator(
        cmd=cmd,
        client=client,
        raw_parameters=raw_parameters,
        resource_type=CUSTOM_MGMT_AKS_PREVIEW,
        agentpool_decorator_mode=AgentPoolDecoratorMode.STANDALONE,
    )
    try:
        # update agentpool profile
        agentpool = aks_agentpool_update_decorator.update_agentpool_profile_preview()
    except DecoratorEarlyExitException:
        # exit gracefully
        return None
    # send request to update the real agentpool
    return aks_agentpool_update_decorator.update_agentpool(agentpool)


def aks_agentpool_scale(cmd,    # pylint: disable=unused-argument
                        client,
                        resource_group_name,
                        cluster_name,
                        nodepool_name,
                        node_count=3,
                        no_wait=False,
                        aks_custom_headers=None):
    headers = get_aks_custom_headers(aks_custom_headers)
    instance = client.get(resource_group_name, cluster_name, nodepool_name)
    new_node_count = int(node_count)
    if instance.enable_auto_scaling:
        raise CLIError("Cannot scale cluster autoscaler enabled node pool.")
    if new_node_count == instance.count:
        raise CLIError(
            "The new node count is the same as the current node count.")
    if instance.type_properties_type == CONST_VIRTUAL_MACHINES:
        if len(instance.virtual_machines_profile.scale.manual) == 1:
            instance.virtual_machines_profile.scale.manual[0].count = new_node_count
        else:
            raise ClientRequestError("Cannot scale virtual machines node pool with more than one size.")
    else:
        instance.count = new_node_count  # pylint: disable=no-member
    return sdk_no_wait(
        no_wait,
        client.begin_create_or_update,
        resource_group_name,
        cluster_name,
        nodepool_name,
        instance,
        headers=headers,
    )


def aks_agentpool_upgrade(cmd,
                          client,
                          resource_group_name,
                          cluster_name,
                          nodepool_name,
                          kubernetes_version='',
                          node_image_only=False,
                          max_surge=None,
                          drain_timeout=None,
                          node_soak_duration=None,
                          undrainable_node_behavior=None,
                          max_unavailable=None,
                          max_blocked_nodes=None,
                          snapshot_id=None,
                          no_wait=False,
                          aks_custom_headers=None,
                          yes=False,
                          if_match=None,
                          if_none_match=None):
    AgentPoolUpgradeSettings = cmd.get_models(
        "AgentPoolUpgradeSettings",
        resource_type=CUSTOM_MGMT_AKS_PREVIEW,
        operation_group="agent_pools",
    )
    if kubernetes_version != '' and node_image_only:
        raise MutuallyExclusiveArgumentError(
            'Conflicting flags. Upgrading the Kubernetes version will also '
            'upgrade node image version. If you only want to upgrade the '
            'node version please use the "--node-image-only" option only.'
        )

    # Note: we exclude this option because node image upgrade can't accept nodepool put fields like max surge
    hasUpgradeSetting = (
        max_surge or
        drain_timeout or
        node_soak_duration or
        undrainable_node_behavior or
        max_unavailable or
        max_blocked_nodes)
    if hasUpgradeSetting and node_image_only:
        raise MutuallyExclusiveArgumentError(
            "Conflicting flags. Unable to specify "
            "max-surge/drain-timeout/node-soak-duration/undrainable-node-behavior/max-unavailable/max-blocked-nodes"
            " with node-image-only.If you want to use "
            "max-surge/drain-timeout/node-soak-duration/undrainable-node-behavior/max-unavailable/max-blocked-nodes"
            " with a node image upgrade, please first update "
            "max-surge/drain-timeout/node-soak-duration/undrainable-node-behavior/max-unavailable/max-blocked-nodes"
            " using 'az aks nodepool update "
            "--max-surge/--drain-timeout/--node-soak-duration/"
            "--undrainable-node-behavior/--max-unavailable/--max-blocked-nodes'."
        )

    if node_image_only:
        return _upgrade_single_nodepool_image_version(no_wait,
                                                      client,
                                                      resource_group_name,
                                                      cluster_name,
                                                      nodepool_name,
                                                      snapshot_id)

    # load model CreationData, for nodepool snapshot
    CreationData = cmd.get_models(
        "CreationData",
        resource_type=CUSTOM_MGMT_AKS_PREVIEW,
        operation_group="managed_clusters",
    )

    creationData = None
    if snapshot_id:
        snapshot = get_nodepool_snapshot_by_snapshot_id(cmd.cli_ctx, snapshot_id)
        if not kubernetes_version and not node_image_only:
            kubernetes_version = snapshot.kubernetes_version

        creationData = CreationData(
            source_resource_id=snapshot_id
        )

    instance = client.get(resource_group_name, cluster_name, nodepool_name)

    if kubernetes_version != '' or instance.orchestrator_version == kubernetes_version:
        msg = "The new kubernetes version is the same as the current kubernetes version."
        if instance.provisioning_state == "Succeeded":
            msg = (
                f"The cluster is already on version {instance.orchestrator_version} and is not in a failed state. "
                "No operations will occur when upgrading to the same version if the cluster "
                "is not in a failed state."
            )
        elif instance.provisioning_state == "Failed":
            msg = (
                "Cluster currently in failed state. Proceeding with upgrade to existing version "
                f"{instance.orchestrator_version} to attempt resolution of failed cluster state."
            )
        if not yes and not prompt_y_n(msg):
            return None

    instance.orchestrator_version = kubernetes_version
    instance.creation_data = creationData

    if not instance.upgrade_settings:
        instance.upgrade_settings = AgentPoolUpgradeSettings()

    if max_surge:
        instance.upgrade_settings.max_surge = max_surge
    if drain_timeout:
        instance.upgrade_settings.drain_timeout_in_minutes = drain_timeout
    if isinstance(node_soak_duration, int) and node_soak_duration >= 0:
        instance.upgrade_settings.node_soak_duration_in_minutes = node_soak_duration
    if undrainable_node_behavior:
        instance.upgrade_settings.undrainable_node_behavior = undrainable_node_behavior
    if max_unavailable:
        instance.upgrade_settings.max_unavailable = max_unavailable
    if max_blocked_nodes:
        instance.upgrade_settings.max_blocked_nodes = max_blocked_nodes

    # custom headers
    aks_custom_headers = extract_comma_separated_string(
        aks_custom_headers,
        enable_strip=True,
        extract_kv=True,
        default_value={},
        allow_appending_values_to_same_key=True,
    )

    return sdk_no_wait(
        no_wait,
        client.begin_create_or_update,
        resource_group_name,
        cluster_name,
        nodepool_name,
        instance,
        headers=aks_custom_headers,
        if_match=if_match,
        if_none_match=if_none_match,
    )


def aks_agentpool_get_upgrade_profile(cmd,   # pylint: disable=unused-argument
                                      client,
                                      resource_group_name,
                                      cluster_name,
                                      nodepool_name):
    return client.get_upgrade_profile(resource_group_name, cluster_name, nodepool_name)


def aks_agentpool_stop(cmd,   # pylint: disable=unused-argument
                       client,
                       resource_group_name,
                       cluster_name,
                       nodepool_name,
                       aks_custom_headers=None,
                       no_wait=False):
    PowerState = cmd.get_models(
        "PowerState",
        resource_type=CUSTOM_MGMT_AKS_PREVIEW,
        operation_group="managed_clusters",
    )

    agentpool_exists = False
    instances = client.list(resource_group_name, cluster_name)
    for agentpool_profile in instances:
        if agentpool_profile.name.lower() == nodepool_name.lower():
            agentpool_exists = True
            break

    if not agentpool_exists:
        raise InvalidArgumentValueError(
            f"Node pool {nodepool_name} doesnt exist, use 'aks nodepool list' to get current node pool list"
        )

    instance = client.get(resource_group_name, cluster_name, nodepool_name)
    power_state = PowerState(code="Stopped")
    instance.power_state = power_state
    headers = get_aks_custom_headers(aks_custom_headers)
    return sdk_no_wait(
        no_wait,
        client.begin_create_or_update,
        resource_group_name,
        cluster_name,
        nodepool_name,
        instance,
        headers=headers,
    )


def aks_agentpool_start(cmd,   # pylint: disable=unused-argument
                        client,
                        resource_group_name,
                        cluster_name,
                        nodepool_name,
                        aks_custom_headers=None,
                        no_wait=False):
    PowerState = cmd.get_models(
        "PowerState",
        resource_type=CUSTOM_MGMT_AKS_PREVIEW,
        operation_group="managed_clusters",
    )

    agentpool_exists = False
    instances = client.list(resource_group_name, cluster_name)
    for agentpool_profile in instances:
        if agentpool_profile.name.lower() == nodepool_name.lower():
            agentpool_exists = True
            break
    if not agentpool_exists:
        raise InvalidArgumentValueError(
            f"Node pool {nodepool_name} doesnt exist, use 'aks nodepool list' to get current node pool list"
        )
    instance = client.get(resource_group_name, cluster_name, nodepool_name)
    power_state = PowerState(code="Running")
    instance.power_state = power_state
    headers = get_aks_custom_headers(aks_custom_headers)
    return sdk_no_wait(
        no_wait,
        client.begin_create_or_update,
        resource_group_name,
        cluster_name,
        nodepool_name,
        instance,
        headers=headers,
    )


def aks_agentpool_delete(cmd,   # pylint: disable=unused-argument
                         client,
                         resource_group_name,
                         cluster_name,
                         nodepool_name,
                         ignore_pod_disruption_budget=None,
                         no_wait=False,
                         if_match=None):
    agentpool_exists = False
    instances = client.list(resource_group_name, cluster_name)
    for agentpool_profile in instances:
        if agentpool_profile.name.lower() == nodepool_name.lower():
            agentpool_exists = True
            break

    if not agentpool_exists:
        raise CLIError(
            f"Node pool {nodepool_name} doesnt exist, "
            "use 'aks nodepool list' to get current node pool list"
        )

    return sdk_no_wait(
        no_wait,
        client.begin_delete,
        resource_group_name,
        cluster_name,
        nodepool_name,
        if_match=if_match,
        ignore_pod_disruption_budget=ignore_pod_disruption_budget,
    )


def aks_agentpool_operation_abort(cmd,   # pylint: disable=unused-argument
                                  client,
                                  resource_group_name,
                                  cluster_name,
                                  nodepool_name,
                                  aks_custom_headers=None,
                                  no_wait=False):
    PowerState = cmd.get_models(
        "PowerState",
        resource_type=CUSTOM_MGMT_AKS_PREVIEW,
        operation_group="agent_pools",
    )

    agentpool_exists = False
    instances = client.list(resource_group_name, cluster_name)
    for agentpool_profile in instances:
        if agentpool_profile.name.lower() == nodepool_name.lower():
            agentpool_exists = True
            break
    if not agentpool_exists:
        raise InvalidArgumentValueError(
            f"Node pool {nodepool_name} doesnt exist, use 'aks nodepool list' to get current node pool list")
    instance = client.get(resource_group_name, cluster_name, nodepool_name)
    power_state = PowerState(code="Running")
    instance.power_state = power_state
    headers = get_aks_custom_headers(aks_custom_headers)
    return sdk_no_wait(
        no_wait,
        client.begin_abort_latest_operation,
        resource_group_name,
        cluster_name,
        nodepool_name,
        headers=headers,
    )


def aks_agentpool_delete_machines(cmd,   # pylint: disable=unused-argument
                                  client,
                                  resource_group_name,
                                  cluster_name,
                                  nodepool_name,
                                  machine_names,
                                  no_wait=False):
    agentpool_exists = False
    instances = client.list(resource_group_name, cluster_name)
    for agentpool_profile in instances:
        if agentpool_profile.name.lower() == nodepool_name.lower():
            agentpool_exists = True
            break

    if not agentpool_exists:
        raise ResourceNotFoundError(
            f"Node pool {nodepool_name} doesn't exist, "
            "use 'az aks nodepool list' to get current node pool list"
        )

    if len(machine_names) == 0:
        raise RequiredArgumentMissingError(
            "--machine-names doesn't provide, "
            "use 'az aks machine list' to get current machine list"
        )

    AgentPoolDeleteMachinesParameter = cmd.get_models(
        "AgentPoolDeleteMachinesParameter",
        resource_type=CUSTOM_MGMT_AKS_PREVIEW,
        operation_group="agent_pools",
    )

    machines = AgentPoolDeleteMachinesParameter(machine_names=machine_names)
    return sdk_no_wait(
        no_wait,
        client.begin_delete_machines,
        resource_group_name,
        cluster_name,
        nodepool_name,
        machines,
    )


def aks_agentpool_manual_scale_add(cmd,
                                   client,
                                   resource_group_name,
                                   cluster_name,
                                   nodepool_name,
                                   vm_sizes,
                                   node_count,
                                   no_wait=False):
    instance = client.get(resource_group_name, cluster_name, nodepool_name)
    if instance.type_properties_type != CONST_VIRTUAL_MACHINES:
        raise ClientRequestError("Cannot add manual to a non-virtualmachines node pool.")
    ManualScaleProfile = cmd.get_models(
        "ManualScaleProfile",
        resource_type=CUSTOM_MGMT_AKS_PREVIEW,
        operation_group="managed_clusters",
    )
    sizes = [x.strip() for x in vm_sizes.split(",")]
    if len(sizes) != 1:
        raise ClientRequestError("We only accept single sku size for manual profile.")
    new_manual_scale_profile = ManualScaleProfile(size=sizes[0], count=int(node_count))
    instance.virtual_machines_profile.scale.manual.append(new_manual_scale_profile)

    return sdk_no_wait(
        no_wait,
        client.begin_create_or_update,
        resource_group_name,
        cluster_name,
        nodepool_name,
        instance
    )


def aks_agentpool_manual_scale_update(cmd,    # pylint: disable=unused-argument
                                      client,
                                      resource_group_name,
                                      cluster_name,
                                      nodepool_name,
                                      current_vm_sizes,
                                      vm_sizes=None,
                                      node_count=None,
                                      no_wait=False):
    if vm_sizes is None and node_count is None:
        raise RequiredArgumentMissingError("specify --vm-sizes or --node-count or both.")

    instance = client.get(resource_group_name, cluster_name, nodepool_name)
    if instance.type_properties_type != CONST_VIRTUAL_MACHINES:
        raise ClientRequestError("Cannot update manual in a non-virtualmachines node pool.")

    _current_vm_sizes = [x.strip() for x in current_vm_sizes.split(",")]
    if len(_current_vm_sizes) != 1:
        raise InvalidArgumentValueError(
            f"We only accept single sku size for manual profile. {current_vm_sizes} is invalid."
        )
    _vm_sizes = [x.strip() for x in vm_sizes.split(",")] if vm_sizes else []
    if len(_vm_sizes) != 1:
        raise InvalidArgumentValueError(f"We only accept single sku size for manual profile. {vm_sizes} is invalid.")
    manual_exists = False
    for m in instance.virtual_machines_profile.scale.manual:
        if m.size == _current_vm_sizes[0]:
            manual_exists = True
            if vm_sizes:
                m.size = _vm_sizes[0]
            if node_count:
                m.count = int(node_count)
            break
    if not manual_exists:
        raise InvalidArgumentValueError(
            f"Manual with size {current_vm_sizes[0]} doesn't exist in node pool {nodepool_name}"
        )

    return sdk_no_wait(
        no_wait,
        client.begin_create_or_update,
        resource_group_name,
        cluster_name,
        nodepool_name,
        instance
    )


def aks_agentpool_manual_scale_delete(cmd,    # pylint: disable=unused-argument
                                      client,
                                      resource_group_name,
                                      cluster_name,
                                      nodepool_name,
                                      current_vm_sizes,
                                      no_wait=False):
    instance = client.get(resource_group_name, cluster_name, nodepool_name)
    if instance.type_properties_type != CONST_VIRTUAL_MACHINES:
        raise CLIError("Cannot delete manual in a non-virtualmachines node pool.")
    _current_vm_sizes = [x.strip() for x in current_vm_sizes.split(",")]
    if len(_current_vm_sizes) != 1:
        raise InvalidArgumentValueError(
            f"We only accept single sku size for manual profile. {current_vm_sizes} is invalid."
        )
    manual_exists = False
    for m in instance.virtual_machines_profile.scale.manual:
        if m.size == _current_vm_sizes[0]:
            manual_exists = True
            instance.virtual_machines_profile.scale.manual.remove(m)
            break
    if not manual_exists:
        raise InvalidArgumentValueError(
            f"Manual with size {current_vm_sizes[0]} doesn't exist in node pool {nodepool_name}"
        )

    return sdk_no_wait(
        no_wait,
        client.begin_create_or_update,
        resource_group_name,
        cluster_name,
        nodepool_name,
        instance
    )


def aks_operation_show(cmd,
                       client,
                       resource_group_name,
                       name,
                       nodepool_name,
                       operation_id,):
    if nodepool_name:
        return client.get_by_agent_pool(resource_group_name, name, nodepool_name, operation_id)
    return client.get(resource_group_name, name, operation_id)


def aks_operation_show_latest(cmd,
                              client,
                              resource_group_name,
                              name,
                              nodepool_name,):
    if nodepool_name:
        return client.get_by_agent_pool(resource_group_name, name, nodepool_name, "latest")
    return client.get(resource_group_name, name, "latest")


def aks_operation_abort(cmd,   # pylint: disable=unused-argument
                        client,
                        resource_group_name,
                        name,
                        aks_custom_headers=None,
                        no_wait=False):
    PowerState = cmd.get_models(
        "PowerState",
        resource_type=CUSTOM_MGMT_AKS_PREVIEW,
        operation_group="managed_clusters",
    )

    instance = client.get(resource_group_name, name)
    power_state = PowerState(code="Running")
    if instance is None:
        raise InvalidArgumentValueError(
            f"Cluster {name} doesnt exist, use 'aks list' to get current cluster list"
        )
    instance.power_state = power_state
    headers = get_aks_custom_headers(aks_custom_headers)
    return sdk_no_wait(no_wait, client.begin_abort_latest_operation, resource_group_name, name, headers=headers)


def aks_machine_list(cmd, client, resource_group_name, cluster_name, nodepool_name):
    return client.list(resource_group_name, cluster_name, nodepool_name)


def aks_machine_show(cmd, client, resource_group_name, cluster_name, nodepool_name, machine_name):
    return client.get(resource_group_name, cluster_name, nodepool_name, machine_name)


def aks_addon_list_available():
    available_addons = []
    for k, v in ADDONS.items():
        available_addons.append({
            "name": k,
            "description": ADDONS_DESCRIPTIONS[v]
        })
    return available_addons


# pylint: disable=unused-argument
def aks_addon_list(cmd, client, resource_group_name, name):
    mc = client.get(resource_group_name, name)
    current_addons = []
    os_type = 'Linux'

    for addon_name, addon_key in ADDONS.items():
        # web_application_routing is a special case, the configuration is stored in a separate profile
        if addon_name == "web_application_routing":
            enabled = bool(
                mc.ingress_profile and
                mc.ingress_profile.web_app_routing and
                mc.ingress_profile.web_app_routing.enabled
            )
        else:
            if addon_name == "virtual-node":
                addon_key += os_type
            enabled = False
            if mc.addon_profiles:
                matching_key = next((key for key in mc.addon_profiles if key.lower() == addon_key.lower()), None)
                if matching_key:
                    enabled = bool(mc.addon_profiles[matching_key].enabled)
        current_addons.append({
            "name": addon_name,
            "api_key": addon_key,
            "enabled": enabled
        })

    return current_addons


# pylint: disable=unused-argument
def aks_addon_show(cmd, client, resource_group_name, name, addon):
    mc = client.get(resource_group_name, name)
    addon_key = ADDONS[addon]

    # web_application_routing is a special case, the configuration is stored in a separate profile
    if addon == "web_application_routing":
        if (
            not mc.ingress_profile and
            not mc.ingress_profile.web_app_routing and
            not mc.ingress_profile.web_app_routing.enabled
        ):
            raise InvalidArgumentValueError(f'Addon "{addon}" is not enabled in this cluster.')
        return {
            "name": addon,
            "api_key": addon_key,
            "config": mc.ingress_profile.web_app_routing,
        }

    # normal addons
    if not mc.addon_profiles or addon_key not in mc.addon_profiles or not mc.addon_profiles[addon_key].enabled:
        raise InvalidArgumentValueError(f'Addon "{addon}" is not enabled in this cluster.')
    return {
        "name": addon,
        "api_key": addon_key,
        "config": mc.addon_profiles[addon_key].config,
        "identity": mc.addon_profiles[addon_key].identity
    }


def aks_addon_enable(
    cmd,
    client,
    resource_group_name,
    name,
    addon,
    workspace_resource_id=None,
    subnet_name=None,
    appgw_name=None,
    appgw_subnet_prefix=None,
    appgw_subnet_cidr=None,
    appgw_id=None,
    appgw_subnet_id=None,
    appgw_watch_namespace=None,
    enable_sgxquotehelper=False,
    enable_secret_rotation=False,
    rotation_poll_interval=None,
    no_wait=False,
    enable_msi_auth_for_monitoring=True,
    dns_zone_resource_id=None,
    dns_zone_resource_ids=None,
    enable_syslog=False,
    data_collection_settings=None,
    ampls_resource_id=None,
    enable_high_log_scale_mode=False
):
    return enable_addons(
        cmd,
        client,
        resource_group_name,
        name,
        addon,
        workspace_resource_id=workspace_resource_id,
        subnet_name=subnet_name,
        appgw_name=appgw_name,
        appgw_subnet_prefix=appgw_subnet_prefix,
        appgw_subnet_cidr=appgw_subnet_cidr,
        appgw_id=appgw_id,
        appgw_subnet_id=appgw_subnet_id,
        appgw_watch_namespace=appgw_watch_namespace,
        enable_sgxquotehelper=enable_sgxquotehelper,
        enable_secret_rotation=enable_secret_rotation,
        rotation_poll_interval=rotation_poll_interval,
        no_wait=no_wait,
        enable_msi_auth_for_monitoring=enable_msi_auth_for_monitoring,
        dns_zone_resource_id=dns_zone_resource_id,
        dns_zone_resource_ids=dns_zone_resource_ids,
        enable_syslog=enable_syslog,
        data_collection_settings=data_collection_settings,
        ampls_resource_id=ampls_resource_id,
        enable_high_log_scale_mode=enable_high_log_scale_mode
    )


def aks_addon_disable(cmd, client, resource_group_name, name, addon, no_wait=False):
    return aks_disable_addons(cmd, client, resource_group_name, name, addon, no_wait)


def aks_addon_update(
    cmd,
    client,
    resource_group_name,
    name,
    addon,
    workspace_resource_id=None,
    subnet_name=None,
    appgw_name=None,
    appgw_subnet_prefix=None,
    appgw_subnet_cidr=None,
    appgw_id=None,
    appgw_subnet_id=None,
    appgw_watch_namespace=None,
    enable_sgxquotehelper=False,
    enable_secret_rotation=False,
    rotation_poll_interval=None,
    no_wait=False,
    enable_msi_auth_for_monitoring=None,
    dns_zone_resource_id=None,
    dns_zone_resource_ids=None,
    enable_syslog=False,
    data_collection_settings=None,
    ampls_resource_id=None,
    enable_high_log_scale_mode=False
):
    instance = client.get(resource_group_name, name)
    addon_profiles = instance.addon_profiles

    if instance.service_principal_profile.client_id != "msi":
        enable_msi_auth_for_monitoring = False

    if addon == "web_application_routing":
        if (
            (instance.ingress_profile is None) or
            (instance.ingress_profile.web_app_routing is None) or
            not instance.ingress_profile.web_app_routing.enabled
        ):
            raise InvalidArgumentValueError(
                f'Addon "{addon}" is not enabled in this cluster.'
            )

    elif addon == "monitoring" and enable_msi_auth_for_monitoring is None:
        enable_msi_auth_for_monitoring = True

    else:
        addon_key = ADDONS[addon]
        if not addon_profiles or addon_key not in addon_profiles or not addon_profiles[addon_key].enabled:
            raise InvalidArgumentValueError(f'Addon "{addon}" is not enabled in this cluster.')

    return enable_addons(
        cmd,
        client,
        resource_group_name,
        name,
        addon,
        check_enabled=False,
        workspace_resource_id=workspace_resource_id,
        subnet_name=subnet_name,
        appgw_name=appgw_name,
        appgw_subnet_prefix=appgw_subnet_prefix,
        appgw_subnet_cidr=appgw_subnet_cidr,
        appgw_id=appgw_id,
        appgw_subnet_id=appgw_subnet_id,
        appgw_watch_namespace=appgw_watch_namespace,
        enable_sgxquotehelper=enable_sgxquotehelper,
        enable_secret_rotation=enable_secret_rotation,
        rotation_poll_interval=rotation_poll_interval,
        no_wait=no_wait,
        enable_msi_auth_for_monitoring=enable_msi_auth_for_monitoring,
        dns_zone_resource_id=dns_zone_resource_id,
        dns_zone_resource_ids=dns_zone_resource_ids,
        enable_syslog=enable_syslog,
        data_collection_settings=data_collection_settings,
        ampls_resource_id=ampls_resource_id,
        enable_high_log_scale_mode=enable_high_log_scale_mode
    )


def aks_disable_addons(cmd, client, resource_group_name, name, addons, no_wait=False):
    instance = client.get(resource_group_name, name)
    subscription_id = get_subscription_id(cmd.cli_ctx)

    try:
        if (
            addons == "monitoring" and
            CONST_MONITORING_ADDON_NAME in instance.addon_profiles and
            instance.addon_profiles[CONST_MONITORING_ADDON_NAME].enabled and
            CONST_MONITORING_USING_AAD_MSI_AUTH in
            instance.addon_profiles[CONST_MONITORING_ADDON_NAME].config and
            str(
                instance.addon_profiles[CONST_MONITORING_ADDON_NAME].config[
                    CONST_MONITORING_USING_AAD_MSI_AUTH
                ]
            ).lower() == "true"
        ):
            # remove the DCR association because otherwise the DCR can't be deleted
            ensure_container_insights_for_monitoring(
                cmd,
                instance.addon_profiles[CONST_MONITORING_ADDON_NAME],
                subscription_id,
                resource_group_name,
                name,
                instance.location,
                remove_monitoring=True,
                aad_route=True,
                create_dcr=False,
                create_dcra=True,
                enable_syslog=False,
                data_collection_settings=None,
                ampls_resource_id=None,
                enable_high_log_scale_mode=False
            )
    except TypeError:
        pass

    instance = _update_addons(
        cmd,
        instance,
        subscription_id,
        resource_group_name,
        name,
        addons,
        enable=False,
        no_wait=no_wait
    )

    # send the managed cluster representation to update the addon profiles
    return sdk_no_wait(no_wait, client.begin_create_or_update, resource_group_name, name, instance)


def aks_enable_addons(
    cmd,
    client,
    resource_group_name,
    name,
    addons,
    workspace_resource_id=None,
    subnet_name=None,
    appgw_name=None,
    appgw_subnet_prefix=None,
    appgw_subnet_cidr=None,
    appgw_id=None,
    appgw_subnet_id=None,
    appgw_watch_namespace=None,
    enable_sgxquotehelper=False,
    enable_secret_rotation=False,
    rotation_poll_interval=None,
    no_wait=False,
    enable_msi_auth_for_monitoring=True,
    dns_zone_resource_id=None,
    dns_zone_resource_ids=None,
    enable_syslog=False,
    data_collection_settings=None,
    ampls_resource_id=None,
    enable_high_log_scale_mode=False,
    aks_custom_headers=None,
):
    headers = get_aks_custom_headers(aks_custom_headers)
    instance = client.get(resource_group_name, name)
    # this is overwritten by _update_addons(), so the value needs to be recorded here
    msi_auth = False
    if instance.service_principal_profile.client_id == "msi":
        msi_auth = True
    else:
        enable_msi_auth_for_monitoring = False

    subscription_id = get_subscription_id(cmd.cli_ctx)

    is_private_cluster = False
    if instance.api_server_access_profile and instance.api_server_access_profile.enable_private_cluster:
        is_private_cluster = True

    instance = _update_addons(
        cmd,
        instance,
        subscription_id,
        resource_group_name,
        name,
        addons,
        enable=True,
        workspace_resource_id=workspace_resource_id,
        enable_msi_auth_for_monitoring=enable_msi_auth_for_monitoring,
        subnet_name=subnet_name,
        appgw_name=appgw_name,
        appgw_subnet_prefix=appgw_subnet_prefix,
        appgw_subnet_cidr=appgw_subnet_cidr,
        appgw_id=appgw_id,
        appgw_subnet_id=appgw_subnet_id,
        appgw_watch_namespace=appgw_watch_namespace,
        enable_sgxquotehelper=enable_sgxquotehelper,
        enable_secret_rotation=enable_secret_rotation,
        rotation_poll_interval=rotation_poll_interval,
        no_wait=no_wait,
        dns_zone_resource_id=dns_zone_resource_id,
        dns_zone_resource_ids=dns_zone_resource_ids,
    )

    is_monitoring_addon_enabled = check_is_monitoring_addon_enabled(addons, instance)
    if (
        is_monitoring_addon_enabled
    ):
        if (
            CONST_MONITORING_USING_AAD_MSI_AUTH in
            instance.addon_profiles[CONST_MONITORING_ADDON_NAME].config and
            str(
                instance.addon_profiles[CONST_MONITORING_ADDON_NAME].config[
                    CONST_MONITORING_USING_AAD_MSI_AUTH
                ]
            ).lower() == "true"
        ):
            if not msi_auth:
                raise ArgumentUsageError(
                    "--enable-msi-auth-for-monitoring can not be used on clusters with service principal auth.")
            # create a Data Collection Rule (DCR) and associate it with the cluster
            ensure_container_insights_for_monitoring(
                cmd,
                instance.addon_profiles[CONST_MONITORING_ADDON_NAME],
                subscription_id,
                resource_group_name,
                name,
                instance.location,
                aad_route=True,
                create_dcr=True,
                create_dcra=True,
                enable_syslog=enable_syslog,
                data_collection_settings=data_collection_settings,
                is_private_cluster=is_private_cluster,
                ampls_resource_id=ampls_resource_id,
                enable_high_log_scale_mode=enable_high_log_scale_mode
            )
        else:
            # monitoring addon will use legacy path
            if enable_syslog:
                raise ArgumentUsageError(
                    "--enable-syslog can not be used without MSI auth.")
            if enable_high_log_scale_mode:
                raise ArgumentUsageError(
                    "--enable-high-log-scale-mode can not be used without MSI auth.")
            if data_collection_settings is not None:
                raise ArgumentUsageError("--data-collection-settings can not be used without MSI auth.")
            if ampls_resource_id is not None:
                raise ArgumentUsageError("--ampls-resource-id can not be used without MSI auth.")
            ensure_container_insights_for_monitoring(
                cmd,
                instance.addon_profiles[CONST_MONITORING_ADDON_NAME],
                subscription_id,
                resource_group_name,
                name,
                instance.location,
                aad_route=False,
            )

    ingress_appgw_addon_enabled = CONST_INGRESS_APPGW_ADDON_NAME in instance.addon_profiles and instance.addon_profiles[
        CONST_INGRESS_APPGW_ADDON_NAME].enabled

    os_type = 'Linux'
    enable_virtual_node = False
    if CONST_VIRTUAL_NODE_ADDON_NAME + os_type in instance.addon_profiles:
        enable_virtual_node = True

    need_post_creation_role_assignment = (
        is_monitoring_addon_enabled or
        ingress_appgw_addon_enabled or
        enable_virtual_node
    )
    if need_post_creation_role_assignment:
        # adding a wait here since we rely on the result for role assignment
        result = LongRunningOperation(cmd.cli_ctx)(
            client.begin_create_or_update(resource_group_name, name, instance))

        if ingress_appgw_addon_enabled:
            add_ingress_appgw_addon_role_assignment(result, cmd)
        if enable_virtual_node:
            # All agent pool will reside in the same vnet, we will grant vnet level Contributor role
            # in later function, so using a random agent pool here is OK
            random_agent_pool = result.agent_pool_profiles[0]
            if random_agent_pool.vnet_subnet_id != "":
                add_virtual_node_role_assignment(
                    cmd, result, random_agent_pool.vnet_subnet_id)
            # Else, the cluster is not using custom VNet, the permission is already granted in AKS RP,
            # we don't need to handle it in client side in this case.

    else:
        result = sdk_no_wait(no_wait, client.begin_create_or_update,
                             resource_group_name, name, instance, headers=headers)
    return result


def aks_rotate_certs(cmd, client, resource_group_name, name, no_wait=True):     # pylint: disable=unused-argument
    return sdk_no_wait(no_wait, client.begin_rotate_cluster_certificates, resource_group_name, name)


def _update_addons(cmd,  # pylint: disable=too-many-branches,too-many-statements,
                   instance,
                   subscription_id,
                   resource_group_name,
                   name,
                   addons,
                   enable,
                   workspace_resource_id=None,
                   enable_msi_auth_for_monitoring=True,
                   subnet_name=None,
                   appgw_name=None,
                   appgw_subnet_prefix=None,
                   appgw_subnet_cidr=None,
                   appgw_id=None,
                   appgw_subnet_id=None,
                   appgw_watch_namespace=None,
                   enable_sgxquotehelper=False,
                   enable_secret_rotation=False,
                   disable_secret_rotation=False,
                   rotation_poll_interval=None,
                   dns_zone_resource_id=None,
                   dns_zone_resource_ids=None,
                   no_wait=False,):  # pylint: disable=unused-argument

    ManagedClusterAddonProfile = cmd.get_models(
        "ManagedClusterAddonProfile",
        resource_type=CUSTOM_MGMT_AKS_PREVIEW,
        operation_group="managed_clusters",
    )
    ManagedClusterIngressProfile = cmd.get_models(
        "ManagedClusterIngressProfile",
        resource_type=CUSTOM_MGMT_AKS_PREVIEW,
        operation_group="managed_clusters",
    )
    ManagedClusterIngressProfileWebAppRouting = cmd.get_models(
        "ManagedClusterIngressProfileWebAppRouting",
        resource_type=CUSTOM_MGMT_AKS_PREVIEW,
        operation_group="managed_clusters",
    )

    # parse the comma-separated addons argument
    addon_args = addons.split(',')

    addon_profiles = instance.addon_profiles or {}

    os_type = 'Linux'

    # for each addons argument
    for addon_arg in addon_args:
        if addon_arg == "web_application_routing":
            # web app routing settings are in ingress profile, not addon profile, so deal
            # with it separately
            if instance.ingress_profile is None:
                instance.ingress_profile = ManagedClusterIngressProfile()
            if instance.ingress_profile.web_app_routing is None:
                instance.ingress_profile.web_app_routing = ManagedClusterIngressProfileWebAppRouting()
            instance.ingress_profile.web_app_routing.enabled = enable

            if dns_zone_resource_ids is not None:
                instance.ingress_profile.web_app_routing.dns_zone_resource_ids = [
                    x.strip()
                    for x in (
                        dns_zone_resource_ids.split(",")
                        if dns_zone_resource_ids
                        else []
                    )
                ]
            # for backward compatibility, if --dns-zone-resource-ids is not specified,
            # try to read from --dns-zone-resource-id
            if not instance.ingress_profile.web_app_routing.dns_zone_resource_ids and dns_zone_resource_id:
                instance.ingress_profile.web_app_routing.dns_zone_resource_ids = [dns_zone_resource_id]
            continue

        if addon_arg not in ADDONS:
            raise CLIError(f"Invalid addon name: {addon_arg}.")
        addon = ADDONS[addon_arg]
        if addon == CONST_VIRTUAL_NODE_ADDON_NAME:
            # only linux is supported for now, in the future this will be a user flag
            addon += os_type

        # honor addon names defined in Azure CLI
        for key in list(addon_profiles):
            if key.lower() == addon.lower() and key != addon:
                addon_profiles[addon] = addon_profiles.pop(key)

        if enable:
            # add new addons or update existing ones and enable them
            addon_profile = addon_profiles.get(
                addon, ManagedClusterAddonProfile(enabled=False))
            # special config handling for certain addons
            if addon == CONST_MONITORING_ADDON_NAME:
                logAnalyticsConstName = CONST_MONITORING_LOG_ANALYTICS_WORKSPACE_RESOURCE_ID
                if addon_profile.enabled:
                    raise CLIError('The monitoring addon is already enabled for this managed cluster.\n'
                                   'To change monitoring configuration, run "az aks disable-addons -a monitoring"'
                                   'before enabling it again.')
                if not workspace_resource_id:
                    workspace_resource_id = ensure_default_log_analytics_workspace_for_monitoring(
                        cmd,
                        subscription_id,
                        resource_group_name)
                workspace_resource_id = sanitize_loganalytics_ws_resource_id(
                    workspace_resource_id)

                cloud_name = cmd.cli_ctx.cloud.name
                if enable_msi_auth_for_monitoring and (cloud_name.lower() == 'ussec' or cloud_name.lower() == 'usnat'):
                    if (
                        instance.identity is not None and
                        instance.identity.type is not None and
                        instance.identity.type == "userassigned"
                    ):
                        logger.warning(
                            "--enable_msi_auth_for_monitoring is not supported in %s cloud and continuing "
                            "monitoring enablement without this flag.",
                            cloud_name,
                        )
                        enable_msi_auth_for_monitoring = False

                addon_profile.config = {
                    logAnalyticsConstName: workspace_resource_id}
                addon_profile.config[CONST_MONITORING_USING_AAD_MSI_AUTH] = (
                    "true" if enable_msi_auth_for_monitoring else "false"
                )
            elif addon == (CONST_VIRTUAL_NODE_ADDON_NAME + os_type):
                if addon_profile.enabled:
                    raise CLIError('The virtual-node addon is already enabled for this managed cluster.\n'
                                   'To change virtual-node configuration, run '
                                   '"az aks disable-addons -a virtual-node -g {resource_group_name}" '
                                   'before enabling it again.')
                if not subnet_name:
                    raise CLIError(
                        'The aci-connector addon requires setting a subnet name.')
                addon_profile.config = {
                    CONST_VIRTUAL_NODE_SUBNET_NAME: subnet_name}
            elif addon == CONST_INGRESS_APPGW_ADDON_NAME:
                if addon_profile.enabled:
                    raise CLIError('The ingress-appgw addon is already enabled for this managed cluster.\n'
                                   'To change ingress-appgw configuration, run '
                                   f'"az aks disable-addons -a ingress-appgw -n {name} -g {resource_group_name}" '
                                   'before enabling it again.')
                addon_profile = ManagedClusterAddonProfile(
                    enabled=True, config={})
                if appgw_name is not None:
                    addon_profile.config[CONST_INGRESS_APPGW_APPLICATION_GATEWAY_NAME] = appgw_name
                if appgw_subnet_prefix is not None:
                    addon_profile.config[CONST_INGRESS_APPGW_SUBNET_CIDR] = appgw_subnet_prefix
                if appgw_subnet_cidr is not None:
                    addon_profile.config[CONST_INGRESS_APPGW_SUBNET_CIDR] = appgw_subnet_cidr
                if appgw_id is not None:
                    addon_profile.config[CONST_INGRESS_APPGW_APPLICATION_GATEWAY_ID] = appgw_id
                if appgw_subnet_id is not None:
                    addon_profile.config[CONST_INGRESS_APPGW_SUBNET_ID] = appgw_subnet_id
                if appgw_watch_namespace is not None:
                    addon_profile.config[CONST_INGRESS_APPGW_WATCH_NAMESPACE] = appgw_watch_namespace
            elif addon == CONST_OPEN_SERVICE_MESH_ADDON_NAME:
                if addon_profile.enabled:
                    raise CLIError('The open-service-mesh addon is already enabled for this managed cluster.\n'
                                   'To change open-service-mesh configuration, run '
                                   f'"az aks disable-addons -a open-service-mesh -n {name} -g {resource_group_name}" '
                                   'before enabling it again.')
                addon_profile = ManagedClusterAddonProfile(
                    enabled=True, config={})
            elif addon == CONST_CONFCOM_ADDON_NAME:
                if addon_profile.enabled:
                    raise CLIError('The confcom addon is already enabled for this managed cluster.\n'
                                   'To change confcom configuration, run '
                                   f'"az aks disable-addons -a confcom -n {name} -g {resource_group_name}" '
                                   'before enabling it again.')
                addon_profile = ManagedClusterAddonProfile(
                    enabled=True, config={CONST_ACC_SGX_QUOTE_HELPER_ENABLED: "false"})
                if enable_sgxquotehelper:
                    addon_profile.config[CONST_ACC_SGX_QUOTE_HELPER_ENABLED] = "true"
            elif addon == CONST_AZURE_KEYVAULT_SECRETS_PROVIDER_ADDON_NAME:
                if addon_profile.enabled:
                    raise CLIError(
                        "The azure-keyvault-secrets-provider addon is already enabled for this managed cluster.\n"
                        'To change azure-keyvault-secrets-provider configuration, run "az aks disable-addons '
                        f'-a azure-keyvault-secrets-provider -n {name} -g {resource_group_name}" '
                        "before enabling it again."
                    )
                addon_profile = ManagedClusterAddonProfile(
                    enabled=True, config={CONST_SECRET_ROTATION_ENABLED: "false", CONST_ROTATION_POLL_INTERVAL: "2m"})
                if enable_secret_rotation:
                    addon_profile.config[CONST_SECRET_ROTATION_ENABLED] = "true"
                if disable_secret_rotation:
                    addon_profile.config[CONST_SECRET_ROTATION_ENABLED] = "false"
                if rotation_poll_interval is not None:
                    addon_profile.config[CONST_ROTATION_POLL_INTERVAL] = rotation_poll_interval
                addon_profiles[CONST_AZURE_KEYVAULT_SECRETS_PROVIDER_ADDON_NAME] = addon_profile
            addon_profiles[addon] = addon_profile
        else:
            if addon not in addon_profiles:
                if addon == CONST_KUBE_DASHBOARD_ADDON_NAME:
                    addon_profiles[addon] = ManagedClusterAddonProfile(
                        enabled=False)
                else:
                    raise CLIError(f"The addon {addon} is not installed.")
            addon_profiles[addon].config = None
        addon_profiles[addon].enabled = enable

    instance.addon_profiles = addon_profiles

    # null out the SP profile because otherwise validation complains
    instance.service_principal_profile = None

    return instance


def aks_get_versions(cmd, client, location):    # pylint: disable=unused-argument
    return client.list_kubernetes_versions(location)


def get_aks_custom_headers(aks_custom_headers=None):
    headers = {}
    if aks_custom_headers is not None:
        if aks_custom_headers != "":
            for pair in aks_custom_headers.split(','):
                parts = pair.split('=')
                if len(parts) != 2:
                    raise CLIError('custom headers format is incorrect')
                headers[parts[0]] = parts[1]
    return headers


def aks_draft_create(destination='.',
                     app=None,
                     language=None,
                     create_config=None,
                     dockerfile_only=None,
                     deployment_only=None,
                     path=None):
    aks_draft_cmd_create(destination, app, language, create_config, dockerfile_only, deployment_only, path)


def aks_draft_setup_gh(app=None,
                       subscription_id=None,
                       resource_group=None,
                       provider="azure",
                       gh_repo=None,
                       path=None):
    aks_draft_cmd_setup_gh(app, subscription_id, resource_group, provider, gh_repo, path)


def aks_draft_generate_workflow(cluster_name=None,
                                registry_name=None,
                                container_name=None,
                                resource_group=None,
                                destination=None,
                                branch=None,
                                path=None):
    aks_draft_cmd_generate_workflow(cluster_name, registry_name, container_name,
                                    resource_group, destination, branch, path)


def aks_draft_up(app=None,
                 subscription_id=None,
                 resource_group=None,
                 provider="azure",
                 gh_repo=None,
                 cluster_name=None,
                 registry_name=None,
                 container_name=None,
                 destination=None,
                 branch=None,
                 path=None):
    aks_draft_cmd_up(app, subscription_id, resource_group, provider, gh_repo,
                     cluster_name, registry_name, container_name, destination, branch, path)


def aks_draft_update(host=None, certificate=None, destination=None, path=None):
    aks_draft_cmd_update(host, certificate, destination, path)


def aks_kollect(cmd,    # pylint: disable=too-many-statements,too-many-locals
                client,
                resource_group_name,
                name,
                storage_account=None,
                sas_token=None,
                container_logs=None,
                kube_objects=None,
                node_logs=None,
                node_logs_windows=None):
    aks_kollect_cmd(cmd, client, resource_group_name, name, storage_account, sas_token,
                    container_logs, kube_objects, node_logs, node_logs_windows)


def aks_kanalyze(cmd, client, resource_group_name, name):
    aks_kanalyze_cmd(cmd, client, resource_group_name, name)


def aks_pod_identity_add(
    cmd,
    client,
    resource_group_name,
    cluster_name,
    identity_name,
    identity_namespace,
    identity_resource_id,
    binding_selector=None,
    no_wait=False,
    aks_custom_headers=None,
):  # pylint: disable=unused-argument
    ManagedClusterPodIdentity = cmd.get_models(
        "ManagedClusterPodIdentity",
        resource_type=CUSTOM_MGMT_AKS_PREVIEW,
        operation_group="managed_clusters",
    )
    UserAssignedIdentity = cmd.get_models(
        "UserAssignedIdentity",
        resource_type=CUSTOM_MGMT_AKS_PREVIEW,
        operation_group="managed_clusters",
    )

    instance = client.get(resource_group_name, cluster_name)
    _ensure_pod_identity_addon_is_enabled(instance)

    user_assigned_identity = get_user_assigned_identity_by_resource_id(
        cmd.cli_ctx, identity_resource_id)
    _ensure_managed_identity_operator_permission(
        cmd, instance, user_assigned_identity.id)

    pod_identities = []
    if instance.pod_identity_profile.user_assigned_identities:
        pod_identities = instance.pod_identity_profile.user_assigned_identities
    pod_identity = ManagedClusterPodIdentity(
        name=identity_name,
        namespace=identity_namespace,
        identity=UserAssignedIdentity(
            resource_id=user_assigned_identity.id,
            client_id=user_assigned_identity.client_id,
            object_id=user_assigned_identity.principal_id,
        )
    )
    if binding_selector is not None:
        pod_identity.binding_selector = binding_selector
    pod_identities.append(pod_identity)

    from azext_aks_preview.managed_cluster_decorator import AKSPreviewManagedClusterModels
    # store all the models used by pod identity
    pod_identity_models = AKSPreviewManagedClusterModels(
        cmd, CUSTOM_MGMT_AKS_PREVIEW).pod_identity_models
    _update_addon_pod_identity(
        instance, enable=True,
        pod_identities=pod_identities,
        pod_identity_exceptions=instance.pod_identity_profile.user_assigned_identity_exceptions,
        models=pod_identity_models
    )

    headers = get_aks_custom_headers(aks_custom_headers)
    # send the managed cluster represeentation to update the pod identity addon
    return sdk_no_wait(
        no_wait,
        client.begin_create_or_update,
        resource_group_name,
        cluster_name,
        instance,
        headers=headers
    )


def aks_pod_identity_delete(
    cmd,
    client,
    resource_group_name,
    cluster_name,
    identity_name,
    identity_namespace,
    no_wait=False,
    aks_custom_headers=None,
):  # pylint: disable=unused-argument
    instance = client.get(resource_group_name, cluster_name)
    _ensure_pod_identity_addon_is_enabled(instance)

    pod_identities = []
    if instance.pod_identity_profile.user_assigned_identities:
        for pod_identity in instance.pod_identity_profile.user_assigned_identities:
            if pod_identity.name == identity_name and pod_identity.namespace == identity_namespace:
                # to remove
                continue
            pod_identities.append(pod_identity)

    from azext_aks_preview.managed_cluster_decorator import AKSPreviewManagedClusterModels
    # store all the models used by pod identity
    pod_identity_models = AKSPreviewManagedClusterModels(
        cmd, CUSTOM_MGMT_AKS_PREVIEW).pod_identity_models
    _update_addon_pod_identity(
        instance, enable=True,
        pod_identities=pod_identities,
        pod_identity_exceptions=instance.pod_identity_profile.user_assigned_identity_exceptions,
        models=pod_identity_models
    )

    headers = get_aks_custom_headers(aks_custom_headers)
    # send the managed cluster represeentation to update the pod identity addon
    return sdk_no_wait(
        no_wait,
        client.begin_create_or_update,
        resource_group_name,
        cluster_name,
        instance,
        headers=headers
    )


def aks_pod_identity_list(cmd, client, resource_group_name, cluster_name):  # pylint: disable=unused-argument
    instance = client.get(resource_group_name, cluster_name)
    return _remove_nulls([instance])[0]


def aks_pod_identity_exception_add(
    cmd,
    client,
    resource_group_name,
    cluster_name,
    exc_name,
    exc_namespace,
    pod_labels,
    no_wait=False,
    aks_custom_headers=None,
):  # pylint: disable=unused-argument
    ManagedClusterPodIdentityException = cmd.get_models(
        "ManagedClusterPodIdentityException",
        resource_type=CUSTOM_MGMT_AKS_PREVIEW,
        operation_group="managed_clusters",
    )

    instance = client.get(resource_group_name, cluster_name)
    _ensure_pod_identity_addon_is_enabled(instance)

    pod_identity_exceptions = []
    if instance.pod_identity_profile.user_assigned_identity_exceptions:
        pod_identity_exceptions = instance.pod_identity_profile.user_assigned_identity_exceptions
    exc = ManagedClusterPodIdentityException(
        name=exc_name, namespace=exc_namespace, pod_labels=pod_labels)
    pod_identity_exceptions.append(exc)

    from azext_aks_preview.managed_cluster_decorator import AKSPreviewManagedClusterModels
    # store all the models used by pod identity
    pod_identity_models = AKSPreviewManagedClusterModels(
        cmd, CUSTOM_MGMT_AKS_PREVIEW).pod_identity_models
    _update_addon_pod_identity(
        instance, enable=True,
        pod_identities=instance.pod_identity_profile.user_assigned_identities,
        pod_identity_exceptions=pod_identity_exceptions,
        models=pod_identity_models
    )

    headers = get_aks_custom_headers(aks_custom_headers)
    # send the managed cluster represeentation to update the pod identity addon
    return sdk_no_wait(
        no_wait,
        client.begin_create_or_update,
        resource_group_name,
        cluster_name,
        instance,
        headers=headers
    )


def aks_pod_identity_exception_delete(
    cmd,
    client,
    resource_group_name,
    cluster_name,
    exc_name,
    exc_namespace,
    no_wait=False,
    aks_custom_headers=None,
):  # pylint: disable=unused-argument
    instance = client.get(resource_group_name, cluster_name)
    _ensure_pod_identity_addon_is_enabled(instance)

    pod_identity_exceptions = []
    if instance.pod_identity_profile.user_assigned_identity_exceptions:
        for exc in instance.pod_identity_profile.user_assigned_identity_exceptions:
            if exc.name == exc_name and exc.namespace == exc_namespace:
                # to remove
                continue
            pod_identity_exceptions.append(exc)

    from azext_aks_preview.managed_cluster_decorator import AKSPreviewManagedClusterModels
    # store all the models used by pod identity
    pod_identity_models = AKSPreviewManagedClusterModels(
        cmd, CUSTOM_MGMT_AKS_PREVIEW).pod_identity_models
    _update_addon_pod_identity(
        instance, enable=True,
        pod_identities=instance.pod_identity_profile.user_assigned_identities,
        pod_identity_exceptions=pod_identity_exceptions,
        models=pod_identity_models
    )

    headers = get_aks_custom_headers(aks_custom_headers)
    # send the managed cluster represeentation to update the pod identity addon
    return sdk_no_wait(
        no_wait,
        client.begin_create_or_update,
        resource_group_name,
        cluster_name,
        instance,
        headers=headers
    )


def aks_pod_identity_exception_update(
    cmd,
    client,
    resource_group_name,
    cluster_name,
    exc_name,
    exc_namespace,
    pod_labels,
    no_wait=False,
    aks_custom_headers=None,
):  # pylint: disable=unused-argument
    ManagedClusterPodIdentityException = cmd.get_models(
        "ManagedClusterPodIdentityException",
        resource_type=CUSTOM_MGMT_AKS_PREVIEW,
        operation_group="managed_clusters",
    )

    instance = client.get(resource_group_name, cluster_name)
    _ensure_pod_identity_addon_is_enabled(instance)

    found_target = False
    updated_exc = ManagedClusterPodIdentityException(
        name=exc_name, namespace=exc_namespace, pod_labels=pod_labels)
    pod_identity_exceptions = []
    if instance.pod_identity_profile.user_assigned_identity_exceptions:
        for exc in instance.pod_identity_profile.user_assigned_identity_exceptions:
            if exc.name == exc_name and exc.namespace == exc_namespace:
                found_target = True
                pod_identity_exceptions.append(updated_exc)
            else:
                pod_identity_exceptions.append(exc)

    if not found_target:
        raise CLIError(f"pod identity exception {exc_namespace}/{exc_name} not found")

    from azext_aks_preview.managed_cluster_decorator import AKSPreviewManagedClusterModels
    # store all the models used by pod identity
    pod_identity_models = AKSPreviewManagedClusterModels(
        cmd, CUSTOM_MGMT_AKS_PREVIEW).pod_identity_models
    _update_addon_pod_identity(
        instance, enable=True,
        pod_identities=instance.pod_identity_profile.user_assigned_identities,
        pod_identity_exceptions=pod_identity_exceptions,
        models=pod_identity_models
    )

    headers = get_aks_custom_headers(aks_custom_headers)
    # send the managed cluster represeentation to update the pod identity addon
    return sdk_no_wait(
        no_wait,
        client.begin_create_or_update,
        resource_group_name,
        cluster_name,
        instance,
        headers=headers,
    )


def aks_pod_identity_exception_list(cmd, client, resource_group_name, cluster_name):
    instance = client.get(resource_group_name, cluster_name)
    return _remove_nulls([instance])[0]


def aks_egress_endpoints_list(cmd, client, resource_group_name, name):   # pylint: disable=unused-argument
    return client.list_outbound_network_dependencies_endpoints(resource_group_name, name)


def aks_snapshot_create(cmd,    # pylint: disable=too-many-locals,too-many-statements,too-many-branches
                        client,
                        resource_group_name,
                        name,
                        cluster_id,
                        location=None,
                        tags=None,
                        aks_custom_headers=None,
                        no_wait=False):
    ManagedClusterSnapshot = cmd.get_models(
        "ManagedClusterSnapshot",
        resource_type=CUSTOM_MGMT_AKS_PREVIEW,
        operation_group="managed_cluster_snapshots",
    )
    CreationData = cmd.get_models(
        "CreationData",
        resource_type=CUSTOM_MGMT_AKS_PREVIEW,
        operation_group="managed_clusters",
    )

    rg_location = get_rg_location(cmd.cli_ctx, resource_group_name)
    if location is None:
        location = rg_location

    creationData = CreationData(
        source_resource_id=cluster_id
    )

    snapshot = ManagedClusterSnapshot(
        name=name,
        tags=tags,
        location=location,
        creation_data=creationData,
        snapshot_type="ManagedCluster",
    )

    headers = get_aks_custom_headers(aks_custom_headers)
    return client.create_or_update(resource_group_name, name, snapshot, headers=headers)


def aks_snapshot_show(cmd, client, resource_group_name, name):   # pylint: disable=unused-argument
    snapshot = client.get(resource_group_name, name)
    return snapshot


def aks_snapshot_delete(cmd,    # pylint: disable=unused-argument
                        client,
                        resource_group_name,
                        name,
                        no_wait=False,
                        yes=False):
    msg = (
        f'This will delete the cluster snapshot "{name}" in resource group "{resource_group_name}".\n'
        "Are you sure?"
    )
    if not yes and not prompt_y_n(msg, default="n"):
        return None

    return client.delete(resource_group_name, name)


def aks_snapshot_list(cmd, client, resource_group_name=None):  # pylint: disable=unused-argument
    if resource_group_name is None or resource_group_name == '':
        return client.list()

    return client.list_by_resource_group(resource_group_name)


def aks_nodepool_snapshot_create(cmd,    # pylint: disable=too-many-locals,too-many-statements,too-many-branches
                                 client,
                                 resource_group_name,
                                 snapshot_name,
                                 nodepool_id,
                                 location=None,
                                 tags=None,
                                 aks_custom_headers=None,
                                 no_wait=False):
    Snapshot = cmd.get_models(
        "Snapshot",
        resource_type=CUSTOM_MGMT_AKS_PREVIEW,
        operation_group="snapshots",
    )
    CreationData = cmd.get_models(
        "CreationData",
        resource_type=CUSTOM_MGMT_AKS_PREVIEW,
        operation_group="managed_clusters",
    )

    rg_location = get_rg_location(cmd.cli_ctx, resource_group_name)
    if location is None:
        location = rg_location

    creationData = CreationData(
        source_resource_id=nodepool_id
    )

    snapshot = Snapshot(
        name=snapshot_name,
        tags=tags,
        location=location,
        creation_data=creationData
    )

    headers = get_aks_custom_headers(aks_custom_headers)
    return client.create_or_update(resource_group_name, snapshot_name, snapshot, headers=headers)


def aks_nodepool_snapshot_update(cmd, client, resource_group_name, snapshot_name, tags):   # pylint: disable=unused-argument
    TagsObject = cmd.get_models(
        "TagsObject",
        resource_type=CUSTOM_MGMT_AKS_PREVIEW,
        operation_group="snapshots",
    )
    tagsObject = TagsObject(
        tags=tags
    )

    snapshot = client.update_tags(resource_group_name, snapshot_name, tagsObject)
    return snapshot


def aks_nodepool_snapshot_show(cmd, client, resource_group_name, snapshot_name):   # pylint: disable=unused-argument
    snapshot = client.get(resource_group_name, snapshot_name)
    return snapshot


def aks_nodepool_snapshot_delete(cmd,    # pylint: disable=unused-argument
                                 client,
                                 resource_group_name,
                                 snapshot_name,
                                 no_wait=False,
                                 yes=False):
    msg = (
        f'This will delete the nodepool snapshot "{snapshot_name}" in resource group "{resource_group_name}".\n'
        "Are you sure?"
    )
    if not yes and not prompt_y_n(msg, default="n"):
        return None

    return client.delete(resource_group_name, snapshot_name)


def aks_nodepool_snapshot_list(cmd, client, resource_group_name=None):  # pylint: disable=unused-argument
    if resource_group_name is None or resource_group_name == '':
        return client.list()

    return client.list_by_resource_group(resource_group_name)


def aks_mesh_enable(
    cmd,
    client,
    resource_group_name,
    name,
    revision=None,
    key_vault_id=None,
    ca_cert_object_name=None,
    ca_key_object_name=None,
    root_cert_object_name=None,
    cert_chain_object_name=None,
):
    instance = client.get(resource_group_name, name)
    addon_profiles = instance.addon_profiles
    if (
        key_vault_id is not None and
        ca_cert_object_name is not None and
        ca_key_object_name is not None and
        root_cert_object_name is not None and
        cert_chain_object_name is not None
    ):
        if (
            not addon_profiles or
            not addon_profiles[CONST_AZURE_KEYVAULT_SECRETS_PROVIDER_ADDON_NAME] or
            not addon_profiles[
                CONST_AZURE_KEYVAULT_SECRETS_PROVIDER_ADDON_NAME
            ].enabled
        ):
            raise CLIError(
                "AzureKeyvaultSecretsProvider addon is required for Azure Service Mesh plugin "
                "certificate authority feature."
            )

    return _aks_mesh_update(
        cmd,
        client,
        resource_group_name,
        name,
        key_vault_id,
        ca_cert_object_name,
        ca_key_object_name,
        root_cert_object_name,
        cert_chain_object_name,
        revision=revision,
        enable_azure_service_mesh=True,
    )


def aks_mesh_disable(
        cmd,
        client,
        resource_group_name,
        name,
):
    return _aks_mesh_update(cmd, client, resource_group_name, name, disable_azure_service_mesh=True)


def aks_mesh_enable_ingress_gateway(
        cmd,
        client,
        resource_group_name,
        name,
        ingress_gateway_type,
):
    return _aks_mesh_update(
        cmd,
        client,
        resource_group_name,
        name,
        enable_ingress_gateway=True,
        ingress_gateway_type=ingress_gateway_type)


def aks_mesh_disable_ingress_gateway(
        cmd,
        client,
        resource_group_name,
        name,
        ingress_gateway_type,
):
    return _aks_mesh_update(
        cmd,
        client,
        resource_group_name,
        name,
        disable_ingress_gateway=True,
        ingress_gateway_type=ingress_gateway_type)


def aks_mesh_enable_egress_gateway(
        cmd,
        client,
        resource_group_name,
        name,
        istio_egressgateway_name,
        istio_egressgateway_namespace,
        gateway_configuration_name,
):
    return _aks_mesh_update(
        cmd,
        client,
        resource_group_name,
        name,
        enable_egress_gateway=True,
        istio_egressgateway_name=istio_egressgateway_name,
        istio_egressgateway_namespace=istio_egressgateway_namespace,
        gateway_configuration_name=gateway_configuration_name)


def aks_mesh_disable_egress_gateway(
        cmd,
        client,
        resource_group_name,
        name,
        istio_egressgateway_name,
        istio_egressgateway_namespace,
):
    return _aks_mesh_update(
        cmd,
        client,
        resource_group_name,
        name,
        istio_egressgateway_name=istio_egressgateway_name,
        istio_egressgateway_namespace=istio_egressgateway_namespace,
        disable_egress_gateway=True)


def aks_mesh_get_revisions(
        cmd,
        client,
        location
):
    revisonProfiles = client.list_mesh_revision_profiles(location)
    # 'revisonProfiles' is an ItemPaged object
    revisions = []
    # Iterate over items within pages
    for page in revisonProfiles.by_page():
        for item in page:
            revisions.append(item)

    if revisions:
        return revisions[0].properties
    return None


def check_iterator(iterator):
    import itertools
    try:
        first = next(iterator)
    except StopIteration:   # iterator is empty
        return True, iterator
    except TypeError:       # iterator is not iterable, e.g. None
        return True, iterator
    return False, itertools.chain([first], iterator)


def aks_mesh_get_upgrades(
        cmd,
        client,
        resource_group_name,
        name
):
    upgradeProfiles = client.list_mesh_upgrade_profiles(resource_group_name, name)
    is_empty, upgradeProfiles = check_iterator(upgradeProfiles)
    if is_empty:
        logger.warning("No mesh upgrade profiles found for the cluster '%s' " +
                       "in the resource group '%s'.", name, resource_group_name)
        return None
    upgrade = next(upgradeProfiles, None)
    if upgrade:
        return upgrade.properties
    return None


def aks_mesh_upgrade_start(
        cmd,
        client,
        resource_group_name,
        name,
        revision
):
    return _aks_mesh_update(
        cmd,
        client,
        resource_group_name,
        name,
        revision=revision,
        mesh_upgrade_command=CONST_AZURE_SERVICE_MESH_UPGRADE_COMMAND_START)


def aks_mesh_upgrade_complete(
        cmd,
        client,
        resource_group_name,
        name,
        yes=False
):
    return _aks_mesh_update(
        cmd,
        client,
        resource_group_name,
        name,
        yes=yes,
        mesh_upgrade_command=CONST_AZURE_SERVICE_MESH_UPGRADE_COMMAND_COMPLETE)


def aks_mesh_upgrade_rollback(
        cmd,
        client,
        resource_group_name,
        name,
        yes=False
):
    return _aks_mesh_update(
        cmd,
        client,
        resource_group_name,
        name,
        yes=yes,
        mesh_upgrade_command=CONST_AZURE_SERVICE_MESH_UPGRADE_COMMAND_ROLLBACK)


def _aks_mesh_get_supported_revisions(
        cmd,
        client,
        location):

    revisions = aks_mesh_get_revisions(cmd, client, location)
    supported_revisions = [r.revision for r in revisions.mesh_revisions]
    return supported_revisions


# pylint: disable=unused-argument
def _aks_mesh_update(
        cmd,
        client,
        resource_group_name,
        name,
        key_vault_id=None,
        ca_cert_object_name=None,
        ca_key_object_name=None,
        root_cert_object_name=None,
        cert_chain_object_name=None,
        enable_azure_service_mesh=None,
        disable_azure_service_mesh=None,
        enable_ingress_gateway=None,
        disable_ingress_gateway=None,
        ingress_gateway_type=None,
        enable_egress_gateway=None,
        disable_egress_gateway=None,
        istio_egressgateway_name=None,
        istio_egressgateway_namespace=None,
        gateway_configuration_name=None,
        revision=None,
        yes=False,
        mesh_upgrade_command=None,
):
    raw_parameters = locals()

    from azure.cli.command_modules.acs._consts import DecoratorEarlyExitException
    from azext_aks_preview.managed_cluster_decorator import AKSPreviewManagedClusterUpdateDecorator

    aks_update_decorator = AKSPreviewManagedClusterUpdateDecorator(
        cmd=cmd,
        client=client,
        raw_parameters=raw_parameters,
        resource_type=CUSTOM_MGMT_AKS_PREVIEW,
    )
    try:
        mc = aks_update_decorator.fetch_mc()
        mc = aks_update_decorator.update_azure_service_mesh_profile(mc)

        # check for unsupported asm revision once the smp in mc object has been updated
        # skip the warning incase upgrade is in progress
        service_mesh_profile = mc.service_mesh_profile
        if (
            service_mesh_profile
            and service_mesh_profile.mode == CONST_AZURE_SERVICE_MESH_MODE_ISTIO
            and service_mesh_profile.istio
            and service_mesh_profile.istio.revisions
            and len(service_mesh_profile.istio.revisions) == 1
        ):
            revision = service_mesh_profile.istio.revisions[0]
            supported_revisions = _aks_mesh_get_supported_revisions(cmd, client, mc.location)
            if revision not in supported_revisions:
                msg = (
                    f"Istio mesh revision {revision} currently in use in your cluster is no longer supported.\n"
                    "Please upgrade for continued support. Use `az aks mesh get-upgrades` to check for available "
                    "upgrades.\nMore information about mesh upgrades and version support can be found here:"
                    " https://aka.ms/asm-aks-upgrade-docs"
                )
                logger.warning(msg)

    except DecoratorEarlyExitException:
        return None

    return aks_update_decorator.update_mc(mc)


def aks_approuting_enable(
        cmd,
        client,
        resource_group_name,
        name,
        enable_kv=False,
        keyvault_id=None,
        nginx=None,
):
    return _aks_approuting_update(
        cmd,
        client,
        resource_group_name,
        name,
        enable_app_routing=True,
        keyvault_id=keyvault_id,
        enable_kv=enable_kv,
        nginx=nginx)


def aks_approuting_disable(
        cmd,
        client,
        resource_group_name,
        name
):
    return _aks_approuting_update(
        cmd,
        client,
        resource_group_name,
        name,
        enable_app_routing=False)


def aks_approuting_update(
        cmd,
        client,
        resource_group_name,
        name,
        keyvault_id=None,
        enable_kv=False,
        nginx=None
):
    return _aks_approuting_update(
        cmd,
        client,
        resource_group_name,
        name,
        keyvault_id=keyvault_id,
        enable_kv=enable_kv,
        nginx=nginx)


def aks_approuting_zone_add(
        cmd,
        client,
        resource_group_name,
        name,
        dns_zone_resource_ids,
        attach_zones=False
):
    return _aks_approuting_update(
        cmd,
        client,
        resource_group_name,
        name,
        dns_zone_resource_ids=dns_zone_resource_ids,
        add_dns_zone=True,
        attach_zones=attach_zones)


def aks_approuting_zone_delete(
        cmd,
        client,
        resource_group_name,
        name,
        dns_zone_resource_ids
):
    return _aks_approuting_update(
        cmd,
        client,
        resource_group_name,
        name,
        dns_zone_resource_ids=dns_zone_resource_ids,
        delete_dns_zone=True)


def aks_approuting_zone_update(
        cmd,
        client,
        resource_group_name,
        name,
        dns_zone_resource_ids,
        attach_zones=False
):
    return _aks_approuting_update(
        cmd,
        client,
        resource_group_name,
        name,
        dns_zone_resource_ids=dns_zone_resource_ids,
        update_dns_zone=True,
        attach_zones=attach_zones)


def aks_approuting_zone_list(
        cmd,
        client,
        resource_group_name,
        name
):
    from azure.mgmt.core.tools import parse_resource_id
    mc = client.get(resource_group_name, name)

    if mc.ingress_profile and mc.ingress_profile.web_app_routing and mc.ingress_profile.web_app_routing.enabled:
        if mc.ingress_profile.web_app_routing.dns_zone_resource_ids:
            dns_zone_resource_ids = mc.ingress_profile.web_app_routing.dns_zone_resource_ids
            dns_zone_list = []
            for dns_zone in dns_zone_resource_ids:
                dns_zone_dict = {}
                parsed_dns_zone = parse_resource_id(dns_zone)
                dns_zone_dict['id'] = dns_zone
                dns_zone_dict['subscription'] = parsed_dns_zone['subscription']
                dns_zone_dict['resource_group'] = parsed_dns_zone['resource_group']
                dns_zone_dict['name'] = parsed_dns_zone['name']
                dns_zone_dict['type'] = parsed_dns_zone['type']
                dns_zone_list.append(dns_zone_dict)
            return dns_zone_list
        raise CLIError('No dns zone attached to the cluster')
    raise CLIError('App routing addon is not enabled')


# pylint: disable=unused-argument
def _aks_approuting_update(
        cmd,
        client,
        resource_group_name,
        name,
        enable_app_routing=None,
        enable_kv=None,
        keyvault_id=None,
        add_dns_zone=None,
        delete_dns_zone=None,
        update_dns_zone=None,
        dns_zone_resource_ids=None,
        attach_zones=None,
        nginx=None
):
    from azure.cli.command_modules.acs._consts import DecoratorEarlyExitException
    from azext_aks_preview.managed_cluster_decorator import AKSPreviewManagedClusterUpdateDecorator

    raw_parameters = locals()

    aks_update_decorator = AKSPreviewManagedClusterUpdateDecorator(
        cmd=cmd,
        client=client,
        raw_parameters=raw_parameters,
        resource_type=CUSTOM_MGMT_AKS_PREVIEW,
    )

    try:
        mc = aks_update_decorator.fetch_mc()
        mc = aks_update_decorator.update_app_routing_profile(mc)
    except DecoratorEarlyExitException:
        return None

    return aks_update_decorator.update_mc(mc)


def _aks_run_command(
        cmd,
        vm_set_type,
        managed_resource_group,
        vmss_name=None,
        instance_id=None,
        vm_name=None,
        custom_endpoints=None):
    try:
        command = "bash /opt/azure/containers/aks-check-network.sh"
        if custom_endpoints:
            all_endpoints = ",".join(custom_endpoints)
            command += f" {all_endpoints}"
            logger.debug("Full command: %s", command)

        compute_client = get_compute_client(cmd.cli_ctx)

        if vm_set_type == CONST_VIRTUAL_MACHINE_SCALE_SETS:
            RunCommandInput = cmd.get_models('RunCommandInput',
                                             resource_type=ResourceType.MGMT_COMPUTE,
                                             operation_group="virtual_machine_scale_sets")
            command_result = LongRunningOperation(cmd.cli_ctx)(
                compute_client.virtual_machine_scale_set_vms.begin_run_command(
                    managed_resource_group, vmss_name, instance_id,
                    RunCommandInput(command_id="RunShellScript", script=[command])))
        elif vm_set_type == CONST_AVAILABILITY_SET:
            RunCommandInput = cmd.get_models('RunCommandInput',
                                             resource_type=ResourceType.MGMT_COMPUTE,
                                             operation_group="virtual_machine_run_commands")
            command_result = LongRunningOperation(cmd.cli_ctx)(
                compute_client.virtual_machines.begin_run_command(
                    managed_resource_group, vm_name,
                    RunCommandInput(command_id="RunShellScript", script=[command])))
        else:
            raise ValidationError(f"VM set type {vm_set_type} is not supported!")

        display_status = command_result.value[0].display_status
        message = command_result.value[0].message
        if display_status != "Provisioning succeeded":
            raise InvalidArgumentValueError(
                f"Can not run command with returned code {display_status} and message {message}")
        return process_message_for_run_command(message)
    except Exception as ex:
        raise HttpResponseError(f"Can not run command with returned exception {ex}") from ex


def _aks_verify_resource(resource, resource_type):
    if resource.provisioning_state != CONST_NODE_PROVISIONING_STATE_SUCCEEDED:
        raise ValidationError(f"Node pool {resource.name} is in {resource.provisioning_state} state!")

    node_image_version = ""
    os_type = ""
    if resource_type == CONST_VIRTUAL_MACHINE_SCALE_SETS:
        node_image_version = resource.node_image_version
        os_type = resource.os_type
    else:
        node_image_version = resource.storage_profile.image_reference.id
        os_type = resource.storage_profile.os_disk.os_type

    if not os_type or os_type != CONST_DEFAULT_NODE_OS_TYPE:
        raise ValidationError(f"Resource must be of type {CONST_DEFAULT_NODE_OS_TYPE}!")

    if not node_image_version:
        raise ValidationError(f"No image version found for {resource.name}! Cannot verify supported versions.")

    if resource_type == CONST_VIRTUAL_MACHINE_SCALE_SETS:
        version = node_image_version.split("-")[-1]
    else:
        version = node_image_version.split("/")[-1]

    if version < CONST_MIN_NODE_IMAGE_VERSION:
        raise ValidationError(f"Node image version {version} is not supported! "
                              f"Image version must be at least {CONST_MIN_NODE_IMAGE_VERSION}.")


def _aks_get_node_name_vmss(
        cmd,
        resource_group,
        cluster_name,
        node_name,
        managed_resource_group):
    compute_client = get_compute_client(cmd.cli_ctx)

    if not node_name:
        logger.debug("No node name specified, will randomly select a node from the cluster")
        agentpool_client = cf_agent_pools(cmd.cli_ctx)

        nodepool_list = list(aks_agentpool_list(cmd, agentpool_client, resource_group, cluster_name))
        if not nodepool_list:
            raise ValidationError("No node pool found in the cluster!")

        nodepool_name = ""
        for nodepool in nodepool_list:
            try:
                _aks_verify_resource(nodepool, CONST_VIRTUAL_MACHINE_SCALE_SETS)
                nodepool_name = nodepool.name
                logger.debug("Select nodepool: %s", nodepool_name)
                break
            except ValidationError as ex:
                logger.warning(ex)
                continue

        if not nodepool_name:
            raise ValidationError("No suitable node pool found in the cluster.")

        vmss_list = compute_client.virtual_machine_scale_sets.list(managed_resource_group)
        if not vmss_list:
            raise ValidationError(f"No VMSS found in the managed resource group {managed_resource_group}!")

        for vmss in vmss_list:
            vmss_tag = vmss.tags.get("aks-managed-poolName")
            if vmss_tag and vmss_tag == nodepool_name:
                vmss_name = vmss.name
                logger.debug("Select VMSS: %s", vmss_name)
                break
        if not vmss_name:
            raise ValidationError(f"No VMSS pool matched AKS node pool {nodepool_name}!")

        instances = list(compute_client.virtual_machine_scale_set_vms.list(managed_resource_group, vmss_name))
        if not instances:
            raise ValidationError(f"No instances found in the VMSS {vmss_name}!")

        instance_id = instances[0].instance_id
        logger.debug("Select instance id: %s", instance_id)
    else:
        index = node_name.find("vmss")
        if index != -1:
            vmss_name = node_name[:index + 4]
            instance_id = int(node_name[index + 4:], base=36)
            instance_info = compute_client.virtual_machine_scale_set_vms.get(
                managed_resource_group, vmss_name, instance_id)
            if not instance_info:
                raise ValidationError(f"Instance id {instance_id} not found in VMSS {vmss_name}!")
            _aks_verify_resource(instance_info, CONST_VIRTUAL_MACHINES)
        else:
            raise ValidationError(f"Node name {node_name} is invalid!")

    return vmss_name, instance_id


def _aks_get_node_name_as(
        cmd,
        node_name,
        managed_resource_group):
    compute_client = get_compute_client(cmd.cli_ctx)

    if not node_name:
        logger.debug("No node name specified, will randomly select a node from the cluster")

        vm_list = compute_client.virtual_machines.list(managed_resource_group)
        if not vm_list:
            raise ValidationError(f"No VM found in the managed resource group {managed_resource_group}!")

        vm_name = ""
        for vm in vm_list:
            try:
                _aks_verify_resource(vm, CONST_VIRTUAL_MACHINES)
                vm_name = vm.name
                logger.debug("Select VM: %s", vm_name)
                break
            except ValidationError as ex:
                logger.warning(ex)
                continue

        if not vm_name:
            raise ValidationError("No suitable VM found in the managed resource!")
    else:
        vm_name = node_name
        vm_info = compute_client.virtual_machines.get(managed_resource_group, vm_name)
        if not vm_info:
            raise ValidationError(f"VM {vm_name} not found in the managed resource group {managed_resource_group}!")
        _aks_verify_resource(vm_info, CONST_VIRTUAL_MACHINES)

    return vm_name


def aks_check_network_outbound(
        cmd,
        client,
        resource_group_name,
        cluster_name,
        node_name=None,
        custom_endpoints=None):
    cluster = aks_show(cmd, client, resource_group_name, cluster_name, None)
    if not cluster:
        raise ValidationError("Can not get cluster information!")

    vm_set_type = cluster.agent_pool_profiles[0].type
    if not vm_set_type:
        raise ValidationError("Can not get VM set type of the cluster!")
    print("Get node pool VM set type:", vm_set_type)

    location = get_rg_location(cmd.cli_ctx, resource_group_name)
    managed_resource_group = f"MC_{resource_group_name}_{cluster_name}_{location}"
    logger.debug("Location: %s, Managed Resource Group: %s", location, managed_resource_group)

    vmss_name = ""
    instance_id = ""
    vm_name = ""
    if vm_set_type == CONST_VIRTUAL_MACHINE_SCALE_SETS:
        vmss_name, instance_id = _aks_get_node_name_vmss(
            cmd, resource_group_name, cluster_name, node_name, managed_resource_group)

        print(f"Start checking outbound network for vmss: {vmss_name},"
              f" instance_id: {instance_id}, managed_resource_group: {managed_resource_group}")
    elif vm_set_type == CONST_AVAILABILITY_SET:
        vm_name = _aks_get_node_name_as(
            cmd, node_name, managed_resource_group)

        print(f"Start checking outbound network for vm: {vm_name},"
              f" managed_resource_group: {managed_resource_group}")
    else:
        raise ValidationError(f"VM set type {vm_set_type} is not supported!")

    return _aks_run_command(cmd,
                            vm_set_type,
                            managed_resource_group,
                            vmss_name,
                            instance_id,
                            vm_name,
                            custom_endpoints)


def create_k8s_extension(
    cmd,
    client,
    resource_group_name,
    cluster_name,
    name,
    extension_type,
    scope=None,
    target_namespace=None,
    release_namespace=None,
    configuration_settings=None,
    configuration_protected_settings=None,
    configuration_settings_file=None,
    configuration_protected_settings_file=None,
    no_wait=False,
):
    raise_validation_error_if_extension_type_not_in_allow_list(extension_type.lower())
    k8s_extension_custom_mod = get_k8s_extension_module(CONST_K8S_EXTENSION_CUSTOM_MOD_NAME)
    client_factory = get_k8s_extension_module(CONST_K8S_EXTENSION_CLIENT_FACTORY_MOD_NAME)
    client = client_factory.cf_k8s_extension_operation(cmd.cli_ctx)

    try:
        result = k8s_extension_custom_mod.create_k8s_extension(
            cmd,
            client,
            resource_group_name,
            cluster_name,
            name=name,
            cluster_type="managedClusters",
            extension_type=extension_type,
            scope=scope,
            target_namespace=target_namespace,
            release_namespace=release_namespace,
            configuration_settings=configuration_settings,
            configuration_protected_settings=configuration_protected_settings,
            configuration_settings_file=configuration_settings_file,
            configuration_protected_settings_file=configuration_protected_settings_file,
            no_wait=no_wait,
        )
        return result
    except Exception as ex:
        logger.error("K8s extension failed to install.\nError: %s", ex)


def list_k8s_extension(
    cmd,
    client,
    resource_group_name,
    cluster_name
):
    k8s_extension_custom_mod = get_k8s_extension_module(CONST_K8S_EXTENSION_CUSTOM_MOD_NAME)
    client_factory = get_k8s_extension_module(CONST_K8S_EXTENSION_CLIENT_FACTORY_MOD_NAME)
    client = client_factory.cf_k8s_extension_operation(cmd.cli_ctx)

    try:
        result = k8s_extension_custom_mod.list_k8s_extension(
            client,
            resource_group_name,
            cluster_name,
            cluster_type="managedClusters",
        )
        return get_all_extensions_in_allow_list(result)
    except Exception as ex:
        logger.error("Failed to list the K8s extension.\nError: %s", ex)


def update_k8s_extension(
    cmd,
    client,
    resource_group_name,
    cluster_name,
    name,
    configuration_settings=None,
    configuration_protected_settings=None,
    configuration_settings_file=None,
    configuration_protected_settings_file=None,
    no_wait=False,
    yes=False,
):
    k8s_extension_custom_mod = get_k8s_extension_module(CONST_K8S_EXTENSION_CUSTOM_MOD_NAME)
    client_factory = get_k8s_extension_module(CONST_K8S_EXTENSION_CLIENT_FACTORY_MOD_NAME)
    client = client_factory.cf_k8s_extension_operation(cmd.cli_ctx)

    try:
        result = k8s_extension_custom_mod.update_k8s_extension(
            cmd,
            client,
            resource_group_name,
            cluster_name,
            name,
            "managedClusters",
            configuration_settings=configuration_settings,
            configuration_protected_settings=configuration_protected_settings,
            configuration_settings_file=configuration_settings_file,
            configuration_protected_settings_file=configuration_protected_settings_file,
            no_wait=no_wait,
            yes=yes,
        )
        return result
    except Exception as ex:
        logger.error("K8s extension failed to patch.\nError: %s", ex)


def delete_k8s_extension(
    cmd,
    client,
    resource_group_name,
    cluster_name,
    name,
    no_wait=False,
    yes=False,
    force=False,
):
    k8s_extension_custom_mod = get_k8s_extension_module(CONST_K8S_EXTENSION_CUSTOM_MOD_NAME)
    client_factory = get_k8s_extension_module(CONST_K8S_EXTENSION_CLIENT_FACTORY_MOD_NAME)
    client = client_factory.cf_k8s_extension_operation(cmd.cli_ctx)

    try:
        result = k8s_extension_custom_mod.delete_k8s_extension(
            cmd,
            client,
            resource_group_name,
            cluster_name,
            name,
            "managedClusters",
            no_wait=no_wait,
            yes=yes,
            force=force,
        )
        return result
    except Exception as ex:
        logger.error("Failed to delete K8s extension.\nError: %s", ex)


def show_k8s_extension(cmd, client, resource_group_name, cluster_name, name):
    k8s_extension_custom_mod = get_k8s_extension_module(CONST_K8S_EXTENSION_CUSTOM_MOD_NAME)
    client_factory = get_k8s_extension_module(CONST_K8S_EXTENSION_CLIENT_FACTORY_MOD_NAME)
    client = client_factory.cf_k8s_extension_operation(cmd.cli_ctx)

    try:
        result = k8s_extension_custom_mod.show_k8s_extension(
            client,
            resource_group_name,
            cluster_name,
            name,
            "managedClusters",
        )
        return get_extension_in_allow_list(result)
    except Exception as ex:
        logger.error("Failed to get K8s extension.\nError: %s", ex)


def list_k8s_extension_types(
    cmd,
    client,
    location=None,
    resource_group_name=None,
    cluster_name=None,
    release_train=None
):
    k8s_extension_custom_mod = get_k8s_extension_module(CONST_K8S_EXTENSION_CUSTOM_MOD_NAME)
    client_factory = get_k8s_extension_module(CONST_K8S_EXTENSION_CLIENT_FACTORY_MOD_NAME)
    client = client_factory.cf_k8s_extension_types(cmd.cli_ctx)
    try:
        if location:
            result = k8s_extension_custom_mod.list_extension_types_by_location(
                client,
                location,
                cluster_type="managedClusters",
            )
            return get_all_extension_types_in_allow_list(result)
        if cluster_name and resource_group_name:
            result = k8s_extension_custom_mod.list_extension_types_by_cluster(
                client,
                resource_group_name,
                cluster_name,
                "managedClusters",
                release_train=release_train,
            )
            return get_all_extension_types_in_allow_list(result)
    except Exception as ex:
        logger.error("Failed to list K8s extension types by location.\nError: %s", ex)


# get K8s extension type
def show_k8s_extension_type(
    cmd,
    client,
    extension_type,
    location=None,
    resource_group_name=None,
    cluster_name=None
):
    raise_validation_error_if_extension_type_not_in_allow_list(extension_type.lower())
    k8s_extension_custom_mod = get_k8s_extension_module(CONST_K8S_EXTENSION_CUSTOM_MOD_NAME)
    client_factory = get_k8s_extension_module(CONST_K8S_EXTENSION_CLIENT_FACTORY_MOD_NAME)
    client = client_factory.cf_k8s_extension_types(cmd.cli_ctx)
    try:
        if location:
            result = k8s_extension_custom_mod.show_extension_type_by_location(
                client,
                location,
                extension_type=extension_type,
            )
            return result
        if cluster_name and resource_group_name:
            result = k8s_extension_custom_mod.show_extension_type_by_cluster(
                client,
                resource_group_name,
                cluster_name,
                "managedClusters",
                extension_type,
            )
            return result
    except Exception as ex:
        logger.error("Failed to get K8s extension types by location.\nError: %s", ex)


# list version by location
def list_k8s_extension_type_versions(
    cmd,
    client,
    extension_type,
    location=None,
    resource_group_name=None,
    cluster_name=None,
    release_train=None,
    major_version=None,
    show_latest=False
):
    raise_validation_error_if_extension_type_not_in_allow_list(extension_type.lower())
    k8s_extension_custom_mod = get_k8s_extension_module(CONST_K8S_EXTENSION_CUSTOM_MOD_NAME)
    client_factory = get_k8s_extension_module(CONST_K8S_EXTENSION_CLIENT_FACTORY_MOD_NAME)
    client = client_factory.cf_k8s_extension_types(cmd.cli_ctx)
    try:
        if location:
            result = k8s_extension_custom_mod.list_extension_type_versions_by_location(
                client,
                location,
                extension_type,
                release_train=release_train,
                cluster_type="managedClusters",
                major_version=major_version,
                show_latest=show_latest,
            )
            return result
        if cluster_name and resource_group_name:
            result = k8s_extension_custom_mod.list_extension_type_versions_by_cluster(
                client,
                resource_group_name,
                "managedClusters",
                cluster_name,
                extension_type,
                release_train=release_train,
                major_version=major_version,
                show_latest=show_latest,
            )
            return result
    except Exception as ex:
        logger.error("Failed to list K8s extension type versions by location.\nError: %s", ex)


# show extension type version
def show_k8s_extension_type_version(
    cmd,
    client,
    extension_type,
    version,
    location=None,
    resource_group_name=None,
    cluster_name=None
):
    raise_validation_error_if_extension_type_not_in_allow_list(extension_type.lower())
    k8s_extension_custom_mod = get_k8s_extension_module(CONST_K8S_EXTENSION_CUSTOM_MOD_NAME)
    client_factory = get_k8s_extension_module(CONST_K8S_EXTENSION_CLIENT_FACTORY_MOD_NAME)
    client = client_factory.cf_k8s_extension_types(cmd.cli_ctx)
    try:
        if location:
            result = k8s_extension_custom_mod.show_extension_type_version_by_location(
                client,
                location,
                extension_type,
                version,
            )
            return result
        if cluster_name and resource_group_name:
            result = k8s_extension_custom_mod.show_extension_type_version_by_cluster(
                client,
                resource_group_name,
                "managedClusters",
                cluster_name,
                extension_type,
                version
            )
            return result
    except Exception as ex:
        logger.error("Failed to get K8s extension type versions by cluster.\nError: %s", ex)


# pylint: disable=unused-argument
def aks_loadbalancer_add(
    cmd,
    client,
    resource_group_name,
    cluster_name,
    name,
    primary_agent_pool_name,
    allow_service_placement=None,
    service_label_selector=None,
    service_namespace_selector=None,
    node_selector=None,
    aks_custom_headers=None,
):
    """Add a load balancer configuration to a managed cluster.
    :param resource_group_name: Name of resource group.
    :type resource_group_name: str
    :param cluster_name: Name of the managed cluster.
    :type cluster_name: str
    :param name: Name of the public load balancer.
    :type name: str
    :param primary_agent_pool_name: Name of the primary agent pool for this load balancer.
    :type primary_agent_pool_name: str
    :param allow_service_placement: Whether to automatically place services on the load balancer. Default is true.
    :type allow_service_placement: bool
    :param service_label_selector: Only services that match this selector can be placed on this load balancer.
    :type service_label_selector: str
    :param service_namespace_selector: Services created in namespaces that match the selector can be
        placed on this load balancer.
    :type service_namespace_selector: str
    :param node_selector: Nodes that match this selector will be possible members of this load balancer.
    :type node_selector: str
    """
    # DO NOT MOVE: get all the original parameters and save them as a dictionary
    raw_parameters = locals()
    from azext_aks_preview.loadbalancerconfiguration import (
        aks_loadbalancer_add_internal,
    )

    return aks_loadbalancer_add_internal(cmd, client, raw_parameters)


def aks_loadbalancer_update(
    cmd,
    client,
    resource_group_name,
    cluster_name,
    name,
    primary_agent_pool_name=None,
    allow_service_placement=None,
    service_label_selector=None,
    service_namespace_selector=None,
    node_selector=None,
    aks_custom_headers=None,
):
    """Update a load balancer configuration in a managed cluster.
    :param resource_group_name: Name of resource group.
    :type resource_group_name: str
    :param cluster_name: Name of the managed cluster.
    :type cluster_name: str
    :param loadbalancer_name: Name of the load balancer configuration.
    :type loadbalancer_name: str
    :param name: Name of the public load balancer.
    :type name: str
    :param primary_agent_pool_name: Name of the primary agent pool for this load balancer.
    :type primary_agent_pool_name: str
    :param allow_service_placement: Whether to automatically place services on the load balancer. Default is true.
    :type allow_service_placement: bool
    :param service_label_selector: Only services that match this selector can be placed on this load balancer.
    :type service_label_selector: str
    :param service_namespace_selector: Services created in namespaces that match the selector can be
        placed on this load balancer.
    :type service_namespace_selector: str
    :param node_selector: Nodes that match this selector will be possible members of this load balancer.
    :type node_selector: str
    """

    # DO NOT MOVE: get all the original parameters and save them as a dictionary
    raw_parameters = locals()
    from azext_aks_preview.loadbalancerconfiguration import (
        aks_loadbalancer_update_internal,
    )

    return aks_loadbalancer_update_internal(cmd, client, raw_parameters)


def aks_loadbalancer_delete(cmd, client, resource_group_name, cluster_name, name):
    """Delete a load balancer configuration in a managed cluster.
    :param resource_group_name: Name of resource group.
    :type resource_group_name: str
    :param cluster_name: Name of the managed cluster.
    :type cluster_name: str
    :param name: Name of the load balancer configuration.
    :type name: str
    """
    return client.begin_delete(resource_group_name, cluster_name, name)


def aks_loadbalancer_list(cmd, client, resource_group_name, cluster_name):
    """List load balancer configurations in a managed cluster.
    :param resource_group_name: Name of resource group.
    :type resource_group_name: str
    :param cluster_name: Name of the managed cluster.
    :type cluster_name: str
    """
    return client.list_by_managed_cluster(resource_group_name, cluster_name)


def aks_loadbalancer_show(cmd, client, resource_group_name, cluster_name, name):
    """Show the details for a load balancer configuration.
    :param resource_group_name: Name of resource group.
    :type resource_group_name: str
    :param cluster_name: Name of the managed cluster.
    :type cluster_name: str
    :param name: Name of the load balancer configuration.
    :type name: str
    """
    return client.get(resource_group_name, cluster_name, name)


# pylint: disable=unused-argument
def aks_loadbalancer_rebalance_nodes(
    cmd,
    client,
    resource_group_name,
    cluster_name,
    load_balancer_names=None,
):
    """Rebalance nodes across specific load balancers.
    :param cmd: Command context
    :param client: AKS client
    :param resource_group_name: Name of resource group.
    :type resource_group_name: str
    :param cluster_name: Name of the managed cluster.
    :type cluster_name: str
    :param load_balancer_names: Names of load balancers to rebalance.
        If not specified, all load balancers will be rebalanced.
    :type load_balancer_names: list[str]
    :param no_wait: Do not wait for the long-running operation to finish.
    :type no_wait: bool
    :return: The result of the rebalance operation
    """
    from azext_aks_preview.loadbalancerconfiguration import (
        aks_loadbalancer_rebalance_internal,
    )
    from azext_aks_preview._client_factory import cf_managed_clusters

    # Get the load balancers client
    managed_clusters_client = cf_managed_clusters(cmd.cli_ctx)

    # Prepare parameters for the internal function
    parameters = {
        "resource_group_name": resource_group_name,
        "cluster_name": cluster_name,
        "load_balancer_names": load_balancer_names,
    }

    return aks_loadbalancer_rebalance_internal(managed_clusters_client, parameters)


def aks_bastion(cmd, client, resource_group_name, name, bastion=None, port=None, admin=False, yes=False):
    import asyncio
    import tempfile

    from azure.cli.command_modules.acs._consts import DecoratorEarlyExitException

    try:
        aks_bastion_extension(yes)
    except DecoratorEarlyExitException as ex:
        logger.error(ex)
        return

    with tempfile.TemporaryDirectory() as temp_dir:
        logger.info("creating temporary directory: %s", temp_dir)
        try:
            kubeconfig_path = os.path.join(temp_dir, ".kube", "config")
            mc = client.get(resource_group_name, name)
            mc_id = mc.id
            nrg = mc.node_resource_group
            bastion_resource = aks_bastion_parse_bastion_resource(bastion, [nrg])
            port = aks_bastion_get_local_port(port)
            aks_get_credentials(cmd, client, resource_group_name, name, admin=admin, path=kubeconfig_path)
            aks_bastion_set_kubeconfig(kubeconfig_path, port)
            asyncio.run(
                aks_bastion_runner(
                    bastion_resource,
                    port,
                    mc_id,
                    kubeconfig_path,
                    test_hook=os.getenv("AKS_BASTION_TEST_HOOK"),
                )
            )
        finally:
            aks_batsion_clean_up()


<<<<<<< HEAD
# pylint: disable=unused-argument
def aks_agent(
    cmd,
    client,
    prompt,
    model,
    max_steps,
    config_file,
    resource_group_name=None,
    name=None,
    api_key=None,
    no_interactive=False,
    no_echo_request=False,
    show_tool_output=False,
    refresh_toolsets=False,
):

    aks_agent_internal(
        cmd,
        resource_group_name,
        name,
        prompt,
        model,
        api_key,
        max_steps,
        config_file,
        no_interactive,
        no_echo_request,
        show_tool_output,
        refresh_toolsets,
    )
=======
aks_identity_binding_create = aks_ib_cmd_create
aks_identity_binding_delete = aks_ib_cmd_delete
aks_identity_binding_show = aks_ib_cmd_show
aks_identity_binding_list = aks_ib_cmd_list
>>>>>>> 2ce3925c
<|MERGE_RESOLUTION|>--- conflicted
+++ resolved
@@ -4396,7 +4396,12 @@
             aks_batsion_clean_up()
 
 
-<<<<<<< HEAD
+aks_identity_binding_create = aks_ib_cmd_create
+aks_identity_binding_delete = aks_ib_cmd_delete
+aks_identity_binding_show = aks_ib_cmd_show
+aks_identity_binding_list = aks_ib_cmd_list
+
+
 # pylint: disable=unused-argument
 def aks_agent(
     cmd,
@@ -4427,10 +4432,4 @@
         no_echo_request,
         show_tool_output,
         refresh_toolsets,
-    )
-=======
-aks_identity_binding_create = aks_ib_cmd_create
-aks_identity_binding_delete = aks_ib_cmd_delete
-aks_identity_binding_show = aks_ib_cmd_show
-aks_identity_binding_list = aks_ib_cmd_list
->>>>>>> 2ce3925c
+    )