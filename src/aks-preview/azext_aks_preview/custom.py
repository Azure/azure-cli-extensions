# pylint: disable=too-many-lines
# --------------------------------------------------------------------------------------------
# Copyright (c) Microsoft Corporation. All rights reserved.
# Licensed under the MIT License. See License.txt in the project root for license information.
# --------------------------------------------------------------------------------------------

import base64
import binascii
import datetime
import errno
import json
import os
import os.path
import platform
import re
import ssl
import stat
import subprocess
import sys
import tempfile
import threading
import time
import uuid
import webbrowser
from math import isnan

import colorama  # pylint: disable=import-error
import yaml  # pylint: disable=import-error
from azure.cli.core.api import get_config_dir
from azure.cli.core.azclierror import (
    ArgumentUsageError,
    InvalidArgumentValueError,
)
from azure.cli.core.commands import LongRunningOperation
from azure.cli.core.commands.client_factory import (
    get_mgmt_service_client,
    get_subscription_id,
)
from azure.cli.core.util import (
    get_file_json,
    in_cloud_console,
    sdk_no_wait,
    shell_safe_json_parse,
)
from azure.graphrbac.models import (
    ApplicationCreateParameters,
    KeyCredential,
    PasswordCredential,
    ServicePrincipalCreateParameters,
)
from dateutil.parser import parse  # pylint: disable=import-error
from dateutil.relativedelta import relativedelta  # pylint: disable=import-error
from knack.log import get_logger
from knack.prompting import NoTTYException, prompt_pass
from knack.util import CLIError
from msrestazure.azure_exceptions import CloudError
from six.moves.urllib.error import URLError  # pylint: disable=import-error
from six.moves.urllib.request import urlopen  # pylint: disable=import-error
from tabulate import tabulate  # pylint: disable=import-error

from azext_aks_preview._client_factory import CUSTOM_MGMT_AKS_PREVIEW

from ._client_factory import (
    cf_agent_pools,
    cf_container_registry_service,
    cf_snapshots_client,
    cf_storage,
    get_auth_management_client,
    get_graph_rbac_management_client,
    get_msi_client,
    get_resource_by_name,
)
from ._consts import (
    ADDONS,
    ADDONS_DESCRIPTIONS,
    CONST_ACC_SGX_QUOTE_HELPER_ENABLED,
    CONST_AZURE_KEYVAULT_SECRETS_PROVIDER_ADDON_NAME,
    CONST_AZURE_POLICY_ADDON_NAME,
    CONST_CONFCOM_ADDON_NAME,
    CONST_HTTP_APPLICATION_ROUTING_ADDON_NAME,
    CONST_INGRESS_APPGW_ADDON_NAME,
    CONST_INGRESS_APPGW_APPLICATION_GATEWAY_ID,
    CONST_INGRESS_APPGW_APPLICATION_GATEWAY_NAME,
    CONST_INGRESS_APPGW_SUBNET_CIDR,
    CONST_INGRESS_APPGW_SUBNET_ID,
    CONST_INGRESS_APPGW_WATCH_NAMESPACE,
    CONST_KUBE_DASHBOARD_ADDON_NAME,
    CONST_MANAGED_IDENTITY_OPERATOR_ROLE,
    CONST_MANAGED_IDENTITY_OPERATOR_ROLE_ID,
    CONST_MONITORING_ADDON_NAME,
    CONST_MONITORING_LOG_ANALYTICS_WORKSPACE_RESOURCE_ID,
    CONST_MONITORING_USING_AAD_MSI_AUTH,
    CONST_OPEN_SERVICE_MESH_ADDON_NAME,
    CONST_ROTATION_POLL_INTERVAL,
    CONST_SCALE_DOWN_MODE_DELETE,
    CONST_SCALE_SET_PRIORITY_REGULAR,
    CONST_SCALE_SET_PRIORITY_SPOT,
    CONST_SECRET_ROTATION_ENABLED,
    CONST_SPOT_EVICTION_POLICY_DELETE,
    CONST_VIRTUAL_NODE_ADDON_NAME,
    CONST_VIRTUAL_NODE_SUBNET_NAME,
)
from ._helpers import (
    _trim_fqdn_name_containing_hcp,
)
from ._podidentity import (
    _ensure_managed_identity_operator_permission,
    _ensure_pod_identity_addon_is_enabled,
    _fill_defaults_for_pod_identity_profile,
    _update_addon_pod_identity,
)
from ._resourcegroup import get_rg_location
from ._roleassignments import (
    add_role_assignment,
    build_role_scope,
    create_role_assignment,
    resolve_object_id,
    resolve_role_id,
)
from .addonconfiguration import (
    add_ingress_appgw_addon_role_assignment,
    add_monitoring_role_assignment,
    add_virtual_node_role_assignment,
    enable_addons,
    ensure_container_insights_for_monitoring,
    ensure_default_log_analytics_workspace_for_monitoring,
    sanitize_loganalytics_ws_resource_id,
)
from .maintenanceconfiguration import (
    aks_maintenanceconfiguration_update_internal,
)
from .vendored_sdks.azure_mgmt_preview_aks.v2022_01_02_preview.models import (
    AgentPool,
    AgentPoolUpgradeSettings,
    ContainerServiceStorageProfileTypes,
    CreationData,
    KubeletConfig,
    LinuxOSConfig,
    ManagedClusterAddonProfile,
    ManagedClusterHTTPProxyConfig,
    ManagedClusterPodIdentity,
    ManagedClusterPodIdentityException,
    PowerState,
    Snapshot,
    SysctlConfig,
    UserAssignedIdentity,
)

logger = get_logger(__name__)


def which(binary):
    path_var = os.getenv('PATH')
    if platform.system() == 'Windows':
        binary = binary + '.exe'
        parts = path_var.split(';')
    else:
        parts = path_var.split(':')

    for part in parts:
        bin_path = os.path.join(part, binary)
        if os.path.exists(bin_path) and os.path.isfile(bin_path) and os.access(bin_path, os.X_OK):
            return bin_path

    return None


def wait_then_open(url):
    """
    Waits for a bit then opens a URL.  Useful for waiting for a proxy to come up, and then open the URL.
    """
    for _ in range(1, 10):
        try:
            urlopen(url, context=_ssl_context())
        except URLError:
            time.sleep(1)
        break
    webbrowser.open_new_tab(url)


def wait_then_open_async(url):
    """
    Spawns a thread that waits for a bit then opens a URL.
    """
    t = threading.Thread(target=wait_then_open, args=({url}))
    t.daemon = True
    t.start()


def _ssl_context():
    if sys.version_info < (3, 4) or (in_cloud_console() and platform.system() == 'Windows'):
        try:
            # added in python 2.7.13 and 3.6
            return ssl.SSLContext(ssl.PROTOCOL_TLS)
        except AttributeError:
            return ssl.SSLContext(ssl.PROTOCOL_TLSv1)

    return ssl.create_default_context()


def _build_service_principal(rbac_client, cli_ctx, name, url, client_secret):
    # use get_progress_controller
    hook = cli_ctx.get_progress_controller(True)
    hook.add(messsage='Creating service principal', value=0, total_val=1.0)
    logger.info('Creating service principal')
    # always create application with 5 years expiration
    start_date = datetime.datetime.utcnow()
    end_date = start_date + relativedelta(years=5)
    result = create_application(rbac_client.applications, name, url, [url], password=client_secret,
                                start_date=start_date, end_date=end_date)
    service_principal = result.app_id  # pylint: disable=no-member
    for x in range(0, 10):
        hook.add(message='Creating service principal',
                 value=0.1 * x, total_val=1.0)
        try:
            create_service_principal(
                cli_ctx, service_principal, rbac_client=rbac_client)
            break
        # TODO figure out what exception AAD throws here sometimes.
        except Exception as ex:  # pylint: disable=broad-except
            logger.info(ex)
            time.sleep(2 + 2 * x)
    else:
        return False
    hook.add(message='Finished service principal creation',
             value=1.0, total_val=1.0)
    logger.info('Finished service principal creation')
    return service_principal


def _delete_role_assignments(cli_ctx, role, service_principal, delay=2, scope=None):
    # AAD can have delays in propagating data, so sleep and retry
    hook = cli_ctx.get_progress_controller(True)
    hook.add(message='Waiting for AAD role to delete', value=0, total_val=1.0)
    logger.info('Waiting for AAD role to delete')
    for x in range(0, 10):
        hook.add(message='Waiting for AAD role to delete',
                 value=0.1 * x, total_val=1.0)
        try:
            delete_role_assignments(cli_ctx,
                                    role=role,
                                    assignee=service_principal,
                                    scope=scope)
            break
        except CLIError as ex:
            raise ex
        except CloudError as ex:
            logger.info(ex)
        time.sleep(delay + delay * x)
    else:
        return False
    hook.add(message='AAD role deletion done', value=1.0, total_val=1.0)
    logger.info('AAD role deletion done')
    return True


def _get_default_dns_prefix(name, resource_group_name, subscription_id):
    # Use subscription id to provide uniqueness and prevent DNS name clashes
    name_part = re.sub('[^A-Za-z0-9-]', '', name)[0:10]
    if not name_part[0].isalpha():
        name_part = (str('a') + name_part)[0:10]
    resource_group_part = re.sub(
        '[^A-Za-z0-9-]', '', resource_group_name)[0:16]
    return '{}-{}-{}'.format(name_part, resource_group_part, subscription_id[0:6])


# pylint: disable=too-many-locals
def store_acs_service_principal(subscription_id, client_secret, service_principal,
                                file_name='acsServicePrincipal.json'):
    obj = {}
    if client_secret:
        obj['client_secret'] = client_secret
    if service_principal:
        obj['service_principal'] = service_principal

    config_path = os.path.join(get_config_dir(), file_name)
    full_config = load_service_principals(config_path=config_path)
    if not full_config:
        full_config = {}
    full_config[subscription_id] = obj

    with os.fdopen(os.open(config_path, os.O_RDWR | os.O_CREAT | os.O_TRUNC, 0o600),
                   'w+') as spFile:
        json.dump(full_config, spFile)


def load_acs_service_principal(subscription_id, file_name='acsServicePrincipal.json'):
    config_path = os.path.join(get_config_dir(), file_name)
    config = load_service_principals(config_path)
    if not config:
        return None
    return config.get(subscription_id)


def load_service_principals(config_path):
    if not os.path.exists(config_path):
        return None
    fd = os.open(config_path, os.O_RDONLY)
    try:
        with os.fdopen(fd) as f:
            return shell_safe_json_parse(f.read())
    except:  # pylint: disable=bare-except
        return None


def create_application(client, display_name, homepage, identifier_uris,
                       available_to_other_tenants=False, password=None, reply_urls=None,
                       key_value=None, key_type=None, key_usage=None, start_date=None,
                       end_date=None):
    from azure.graphrbac.models import GraphErrorException
    password_creds, key_creds = _build_application_creds(password=password, key_value=key_value, key_type=key_type,
                                                         key_usage=key_usage, start_date=start_date, end_date=end_date)

    app_create_param = ApplicationCreateParameters(available_to_other_tenants=available_to_other_tenants,
                                                   display_name=display_name,
                                                   identifier_uris=identifier_uris,
                                                   homepage=homepage,
                                                   reply_urls=reply_urls,
                                                   key_credentials=key_creds,
                                                   password_credentials=password_creds)
    try:
        return client.create(app_create_param)
    except GraphErrorException as ex:
        if 'insufficient privileges' in str(ex).lower():
            link = 'https://docs.microsoft.com/azure/azure-resource-manager/resource-group-create-service-principal-portal'  # pylint: disable=line-too-long
            raise CLIError("Directory permission is needed for the current user to register the application. "
                           "For how to configure, please refer '{}'. Original error: {}".format(link, ex))
        raise


def _build_application_creds(password=None, key_value=None, key_type=None,
                             key_usage=None, start_date=None, end_date=None):
    if password and key_value:
        raise CLIError(
            'specify either --password or --key-value, but not both.')

    if not start_date:
        start_date = datetime.datetime.utcnow()
    elif isinstance(start_date, str):
        start_date = parse(start_date)

    if not end_date:
        end_date = start_date + relativedelta(years=1)
    elif isinstance(end_date, str):
        end_date = parse(end_date)

    key_type = key_type or 'AsymmetricX509Cert'
    key_usage = key_usage or 'Verify'

    password_creds = None
    key_creds = None
    if password:
        password_creds = [PasswordCredential(start_date=start_date, end_date=end_date,
                                             key_id=str(uuid.uuid4()), value=password)]
    elif key_value:
        key_creds = [KeyCredential(start_date=start_date, end_date=end_date, value=key_value,
                                   key_id=str(uuid.uuid4()), usage=key_usage, type=key_type)]

    return (password_creds, key_creds)


def create_service_principal(cli_ctx, identifier, resolve_app=True, rbac_client=None):
    if rbac_client is None:
        rbac_client = get_graph_rbac_management_client(cli_ctx)

    if resolve_app:
        try:
            uuid.UUID(identifier)
            result = list(rbac_client.applications.list(
                filter="appId eq '{}'".format(identifier)))
        except ValueError:
            result = list(rbac_client.applications.list(
                filter="identifierUris/any(s:s eq '{}')".format(identifier)))

        if not result:  # assume we get an object id
            result = [rbac_client.applications.get(identifier)]
        app_id = result[0].app_id
    else:
        app_id = identifier

    return rbac_client.service_principals.create(ServicePrincipalCreateParameters(app_id=app_id, account_enabled=True))


def delete_role_assignments(cli_ctx, ids=None, assignee=None, role=None, resource_group_name=None,
                            scope=None, include_inherited=False, yes=None):
    factory = get_auth_management_client(cli_ctx, scope)
    assignments_client = factory.role_assignments
    definitions_client = factory.role_definitions
    ids = ids or []
    if ids:
        if assignee or role or resource_group_name or scope or include_inherited:
            raise CLIError(
                'When assignment ids are used, other parameter values are not required')
        for i in ids:
            assignments_client.delete_by_id(i)
        return
    if not any([ids, assignee, role, resource_group_name, scope, assignee, yes]):
        from knack.prompting import prompt_y_n
        msg = 'This will delete all role assignments under the subscription. Are you sure?'
        if not prompt_y_n(msg, default="n"):
            return

    scope = build_role_scope(resource_group_name, scope,
                             assignments_client.config.subscription_id)
    assignments = _search_role_assignments(cli_ctx, assignments_client, definitions_client,
                                           scope, assignee, role, include_inherited,
                                           include_groups=False)

    if assignments:
        for a in assignments:
            assignments_client.delete_by_id(a.id)


def _delete_role_assignments(cli_ctx, role, service_principal, delay=2, scope=None):
    # AAD can have delays in propagating data, so sleep and retry
    hook = cli_ctx.get_progress_controller(True)
    hook.add(message='Waiting for AAD role to delete', value=0, total_val=1.0)
    logger.info('Waiting for AAD role to delete')
    for x in range(0, 10):
        hook.add(message='Waiting for AAD role to delete',
                 value=0.1 * x, total_val=1.0)
        try:
            delete_role_assignments(cli_ctx,
                                    role=role,
                                    assignee=service_principal,
                                    scope=scope)
            break
        except CLIError as ex:
            raise ex
        except CloudError as ex:
            logger.info(ex)
        time.sleep(delay + delay * x)
    else:
        return False
    hook.add(message='AAD role deletion done', value=1.0, total_val=1.0)
    logger.info('AAD role deletion done')
    return True


def _search_role_assignments(cli_ctx, assignments_client, definitions_client,
                             scope, assignee, role, include_inherited, include_groups):
    assignee_object_id = None
    if assignee:
        assignee_object_id = resolve_object_id(cli_ctx, assignee)

    # always use "scope" if provided, so we can get assignments beyond subscription e.g. management groups
    if scope:
        assignments = list(assignments_client.list_for_scope(
            scope=scope, filter='atScope()'))
    elif assignee_object_id:
        if include_groups:
            f = "assignedTo('{}')".format(assignee_object_id)
        else:
            f = "principalId eq '{}'".format(assignee_object_id)
        assignments = list(assignments_client.list(filter=f))
    else:
        assignments = list(assignments_client.list())

    if assignments:
        assignments = [a for a in assignments if (
            not scope or
            include_inherited and re.match(_get_role_property(a, 'scope'), scope, re.I) or
            _get_role_property(a, 'scope').lower() == scope.lower()
        )]

        if role:
            role_id = resolve_role_id(role, scope, definitions_client)
            assignments = [i for i in assignments if _get_role_property(
                i, 'role_definition_id') == role_id]

        if assignee_object_id:
            assignments = [i for i in assignments if _get_role_property(
                i, 'principal_id') == assignee_object_id]

    return assignments


def _get_role_property(obj, property_name):
    if isinstance(obj, dict):
        return obj[property_name]
    return getattr(obj, property_name)


def subnet_role_assignment_exists(cli_ctx, scope):
    network_contributor_role_id = "4d97b98b-1d4f-4787-a291-c67834d212e7"

    factory = get_auth_management_client(cli_ctx, scope)
    assignments_client = factory.role_assignments

    for i in assignments_client.list_for_scope(scope=scope, filter='atScope()'):
        if i.scope == scope and i.role_definition_id.endswith(network_contributor_role_id):
            return True
    return False


_re_user_assigned_identity_resource_id = re.compile(
    r'/subscriptions/(.*?)/resourcegroups/(.*?)/providers/microsoft.managedidentity/userassignedidentities/(.*)',
    flags=re.IGNORECASE)


def _get_user_assigned_identity(cli_ctx, resource_id):
    resource_id = resource_id.lower()
    match = _re_user_assigned_identity_resource_id.search(resource_id)
    if match:
        subscription_id = match.group(1)
        resource_group_name = match.group(2)
        identity_name = match.group(3)
        msi_client = get_msi_client(cli_ctx, subscription_id)
        try:
            identity = msi_client.user_assigned_identities.get(resource_group_name=resource_group_name,
                                                               resource_name=identity_name)
        except CloudError as ex:
            if 'was not found' in ex.message:
                raise CLIError("Identity {} not found.".format(resource_id))
            raise CLIError(ex.message)
        return identity
    raise CLIError(
        "Cannot parse identity name from provided resource id {}.".format(resource_id))


_re_snapshot_resource_id = re.compile(
    r'/subscriptions/(.*?)/resourcegroups/(.*?)/providers/microsoft.containerservice/snapshots/(.*)',
    flags=re.IGNORECASE)


def _get_snapshot(cli_ctx, snapshot_id):
    snapshot_id = snapshot_id.lower()
    match = _re_snapshot_resource_id.search(snapshot_id)
    if match:
        subscription_id = match.group(1)
        resource_group_name = match.group(2)
        snapshot_name = match.group(3)
        snapshot_client = cf_snapshots_client(cli_ctx, subscription_id=subscription_id)
        try:
            snapshot = snapshot_client.get(resource_group_name, snapshot_name)
        except CloudError as ex:
            if 'was not found' in ex.message:
                raise InvalidArgumentValueError("Snapshot {} not found.".format(snapshot_id))
            raise CLIError(ex.message)
        return snapshot
    raise InvalidArgumentValueError(
        "Cannot parse snapshot name from provided resource id {}.".format(snapshot_id))


def aks_browse(
    cmd,
    client,
    resource_group_name,
    name,
    disable_browser=False,
    listen_address="127.0.0.1",
    listen_port="8001",
):
    from azure.cli.command_modules.acs.custom import _aks_browse

    return _aks_browse(
        cmd,
        client,
        resource_group_name,
        name,
        disable_browser,
        listen_address,
        listen_port,
        CUSTOM_MGMT_AKS_PREVIEW,
    )


def _trim_nodepoolname(nodepool_name):
    if not nodepool_name:
        return "nodepool1"
    return nodepool_name[:12]


def aks_maintenanceconfiguration_list(
    cmd,
    client,
    resource_group_name,
    cluster_name
):
    return client.list_by_managed_cluster(resource_group_name, cluster_name)


def aks_maintenanceconfiguration_show(
    cmd,
    client,
    resource_group_name,
    cluster_name,
    config_name
):
    logger.warning('resource_group_name: %s, cluster_name: %s, config_name: %s ',
                   resource_group_name, cluster_name, config_name)
    return client.get(resource_group_name, cluster_name, config_name)


def aks_maintenanceconfiguration_delete(
    cmd,
    client,
    resource_group_name,
    cluster_name,
    config_name
):
    logger.warning('resource_group_name: %s, cluster_name: %s, config_name: %s ',
                   resource_group_name, cluster_name, config_name)
    return client.delete(resource_group_name, cluster_name, config_name)


def aks_maintenanceconfiguration_add(
    cmd,
    client,
    resource_group_name,
    cluster_name,
    config_name,
    config_file,
    weekday,
    start_hour
):
    configs = client.list_by_managed_cluster(resource_group_name, cluster_name)
    for config in configs:
        if config.name == config_name:
            raise CLIError("Maintenance configuration '{}' already exists, please try a different name, "
                           "use 'aks maintenanceconfiguration list' to get current list of maitenance configurations".format(config_name))
    return aks_maintenanceconfiguration_update_internal(cmd, client, resource_group_name, cluster_name, config_name, config_file, weekday, start_hour)


def aks_maintenanceconfiguration_update(
    cmd,
    client,
    resource_group_name,
    cluster_name,
    config_name,
    config_file,
    weekday,
    start_hour
):
    configs = client.list_by_managed_cluster(resource_group_name, cluster_name)
    found = False
    for config in configs:
        if config.name == config_name:
            found = True
            break
    if not found:
        raise CLIError("Maintenance configuration '{}' doesn't exist."
                       "use 'aks maintenanceconfiguration list' to get current list of maitenance configurations".format(config_name))

    return aks_maintenanceconfiguration_update_internal(cmd, client, resource_group_name, cluster_name, config_name, config_file, weekday, start_hour)


# pylint: disable=unused-argument,too-many-locals
def aks_create(cmd,
               client,
               resource_group_name,
               name,
               ssh_key_value,
               dns_name_prefix=None,
               location=None,
               admin_username="azureuser",
               windows_admin_username=None,
               windows_admin_password=None,
               enable_ahub=False,
               kubernetes_version='',
               node_vm_size=None,
               node_osdisk_type=None,
               node_osdisk_size=0,
               node_osdisk_diskencryptionset_id=None,
               node_count=3,
               nodepool_name="nodepool1",
               nodepool_tags=None,
               nodepool_labels=None,
               service_principal=None, client_secret=None,
               no_ssh_key=False,
               disable_rbac=None,
               enable_rbac=None,
               enable_vmss=None,
               vm_set_type=None,
               skip_subnet_role_assignment=False,
               os_sku=None,
               enable_fips_image=False,
               enable_cluster_autoscaler=False,
               cluster_autoscaler_profile=None,
               network_plugin=None,
               network_policy=None,
               pod_cidr=None,
               service_cidr=None,
               pod_cidrs=None,
               service_cidrs=None,
               ip_families=None,
               dns_service_ip=None,
               docker_bridge_address=None,
               load_balancer_sku=None,
               load_balancer_managed_outbound_ip_count=None,
               load_balancer_managed_outbound_ipv6_count=None,
               load_balancer_outbound_ips=None,
               load_balancer_outbound_ip_prefixes=None,
               load_balancer_outbound_ports=None,
               load_balancer_idle_timeout=None,
               nat_gateway_managed_outbound_ip_count=None,
               nat_gateway_idle_timeout=None,
               outbound_type=None,
               enable_addons=None,
               workspace_resource_id=None,
               enable_msi_auth_for_monitoring=False,
               min_count=None,
               max_count=None,
               vnet_subnet_id=None,
               pod_subnet_id=None,
               ppg=None,
               max_pods=0,
               aad_client_app_id=None,
               aad_server_app_id=None,
               aad_server_app_secret=None,
               aad_tenant_id=None,
               tags=None,
               node_zones=None,
               enable_node_public_ip=False,
               node_public_ip_prefix_id=None,
               generate_ssh_keys=False,  # pylint: disable=unused-argument
               enable_pod_security_policy=False,
               node_resource_group=None,
               uptime_sla=False,
               attach_acr=None,
               enable_private_cluster=False,
               private_dns_zone=None,
               enable_managed_identity=True,
               fqdn_subdomain=None,
               disable_public_fqdn=False,
               api_server_authorized_ip_ranges=None,
               aks_custom_headers=None,
               appgw_name=None,
               appgw_subnet_prefix=None,
               appgw_subnet_cidr=None,
               appgw_id=None,
               appgw_subnet_id=None,
               appgw_watch_namespace=None,
               enable_aad=False,
               enable_azure_rbac=False,
               aad_admin_group_object_ids=None,
               aci_subnet_name=None,
               enable_sgxquotehelper=False,
               kubelet_config=None,
               linux_os_config=None,
               http_proxy_config=None,
               assign_identity=None,
               auto_upgrade_channel=None,
               enable_pod_identity=False,
               enable_pod_identity_with_kubenet=False,
               enable_encryption_at_host=False,
               enable_ultra_ssd=False,
               edge_zone=None,
               enable_secret_rotation=False,
               rotation_poll_interval=None,
               disable_local_accounts=False,
               no_wait=False,
               assign_kubelet_identity=None,
               workload_runtime=None,
               gpu_instance_profile=None,
               enable_windows_gmsa=False,
               gmsa_dns_server=None,
               gmsa_root_domain_name=None,
               snapshot_id=None,
               enable_oidc_issuer=False,
<<<<<<< HEAD
               host_group_id=None,
=======
               crg_id=None,
>>>>>>> 17dd6373
               yes=False):
    # DO NOT MOVE: get all the original parameters and save them as a dictionary
    raw_parameters = locals()

    from azure.cli.command_modules.acs._consts import DecoratorEarlyExitException
    from azure.cli.command_modules.acs.decorator import AKSParamDict
    from .decorator import AKSPreviewCreateDecorator

    # decorator pattern
    aks_create_decorator = AKSPreviewCreateDecorator(
        cmd=cmd,
        client=client,
        raw_parameters=AKSParamDict(raw_parameters),
        resource_type=CUSTOM_MGMT_AKS_PREVIEW,
    )
    try:
        # construct mc profile
        mc = aks_create_decorator.construct_mc_preview_profile()
    except DecoratorEarlyExitException:
        # exit gracefully
        return None
    # send request to create a real managed cluster
    return aks_create_decorator.create_mc_preview(mc)


def aks_update(cmd,     # pylint: disable=too-many-statements,too-many-branches,too-many-locals
               client,
               resource_group_name,
               name,
               enable_cluster_autoscaler=False,
               disable_cluster_autoscaler=False,
               update_cluster_autoscaler=False,
               cluster_autoscaler_profile=None,
               min_count=None, max_count=None, no_wait=False,
               load_balancer_managed_outbound_ip_count=None,
               load_balancer_managed_outbound_ipv6_count=None,
               load_balancer_outbound_ips=None,
               load_balancer_outbound_ip_prefixes=None,
               load_balancer_outbound_ports=None,
               load_balancer_idle_timeout=None,
               nat_gateway_managed_outbound_ip_count=None,
               nat_gateway_idle_timeout=None,
               api_server_authorized_ip_ranges=None,
               enable_pod_security_policy=False,
               disable_pod_security_policy=False,
               attach_acr=None,
               detach_acr=None,
               uptime_sla=False,
               no_uptime_sla=False,
               enable_aad=False,
               aad_tenant_id=None,
               aad_admin_group_object_ids=None,
               enable_ahub=False,
               disable_ahub=False,
               aks_custom_headers=None,
               auto_upgrade_channel=None,
               enable_managed_identity=False,
               assign_identity=None,
               enable_pod_identity=False,
               enable_pod_identity_with_kubenet=False,
               disable_pod_identity=False,
               enable_secret_rotation=False,
               disable_secret_rotation=False,
               rotation_poll_interval=None,
               disable_local_accounts=False,
               enable_local_accounts=False,
               enable_public_fqdn=False,
               disable_public_fqdn=False,
               yes=False,
               tags=None,
               nodepool_labels=None,
               windows_admin_password=None,
               enable_azure_rbac=False,
               disable_azure_rbac=False,
               enable_windows_gmsa=False,
               gmsa_dns_server=None,
               gmsa_root_domain_name=None,
               enable_oidc_issuer=False):
    # DO NOT MOVE: get all the original parameters and save them as a dictionary
    raw_parameters = locals()

    from azure.cli.command_modules.acs._consts import DecoratorEarlyExitException
    from azure.cli.command_modules.acs.decorator import AKSParamDict
    from .decorator import AKSPreviewUpdateDecorator

    # decorator pattern
    aks_update_decorator = AKSPreviewUpdateDecorator(
        cmd=cmd,
        client=client,
        raw_parameters=AKSParamDict(raw_parameters),
        resource_type=CUSTOM_MGMT_AKS_PREVIEW,
    )
    try:
        # update mc profile
        mc = aks_update_decorator.update_mc_preview_profile()
    except DecoratorEarlyExitException:
        # exit gracefully
        return None
    # send request to update the real managed cluster
    return aks_update_decorator.update_mc_preview(mc)


# pylint: disable=unused-argument
def aks_show(cmd, client, resource_group_name, name):
    mc = client.get(resource_group_name, name)
    return _remove_nulls([mc])[0]


def _remove_nulls(managed_clusters):
    """
    Remove some often-empty fields from a list of ManagedClusters, so the JSON representation
    doesn't contain distracting null fields.

    This works around a quirk of the SDK for python behavior. These fields are not sent
    by the server, but get recreated by the CLI's own "to_dict" serialization.
    """
    attrs = ['tags']
    ap_attrs = ['os_disk_size_gb', 'vnet_subnet_id']
    sp_attrs = ['secret']
    for managed_cluster in managed_clusters:
        for attr in attrs:
            if getattr(managed_cluster, attr, None) is None:
                delattr(managed_cluster, attr)
        if managed_cluster.agent_pool_profiles is not None:
            for ap_profile in managed_cluster.agent_pool_profiles:
                for attr in ap_attrs:
                    if getattr(ap_profile, attr, None) is None:
                        delattr(ap_profile, attr)
        for attr in sp_attrs:
            if getattr(managed_cluster.service_principal_profile, attr, None) is None:
                delattr(managed_cluster.service_principal_profile, attr)
    return managed_clusters


def aks_get_credentials(cmd,    # pylint: disable=unused-argument
                        client,
                        resource_group_name,
                        name,
                        admin=False,
                        user='clusterUser',
                        path=os.path.join(os.path.expanduser(
                            '~'), '.kube', 'config'),
                        overwrite_existing=False,
                        context_name=None,
                        public_fqdn=False):
    credentialResults = None
    serverType = None
    if public_fqdn:
        serverType = 'public'
    if admin:
        credentialResults = client.list_cluster_admin_credentials(
            resource_group_name, name, serverType)
    else:
        if user.lower() == 'clusteruser':
            credentialResults = client.list_cluster_user_credentials(
                resource_group_name, name, serverType)
        elif user.lower() == 'clustermonitoringuser':
            credentialResults = client.list_cluster_monitoring_user_credentials(
                resource_group_name, name, serverType)
        else:
            raise CLIError("The user is invalid.")
    if not credentialResults:
        raise CLIError("No Kubernetes credentials found.")

    try:
        kubeconfig = credentialResults.kubeconfigs[0].value.decode(
            encoding='UTF-8')
        _print_or_merge_credentials(
            path, kubeconfig, overwrite_existing, context_name)
    except (IndexError, ValueError):
        raise CLIError("Fail to find kubeconfig file.")


# pylint: disable=line-too-long
def aks_kollect(cmd,    # pylint: disable=too-many-statements,too-many-locals
                client,
                resource_group_name,
                name,
                storage_account=None,
                sas_token=None,
                container_logs=None,
                kube_objects=None,
                node_logs=None):
    colorama.init()

    mc = client.get(resource_group_name, name)

    if not which('kubectl'):
        raise CLIError('Can not find kubectl executable in PATH')

    storage_account_id = None
    if storage_account is None:
        print("No storage account specified. Try getting storage account from diagnostic settings")
        storage_account_id = get_storage_account_from_diag_settings(
            cmd.cli_ctx, resource_group_name, name)
        if storage_account_id is None:
            raise CLIError(
                "A storage account must be specified, since there isn't one in the diagnostic settings.")

    from msrestazure.tools import (is_valid_resource_id, parse_resource_id,
                                   resource_id)
    if storage_account_id is None:
        if not is_valid_resource_id(storage_account):
            storage_account_id = resource_id(
                subscription=get_subscription_id(cmd.cli_ctx),
                resource_group=resource_group_name,
                namespace='Microsoft.Storage', type='storageAccounts',
                name=storage_account
            )
        else:
            storage_account_id = storage_account

    if is_valid_resource_id(storage_account_id):
        try:
            parsed_storage_account = parse_resource_id(storage_account_id)
        except CloudError as ex:
            raise CLIError(ex.message)
    else:
        raise CLIError("Invalid storage account id %s" % storage_account_id)

    storage_account_name = parsed_storage_account['name']

    readonly_sas_token = None
    if sas_token is None:
        storage_client = cf_storage(
            cmd.cli_ctx, parsed_storage_account['subscription'])
        storage_account_keys = storage_client.storage_accounts.list_keys(parsed_storage_account['resource_group'],
                                                                         storage_account_name)
        kwargs = {
            'account_name': storage_account_name,
            'account_key': storage_account_keys.keys[0].value
        }
        cloud_storage_client = cloud_storage_account_service_factory(
            cmd.cli_ctx, kwargs)

        sas_token = cloud_storage_client.generate_shared_access_signature(
            'b',
            'sco',
            'rwdlacup',
            datetime.datetime.utcnow() + datetime.timedelta(days=1))

        readonly_sas_token = cloud_storage_client.generate_shared_access_signature(
            'b',
            'sco',
            'rl',
            datetime.datetime.utcnow() + datetime.timedelta(days=1))

        readonly_sas_token = readonly_sas_token.strip('?')

    from knack.prompting import prompt_y_n

    print()
    print('This will deploy a daemon set to your cluster to collect logs and diagnostic information and '
          f'save them to the storage account '
          f'{colorama.Style.BRIGHT}{colorama.Fore.GREEN}{storage_account_name}{colorama.Style.RESET_ALL} as '
          f'outlined in {format_hyperlink("http://aka.ms/AKSPeriscope")}.')
    print()
    print('If you share access to that storage account to Azure support, you consent to the terms outlined'
          f' in {format_hyperlink("http://aka.ms/DiagConsent")}.')
    print()
    if not prompt_y_n('Do you confirm?', default="n"):
        return

    print()
    print("Getting credentials for cluster %s " % name)
    _, temp_kubeconfig_path = tempfile.mkstemp()
    aks_get_credentials(cmd, client, resource_group_name,
                        name, admin=True, path=temp_kubeconfig_path)

    print()
    print("Starts collecting diag info for cluster %s " % name)

    # Form containerName from fqdn, as it was previously jsut the location of code is changed.
    # https://docs.microsoft.com/en-us/rest/api/storageservices/naming-and-referencing-containers--blobs--and-metadata#container-names
    maxContainerNameLength = 63
    fqdn = mc.fqdn if mc.fqdn is not None else mc.private_fqdn
    normalized_container_name = fqdn.replace('.', '-')
    len_of_container_name = normalized_container_name.index("-hcp-")
    if len_of_container_name == -1:
        len_of_container_name = maxContainerNameLength
    container_name = normalized_container_name[:len_of_container_name]

    sas_token = sas_token.strip('?')
    deployment_yaml = _read_periscope_yaml()
    deployment_yaml = deployment_yaml.replace("# <accountName, string>", storage_account_name)
    deployment_yaml = deployment_yaml.replace("# <saskey, base64 encoded>",
                                              (base64.b64encode(bytes("?" + sas_token, 'ascii'))).decode('ascii'))
    deployment_yaml = deployment_yaml.replace("# <containerName, string>", container_name)

    yaml_lines = deployment_yaml.splitlines()
    for index, line in enumerate(yaml_lines):
        if "DIAGNOSTIC_CONTAINERLOGS_LIST" in line and container_logs is not None:
            yaml_lines[index] = line + ' ' + container_logs
        if "DIAGNOSTIC_KUBEOBJECTS_LIST" in line and kube_objects is not None:
            yaml_lines[index] = line + ' ' + kube_objects
        if "DIAGNOSTIC_NODELOGS_LIST" in line and node_logs is not None:
            yaml_lines[index] = line + ' ' + node_logs
    deployment_yaml = '\n'.join(yaml_lines)

    fd, temp_yaml_path = tempfile.mkstemp()
    temp_yaml_file = os.fdopen(fd, 'w+t')
    try:
        temp_yaml_file.write(deployment_yaml)
        temp_yaml_file.flush()
        temp_yaml_file.close()
        try:
            print()
            print("Cleaning up aks-periscope resources if existing")

            subprocess.call(["kubectl", "--kubeconfig", temp_kubeconfig_path, "delete",
                             "serviceaccount,configmap,daemonset,secret",
                             "--all", "-n", "aks-periscope", "--ignore-not-found"],
                            stderr=subprocess.STDOUT)

            subprocess.call(["kubectl", "--kubeconfig", temp_kubeconfig_path, "delete",
                             "ClusterRoleBinding",
                             "aks-periscope-role-binding", "--ignore-not-found"],
                            stderr=subprocess.STDOUT)

            subprocess.call(["kubectl", "--kubeconfig", temp_kubeconfig_path, "delete",
                             "ClusterRoleBinding",
                             "aks-periscope-role-binding-view", "--ignore-not-found"],
                            stderr=subprocess.STDOUT)

            subprocess.call(["kubectl", "--kubeconfig", temp_kubeconfig_path, "delete",
                             "ClusterRole",
                             "aks-periscope-role", "--ignore-not-found"],
                            stderr=subprocess.STDOUT)

            subprocess.call(["kubectl", "--kubeconfig", temp_kubeconfig_path, "delete",
                             "--all",
                             "apd", "-n", "aks-periscope", "--ignore-not-found"],
                            stderr=subprocess.DEVNULL)

            subprocess.call(["kubectl", "--kubeconfig", temp_kubeconfig_path, "delete",
                             "CustomResourceDefinition",
                             "diagnostics.aks-periscope.azure.github.com", "--ignore-not-found"],
                            stderr=subprocess.STDOUT)

            print()
            print("Deploying aks-periscope")
            subprocess.check_output(["kubectl", "--kubeconfig", temp_kubeconfig_path, "apply", "-f",
                                     temp_yaml_path, "-n", "aks-periscope"], stderr=subprocess.STDOUT)
        except subprocess.CalledProcessError as err:
            raise CLIError(err.output)
    finally:
        os.remove(temp_yaml_path)

    print()

    token_in_storage_account_url = readonly_sas_token if readonly_sas_token is not None else sas_token
    log_storage_account_url = f"https://{storage_account_name}.blob.core.windows.net/" \
                              f"{_trim_fqdn_name_containing_hcp(container_name)}?{token_in_storage_account_url}"

    print(f'{colorama.Fore.GREEN}Your logs are being uploaded to storage account {format_bright(storage_account_name)}')

    print()
    print(f'You can download Azure Storage Explorer here '
          f'{format_hyperlink("https://azure.microsoft.com/en-us/features/storage-explorer/")}'
          f' to check the logs by adding the storage account using the following URL:')
    print(f'{format_hyperlink(log_storage_account_url)}')

    print()
    if not prompt_y_n('Do you want to see analysis results now?', default="n"):
        print(f"You can run 'az aks kanalyze -g {resource_group_name} -n {name}' "
              f"anytime to check the analysis results.")
    else:
        display_diagnostics_report(temp_kubeconfig_path)


def _read_periscope_yaml():
    curr_dir = os.path.dirname(os.path.realpath(__file__))
    periscope_yaml_file = os.path.join(curr_dir, "deploymentyaml", "aks-periscope.yaml")
    yaml_file = open(periscope_yaml_file, "r")
    data_loaded = yaml_file.read()

    return data_loaded


def aks_kanalyze(cmd, client, resource_group_name, name):
    colorama.init()

    client.get(resource_group_name, name)

    _, temp_kubeconfig_path = tempfile.mkstemp()
    aks_get_credentials(cmd, client, resource_group_name,
                        name, admin=True, path=temp_kubeconfig_path)

    display_diagnostics_report(temp_kubeconfig_path)


def aks_scale(cmd,  # pylint: disable=unused-argument
              client,
              resource_group_name,
              name,
              node_count,
              nodepool_name="",
              no_wait=False):
    instance = client.get(resource_group_name, name)
    _fill_defaults_for_pod_identity_profile(instance.pod_identity_profile)

    if len(instance.agent_pool_profiles) > 1 and nodepool_name == "":
        raise CLIError('There are more than one node pool in the cluster. '
                       'Please specify nodepool name or use az aks nodepool command to scale node pool')

    for agent_profile in instance.agent_pool_profiles:
        if agent_profile.name == nodepool_name or (nodepool_name == "" and len(instance.agent_pool_profiles) == 1):
            if agent_profile.enable_auto_scaling:
                raise CLIError(
                    "Cannot scale cluster autoscaler enabled node pool.")

            agent_profile.count = int(node_count)  # pylint: disable=no-member
            # null out the SP and AAD profile because otherwise validation complains
            instance.service_principal_profile = None
            instance.aad_profile = None
            return sdk_no_wait(no_wait, client.begin_create_or_update, resource_group_name, name, instance)
    raise CLIError('The nodepool "{}" was not found.'.format(nodepool_name))


def aks_upgrade(cmd,    # pylint: disable=unused-argument, too-many-return-statements
                client,
                resource_group_name,
                name,
                kubernetes_version='',
                control_plane_only=False,
                no_wait=False,
                node_image_only=False,
                aks_custom_headers=None,
                yes=False):
    from knack.prompting import prompt_y_n
    msg = 'Kubernetes may be unavailable during cluster upgrades.\n Are you sure you want to perform this operation?'
    if not yes and not prompt_y_n(msg, default="n"):
        return None

    instance = client.get(resource_group_name, name)
    _fill_defaults_for_pod_identity_profile(instance.pod_identity_profile)

    vmas_cluster = False
    for agent_profile in instance.agent_pool_profiles:
        if agent_profile.type.lower() == "availabilityset":
            vmas_cluster = True
            break

    if kubernetes_version != '' and node_image_only:
        raise CLIError('Conflicting flags. Upgrading the Kubernetes version will also upgrade node image version. '
                       'If you only want to upgrade the node version please use the "--node-image-only" option only.')

    if node_image_only:
        msg = "This node image upgrade operation will run across every node pool in the cluster " \
              "and might take a while. Do you wish to continue?"
        if not yes and not prompt_y_n(msg, default="n"):
            return None

        # This only provide convenience for customer at client side so they can run az aks upgrade to upgrade all
        # nodepools of a cluster. The SDK only support upgrade single nodepool at a time.
        for agent_pool_profile in instance.agent_pool_profiles:
            if vmas_cluster:
                raise CLIError('This cluster is not using VirtualMachineScaleSets. Node image upgrade only operation '
                               'can only be applied on VirtualMachineScaleSets cluster.')
            agent_pool_client = cf_agent_pools(cmd.cli_ctx)
            _upgrade_single_nodepool_image_version(
                True, agent_pool_client, resource_group_name, name, agent_pool_profile.name, None)
        mc = client.get(resource_group_name, name)
        return _remove_nulls([mc])[0]

    if instance.kubernetes_version == kubernetes_version:
        if instance.provisioning_state == "Succeeded":
            logger.warning("The cluster is already on version %s and is not in a failed state. No operations "
                           "will occur when upgrading to the same version if the cluster is not in a failed state.",
                           instance.kubernetes_version)
        elif instance.provisioning_state == "Failed":
            logger.warning("Cluster currently in failed state. Proceeding with upgrade to existing version %s to "
                           "attempt resolution of failed cluster state.", instance.kubernetes_version)

    upgrade_all = False
    instance.kubernetes_version = kubernetes_version

    # for legacy clusters, we always upgrade node pools with CCP.
    if instance.max_agent_pools < 8 or vmas_cluster:
        if control_plane_only:
            msg = ("Legacy clusters do not support control plane only upgrade. All node pools will be "
                   "upgraded to {} as well. Continue?").format(instance.kubernetes_version)
            if not yes and not prompt_y_n(msg, default="n"):
                return None
        upgrade_all = True
    else:
        if not control_plane_only:
            msg = ("Since control-plane-only argument is not specified, this will upgrade the control plane "
                   "AND all nodepools to version {}. Continue?").format(instance.kubernetes_version)
            if not yes and not prompt_y_n(msg, default="n"):
                return None
            upgrade_all = True
        else:
            msg = ("Since control-plane-only argument is specified, this will upgrade only the control plane to {}. "
                   "Node pool will not change. Continue?").format(instance.kubernetes_version)
            if not yes and not prompt_y_n(msg, default="n"):
                return None

    if upgrade_all:
        for agent_profile in instance.agent_pool_profiles:
            agent_profile.orchestrator_version = kubernetes_version
            agent_profile.creation_data = None

    # null out the SP and AAD profile because otherwise validation complains
    instance.service_principal_profile = None
    instance.aad_profile = None

    headers = get_aks_custom_headers(aks_custom_headers)

    return sdk_no_wait(no_wait, client.begin_create_or_update, resource_group_name, name, instance, headers=headers)


def _upgrade_single_nodepool_image_version(no_wait, client, resource_group_name, cluster_name, nodepool_name, snapshot_id=None):
    headers = {}
    if snapshot_id:
        headers["AKSSnapshotId"] = snapshot_id

    return sdk_no_wait(no_wait, client.begin_upgrade_node_image_version, resource_group_name, cluster_name, nodepool_name, headers=headers)


def _handle_addons_args(cmd,  # pylint: disable=too-many-statements
                        addons_str,
                        subscription_id,
                        resource_group_name,
                        addon_profiles=None,
                        workspace_resource_id=None,
                        enable_msi_auth_for_monitoring=False,
                        appgw_name=None,
                        appgw_subnet_prefix=None,
                        appgw_subnet_cidr=None,
                        appgw_id=None,
                        appgw_subnet_id=None,
                        appgw_watch_namespace=None,
                        enable_sgxquotehelper=False,
                        aci_subnet_name=None,
                        vnet_subnet_id=None,
                        enable_secret_rotation=False,
                        rotation_poll_interval=None,):
    if not addon_profiles:
        addon_profiles = {}
    addons = addons_str.split(',') if addons_str else []
    if 'http_application_routing' in addons:
        addon_profiles[CONST_HTTP_APPLICATION_ROUTING_ADDON_NAME] = ManagedClusterAddonProfile(
            enabled=True)
        addons.remove('http_application_routing')
    if 'kube-dashboard' in addons:
        addon_profiles[CONST_KUBE_DASHBOARD_ADDON_NAME] = ManagedClusterAddonProfile(
            enabled=True)
        addons.remove('kube-dashboard')
    # TODO: can we help the user find a workspace resource ID?
    if 'monitoring' in addons:
        if not workspace_resource_id:
            # use default workspace if exists else create default workspace
            workspace_resource_id = ensure_default_log_analytics_workspace_for_monitoring(
                cmd, subscription_id, resource_group_name)
        workspace_resource_id = sanitize_loganalytics_ws_resource_id(workspace_resource_id)
        addon_profiles[CONST_MONITORING_ADDON_NAME] = ManagedClusterAddonProfile(enabled=True,
                                                                                 config={CONST_MONITORING_LOG_ANALYTICS_WORKSPACE_RESOURCE_ID: workspace_resource_id,
                                                                                         CONST_MONITORING_USING_AAD_MSI_AUTH: enable_msi_auth_for_monitoring})
        addons.remove('monitoring')
    elif workspace_resource_id:
        raise CLIError(
            '"--workspace-resource-id" requires "--enable-addons monitoring".')
    if 'azure-policy' in addons:
        addon_profiles[CONST_AZURE_POLICY_ADDON_NAME] = ManagedClusterAddonProfile(
            enabled=True)
        addons.remove('azure-policy')
    if 'gitops' in addons:
        addon_profiles['gitops'] = ManagedClusterAddonProfile(enabled=True)
        addons.remove('gitops')
    if 'ingress-appgw' in addons:
        addon_profile = ManagedClusterAddonProfile(enabled=True, config={})
        if appgw_name is not None:
            addon_profile.config[CONST_INGRESS_APPGW_APPLICATION_GATEWAY_NAME] = appgw_name
        if appgw_subnet_prefix is not None:
            addon_profile.config[CONST_INGRESS_APPGW_SUBNET_CIDR] = appgw_subnet_prefix
        if appgw_subnet_cidr is not None:
            addon_profile.config[CONST_INGRESS_APPGW_SUBNET_CIDR] = appgw_subnet_cidr
        if appgw_id is not None:
            addon_profile.config[CONST_INGRESS_APPGW_APPLICATION_GATEWAY_ID] = appgw_id
        if appgw_subnet_id is not None:
            addon_profile.config[CONST_INGRESS_APPGW_SUBNET_ID] = appgw_subnet_id
        if appgw_watch_namespace is not None:
            addon_profile.config[CONST_INGRESS_APPGW_WATCH_NAMESPACE] = appgw_watch_namespace
        addon_profiles[CONST_INGRESS_APPGW_ADDON_NAME] = addon_profile
        addons.remove('ingress-appgw')
    if 'open-service-mesh' in addons:
        addon_profile = ManagedClusterAddonProfile(enabled=True, config={})
        addon_profiles[CONST_OPEN_SERVICE_MESH_ADDON_NAME] = addon_profile
        addons.remove('open-service-mesh')
    if 'azure-keyvault-secrets-provider' in addons:
        addon_profile = ManagedClusterAddonProfile(enabled=True, config={CONST_SECRET_ROTATION_ENABLED: "false", CONST_ROTATION_POLL_INTERVAL: "2m"})
        if enable_secret_rotation:
            addon_profile.config[CONST_SECRET_ROTATION_ENABLED] = "true"
        if rotation_poll_interval is not None:
            addon_profile.config[CONST_ROTATION_POLL_INTERVAL] = rotation_poll_interval
        addon_profiles[CONST_AZURE_KEYVAULT_SECRETS_PROVIDER_ADDON_NAME] = addon_profile
        addons.remove('azure-keyvault-secrets-provider')
    if 'confcom' in addons:
        addon_profile = ManagedClusterAddonProfile(
            enabled=True, config={CONST_ACC_SGX_QUOTE_HELPER_ENABLED: "false"})
        if enable_sgxquotehelper:
            addon_profile.config[CONST_ACC_SGX_QUOTE_HELPER_ENABLED] = "true"
        addon_profiles[CONST_CONFCOM_ADDON_NAME] = addon_profile
        addons.remove('confcom')
    if 'virtual-node' in addons:
        if not aci_subnet_name or not vnet_subnet_id:
            raise CLIError(
                '"--enable-addons virtual-node" requires "--aci-subnet-name" and "--vnet-subnet-id".')
        # TODO: how about aciConnectorwindows, what is its addon name?
        os_type = 'Linux'
        addon_profiles[CONST_VIRTUAL_NODE_ADDON_NAME + os_type] = ManagedClusterAddonProfile(
            enabled=True,
            config={CONST_VIRTUAL_NODE_SUBNET_NAME: aci_subnet_name}
        )
        addons.remove('virtual-node')

    # error out if any (unrecognized) addons remain
    if addons:
        raise CLIError('"{}" {} not recognized by the --enable-addons argument.'.format(
            ",".join(addons), "are" if len(addons) > 1 else "is"))
    return addon_profiles


def _ensure_aks_service_principal(cli_ctx,
                                  service_principal=None,
                                  client_secret=None,
                                  subscription_id=None,
                                  dns_name_prefix=None,
                                  fqdn_subdomain=None,
                                  location=None,
                                  name=None):
    file_name_aks = 'aksServicePrincipal.json'
    # TODO: This really needs to be unit tested.
    rbac_client = get_graph_rbac_management_client(cli_ctx)
    if not service_principal:
        # --service-principal not specified, try to load it from local disk
        principal_obj = load_acs_service_principal(
            subscription_id, file_name=file_name_aks)
        if principal_obj:
            service_principal = principal_obj.get('service_principal')
            client_secret = principal_obj.get('client_secret')
        else:
            # Nothing to load, make one.
            if not client_secret:
                client_secret = _create_client_secret()
            salt = binascii.b2a_hex(os.urandom(3)).decode('utf-8')
            if dns_name_prefix:
                url = 'http://{}.{}.{}.cloudapp.azure.com'.format(
                    salt, dns_name_prefix, location)
            else:
                url = 'http://{}.{}.{}.cloudapp.azure.com'.format(
                    salt, fqdn_subdomain, location)

            service_principal = _build_service_principal(
                rbac_client, cli_ctx, name, url, client_secret)
            if not service_principal:
                raise CLIError('Could not create a service principal with the right permissions. '
                               'Are you an Owner on this project?')
            logger.info('Created a service principal: %s', service_principal)
            # We don't need to add role assignment for this created SPN
    else:
        # --service-principal specfied, validate --client-secret was too
        if not client_secret:
            raise CLIError(
                '--client-secret is required if --service-principal is specified')
    store_acs_service_principal(
        subscription_id, client_secret, service_principal, file_name=file_name_aks)
    return load_acs_service_principal(subscription_id, file_name=file_name_aks)


def _check_cluster_autoscaler_flag(enable_cluster_autoscaler,
                                   min_count,
                                   max_count,
                                   node_count,
                                   agent_pool_profile):
    if enable_cluster_autoscaler:
        if min_count is None or max_count is None:
            raise CLIError(
                'Please specify both min-count and max-count when --enable-cluster-autoscaler enabled')
        if int(min_count) > int(max_count):
            raise CLIError(
                'value of min-count should be less than or equal to value of max-count')
        if int(node_count) < int(min_count) or int(node_count) > int(max_count):
            raise CLIError(
                'node-count is not in the range of min-count and max-count')
        agent_pool_profile.min_count = int(min_count)
        agent_pool_profile.max_count = int(max_count)
        agent_pool_profile.enable_auto_scaling = True
    else:
        if min_count is not None or max_count is not None:
            raise CLIError(
                'min-count and max-count are required for --enable-cluster-autoscaler, please use the flag')


def _create_client_secret():
    # Add a special character to satsify AAD SP secret requirements
    special_char = '$'
    client_secret = binascii.b2a_hex(
        os.urandom(10)).decode('utf-8') + special_char
    return client_secret


def _ensure_aks_acr(cli_ctx,
                    client_id,
                    acr_name_or_id,
                    subscription_id,    # pylint: disable=unused-argument
                    detach=False):
    from msrestazure.tools import is_valid_resource_id, parse_resource_id

    # Check if the ACR exists by resource ID.
    if is_valid_resource_id(acr_name_or_id):
        try:
            parsed_registry = parse_resource_id(acr_name_or_id)
            acr_client = cf_container_registry_service(
                cli_ctx, subscription_id=parsed_registry['subscription'])
            registry = acr_client.registries.get(
                parsed_registry['resource_group'], parsed_registry['name'])
        except CloudError as ex:
            raise CLIError(ex.message)
        _ensure_aks_acr_role_assignment(
            cli_ctx, client_id, registry.id, detach)
        return

    # Check if the ACR exists by name accross all resource groups.
    registry_name = acr_name_or_id
    registry_resource = 'Microsoft.ContainerRegistry/registries'
    try:
        registry = get_resource_by_name(
            cli_ctx, registry_name, registry_resource)
    except CloudError as ex:
        if 'was not found' in ex.message:
            raise CLIError(
                "ACR {} not found. Have you provided the right ACR name?".format(registry_name))
        raise CLIError(ex.message)
    _ensure_aks_acr_role_assignment(cli_ctx, client_id, registry.id, detach)
    return


def _ensure_aks_acr_role_assignment(cli_ctx,
                                    client_id,
                                    registry_id,
                                    detach=False):
    if detach:
        if not _delete_role_assignments(cli_ctx,
                                        'acrpull',
                                        client_id,
                                        scope=registry_id):
            raise CLIError('Could not delete role assignments for ACR. '
                           'Are you an Owner on this subscription?')
        return

    if not add_role_assignment(cli_ctx,
                               'acrpull',
                               client_id,
                               scope=registry_id):
        raise CLIError('Could not create a role assignment for ACR. '
                       'Are you an Owner on this subscription?')
    return


def aks_agentpool_show(cmd,     # pylint: disable=unused-argument
                       client,
                       resource_group_name,
                       cluster_name,
                       nodepool_name):
    instance = client.get(resource_group_name, cluster_name, nodepool_name)
    return instance


def aks_agentpool_list(cmd,     # pylint: disable=unused-argument
                       client,
                       resource_group_name,
                       cluster_name):
    return client.list(resource_group_name, cluster_name)


def aks_agentpool_add(cmd,      # pylint: disable=unused-argument,too-many-locals
                      client,
                      resource_group_name,
                      cluster_name,
                      nodepool_name,
                      tags=None,
                      kubernetes_version=None,
                      node_zones=None,
                      enable_node_public_ip=False,
                      node_public_ip_prefix_id=None,
                      node_vm_size=None,
                      node_osdisk_type=None,
                      node_osdisk_size=0,
                      node_count=3,
                      vnet_subnet_id=None,
                      pod_subnet_id=None,
                      ppg=None,
                      max_pods=0,
                      os_type=None,
                      os_sku=None,
                      enable_fips_image=False,
                      min_count=None,
                      max_count=None,
                      enable_cluster_autoscaler=False,
                      scale_down_mode=CONST_SCALE_DOWN_MODE_DELETE,
                      node_taints=None,
                      priority=CONST_SCALE_SET_PRIORITY_REGULAR,
                      eviction_policy=CONST_SPOT_EVICTION_POLICY_DELETE,
                      spot_max_price=float('nan'),
                      labels=None,
                      max_surge=None,
                      mode="User",
                      aks_custom_headers=None,
                      kubelet_config=None,
                      linux_os_config=None,
                      enable_encryption_at_host=False,
                      enable_ultra_ssd=False,
                      workload_runtime=None,
                      gpu_instance_profile=None,
                      snapshot_id=None,
<<<<<<< HEAD
                      host_group_id=None,
=======
                      crg_id=None,
>>>>>>> 17dd6373
                      no_wait=False):
    instances = client.list(resource_group_name, cluster_name)
    for agentpool_profile in instances:
        if agentpool_profile.name == nodepool_name:
            raise CLIError("Node pool {} already exists, please try a different name, "
                           "use 'aks nodepool list' to get current list of node pool".format(nodepool_name))

    upgradeSettings = AgentPoolUpgradeSettings()
    taints_array = []

    creationData = None
    if snapshot_id:
        snapshot = _get_snapshot(cmd.cli_ctx, snapshot_id)
        if not kubernetes_version:
            kubernetes_version = snapshot.kubernetes_version
        if not os_type:
            os_type = snapshot.os_type
        if not os_sku:
            os_sku = snapshot.os_sku
        if not node_vm_size:
            node_vm_size = snapshot.vm_size

        creationData = CreationData(
            source_resource_id=snapshot_id
        )

    if not os_type:
        os_type = "Linux"

    if node_taints is not None:
        for taint in node_taints.split(','):
            try:
                taint = taint.strip()
                taints_array.append(taint)
            except ValueError:
                raise CLIError(
                    'Taint does not match allowed values. Expect value such as "special=true:NoSchedule".')

    if node_vm_size is None:
        if os_type == "Windows":
            node_vm_size = "Standard_D2s_v3"
        else:
            node_vm_size = "Standard_DS2_v2"

    if max_surge:
        upgradeSettings.max_surge = max_surge

    agent_pool = AgentPool(
        name=nodepool_name,
        tags=tags,
        node_labels=labels,
        count=int(node_count),
        vm_size=node_vm_size,
        os_type=os_type,
        os_sku=os_sku,
        enable_fips=enable_fips_image,
        storage_profile=ContainerServiceStorageProfileTypes.managed_disks,
        vnet_subnet_id=vnet_subnet_id,
        pod_subnet_id=pod_subnet_id,
        proximity_placement_group_id=ppg,
        agent_pool_type="VirtualMachineScaleSets",
        max_pods=int(max_pods) if max_pods else None,
        orchestrator_version=kubernetes_version,
        availability_zones=node_zones,
        enable_node_public_ip=enable_node_public_ip,
        node_public_ip_prefix_id=node_public_ip_prefix_id,
        node_taints=taints_array,
        scale_set_priority=priority,
        scale_down_mode=scale_down_mode,
        upgrade_settings=upgradeSettings,
        enable_encryption_at_host=enable_encryption_at_host,
        enable_ultra_ssd=enable_ultra_ssd,
        mode=mode,
        workload_runtime=workload_runtime,
        gpu_instance_profile=gpu_instance_profile,
        creation_data=creationData,
<<<<<<< HEAD
        host_group_id=host_group_id
=======
        capacity_reservation_group_id=crg_id
>>>>>>> 17dd6373
    )

    if priority == CONST_SCALE_SET_PRIORITY_SPOT:
        agent_pool.scale_set_eviction_policy = eviction_policy
        if isnan(spot_max_price):
            spot_max_price = -1
        agent_pool.spot_max_price = spot_max_price

    _check_cluster_autoscaler_flag(
        enable_cluster_autoscaler, min_count, max_count, node_count, agent_pool)

    if node_osdisk_size:
        agent_pool.os_disk_size_gb = int(node_osdisk_size)

    if node_osdisk_type:
        agent_pool.os_disk_type = node_osdisk_type

    if kubelet_config:
        agent_pool.kubelet_config = _get_kubelet_config(kubelet_config)

    if linux_os_config:
        agent_pool.linux_os_config = _get_linux_os_config(linux_os_config)

    headers = get_aks_custom_headers(aks_custom_headers)
    return sdk_no_wait(no_wait, client.begin_create_or_update, resource_group_name, cluster_name, nodepool_name, agent_pool, headers=headers)


def aks_agentpool_scale(cmd,    # pylint: disable=unused-argument
                        client,
                        resource_group_name,
                        cluster_name,
                        nodepool_name,
                        node_count=3,
                        no_wait=False):
    instance = client.get(resource_group_name, cluster_name, nodepool_name)
    new_node_count = int(node_count)
    if instance.enable_auto_scaling:
        raise CLIError("Cannot scale cluster autoscaler enabled node pool.")
    if new_node_count == instance.count:
        raise CLIError(
            "The new node count is the same as the current node count.")
    instance.count = new_node_count  # pylint: disable=no-member
    return sdk_no_wait(no_wait, client.begin_create_or_update, resource_group_name, cluster_name, nodepool_name, instance)


def aks_agentpool_upgrade(cmd,  # pylint: disable=unused-argument
                          client,
                          resource_group_name,
                          cluster_name,
                          nodepool_name,
                          kubernetes_version='',
                          no_wait=False,
                          node_image_only=False,
                          max_surge=None,
                          aks_custom_headers=None,
                          snapshot_id=None):

    if kubernetes_version != '' and node_image_only:
        raise CLIError('Conflicting flags. Upgrading the Kubernetes version will also upgrade node image version.'
                       'If you only want to upgrade the node version please use the "--node-image-only" option only.')

    if node_image_only:
        return _upgrade_single_nodepool_image_version(no_wait,
                                                      client,
                                                      resource_group_name,
                                                      cluster_name,
                                                      nodepool_name,
                                                      snapshot_id)

    creationData = None
    if snapshot_id:
        snapshot = _get_snapshot(cmd.cli_ctx, snapshot_id)
        if not kubernetes_version and not node_image_only:
            kubernetes_version = snapshot.kubernetes_version

        creationData = CreationData(
            source_resource_id=snapshot_id
        )

    instance = client.get(resource_group_name, cluster_name, nodepool_name)
    instance.orchestrator_version = kubernetes_version
    instance.creation_data = creationData

    if not instance.upgrade_settings:
        instance.upgrade_settings = AgentPoolUpgradeSettings()

    if max_surge:
        instance.upgrade_settings.max_surge = max_surge

    headers = get_aks_custom_headers(aks_custom_headers)

    return sdk_no_wait(no_wait, client.begin_create_or_update, resource_group_name, cluster_name, nodepool_name, instance, headers=headers)


def aks_agentpool_get_upgrade_profile(cmd,   # pylint: disable=unused-argument
                                      client,
                                      resource_group_name,
                                      cluster_name,
                                      nodepool_name):
    return client.get_upgrade_profile(resource_group_name, cluster_name, nodepool_name)


def aks_agentpool_update(cmd,   # pylint: disable=unused-argument
                         client,
                         resource_group_name,
                         cluster_name,
                         nodepool_name,
                         tags=None,
                         enable_cluster_autoscaler=False,
                         disable_cluster_autoscaler=False,
                         update_cluster_autoscaler=False,
                         scale_down_mode=None,
                         min_count=None, max_count=None,
                         max_surge=None,
                         mode=None,
                         labels=None,
                         node_taints=None,
                         no_wait=False):

    update_autoscaler = enable_cluster_autoscaler + \
        disable_cluster_autoscaler + update_cluster_autoscaler

    if (update_autoscaler != 1 and not tags and not scale_down_mode and not mode and not max_surge and labels is None and node_taints is None):
        raise CLIError('Please specify one or more of "--enable-cluster-autoscaler" or '
                       '"--disable-cluster-autoscaler" or '
                       '"--update-cluster-autoscaler" or '
                       '"--tags" or "--mode" or "--max-surge" or "--scale-down-mode" or "--labels" or "--node-taints')

    instance = client.get(resource_group_name, cluster_name, nodepool_name)

    if node_taints is not None:
        taints_array = []
        if node_taints != '':
            for taint in node_taints.split(','):
                try:
                    taint = taint.strip()
                    taints_array.append(taint)
                except ValueError:
                    raise InvalidArgumentValueError(
                        'Taint does not match allowed values. Expect value such as "special=true:NoSchedule".')
        instance.node_taints = taints_array

    if min_count is None or max_count is None:
        if enable_cluster_autoscaler or update_cluster_autoscaler:
            raise CLIError('Please specify both min-count and max-count when --enable-cluster-autoscaler or '
                           '--update-cluster-autoscaler set.')
    if min_count is not None and max_count is not None:
        if int(min_count) > int(max_count):
            raise CLIError(
                'value of min-count should be less than or equal to value of max-count.')

    if enable_cluster_autoscaler:
        if instance.enable_auto_scaling:
            logger.warning('Autoscaler is already enabled for this node pool.\n'
                           'Please run "az aks nodepool update --update-cluster-autoscaler" '
                           'if you want to update min-count or max-count.')
            return None
        instance.min_count = int(min_count)
        instance.max_count = int(max_count)
        instance.enable_auto_scaling = True

    if update_cluster_autoscaler:
        if not instance.enable_auto_scaling:
            raise CLIError('Autoscaler is not enabled for this node pool.\n'
                           'Run "az aks nodepool update --enable-cluster-autoscaler" '
                           'to enable cluster with min-count and max-count.')
        instance.min_count = int(min_count)
        instance.max_count = int(max_count)

    if not instance.upgrade_settings:
        instance.upgrade_settings = AgentPoolUpgradeSettings()

    if max_surge:
        instance.upgrade_settings.max_surge = max_surge

    if disable_cluster_autoscaler:
        if not instance.enable_auto_scaling:
            logger.warning(
                'Autoscaler is already disabled for this node pool.')
            return None
        instance.enable_auto_scaling = False
        instance.min_count = None
        instance.max_count = None

    instance.tags = tags

    if scale_down_mode is not None:
        instance.scale_down_mode = scale_down_mode

    if mode is not None:
        instance.mode = mode

    if labels is not None:
        instance.node_labels = labels
    return sdk_no_wait(no_wait, client.begin_create_or_update, resource_group_name, cluster_name, nodepool_name, instance)


def aks_agentpool_stop(cmd,   # pylint: disable=unused-argument
                       client,
                       resource_group_name,
                       cluster_name,
                       nodepool_name,
                       aks_custom_headers=None,
                       no_wait=False):
    agentpool_exists = False
    instances = client.list(resource_group_name, cluster_name)
    for agentpool_profile in instances:
        if agentpool_profile.name.lower() == nodepool_name.lower():
            agentpool_exists = True
            break

    if not agentpool_exists:
        raise InvalidArgumentValueError(
            "Node pool {} doesnt exist, use 'aks nodepool list' to get current node pool list".format(nodepool_name))

    instance = client.get(resource_group_name, cluster_name, nodepool_name)
    power_state = PowerState(code="Stopped")
    instance.power_state = power_state
    headers = get_aks_custom_headers(aks_custom_headers)
    return sdk_no_wait(no_wait, client.begin_create_or_update, resource_group_name, cluster_name, nodepool_name, instance, headers=headers)


def aks_agentpool_start(cmd,   # pylint: disable=unused-argument
                        client,
                        resource_group_name,
                        cluster_name,
                        nodepool_name,
                        aks_custom_headers=None,
                        no_wait=False):
    agentpool_exists = False
    instances = client.list(resource_group_name, cluster_name)
    for agentpool_profile in instances:
        if agentpool_profile.name.lower() == nodepool_name.lower():
            agentpool_exists = True
            break
    if not agentpool_exists:
        raise InvalidArgumentValueError(
            "Node pool {} doesnt exist, use 'aks nodepool list' to get current node pool list".format(nodepool_name))
    instance = client.get(resource_group_name, cluster_name, nodepool_name)
    power_state = PowerState(code="Running")
    instance.power_state = power_state
    headers = get_aks_custom_headers(aks_custom_headers)
    return sdk_no_wait(no_wait, client.begin_create_or_update, resource_group_name, cluster_name, nodepool_name, instance, headers=headers)


def aks_agentpool_delete(cmd,   # pylint: disable=unused-argument
                         client,
                         resource_group_name,
                         cluster_name,
                         nodepool_name,
                         no_wait=False):
    agentpool_exists = False
    instances = client.list(resource_group_name, cluster_name)
    for agentpool_profile in instances:
        if agentpool_profile.name.lower() == nodepool_name.lower():
            agentpool_exists = True
            break

    if not agentpool_exists:
        raise CLIError("Node pool {} doesnt exist, "
                       "use 'aks nodepool list' to get current node pool list".format(nodepool_name))

    return sdk_no_wait(no_wait, client.begin_delete, resource_group_name, cluster_name, nodepool_name)


def aks_addon_list_available():
    available_addons = []
    for k, v in ADDONS.items():
        available_addons.append({
            "name": k,
            "description": ADDONS_DESCRIPTIONS[v]
        })
    return available_addons


def aks_addon_list(cmd, client, resource_group_name, name):  # pylint: disable=unused-argument
    addon_profiles = client.get(resource_group_name, name).addon_profiles

    current_addons = []

    for name, addon in ADDONS.items():
        if not addon_profiles or addon not in addon_profiles:
            current_addons.append({
                "name": name,
                "api_key": addon,
                "enabled": False
            })
        else:
            current_addons.append({
                "name": name,
                "api_key": addon,
                "enabled": addon_profiles[addon].enabled
            })

    return current_addons


def aks_addon_show(cmd, client, resource_group_name, name, addon):  # pylint: disable=unused-argument
    addon_profiles = client.get(resource_group_name, name).addon_profiles
    addon_key = ADDONS[addon]

    if not addon_profiles or addon_key not in addon_profiles or not addon_profiles[addon_key].enabled:
        raise CLIError(f'Addon "{addon}" is not enabled in this cluster.')

    return {
        "name": addon,
        "api_key": addon_key,
        "config": addon_profiles[addon_key].config,
        "identity": addon_profiles[addon_key].identity
    }


def aks_addon_enable(cmd, client, resource_group_name, name, addon, workspace_resource_id=None,
                     subnet_name=None, appgw_name=None, appgw_subnet_prefix=None, appgw_subnet_cidr=None, appgw_id=None,
                     appgw_subnet_id=None,
                     appgw_watch_namespace=None, enable_sgxquotehelper=False, enable_secret_rotation=False, rotation_poll_interval=None,
                     no_wait=False, enable_msi_auth_for_monitoring=False):
    return enable_addons(cmd, client, resource_group_name, name, addon, workspace_resource_id=workspace_resource_id,
                         subnet_name=subnet_name, appgw_name=appgw_name, appgw_subnet_prefix=appgw_subnet_prefix,
                         appgw_subnet_cidr=appgw_subnet_cidr, appgw_id=appgw_id, appgw_subnet_id=appgw_subnet_id,
                         appgw_watch_namespace=appgw_watch_namespace, enable_sgxquotehelper=enable_sgxquotehelper,
                         enable_secret_rotation=enable_secret_rotation, rotation_poll_interval=rotation_poll_interval, no_wait=no_wait,
                         enable_msi_auth_for_monitoring=enable_msi_auth_for_monitoring)


def aks_addon_disable(cmd, client, resource_group_name, name, addon, no_wait=False):
    return aks_disable_addons(cmd, client, resource_group_name, name, addon, no_wait)


def aks_addon_update(cmd, client, resource_group_name, name, addon, workspace_resource_id=None,
                     subnet_name=None, appgw_name=None, appgw_subnet_prefix=None, appgw_subnet_cidr=None, appgw_id=None,
                     appgw_subnet_id=None,
                     appgw_watch_namespace=None, enable_sgxquotehelper=False, enable_secret_rotation=False, rotation_poll_interval=None,
                     no_wait=False, enable_msi_auth_for_monitoring=False):
    addon_profiles = client.get(resource_group_name, name).addon_profiles
    addon_key = ADDONS[addon]

    if not addon_profiles or addon_key not in addon_profiles or not addon_profiles[addon_key].enabled:
        raise CLIError(f'Addon "{addon}" is not enabled in this cluster.')

    return enable_addons(cmd, client, resource_group_name, name, addon, check_enabled=False,
                         workspace_resource_id=workspace_resource_id,
                         subnet_name=subnet_name, appgw_name=appgw_name, appgw_subnet_prefix=appgw_subnet_prefix,
                         appgw_subnet_cidr=appgw_subnet_cidr, appgw_id=appgw_id, appgw_subnet_id=appgw_subnet_id,
                         appgw_watch_namespace=appgw_watch_namespace, enable_sgxquotehelper=enable_sgxquotehelper,
                         enable_secret_rotation=enable_secret_rotation, rotation_poll_interval=rotation_poll_interval, no_wait=no_wait,
                         enable_msi_auth_for_monitoring=enable_msi_auth_for_monitoring)


def aks_disable_addons(cmd, client, resource_group_name, name, addons, no_wait=False):
    instance = client.get(resource_group_name, name)
    subscription_id = get_subscription_id(cmd.cli_ctx)

    try:
        if addons == "monitoring" and CONST_MONITORING_ADDON_NAME in instance.addon_profiles and \
                instance.addon_profiles[CONST_MONITORING_ADDON_NAME].enabled and \
                CONST_MONITORING_USING_AAD_MSI_AUTH in instance.addon_profiles[CONST_MONITORING_ADDON_NAME].config and \
                str(instance.addon_profiles[CONST_MONITORING_ADDON_NAME].config[CONST_MONITORING_USING_AAD_MSI_AUTH]).lower() == 'true':
            # remove the DCR association because otherwise the DCR can't be deleted
            ensure_container_insights_for_monitoring(
                cmd,
                instance.addon_profiles[CONST_MONITORING_ADDON_NAME],
                subscription_id,
                resource_group_name,
                name,
                instance.location,
                remove_monitoring=True,
                aad_route=True,
                create_dcr=False,
                create_dcra=True
            )
    except TypeError:
        pass

    instance = _update_addons(
        cmd,
        instance,
        subscription_id,
        resource_group_name,
        name,
        addons,
        enable=False,
        no_wait=no_wait
    )

    # send the managed cluster representation to update the addon profiles
    return sdk_no_wait(no_wait, client.begin_create_or_update, resource_group_name, name, instance)


def aks_enable_addons(cmd, client, resource_group_name, name, addons, workspace_resource_id=None,
                      subnet_name=None, appgw_name=None, appgw_subnet_prefix=None, appgw_subnet_cidr=None, appgw_id=None, appgw_subnet_id=None,
                      appgw_watch_namespace=None, enable_sgxquotehelper=False, enable_secret_rotation=False, rotation_poll_interval=None, no_wait=False, enable_msi_auth_for_monitoring=False):

    instance = client.get(resource_group_name, name)
    msi_auth = True if instance.service_principal_profile.client_id == "msi" else False  # this is overwritten by _update_addons(), so the value needs to be recorded here

    subscription_id = get_subscription_id(cmd.cli_ctx)
    instance = _update_addons(cmd, instance, subscription_id, resource_group_name, name, addons, enable=True,
                              workspace_resource_id=workspace_resource_id, enable_msi_auth_for_monitoring=enable_msi_auth_for_monitoring, subnet_name=subnet_name,
                              appgw_name=appgw_name, appgw_subnet_prefix=appgw_subnet_prefix, appgw_subnet_cidr=appgw_subnet_cidr, appgw_id=appgw_id, appgw_subnet_id=appgw_subnet_id, appgw_watch_namespace=appgw_watch_namespace,
                              enable_sgxquotehelper=enable_sgxquotehelper, enable_secret_rotation=enable_secret_rotation, rotation_poll_interval=rotation_poll_interval, no_wait=no_wait)

    if CONST_MONITORING_ADDON_NAME in instance.addon_profiles and instance.addon_profiles[CONST_MONITORING_ADDON_NAME].enabled:
        if CONST_MONITORING_USING_AAD_MSI_AUTH in instance.addon_profiles[CONST_MONITORING_ADDON_NAME].config and \
                str(instance.addon_profiles[CONST_MONITORING_ADDON_NAME].config[CONST_MONITORING_USING_AAD_MSI_AUTH]).lower() == 'true':
            if not msi_auth:
                raise ArgumentUsageError("--enable-msi-auth-for-monitoring can not be used on clusters with service principal auth.")
            else:
                # create a Data Collection Rule (DCR) and associate it with the cluster
                ensure_container_insights_for_monitoring(cmd, instance.addon_profiles[CONST_MONITORING_ADDON_NAME], subscription_id, resource_group_name, name, instance.location, aad_route=True, create_dcr=True, create_dcra=True)
        else:
            # monitoring addon will use legacy path
            ensure_container_insights_for_monitoring(cmd, instance.addon_profiles[CONST_MONITORING_ADDON_NAME], subscription_id, resource_group_name, name, instance.location, aad_route=False)

    monitoring = CONST_MONITORING_ADDON_NAME in instance.addon_profiles and instance.addon_profiles[
        CONST_MONITORING_ADDON_NAME].enabled
    ingress_appgw_addon_enabled = CONST_INGRESS_APPGW_ADDON_NAME in instance.addon_profiles and instance.addon_profiles[
        CONST_INGRESS_APPGW_ADDON_NAME].enabled

    os_type = 'Linux'
    enable_virtual_node = False
    if CONST_VIRTUAL_NODE_ADDON_NAME + os_type in instance.addon_profiles:
        enable_virtual_node = True

    need_post_creation_role_assignment = monitoring or ingress_appgw_addon_enabled or enable_virtual_node
    if need_post_creation_role_assignment:
        # adding a wait here since we rely on the result for role assignment
        result = LongRunningOperation(cmd.cli_ctx)(
            client.begin_create_or_update(resource_group_name, name, instance))
        cloud_name = cmd.cli_ctx.cloud.name
        # mdm metrics supported only in Azure Public cloud so add the role assignment only in this cloud
        if monitoring and cloud_name.lower() == 'azurecloud':
            from msrestazure.tools import resource_id
            cluster_resource_id = resource_id(
                subscription=subscription_id,
                resource_group=resource_group_name,
                namespace='Microsoft.ContainerService', type='managedClusters',
                name=name
            )
            add_monitoring_role_assignment(result, cluster_resource_id, cmd)
        if ingress_appgw_addon_enabled:
            add_ingress_appgw_addon_role_assignment(result, cmd)
        if enable_virtual_node:
            # All agent pool will reside in the same vnet, we will grant vnet level Contributor role
            # in later function, so using a random agent pool here is OK
            random_agent_pool = result.agent_pool_profiles[0]
            if random_agent_pool.vnet_subnet_id != "":
                add_virtual_node_role_assignment(
                    cmd, result, random_agent_pool.vnet_subnet_id)
            # Else, the cluster is not using custom VNet, the permission is already granted in AKS RP,
            # we don't need to handle it in client side in this case.

    else:
        result = sdk_no_wait(no_wait, client.begin_create_or_update,
                             resource_group_name, name, instance)
    return result


def aks_rotate_certs(cmd, client, resource_group_name, name, no_wait=True):     # pylint: disable=unused-argument
    return sdk_no_wait(no_wait, client.begin_rotate_cluster_certificates, resource_group_name, name)


def _update_addons(cmd,  # pylint: disable=too-many-branches,too-many-statements
                   instance,
                   subscription_id,
                   resource_group_name,
                   name,
                   addons,
                   enable,
                   workspace_resource_id=None,
                   enable_msi_auth_for_monitoring=False,
                   subnet_name=None,
                   appgw_name=None,
                   appgw_subnet_prefix=None,
                   appgw_subnet_cidr=None,
                   appgw_id=None,
                   appgw_subnet_id=None,
                   appgw_watch_namespace=None,
                   enable_sgxquotehelper=False,
                   enable_secret_rotation=False,
                   disable_secret_rotation=False,
                   rotation_poll_interval=None,
                   no_wait=False):  # pylint: disable=unused-argument

    # parse the comma-separated addons argument
    addon_args = addons.split(',')

    addon_profiles = instance.addon_profiles or {}

    os_type = 'Linux'

    # for each addons argument
    for addon_arg in addon_args:
        if addon_arg not in ADDONS:
            raise CLIError("Invalid addon name: {}.".format(addon_arg))
        addon = ADDONS[addon_arg]
        if addon == CONST_VIRTUAL_NODE_ADDON_NAME:
            # only linux is supported for now, in the future this will be a user flag
            addon += os_type

        # honor addon names defined in Azure CLI
        for key in list(addon_profiles):
            if key.lower() == addon.lower() and key != addon:
                addon_profiles[addon] = addon_profiles.pop(key)

        if enable:
            # add new addons or update existing ones and enable them
            addon_profile = addon_profiles.get(
                addon, ManagedClusterAddonProfile(enabled=False))
            # special config handling for certain addons
            if addon == CONST_MONITORING_ADDON_NAME:
                logAnalyticsConstName = CONST_MONITORING_LOG_ANALYTICS_WORKSPACE_RESOURCE_ID
                if addon_profile.enabled:
                    raise CLIError('The monitoring addon is already enabled for this managed cluster.\n'
                                   'To change monitoring configuration, run "az aks disable-addons -a monitoring"'
                                   'before enabling it again.')
                if not workspace_resource_id:
                    workspace_resource_id = ensure_default_log_analytics_workspace_for_monitoring(
                        cmd,
                        subscription_id,
                        resource_group_name)
                workspace_resource_id = sanitize_loganalytics_ws_resource_id(workspace_resource_id)

                addon_profile.config = {logAnalyticsConstName: workspace_resource_id}
                addon_profile.config[CONST_MONITORING_USING_AAD_MSI_AUTH] = enable_msi_auth_for_monitoring
            elif addon == (CONST_VIRTUAL_NODE_ADDON_NAME + os_type):
                if addon_profile.enabled:
                    raise CLIError('The virtual-node addon is already enabled for this managed cluster.\n'
                                   'To change virtual-node configuration, run '
                                   '"az aks disable-addons -a virtual-node -g {resource_group_name}" '
                                   'before enabling it again.')
                if not subnet_name:
                    raise CLIError(
                        'The aci-connector addon requires setting a subnet name.')
                addon_profile.config = {
                    CONST_VIRTUAL_NODE_SUBNET_NAME: subnet_name}
            elif addon == CONST_INGRESS_APPGW_ADDON_NAME:
                if addon_profile.enabled:
                    raise CLIError('The ingress-appgw addon is already enabled for this managed cluster.\n'
                                   'To change ingress-appgw configuration, run '
                                   f'"az aks disable-addons -a ingress-appgw -n {name} -g {resource_group_name}" '
                                   'before enabling it again.')
                addon_profile = ManagedClusterAddonProfile(
                    enabled=True, config={})
                if appgw_name is not None:
                    addon_profile.config[CONST_INGRESS_APPGW_APPLICATION_GATEWAY_NAME] = appgw_name
                if appgw_subnet_prefix is not None:
                    addon_profile.config[CONST_INGRESS_APPGW_SUBNET_CIDR] = appgw_subnet_prefix
                if appgw_subnet_cidr is not None:
                    addon_profile.config[CONST_INGRESS_APPGW_SUBNET_CIDR] = appgw_subnet_cidr
                if appgw_id is not None:
                    addon_profile.config[CONST_INGRESS_APPGW_APPLICATION_GATEWAY_ID] = appgw_id
                if appgw_subnet_id is not None:
                    addon_profile.config[CONST_INGRESS_APPGW_SUBNET_ID] = appgw_subnet_id
                if appgw_watch_namespace is not None:
                    addon_profile.config[CONST_INGRESS_APPGW_WATCH_NAMESPACE] = appgw_watch_namespace
            elif addon == CONST_OPEN_SERVICE_MESH_ADDON_NAME:
                if addon_profile.enabled:
                    raise CLIError('The open-service-mesh addon is already enabled for this managed cluster.\n'
                                   'To change open-service-mesh configuration, run '
                                   f'"az aks disable-addons -a open-service-mesh -n {name} -g {resource_group_name}" '
                                   'before enabling it again.')
                addon_profile = ManagedClusterAddonProfile(
                    enabled=True, config={})
            elif addon == CONST_CONFCOM_ADDON_NAME:
                if addon_profile.enabled:
                    raise CLIError('The confcom addon is already enabled for this managed cluster.\n'
                                   'To change confcom configuration, run '
                                   f'"az aks disable-addons -a confcom -n {name} -g {resource_group_name}" '
                                   'before enabling it again.')
                addon_profile = ManagedClusterAddonProfile(
                    enabled=True, config={CONST_ACC_SGX_QUOTE_HELPER_ENABLED: "false"})
                if enable_sgxquotehelper:
                    addon_profile.config[CONST_ACC_SGX_QUOTE_HELPER_ENABLED] = "true"
            elif addon == CONST_AZURE_KEYVAULT_SECRETS_PROVIDER_ADDON_NAME:
                if addon_profile.enabled:
                    raise CLIError('The azure-keyvault-secrets-provider addon is already enabled for this managed cluster.\n'
                                   'To change azure-keyvault-secrets-provider configuration, run '
                                   f'"az aks disable-addons -a azure-keyvault-secrets-provider -n {name} -g {resource_group_name}" '
                                   'before enabling it again.')
                addon_profile = ManagedClusterAddonProfile(
                    enabled=True, config={CONST_SECRET_ROTATION_ENABLED: "false", CONST_ROTATION_POLL_INTERVAL: "2m"})
                if enable_secret_rotation:
                    addon_profile.config[CONST_SECRET_ROTATION_ENABLED] = "true"
                if disable_secret_rotation:
                    addon_profile.config[CONST_SECRET_ROTATION_ENABLED] = "false"
                if rotation_poll_interval is not None:
                    addon_profile.config[CONST_ROTATION_POLL_INTERVAL] = rotation_poll_interval
                addon_profiles[CONST_AZURE_KEYVAULT_SECRETS_PROVIDER_ADDON_NAME] = addon_profile
            addon_profiles[addon] = addon_profile
        else:
            if addon not in addon_profiles:
                if addon == CONST_KUBE_DASHBOARD_ADDON_NAME:
                    addon_profiles[addon] = ManagedClusterAddonProfile(
                        enabled=False)
                else:
                    raise CLIError(
                        "The addon {} is not installed.".format(addon))
            addon_profiles[addon].config = None
        addon_profiles[addon].enabled = enable

    instance.addon_profiles = addon_profiles

    # null out the SP and AAD profile because otherwise validation complains
    instance.service_principal_profile = None
    instance.aad_profile = None

    return instance


def aks_get_versions(cmd, client, location):    # pylint: disable=unused-argument
    return client.list_orchestrators(location, resource_type='managedClusters')


def aks_get_os_options(cmd, client, location):    # pylint: disable=unused-argument
    return client.get_os_options(location, resource_type='managedClusters')


def _print_or_merge_credentials(path, kubeconfig, overwrite_existing, context_name):
    """Merge an unencrypted kubeconfig into the file at the specified path, or print it to
    stdout if the path is "-".
    """
    # Special case for printing to stdout
    if path == "-":
        print(kubeconfig)
        return

    # ensure that at least an empty ~/.kube/config exists
    directory = os.path.dirname(path)
    if directory and not os.path.exists(directory):
        try:
            os.makedirs(directory)
        except OSError as ex:
            if ex.errno != errno.EEXIST:
                raise
    if not os.path.exists(path):
        with os.fdopen(os.open(path, os.O_CREAT | os.O_WRONLY, 0o600), 'wt'):
            pass

    # merge the new kubeconfig into the existing one
    fd, temp_path = tempfile.mkstemp()
    additional_file = os.fdopen(fd, 'w+t')
    try:
        additional_file.write(kubeconfig)
        additional_file.flush()
        merge_kubernetes_configurations(
            path, temp_path, overwrite_existing, context_name)
    except yaml.YAMLError as ex:
        logger.warning(
            'Failed to merge credentials to kube config file: %s', ex)
    finally:
        additional_file.close()
        os.remove(temp_path)


def _handle_merge(existing, addition, key, replace):
    if not addition[key]:
        return
    if existing[key] is None:
        existing[key] = addition[key]
        return

    for i in addition[key]:
        for j in existing[key]:
            if i['name'] == j['name']:
                if replace or i == j:
                    existing[key].remove(j)
                else:
                    from knack.prompting import prompt_y_n
                    msg = 'A different object named {} already exists in your kubeconfig file.\nOverwrite?'
                    overwrite = False
                    try:
                        overwrite = prompt_y_n(msg.format(i['name']))
                    except NoTTYException:
                        pass
                    if overwrite:
                        existing[key].remove(j)
                    else:
                        msg = 'A different object named {} already exists in {} in your kubeconfig file.'
                        raise CLIError(msg.format(i['name'], key))
        existing[key].append(i)


def load_kubernetes_configuration(filename):
    try:
        with open(filename) as stream:
            return yaml.safe_load(stream)
    except (IOError, OSError) as ex:
        if getattr(ex, 'errno', 0) == errno.ENOENT:
            raise CLIError('{} does not exist'.format(filename))
    except (yaml.parser.ParserError, UnicodeDecodeError) as ex:
        raise CLIError('Error parsing {} ({})'.format(filename, str(ex)))


def merge_kubernetes_configurations(existing_file, addition_file, replace, context_name=None):
    existing = load_kubernetes_configuration(existing_file)
    addition = load_kubernetes_configuration(addition_file)

    if context_name is not None:
        addition['contexts'][0]['name'] = context_name
        addition['contexts'][0]['context']['cluster'] = context_name
        addition['clusters'][0]['name'] = context_name
        addition['current-context'] = context_name

    # rename the admin context so it doesn't overwrite the user context
    for ctx in addition.get('contexts', []):
        try:
            if ctx['context']['user'].startswith('clusterAdmin'):
                admin_name = ctx['name'] + '-admin'
                addition['current-context'] = ctx['name'] = admin_name
                break
        except (KeyError, TypeError):
            continue

    if addition is None:
        raise CLIError(
            'failed to load additional configuration from {}'.format(addition_file))

    if existing is None:
        existing = addition
    else:
        _handle_merge(existing, addition, 'clusters', replace)
        _handle_merge(existing, addition, 'users', replace)
        _handle_merge(existing, addition, 'contexts', replace)
        existing['current-context'] = addition['current-context']

    # check that ~/.kube/config is only read- and writable by its owner
    if platform.system() != 'Windows':
        existing_file_perms = "{:o}".format(
            stat.S_IMODE(os.lstat(existing_file).st_mode))
        if not existing_file_perms.endswith('600'):
            logger.warning('%s has permissions "%s".\nIt should be readable and writable only by its owner.',
                           existing_file, existing_file_perms)

    with open(existing_file, 'w+') as stream:
        yaml.safe_dump(existing, stream, default_flow_style=False)

    current_context = addition.get('current-context', 'UNKNOWN')
    msg = 'Merged "{}" as current context in {}'.format(
        current_context, existing_file)
    print(msg)


def cloud_storage_account_service_factory(cli_ctx, kwargs):
    from azure.cli.core.profiles import ResourceType, get_sdk
    t_cloud_storage_account = get_sdk(
        cli_ctx, ResourceType.DATA_STORAGE, 'common#CloudStorageAccount')
    account_name = kwargs.pop('account_name', None)
    account_key = kwargs.pop('account_key', None)
    sas_token = kwargs.pop('sas_token', None)
    kwargs.pop('connection_string', None)
    return t_cloud_storage_account(account_name, account_key, sas_token)


def get_storage_account_from_diag_settings(cli_ctx, resource_group_name, name):
    from azure.mgmt.monitor import MonitorManagementClient
    diag_settings_client = get_mgmt_service_client(
        cli_ctx, MonitorManagementClient).diagnostic_settings
    subscription_id = get_subscription_id(cli_ctx)
    aks_resource_id = '/subscriptions/{0}/resourceGroups/{1}/providers/Microsoft.ContainerService' \
        '/managedClusters/{2}'.format(subscription_id,
                                      resource_group_name, name)
    diag_settings = diag_settings_client.list(aks_resource_id)
    if diag_settings.value:
        return diag_settings.value[0].storage_account_id

    print("No diag settings specified")
    return None


def display_diagnostics_report(temp_kubeconfig_path):   # pylint: disable=too-many-statements
    if not which('kubectl'):
        raise CLIError('Can not find kubectl executable in PATH')

    nodes = subprocess.check_output(
        ["kubectl", "--kubeconfig", temp_kubeconfig_path,
            "get", "node", "--no-headers"],
        universal_newlines=True)
    logger.debug(nodes)
    node_lines = nodes.splitlines()
    ready_nodes = {}
    for node_line in node_lines:
        columns = node_line.split()
        logger.debug(node_line)
        if columns[1] != "Ready":
            logger.warning(
                "Node %s is not Ready. Current state is: %s.", columns[0], columns[1])
        else:
            ready_nodes[columns[0]] = False

    logger.debug('There are %s ready nodes in the cluster',
                 str(len(ready_nodes)))

    if not ready_nodes:
        logger.warning(
            'No nodes are ready in the current cluster. Diagnostics info might not be available.')

    network_config_array = []
    network_status_array = []
    apds_created = False

    max_retry = 10
    for retry in range(0, max_retry):
        if not apds_created:
            apd = subprocess.check_output(
                ["kubectl", "--kubeconfig", temp_kubeconfig_path, "get",
                    "apd", "-n", "aks-periscope", "--no-headers"],
                universal_newlines=True
            )
            apd_lines = apd.splitlines()
            if apd_lines and 'No resources found' in apd_lines[0]:
                apd_lines.pop(0)

            print("Got {} diagnostic results for {} ready nodes{}\r".format(len(apd_lines),
                                                                            len(ready_nodes),
                                                                            '.' * retry), end='')
            if len(apd_lines) < len(ready_nodes):
                time.sleep(3)
            else:
                apds_created = True
                print()
        else:
            for node_name in ready_nodes:
                if ready_nodes[node_name]:
                    continue
                apdName = "aks-periscope-diagnostic-" + node_name
                try:
                    network_config = subprocess.check_output(
                        ["kubectl", "--kubeconfig", temp_kubeconfig_path,
                         "get", "apd", apdName, "-n",
                         "aks-periscope", "-o=jsonpath={.spec.networkconfig}"],
                        universal_newlines=True)
                    logger.debug('Dns status for node %s is %s',
                                 node_name, network_config)
                    network_status = subprocess.check_output(
                        ["kubectl", "--kubeconfig", temp_kubeconfig_path,
                         "get", "apd", apdName, "-n",
                         "aks-periscope", "-o=jsonpath={.spec.networkoutbound}"],
                        universal_newlines=True)
                    logger.debug('Network status for node %s is %s',
                                 node_name, network_status)

                    if not network_config or not network_status:
                        print("The diagnostics information for node {} is not ready yet. "
                              "Will try again in 10 seconds.".format(node_name))
                        time.sleep(10)
                        break

                    network_config_array += json.loads(
                        '[' + network_config + ']')
                    network_status_object = json.loads(network_status)
                    network_status_array += format_diag_status(
                        network_status_object)
                    ready_nodes[node_name] = True
                except subprocess.CalledProcessError as err:
                    raise CLIError(err.output)

    print()
    if network_config_array:
        print("Below are the network configuration for each node: ")
        print()
        print(tabulate(network_config_array, headers="keys", tablefmt='simple'))
        print()
    else:
        logger.warning("Could not get network config. "
                       "Please run 'az aks kanalyze' command later to get the analysis results.")

    if network_status_array:
        print("Below are the network connectivity results for each node:")
        print()
        print(tabulate(network_status_array, headers="keys", tablefmt='simple'))
    else:
        logger.warning("Could not get networking status. "
                       "Please run 'az aks kanalyze' command later to get the analysis results.")


def format_diag_status(diag_status):
    for diag in diag_status:
        if diag["Status"]:
            if "Error:" in diag["Status"]:
                diag["Status"] = f'{colorama.Fore.RED}{diag["Status"]}{colorama.Style.RESET_ALL}'
            else:
                diag["Status"] = f'{colorama.Fore.GREEN}{diag["Status"]}{colorama.Style.RESET_ALL}'

    return diag_status


def format_bright(msg):
    return f'\033[1m{colorama.Style.BRIGHT}{msg}{colorama.Style.RESET_ALL}'


def format_hyperlink(the_link):
    return f'\033[1m{colorama.Style.BRIGHT}{colorama.Fore.BLUE}{the_link}{colorama.Style.RESET_ALL}'


def get_aks_custom_headers(aks_custom_headers=None):
    headers = {}
    if aks_custom_headers is not None:
        if aks_custom_headers != "":
            for pair in aks_custom_headers.split(','):
                parts = pair.split('=')
                if len(parts) != 2:
                    raise CLIError('custom headers format is incorrect')
                headers[parts[0]] = parts[1]
    return headers


def _put_managed_cluster_ensuring_permission(
    cmd,     # pylint: disable=too-many-locals,too-many-statements,too-many-branches
    client,
    subscription_id,
    resource_group_name,
    name,
    managed_cluster,
    monitoring_addon_enabled,
    ingress_appgw_addon_enabled,
    virtual_node_addon_enabled,
    need_grant_vnet_permission_to_cluster_identity,
    vnet_subnet_id,
    enable_managed_identity,
    attach_acr,
    headers,
    no_wait
):
    # some addons require post cluster creation role assigment
    need_post_creation_role_assignment = (monitoring_addon_enabled or
                                          ingress_appgw_addon_enabled or
                                          (enable_managed_identity and attach_acr) or
                                          virtual_node_addon_enabled or
                                          need_grant_vnet_permission_to_cluster_identity)
    if need_post_creation_role_assignment:
        # adding a wait here since we rely on the result for role assignment
        cluster = LongRunningOperation(cmd.cli_ctx)(client.begin_create_or_update(
            resource_group_name=resource_group_name,
            resource_name=name,
            parameters=managed_cluster,
            headers=headers))
        cloud_name = cmd.cli_ctx.cloud.name
        # add cluster spn/msi Monitoring Metrics Publisher role assignment to publish metrics to MDM
        # mdm metrics is supported only in azure public cloud, so add the role assignment only in this cloud
        if monitoring_addon_enabled and cloud_name.lower() == 'azurecloud':
            from msrestazure.tools import resource_id
            cluster_resource_id = resource_id(
                subscription=subscription_id,
                resource_group=resource_group_name,
                namespace='Microsoft.ContainerService', type='managedClusters',
                name=name
            )
            add_monitoring_role_assignment(cluster, cluster_resource_id, cmd)
        if ingress_appgw_addon_enabled:
            add_ingress_appgw_addon_role_assignment(cluster, cmd)
        if virtual_node_addon_enabled:
            add_virtual_node_role_assignment(cmd, cluster, vnet_subnet_id)
        if need_grant_vnet_permission_to_cluster_identity:
            if not create_role_assignment(cmd.cli_ctx, 'Network Contributor',
                                          cluster.identity.principal_id, scope=vnet_subnet_id,
                                          resolve_assignee=False):
                logger.warning('Could not create a role assignment for subnet. '
                               'Are you an Owner on this subscription?')

        if enable_managed_identity and attach_acr:
            # Attach ACR to cluster enabled managed identity
            if cluster.identity_profile is None or \
               cluster.identity_profile["kubeletidentity"] is None:
                logger.warning('Your cluster is successfully created, but we failed to attach '
                               'acr to it, you can manually grant permission to the identity '
                               'named <ClUSTER_NAME>-agentpool in MC_ resource group to give '
                               'it permission to pull from ACR.')
            else:
                kubelet_identity_client_id = cluster.identity_profile["kubeletidentity"].client_id
                _ensure_aks_acr(cmd.cli_ctx,
                                client_id=kubelet_identity_client_id,
                                acr_name_or_id=attach_acr,
                                subscription_id=subscription_id)
    else:
        cluster = sdk_no_wait(no_wait, client.begin_create_or_update,
                              resource_group_name=resource_group_name,
                              resource_name=name,
                              parameters=managed_cluster,
                              headers=headers)

    return cluster


def _is_msi_cluster(managed_cluster):
    return (managed_cluster and managed_cluster.identity and
            (managed_cluster.identity.type.casefold() == "systemassigned" or managed_cluster.identity.type.casefold() == "userassigned"))


def _get_kubelet_config(file_path):
    if not os.path.isfile(file_path):
        raise CLIError("{} is not valid file, or not accessable.".format(file_path))
    kubelet_config = get_file_json(file_path)
    if not isinstance(kubelet_config, dict):
        raise CLIError(
            "Error reading kubelet configuration at {}. Please see https://aka.ms/CustomNodeConfig for correct format.".format(file_path))
    config_object = KubeletConfig()
    config_object.cpu_manager_policy = kubelet_config.get(
        "cpuManagerPolicy", None)
    config_object.cpu_cfs_quota = kubelet_config.get("cpuCfsQuota", None)
    config_object.cpu_cfs_quota_period = kubelet_config.get(
        "cpuCfsQuotaPeriod", None)
    config_object.image_gc_high_threshold = kubelet_config.get(
        "imageGcHighThreshold", None)
    config_object.image_gc_low_threshold = kubelet_config.get(
        "imageGcLowThreshold", None)
    config_object.topology_manager_policy = kubelet_config.get(
        "topologyManagerPolicy", None)
    config_object.allowed_unsafe_sysctls = kubelet_config.get(
        "allowedUnsafeSysctls", None)
    config_object.fail_swap_on = kubelet_config.get("failSwapOn", None)
    config_object.container_log_max_files = kubelet_config.get(
        "containerLogMaxFiles", None)
    config_object.container_log_max_size_mb = kubelet_config.get(
        "containerLogMaxSizeMB", None)
    config_object.pod_max_pids = kubelet_config.get(
        "podMaxPids", None)

    return config_object


def _get_linux_os_config(file_path):
    if not os.path.isfile(file_path):
        raise CLIError("{} is not valid file, or not accessable.".format(file_path))
    os_config = get_file_json(file_path)
    if not isinstance(os_config, dict):
        raise CLIError(
            "Error reading Linux OS configuration at {}. Please see https://aka.ms/CustomNodeConfig for correct format.".format(file_path))
    config_object = LinuxOSConfig()
    config_object.transparent_huge_page_enabled = os_config.get(
        "transparentHugePageEnabled", None)
    config_object.transparent_huge_page_defrag = os_config.get(
        "transparentHugePageDefrag", None)
    config_object.swap_file_size_mb = os_config.get("swapFileSizeMB", None)
    # sysctl settings
    sysctls = os_config.get("sysctls", None)
    if not isinstance(sysctls, dict):
        raise CLIError(
            "Error reading Sysctl settings at {}. Please see https://aka.ms/CustomNodeConfig for correct format.".format(file_path))
    config_object.sysctls = SysctlConfig()
    config_object.sysctls.net_core_somaxconn = sysctls.get(
        "netCoreSomaxconn", None)
    config_object.sysctls.net_core_netdev_max_backlog = sysctls.get(
        "netCoreNetdevMaxBacklog", None)
    config_object.sysctls.net_core_rmem_max = sysctls.get(
        "netCoreRmemMax", None)
    config_object.sysctls.net_core_wmem_max = sysctls.get(
        "netCoreWmemMax", None)
    config_object.sysctls.net_core_optmem_max = sysctls.get(
        "netCoreOptmemMax", None)
    config_object.sysctls.net_ipv4_tcp_max_syn_backlog = sysctls.get(
        "netIpv4TcpMaxSynBacklog", None)
    config_object.sysctls.net_ipv4_tcp_max_tw_buckets = sysctls.get(
        "netIpv4TcpMaxTwBuckets", None)
    config_object.sysctls.net_ipv4_tcp_fin_timeout = sysctls.get(
        "netIpv4TcpFinTimeout", None)
    config_object.sysctls.net_ipv4_tcp_keepalive_time = sysctls.get(
        "netIpv4TcpKeepaliveTime", None)
    config_object.sysctls.net_ipv4_tcp_keepalive_probes = sysctls.get(
        "netIpv4TcpKeepaliveProbes", None)
    config_object.sysctls.net_ipv4_tcpkeepalive_intvl = sysctls.get(
        "netIpv4TcpkeepaliveIntvl", None)
    config_object.sysctls.net_ipv4_tcp_rmem = sysctls.get(
        "netIpv4TcpRmem", None)
    config_object.sysctls.net_ipv4_tcp_wmem = sysctls.get(
        "netIpv4TcpWmem", None)
    config_object.sysctls.net_ipv4_tcp_tw_reuse = sysctls.get(
        "netIpv4TcpTwReuse", None)
    config_object.sysctls.net_ipv4_ip_local_port_range = sysctls.get(
        "netIpv4IpLocalPortRange", None)
    config_object.sysctls.net_ipv4_neigh_default_gc_thresh1 = sysctls.get(
        "netIpv4NeighDefaultGcThresh1", None)
    config_object.sysctls.net_ipv4_neigh_default_gc_thresh2 = sysctls.get(
        "netIpv4NeighDefaultGcThresh2", None)
    config_object.sysctls.net_ipv4_neigh_default_gc_thresh3 = sysctls.get(
        "netIpv4NeighDefaultGcThresh3", None)
    config_object.sysctls.net_netfilter_nf_conntrack_max = sysctls.get(
        "netNetfilterNfConntrackMax", None)
    config_object.sysctls.net_netfilter_nf_conntrack_buckets = sysctls.get(
        "netNetfilterNfConntrackBuckets", None)
    config_object.sysctls.fs_inotify_max_user_watches = sysctls.get(
        "fsInotifyMaxUserWatches", None)
    config_object.sysctls.fs_file_max = sysctls.get("fsFileMax", None)
    config_object.sysctls.fs_aio_max_nr = sysctls.get("fsAioMaxNr", None)
    config_object.sysctls.fs_nr_open = sysctls.get("fsNrOpen", None)
    config_object.sysctls.kernel_threads_max = sysctls.get(
        "kernelThreadsMax", None)
    config_object.sysctls.vm_max_map_count = sysctls.get("vmMaxMapCount", None)
    config_object.sysctls.vm_swappiness = sysctls.get("vmSwappiness", None)
    config_object.sysctls.vm_vfs_cache_pressure = sysctls.get(
        "vmVfsCachePressure", None)

    return config_object


def _get_http_proxy_config(file_path):
    if not os.path.isfile(file_path):
        raise CLIError("{} is not valid file, or not accessable.".format(file_path))
    hp_config = get_file_json(file_path)
    if not isinstance(hp_config, dict):
        raise CLIError(
            "Error reading Http Proxy Config at {}. Please see https://aka.ms/HttpProxyConfig for correct format.".format(file_path))
    config_object = ManagedClusterHTTPProxyConfig()
    config_object.http_proxy = hp_config.get("httpProxy", None)
    config_object.https_proxy = hp_config.get("httpsProxy", None)
    config_object.no_proxy = hp_config.get("noProxy", None)
    config_object.trusted_ca = hp_config.get("trustedCa", None)

    return config_object


def aks_pod_identity_add(cmd, client, resource_group_name, cluster_name,
                         identity_name, identity_namespace, identity_resource_id,
                         binding_selector=None,
                         no_wait=False):  # pylint: disable=unused-argument
    instance = client.get(resource_group_name, cluster_name)
    _ensure_pod_identity_addon_is_enabled(instance)

    user_assigned_identity = _get_user_assigned_identity(
        cmd.cli_ctx, identity_resource_id)
    _ensure_managed_identity_operator_permission(
        cmd.cli_ctx, instance, user_assigned_identity.id)

    pod_identities = []
    if instance.pod_identity_profile.user_assigned_identities:
        pod_identities = instance.pod_identity_profile.user_assigned_identities
    pod_identity = ManagedClusterPodIdentity(
        name=identity_name,
        namespace=identity_namespace,
        identity=UserAssignedIdentity(
            resource_id=user_assigned_identity.id,
            client_id=user_assigned_identity.client_id,
            object_id=user_assigned_identity.principal_id,
        )
    )
    if binding_selector is not None:
        pod_identity.binding_selector = binding_selector
    pod_identities.append(pod_identity)

    from azext_aks_preview.decorator import AKSPreviewModels

    # store all the models used by pod identity
    pod_identity_models = AKSPreviewModels(cmd, CUSTOM_MGMT_AKS_PREVIEW).pod_identity_models
    _update_addon_pod_identity(
        instance, enable=True,
        pod_identities=pod_identities,
        pod_identity_exceptions=instance.pod_identity_profile.user_assigned_identity_exceptions,
        models=pod_identity_models
    )

    # send the managed cluster represeentation to update the pod identity addon
    return sdk_no_wait(no_wait, client.begin_create_or_update, resource_group_name, cluster_name, instance)


def aks_pod_identity_delete(cmd, client, resource_group_name, cluster_name,
                            identity_name, identity_namespace,
                            no_wait=False):  # pylint: disable=unused-argument
    instance = client.get(resource_group_name, cluster_name)
    _ensure_pod_identity_addon_is_enabled(instance)

    pod_identities = []
    if instance.pod_identity_profile.user_assigned_identities:
        for pod_identity in instance.pod_identity_profile.user_assigned_identities:
            if pod_identity.name == identity_name and pod_identity.namespace == identity_namespace:
                # to remove
                continue
            pod_identities.append(pod_identity)

    from azext_aks_preview.decorator import AKSPreviewModels

    # store all the models used by pod identity
    pod_identity_models = AKSPreviewModels(cmd, CUSTOM_MGMT_AKS_PREVIEW).pod_identity_models
    _update_addon_pod_identity(
        instance, enable=True,
        pod_identities=pod_identities,
        pod_identity_exceptions=instance.pod_identity_profile.user_assigned_identity_exceptions,
        models=pod_identity_models
    )

    # send the managed cluster represeentation to update the pod identity addon
    return sdk_no_wait(no_wait, client.begin_create_or_update, resource_group_name, cluster_name, instance)


def aks_pod_identity_list(cmd, client, resource_group_name, cluster_name):  # pylint: disable=unused-argument
    instance = client.get(resource_group_name, cluster_name)
    return _remove_nulls([instance])[0]


def aks_pod_identity_exception_add(cmd, client, resource_group_name, cluster_name,
                                   exc_name, exc_namespace, pod_labels, no_wait=False):  # pylint: disable=unused-argument
    instance = client.get(resource_group_name, cluster_name)
    _ensure_pod_identity_addon_is_enabled(instance)

    pod_identity_exceptions = []
    if instance.pod_identity_profile.user_assigned_identity_exceptions:
        pod_identity_exceptions = instance.pod_identity_profile.user_assigned_identity_exceptions
    exc = ManagedClusterPodIdentityException(
        name=exc_name, namespace=exc_namespace, pod_labels=pod_labels)
    pod_identity_exceptions.append(exc)

    from azext_aks_preview.decorator import AKSPreviewModels

    # store all the models used by pod identity
    pod_identity_models = AKSPreviewModels(cmd, CUSTOM_MGMT_AKS_PREVIEW).pod_identity_models
    _update_addon_pod_identity(
        instance, enable=True,
        pod_identities=instance.pod_identity_profile.user_assigned_identities,
        pod_identity_exceptions=pod_identity_exceptions,
        models=pod_identity_models
    )

    # send the managed cluster represeentation to update the pod identity addon
    return sdk_no_wait(no_wait, client.begin_create_or_update, resource_group_name, cluster_name, instance)


def aks_pod_identity_exception_delete(cmd, client, resource_group_name, cluster_name,
                                      exc_name, exc_namespace, no_wait=False):  # pylint: disable=unused-argument
    instance = client.get(resource_group_name, cluster_name)
    _ensure_pod_identity_addon_is_enabled(instance)

    pod_identity_exceptions = []
    if instance.pod_identity_profile.user_assigned_identity_exceptions:
        for exc in instance.pod_identity_profile.user_assigned_identity_exceptions:
            if exc.name == exc_name and exc.namespace == exc_namespace:
                # to remove
                continue
            pod_identity_exceptions.append(exc)

    from azext_aks_preview.decorator import AKSPreviewModels

    # store all the models used by pod identity
    pod_identity_models = AKSPreviewModels(cmd, CUSTOM_MGMT_AKS_PREVIEW).pod_identity_models
    _update_addon_pod_identity(
        instance, enable=True,
        pod_identities=instance.pod_identity_profile.user_assigned_identities,
        pod_identity_exceptions=pod_identity_exceptions,
        models=pod_identity_models
    )

    # send the managed cluster represeentation to update the pod identity addon
    return sdk_no_wait(no_wait, client.begin_create_or_update, resource_group_name, cluster_name, instance)


def aks_pod_identity_exception_update(cmd, client, resource_group_name, cluster_name,
                                      exc_name, exc_namespace, pod_labels, no_wait=False):  # pylint: disable=unused-argument
    instance = client.get(resource_group_name, cluster_name)
    _ensure_pod_identity_addon_is_enabled(instance)

    found_target = False
    updated_exc = ManagedClusterPodIdentityException(
        name=exc_name, namespace=exc_namespace, pod_labels=pod_labels)
    pod_identity_exceptions = []
    if instance.pod_identity_profile.user_assigned_identity_exceptions:
        for exc in instance.pod_identity_profile.user_assigned_identity_exceptions:
            if exc.name == exc_name and exc.namespace == exc_namespace:
                found_target = True
                pod_identity_exceptions.append(updated_exc)
            else:
                pod_identity_exceptions.append(exc)

    if not found_target:
        raise CLIError(
            'pod identity exception {}/{} not found'.format(exc_namespace, exc_name))

    from azext_aks_preview.decorator import AKSPreviewModels

    # store all the models used by pod identity
    pod_identity_models = AKSPreviewModels(cmd, CUSTOM_MGMT_AKS_PREVIEW).pod_identity_models
    _update_addon_pod_identity(
        instance, enable=True,
        pod_identities=instance.pod_identity_profile.user_assigned_identities,
        pod_identity_exceptions=pod_identity_exceptions,
        models=pod_identity_models
    )

    # send the managed cluster represeentation to update the pod identity addon
    return sdk_no_wait(no_wait, client.begin_create_or_update, resource_group_name, cluster_name, instance)


def aks_pod_identity_exception_list(cmd, client, resource_group_name, cluster_name):
    instance = client.get(resource_group_name, cluster_name)
    return _remove_nulls([instance])[0]


def _ensure_cluster_identity_permission_on_kubelet_identity(cli_ctx, cluster_identity_object_id, scope):
    factory = get_auth_management_client(cli_ctx, scope)
    assignments_client = factory.role_assignments

    for i in assignments_client.list_for_scope(scope=scope, filter='atScope()'):
        if i.scope.lower() != scope.lower():
            continue
        if not i.role_definition_id.lower().endswith(CONST_MANAGED_IDENTITY_OPERATOR_ROLE_ID):
            continue
        if i.principal_id.lower() != cluster_identity_object_id.lower():
            continue
        # already assigned
        return

    if not add_role_assignment(cli_ctx, CONST_MANAGED_IDENTITY_OPERATOR_ROLE, cluster_identity_object_id,
                               is_service_principal=False, scope=scope):
        raise CLIError('Could not grant Managed Identity Operator permission to cluster identity at scope {}'.format(scope))


def aks_egress_endpoints_list(cmd, client, resource_group_name, name):   # pylint: disable=unused-argument
    return client.list_outbound_network_dependencies_endpoints(resource_group_name, name)


def aks_snapshot_create(cmd,    # pylint: disable=too-many-locals,too-many-statements,too-many-branches
                        client,
                        resource_group_name,
                        name,
                        nodepool_id,
                        location=None,
                        tags=None,
                        aks_custom_headers=None,
                        no_wait=False):

    rg_location = get_rg_location(cmd.cli_ctx, resource_group_name)
    if location is None:
        location = rg_location

    creationData = CreationData(
        source_resource_id=nodepool_id
    )

    snapshot = Snapshot(
        name=name,
        tags=tags,
        location=location,
        creation_data=creationData
    )

    headers = get_aks_custom_headers(aks_custom_headers)
    return client.create_or_update(resource_group_name, name, snapshot, headers=headers)


def aks_snapshot_show(cmd, client, resource_group_name, name):   # pylint: disable=unused-argument
    snapshot = client.get(resource_group_name, name)
    return snapshot


def aks_snapshot_delete(cmd,    # pylint: disable=unused-argument
                        client,
                        resource_group_name,
                        name,
                        no_wait=False,
                        yes=False):

    from knack.prompting import prompt_y_n
    msg = 'This will delete the snapshot "{}" in resource group "{}", Are you sure?'.format(name, resource_group_name)
    if not yes and not prompt_y_n(msg, default="n"):
        return None

    return client.delete(resource_group_name, name)


def aks_snapshot_list(cmd, client, resource_group_name=None):  # pylint: disable=unused-argument
    if resource_group_name is None or resource_group_name == '':
        return client.list()

    return client.list_by_resource_group(resource_group_name)<|MERGE_RESOLUTION|>--- conflicted
+++ resolved
@@ -758,11 +758,8 @@
                gmsa_root_domain_name=None,
                snapshot_id=None,
                enable_oidc_issuer=False,
-<<<<<<< HEAD
                host_group_id=None,
-=======
                crg_id=None,
->>>>>>> 17dd6373
                yes=False):
     # DO NOT MOVE: get all the original parameters and save them as a dictionary
     raw_parameters = locals()
@@ -1580,11 +1577,8 @@
                       workload_runtime=None,
                       gpu_instance_profile=None,
                       snapshot_id=None,
-<<<<<<< HEAD
                       host_group_id=None,
-=======
                       crg_id=None,
->>>>>>> 17dd6373
                       no_wait=False):
     instances = client.list(resource_group_name, cluster_name)
     for agentpool_profile in instances:
@@ -1661,11 +1655,8 @@
         workload_runtime=workload_runtime,
         gpu_instance_profile=gpu_instance_profile,
         creation_data=creationData,
-<<<<<<< HEAD
         host_group_id=host_group_id
-=======
         capacity_reservation_group_id=crg_id
->>>>>>> 17dd6373
     )
 
     if priority == CONST_SCALE_SET_PRIORITY_SPOT:
