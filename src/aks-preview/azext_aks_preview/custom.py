--- conflicted
+++ resolved
@@ -493,11 +493,8 @@
     enable_acns=None,
     disable_acns_observability=None,
     disable_acns_security=None,
-<<<<<<< HEAD
+    acns_advanced_networkpolicies=None,
     enable_retina_flow_logs=None,
-=======
-    acns_advanced_networkpolicies=None,
->>>>>>> 84dbe1f3
     # nodepool
     crg_id=None,
     message_of_the_day=None,
@@ -729,12 +726,9 @@
     disable_acns=None,
     disable_acns_observability=None,
     disable_acns_security=None,
-<<<<<<< HEAD
+    acns_advanced_networkpolicies=None,
     enable_retina_flow_logs=None,
     disable_retina_flow_logs=None,
-=======
-    acns_advanced_networkpolicies=None,
->>>>>>> 84dbe1f3
     # metrics profile
     enable_cost_analysis=False,
     disable_cost_analysis=False,
