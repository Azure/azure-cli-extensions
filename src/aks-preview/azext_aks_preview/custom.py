--- conflicted
+++ resolved
@@ -3710,18 +3710,12 @@
                             custom_endpoints)
 
 
-<<<<<<< HEAD
 def create_k8s_extension(
-=======
-# pylint: disable=unused-argument
-def aks_loadbalancer_add(
->>>>>>> a3cc3097
     cmd,
     client,
     resource_group_name,
     cluster_name,
     name,
-<<<<<<< HEAD
     extension_type,
     scope=None,
     auto_upgrade_minor_version=None,
@@ -3792,7 +3786,306 @@
 
 
 def update_k8s_extension(
-=======
+    cmd,
+    client,
+    resource_group_name,
+    cluster_name,
+    name,
+    auto_upgrade_minor_version=None,
+    release_train=None,
+    version=None,
+    configuration_settings=None,
+    configuration_protected_settings=None,
+    configuration_settings_file=None,
+    configuration_protected_settings_file=None,
+    no_wait=False,
+    yes=False,
+):
+    k8s_extension_custom_mod = get_k8s_extension_module(CONST_K8S_EXTENSION_CUSTOM_MOD_NAME)
+    client_factory = get_k8s_extension_module(CONST_K8S_EXTENSION_CLIENT_FACTORY_MOD_NAME)
+    client = client_factory.cf_k8s_extension_operation(cmd.cli_ctx)
+
+    try:
+        result = k8s_extension_custom_mod.update_k8s_extension(
+            cmd,
+            client,
+            resource_group_name,
+            cluster_name,
+            name,
+            "managedClusters",
+            auto_upgrade_minor_version=auto_upgrade_minor_version,
+            release_train=release_train,
+            version=version,
+            configuration_settings=configuration_settings,
+            configuration_protected_settings=configuration_protected_settings,
+            configuration_settings_file=configuration_settings_file,
+            configuration_protected_settings_file=configuration_protected_settings_file,
+            no_wait=no_wait,
+            yes=yes,
+        )
+        return result
+    except Exception as ex:
+        logger.error("K8s extension failed to patch.\nError: %s", ex)
+
+
+def delete_k8s_extension(
+    cmd,
+    client,
+    resource_group_name,
+    cluster_name,
+    name,
+    no_wait=False,
+    yes=False,
+    force=False,
+):
+    k8s_extension_custom_mod = get_k8s_extension_module(CONST_K8S_EXTENSION_CUSTOM_MOD_NAME)
+    client_factory = get_k8s_extension_module(CONST_K8S_EXTENSION_CLIENT_FACTORY_MOD_NAME)
+    client = client_factory.cf_k8s_extension_operation(cmd.cli_ctx)
+
+    try:
+        result = k8s_extension_custom_mod.delete_k8s_extension(
+            cmd,
+            client,
+            resource_group_name,
+            cluster_name,
+            name,
+            "managedClusters",
+            no_wait=no_wait,
+            yes=yes,
+            force=force,
+        )
+        return result
+    except Exception as ex:
+        logger.error("Failed to delete K8s extension.\nError: %s", ex)
+
+
+def show_k8s_extension(cmd, client, resource_group_name, cluster_name, name):
+    k8s_extension_custom_mod = get_k8s_extension_module(CONST_K8S_EXTENSION_CUSTOM_MOD_NAME)
+    client_factory = get_k8s_extension_module(CONST_K8S_EXTENSION_CLIENT_FACTORY_MOD_NAME)
+    client = client_factory.cf_k8s_extension_operation(cmd.cli_ctx)
+
+    try:
+        result = k8s_extension_custom_mod.show_k8s_extension(
+            client,
+            resource_group_name,
+            cluster_name,
+            name,
+            "managedClusters",
+        )
+        return result
+    except Exception as ex:
+        logger.error("Failed to get K8s extension.\nError: %s", ex)
+
+
+def list_k8s_extension_types_by_location(cmd, client, location):
+    k8s_extension_custom_mod = get_k8s_extension_module(CONST_K8S_EXTENSION_CUSTOM_MOD_NAME)
+    client_factory = get_k8s_extension_module(CONST_K8S_EXTENSION_CLIENT_FACTORY_MOD_NAME)
+    client = client_factory.cf_k8s_extension_types(cmd.cli_ctx)
+    try:
+        result = k8s_extension_custom_mod.list_extension_types_by_location(
+            client,
+            location,
+        )
+        return result
+    except Exception as ex:
+        logger.error("Failed to list K8s extension types by location.\nError: %s", ex)
+
+
+# get by location
+def show_k8s_extension_type_by_location(cmd, client, location, extension_type):
+    if not check_if_extension_type_is_in_allow_list(extension_type.lower()):
+        raise ValidationError(f"Failed to get extension type {extension_type.lower()} by location" +
+                              "as it is not in allowed list of extension types")
+    k8s_extension_custom_mod = get_k8s_extension_module(CONST_K8S_EXTENSION_CUSTOM_MOD_NAME)
+    client_factory = get_k8s_extension_module(CONST_K8S_EXTENSION_CLIENT_FACTORY_MOD_NAME)
+    client = client_factory.cf_k8s_extension_types(cmd.cli_ctx)
+    try:
+        result = k8s_extension_custom_mod.show_extension_type_by_location(
+            client,
+            location,
+            extension_type,
+        )
+        return result
+    except Exception as ex:
+        logger.error("Failed to get K8s extension types by location.\nError: %s", ex)
+
+
+# list version by location
+def list_k8s_extension_type_versions_by_location(
+    cmd,
+    client,
+    location,
+    extension_type,
+    release_train=None,
+    major_version=None,
+    show_latest=False
+):
+    if not check_if_extension_type_is_in_allow_list(extension_type.lower()):
+        raise ValidationError(f"Failed to list extension type versions by location for {extension_type.lower()}" +
+                              "as it is not in allowed list of extension types")
+    k8s_extension_custom_mod = get_k8s_extension_module(CONST_K8S_EXTENSION_CUSTOM_MOD_NAME)
+    client_factory = get_k8s_extension_module(CONST_K8S_EXTENSION_CLIENT_FACTORY_MOD_NAME)
+    client = client_factory.cf_k8s_extension_types(cmd.cli_ctx)
+    try:
+        result = k8s_extension_custom_mod.list_extension_type_versions_by_location(
+            client,
+            location,
+            extension_type,
+            release_train=release_train,
+            cluster_type="managedClusters",
+            major_version=major_version,
+            show_latest=show_latest,
+        )
+        return result
+    except Exception as ex:
+        logger.error("Failed to list K8s extension type versions by location.\nError: %s", ex)
+
+
+# show version by location
+def show_k8s_extension_type_version_by_location(
+    cmd,
+    client,
+    location,
+    extension_type,
+    version
+):
+    if not check_if_extension_type_is_in_allow_list(extension_type.lower()):
+        raise ValidationError(f"Failed to get extension type version by location for {extension_type.lower()}" +
+                              "as it is not in allowed list of extension types")
+    k8s_extension_custom_mod = get_k8s_extension_module(CONST_K8S_EXTENSION_CUSTOM_MOD_NAME)
+    client_factory = get_k8s_extension_module(CONST_K8S_EXTENSION_CLIENT_FACTORY_MOD_NAME)
+    client = client_factory.cf_k8s_extension_types(cmd.cli_ctx)
+    try:
+        result = k8s_extension_custom_mod.show_extension_type_version_by_location(
+            client,
+            location,
+            extension_type,
+            version,
+        )
+        return result
+    except Exception as ex:
+        logger.error("Failed to get K8s extension type versions by location.\nError: %s", ex)
+
+
+def list_k8s_extension_types_by_cluster(
+    cmd,
+    client,
+    resource_group_name,
+    cluster_name,
+    release_train=None
+):
+    k8s_extension_custom_mod = get_k8s_extension_module(CONST_K8S_EXTENSION_CUSTOM_MOD_NAME)
+    client_factory = get_k8s_extension_module(CONST_K8S_EXTENSION_CLIENT_FACTORY_MOD_NAME)
+    client = client_factory.cf_k8s_extension_types(cmd.cli_ctx)
+    try:
+        result = k8s_extension_custom_mod.list_extension_types_by_cluster(
+            client,
+            resource_group_name,
+            cluster_name,
+            "managedClusters",
+            release_train=release_train,
+        )
+        return result
+    except Exception as ex:
+        logger.error("Failed to list K8s extension type versions by cluster.\nError: %s", ex)
+
+
+# get by cluster
+def show_k8s_extension_type_by_cluster(
+    cmd,
+    client,
+    resource_group_name,
+    cluster_name,
+    extension_type
+):
+    if not check_if_extension_type_is_in_allow_list(extension_type.lower()):
+        raise ValidationError(f"Failed to get extension type {extension_type.lower()} by cluster" +
+                              "as it is not in allowed list of extension types")
+    k8s_extension_custom_mod = get_k8s_extension_module(CONST_K8S_EXTENSION_CUSTOM_MOD_NAME)
+    client_factory = get_k8s_extension_module(CONST_K8S_EXTENSION_CLIENT_FACTORY_MOD_NAME)
+    client = client_factory.cf_k8s_extension_types(cmd.cli_ctx)
+    try:
+        result = k8s_extension_custom_mod.show_extension_type_by_cluster(
+            client,
+            resource_group_name,
+            cluster_name,
+            "managedClusters",
+            extension_type,
+        )
+        return result
+    except Exception as ex:
+        logger.error("Failed to get K8s extension type by cluster.\nError: %s", ex)
+
+
+# list version by cluster
+def list_k8s_extension_type_versions_by_cluster(
+    cmd,
+    client,
+    resource_group_name,
+    cluster_name,
+    extension_type,
+    release_train=None,
+    major_version=None,
+    show_latest=False
+):
+    if not check_if_extension_type_is_in_allow_list(extension_type.lower()):
+        raise ValidationError(f"Failed to list extension type versions by cluster for {extension_type.lower()}" +
+                              "as it is not in allowed list of extension types")
+    k8s_extension_custom_mod = get_k8s_extension_module(CONST_K8S_EXTENSION_CUSTOM_MOD_NAME)
+    client_factory = get_k8s_extension_module(CONST_K8S_EXTENSION_CLIENT_FACTORY_MOD_NAME)
+    client = client_factory.cf_k8s_extension_types(cmd.cli_ctx)
+    try:
+        result = k8s_extension_custom_mod.list_extension_type_versions_by_cluster(
+            client,
+            resource_group_name,
+            "managedClusters",
+            cluster_name,
+            extension_type,
+            release_train=release_train,
+            major_version=major_version,
+            show_latest=show_latest,
+        )
+        return result
+    except Exception as ex:
+        logger.error("Failed to list K8s extension type versions by cluster.\nError: %s", ex)
+
+
+# show version by cluster
+def show_k8s_extension_type_version_by_cluster(
+    cmd,
+    client,
+    resource_group_name,
+    cluster_name,
+    extension_type,
+    version
+):
+    if not check_if_extension_type_is_in_allow_list(extension_type.lower()):
+        raise ValidationError(f"Failed to get extension type version by cluster for {extension_type.lower()}" +
+                              "as it is not in allowed list of extension types")
+    k8s_extension_custom_mod = get_k8s_extension_module(CONST_K8S_EXTENSION_CUSTOM_MOD_NAME)
+    client_factory = get_k8s_extension_module(CONST_K8S_EXTENSION_CLIENT_FACTORY_MOD_NAME)
+    client = client_factory.cf_k8s_extension_types(cmd.cli_ctx)
+    try:
+        result = k8s_extension_custom_mod.show_extension_type_version_by_cluster(
+            client,
+            resource_group_name,
+            "managedClusters",
+            cluster_name,
+            extension_type,
+            version
+        )
+        return result
+    except Exception as ex:
+        logger.error("Failed to get K8s extension type versions by cluster.\nError: %s", ex)
+
+
+# pylint: disable=unused-argument
+def aks_loadbalancer_add(
+    cmd,
+    client,
+    resource_group_name,
+    cluster_name,
+    name,
     primary_agent_pool_name,
     allow_service_placement=None,
     service_label_selector=None,
@@ -3830,275 +4123,11 @@
 
 
 def aks_loadbalancer_update(
->>>>>>> a3cc3097
     cmd,
     client,
     resource_group_name,
     cluster_name,
     name,
-<<<<<<< HEAD
-    auto_upgrade_minor_version=None,
-    release_train=None,
-    version=None,
-    configuration_settings=None,
-    configuration_protected_settings=None,
-    configuration_settings_file=None,
-    configuration_protected_settings_file=None,
-    no_wait=False,
-    yes=False,
-):
-    k8s_extension_custom_mod = get_k8s_extension_module(CONST_K8S_EXTENSION_CUSTOM_MOD_NAME)
-    client_factory = get_k8s_extension_module(CONST_K8S_EXTENSION_CLIENT_FACTORY_MOD_NAME)
-    client = client_factory.cf_k8s_extension_operation(cmd.cli_ctx)
-
-    try:
-        result = k8s_extension_custom_mod.update_k8s_extension(
-            cmd,
-            client,
-            resource_group_name,
-            cluster_name,
-            name,
-            "managedClusters",
-            auto_upgrade_minor_version=auto_upgrade_minor_version,
-            release_train=release_train,
-            version=version,
-            configuration_settings=configuration_settings,
-            configuration_protected_settings=configuration_protected_settings,
-            configuration_settings_file=configuration_settings_file,
-            configuration_protected_settings_file=configuration_protected_settings_file,
-            no_wait=no_wait,
-            yes=yes,
-        )
-        return result
-    except Exception as ex:
-        logger.error("K8s extension failed to patch.\nError: %s", ex)
-
-
-def delete_k8s_extension(
-    cmd,
-    client,
-    resource_group_name,
-    cluster_name,
-    name,
-    no_wait=False,
-    yes=False,
-    force=False,
-):
-    k8s_extension_custom_mod = get_k8s_extension_module(CONST_K8S_EXTENSION_CUSTOM_MOD_NAME)
-    client_factory = get_k8s_extension_module(CONST_K8S_EXTENSION_CLIENT_FACTORY_MOD_NAME)
-    client = client_factory.cf_k8s_extension_operation(cmd.cli_ctx)
-
-    try:
-        result = k8s_extension_custom_mod.delete_k8s_extension(
-            cmd,
-            client,
-            resource_group_name,
-            cluster_name,
-            name,
-            "managedClusters",
-            no_wait=no_wait,
-            yes=yes,
-            force=force,
-        )
-        return result
-    except Exception as ex:
-        logger.error("Failed to delete K8s extension.\nError: %s", ex)
-
-
-def show_k8s_extension(cmd, client, resource_group_name, cluster_name, name):
-    k8s_extension_custom_mod = get_k8s_extension_module(CONST_K8S_EXTENSION_CUSTOM_MOD_NAME)
-    client_factory = get_k8s_extension_module(CONST_K8S_EXTENSION_CLIENT_FACTORY_MOD_NAME)
-    client = client_factory.cf_k8s_extension_operation(cmd.cli_ctx)
-
-    try:
-        result = k8s_extension_custom_mod.show_k8s_extension(
-            client,
-            resource_group_name,
-            cluster_name,
-            name,
-            "managedClusters",
-        )
-        return result
-    except Exception as ex:
-        logger.error("Failed to get K8s extension.\nError: %s", ex)
-
-
-def list_k8s_extension_types_by_location(cmd, client, location):
-    k8s_extension_custom_mod = get_k8s_extension_module(CONST_K8S_EXTENSION_CUSTOM_MOD_NAME)
-    client_factory = get_k8s_extension_module(CONST_K8S_EXTENSION_CLIENT_FACTORY_MOD_NAME)
-    client = client_factory.cf_k8s_extension_types(cmd.cli_ctx)
-    try:
-        result = k8s_extension_custom_mod.list_extension_types_by_location(
-            client,
-            location,
-        )
-        return result
-    except Exception as ex:
-        logger.error("Failed to list K8s extension types by location.\nError: %s", ex)
-
-
-# get by location
-def show_k8s_extension_type_by_location(cmd, client, location, extension_type):
-    if not check_if_extension_type_is_in_allow_list(extension_type.lower()):
-        raise ValidationError(f"Failed to get extension type {extension_type.lower()} by location" +
-                              "as it is not in allowed list of extension types")
-    k8s_extension_custom_mod = get_k8s_extension_module(CONST_K8S_EXTENSION_CUSTOM_MOD_NAME)
-    client_factory = get_k8s_extension_module(CONST_K8S_EXTENSION_CLIENT_FACTORY_MOD_NAME)
-    client = client_factory.cf_k8s_extension_types(cmd.cli_ctx)
-    try:
-        result = k8s_extension_custom_mod.show_extension_type_by_location(
-            client,
-            location,
-            extension_type,
-        )
-        return result
-    except Exception as ex:
-        logger.error("Failed to get K8s extension types by location.\nError: %s", ex)
-
-
-# list version by location
-def list_k8s_extension_type_versions_by_location(
-    cmd,
-    client,
-    location,
-    extension_type,
-    release_train=None,
-    major_version=None,
-    show_latest=False
-):
-    if not check_if_extension_type_is_in_allow_list(extension_type.lower()):
-        raise ValidationError(f"Failed to list extension type versions by location for {extension_type.lower()}" +
-                              "as it is not in allowed list of extension types")
-    k8s_extension_custom_mod = get_k8s_extension_module(CONST_K8S_EXTENSION_CUSTOM_MOD_NAME)
-    client_factory = get_k8s_extension_module(CONST_K8S_EXTENSION_CLIENT_FACTORY_MOD_NAME)
-    client = client_factory.cf_k8s_extension_types(cmd.cli_ctx)
-    try:
-        result = k8s_extension_custom_mod.list_extension_type_versions_by_location(
-            client,
-            location,
-            extension_type,
-            release_train=release_train,
-            cluster_type="managedClusters",
-            major_version=major_version,
-            show_latest=show_latest,
-        )
-        return result
-    except Exception as ex:
-        logger.error("Failed to list K8s extension type versions by location.\nError: %s", ex)
-
-
-# show version by location
-def show_k8s_extension_type_version_by_location(
-    cmd,
-    client,
-    location,
-    extension_type,
-    version
-):
-    if not check_if_extension_type_is_in_allow_list(extension_type.lower()):
-        raise ValidationError(f"Failed to get extension type version by location for {extension_type.lower()}" +
-                              "as it is not in allowed list of extension types")
-    k8s_extension_custom_mod = get_k8s_extension_module(CONST_K8S_EXTENSION_CUSTOM_MOD_NAME)
-    client_factory = get_k8s_extension_module(CONST_K8S_EXTENSION_CLIENT_FACTORY_MOD_NAME)
-    client = client_factory.cf_k8s_extension_types(cmd.cli_ctx)
-    try:
-        result = k8s_extension_custom_mod.show_extension_type_version_by_location(
-            client,
-            location,
-            extension_type,
-            version,
-        )
-        return result
-    except Exception as ex:
-        logger.error("Failed to get K8s extension type versions by location.\nError: %s", ex)
-
-
-def list_k8s_extension_types_by_cluster(
-    cmd,
-    client,
-    resource_group_name,
-    cluster_name,
-    release_train=None
-):
-    k8s_extension_custom_mod = get_k8s_extension_module(CONST_K8S_EXTENSION_CUSTOM_MOD_NAME)
-    client_factory = get_k8s_extension_module(CONST_K8S_EXTENSION_CLIENT_FACTORY_MOD_NAME)
-    client = client_factory.cf_k8s_extension_types(cmd.cli_ctx)
-    try:
-        result = k8s_extension_custom_mod.list_extension_types_by_cluster(
-            client,
-            resource_group_name,
-            cluster_name,
-            "managedClusters",
-            release_train=release_train,
-        )
-        return result
-    except Exception as ex:
-        logger.error("Failed to list K8s extension type versions by cluster.\nError: %s", ex)
-
-
-# get by cluster
-def show_k8s_extension_type_by_cluster(
-    cmd,
-    client,
-    resource_group_name,
-    cluster_name,
-    extension_type
-):
-    if not check_if_extension_type_is_in_allow_list(extension_type.lower()):
-        raise ValidationError(f"Failed to get extension type {extension_type.lower()} by cluster" +
-                              "as it is not in allowed list of extension types")
-    k8s_extension_custom_mod = get_k8s_extension_module(CONST_K8S_EXTENSION_CUSTOM_MOD_NAME)
-    client_factory = get_k8s_extension_module(CONST_K8S_EXTENSION_CLIENT_FACTORY_MOD_NAME)
-    client = client_factory.cf_k8s_extension_types(cmd.cli_ctx)
-    try:
-        result = k8s_extension_custom_mod.show_extension_type_by_cluster(
-            client,
-            resource_group_name,
-            cluster_name,
-            "managedClusters",
-            extension_type,
-        )
-        return result
-    except Exception as ex:
-        logger.error("Failed to get K8s extension type by cluster.\nError: %s", ex)
-
-
-# list version by cluster
-def list_k8s_extension_type_versions_by_cluster(
-    cmd,
-    client,
-    resource_group_name,
-    cluster_name,
-    extension_type,
-    release_train=None,
-    major_version=None,
-    show_latest=False
-):
-    if not check_if_extension_type_is_in_allow_list(extension_type.lower()):
-        raise ValidationError(f"Failed to list extension type versions by cluster for {extension_type.lower()}" +
-                              "as it is not in allowed list of extension types")
-    k8s_extension_custom_mod = get_k8s_extension_module(CONST_K8S_EXTENSION_CUSTOM_MOD_NAME)
-    client_factory = get_k8s_extension_module(CONST_K8S_EXTENSION_CLIENT_FACTORY_MOD_NAME)
-    client = client_factory.cf_k8s_extension_types(cmd.cli_ctx)
-    try:
-        result = k8s_extension_custom_mod.list_extension_type_versions_by_cluster(
-            client,
-            resource_group_name,
-            "managedClusters",
-            cluster_name,
-            extension_type,
-            release_train=release_train,
-            major_version=major_version,
-            show_latest=show_latest,
-        )
-        return result
-    except Exception as ex:
-        logger.error("Failed to list K8s extension type versions by cluster.\nError: %s", ex)
-
-
-# show version by cluster
-def show_k8s_extension_type_version_by_cluster(
-=======
     primary_agent_pool_name=None,
     allow_service_placement=None,
     service_label_selector=None,
@@ -4177,34 +4206,10 @@
 
 # pylint: disable=unused-argument
 def aks_loadbalancer_rebalance_nodes(
->>>>>>> a3cc3097
     cmd,
     client,
     resource_group_name,
     cluster_name,
-<<<<<<< HEAD
-    extension_type,
-    version
-):
-    if not check_if_extension_type_is_in_allow_list(extension_type.lower()):
-        raise ValidationError(f"Failed to get extension type version by cluster for {extension_type.lower()}" +
-                              "as it is not in allowed list of extension types")
-    k8s_extension_custom_mod = get_k8s_extension_module(CONST_K8S_EXTENSION_CUSTOM_MOD_NAME)
-    client_factory = get_k8s_extension_module(CONST_K8S_EXTENSION_CLIENT_FACTORY_MOD_NAME)
-    client = client_factory.cf_k8s_extension_types(cmd.cli_ctx)
-    try:
-        result = k8s_extension_custom_mod.show_extension_type_version_by_cluster(
-            client,
-            resource_group_name,
-            "managedClusters",
-            cluster_name,
-            extension_type,
-            version
-        )
-        return result
-    except Exception as ex:
-        logger.error("Failed to get K8s extension type versions by cluster.\nError: %s", ex)
-=======
     load_balancer_names=None,
 ):
     """Rebalance nodes across specific load balancers.
@@ -4237,5 +4242,4 @@
         "load_balancer_names": load_balancer_names,
     }
 
-    return aks_loadbalancer_rebalance_internal(managed_clusters_client, parameters)
->>>>>>> a3cc3097
+    return aks_loadbalancer_rebalance_internal(managed_clusters_client, parameters)