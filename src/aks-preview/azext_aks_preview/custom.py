# pylint: disable=too-many-lines
# --------------------------------------------------------------------------------------------
# Copyright (c) Microsoft Corporation. All rights reserved.
# Licensed under the MIT License. See License.txt in the project root for license information.
# --------------------------------------------------------------------------------------------

import base64
import binascii
import datetime
import errno
import json
import os
import os.path
import platform
import re
import ssl
import stat
import subprocess
import sys
import tempfile
import threading
import time
import uuid
import webbrowser
from math import isnan

import colorama  # pylint: disable=import-error
import yaml  # pylint: disable=import-error
from azure.cli.core.api import get_config_dir
from azure.cli.core.azclierror import (
    ArgumentUsageError,
    InvalidArgumentValueError,
)
from azure.cli.core.commands import LongRunningOperation
from azure.cli.core.commands.client_factory import (
    get_mgmt_service_client,
    get_subscription_id,
)
from azure.cli.core.util import (
    get_file_json,
    in_cloud_console,
    read_file_content,
    sdk_no_wait,
    shell_safe_json_parse,
)
from azure.graphrbac.models import (
    ApplicationCreateParameters,
    KeyCredential,
    PasswordCredential,
    ServicePrincipalCreateParameters,
)
from dateutil.parser import parse  # pylint: disable=import-error
from dateutil.relativedelta import relativedelta  # pylint: disable=import-error
from knack.log import get_logger
from knack.prompting import NoTTYException, prompt_pass, prompt_y_n
from knack.util import CLIError
from msrestazure.azure_exceptions import CloudError
from six.moves.urllib.error import URLError  # pylint: disable=import-error
from six.moves.urllib.request import urlopen  # pylint: disable=import-error
from tabulate import tabulate  # pylint: disable=import-error

from azext_aks_preview._client_factory import CUSTOM_MGMT_AKS_PREVIEW

from ._client_factory import (
    cf_agent_pools,
    cf_container_registry_service,
    cf_nodepool_snapshots_client,
    cf_mc_snapshots_client,
    cf_storage,
    get_auth_management_client,
    get_graph_rbac_management_client,
    get_msi_client,
    get_resource_by_name,
)
from ._consts import (
    ADDONS,
    ADDONS_DESCRIPTIONS,
    CONST_ACC_SGX_QUOTE_HELPER_ENABLED,
    CONST_AZURE_KEYVAULT_SECRETS_PROVIDER_ADDON_NAME,
    CONST_AZURE_POLICY_ADDON_NAME,
    CONST_CONFCOM_ADDON_NAME,
    CONST_HTTP_APPLICATION_ROUTING_ADDON_NAME,
    CONST_INGRESS_APPGW_ADDON_NAME,
    CONST_INGRESS_APPGW_APPLICATION_GATEWAY_ID,
    CONST_INGRESS_APPGW_APPLICATION_GATEWAY_NAME,
    CONST_INGRESS_APPGW_SUBNET_CIDR,
    CONST_INGRESS_APPGW_SUBNET_ID,
    CONST_INGRESS_APPGW_WATCH_NAMESPACE,
    CONST_KUBE_DASHBOARD_ADDON_NAME,
    CONST_MANAGED_IDENTITY_OPERATOR_ROLE,
    CONST_MANAGED_IDENTITY_OPERATOR_ROLE_ID,
    CONST_MONITORING_ADDON_NAME,
    CONST_MONITORING_LOG_ANALYTICS_WORKSPACE_RESOURCE_ID,
    CONST_MONITORING_USING_AAD_MSI_AUTH,
    CONST_OPEN_SERVICE_MESH_ADDON_NAME,
    CONST_ROTATION_POLL_INTERVAL,
    CONST_SCALE_DOWN_MODE_DELETE,
    CONST_SCALE_SET_PRIORITY_REGULAR,
    CONST_SCALE_SET_PRIORITY_SPOT,
    CONST_SECRET_ROTATION_ENABLED,
    CONST_SPOT_EVICTION_POLICY_DELETE,
    CONST_VIRTUAL_NODE_ADDON_NAME,
    CONST_VIRTUAL_NODE_SUBNET_NAME,
)
from ._helpers import (
    _trim_fqdn_name_containing_hcp,
)
from ._podidentity import (
    _ensure_managed_identity_operator_permission,
    _ensure_pod_identity_addon_is_enabled,
    _fill_defaults_for_pod_identity_profile,
    _update_addon_pod_identity,
)
from ._resourcegroup import get_rg_location
from ._roleassignments import (
    add_role_assignment,
    build_role_scope,
    create_role_assignment,
    resolve_object_id,
    resolve_role_id,
)
from .addonconfiguration import (
    add_ingress_appgw_addon_role_assignment,
    add_monitoring_role_assignment,
    add_virtual_node_role_assignment,
    enable_addons,
    ensure_container_insights_for_monitoring,
    ensure_default_log_analytics_workspace_for_monitoring,
    sanitize_loganalytics_ws_resource_id,
)
from .maintenanceconfiguration import (
    aks_maintenanceconfiguration_update_internal,
)
from .vendored_sdks.azure_mgmt_preview_aks.v2022_04_02_preview.models import (
    AgentPool,
    AgentPoolUpgradeSettings,
    ContainerServiceStorageProfileTypes,
    CreationData,
    KubeletConfig,
    LinuxOSConfig,
    ManagedClusterAddonProfile,
    ManagedClusterHTTPProxyConfig,
    ManagedClusterPodIdentity,
    ManagedClusterPodIdentityException,
    PowerState,
    Snapshot,
    ManagedClusterSnapshot,
    SysctlConfig,
    UserAssignedIdentity,
    ManagedClusterIngressProfile,
    ManagedClusterIngressProfileWebAppRouting,
)

from azext_aks_preview.aks_draft.commands import (
    aks_draft_cmd_create,
    aks_draft_cmd_setup_gh,
    aks_draft_cmd_generate_workflow,
    aks_draft_cmd_up,
    aks_draft_cmd_update
)

logger = get_logger(__name__)


def which(binary):
    path_var = os.getenv('PATH')
    if platform.system() == 'Windows':
        binary = binary + '.exe'
        parts = path_var.split(';')
    else:
        parts = path_var.split(':')

    for part in parts:
        bin_path = os.path.join(part, binary)
        if os.path.exists(bin_path) and os.path.isfile(bin_path) and os.access(bin_path, os.X_OK):
            return bin_path

    return None


def wait_then_open(url):
    """
    Waits for a bit then opens a URL.  Useful for waiting for a proxy to come up, and then open the URL.
    """
    for _ in range(1, 10):
        try:
            urlopen(url, context=_ssl_context())
        except URLError:
            time.sleep(1)
        break
    webbrowser.open_new_tab(url)


def wait_then_open_async(url):
    """
    Spawns a thread that waits for a bit then opens a URL.
    """
    t = threading.Thread(target=wait_then_open, args=({url}))
    t.daemon = True
    t.start()


def _ssl_context():
    if sys.version_info < (3, 4) or (in_cloud_console() and platform.system() == 'Windows'):
        try:
            # added in python 2.7.13 and 3.6
            return ssl.SSLContext(ssl.PROTOCOL_TLS)
        except AttributeError:
            return ssl.SSLContext(ssl.PROTOCOL_TLSv1)

    return ssl.create_default_context()


def _build_service_principal(rbac_client, cli_ctx, name, url, client_secret):
    # use get_progress_controller
    hook = cli_ctx.get_progress_controller(True)
    hook.add(messsage='Creating service principal', value=0, total_val=1.0)
    logger.info('Creating service principal')
    # always create application with 5 years expiration
    start_date = datetime.datetime.utcnow()
    end_date = start_date + relativedelta(years=5)
    result = create_application(rbac_client.applications, name, url, [url], password=client_secret,
                                start_date=start_date, end_date=end_date)
    service_principal = result.app_id  # pylint: disable=no-member
    for x in range(0, 10):
        hook.add(message='Creating service principal',
                 value=0.1 * x, total_val=1.0)
        try:
            create_service_principal(
                cli_ctx, service_principal, rbac_client=rbac_client)
            break
        # TODO figure out what exception AAD throws here sometimes.
        except Exception as ex:  # pylint: disable=broad-except
            logger.info(ex)
            time.sleep(2 + 2 * x)
    else:
        return False
    hook.add(message='Finished service principal creation',
             value=1.0, total_val=1.0)
    logger.info('Finished service principal creation')
    return service_principal


def _delete_role_assignments(cli_ctx, role, service_principal, delay=2, scope=None):
    # AAD can have delays in propagating data, so sleep and retry
    hook = cli_ctx.get_progress_controller(True)
    hook.add(message='Waiting for AAD role to delete', value=0, total_val=1.0)
    logger.info('Waiting for AAD role to delete')
    for x in range(0, 10):
        hook.add(message='Waiting for AAD role to delete',
                 value=0.1 * x, total_val=1.0)
        try:
            delete_role_assignments(cli_ctx,
                                    role=role,
                                    assignee=service_principal,
                                    scope=scope)
            break
        except CLIError as ex:
            raise ex
        except CloudError as ex:
            logger.info(ex)
        time.sleep(delay + delay * x)
    else:
        return False
    hook.add(message='AAD role deletion done', value=1.0, total_val=1.0)
    logger.info('AAD role deletion done')
    return True


def _get_default_dns_prefix(name, resource_group_name, subscription_id):
    # Use subscription id to provide uniqueness and prevent DNS name clashes
    name_part = re.sub('[^A-Za-z0-9-]', '', name)[0:10]
    if not name_part[0].isalpha():
        name_part = (str('a') + name_part)[0:10]
    resource_group_part = re.sub(
        '[^A-Za-z0-9-]', '', resource_group_name)[0:16]
    return '{}-{}-{}'.format(name_part, resource_group_part, subscription_id[0:6])


# pylint: disable=too-many-locals
def store_acs_service_principal(subscription_id, client_secret, service_principal,
                                file_name='acsServicePrincipal.json'):
    obj = {}
    if client_secret:
        obj['client_secret'] = client_secret
    if service_principal:
        obj['service_principal'] = service_principal

    config_path = os.path.join(get_config_dir(), file_name)
    full_config = load_service_principals(config_path=config_path)
    if not full_config:
        full_config = {}
    full_config[subscription_id] = obj

    with os.fdopen(os.open(config_path, os.O_RDWR | os.O_CREAT | os.O_TRUNC, 0o600),
                   'w+') as spFile:
        json.dump(full_config, spFile)


def load_acs_service_principal(subscription_id, file_name='acsServicePrincipal.json'):
    config_path = os.path.join(get_config_dir(), file_name)
    config = load_service_principals(config_path)
    if not config:
        return None
    return config.get(subscription_id)


def load_service_principals(config_path):
    if not os.path.exists(config_path):
        return None
    fd = os.open(config_path, os.O_RDONLY)
    try:
        with os.fdopen(fd) as f:
            return shell_safe_json_parse(f.read())
    except:  # pylint: disable=bare-except
        return None


def create_application(client, display_name, homepage, identifier_uris,
                       available_to_other_tenants=False, password=None, reply_urls=None,
                       key_value=None, key_type=None, key_usage=None, start_date=None,
                       end_date=None):
    from azure.graphrbac.models import GraphErrorException
    password_creds, key_creds = _build_application_creds(password=password, key_value=key_value, key_type=key_type,
                                                         key_usage=key_usage, start_date=start_date, end_date=end_date)

    app_create_param = ApplicationCreateParameters(available_to_other_tenants=available_to_other_tenants,
                                                   display_name=display_name,
                                                   identifier_uris=identifier_uris,
                                                   homepage=homepage,
                                                   reply_urls=reply_urls,
                                                   key_credentials=key_creds,
                                                   password_credentials=password_creds)
    try:
        return client.create(app_create_param)
    except GraphErrorException as ex:
        if 'insufficient privileges' in str(ex).lower():
            link = 'https://docs.microsoft.com/azure/azure-resource-manager/resource-group-create-service-principal-portal'  # pylint: disable=line-too-long
            raise CLIError("Directory permission is needed for the current user to register the application. "
                           "For how to configure, please refer '{}'. Original error: {}".format(link, ex))
        raise


def _build_application_creds(password=None, key_value=None, key_type=None,
                             key_usage=None, start_date=None, end_date=None):
    if password and key_value:
        raise CLIError(
            'specify either --password or --key-value, but not both.')

    if not start_date:
        start_date = datetime.datetime.utcnow()
    elif isinstance(start_date, str):
        start_date = parse(start_date)

    if not end_date:
        end_date = start_date + relativedelta(years=1)
    elif isinstance(end_date, str):
        end_date = parse(end_date)

    key_type = key_type or 'AsymmetricX509Cert'
    key_usage = key_usage or 'Verify'

    password_creds = None
    key_creds = None
    if password:
        password_creds = [PasswordCredential(start_date=start_date, end_date=end_date,
                                             key_id=str(uuid.uuid4()), value=password)]
    elif key_value:
        key_creds = [KeyCredential(start_date=start_date, end_date=end_date, value=key_value,
                                   key_id=str(uuid.uuid4()), usage=key_usage, type=key_type)]

    return (password_creds, key_creds)


def create_service_principal(cli_ctx, identifier, resolve_app=True, rbac_client=None):
    if rbac_client is None:
        rbac_client = get_graph_rbac_management_client(cli_ctx)

    if resolve_app:
        try:
            uuid.UUID(identifier)
            result = list(rbac_client.applications.list(
                filter="appId eq '{}'".format(identifier)))
        except ValueError:
            result = list(rbac_client.applications.list(
                filter="identifierUris/any(s:s eq '{}')".format(identifier)))

        if not result:  # assume we get an object id
            result = [rbac_client.applications.get(identifier)]
        app_id = result[0].app_id
    else:
        app_id = identifier

    return rbac_client.service_principals.create(ServicePrincipalCreateParameters(app_id=app_id, account_enabled=True))


def delete_role_assignments(cli_ctx, ids=None, assignee=None, role=None, resource_group_name=None,
                            scope=None, include_inherited=False, yes=None):
    factory = get_auth_management_client(cli_ctx, scope)
    assignments_client = factory.role_assignments
    definitions_client = factory.role_definitions
    ids = ids or []
    if ids:
        if assignee or role or resource_group_name or scope or include_inherited:
            raise CLIError(
                'When assignment ids are used, other parameter values are not required')
        for i in ids:
            assignments_client.delete_by_id(i)
        return
    if not any([ids, assignee, role, resource_group_name, scope, assignee, yes]):
        msg = 'This will delete all role assignments under the subscription. Are you sure?'
        if not prompt_y_n(msg, default="n"):
            return

    scope = build_role_scope(resource_group_name, scope,
                             assignments_client.config.subscription_id)
    assignments = _search_role_assignments(cli_ctx, assignments_client, definitions_client,
                                           scope, assignee, role, include_inherited,
                                           include_groups=False)

    if assignments:
        for a in assignments:
            assignments_client.delete_by_id(a.id)


def _delete_role_assignments(cli_ctx, role, service_principal, delay=2, scope=None):
    # AAD can have delays in propagating data, so sleep and retry
    hook = cli_ctx.get_progress_controller(True)
    hook.add(message='Waiting for AAD role to delete', value=0, total_val=1.0)
    logger.info('Waiting for AAD role to delete')
    for x in range(0, 10):
        hook.add(message='Waiting for AAD role to delete',
                 value=0.1 * x, total_val=1.0)
        try:
            delete_role_assignments(cli_ctx,
                                    role=role,
                                    assignee=service_principal,
                                    scope=scope)
            break
        except CLIError as ex:
            raise ex
        except CloudError as ex:
            logger.info(ex)
        time.sleep(delay + delay * x)
    else:
        return False
    hook.add(message='AAD role deletion done', value=1.0, total_val=1.0)
    logger.info('AAD role deletion done')
    return True


def _search_role_assignments(cli_ctx, assignments_client, definitions_client,
                             scope, assignee, role, include_inherited, include_groups):
    assignee_object_id = None
    if assignee:
        assignee_object_id = resolve_object_id(cli_ctx, assignee)

    # always use "scope" if provided, so we can get assignments beyond subscription e.g. management groups
    if scope:
        assignments = list(assignments_client.list_for_scope(
            scope=scope, filter='atScope()'))
    elif assignee_object_id:
        if include_groups:
            f = "assignedTo('{}')".format(assignee_object_id)
        else:
            f = "principalId eq '{}'".format(assignee_object_id)
        assignments = list(assignments_client.list(filter=f))
    else:
        assignments = list(assignments_client.list())

    if assignments:
        assignments = [a for a in assignments if (
            not scope or
            include_inherited and re.match(_get_role_property(a, 'scope'), scope, re.I) or
            _get_role_property(a, 'scope').lower() == scope.lower()
        )]

        if role:
            role_id = resolve_role_id(role, scope, definitions_client)
            assignments = [i for i in assignments if _get_role_property(
                i, 'role_definition_id') == role_id]

        if assignee_object_id:
            assignments = [i for i in assignments if _get_role_property(
                i, 'principal_id') == assignee_object_id]

    return assignments


def _get_role_property(obj, property_name):
    if isinstance(obj, dict):
        return obj[property_name]
    return getattr(obj, property_name)


def subnet_role_assignment_exists(cli_ctx, scope):
    network_contributor_role_id = "4d97b98b-1d4f-4787-a291-c67834d212e7"

    factory = get_auth_management_client(cli_ctx, scope)
    assignments_client = factory.role_assignments

    for i in assignments_client.list_for_scope(scope=scope, filter='atScope()'):
        if i.scope == scope and i.role_definition_id.endswith(network_contributor_role_id):
            return True
    return False


_re_user_assigned_identity_resource_id = re.compile(
    r'/subscriptions/(.*?)/resourcegroups/(.*?)/providers/microsoft.managedidentity/userassignedidentities/(.*)',
    flags=re.IGNORECASE)


def _get_user_assigned_identity(cli_ctx, resource_id):
    resource_id = resource_id.lower()
    match = _re_user_assigned_identity_resource_id.search(resource_id)
    if match:
        subscription_id = match.group(1)
        resource_group_name = match.group(2)
        identity_name = match.group(3)
        msi_client = get_msi_client(cli_ctx, subscription_id)
        try:
            identity = msi_client.user_assigned_identities.get(resource_group_name=resource_group_name,
                                                               resource_name=identity_name)
        except CloudError as ex:
            if 'was not found' in ex.message:
                raise CLIError("Identity {} not found.".format(resource_id))
            raise CLIError(ex.message)
        return identity
    raise CLIError(
        "Cannot parse identity name from provided resource id {}.".format(resource_id))


_re_snapshot_resource_id = re.compile(
    r'/subscriptions/(.*?)/resourcegroups/(.*?)/providers/microsoft.containerservice/snapshots/(.*)',
    flags=re.IGNORECASE)


_re_mc_snapshot_resource_id = re.compile(
    r'/subscriptions/(.*?)/resourcegroups/(.*?)/providers/microsoft.containerservice/managedclustersnapshots/(.*)',
    flags=re.IGNORECASE)


def _get_snapshot(cli_ctx, snapshot_id):
    snapshot_id = snapshot_id.lower()
    match = _re_snapshot_resource_id.search(snapshot_id)
    if match:
        subscription_id = match.group(1)
        resource_group_name = match.group(2)
        snapshot_name = match.group(3)
        snapshot_client = cf_nodepool_snapshots_client(
            cli_ctx, subscription_id=subscription_id)
        try:
            snapshot = snapshot_client.get(resource_group_name, snapshot_name)
        except CloudError as ex:
            if 'was not found' in ex.message:
                raise InvalidArgumentValueError(
                    "Snapshot {} not found.".format(snapshot_id))
            raise CLIError(ex.message)
        return snapshot
    raise InvalidArgumentValueError(
        "Cannot parse snapshot name from provided resource id {}.".format(snapshot_id))


def _get_cluster_snapshot(cli_ctx, snapshot_id):
    snapshot_id = snapshot_id.lower()
    match = _re_mc_snapshot_resource_id.search(snapshot_id)
    if match:
        subscription_id = match.group(1)
        resource_group_name = match.group(2)
        snapshot_name = match.group(3)
        snapshot_client = cf_mc_snapshots_client(
            cli_ctx, subscription_id=subscription_id)
        try:
            snapshot = snapshot_client.get(resource_group_name, snapshot_name)
        except CloudError as ex:
            if 'was not found' in ex.message:
                raise InvalidArgumentValueError(
                    "Managed cluster snapshot {} not found.".format(snapshot_id))
            raise CLIError(ex.message)
        return snapshot
    raise InvalidArgumentValueError(
        "Cannot parse snapshot name from provided resource id {}.".format(snapshot_id))


def aks_browse(
    cmd,
    client,
    resource_group_name,
    name,
    disable_browser=False,
    listen_address="127.0.0.1",
    listen_port="8001",
):
    from azure.cli.command_modules.acs.custom import _aks_browse

    return _aks_browse(
        cmd,
        client,
        resource_group_name,
        name,
        disable_browser,
        listen_address,
        listen_port,
        CUSTOM_MGMT_AKS_PREVIEW,
    )


def _trim_nodepoolname(nodepool_name):
    if not nodepool_name:
        return "nodepool1"
    return nodepool_name[:12]


def aks_maintenanceconfiguration_list(
    cmd,
    client,
    resource_group_name,
    cluster_name
):
    return client.list_by_managed_cluster(resource_group_name, cluster_name)


def aks_maintenanceconfiguration_show(
    cmd,
    client,
    resource_group_name,
    cluster_name,
    config_name
):
    logger.warning('resource_group_name: %s, cluster_name: %s, config_name: %s ',
                   resource_group_name, cluster_name, config_name)
    return client.get(resource_group_name, cluster_name, config_name)


def aks_maintenanceconfiguration_delete(
    cmd,
    client,
    resource_group_name,
    cluster_name,
    config_name
):
    logger.warning('resource_group_name: %s, cluster_name: %s, config_name: %s ',
                   resource_group_name, cluster_name, config_name)
    return client.delete(resource_group_name, cluster_name, config_name)


def aks_maintenanceconfiguration_add(
    cmd,
    client,
    resource_group_name,
    cluster_name,
    config_name,
    config_file,
    weekday,
    start_hour
):
    configs = client.list_by_managed_cluster(resource_group_name, cluster_name)
    for config in configs:
        if config.name == config_name:
            raise CLIError("Maintenance configuration '{}' already exists, please try a different name, "
                           "use 'aks maintenanceconfiguration list' to get current list of maitenance configurations".format(config_name))
    return aks_maintenanceconfiguration_update_internal(cmd, client, resource_group_name, cluster_name, config_name, config_file, weekday, start_hour)


def aks_maintenanceconfiguration_update(
    cmd,
    client,
    resource_group_name,
    cluster_name,
    config_name,
    config_file,
    weekday,
    start_hour
):
    configs = client.list_by_managed_cluster(resource_group_name, cluster_name)
    found = False
    for config in configs:
        if config.name == config_name:
            found = True
            break
    if not found:
        raise CLIError("Maintenance configuration '{}' doesn't exist."
                       "use 'aks maintenanceconfiguration list' to get current list of maitenance configurations".format(config_name))

    return aks_maintenanceconfiguration_update_internal(cmd, client, resource_group_name, cluster_name, config_name, config_file, weekday, start_hour)


# pylint: disable=unused-argument,too-many-locals
def aks_create(cmd,
               client,
               resource_group_name,
               name,
               ssh_key_value,
               dns_name_prefix=None,
               location=None,
               admin_username="azureuser",
               windows_admin_username=None,
               windows_admin_password=None,
               enable_ahub=False,
               kubernetes_version='',
               node_vm_size=None,
               node_osdisk_type=None,
               node_osdisk_size=0,
               node_osdisk_diskencryptionset_id=None,
               node_count=3,
               nodepool_name="nodepool1",
               nodepool_tags=None,
               nodepool_labels=None,
               service_principal=None, client_secret=None,
               no_ssh_key=False,
               disable_rbac=None,
               enable_rbac=None,
               enable_vmss=None,
               vm_set_type=None,
               skip_subnet_role_assignment=False,
               os_sku=None,
               enable_fips_image=False,
               enable_cluster_autoscaler=False,
               cluster_autoscaler_profile=None,
               network_plugin=None,
               network_policy=None,
               pod_cidr=None,
               service_cidr=None,
               pod_cidrs=None,
               service_cidrs=None,
               ip_families=None,
               dns_service_ip=None,
               docker_bridge_address=None,
               load_balancer_sku=None,
               load_balancer_managed_outbound_ip_count=None,
               load_balancer_managed_outbound_ipv6_count=None,
               load_balancer_outbound_ips=None,
               load_balancer_outbound_ip_prefixes=None,
               load_balancer_outbound_ports=None,
               load_balancer_idle_timeout=None,
               nat_gateway_managed_outbound_ip_count=None,
               nat_gateway_idle_timeout=None,
               outbound_type=None,
               enable_addons=None,
               workspace_resource_id=None,
               enable_msi_auth_for_monitoring=False,
               min_count=None,
               max_count=None,
               vnet_subnet_id=None,
               pod_subnet_id=None,
               ppg=None,
               max_pods=0,
               aad_client_app_id=None,
               aad_server_app_id=None,
               aad_server_app_secret=None,
               aad_tenant_id=None,
               tags=None,
               node_zones=None,
               zones=None,
               enable_node_public_ip=False,
               node_public_ip_prefix_id=None,
               generate_ssh_keys=False,  # pylint: disable=unused-argument
               enable_pod_security_policy=False,
               node_resource_group=None,
               uptime_sla=False,
               attach_acr=None,
               enable_private_cluster=False,
               private_dns_zone=None,
               enable_managed_identity=True,
               fqdn_subdomain=None,
               disable_public_fqdn=False,
               api_server_authorized_ip_ranges=None,
               aks_custom_headers=None,
               appgw_name=None,
               appgw_subnet_prefix=None,
               appgw_subnet_cidr=None,
               appgw_id=None,
               appgw_subnet_id=None,
               appgw_watch_namespace=None,
               enable_aad=False,
               enable_azure_rbac=False,
               aad_admin_group_object_ids=None,
               aci_subnet_name=None,
               enable_sgxquotehelper=False,
               kubelet_config=None,
               linux_os_config=None,
               http_proxy_config=None,
               assign_identity=None,
               auto_upgrade_channel=None,
               enable_pod_identity=False,
               enable_pod_identity_with_kubenet=False,
               enable_workload_identity=None,
               enable_encryption_at_host=False,
               enable_ultra_ssd=False,
               edge_zone=None,
               enable_secret_rotation=False,
               disable_disk_driver=None,
               disable_file_driver=None,
               disable_snapshot_controller=None,
               rotation_poll_interval=None,
               disable_local_accounts=False,
               no_wait=False,
               assign_kubelet_identity=None,
               workload_runtime=None,
               gpu_instance_profile=None,
               enable_windows_gmsa=False,
               gmsa_dns_server=None,
               gmsa_root_domain_name=None,
               snapshot_id=None,
               cluster_snapshot_id=None,
               enable_oidc_issuer=False,
               host_group_id=None,
               crg_id=None,
               message_of_the_day=None,
               enable_azure_keyvault_kms=False,
               azure_keyvault_kms_key_id=None,
               enable_apiserver_vnet_integration=False,
               apiserver_subnet_id=None,
<<<<<<< HEAD
               enable_custom_ca_trust=False,
=======
               dns_zone_resource_id=None,
>>>>>>> 3e75c2dc
               yes=False):
    # DO NOT MOVE: get all the original parameters and save them as a dictionary
    raw_parameters = locals()

    from azure.cli.command_modules.acs._consts import DecoratorEarlyExitException
    from azure.cli.command_modules.acs.decorator import AKSParamDict
    from .decorator import AKSPreviewCreateDecorator

    # decorator pattern
    aks_create_decorator = AKSPreviewCreateDecorator(
        cmd=cmd,
        client=client,
        raw_parameters=AKSParamDict(raw_parameters),
        resource_type=CUSTOM_MGMT_AKS_PREVIEW,
    )
    try:
        # construct mc profile
        mc = aks_create_decorator.construct_mc_preview_profile()
    except DecoratorEarlyExitException:
        # exit gracefully
        return None
    # send request to create a real managed cluster
    return aks_create_decorator.create_mc_preview(mc)


def aks_update(cmd,     # pylint: disable=too-many-statements,too-many-branches,too-many-locals
               client,
               resource_group_name,
               name,
               enable_cluster_autoscaler=False,
               disable_cluster_autoscaler=False,
               update_cluster_autoscaler=False,
               cluster_autoscaler_profile=None,
               min_count=None, max_count=None, no_wait=False,
               load_balancer_managed_outbound_ip_count=None,
               load_balancer_managed_outbound_ipv6_count=None,
               load_balancer_outbound_ips=None,
               load_balancer_outbound_ip_prefixes=None,
               load_balancer_outbound_ports=None,
               load_balancer_idle_timeout=None,
               nat_gateway_managed_outbound_ip_count=None,
               nat_gateway_idle_timeout=None,
               api_server_authorized_ip_ranges=None,
               enable_pod_security_policy=False,
               disable_pod_security_policy=False,
               attach_acr=None,
               detach_acr=None,
               uptime_sla=False,
               no_uptime_sla=False,
               enable_aad=False,
               aad_tenant_id=None,
               aad_admin_group_object_ids=None,
               enable_ahub=False,
               disable_ahub=False,
               aks_custom_headers=None,
               auto_upgrade_channel=None,
               enable_managed_identity=False,
               assign_identity=None,
               assign_kubelet_identity=None,
               enable_pod_identity=False,
               enable_pod_identity_with_kubenet=False,
               disable_pod_identity=False,
               enable_workload_identity=None,
               enable_secret_rotation=False,
               disable_secret_rotation=False,
               rotation_poll_interval=None,
               enable_disk_driver=None,
               disable_disk_driver=None,
               enable_file_driver=None,
               disable_file_driver=None,
               enable_snapshot_controller=None,
               disable_snapshot_controller=None,
               disable_local_accounts=False,
               enable_local_accounts=False,
               enable_public_fqdn=False,
               disable_public_fqdn=False,
               yes=False,
               tags=None,
               nodepool_labels=None,
               windows_admin_password=None,
               enable_azure_rbac=False,
               disable_azure_rbac=False,
               enable_windows_gmsa=False,
               gmsa_dns_server=None,
               gmsa_root_domain_name=None,
               enable_oidc_issuer=False,
               http_proxy_config=None,
               enable_azure_keyvault_kms=False,
               azure_keyvault_kms_key_id=None,
               enable_apiserver_vnet_integration=False,
               apiserver_subnet_id=None,
               ):
    # DO NOT MOVE: get all the original parameters and save them as a dictionary
    raw_parameters = locals()

    from azure.cli.command_modules.acs._consts import DecoratorEarlyExitException
    from azure.cli.command_modules.acs.decorator import AKSParamDict
    from .decorator import AKSPreviewUpdateDecorator

    # decorator pattern
    aks_update_decorator = AKSPreviewUpdateDecorator(
        cmd=cmd,
        client=client,
        raw_parameters=AKSParamDict(raw_parameters),
        resource_type=CUSTOM_MGMT_AKS_PREVIEW,
    )
    try:
        # update mc profile
        mc = aks_update_decorator.update_mc_preview_profile()
    except DecoratorEarlyExitException:
        # exit gracefully
        return None
    # send request to update the real managed cluster
    return aks_update_decorator.update_mc_preview(mc)


# pylint: disable=unused-argument
def aks_show(cmd, client, resource_group_name, name):
    mc = client.get(resource_group_name, name)
    return _remove_nulls([mc])[0]


def _remove_nulls(managed_clusters):
    """
    Remove some often-empty fields from a list of ManagedClusters, so the JSON representation
    doesn't contain distracting null fields.

    This works around a quirk of the SDK for python behavior. These fields are not sent
    by the server, but get recreated by the CLI's own "to_dict" serialization.
    """
    attrs = ['tags']
    ap_attrs = ['os_disk_size_gb', 'vnet_subnet_id']
    sp_attrs = ['secret']
    for managed_cluster in managed_clusters:
        for attr in attrs:
            if getattr(managed_cluster, attr, None) is None:
                delattr(managed_cluster, attr)
        if managed_cluster.agent_pool_profiles is not None:
            for ap_profile in managed_cluster.agent_pool_profiles:
                for attr in ap_attrs:
                    if getattr(ap_profile, attr, None) is None:
                        delattr(ap_profile, attr)
        for attr in sp_attrs:
            if getattr(managed_cluster.service_principal_profile, attr, None) is None:
                delattr(managed_cluster.service_principal_profile, attr)
    return managed_clusters


def aks_get_credentials(cmd,    # pylint: disable=unused-argument
                        client,
                        resource_group_name,
                        name,
                        admin=False,
                        user='clusterUser',
                        path=os.path.join(os.path.expanduser(
                            '~'), '.kube', 'config'),
                        overwrite_existing=False,
                        context_name=None,
                        public_fqdn=False,
                        credential_format=None):
    credentialResults = None
    serverType = None
    if public_fqdn:
        serverType = 'public'
    if credential_format:
        credential_format = credential_format.lower()
        if admin:
            raise InvalidArgumentValueError("--format can only be specified when requesting clusterUser credential.")
    if admin:
        credentialResults = client.list_cluster_admin_credentials(
            resource_group_name, name, serverType)
    else:
        if user.lower() == 'clusteruser':
            credentialResults = client.list_cluster_user_credentials(
                resource_group_name, name, serverType, credential_format)
        elif user.lower() == 'clustermonitoringuser':
            credentialResults = client.list_cluster_monitoring_user_credentials(
                resource_group_name, name, serverType)
        else:
            raise CLIError("The user is invalid.")
    if not credentialResults:
        raise CLIError("No Kubernetes credentials found.")

    try:
        kubeconfig = credentialResults.kubeconfigs[0].value.decode(
            encoding='UTF-8')
        _print_or_merge_credentials(
            path, kubeconfig, overwrite_existing, context_name)
    except (IndexError, ValueError):
        raise CLIError("Fail to find kubeconfig file.")


# pylint: disable=line-too-long
def aks_kollect(cmd,    # pylint: disable=too-many-statements,too-many-locals
                client,
                resource_group_name,
                name,
                storage_account=None,
                sas_token=None,
                container_logs=None,
                kube_objects=None,
                node_logs=None):
    colorama.init()

    mc = client.get(resource_group_name, name)

    if not which('kubectl'):
        raise CLIError('Can not find kubectl executable in PATH')

    storage_account_id = None
    if storage_account is None:
        print("No storage account specified. Try getting storage account from diagnostic settings")
        storage_account_id = get_storage_account_from_diag_settings(
            cmd.cli_ctx, resource_group_name, name)
        if storage_account_id is None:
            raise CLIError(
                "A storage account must be specified, since there isn't one in the diagnostic settings.")

    from msrestazure.tools import (is_valid_resource_id, parse_resource_id,
                                   resource_id)
    if storage_account_id is None:
        if not is_valid_resource_id(storage_account):
            storage_account_id = resource_id(
                subscription=get_subscription_id(cmd.cli_ctx),
                resource_group=resource_group_name,
                namespace='Microsoft.Storage', type='storageAccounts',
                name=storage_account
            )
        else:
            storage_account_id = storage_account

    if is_valid_resource_id(storage_account_id):
        try:
            parsed_storage_account = parse_resource_id(storage_account_id)
        except CloudError as ex:
            raise CLIError(ex.message)
    else:
        raise CLIError("Invalid storage account id %s" % storage_account_id)

    storage_account_name = parsed_storage_account['name']

    readonly_sas_token = None
    if sas_token is None:
        storage_client = cf_storage(
            cmd.cli_ctx, parsed_storage_account['subscription'])
        storage_account_keys = storage_client.storage_accounts.list_keys(parsed_storage_account['resource_group'],
                                                                         storage_account_name)
        kwargs = {
            'account_name': storage_account_name,
            'account_key': storage_account_keys.keys[0].value
        }
        cloud_storage_client = cloud_storage_account_service_factory(
            cmd.cli_ctx, kwargs)

        sas_token = cloud_storage_client.generate_shared_access_signature(
            'b',
            'sco',
            'rwdlacup',
            datetime.datetime.utcnow() + datetime.timedelta(days=1))

        readonly_sas_token = cloud_storage_client.generate_shared_access_signature(
            'b',
            'sco',
            'rl',
            datetime.datetime.utcnow() + datetime.timedelta(days=1))

        readonly_sas_token = readonly_sas_token.strip('?')

    print()
    print('This will deploy a daemon set to your cluster to collect logs and diagnostic information and '
          f'save them to the storage account '
          f'{colorama.Style.BRIGHT}{colorama.Fore.GREEN}{storage_account_name}{colorama.Style.RESET_ALL} as '
          f'outlined in {format_hyperlink("http://aka.ms/AKSPeriscope")}.')
    print()
    print('If you share access to that storage account to Azure support, you consent to the terms outlined'
          f' in {format_hyperlink("http://aka.ms/DiagConsent")}.')
    print()
    if not prompt_y_n('Do you confirm?', default="n"):
        return

    print()
    print("Getting credentials for cluster %s " % name)
    _, temp_kubeconfig_path = tempfile.mkstemp()
    aks_get_credentials(cmd, client, resource_group_name,
                        name, admin=True, path=temp_kubeconfig_path)

    print()
    print("Starts collecting diag info for cluster %s " % name)

    # Form containerName from fqdn, as it was previously jsut the location of code is changed.
    # https://docs.microsoft.com/en-us/rest/api/storageservices/naming-and-referencing-containers--blobs--and-metadata#container-names
    maxContainerNameLength = 63
    fqdn = mc.fqdn if mc.fqdn is not None else mc.private_fqdn
    normalized_container_name = fqdn.replace('.', '-')
    len_of_container_name = normalized_container_name.index("-hcp-")
    if len_of_container_name == -1:
        len_of_container_name = maxContainerNameLength
    container_name = normalized_container_name[:len_of_container_name]

    sas_token = sas_token.strip('?')
    deployment_yaml = _read_periscope_yaml()
    deployment_yaml = deployment_yaml.replace(
        "# <accountName, string>", storage_account_name)
    deployment_yaml = deployment_yaml.replace("# <saskey, base64 encoded>",
                                              (base64.b64encode(bytes("?" + sas_token, 'ascii'))).decode('ascii'))
    deployment_yaml = deployment_yaml.replace(
        "# <containerName, string>", container_name)

    yaml_lines = deployment_yaml.splitlines()
    for index, line in enumerate(yaml_lines):
        if "DIAGNOSTIC_CONTAINERLOGS_LIST" in line and container_logs is not None:
            yaml_lines[index] = line + ' ' + container_logs
        if "DIAGNOSTIC_KUBEOBJECTS_LIST" in line and kube_objects is not None:
            yaml_lines[index] = line + ' ' + kube_objects
        if "DIAGNOSTIC_NODELOGS_LIST" in line and node_logs is not None:
            yaml_lines[index] = line + ' ' + node_logs
    deployment_yaml = '\n'.join(yaml_lines)

    fd, temp_yaml_path = tempfile.mkstemp()
    temp_yaml_file = os.fdopen(fd, 'w+t')
    try:
        temp_yaml_file.write(deployment_yaml)
        temp_yaml_file.flush()
        temp_yaml_file.close()
        try:
            print()
            print("Cleaning up aks-periscope resources if existing")

            subprocess.call(["kubectl", "--kubeconfig", temp_kubeconfig_path, "delete",
                             "serviceaccount,configmap,daemonset,secret",
                             "--all", "-n", "aks-periscope", "--ignore-not-found"],
                            stderr=subprocess.STDOUT)

            subprocess.call(["kubectl", "--kubeconfig", temp_kubeconfig_path, "delete",
                             "ClusterRoleBinding",
                             "aks-periscope-role-binding", "--ignore-not-found"],
                            stderr=subprocess.STDOUT)

            subprocess.call(["kubectl", "--kubeconfig", temp_kubeconfig_path, "delete",
                             "ClusterRoleBinding",
                             "aks-periscope-role-binding-view", "--ignore-not-found"],
                            stderr=subprocess.STDOUT)

            subprocess.call(["kubectl", "--kubeconfig", temp_kubeconfig_path, "delete",
                             "ClusterRole",
                             "aks-periscope-role", "--ignore-not-found"],
                            stderr=subprocess.STDOUT)

            subprocess.call(["kubectl", "--kubeconfig", temp_kubeconfig_path, "delete",
                             "--all",
                             "apd", "-n", "aks-periscope", "--ignore-not-found"],
                            stderr=subprocess.DEVNULL)

            subprocess.call(["kubectl", "--kubeconfig", temp_kubeconfig_path, "delete",
                             "CustomResourceDefinition",
                             "diagnostics.aks-periscope.azure.github.com", "--ignore-not-found"],
                            stderr=subprocess.STDOUT)

            print()
            print("Deploying aks-periscope")
            subprocess.check_output(["kubectl", "--kubeconfig", temp_kubeconfig_path, "apply", "-f",
                                     temp_yaml_path, "-n", "aks-periscope"], stderr=subprocess.STDOUT)
        except subprocess.CalledProcessError as err:
            raise CLIError(err.output)
    finally:
        os.remove(temp_yaml_path)

    print()

    token_in_storage_account_url = readonly_sas_token if readonly_sas_token is not None else sas_token
    log_storage_account_url = f"https://{storage_account_name}.blob.core.windows.net/" \
                              f"{_trim_fqdn_name_containing_hcp(container_name)}?{token_in_storage_account_url}"

    print(f'{colorama.Fore.GREEN}Your logs are being uploaded to storage account {format_bright(storage_account_name)}')

    print()
    print(f'You can download Azure Storage Explorer here '
          f'{format_hyperlink("https://azure.microsoft.com/en-us/features/storage-explorer/")}'
          f' to check the logs by adding the storage account using the following URL:')
    print(f'{format_hyperlink(log_storage_account_url)}')

    print()
    if not prompt_y_n('Do you want to see analysis results now?', default="n"):
        print(f"You can run 'az aks kanalyze -g {resource_group_name} -n {name}' "
              f"anytime to check the analysis results.")
    else:
        display_diagnostics_report(temp_kubeconfig_path)


def _read_periscope_yaml():
    curr_dir = os.path.dirname(os.path.realpath(__file__))
    periscope_yaml_file = os.path.join(
        curr_dir, "deploymentyaml", "aks-periscope.yaml")
    yaml_file = open(periscope_yaml_file, "r")
    data_loaded = yaml_file.read()

    return data_loaded


def aks_kanalyze(cmd, client, resource_group_name, name):
    colorama.init()

    client.get(resource_group_name, name)

    _, temp_kubeconfig_path = tempfile.mkstemp()
    aks_get_credentials(cmd, client, resource_group_name,
                        name, admin=True, path=temp_kubeconfig_path)

    display_diagnostics_report(temp_kubeconfig_path)


def aks_scale(cmd,  # pylint: disable=unused-argument
              client,
              resource_group_name,
              name,
              node_count,
              nodepool_name="",
              no_wait=False):
    instance = client.get(resource_group_name, name)
    _fill_defaults_for_pod_identity_profile(instance.pod_identity_profile)

    if len(instance.agent_pool_profiles) > 1 and nodepool_name == "":
        raise CLIError('There are more than one node pool in the cluster. '
                       'Please specify nodepool name or use az aks nodepool command to scale node pool')

    for agent_profile in instance.agent_pool_profiles:
        if agent_profile.name == nodepool_name or (nodepool_name == "" and len(instance.agent_pool_profiles) == 1):
            if agent_profile.enable_auto_scaling:
                raise CLIError(
                    "Cannot scale cluster autoscaler enabled node pool.")

            agent_profile.count = int(node_count)  # pylint: disable=no-member
            # null out the SP profile because otherwise validation complains
            instance.service_principal_profile = None
            return sdk_no_wait(no_wait, client.begin_create_or_update, resource_group_name, name, instance)
    raise CLIError('The nodepool "{}" was not found.'.format(nodepool_name))


def aks_upgrade(cmd,    # pylint: disable=unused-argument, too-many-return-statements
                client,
                resource_group_name,
                name,
                kubernetes_version='',
                control_plane_only=False,
                no_wait=False,
                node_image_only=False,
                aks_custom_headers=None,
                yes=False):
    msg = 'Kubernetes may be unavailable during cluster upgrades.\n Are you sure you want to perform this operation?'
    if not yes and not prompt_y_n(msg, default="n"):
        return None

    instance = client.get(resource_group_name, name)
    _fill_defaults_for_pod_identity_profile(instance.pod_identity_profile)

    vmas_cluster = False
    for agent_profile in instance.agent_pool_profiles:
        if agent_profile.type.lower() == "availabilityset":
            vmas_cluster = True
            break

    if kubernetes_version != '' and node_image_only:
        raise CLIError('Conflicting flags. Upgrading the Kubernetes version will also upgrade node image version. '
                       'If you only want to upgrade the node version please use the "--node-image-only" option only.')

    if node_image_only:
        msg = "This node image upgrade operation will run across every node pool in the cluster " \
              "and might take a while. Do you wish to continue?"
        if not yes and not prompt_y_n(msg, default="n"):
            return None

        # This only provide convenience for customer at client side so they can run az aks upgrade to upgrade all
        # nodepools of a cluster. The SDK only support upgrade single nodepool at a time.
        for agent_pool_profile in instance.agent_pool_profiles:
            if vmas_cluster:
                raise CLIError('This cluster is not using VirtualMachineScaleSets. Node image upgrade only operation '
                               'can only be applied on VirtualMachineScaleSets cluster.')
            agent_pool_client = cf_agent_pools(cmd.cli_ctx)
            _upgrade_single_nodepool_image_version(
                True, agent_pool_client, resource_group_name, name, agent_pool_profile.name, None)
        mc = client.get(resource_group_name, name)
        return _remove_nulls([mc])[0]

    if instance.kubernetes_version == kubernetes_version:
        if instance.provisioning_state == "Succeeded":
            logger.warning("The cluster is already on version %s and is not in a failed state. No operations "
                           "will occur when upgrading to the same version if the cluster is not in a failed state.",
                           instance.kubernetes_version)
        elif instance.provisioning_state == "Failed":
            logger.warning("Cluster currently in failed state. Proceeding with upgrade to existing version %s to "
                           "attempt resolution of failed cluster state.", instance.kubernetes_version)

    upgrade_all = False
    instance.kubernetes_version = kubernetes_version

    # for legacy clusters, we always upgrade node pools with CCP.
    if instance.max_agent_pools < 8 or vmas_cluster:
        if control_plane_only:
            msg = ("Legacy clusters do not support control plane only upgrade. All node pools will be "
                   "upgraded to {} as well. Continue?").format(instance.kubernetes_version)
            if not yes and not prompt_y_n(msg, default="n"):
                return None
        upgrade_all = True
    else:
        if not control_plane_only:
            msg = ("Since control-plane-only argument is not specified, this will upgrade the control plane "
                   "AND all nodepools to version {}. Continue?").format(instance.kubernetes_version)
            if not yes and not prompt_y_n(msg, default="n"):
                return None
            upgrade_all = True
        else:
            msg = ("Since control-plane-only argument is specified, this will upgrade only the control plane to {}. "
                   "Node pool will not change. Continue?").format(instance.kubernetes_version)
            if not yes and not prompt_y_n(msg, default="n"):
                return None

    if upgrade_all:
        for agent_profile in instance.agent_pool_profiles:
            agent_profile.orchestrator_version = kubernetes_version
            agent_profile.creation_data = None

    # null out the SP profile because otherwise validation complains
    instance.service_principal_profile = None

    headers = get_aks_custom_headers(aks_custom_headers)

    return sdk_no_wait(no_wait, client.begin_create_or_update, resource_group_name, name, instance, headers=headers)


def _upgrade_single_nodepool_image_version(no_wait, client, resource_group_name, cluster_name, nodepool_name, snapshot_id=None):
    headers = {}
    if snapshot_id:
        headers["AKSSnapshotId"] = snapshot_id

    return sdk_no_wait(no_wait, client.begin_upgrade_node_image_version, resource_group_name, cluster_name, nodepool_name, headers=headers)


def _handle_addons_args(cmd,  # pylint: disable=too-many-statements
                        addons_str,
                        subscription_id,
                        resource_group_name,
                        addon_profiles=None,
                        workspace_resource_id=None,
                        enable_msi_auth_for_monitoring=False,
                        appgw_name=None,
                        appgw_subnet_prefix=None,
                        appgw_subnet_cidr=None,
                        appgw_id=None,
                        appgw_subnet_id=None,
                        appgw_watch_namespace=None,
                        enable_sgxquotehelper=False,
                        aci_subnet_name=None,
                        vnet_subnet_id=None,
                        enable_secret_rotation=False,
                        dns_zone_resource_id=None,
                        rotation_poll_interval=None,):
    if not addon_profiles:
        addon_profiles = {}
    addons = addons_str.split(',') if addons_str else []
    if 'http_application_routing' in addons:
        addon_profiles[CONST_HTTP_APPLICATION_ROUTING_ADDON_NAME] = ManagedClusterAddonProfile(
            enabled=True)
        addons.remove('http_application_routing')
    if 'kube-dashboard' in addons:
        addon_profiles[CONST_KUBE_DASHBOARD_ADDON_NAME] = ManagedClusterAddonProfile(
            enabled=True)
        addons.remove('kube-dashboard')
    # TODO: can we help the user find a workspace resource ID?
    if 'monitoring' in addons:
        if not workspace_resource_id:
            # use default workspace if exists else create default workspace
            workspace_resource_id = ensure_default_log_analytics_workspace_for_monitoring(
                cmd, subscription_id, resource_group_name)
        workspace_resource_id = sanitize_loganalytics_ws_resource_id(
            workspace_resource_id)
        addon_profiles[CONST_MONITORING_ADDON_NAME] = ManagedClusterAddonProfile(enabled=True,
                                                                                 config={CONST_MONITORING_LOG_ANALYTICS_WORKSPACE_RESOURCE_ID: workspace_resource_id,
                                                                                         CONST_MONITORING_USING_AAD_MSI_AUTH: enable_msi_auth_for_monitoring})
        addons.remove('monitoring')
    elif workspace_resource_id:
        raise CLIError(
            '"--workspace-resource-id" requires "--enable-addons monitoring".')
    if 'azure-policy' in addons:
        addon_profiles[CONST_AZURE_POLICY_ADDON_NAME] = ManagedClusterAddonProfile(
            enabled=True)
        addons.remove('azure-policy')
    if 'gitops' in addons:
        addon_profiles['gitops'] = ManagedClusterAddonProfile(enabled=True)
        addons.remove('gitops')
    if 'ingress-appgw' in addons:
        addon_profile = ManagedClusterAddonProfile(enabled=True, config={})
        if appgw_name is not None:
            addon_profile.config[CONST_INGRESS_APPGW_APPLICATION_GATEWAY_NAME] = appgw_name
        if appgw_subnet_prefix is not None:
            addon_profile.config[CONST_INGRESS_APPGW_SUBNET_CIDR] = appgw_subnet_prefix
        if appgw_subnet_cidr is not None:
            addon_profile.config[CONST_INGRESS_APPGW_SUBNET_CIDR] = appgw_subnet_cidr
        if appgw_id is not None:
            addon_profile.config[CONST_INGRESS_APPGW_APPLICATION_GATEWAY_ID] = appgw_id
        if appgw_subnet_id is not None:
            addon_profile.config[CONST_INGRESS_APPGW_SUBNET_ID] = appgw_subnet_id
        if appgw_watch_namespace is not None:
            addon_profile.config[CONST_INGRESS_APPGW_WATCH_NAMESPACE] = appgw_watch_namespace
        addon_profiles[CONST_INGRESS_APPGW_ADDON_NAME] = addon_profile
        addons.remove('ingress-appgw')
    if 'open-service-mesh' in addons:
        addon_profile = ManagedClusterAddonProfile(enabled=True, config={})
        addon_profiles[CONST_OPEN_SERVICE_MESH_ADDON_NAME] = addon_profile
        addons.remove('open-service-mesh')
    if 'azure-keyvault-secrets-provider' in addons:
        addon_profile = ManagedClusterAddonProfile(enabled=True, config={
                                                   CONST_SECRET_ROTATION_ENABLED: "false", CONST_ROTATION_POLL_INTERVAL: "2m"})
        if enable_secret_rotation:
            addon_profile.config[CONST_SECRET_ROTATION_ENABLED] = "true"
        if rotation_poll_interval is not None:
            addon_profile.config[CONST_ROTATION_POLL_INTERVAL] = rotation_poll_interval
        addon_profiles[CONST_AZURE_KEYVAULT_SECRETS_PROVIDER_ADDON_NAME] = addon_profile
        addons.remove('azure-keyvault-secrets-provider')
    if 'confcom' in addons:
        addon_profile = ManagedClusterAddonProfile(
            enabled=True, config={CONST_ACC_SGX_QUOTE_HELPER_ENABLED: "false"})
        if enable_sgxquotehelper:
            addon_profile.config[CONST_ACC_SGX_QUOTE_HELPER_ENABLED] = "true"
        addon_profiles[CONST_CONFCOM_ADDON_NAME] = addon_profile
        addons.remove('confcom')
    if 'virtual-node' in addons:
        if not aci_subnet_name or not vnet_subnet_id:
            raise CLIError(
                '"--enable-addons virtual-node" requires "--aci-subnet-name" and "--vnet-subnet-id".')
        # TODO: how about aciConnectorwindows, what is its addon name?
        os_type = 'Linux'
        addon_profiles[CONST_VIRTUAL_NODE_ADDON_NAME + os_type] = ManagedClusterAddonProfile(
            enabled=True,
            config={CONST_VIRTUAL_NODE_SUBNET_NAME: aci_subnet_name}
        )
        addons.remove('virtual-node')

    # error out if any (unrecognized) addons remain
    if addons:
        raise CLIError('"{}" {} not recognized by the --enable-addons argument.'.format(
            ",".join(addons), "are" if len(addons) > 1 else "is"))
    return addon_profiles


def _ensure_aks_service_principal(cli_ctx,
                                  service_principal=None,
                                  client_secret=None,
                                  subscription_id=None,
                                  dns_name_prefix=None,
                                  fqdn_subdomain=None,
                                  location=None,
                                  name=None):
    file_name_aks = 'aksServicePrincipal.json'
    # TODO: This really needs to be unit tested.
    rbac_client = get_graph_rbac_management_client(cli_ctx)
    if not service_principal:
        # --service-principal not specified, try to load it from local disk
        principal_obj = load_acs_service_principal(
            subscription_id, file_name=file_name_aks)
        if principal_obj:
            service_principal = principal_obj.get('service_principal')
            client_secret = principal_obj.get('client_secret')
        else:
            # Nothing to load, make one.
            if not client_secret:
                client_secret = _create_client_secret()
            salt = binascii.b2a_hex(os.urandom(3)).decode('utf-8')
            if dns_name_prefix:
                url = 'http://{}.{}.{}.cloudapp.azure.com'.format(
                    salt, dns_name_prefix, location)
            else:
                url = 'http://{}.{}.{}.cloudapp.azure.com'.format(
                    salt, fqdn_subdomain, location)

            service_principal = _build_service_principal(
                rbac_client, cli_ctx, name, url, client_secret)
            if not service_principal:
                raise CLIError('Could not create a service principal with the right permissions. '
                               'Are you an Owner on this project?')
            logger.info('Created a service principal: %s', service_principal)
            # We don't need to add role assignment for this created SPN
    else:
        # --service-principal specfied, validate --client-secret was too
        if not client_secret:
            raise CLIError(
                '--client-secret is required if --service-principal is specified')
    store_acs_service_principal(
        subscription_id, client_secret, service_principal, file_name=file_name_aks)
    return load_acs_service_principal(subscription_id, file_name=file_name_aks)


def _check_cluster_autoscaler_flag(enable_cluster_autoscaler,
                                   min_count,
                                   max_count,
                                   node_count,
                                   agent_pool_profile):
    if enable_cluster_autoscaler:
        if min_count is None or max_count is None:
            raise CLIError(
                'Please specify both min-count and max-count when --enable-cluster-autoscaler enabled')
        if int(min_count) > int(max_count):
            raise CLIError(
                'value of min-count should be less than or equal to value of max-count')
        if int(node_count) < int(min_count) or int(node_count) > int(max_count):
            raise CLIError(
                'node-count is not in the range of min-count and max-count')
        agent_pool_profile.min_count = int(min_count)
        agent_pool_profile.max_count = int(max_count)
        agent_pool_profile.enable_auto_scaling = True
    else:
        if min_count is not None or max_count is not None:
            raise CLIError(
                'min-count and max-count are required for --enable-cluster-autoscaler, please use the flag')


def _create_client_secret():
    # Add a special character to satsify AAD SP secret requirements
    special_char = '$'
    client_secret = binascii.b2a_hex(
        os.urandom(10)).decode('utf-8') + special_char
    return client_secret


def _ensure_aks_acr(cli_ctx,
                    client_id,
                    acr_name_or_id,
                    subscription_id,    # pylint: disable=unused-argument
                    detach=False):
    from msrestazure.tools import is_valid_resource_id, parse_resource_id

    # Check if the ACR exists by resource ID.
    if is_valid_resource_id(acr_name_or_id):
        try:
            parsed_registry = parse_resource_id(acr_name_or_id)
            acr_client = cf_container_registry_service(
                cli_ctx, subscription_id=parsed_registry['subscription'])
            registry = acr_client.registries.get(
                parsed_registry['resource_group'], parsed_registry['name'])
        except CloudError as ex:
            raise CLIError(ex.message)
        _ensure_aks_acr_role_assignment(
            cli_ctx, client_id, registry.id, detach)
        return

    # Check if the ACR exists by name accross all resource groups.
    registry_name = acr_name_or_id
    registry_resource = 'Microsoft.ContainerRegistry/registries'
    try:
        registry = get_resource_by_name(
            cli_ctx, registry_name, registry_resource)
    except CloudError as ex:
        if 'was not found' in ex.message:
            raise CLIError(
                "ACR {} not found. Have you provided the right ACR name?".format(registry_name))
        raise CLIError(ex.message)
    _ensure_aks_acr_role_assignment(cli_ctx, client_id, registry.id, detach)
    return


def _ensure_aks_acr_role_assignment(cli_ctx,
                                    client_id,
                                    registry_id,
                                    detach=False):
    if detach:
        if not _delete_role_assignments(cli_ctx,
                                        'acrpull',
                                        client_id,
                                        scope=registry_id):
            raise CLIError('Could not delete role assignments for ACR. '
                           'Are you an Owner on this subscription?')
        return

    if not add_role_assignment(cli_ctx,
                               'acrpull',
                               client_id,
                               scope=registry_id):
        raise CLIError('Could not create a role assignment for ACR. '
                       'Are you an Owner on this subscription?')
    return


def aks_agentpool_show(cmd,     # pylint: disable=unused-argument
                       client,
                       resource_group_name,
                       cluster_name,
                       nodepool_name):
    instance = client.get(resource_group_name, cluster_name, nodepool_name)
    return instance


def aks_agentpool_list(cmd,     # pylint: disable=unused-argument
                       client,
                       resource_group_name,
                       cluster_name):
    return client.list(resource_group_name, cluster_name)


def aks_agentpool_add(cmd,      # pylint: disable=unused-argument,too-many-locals
                      client,
                      resource_group_name,
                      cluster_name,
                      nodepool_name,
                      tags=None,
                      kubernetes_version=None,
                      node_zones=None,
                      zones=None,
                      enable_node_public_ip=False,
                      node_public_ip_prefix_id=None,
                      node_vm_size=None,
                      node_osdisk_type=None,
                      node_osdisk_size=0,
                      node_count=3,
                      vnet_subnet_id=None,
                      pod_subnet_id=None,
                      ppg=None,
                      max_pods=0,
                      os_type=None,
                      os_sku=None,
                      enable_fips_image=False,
                      min_count=None,
                      max_count=None,
                      enable_cluster_autoscaler=False,
                      scale_down_mode=CONST_SCALE_DOWN_MODE_DELETE,
                      node_taints=None,
                      priority=CONST_SCALE_SET_PRIORITY_REGULAR,
                      eviction_policy=CONST_SPOT_EVICTION_POLICY_DELETE,
                      spot_max_price=float('nan'),
                      labels=None,
                      max_surge=None,
                      mode="User",
                      aks_custom_headers=None,
                      kubelet_config=None,
                      linux_os_config=None,
                      enable_encryption_at_host=False,
                      enable_ultra_ssd=False,
                      workload_runtime=None,
                      gpu_instance_profile=None,
                      snapshot_id=None,
                      host_group_id=None,
                      crg_id=None,
                      message_of_the_day=None,
                      no_wait=False,
                      enable_custom_ca_trust=False):
    instances = client.list(resource_group_name, cluster_name)
    for agentpool_profile in instances:
        if agentpool_profile.name == nodepool_name:
            raise CLIError("Node pool {} already exists, please try a different name, "
                           "use 'aks nodepool list' to get current list of node pool".format(nodepool_name))

    upgradeSettings = AgentPoolUpgradeSettings()
    taints_array = []

    creationData = None
    if snapshot_id:
        snapshot = _get_snapshot(cmd.cli_ctx, snapshot_id)
        if not kubernetes_version:
            kubernetes_version = snapshot.kubernetes_version
        if not os_type:
            os_type = snapshot.os_type
        if not os_sku:
            os_sku = snapshot.os_sku
        if not node_vm_size:
            node_vm_size = snapshot.vm_size

        creationData = CreationData(
            source_resource_id=snapshot_id
        )

    if not os_type:
        os_type = "Linux"

    if node_taints is not None:
        for taint in node_taints.split(','):
            try:
                taint = taint.strip()
                taints_array.append(taint)
            except ValueError:
                raise CLIError(
                    'Taint does not match allowed values. Expect value such as "special=true:NoSchedule".')

    if node_vm_size is None:
        if os_type == "Windows":
            node_vm_size = "Standard_D2s_v3"
        else:
            node_vm_size = "Standard_DS2_v2"

    if max_surge:
        upgradeSettings.max_surge = max_surge

    agent_pool = AgentPool(
        name=nodepool_name,
        tags=tags,
        node_labels=labels,
        count=int(node_count),
        vm_size=node_vm_size,
        os_type=os_type,
        os_sku=os_sku,
        enable_fips=enable_fips_image,
        storage_profile=ContainerServiceStorageProfileTypes.managed_disks,
        vnet_subnet_id=vnet_subnet_id,
        pod_subnet_id=pod_subnet_id,
        proximity_placement_group_id=ppg,
        agent_pool_type="VirtualMachineScaleSets",
        max_pods=int(max_pods) if max_pods else None,
        orchestrator_version=kubernetes_version,
        availability_zones=node_zones,
        enable_node_public_ip=enable_node_public_ip,
        node_public_ip_prefix_id=node_public_ip_prefix_id,
        node_taints=taints_array,
        scale_set_priority=priority,
        scale_down_mode=scale_down_mode,
        upgrade_settings=upgradeSettings,
        enable_encryption_at_host=enable_encryption_at_host,
        enable_ultra_ssd=enable_ultra_ssd,
        mode=mode,
        workload_runtime=workload_runtime,
        gpu_instance_profile=gpu_instance_profile,
        creation_data=creationData,
        host_group_id=host_group_id,
        capacity_reservation_group_id=crg_id,
        enable_custom_ca_trust=enable_custom_ca_trust
    )

    if priority == CONST_SCALE_SET_PRIORITY_SPOT:
        agent_pool.scale_set_eviction_policy = eviction_policy
        if isnan(spot_max_price):
            spot_max_price = -1
        agent_pool.spot_max_price = spot_max_price

    _check_cluster_autoscaler_flag(
        enable_cluster_autoscaler, min_count, max_count, node_count, agent_pool)

    if node_osdisk_size:
        agent_pool.os_disk_size_gb = int(node_osdisk_size)

    if node_osdisk_type:
        agent_pool.os_disk_type = node_osdisk_type

    if kubelet_config:
        agent_pool.kubelet_config = _get_kubelet_config(kubelet_config)

    if linux_os_config:
        agent_pool.linux_os_config = _get_linux_os_config(linux_os_config)

    if message_of_the_day:
        agent_pool.message_of_the_day = _get_message_of_the_day(
            message_of_the_day)

    headers = get_aks_custom_headers(aks_custom_headers)
    return sdk_no_wait(no_wait, client.begin_create_or_update, resource_group_name, cluster_name, nodepool_name, agent_pool, headers=headers)


def aks_agentpool_scale(cmd,    # pylint: disable=unused-argument
                        client,
                        resource_group_name,
                        cluster_name,
                        nodepool_name,
                        node_count=3,
                        no_wait=False):
    instance = client.get(resource_group_name, cluster_name, nodepool_name)
    new_node_count = int(node_count)
    if instance.enable_auto_scaling:
        raise CLIError("Cannot scale cluster autoscaler enabled node pool.")
    if new_node_count == instance.count:
        raise CLIError(
            "The new node count is the same as the current node count.")
    instance.count = new_node_count  # pylint: disable=no-member
    return sdk_no_wait(no_wait, client.begin_create_or_update, resource_group_name, cluster_name, nodepool_name, instance)


def aks_agentpool_upgrade(cmd,  # pylint: disable=unused-argument
                          client,
                          resource_group_name,
                          cluster_name,
                          nodepool_name,
                          kubernetes_version='',
                          no_wait=False,
                          node_image_only=False,
                          max_surge=None,
                          aks_custom_headers=None,
                          snapshot_id=None):

    if kubernetes_version != '' and node_image_only:
        raise CLIError('Conflicting flags. Upgrading the Kubernetes version will also upgrade node image version.'
                       'If you only want to upgrade the node version please use the "--node-image-only" option only.')

    if node_image_only:
        return _upgrade_single_nodepool_image_version(no_wait,
                                                      client,
                                                      resource_group_name,
                                                      cluster_name,
                                                      nodepool_name,
                                                      snapshot_id)

    creationData = None
    if snapshot_id:
        snapshot = _get_snapshot(cmd.cli_ctx, snapshot_id)
        if not kubernetes_version and not node_image_only:
            kubernetes_version = snapshot.kubernetes_version

        creationData = CreationData(
            source_resource_id=snapshot_id
        )

    instance = client.get(resource_group_name, cluster_name, nodepool_name)
    instance.orchestrator_version = kubernetes_version
    instance.creation_data = creationData

    if not instance.upgrade_settings:
        instance.upgrade_settings = AgentPoolUpgradeSettings()

    if max_surge:
        instance.upgrade_settings.max_surge = max_surge

    headers = get_aks_custom_headers(aks_custom_headers)

    return sdk_no_wait(no_wait, client.begin_create_or_update, resource_group_name, cluster_name, nodepool_name, instance, headers=headers)


def aks_agentpool_get_upgrade_profile(cmd,   # pylint: disable=unused-argument
                                      client,
                                      resource_group_name,
                                      cluster_name,
                                      nodepool_name):
    return client.get_upgrade_profile(resource_group_name, cluster_name, nodepool_name)


def aks_agentpool_update(cmd,   # pylint: disable=unused-argument
                         client,
                         resource_group_name,
                         cluster_name,
                         nodepool_name,
                         tags=None,
                         enable_cluster_autoscaler=False,
                         disable_cluster_autoscaler=False,
                         update_cluster_autoscaler=False,
                         scale_down_mode=None,
                         min_count=None, max_count=None,
                         max_surge=None,
                         mode=None,
                         labels=None,
                         node_taints=None,
                         no_wait=False,
                         enable_custom_ca_trust=False,
                         disable_custom_ca_trust=False):

    update_autoscaler = enable_cluster_autoscaler + \
        disable_cluster_autoscaler + update_cluster_autoscaler

    update_custom_ca_trust = enable_custom_ca_trust + disable_custom_ca_trust

    if (update_autoscaler != 1 and not tags and not scale_down_mode and not mode and not max_surge and labels is None and node_taints is None and not update_custom_ca_trust):
        reconcilePrompt = 'no argument specified to update would you like to reconcile to current settings?'
        if not prompt_y_n(reconcilePrompt, default="n"):
            raise CLIError('Please specify one or more of "--enable-cluster-autoscaler" or '
                           '"--disable-cluster-autoscaler" or '
                           '"--update-cluster-autoscaler" or '
                           '"--tags" or "--mode" or "--max-surge" or "--scale-down-mode" or "--labels" or "--node-taints')

    instance = client.get(resource_group_name, cluster_name, nodepool_name)

    if node_taints is not None:
        taints_array = []
        if node_taints != '':
            for taint in node_taints.split(','):
                try:
                    taint = taint.strip()
                    taints_array.append(taint)
                except ValueError:
                    raise InvalidArgumentValueError(
                        'Taint does not match allowed values. Expect value such as "special=true:NoSchedule".')
        instance.node_taints = taints_array

    if min_count is None or max_count is None:
        if enable_cluster_autoscaler or update_cluster_autoscaler:
            raise CLIError('Please specify both min-count and max-count when --enable-cluster-autoscaler or '
                           '--update-cluster-autoscaler set.')
    if min_count is not None and max_count is not None:
        if int(min_count) > int(max_count):
            raise CLIError(
                'value of min-count should be less than or equal to value of max-count.')

    if enable_cluster_autoscaler:
        if instance.enable_auto_scaling:
            logger.warning('Autoscaler is already enabled for this node pool.\n'
                           'Please run "az aks nodepool update --update-cluster-autoscaler" '
                           'if you want to update min-count or max-count.')
            return None
        instance.min_count = int(min_count)
        instance.max_count = int(max_count)
        instance.enable_auto_scaling = True

    if update_cluster_autoscaler:
        if not instance.enable_auto_scaling:
            raise CLIError('Autoscaler is not enabled for this node pool.\n'
                           'Run "az aks nodepool update --enable-cluster-autoscaler" '
                           'to enable cluster with min-count and max-count.')
        instance.min_count = int(min_count)
        instance.max_count = int(max_count)

    if not instance.upgrade_settings:
        instance.upgrade_settings = AgentPoolUpgradeSettings()

    if max_surge:
        instance.upgrade_settings.max_surge = max_surge

    if disable_cluster_autoscaler:
        if not instance.enable_auto_scaling:
            logger.warning(
                'Autoscaler is already disabled for this node pool.')
            return None
        instance.enable_auto_scaling = False
        instance.min_count = None
        instance.max_count = None

    instance.tags = tags

    if scale_down_mode is not None:
        instance.scale_down_mode = scale_down_mode

    if mode is not None:
        instance.mode = mode

    if labels is not None:
        instance.node_labels = labels

    if enable_custom_ca_trust:
        instance.enable_custom_ca_trust = True

    if disable_custom_ca_trust:
        if not instance.enable_custom_ca_trust:
            logger.warning(
                'Custom CA Trust is already disabled for this node pool.')
            return None
        instance.enable_custom_ca_trust = False

    return sdk_no_wait(no_wait, client.begin_create_or_update, resource_group_name, cluster_name, nodepool_name, instance)


def aks_agentpool_stop(cmd,   # pylint: disable=unused-argument
                       client,
                       resource_group_name,
                       cluster_name,
                       nodepool_name,
                       aks_custom_headers=None,
                       no_wait=False):
    agentpool_exists = False
    instances = client.list(resource_group_name, cluster_name)
    for agentpool_profile in instances:
        if agentpool_profile.name.lower() == nodepool_name.lower():
            agentpool_exists = True
            break

    if not agentpool_exists:
        raise InvalidArgumentValueError(
            "Node pool {} doesnt exist, use 'aks nodepool list' to get current node pool list".format(nodepool_name))

    instance = client.get(resource_group_name, cluster_name, nodepool_name)
    power_state = PowerState(code="Stopped")
    instance.power_state = power_state
    headers = get_aks_custom_headers(aks_custom_headers)
    return sdk_no_wait(no_wait, client.begin_create_or_update, resource_group_name, cluster_name, nodepool_name, instance, headers=headers)


def aks_agentpool_start(cmd,   # pylint: disable=unused-argument
                        client,
                        resource_group_name,
                        cluster_name,
                        nodepool_name,
                        aks_custom_headers=None,
                        no_wait=False):
    agentpool_exists = False
    instances = client.list(resource_group_name, cluster_name)
    for agentpool_profile in instances:
        if agentpool_profile.name.lower() == nodepool_name.lower():
            agentpool_exists = True
            break
    if not agentpool_exists:
        raise InvalidArgumentValueError(
            "Node pool {} doesnt exist, use 'aks nodepool list' to get current node pool list".format(nodepool_name))
    instance = client.get(resource_group_name, cluster_name, nodepool_name)
    power_state = PowerState(code="Running")
    instance.power_state = power_state
    headers = get_aks_custom_headers(aks_custom_headers)
    return sdk_no_wait(no_wait, client.begin_create_or_update, resource_group_name, cluster_name, nodepool_name, instance, headers=headers)


def aks_agentpool_delete(cmd,   # pylint: disable=unused-argument
                         client,
                         resource_group_name,
                         cluster_name,
                         nodepool_name,
                         ignore_pod_disruption_budget=None,
                         no_wait=False):
    agentpool_exists = False
    instances = client.list(resource_group_name, cluster_name)
    for agentpool_profile in instances:
        if agentpool_profile.name.lower() == nodepool_name.lower():
            agentpool_exists = True
            break

    if not agentpool_exists:
        raise CLIError("Node pool {} doesnt exist, "
                       "use 'aks nodepool list' to get current node pool list".format(nodepool_name))

    return sdk_no_wait(no_wait, client.begin_delete, resource_group_name, cluster_name, nodepool_name, ignore_pod_disruption_budget=ignore_pod_disruption_budget)


def aks_addon_list_available():
    available_addons = []
    for k, v in ADDONS.items():
        available_addons.append({
            "name": k,
            "description": ADDONS_DESCRIPTIONS[v]
        })
    return available_addons


def aks_addon_list(cmd, client, resource_group_name, name):  # pylint: disable=unused-argument
    addon_profiles = client.get(resource_group_name, name).addon_profiles

    current_addons = []

    for name, addon in ADDONS.items():
        if not addon_profiles or addon not in addon_profiles:
            current_addons.append({
                "name": name,
                "api_key": addon,
                "enabled": False
            })
        else:
            current_addons.append({
                "name": name,
                "api_key": addon,
                "enabled": addon_profiles[addon].enabled
            })

    return current_addons


def aks_addon_show(cmd, client, resource_group_name, name, addon):  # pylint: disable=unused-argument
    addon_profiles = client.get(resource_group_name, name).addon_profiles
    addon_key = ADDONS[addon]

    if not addon_profiles or addon_key not in addon_profiles or not addon_profiles[addon_key].enabled:
        raise CLIError(f'Addon "{addon}" is not enabled in this cluster.')

    return {
        "name": addon,
        "api_key": addon_key,
        "config": addon_profiles[addon_key].config,
        "identity": addon_profiles[addon_key].identity
    }


def aks_addon_enable(cmd, client, resource_group_name, name, addon, workspace_resource_id=None,
                     subnet_name=None, appgw_name=None, appgw_subnet_prefix=None, appgw_subnet_cidr=None, appgw_id=None,
                     appgw_subnet_id=None,
                     appgw_watch_namespace=None, enable_sgxquotehelper=False, enable_secret_rotation=False, rotation_poll_interval=None,
                     no_wait=False, enable_msi_auth_for_monitoring=False,
                     dns_zone_resource_id=None):
    return enable_addons(cmd, client, resource_group_name, name, addon, workspace_resource_id=workspace_resource_id,
                         subnet_name=subnet_name, appgw_name=appgw_name, appgw_subnet_prefix=appgw_subnet_prefix,
                         appgw_subnet_cidr=appgw_subnet_cidr, appgw_id=appgw_id, appgw_subnet_id=appgw_subnet_id,
                         appgw_watch_namespace=appgw_watch_namespace, enable_sgxquotehelper=enable_sgxquotehelper,
                         enable_secret_rotation=enable_secret_rotation, rotation_poll_interval=rotation_poll_interval, no_wait=no_wait,
                         enable_msi_auth_for_monitoring=enable_msi_auth_for_monitoring,
                         dns_zone_resource_id=dns_zone_resource_id)


def aks_addon_disable(cmd, client, resource_group_name, name, addon, no_wait=False):
    return aks_disable_addons(cmd, client, resource_group_name, name, addon, no_wait)


def aks_addon_update(cmd, client, resource_group_name, name, addon, workspace_resource_id=None,
                     subnet_name=None, appgw_name=None, appgw_subnet_prefix=None, appgw_subnet_cidr=None, appgw_id=None,
                     appgw_subnet_id=None,
                     appgw_watch_namespace=None, enable_sgxquotehelper=False, enable_secret_rotation=False, rotation_poll_interval=None,
                     no_wait=False, enable_msi_auth_for_monitoring=False,
                     dns_zone_resource_id=None):
    instance = client.get(resource_group_name, name)
    addon_profiles = instance.addon_profiles

    if addon == "web_application_routing":
        if (instance.ingress_profile is None) or (instance.ingress_profile.web_app_routing is None) or not instance.ingress_profile.web_app_routing.enabled:
            raise InvalidArgumentValueError(f'Addon "{addon}" is not enabled in this cluster.')
    else:
        addon_key = ADDONS[addon]
        if not addon_profiles or addon_key not in addon_profiles or not addon_profiles[addon_key].enabled:
            raise InvalidArgumentValueError(f'Addon "{addon}" is not enabled in this cluster.')

    return enable_addons(cmd, client, resource_group_name, name, addon, check_enabled=False,
                         workspace_resource_id=workspace_resource_id,
                         subnet_name=subnet_name, appgw_name=appgw_name, appgw_subnet_prefix=appgw_subnet_prefix,
                         appgw_subnet_cidr=appgw_subnet_cidr, appgw_id=appgw_id, appgw_subnet_id=appgw_subnet_id,
                         appgw_watch_namespace=appgw_watch_namespace, enable_sgxquotehelper=enable_sgxquotehelper,
                         enable_secret_rotation=enable_secret_rotation, rotation_poll_interval=rotation_poll_interval, no_wait=no_wait,
                         enable_msi_auth_for_monitoring=enable_msi_auth_for_monitoring,
                         dns_zone_resource_id=dns_zone_resource_id)


def aks_disable_addons(cmd, client, resource_group_name, name, addons, no_wait=False):
    instance = client.get(resource_group_name, name)
    subscription_id = get_subscription_id(cmd.cli_ctx)

    try:
        if addons == "monitoring" and CONST_MONITORING_ADDON_NAME in instance.addon_profiles and \
                instance.addon_profiles[CONST_MONITORING_ADDON_NAME].enabled and \
                CONST_MONITORING_USING_AAD_MSI_AUTH in instance.addon_profiles[CONST_MONITORING_ADDON_NAME].config and \
                str(instance.addon_profiles[CONST_MONITORING_ADDON_NAME].config[CONST_MONITORING_USING_AAD_MSI_AUTH]).lower() == 'true':
            # remove the DCR association because otherwise the DCR can't be deleted
            ensure_container_insights_for_monitoring(
                cmd,
                instance.addon_profiles[CONST_MONITORING_ADDON_NAME],
                subscription_id,
                resource_group_name,
                name,
                instance.location,
                remove_monitoring=True,
                aad_route=True,
                create_dcr=False,
                create_dcra=True
            )
    except TypeError:
        pass

    instance = _update_addons(
        cmd,
        instance,
        subscription_id,
        resource_group_name,
        name,
        addons,
        enable=False,
        no_wait=no_wait
    )

    # send the managed cluster representation to update the addon profiles
    return sdk_no_wait(no_wait, client.begin_create_or_update, resource_group_name, name, instance)


def aks_enable_addons(cmd, client, resource_group_name, name, addons, workspace_resource_id=None,
                      subnet_name=None, appgw_name=None, appgw_subnet_prefix=None, appgw_subnet_cidr=None, appgw_id=None, appgw_subnet_id=None,
                      appgw_watch_namespace=None, enable_sgxquotehelper=False, enable_secret_rotation=False, rotation_poll_interval=None, no_wait=False, enable_msi_auth_for_monitoring=False,
                      dns_zone_resource_id=None):

    instance = client.get(resource_group_name, name)
    # this is overwritten by _update_addons(), so the value needs to be recorded here
    msi_auth = True if instance.service_principal_profile.client_id == "msi" else False

    subscription_id = get_subscription_id(cmd.cli_ctx)
    instance = _update_addons(cmd, instance, subscription_id, resource_group_name, name, addons, enable=True,
                              workspace_resource_id=workspace_resource_id, enable_msi_auth_for_monitoring=enable_msi_auth_for_monitoring, subnet_name=subnet_name,
                              appgw_name=appgw_name, appgw_subnet_prefix=appgw_subnet_prefix, appgw_subnet_cidr=appgw_subnet_cidr, appgw_id=appgw_id, appgw_subnet_id=appgw_subnet_id, appgw_watch_namespace=appgw_watch_namespace,
                              enable_sgxquotehelper=enable_sgxquotehelper, enable_secret_rotation=enable_secret_rotation, rotation_poll_interval=rotation_poll_interval, no_wait=no_wait,
                              dns_zone_resource_id=dns_zone_resource_id)

    if CONST_MONITORING_ADDON_NAME in instance.addon_profiles and instance.addon_profiles[CONST_MONITORING_ADDON_NAME].enabled:
        if CONST_MONITORING_USING_AAD_MSI_AUTH in instance.addon_profiles[CONST_MONITORING_ADDON_NAME].config and \
                str(instance.addon_profiles[CONST_MONITORING_ADDON_NAME].config[CONST_MONITORING_USING_AAD_MSI_AUTH]).lower() == 'true':
            if not msi_auth:
                raise ArgumentUsageError(
                    "--enable-msi-auth-for-monitoring can not be used on clusters with service principal auth.")
            else:
                # create a Data Collection Rule (DCR) and associate it with the cluster
                ensure_container_insights_for_monitoring(
                    cmd, instance.addon_profiles[CONST_MONITORING_ADDON_NAME], subscription_id, resource_group_name, name, instance.location, aad_route=True, create_dcr=True, create_dcra=True)
        else:
            # monitoring addon will use legacy path
            ensure_container_insights_for_monitoring(
                cmd, instance.addon_profiles[CONST_MONITORING_ADDON_NAME], subscription_id, resource_group_name, name, instance.location, aad_route=False)

    monitoring = CONST_MONITORING_ADDON_NAME in instance.addon_profiles and instance.addon_profiles[
        CONST_MONITORING_ADDON_NAME].enabled
    ingress_appgw_addon_enabled = CONST_INGRESS_APPGW_ADDON_NAME in instance.addon_profiles and instance.addon_profiles[
        CONST_INGRESS_APPGW_ADDON_NAME].enabled

    os_type = 'Linux'
    enable_virtual_node = False
    if CONST_VIRTUAL_NODE_ADDON_NAME + os_type in instance.addon_profiles:
        enable_virtual_node = True

    need_post_creation_role_assignment = monitoring or ingress_appgw_addon_enabled or enable_virtual_node
    if need_post_creation_role_assignment:
        # adding a wait here since we rely on the result for role assignment
        result = LongRunningOperation(cmd.cli_ctx)(
            client.begin_create_or_update(resource_group_name, name, instance))
        cloud_name = cmd.cli_ctx.cloud.name
        # mdm metrics supported only in Azure Public cloud so add the role assignment only in this cloud
        if monitoring and cloud_name.lower() == 'azurecloud':
            from msrestazure.tools import resource_id
            cluster_resource_id = resource_id(
                subscription=subscription_id,
                resource_group=resource_group_name,
                namespace='Microsoft.ContainerService', type='managedClusters',
                name=name
            )
            add_monitoring_role_assignment(result, cluster_resource_id, cmd)
        if ingress_appgw_addon_enabled:
            add_ingress_appgw_addon_role_assignment(result, cmd)
        if enable_virtual_node:
            # All agent pool will reside in the same vnet, we will grant vnet level Contributor role
            # in later function, so using a random agent pool here is OK
            random_agent_pool = result.agent_pool_profiles[0]
            if random_agent_pool.vnet_subnet_id != "":
                add_virtual_node_role_assignment(
                    cmd, result, random_agent_pool.vnet_subnet_id)
            # Else, the cluster is not using custom VNet, the permission is already granted in AKS RP,
            # we don't need to handle it in client side in this case.

    else:
        result = sdk_no_wait(no_wait, client.begin_create_or_update,
                             resource_group_name, name, instance)
    return result


def aks_rotate_certs(cmd, client, resource_group_name, name, no_wait=True):     # pylint: disable=unused-argument
    return sdk_no_wait(no_wait, client.begin_rotate_cluster_certificates, resource_group_name, name)


def _update_addons(cmd,  # pylint: disable=too-many-branches,too-many-statements
                   instance,
                   subscription_id,
                   resource_group_name,
                   name,
                   addons,
                   enable,
                   workspace_resource_id=None,
                   enable_msi_auth_for_monitoring=False,
                   subnet_name=None,
                   appgw_name=None,
                   appgw_subnet_prefix=None,
                   appgw_subnet_cidr=None,
                   appgw_id=None,
                   appgw_subnet_id=None,
                   appgw_watch_namespace=None,
                   enable_sgxquotehelper=False,
                   enable_secret_rotation=False,
                   disable_secret_rotation=False,
                   rotation_poll_interval=None,
                   dns_zone_resource_id=None,
                   no_wait=False):  # pylint: disable=unused-argument

    # parse the comma-separated addons argument
    addon_args = addons.split(',')

    addon_profiles = instance.addon_profiles or {}

    os_type = 'Linux'

    # for each addons argument
    for addon_arg in addon_args:
        if addon_arg == "web_application_routing":
            # web app routing settings are in ingress profile, not addon profile, so deal
            # with it separately
            if instance.ingress_profile is None:
                instance.ingress_profile = ManagedClusterIngressProfile()
            if instance.ingress_profile.web_app_routing is None:
                instance.ingress_profile.web_app_routing = ManagedClusterIngressProfileWebAppRouting()
            instance.ingress_profile.web_app_routing.enabled = enable

            if dns_zone_resource_id is not None:
                instance.ingress_profile.web_app_routing.dns_zone_resource_id = dns_zone_resource_id
            continue

        if addon_arg not in ADDONS:
            raise CLIError("Invalid addon name: {}.".format(addon_arg))
        addon = ADDONS[addon_arg]
        if addon == CONST_VIRTUAL_NODE_ADDON_NAME:
            # only linux is supported for now, in the future this will be a user flag
            addon += os_type

        # honor addon names defined in Azure CLI
        for key in list(addon_profiles):
            if key.lower() == addon.lower() and key != addon:
                addon_profiles[addon] = addon_profiles.pop(key)

        if enable:
            # add new addons or update existing ones and enable them
            addon_profile = addon_profiles.get(
                addon, ManagedClusterAddonProfile(enabled=False))
            # special config handling for certain addons
            if addon == CONST_MONITORING_ADDON_NAME:
                logAnalyticsConstName = CONST_MONITORING_LOG_ANALYTICS_WORKSPACE_RESOURCE_ID
                if addon_profile.enabled:
                    raise CLIError('The monitoring addon is already enabled for this managed cluster.\n'
                                   'To change monitoring configuration, run "az aks disable-addons -a monitoring"'
                                   'before enabling it again.')
                if not workspace_resource_id:
                    workspace_resource_id = ensure_default_log_analytics_workspace_for_monitoring(
                        cmd,
                        subscription_id,
                        resource_group_name)
                workspace_resource_id = sanitize_loganalytics_ws_resource_id(
                    workspace_resource_id)

                addon_profile.config = {
                    logAnalyticsConstName: workspace_resource_id}
                addon_profile.config[CONST_MONITORING_USING_AAD_MSI_AUTH] = enable_msi_auth_for_monitoring
            elif addon == (CONST_VIRTUAL_NODE_ADDON_NAME + os_type):
                if addon_profile.enabled:
                    raise CLIError('The virtual-node addon is already enabled for this managed cluster.\n'
                                   'To change virtual-node configuration, run '
                                   '"az aks disable-addons -a virtual-node -g {resource_group_name}" '
                                   'before enabling it again.')
                if not subnet_name:
                    raise CLIError(
                        'The aci-connector addon requires setting a subnet name.')
                addon_profile.config = {
                    CONST_VIRTUAL_NODE_SUBNET_NAME: subnet_name}
            elif addon == CONST_INGRESS_APPGW_ADDON_NAME:
                if addon_profile.enabled:
                    raise CLIError('The ingress-appgw addon is already enabled for this managed cluster.\n'
                                   'To change ingress-appgw configuration, run '
                                   f'"az aks disable-addons -a ingress-appgw -n {name} -g {resource_group_name}" '
                                   'before enabling it again.')
                addon_profile = ManagedClusterAddonProfile(
                    enabled=True, config={})
                if appgw_name is not None:
                    addon_profile.config[CONST_INGRESS_APPGW_APPLICATION_GATEWAY_NAME] = appgw_name
                if appgw_subnet_prefix is not None:
                    addon_profile.config[CONST_INGRESS_APPGW_SUBNET_CIDR] = appgw_subnet_prefix
                if appgw_subnet_cidr is not None:
                    addon_profile.config[CONST_INGRESS_APPGW_SUBNET_CIDR] = appgw_subnet_cidr
                if appgw_id is not None:
                    addon_profile.config[CONST_INGRESS_APPGW_APPLICATION_GATEWAY_ID] = appgw_id
                if appgw_subnet_id is not None:
                    addon_profile.config[CONST_INGRESS_APPGW_SUBNET_ID] = appgw_subnet_id
                if appgw_watch_namespace is not None:
                    addon_profile.config[CONST_INGRESS_APPGW_WATCH_NAMESPACE] = appgw_watch_namespace
            elif addon == CONST_OPEN_SERVICE_MESH_ADDON_NAME:
                if addon_profile.enabled:
                    raise CLIError('The open-service-mesh addon is already enabled for this managed cluster.\n'
                                   'To change open-service-mesh configuration, run '
                                   f'"az aks disable-addons -a open-service-mesh -n {name} -g {resource_group_name}" '
                                   'before enabling it again.')
                addon_profile = ManagedClusterAddonProfile(
                    enabled=True, config={})
            elif addon == CONST_CONFCOM_ADDON_NAME:
                if addon_profile.enabled:
                    raise CLIError('The confcom addon is already enabled for this managed cluster.\n'
                                   'To change confcom configuration, run '
                                   f'"az aks disable-addons -a confcom -n {name} -g {resource_group_name}" '
                                   'before enabling it again.')
                addon_profile = ManagedClusterAddonProfile(
                    enabled=True, config={CONST_ACC_SGX_QUOTE_HELPER_ENABLED: "false"})
                if enable_sgxquotehelper:
                    addon_profile.config[CONST_ACC_SGX_QUOTE_HELPER_ENABLED] = "true"
            elif addon == CONST_AZURE_KEYVAULT_SECRETS_PROVIDER_ADDON_NAME:
                if addon_profile.enabled:
                    raise CLIError('The azure-keyvault-secrets-provider addon is already enabled for this managed cluster.\n'
                                   'To change azure-keyvault-secrets-provider configuration, run '
                                   f'"az aks disable-addons -a azure-keyvault-secrets-provider -n {name} -g {resource_group_name}" '
                                   'before enabling it again.')
                addon_profile = ManagedClusterAddonProfile(
                    enabled=True, config={CONST_SECRET_ROTATION_ENABLED: "false", CONST_ROTATION_POLL_INTERVAL: "2m"})
                if enable_secret_rotation:
                    addon_profile.config[CONST_SECRET_ROTATION_ENABLED] = "true"
                if disable_secret_rotation:
                    addon_profile.config[CONST_SECRET_ROTATION_ENABLED] = "false"
                if rotation_poll_interval is not None:
                    addon_profile.config[CONST_ROTATION_POLL_INTERVAL] = rotation_poll_interval
                addon_profiles[CONST_AZURE_KEYVAULT_SECRETS_PROVIDER_ADDON_NAME] = addon_profile
            addon_profiles[addon] = addon_profile
        else:
            if addon not in addon_profiles:
                if addon == CONST_KUBE_DASHBOARD_ADDON_NAME:
                    addon_profiles[addon] = ManagedClusterAddonProfile(
                        enabled=False)
                else:
                    raise CLIError(
                        "The addon {} is not installed.".format(addon))
            addon_profiles[addon].config = None
        addon_profiles[addon].enabled = enable

    instance.addon_profiles = addon_profiles

    # null out the SP profile because otherwise validation complains
    instance.service_principal_profile = None

    return instance


def aks_get_versions(cmd, client, location):    # pylint: disable=unused-argument
    return client.list_orchestrators(location, resource_type='managedClusters')


def aks_get_os_options(cmd, client, location):    # pylint: disable=unused-argument
    return client.get_os_options(location, resource_type='managedClusters')


def _print_or_merge_credentials(path, kubeconfig, overwrite_existing, context_name):
    """Merge an unencrypted kubeconfig into the file at the specified path, or print it to
    stdout if the path is "-".
    """
    # Special case for printing to stdout
    if path == "-":
        print(kubeconfig)
        return

    # ensure that at least an empty ~/.kube/config exists
    directory = os.path.dirname(path)
    if directory and not os.path.exists(directory):
        try:
            os.makedirs(directory)
        except OSError as ex:
            if ex.errno != errno.EEXIST:
                raise
    if not os.path.exists(path):
        with os.fdopen(os.open(path, os.O_CREAT | os.O_WRONLY, 0o600), 'wt'):
            pass

    # merge the new kubeconfig into the existing one
    fd, temp_path = tempfile.mkstemp()
    additional_file = os.fdopen(fd, 'w+t')
    try:
        additional_file.write(kubeconfig)
        additional_file.flush()
        merge_kubernetes_configurations(
            path, temp_path, overwrite_existing, context_name)
    except yaml.YAMLError as ex:
        logger.warning(
            'Failed to merge credentials to kube config file: %s', ex)
    finally:
        additional_file.close()
        os.remove(temp_path)


def _handle_merge(existing, addition, key, replace):
    if not addition[key]:
        return
    if existing[key] is None:
        existing[key] = addition[key]
        return

    for i in addition[key]:
        for j in existing[key]:
            if i['name'] == j['name']:
                if replace or i == j:
                    existing[key].remove(j)
                else:
                    from knack.prompting import prompt_y_n
                    msg = 'A different object named {} already exists in your kubeconfig file.\nOverwrite?'
                    overwrite = False
                    try:
                        overwrite = prompt_y_n(msg.format(i['name']))
                    except NoTTYException:
                        pass
                    if overwrite:
                        existing[key].remove(j)
                    else:
                        msg = 'A different object named {} already exists in {} in your kubeconfig file.'
                        raise CLIError(msg.format(i['name'], key))
        existing[key].append(i)


def load_kubernetes_configuration(filename):
    try:
        with open(filename) as stream:
            return yaml.safe_load(stream)
    except (IOError, OSError) as ex:
        if getattr(ex, 'errno', 0) == errno.ENOENT:
            raise CLIError('{} does not exist'.format(filename))
    except (yaml.parser.ParserError, UnicodeDecodeError) as ex:
        raise CLIError('Error parsing {} ({})'.format(filename, str(ex)))


def merge_kubernetes_configurations(existing_file, addition_file, replace, context_name=None):
    existing = load_kubernetes_configuration(existing_file)
    addition = load_kubernetes_configuration(addition_file)

    if context_name is not None:
        addition['contexts'][0]['name'] = context_name
        addition['contexts'][0]['context']['cluster'] = context_name
        addition['clusters'][0]['name'] = context_name
        addition['current-context'] = context_name

    # rename the admin context so it doesn't overwrite the user context
    for ctx in addition.get('contexts', []):
        try:
            if ctx['context']['user'].startswith('clusterAdmin'):
                admin_name = ctx['name'] + '-admin'
                addition['current-context'] = ctx['name'] = admin_name
                break
        except (KeyError, TypeError):
            continue

    if addition is None:
        raise CLIError(
            'failed to load additional configuration from {}'.format(addition_file))

    if existing is None:
        existing = addition
    else:
        _handle_merge(existing, addition, 'clusters', replace)
        _handle_merge(existing, addition, 'users', replace)
        _handle_merge(existing, addition, 'contexts', replace)
        existing['current-context'] = addition['current-context']

    # check that ~/.kube/config is only read- and writable by its owner
    if platform.system() != 'Windows':
        existing_file_perms = "{:o}".format(
            stat.S_IMODE(os.lstat(existing_file).st_mode))
        if not existing_file_perms.endswith('600'):
            logger.warning('%s has permissions "%s".\nIt should be readable and writable only by its owner.',
                           existing_file, existing_file_perms)

    with open(existing_file, 'w+') as stream:
        yaml.safe_dump(existing, stream, default_flow_style=False)

    current_context = addition.get('current-context', 'UNKNOWN')
    msg = 'Merged "{}" as current context in {}'.format(
        current_context, existing_file)
    print(msg)


def cloud_storage_account_service_factory(cli_ctx, kwargs):
    from azure.cli.core.profiles import ResourceType, get_sdk
    t_cloud_storage_account = get_sdk(
        cli_ctx, ResourceType.DATA_STORAGE, 'common#CloudStorageAccount')
    account_name = kwargs.pop('account_name', None)
    account_key = kwargs.pop('account_key', None)
    sas_token = kwargs.pop('sas_token', None)
    kwargs.pop('connection_string', None)
    return t_cloud_storage_account(account_name, account_key, sas_token)


def get_storage_account_from_diag_settings(cli_ctx, resource_group_name, name):
    from azure.mgmt.monitor import MonitorManagementClient
    diag_settings_client = get_mgmt_service_client(
        cli_ctx, MonitorManagementClient).diagnostic_settings
    subscription_id = get_subscription_id(cli_ctx)
    aks_resource_id = '/subscriptions/{0}/resourceGroups/{1}/providers/Microsoft.ContainerService' \
        '/managedClusters/{2}'.format(subscription_id,
                                      resource_group_name, name)
    diag_settings = diag_settings_client.list(aks_resource_id)
    for _, diag_setting in enumerate(diag_settings):
        if diag_setting:
            return diag_setting.storage_account_id

    print("No diag settings specified")
    return None


def display_diagnostics_report(temp_kubeconfig_path):   # pylint: disable=too-many-statements
    if not which('kubectl'):
        raise CLIError('Can not find kubectl executable in PATH')

    nodes = subprocess.check_output(
        ["kubectl", "--kubeconfig", temp_kubeconfig_path,
            "get", "node", "--no-headers"],
        universal_newlines=True)
    logger.debug(nodes)
    node_lines = nodes.splitlines()
    ready_nodes = {}
    for node_line in node_lines:
        columns = node_line.split()
        logger.debug(node_line)
        if columns[1] != "Ready":
            logger.warning(
                "Node %s is not Ready. Current state is: %s.", columns[0], columns[1])
        else:
            ready_nodes[columns[0]] = False

    logger.debug('There are %s ready nodes in the cluster',
                 str(len(ready_nodes)))

    if not ready_nodes:
        logger.warning(
            'No nodes are ready in the current cluster. Diagnostics info might not be available.')

    network_config_array = []
    network_status_array = []
    apds_created = False

    max_retry = 10
    for retry in range(0, max_retry):
        if not apds_created:
            apd = subprocess.check_output(
                ["kubectl", "--kubeconfig", temp_kubeconfig_path, "get",
                    "apd", "-n", "aks-periscope", "--no-headers"],
                universal_newlines=True
            )
            apd_lines = apd.splitlines()
            if apd_lines and 'No resources found' in apd_lines[0]:
                apd_lines.pop(0)

            print("Got {} diagnostic results for {} ready nodes{}\r".format(len(apd_lines),
                                                                            len(ready_nodes),
                                                                            '.' * retry), end='')
            if len(apd_lines) < len(ready_nodes):
                time.sleep(3)
            else:
                apds_created = True
                print()
        else:
            for node_name in ready_nodes:
                if ready_nodes[node_name]:
                    continue
                apdName = "aks-periscope-diagnostic-" + node_name
                try:
                    network_config = subprocess.check_output(
                        ["kubectl", "--kubeconfig", temp_kubeconfig_path,
                         "get", "apd", apdName, "-n",
                         "aks-periscope", "-o=jsonpath={.spec.networkconfig}"],
                        universal_newlines=True)
                    logger.debug('Dns status for node %s is %s',
                                 node_name, network_config)
                    network_status = subprocess.check_output(
                        ["kubectl", "--kubeconfig", temp_kubeconfig_path,
                         "get", "apd", apdName, "-n",
                         "aks-periscope", "-o=jsonpath={.spec.networkoutbound}"],
                        universal_newlines=True)
                    logger.debug('Network status for node %s is %s',
                                 node_name, network_status)

                    if not network_config or not network_status:
                        print("The diagnostics information for node {} is not ready yet. "
                              "Will try again in 10 seconds.".format(node_name))
                        time.sleep(10)
                        break

                    network_config_array += json.loads(
                        '[' + network_config + ']')
                    network_status_object = json.loads(network_status)
                    network_status_array += format_diag_status(
                        network_status_object)
                    ready_nodes[node_name] = True
                except subprocess.CalledProcessError as err:
                    raise CLIError(err.output)

    print()
    if network_config_array:
        print("Below are the network configuration for each node: ")
        print()
        print(tabulate(network_config_array, headers="keys", tablefmt='simple'))
        print()
    else:
        logger.warning("Could not get network config. "
                       "Please run 'az aks kanalyze' command later to get the analysis results.")

    if network_status_array:
        print("Below are the network connectivity results for each node:")
        print()
        print(tabulate(network_status_array, headers="keys", tablefmt='simple'))
    else:
        logger.warning("Could not get networking status. "
                       "Please run 'az aks kanalyze' command later to get the analysis results.")


def format_diag_status(diag_status):
    for diag in diag_status:
        if diag["Status"]:
            if "Error:" in diag["Status"]:
                diag["Status"] = f'{colorama.Fore.RED}{diag["Status"]}{colorama.Style.RESET_ALL}'
            else:
                diag["Status"] = f'{colorama.Fore.GREEN}{diag["Status"]}{colorama.Style.RESET_ALL}'

    return diag_status


def format_bright(msg):
    return f'\033[1m{colorama.Style.BRIGHT}{msg}{colorama.Style.RESET_ALL}'


def format_hyperlink(the_link):
    return f'\033[1m{colorama.Style.BRIGHT}{colorama.Fore.BLUE}{the_link}{colorama.Style.RESET_ALL}'


def get_aks_custom_headers(aks_custom_headers=None):
    headers = {}
    if aks_custom_headers is not None:
        if aks_custom_headers != "":
            for pair in aks_custom_headers.split(','):
                parts = pair.split('=')
                if len(parts) != 2:
                    raise CLIError('custom headers format is incorrect')
                headers[parts[0]] = parts[1]
    return headers


def _put_managed_cluster_ensuring_permission(
    cmd,     # pylint: disable=too-many-locals,too-many-statements,too-many-branches
    client,
    subscription_id,
    resource_group_name,
    name,
    managed_cluster,
    monitoring_addon_enabled,
    ingress_appgw_addon_enabled,
    virtual_node_addon_enabled,
    need_grant_vnet_permission_to_cluster_identity,
    vnet_subnet_id,
    enable_managed_identity,
    attach_acr,
    headers,
    no_wait
):
    # some addons require post cluster creation role assigment
    need_post_creation_role_assignment = (monitoring_addon_enabled or
                                          ingress_appgw_addon_enabled or
                                          (enable_managed_identity and attach_acr) or
                                          virtual_node_addon_enabled or
                                          need_grant_vnet_permission_to_cluster_identity)
    if need_post_creation_role_assignment:
        # adding a wait here since we rely on the result for role assignment
        cluster = LongRunningOperation(cmd.cli_ctx)(client.begin_create_or_update(
            resource_group_name=resource_group_name,
            resource_name=name,
            parameters=managed_cluster,
            headers=headers))
        cloud_name = cmd.cli_ctx.cloud.name
        # add cluster spn/msi Monitoring Metrics Publisher role assignment to publish metrics to MDM
        # mdm metrics is supported only in azure public cloud, so add the role assignment only in this cloud
        if monitoring_addon_enabled and cloud_name.lower() == 'azurecloud':
            from msrestazure.tools import resource_id
            cluster_resource_id = resource_id(
                subscription=subscription_id,
                resource_group=resource_group_name,
                namespace='Microsoft.ContainerService', type='managedClusters',
                name=name
            )
            add_monitoring_role_assignment(cluster, cluster_resource_id, cmd)
        if ingress_appgw_addon_enabled:
            add_ingress_appgw_addon_role_assignment(cluster, cmd)
        if virtual_node_addon_enabled:
            add_virtual_node_role_assignment(cmd, cluster, vnet_subnet_id)
        if need_grant_vnet_permission_to_cluster_identity:
            if not create_role_assignment(cmd.cli_ctx, 'Network Contributor',
                                          cluster.identity.principal_id, scope=vnet_subnet_id,
                                          resolve_assignee=False):
                logger.warning('Could not create a role assignment for subnet. '
                               'Are you an Owner on this subscription?')

        if enable_managed_identity and attach_acr:
            # Attach ACR to cluster enabled managed identity
            if cluster.identity_profile is None or \
               cluster.identity_profile["kubeletidentity"] is None:
                logger.warning('Your cluster is successfully created, but we failed to attach '
                               'acr to it, you can manually grant permission to the identity '
                               'named <ClUSTER_NAME>-agentpool in MC_ resource group to give '
                               'it permission to pull from ACR.')
            else:
                kubelet_identity_client_id = cluster.identity_profile["kubeletidentity"].client_id
                _ensure_aks_acr(cmd.cli_ctx,
                                client_id=kubelet_identity_client_id,
                                acr_name_or_id=attach_acr,
                                subscription_id=subscription_id)
    else:
        cluster = sdk_no_wait(no_wait, client.begin_create_or_update,
                              resource_group_name=resource_group_name,
                              resource_name=name,
                              parameters=managed_cluster,
                              headers=headers)

    return cluster


def _is_msi_cluster(managed_cluster):
    return (managed_cluster and managed_cluster.identity and
            (managed_cluster.identity.type.casefold() == "systemassigned" or managed_cluster.identity.type.casefold() == "userassigned"))


def _get_message_of_the_day(file_path):
    if not os.path.isfile(file_path):
        raise CLIError(
            "{} is not valid file, or not accessable.".format(file_path))
    content = read_file_content(file_path)
    if not content:
        raise ArgumentUsageError(
            "message of the day should point to a non-empty file if specified.")
    content = base64.b64encode(bytes(content, 'ascii')).decode('ascii')
    return content


def _get_kubelet_config(file_path):
    if not os.path.isfile(file_path):
        raise CLIError(
            "{} is not valid file, or not accessable.".format(file_path))
    kubelet_config = get_file_json(file_path)
    if not isinstance(kubelet_config, dict):
        raise CLIError(
            "Error reading kubelet configuration at {}. Please see https://aka.ms/CustomNodeConfig for correct format.".format(file_path))
    config_object = KubeletConfig()
    config_object.cpu_manager_policy = kubelet_config.get(
        "cpuManagerPolicy", None)
    config_object.cpu_cfs_quota = kubelet_config.get("cpuCfsQuota", None)
    config_object.cpu_cfs_quota_period = kubelet_config.get(
        "cpuCfsQuotaPeriod", None)
    config_object.image_gc_high_threshold = kubelet_config.get(
        "imageGcHighThreshold", None)
    config_object.image_gc_low_threshold = kubelet_config.get(
        "imageGcLowThreshold", None)
    config_object.topology_manager_policy = kubelet_config.get(
        "topologyManagerPolicy", None)
    config_object.allowed_unsafe_sysctls = kubelet_config.get(
        "allowedUnsafeSysctls", None)
    config_object.fail_swap_on = kubelet_config.get("failSwapOn", None)
    config_object.container_log_max_files = kubelet_config.get(
        "containerLogMaxFiles", None)
    config_object.container_log_max_size_mb = kubelet_config.get(
        "containerLogMaxSizeMB", None)
    config_object.pod_max_pids = kubelet_config.get(
        "podMaxPids", None)

    return config_object


def _get_linux_os_config(file_path):
    if not os.path.isfile(file_path):
        raise CLIError(
            "{} is not valid file, or not accessable.".format(file_path))
    os_config = get_file_json(file_path)
    if not isinstance(os_config, dict):
        raise CLIError(
            "Error reading Linux OS configuration at {}. Please see https://aka.ms/CustomNodeConfig for correct format.".format(file_path))
    config_object = LinuxOSConfig()
    config_object.transparent_huge_page_enabled = os_config.get(
        "transparentHugePageEnabled", None)
    config_object.transparent_huge_page_defrag = os_config.get(
        "transparentHugePageDefrag", None)
    config_object.swap_file_size_mb = os_config.get("swapFileSizeMB", None)
    # sysctl settings
    sysctls = os_config.get("sysctls", None)
    if not isinstance(sysctls, dict):
        raise CLIError(
            "Error reading Sysctl settings at {}. Please see https://aka.ms/CustomNodeConfig for correct format.".format(file_path))
    config_object.sysctls = SysctlConfig()
    config_object.sysctls.net_core_somaxconn = sysctls.get(
        "netCoreSomaxconn", None)
    config_object.sysctls.net_core_netdev_max_backlog = sysctls.get(
        "netCoreNetdevMaxBacklog", None)
    config_object.sysctls.net_core_rmem_max = sysctls.get(
        "netCoreRmemMax", None)
    config_object.sysctls.net_core_wmem_max = sysctls.get(
        "netCoreWmemMax", None)
    config_object.sysctls.net_core_optmem_max = sysctls.get(
        "netCoreOptmemMax", None)
    config_object.sysctls.net_ipv4_tcp_max_syn_backlog = sysctls.get(
        "netIpv4TcpMaxSynBacklog", None)
    config_object.sysctls.net_ipv4_tcp_max_tw_buckets = sysctls.get(
        "netIpv4TcpMaxTwBuckets", None)
    config_object.sysctls.net_ipv4_tcp_fin_timeout = sysctls.get(
        "netIpv4TcpFinTimeout", None)
    config_object.sysctls.net_ipv4_tcp_keepalive_time = sysctls.get(
        "netIpv4TcpKeepaliveTime", None)
    config_object.sysctls.net_ipv4_tcp_keepalive_probes = sysctls.get(
        "netIpv4TcpKeepaliveProbes", None)
    config_object.sysctls.net_ipv4_tcpkeepalive_intvl = sysctls.get(
        "netIpv4TcpkeepaliveIntvl", None)
    config_object.sysctls.net_ipv4_tcp_rmem = sysctls.get(
        "netIpv4TcpRmem", None)
    config_object.sysctls.net_ipv4_tcp_wmem = sysctls.get(
        "netIpv4TcpWmem", None)
    config_object.sysctls.net_ipv4_tcp_tw_reuse = sysctls.get(
        "netIpv4TcpTwReuse", None)
    config_object.sysctls.net_ipv4_ip_local_port_range = sysctls.get(
        "netIpv4IpLocalPortRange", None)
    config_object.sysctls.net_ipv4_neigh_default_gc_thresh1 = sysctls.get(
        "netIpv4NeighDefaultGcThresh1", None)
    config_object.sysctls.net_ipv4_neigh_default_gc_thresh2 = sysctls.get(
        "netIpv4NeighDefaultGcThresh2", None)
    config_object.sysctls.net_ipv4_neigh_default_gc_thresh3 = sysctls.get(
        "netIpv4NeighDefaultGcThresh3", None)
    config_object.sysctls.net_netfilter_nf_conntrack_max = sysctls.get(
        "netNetfilterNfConntrackMax", None)
    config_object.sysctls.net_netfilter_nf_conntrack_buckets = sysctls.get(
        "netNetfilterNfConntrackBuckets", None)
    config_object.sysctls.fs_inotify_max_user_watches = sysctls.get(
        "fsInotifyMaxUserWatches", None)
    config_object.sysctls.fs_file_max = sysctls.get("fsFileMax", None)
    config_object.sysctls.fs_aio_max_nr = sysctls.get("fsAioMaxNr", None)
    config_object.sysctls.fs_nr_open = sysctls.get("fsNrOpen", None)
    config_object.sysctls.kernel_threads_max = sysctls.get(
        "kernelThreadsMax", None)
    config_object.sysctls.vm_max_map_count = sysctls.get("vmMaxMapCount", None)
    config_object.sysctls.vm_swappiness = sysctls.get("vmSwappiness", None)
    config_object.sysctls.vm_vfs_cache_pressure = sysctls.get(
        "vmVfsCachePressure", None)

    return config_object


def _get_http_proxy_config(file_path):
    if not os.path.isfile(file_path):
        raise CLIError(
            "{} is not valid file, or not accessable.".format(file_path))
    hp_config = get_file_json(file_path)
    if not isinstance(hp_config, dict):
        raise CLIError(
            "Error reading Http Proxy Config at {}. Please see https://aka.ms/HttpProxyConfig for correct format.".format(file_path))
    config_object = ManagedClusterHTTPProxyConfig()
    config_object.http_proxy = hp_config.get("httpProxy", None)
    config_object.https_proxy = hp_config.get("httpsProxy", None)
    config_object.no_proxy = hp_config.get("noProxy", None)
    config_object.trusted_ca = hp_config.get("trustedCa", None)

    return config_object


def aks_draft_create(destination='.',
                     app=None,
                     language=None,
                     create_config=None,
                     dockerfile_only=None,
                     deployment_only=None,
                     path=None):
    aks_draft_cmd_create(destination, app, language, create_config, dockerfile_only, deployment_only, path)


def aks_draft_setup_gh(app=None,
                       subscription_id=None,
                       resource_group=None,
                       provider="azure",
                       gh_repo=None,
                       path=None):
    aks_draft_cmd_setup_gh(app, subscription_id, resource_group, provider, gh_repo, path)


def aks_draft_generate_workflow(cluster_name=None,
                                registry_name=None,
                                container_name=None,
                                resource_group=None,
                                destination=None,
                                branch=None,
                                path=None):
    aks_draft_cmd_generate_workflow(cluster_name, registry_name, container_name,
                                    resource_group, destination, branch, path)


def aks_draft_up(app=None,
                 subscription_id=None,
                 resource_group=None,
                 provider="azure",
                 gh_repo=None,
                 cluster_name=None,
                 registry_name=None,
                 container_name=None,
                 destination=None,
                 branch=None,
                 path=None):
    aks_draft_cmd_up(app, subscription_id, resource_group, provider, gh_repo,
                     cluster_name, registry_name, container_name, destination, branch, path)


def aks_draft_update(host=None, certificate=None, destination=None, path=None):
    aks_draft_cmd_update(host, certificate, destination, path)


def aks_pod_identity_add(cmd, client, resource_group_name, cluster_name,
                         identity_name, identity_namespace, identity_resource_id,
                         binding_selector=None,
                         no_wait=False):  # pylint: disable=unused-argument
    instance = client.get(resource_group_name, cluster_name)
    _ensure_pod_identity_addon_is_enabled(instance)

    user_assigned_identity = _get_user_assigned_identity(
        cmd.cli_ctx, identity_resource_id)
    _ensure_managed_identity_operator_permission(
        cmd.cli_ctx, instance, user_assigned_identity.id)

    pod_identities = []
    if instance.pod_identity_profile.user_assigned_identities:
        pod_identities = instance.pod_identity_profile.user_assigned_identities
    pod_identity = ManagedClusterPodIdentity(
        name=identity_name,
        namespace=identity_namespace,
        identity=UserAssignedIdentity(
            resource_id=user_assigned_identity.id,
            client_id=user_assigned_identity.client_id,
            object_id=user_assigned_identity.principal_id,
        )
    )
    if binding_selector is not None:
        pod_identity.binding_selector = binding_selector
    pod_identities.append(pod_identity)

    from azext_aks_preview.decorator import AKSPreviewModels

    # store all the models used by pod identity
    pod_identity_models = AKSPreviewModels(
        cmd, CUSTOM_MGMT_AKS_PREVIEW).pod_identity_models
    _update_addon_pod_identity(
        instance, enable=True,
        pod_identities=pod_identities,
        pod_identity_exceptions=instance.pod_identity_profile.user_assigned_identity_exceptions,
        models=pod_identity_models
    )

    # send the managed cluster represeentation to update the pod identity addon
    return sdk_no_wait(no_wait, client.begin_create_or_update, resource_group_name, cluster_name, instance)


def aks_pod_identity_delete(cmd, client, resource_group_name, cluster_name,
                            identity_name, identity_namespace,
                            no_wait=False):  # pylint: disable=unused-argument
    instance = client.get(resource_group_name, cluster_name)
    _ensure_pod_identity_addon_is_enabled(instance)

    pod_identities = []
    if instance.pod_identity_profile.user_assigned_identities:
        for pod_identity in instance.pod_identity_profile.user_assigned_identities:
            if pod_identity.name == identity_name and pod_identity.namespace == identity_namespace:
                # to remove
                continue
            pod_identities.append(pod_identity)

    from azext_aks_preview.decorator import AKSPreviewModels

    # store all the models used by pod identity
    pod_identity_models = AKSPreviewModels(
        cmd, CUSTOM_MGMT_AKS_PREVIEW).pod_identity_models
    _update_addon_pod_identity(
        instance, enable=True,
        pod_identities=pod_identities,
        pod_identity_exceptions=instance.pod_identity_profile.user_assigned_identity_exceptions,
        models=pod_identity_models
    )

    # send the managed cluster represeentation to update the pod identity addon
    return sdk_no_wait(no_wait, client.begin_create_or_update, resource_group_name, cluster_name, instance)


def aks_pod_identity_list(cmd, client, resource_group_name, cluster_name):  # pylint: disable=unused-argument
    instance = client.get(resource_group_name, cluster_name)
    return _remove_nulls([instance])[0]


def aks_pod_identity_exception_add(cmd, client, resource_group_name, cluster_name,
                                   exc_name, exc_namespace, pod_labels, no_wait=False):  # pylint: disable=unused-argument
    instance = client.get(resource_group_name, cluster_name)
    _ensure_pod_identity_addon_is_enabled(instance)

    pod_identity_exceptions = []
    if instance.pod_identity_profile.user_assigned_identity_exceptions:
        pod_identity_exceptions = instance.pod_identity_profile.user_assigned_identity_exceptions
    exc = ManagedClusterPodIdentityException(
        name=exc_name, namespace=exc_namespace, pod_labels=pod_labels)
    pod_identity_exceptions.append(exc)

    from azext_aks_preview.decorator import AKSPreviewModels

    # store all the models used by pod identity
    pod_identity_models = AKSPreviewModels(
        cmd, CUSTOM_MGMT_AKS_PREVIEW).pod_identity_models
    _update_addon_pod_identity(
        instance, enable=True,
        pod_identities=instance.pod_identity_profile.user_assigned_identities,
        pod_identity_exceptions=pod_identity_exceptions,
        models=pod_identity_models
    )

    # send the managed cluster represeentation to update the pod identity addon
    return sdk_no_wait(no_wait, client.begin_create_or_update, resource_group_name, cluster_name, instance)


def aks_pod_identity_exception_delete(cmd, client, resource_group_name, cluster_name,
                                      exc_name, exc_namespace, no_wait=False):  # pylint: disable=unused-argument
    instance = client.get(resource_group_name, cluster_name)
    _ensure_pod_identity_addon_is_enabled(instance)

    pod_identity_exceptions = []
    if instance.pod_identity_profile.user_assigned_identity_exceptions:
        for exc in instance.pod_identity_profile.user_assigned_identity_exceptions:
            if exc.name == exc_name and exc.namespace == exc_namespace:
                # to remove
                continue
            pod_identity_exceptions.append(exc)

    from azext_aks_preview.decorator import AKSPreviewModels

    # store all the models used by pod identity
    pod_identity_models = AKSPreviewModels(
        cmd, CUSTOM_MGMT_AKS_PREVIEW).pod_identity_models
    _update_addon_pod_identity(
        instance, enable=True,
        pod_identities=instance.pod_identity_profile.user_assigned_identities,
        pod_identity_exceptions=pod_identity_exceptions,
        models=pod_identity_models
    )

    # send the managed cluster represeentation to update the pod identity addon
    return sdk_no_wait(no_wait, client.begin_create_or_update, resource_group_name, cluster_name, instance)


def aks_pod_identity_exception_update(cmd, client, resource_group_name, cluster_name,
                                      exc_name, exc_namespace, pod_labels, no_wait=False):  # pylint: disable=unused-argument
    instance = client.get(resource_group_name, cluster_name)
    _ensure_pod_identity_addon_is_enabled(instance)

    found_target = False
    updated_exc = ManagedClusterPodIdentityException(
        name=exc_name, namespace=exc_namespace, pod_labels=pod_labels)
    pod_identity_exceptions = []
    if instance.pod_identity_profile.user_assigned_identity_exceptions:
        for exc in instance.pod_identity_profile.user_assigned_identity_exceptions:
            if exc.name == exc_name and exc.namespace == exc_namespace:
                found_target = True
                pod_identity_exceptions.append(updated_exc)
            else:
                pod_identity_exceptions.append(exc)

    if not found_target:
        raise CLIError(
            'pod identity exception {}/{} not found'.format(exc_namespace, exc_name))

    from azext_aks_preview.decorator import AKSPreviewModels

    # store all the models used by pod identity
    pod_identity_models = AKSPreviewModels(
        cmd, CUSTOM_MGMT_AKS_PREVIEW).pod_identity_models
    _update_addon_pod_identity(
        instance, enable=True,
        pod_identities=instance.pod_identity_profile.user_assigned_identities,
        pod_identity_exceptions=pod_identity_exceptions,
        models=pod_identity_models
    )

    # send the managed cluster represeentation to update the pod identity addon
    return sdk_no_wait(no_wait, client.begin_create_or_update, resource_group_name, cluster_name, instance)


def aks_pod_identity_exception_list(cmd, client, resource_group_name, cluster_name):
    instance = client.get(resource_group_name, cluster_name)
    return _remove_nulls([instance])[0]


def _ensure_cluster_identity_permission_on_kubelet_identity(cli_ctx, cluster_identity_object_id, scope):
    factory = get_auth_management_client(cli_ctx, scope)
    assignments_client = factory.role_assignments

    for i in assignments_client.list_for_scope(scope=scope, filter='atScope()'):
        if i.scope.lower() != scope.lower():
            continue
        if not i.role_definition_id.lower().endswith(CONST_MANAGED_IDENTITY_OPERATOR_ROLE_ID):
            continue
        if i.principal_id.lower() != cluster_identity_object_id.lower():
            continue
        # already assigned
        return

    if not add_role_assignment(cli_ctx, CONST_MANAGED_IDENTITY_OPERATOR_ROLE, cluster_identity_object_id,
                               is_service_principal=False, scope=scope):
        raise CLIError(
            'Could not grant Managed Identity Operator permission to cluster identity at scope {}'.format(scope))


def aks_egress_endpoints_list(cmd, client, resource_group_name, name):   # pylint: disable=unused-argument
    return client.list_outbound_network_dependencies_endpoints(resource_group_name, name)


def aks_snapshot_create(cmd,    # pylint: disable=too-many-locals,too-many-statements,too-many-branches
                        client,
                        resource_group_name,
                        name,
                        cluster_id,
                        location=None,
                        tags=None,
                        aks_custom_headers=None,
                        no_wait=False):

    rg_location = get_rg_location(cmd.cli_ctx, resource_group_name)
    if location is None:
        location = rg_location

    creationData = CreationData(
        source_resource_id=cluster_id
    )

    snapshot = ManagedClusterSnapshot(
        name=name,
        tags=tags,
        location=location,
        creation_data=creationData,
        snapshot_type="ManagedCluster",
    )

    headers = get_aks_custom_headers(aks_custom_headers)
    return client.create_or_update(resource_group_name, name, snapshot, headers=headers)


def aks_snapshot_show(cmd, client, resource_group_name, name):   # pylint: disable=unused-argument
    snapshot = client.get(resource_group_name, name)
    return snapshot


def aks_snapshot_delete(cmd,    # pylint: disable=unused-argument
                        client,
                        resource_group_name,
                        name,
                        no_wait=False,
                        yes=False):

    from knack.prompting import prompt_y_n
    msg = 'This will delete the cluster snapshot "{}" in resource group "{}", Are you sure?'.format(
        name, resource_group_name)
    if not yes and not prompt_y_n(msg, default="n"):
        return None

    return client.delete(resource_group_name, name)


def aks_snapshot_list(cmd, client, resource_group_name=None):  # pylint: disable=unused-argument
    if resource_group_name is None or resource_group_name == '':
        return client.list()

    return client.list_by_resource_group(resource_group_name)


def aks_nodepool_snapshot_create(cmd,    # pylint: disable=too-many-locals,too-many-statements,too-many-branches
                                 client,
                                 resource_group_name,
                                 snapshot_name,
                                 nodepool_id,
                                 location=None,
                                 tags=None,
                                 aks_custom_headers=None,
                                 no_wait=False):

    rg_location = get_rg_location(cmd.cli_ctx, resource_group_name)
    if location is None:
        location = rg_location

    creationData = CreationData(
        source_resource_id=nodepool_id
    )

    snapshot = Snapshot(
        name=snapshot_name,
        tags=tags,
        location=location,
        creation_data=creationData
    )

    headers = get_aks_custom_headers(aks_custom_headers)
    return client.create_or_update(resource_group_name, snapshot_name, snapshot, headers=headers)


def aks_nodepool_snapshot_show(cmd, client, resource_group_name, snapshot_name):   # pylint: disable=unused-argument
    snapshot = client.get(resource_group_name, snapshot_name)
    return snapshot


def aks_nodepool_snapshot_delete(cmd,    # pylint: disable=unused-argument
                                 client,
                                 resource_group_name,
                                 snapshot_name,
                                 no_wait=False,
                                 yes=False):

    from knack.prompting import prompt_y_n
    msg = 'This will delete the nodepool snapshot "{}" in resource group "{}", Are you sure?'.format(
        snapshot_name, resource_group_name)
    if not yes and not prompt_y_n(msg, default="n"):
        return None

    return client.delete(resource_group_name, snapshot_name)


def aks_nodepool_snapshot_list(cmd, client, resource_group_name=None):  # pylint: disable=unused-argument
    if resource_group_name is None or resource_group_name == '':
        return client.list()

    return client.list_by_resource_group(resource_group_name)


def aks_trustedaccess_role_list(cmd, client, location):  # pylint: disable=unused-argument
    return client.list(location)<|MERGE_RESOLUTION|>--- conflicted
+++ resolved
@@ -811,11 +811,8 @@
                azure_keyvault_kms_key_id=None,
                enable_apiserver_vnet_integration=False,
                apiserver_subnet_id=None,
-<<<<<<< HEAD
+               dns_zone_resource_id=None,
                enable_custom_ca_trust=False,
-=======
-               dns_zone_resource_id=None,
->>>>>>> 3e75c2dc
                yes=False):
     # DO NOT MOVE: get all the original parameters and save them as a dictionary
     raw_parameters = locals()
