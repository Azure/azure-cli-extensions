# --------------------------------------------------------------------------------------------
# Copyright (c) Microsoft Corporation. All rights reserved.
# Licensed under the MIT License. See License.txt in the project root for license information.
# --------------------------------------------------------------------------------------------

import datetime
import json
import os
import os.path
import platform
import re
import ssl
import sys
import threading
import time
import uuid
import webbrowser

from azure.cli.core.api import get_config_dir
from azure.cli.core.azclierror import (
    ArgumentUsageError,
    InvalidArgumentValueError,
)
from azure.cli.core.commands import LongRunningOperation
from azure.cli.core.commands.client_factory import get_subscription_id
from azure.cli.core.util import (
    in_cloud_console,
    sdk_no_wait,
    shell_safe_json_parse,
)
from azure.graphrbac.models import (
    ApplicationCreateParameters,
    KeyCredential,
    PasswordCredential,
    ServicePrincipalCreateParameters,
)
from dateutil.parser import parse
from dateutil.relativedelta import relativedelta
from knack.log import get_logger
from knack.prompting import prompt_y_n
from knack.util import CLIError
from msrestazure.azure_exceptions import CloudError
from six.moves.urllib.error import URLError
from six.moves.urllib.request import urlopen

from azure.cli.command_modules.acs.addonconfiguration import (
    ensure_container_insights_for_monitoring,
    sanitize_loganalytics_ws_resource_id,
    ensure_default_log_analytics_workspace_for_monitoring
)

from azext_aks_preview.azuremonitorprofile import (
    ensure_azure_monitor_profile_prerequisites,
)

from azext_aks_preview._client_factory import (
    CUSTOM_MGMT_AKS_PREVIEW,
    cf_agent_pools,
    get_container_registry_client,
    get_auth_management_client,
    get_graph_rbac_management_client,
    get_msi_client,
    get_resource_by_name,
)

from azext_aks_preview._consts import (
    ADDONS,
    ADDONS_DESCRIPTIONS,
    CONST_ACC_SGX_QUOTE_HELPER_ENABLED,
    CONST_AZURE_KEYVAULT_SECRETS_PROVIDER_ADDON_NAME,
    CONST_CONFCOM_ADDON_NAME,
    CONST_INGRESS_APPGW_ADDON_NAME,
    CONST_INGRESS_APPGW_APPLICATION_GATEWAY_ID,
    CONST_INGRESS_APPGW_APPLICATION_GATEWAY_NAME,
    CONST_INGRESS_APPGW_SUBNET_CIDR,
    CONST_INGRESS_APPGW_SUBNET_ID,
    CONST_INGRESS_APPGW_WATCH_NAMESPACE,
    CONST_KUBE_DASHBOARD_ADDON_NAME,
    CONST_MONITORING_ADDON_NAME,
    CONST_MONITORING_LOG_ANALYTICS_WORKSPACE_RESOURCE_ID,
    CONST_MONITORING_USING_AAD_MSI_AUTH,
    CONST_NODEPOOL_MODE_USER,
    CONST_OPEN_SERVICE_MESH_ADDON_NAME,
    CONST_ROTATION_POLL_INTERVAL,
    CONST_SCALE_DOWN_MODE_DELETE,
    CONST_SCALE_SET_PRIORITY_REGULAR,
    CONST_SECRET_ROTATION_ENABLED,
    CONST_SPOT_EVICTION_POLICY_DELETE,
    CONST_VIRTUAL_NODE_ADDON_NAME,
    CONST_VIRTUAL_NODE_SUBNET_NAME,
)
from azext_aks_preview._helpers import print_or_merge_credentials, get_nodepool_snapshot_by_snapshot_id
from azext_aks_preview._podidentity import (
    _ensure_managed_identity_operator_permission,
    _ensure_pod_identity_addon_is_enabled,
    _fill_defaults_for_pod_identity_profile,
    _update_addon_pod_identity,
)
from azext_aks_preview._resourcegroup import get_rg_location
from azext_aks_preview._roleassignments import (
    add_role_assignment,
    build_role_scope,
    resolve_object_id,
    resolve_role_id,
)
from azext_aks_preview.addonconfiguration import (
    add_ingress_appgw_addon_role_assignment,
    add_monitoring_role_assignment,
    add_virtual_node_role_assignment,
    enable_addons
)
from azext_aks_preview.aks_draft.commands import (
    aks_draft_cmd_create,
    aks_draft_cmd_generate_workflow,
    aks_draft_cmd_setup_gh,
    aks_draft_cmd_up,
    aks_draft_cmd_update,
)
from azext_aks_preview.maintenanceconfiguration import (
    aks_maintenanceconfiguration_update_internal,
)
from azext_aks_preview.aks_diagnostics import (
    aks_kollect_cmd,
    aks_kanalyze_cmd,
)

logger = get_logger(__name__)


def wait_then_open(url):
    """
    Waits for a bit then opens a URL.  Useful for waiting for a proxy to come up, and then open the URL.
    """
    for _ in range(1, 10):
        try:
            urlopen(url, context=_ssl_context())
        except URLError:
            time.sleep(1)
        break
    webbrowser.open_new_tab(url)


def wait_then_open_async(url):
    """
    Spawns a thread that waits for a bit then opens a URL.
    """
    t = threading.Thread(target=wait_then_open, args=({url}))
    t.daemon = True
    t.start()


def _ssl_context():
    if sys.version_info < (3, 4) or (in_cloud_console() and platform.system() == 'Windows'):
        try:
            # added in python 2.7.13 and 3.6
            return ssl.SSLContext(ssl.PROTOCOL_TLS)
        except AttributeError:
            return ssl.SSLContext(ssl.PROTOCOL_TLSv1)

    return ssl.create_default_context()


def _delete_role_assignments(cli_ctx, role, service_principal, delay=2, scope=None):
    # AAD can have delays in propagating data, so sleep and retry
    hook = cli_ctx.get_progress_controller(True)
    hook.add(message='Waiting for AAD role to delete', value=0, total_val=1.0)
    logger.info('Waiting for AAD role to delete')
    for x in range(0, 10):
        hook.add(message='Waiting for AAD role to delete',
                 value=0.1 * x, total_val=1.0)
        try:
            delete_role_assignments(cli_ctx,
                                    role=role,
                                    assignee=service_principal,
                                    scope=scope)
            break
        except CLIError as ex:
            raise ex
        except CloudError as ex:
            logger.info(ex)
        time.sleep(delay + delay * x)
    else:
        return False
    hook.add(message='AAD role deletion done', value=1.0, total_val=1.0)
    logger.info('AAD role deletion done')
    return True


# pylint: disable=too-many-locals
def store_acs_service_principal(subscription_id, client_secret, service_principal,
                                file_name='acsServicePrincipal.json'):
    obj = {}
    if client_secret:
        obj['client_secret'] = client_secret
    if service_principal:
        obj['service_principal'] = service_principal

    config_path = os.path.join(get_config_dir(), file_name)
    full_config = load_service_principals(config_path=config_path)
    if not full_config:
        full_config = {}
    full_config[subscription_id] = obj

    with os.fdopen(os.open(config_path, os.O_RDWR | os.O_CREAT | os.O_TRUNC, 0o600),
                   'w+') as spFile:
        json.dump(full_config, spFile)


def load_acs_service_principal(subscription_id, file_name='acsServicePrincipal.json'):
    config_path = os.path.join(get_config_dir(), file_name)
    config = load_service_principals(config_path)
    if not config:
        return None
    return config.get(subscription_id)


def load_service_principals(config_path):
    if not os.path.exists(config_path):
        return None
    fd = os.open(config_path, os.O_RDONLY)
    try:
        with os.fdopen(fd) as f:
            return shell_safe_json_parse(f.read())
    except:  # pylint: disable=bare-except
        return None


def create_application(client, display_name, homepage, identifier_uris,
                       available_to_other_tenants=False, password=None, reply_urls=None,
                       key_value=None, key_type=None, key_usage=None, start_date=None,
                       end_date=None):
    from azure.graphrbac.models import GraphErrorException
    password_creds, key_creds = _build_application_creds(password=password, key_value=key_value, key_type=key_type,
                                                         key_usage=key_usage, start_date=start_date, end_date=end_date)

    app_create_param = ApplicationCreateParameters(available_to_other_tenants=available_to_other_tenants,
                                                   display_name=display_name,
                                                   identifier_uris=identifier_uris,
                                                   homepage=homepage,
                                                   reply_urls=reply_urls,
                                                   key_credentials=key_creds,
                                                   password_credentials=password_creds)
    try:
        return client.create(app_create_param)
    except GraphErrorException as ex:
        if 'insufficient privileges' in str(ex).lower():
            link = 'https://docs.microsoft.com/azure/azure-resource-manager/resource-group-create-service-principal-portal'  # pylint: disable=line-too-long
            raise CLIError("Directory permission is needed for the current user to register the application. "
                           "For how to configure, please refer '{}'. Original error: {}".format(link, ex))
        raise


def _build_application_creds(password=None, key_value=None, key_type=None,
                             key_usage=None, start_date=None, end_date=None):
    if password and key_value:
        raise CLIError(
            'specify either --password or --key-value, but not both.')

    if not start_date:
        start_date = datetime.datetime.utcnow()
    elif isinstance(start_date, str):
        start_date = parse(start_date)

    if not end_date:
        end_date = start_date + relativedelta(years=1)
    elif isinstance(end_date, str):
        end_date = parse(end_date)

    key_type = key_type or 'AsymmetricX509Cert'
    key_usage = key_usage or 'Verify'

    password_creds = None
    key_creds = None
    if password:
        password_creds = [PasswordCredential(start_date=start_date, end_date=end_date,
                                             key_id=str(uuid.uuid4()), value=password)]
    elif key_value:
        key_creds = [KeyCredential(start_date=start_date, end_date=end_date, value=key_value,
                                   key_id=str(uuid.uuid4()), usage=key_usage, type=key_type)]

    return (password_creds, key_creds)


def create_service_principal(cli_ctx, identifier, resolve_app=True, rbac_client=None):
    if rbac_client is None:
        rbac_client = get_graph_rbac_management_client(cli_ctx)

    if resolve_app:
        try:
            uuid.UUID(identifier)
            result = list(rbac_client.applications.list(
                filter="appId eq '{}'".format(identifier)))
        except ValueError:
            result = list(rbac_client.applications.list(
                filter="identifierUris/any(s:s eq '{}')".format(identifier)))

        if not result:  # assume we get an object id
            result = [rbac_client.applications.get(identifier)]
        app_id = result[0].app_id
    else:
        app_id = identifier

    return rbac_client.service_principals.create(ServicePrincipalCreateParameters(app_id=app_id, account_enabled=True))


def delete_role_assignments(cli_ctx, ids=None, assignee=None, role=None, resource_group_name=None,
                            scope=None, include_inherited=False, yes=None):
    factory = get_auth_management_client(cli_ctx, scope)
    assignments_client = factory.role_assignments
    definitions_client = factory.role_definitions
    ids = ids or []
    if ids:
        if assignee or role or resource_group_name or scope or include_inherited:
            raise CLIError(
                'When assignment ids are used, other parameter values are not required')
        for i in ids:
            assignments_client.delete_by_id(i)
        return
    if not any([ids, assignee, role, resource_group_name, scope, assignee, yes]):
        msg = 'This will delete all role assignments under the subscription. Are you sure?'
        if not prompt_y_n(msg, default="n"):
            return

    scope = build_role_scope(resource_group_name, scope,
                             assignments_client.config.subscription_id)
    assignments = _search_role_assignments(cli_ctx, assignments_client, definitions_client,
                                           scope, assignee, role, include_inherited,
                                           include_groups=False)

    if assignments:
        for a in assignments:
            assignments_client.delete_by_id(a.id)


def _delete_role_assignments(cli_ctx, role, service_principal, delay=2, scope=None):
    # AAD can have delays in propagating data, so sleep and retry
    hook = cli_ctx.get_progress_controller(True)
    hook.add(message='Waiting for AAD role to delete', value=0, total_val=1.0)
    logger.info('Waiting for AAD role to delete')
    for x in range(0, 10):
        hook.add(message='Waiting for AAD role to delete',
                 value=0.1 * x, total_val=1.0)
        try:
            delete_role_assignments(cli_ctx,
                                    role=role,
                                    assignee=service_principal,
                                    scope=scope)
            break
        except CLIError as ex:
            raise ex
        except CloudError as ex:
            logger.info(ex)
        time.sleep(delay + delay * x)
    else:
        return False
    hook.add(message='AAD role deletion done', value=1.0, total_val=1.0)
    logger.info('AAD role deletion done')
    return True


def _search_role_assignments(cli_ctx, assignments_client, definitions_client,
                             scope, assignee, role, include_inherited, include_groups):
    assignee_object_id = None
    if assignee:
        assignee_object_id = resolve_object_id(cli_ctx, assignee)

    # always use "scope" if provided, so we can get assignments beyond subscription e.g. management groups
    if scope:
        assignments = list(assignments_client.list_for_scope(
            scope=scope, filter='atScope()'))
    elif assignee_object_id:
        if include_groups:
            f = "assignedTo('{}')".format(assignee_object_id)
        else:
            f = "principalId eq '{}'".format(assignee_object_id)
        assignments = list(assignments_client.list(filter=f))
    else:
        assignments = list(assignments_client.list())

    if assignments:
        assignments = [a for a in assignments if (
            not scope or
            include_inherited and re.match(_get_role_property(a, 'scope'), scope, re.I) or
            _get_role_property(a, 'scope').lower() == scope.lower()
        )]

        if role:
            role_id = resolve_role_id(role, scope, definitions_client)
            assignments = [i for i in assignments if _get_role_property(
                i, 'role_definition_id') == role_id]

        if assignee_object_id:
            assignments = [i for i in assignments if _get_role_property(
                i, 'principal_id') == assignee_object_id]

    return assignments


def _get_role_property(obj, property_name):
    if isinstance(obj, dict):
        return obj[property_name]
    return getattr(obj, property_name)


def subnet_role_assignment_exists(cli_ctx, scope):
    network_contributor_role_id = "4d97b98b-1d4f-4787-a291-c67834d212e7"

    factory = get_auth_management_client(cli_ctx, scope)
    assignments_client = factory.role_assignments

    for i in assignments_client.list_for_scope(scope=scope, filter='atScope()'):
        if i.scope == scope and i.role_definition_id.endswith(network_contributor_role_id):
            return True
    return False


_re_user_assigned_identity_resource_id = re.compile(
    r'/subscriptions/(.*?)/resourcegroups/(.*?)/providers/microsoft.managedidentity/userassignedidentities/(.*)',
    flags=re.IGNORECASE)


def _get_user_assigned_identity(cli_ctx, resource_id):
    resource_id = resource_id.lower()
    match = _re_user_assigned_identity_resource_id.search(resource_id)
    if match:
        subscription_id = match.group(1)
        resource_group_name = match.group(2)
        identity_name = match.group(3)
        msi_client = get_msi_client(cli_ctx, subscription_id)
        try:
            identity = msi_client.user_assigned_identities.get(resource_group_name=resource_group_name,
                                                               resource_name=identity_name)
        except CloudError as ex:
            if 'was not found' in ex.message:
                raise CLIError("Identity {} not found.".format(resource_id))
            raise CLIError(ex.message)
        return identity
    raise CLIError(
        "Cannot parse identity name from provided resource id {}.".format(resource_id))


def aks_browse(
    cmd,
    client,
    resource_group_name,
    name,
    disable_browser=False,
    listen_address="127.0.0.1",
    listen_port="8001",
):
    from azure.cli.command_modules.acs.custom import _aks_browse

    return _aks_browse(
        cmd,
        client,
        resource_group_name,
        name,
        disable_browser,
        listen_address,
        listen_port,
        CUSTOM_MGMT_AKS_PREVIEW,
    )


def aks_maintenanceconfiguration_list(
    cmd,
    client,
    resource_group_name,
    cluster_name
):
    return client.list_by_managed_cluster(resource_group_name, cluster_name)


def aks_maintenanceconfiguration_show(
    cmd,
    client,
    resource_group_name,
    cluster_name,
    config_name
):
    logger.warning('resource_group_name: %s, cluster_name: %s, config_name: %s ',
                   resource_group_name, cluster_name, config_name)
    return client.get(resource_group_name, cluster_name, config_name)


def aks_maintenanceconfiguration_delete(
    cmd,
    client,
    resource_group_name,
    cluster_name,
    config_name
):
    logger.warning('resource_group_name: %s, cluster_name: %s, config_name: %s ',
                   resource_group_name, cluster_name, config_name)
    return client.delete(resource_group_name, cluster_name, config_name)


def aks_maintenanceconfiguration_add(
    cmd,
    client,
    resource_group_name,
    cluster_name,
    config_name,
    config_file,
    weekday,
    start_hour
):
    configs = client.list_by_managed_cluster(resource_group_name, cluster_name)
    for config in configs:
        if config.name == config_name:
            raise CLIError("Maintenance configuration '{}' already exists, please try a different name, "
                           "use 'aks maintenanceconfiguration list' to get current list of maitenance configurations".format(config_name))
    return aks_maintenanceconfiguration_update_internal(cmd, client, resource_group_name, cluster_name, config_name, config_file, weekday, start_hour)


def aks_maintenanceconfiguration_update(
    cmd,
    client,
    resource_group_name,
    cluster_name,
    config_name,
    config_file,
    weekday,
    start_hour
):
    configs = client.list_by_managed_cluster(resource_group_name, cluster_name)
    found = False
    for config in configs:
        if config.name == config_name:
            found = True
            break
    if not found:
        raise CLIError("Maintenance configuration '{}' doesn't exist."
                       "use 'aks maintenanceconfiguration list' to get current list of maitenance configurations".format(config_name))

    return aks_maintenanceconfiguration_update_internal(cmd, client, resource_group_name, cluster_name, config_name, config_file, weekday, start_hour)


# pylint: disable=too-many-locals
def aks_create(
    cmd,
    client,
    resource_group_name,
    name,
    ssh_key_value,
    location=None,
    kubernetes_version="",
    tags=None,
    dns_name_prefix=None,
    node_osdisk_diskencryptionset_id=None,
    disable_local_accounts=False,
    disable_rbac=None,
    edge_zone=None,
    admin_username="azureuser",
    generate_ssh_keys=False,
    no_ssh_key=False,
    pod_cidr=None,
    service_cidr=None,
    dns_service_ip=None,
    docker_bridge_address=None,
    load_balancer_sku=None,
    load_balancer_managed_outbound_ip_count=None,
    load_balancer_outbound_ips=None,
    load_balancer_outbound_ip_prefixes=None,
    load_balancer_outbound_ports=None,
    load_balancer_idle_timeout=None,
    nat_gateway_managed_outbound_ip_count=None,
    nat_gateway_idle_timeout=None,
    outbound_type=None,
    network_plugin=None,
    network_plugin_mode=None,
    network_policy=None,
    auto_upgrade_channel=None,
    cluster_autoscaler_profile=None,
    uptime_sla=False,
    fqdn_subdomain=None,
    api_server_authorized_ip_ranges=None,
    enable_private_cluster=False,
    private_dns_zone=None,
    disable_public_fqdn=False,
    service_principal=None,
    client_secret=None,
    enable_managed_identity=True,
    assign_identity=None,
    assign_kubelet_identity=None,
    enable_aad=False,
    enable_azure_rbac=False,
    aad_admin_group_object_ids=None,
    aad_client_app_id=None,
    aad_server_app_id=None,
    aad_server_app_secret=None,
    aad_tenant_id=None,
    windows_admin_username=None,
    windows_admin_password=None,
    enable_ahub=False,
    enable_windows_gmsa=False,
    gmsa_dns_server=None,
    gmsa_root_domain_name=None,
    attach_acr=None,
    skip_subnet_role_assignment=False,
    node_resource_group=None,
    enable_defender=False,
    defender_config=None,
    # addons
    enable_addons=None,
    workspace_resource_id=None,
    enable_msi_auth_for_monitoring=False,
    aci_subnet_name=None,
    appgw_name=None,
    appgw_subnet_cidr=None,
    appgw_id=None,
    appgw_subnet_id=None,
    appgw_watch_namespace=None,
    enable_sgxquotehelper=False,
    enable_secret_rotation=False,
    rotation_poll_interval=None,
    # nodepool paramerters
    nodepool_name="nodepool1",
    node_vm_size=None,
    os_sku=None,
    snapshot_id=None,
    vnet_subnet_id=None,
    pod_subnet_id=None,
    enable_node_public_ip=False,
    node_public_ip_prefix_id=None,
    enable_cluster_autoscaler=False,
    min_count=None,
    max_count=None,
    node_count=3,
    nodepool_tags=None,
    nodepool_labels=None,
    node_osdisk_type=None,
    node_osdisk_size=0,
    vm_set_type=None,
    # TODO: remove node_zones after cli 2.38.0 release
    node_zones=None,
    zones=None,
    ppg=None,
    max_pods=0,
    enable_encryption_at_host=False,
    enable_ultra_ssd=False,
    enable_fips_image=False,
    kubelet_config=None,
    linux_os_config=None,
    no_wait=False,
    yes=False,
    aks_custom_headers=None,
    # extensions
    # managed cluster
    http_proxy_config=None,
    ip_families=None,
    pod_cidrs=None,
    service_cidrs=None,
    load_balancer_managed_outbound_ipv6_count=None,
    enable_pod_security_policy=False,
    enable_pod_identity=False,
    enable_pod_identity_with_kubenet=False,
    enable_workload_identity=None,
    enable_oidc_issuer=False,
    enable_azure_keyvault_kms=False,
    azure_keyvault_kms_key_id=None,
    azure_keyvault_kms_key_vault_network_access=None,
    azure_keyvault_kms_key_vault_resource_id=None,
    enable_image_cleaner=False,
    image_cleaner_interval_hours=None,
    cluster_snapshot_id=None,
    disk_driver_version=None,
    disable_disk_driver=False,
    disable_file_driver=False,
    enable_blob_driver=None,
    disable_snapshot_controller=False,
    enable_apiserver_vnet_integration=False,
    apiserver_subnet_id=None,
    dns_zone_resource_id=None,
    enable_keda=False,
    enable_node_restriction=False,
    enable_vpa=False,
    # nodepool
    host_group_id=None,
    crg_id=None,
    message_of_the_day=None,
    gpu_instance_profile=None,
    workload_runtime=None,
    enable_custom_ca_trust=False,
):
    # DO NOT MOVE: get all the original parameters and save them as a dictionary
    raw_parameters = locals()

    from azure.cli.command_modules.acs._consts import DecoratorEarlyExitException
    from azext_aks_preview.managed_cluster_decorator import AKSPreviewManagedClusterCreateDecorator

    # decorator pattern
    aks_create_decorator = AKSPreviewManagedClusterCreateDecorator(
        cmd=cmd,
        client=client,
        raw_parameters=raw_parameters,
        resource_type=CUSTOM_MGMT_AKS_PREVIEW,
    )
    try:
        # construct mc profile
        mc = aks_create_decorator.construct_mc_profile_preview()
    except DecoratorEarlyExitException:
        # exit gracefully
        return None
    # send request to create a real managed cluster
    return aks_create_decorator.create_mc(mc)


# pylint: disable=too-many-locals
def aks_update(
    cmd,
    client,
    resource_group_name,
    name,
    tags=None,
    disable_local_accounts=False,
    enable_local_accounts=False,
    load_balancer_managed_outbound_ip_count=None,
    load_balancer_outbound_ips=None,
    load_balancer_outbound_ip_prefixes=None,
    load_balancer_outbound_ports=None,
    load_balancer_idle_timeout=None,
    nat_gateway_managed_outbound_ip_count=None,
    nat_gateway_idle_timeout=None,
    auto_upgrade_channel=None,
    cluster_autoscaler_profile=None,
    uptime_sla=False,
    no_uptime_sla=False,
    api_server_authorized_ip_ranges=None,
    enable_public_fqdn=False,
    disable_public_fqdn=False,
    enable_managed_identity=False,
    assign_identity=None,
    assign_kubelet_identity=None,
    enable_aad=False,
    enable_azure_rbac=False,
    disable_azure_rbac=False,
    aad_tenant_id=None,
    aad_admin_group_object_ids=None,
    windows_admin_password=None,
    enable_ahub=False,
    disable_ahub=False,
    enable_windows_gmsa=False,
    gmsa_dns_server=None,
    gmsa_root_domain_name=None,
    attach_acr=None,
    detach_acr=None,
    enable_defender=False,
    disable_defender=False,
    defender_config=None,
    # addons
    enable_secret_rotation=False,
    disable_secret_rotation=False,
    rotation_poll_interval=None,
    # nodepool paramerters
    enable_cluster_autoscaler=False,
    disable_cluster_autoscaler=False,
    update_cluster_autoscaler=False,
    min_count=None,
    max_count=None,
    nodepool_labels=None,
    no_wait=False,
    yes=False,
    aks_custom_headers=None,
    # extensions
    # managed cluster
    http_proxy_config=None,
    load_balancer_managed_outbound_ipv6_count=None,
    enable_pod_security_policy=False,
    disable_pod_security_policy=False,
    enable_pod_identity=False,
    enable_pod_identity_with_kubenet=False,
    disable_pod_identity=False,
    enable_workload_identity=None,
    enable_oidc_issuer=False,
    enable_azure_keyvault_kms=False,
    disable_azure_keyvault_kms=False,
    azure_keyvault_kms_key_id=None,
    azure_keyvault_kms_key_vault_network_access=None,
    azure_keyvault_kms_key_vault_resource_id=None,
    enable_image_cleaner=False,
    disable_image_cleaner=False,
    image_cleaner_interval_hours=None,
    enable_disk_driver=False,
    disk_driver_version=None,
    disable_disk_driver=False,
    enable_file_driver=False,
    disable_file_driver=False,
    enable_blob_driver=None,
    disable_blob_driver=None,
    enable_snapshot_controller=False,
    disable_snapshot_controller=False,
    enable_apiserver_vnet_integration=False,
    apiserver_subnet_id=None,
    enable_keda=False,
    disable_keda=False,
    enable_node_restriction=False,
    disable_node_restriction=False,
    enable_private_cluster=False,
    disable_private_cluster=False,
    private_dns_zone=None,
<<<<<<< HEAD
    enable_azuremonitormetrics=False,
    azure_monitor_workspace_resource_id=None,
    ksm_metric_labels_allow_list=None,
    ksm_metric_annotations_allow_list=None,
    grafana_resource_id=None,
    disable_azuremonitormetrics=False,
=======
    enable_vpa=False,
    disable_vpa=False,
>>>>>>> 91ceeff2
):
    # DO NOT MOVE: get all the original parameters and save them as a dictionary
    raw_parameters = locals()

    from azure.cli.command_modules.acs._consts import DecoratorEarlyExitException
    from azext_aks_preview.managed_cluster_decorator import AKSPreviewManagedClusterUpdateDecorator

    # decorator pattern
    aks_update_decorator = AKSPreviewManagedClusterUpdateDecorator(
        cmd=cmd,
        client=client,
        raw_parameters=raw_parameters,
        resource_type=CUSTOM_MGMT_AKS_PREVIEW,
    )
    try:
        # update mc profile
        mc = aks_update_decorator.update_mc_profile_preview()

        if ( raw_parameters.get("enable_azuremonitormetrics") or raw_parameters.get("disable_azuremonitormetrics")):
            subscription_id = get_subscription_id(cmd.cli_ctx)
            instance = client.get(resource_group_name, name)
            remove_azuremonitormetrics = False
            if raw_parameters.get("disable_azuremonitormetrics"):
                remove_azuremonitormetrics = True

            ensure_azure_monitor_profile_prerequisites(cmd, 
                client,
                subscription_id,
                resource_group_name,
                name,
                instance.location,
                raw_parameters,
                remove_azuremonitormetrics)

    except DecoratorEarlyExitException:
        # exit gracefully
        return None
    # send request to update the real managed cluster
    return aks_update_decorator.update_mc(mc)


# pylint: disable=unused-argument
def aks_show(cmd, client, resource_group_name, name):
    mc = client.get(resource_group_name, name)
    return _remove_nulls([mc])[0]


def _remove_nulls(managed_clusters):
    """
    Remove some often-empty fields from a list of ManagedClusters, so the JSON representation
    doesn't contain distracting null fields.

    This works around a quirk of the SDK for python behavior. These fields are not sent
    by the server, but get recreated by the CLI's own "to_dict" serialization.
    """
    attrs = ['tags']
    ap_attrs = ['os_disk_size_gb', 'vnet_subnet_id']
    sp_attrs = ['secret']
    for managed_cluster in managed_clusters:
        for attr in attrs:
            if getattr(managed_cluster, attr, None) is None:
                delattr(managed_cluster, attr)
        if managed_cluster.agent_pool_profiles is not None:
            for ap_profile in managed_cluster.agent_pool_profiles:
                for attr in ap_attrs:
                    if getattr(ap_profile, attr, None) is None:
                        delattr(ap_profile, attr)
        for attr in sp_attrs:
            if getattr(managed_cluster.service_principal_profile, attr, None) is None:
                delattr(managed_cluster.service_principal_profile, attr)
    return managed_clusters


def aks_get_credentials(cmd,    # pylint: disable=unused-argument
                        client,
                        resource_group_name,
                        name,
                        admin=False,
                        user='clusterUser',
                        path=os.path.join(os.path.expanduser(
                            '~'), '.kube', 'config'),
                        overwrite_existing=False,
                        context_name=None,
                        public_fqdn=False,
                        credential_format=None):
    credentialResults = None
    serverType = None
    if public_fqdn:
        serverType = 'public'
    if credential_format:
        credential_format = credential_format.lower()
        if admin:
            raise InvalidArgumentValueError("--format can only be specified when requesting clusterUser credential.")
    if admin:
        credentialResults = client.list_cluster_admin_credentials(
            resource_group_name, name, serverType)
    else:
        if user.lower() == 'clusteruser':
            credentialResults = client.list_cluster_user_credentials(
                resource_group_name, name, serverType, credential_format)
        elif user.lower() == 'clustermonitoringuser':
            credentialResults = client.list_cluster_monitoring_user_credentials(
                resource_group_name, name, serverType)
        else:
            raise CLIError("The user is invalid.")
    if not credentialResults:
        raise CLIError("No Kubernetes credentials found.")

    try:
        kubeconfig = credentialResults.kubeconfigs[0].value.decode(
            encoding='UTF-8')
        print_or_merge_credentials(
            path, kubeconfig, overwrite_existing, context_name)
    except (IndexError, ValueError):
        raise CLIError("Fail to find kubeconfig file.")


def aks_scale(cmd,  # pylint: disable=unused-argument
              client,
              resource_group_name,
              name,
              node_count,
              nodepool_name="",
              no_wait=False):
    instance = client.get(resource_group_name, name)
    _fill_defaults_for_pod_identity_profile(instance.pod_identity_profile)

    if len(instance.agent_pool_profiles) > 1 and nodepool_name == "":
        raise CLIError('There are more than one node pool in the cluster. '
                       'Please specify nodepool name or use az aks nodepool command to scale node pool')

    for agent_profile in instance.agent_pool_profiles:
        if agent_profile.name == nodepool_name or (nodepool_name == "" and len(instance.agent_pool_profiles) == 1):
            if agent_profile.enable_auto_scaling:
                raise CLIError(
                    "Cannot scale cluster autoscaler enabled node pool.")

            agent_profile.count = int(node_count)  # pylint: disable=no-member
            # null out the SP profile because otherwise validation complains
            instance.service_principal_profile = None
            return sdk_no_wait(no_wait, client.begin_create_or_update, resource_group_name, name, instance)
    raise CLIError('The nodepool "{}" was not found.'.format(nodepool_name))


def aks_upgrade(cmd,    # pylint: disable=unused-argument, too-many-return-statements
                client,
                resource_group_name,
                name,
                kubernetes_version='',
                control_plane_only=False,
                no_wait=False,
                node_image_only=False,
                aks_custom_headers=None,
                yes=False):
    msg = 'Kubernetes may be unavailable during cluster upgrades.\n Are you sure you want to perform this operation?'
    if not yes and not prompt_y_n(msg, default="n"):
        return None

    instance = client.get(resource_group_name, name)
    _fill_defaults_for_pod_identity_profile(instance.pod_identity_profile)

    vmas_cluster = False
    for agent_profile in instance.agent_pool_profiles:
        if agent_profile.type.lower() == "availabilityset":
            vmas_cluster = True
            break

    if kubernetes_version != '' and node_image_only:
        raise CLIError('Conflicting flags. Upgrading the Kubernetes version will also upgrade node image version. '
                       'If you only want to upgrade the node version please use the "--node-image-only" option only.')

    if node_image_only:
        msg = "This node image upgrade operation will run across every node pool in the cluster " \
              "and might take a while. Do you wish to continue?"
        if not yes and not prompt_y_n(msg, default="n"):
            return None

        # This only provide convenience for customer at client side so they can run az aks upgrade to upgrade all
        # nodepools of a cluster. The SDK only support upgrade single nodepool at a time.
        for agent_pool_profile in instance.agent_pool_profiles:
            if vmas_cluster:
                raise CLIError('This cluster is not using VirtualMachineScaleSets. Node image upgrade only operation '
                               'can only be applied on VirtualMachineScaleSets cluster.')
            agent_pool_client = cf_agent_pools(cmd.cli_ctx)
            _upgrade_single_nodepool_image_version(
                True, agent_pool_client, resource_group_name, name, agent_pool_profile.name, None)
        mc = client.get(resource_group_name, name)
        return _remove_nulls([mc])[0]

    if instance.kubernetes_version == kubernetes_version:
        if instance.provisioning_state == "Succeeded":
            logger.warning("The cluster is already on version %s and is not in a failed state. No operations "
                           "will occur when upgrading to the same version if the cluster is not in a failed state.",
                           instance.kubernetes_version)
        elif instance.provisioning_state == "Failed":
            logger.warning("Cluster currently in failed state. Proceeding with upgrade to existing version %s to "
                           "attempt resolution of failed cluster state.", instance.kubernetes_version)

    upgrade_all = False
    instance.kubernetes_version = kubernetes_version

    # for legacy clusters, we always upgrade node pools with CCP.
    if instance.max_agent_pools < 8 or vmas_cluster:
        if control_plane_only:
            msg = ("Legacy clusters do not support control plane only upgrade. All node pools will be "
                   "upgraded to {} as well. Continue?").format(instance.kubernetes_version)
            if not yes and not prompt_y_n(msg, default="n"):
                return None
        upgrade_all = True
    else:
        if not control_plane_only:
            msg = ("Since control-plane-only argument is not specified, this will upgrade the control plane "
                   "AND all nodepools to version {}. Continue?").format(instance.kubernetes_version)
            if not yes and not prompt_y_n(msg, default="n"):
                return None
            upgrade_all = True
        else:
            msg = ("Since control-plane-only argument is specified, this will upgrade only the control plane to {}. "
                   "Node pool will not change. Continue?").format(instance.kubernetes_version)
            if not yes and not prompt_y_n(msg, default="n"):
                return None

    if upgrade_all:
        for agent_profile in instance.agent_pool_profiles:
            agent_profile.orchestrator_version = kubernetes_version
            agent_profile.creation_data = None

    # null out the SP profile because otherwise validation complains
    instance.service_principal_profile = None

    headers = get_aks_custom_headers(aks_custom_headers)

    return sdk_no_wait(no_wait, client.begin_create_or_update, resource_group_name, name, instance, headers=headers)


def _upgrade_single_nodepool_image_version(no_wait, client, resource_group_name, cluster_name, nodepool_name, snapshot_id=None):
    headers = {}
    if snapshot_id:
        headers["AKSSnapshotId"] = snapshot_id

    return sdk_no_wait(no_wait, client.begin_upgrade_node_image_version, resource_group_name, cluster_name, nodepool_name, headers=headers)


def _ensure_aks_acr(cli_ctx,
                    client_id,
                    acr_name_or_id,
                    subscription_id,    # pylint: disable=unused-argument
                    detach=False):
    from msrestazure.tools import is_valid_resource_id, parse_resource_id

    # Check if the ACR exists by resource ID.
    if is_valid_resource_id(acr_name_or_id):
        try:
            parsed_registry = parse_resource_id(acr_name_or_id)
            acr_client = get_container_registry_client(
                cli_ctx, subscription_id=parsed_registry['subscription'])
            registry = acr_client.registries.get(
                parsed_registry['resource_group'], parsed_registry['name'])
        except CloudError as ex:
            raise CLIError(ex.message)
        _ensure_aks_acr_role_assignment(
            cli_ctx, client_id, registry.id, detach)
        return

    # Check if the ACR exists by name accross all resource groups.
    registry_name = acr_name_or_id
    registry_resource = 'Microsoft.ContainerRegistry/registries'
    try:
        registry = get_resource_by_name(
            cli_ctx, registry_name, registry_resource)
    except CloudError as ex:
        if 'was not found' in ex.message:
            raise CLIError(
                "ACR {} not found. Have you provided the right ACR name?".format(registry_name))
        raise CLIError(ex.message)
    _ensure_aks_acr_role_assignment(cli_ctx, client_id, registry.id, detach)
    return


def _ensure_aks_acr_role_assignment(cli_ctx,
                                    client_id,
                                    registry_id,
                                    detach=False):
    if detach:
        if not _delete_role_assignments(cli_ctx,
                                        'acrpull',
                                        client_id,
                                        scope=registry_id):
            raise CLIError('Could not delete role assignments for ACR. '
                           'Are you an Owner on this subscription?')
        return

    if not add_role_assignment(cli_ctx,
                               'acrpull',
                               client_id,
                               scope=registry_id):
        raise CLIError('Could not create a role assignment for ACR. '
                       'Are you an Owner on this subscription?')
    return


def aks_agentpool_show(cmd,     # pylint: disable=unused-argument
                       client,
                       resource_group_name,
                       cluster_name,
                       nodepool_name):
    instance = client.get(resource_group_name, cluster_name, nodepool_name)
    return instance


def aks_agentpool_list(cmd,     # pylint: disable=unused-argument
                       client,
                       resource_group_name,
                       cluster_name):
    return client.list(resource_group_name, cluster_name)


# pylint: disable=too-many-locals
def aks_agentpool_add(
    cmd,
    client,
    resource_group_name,
    cluster_name,
    nodepool_name,
    kubernetes_version=None,
    node_vm_size=None,
    os_type=None,
    os_sku=None,
    snapshot_id=None,
    vnet_subnet_id=None,
    pod_subnet_id=None,
    enable_node_public_ip=False,
    node_public_ip_prefix_id=None,
    enable_cluster_autoscaler=False,
    min_count=None,
    max_count=None,
    node_count=3,
    priority=CONST_SCALE_SET_PRIORITY_REGULAR,
    eviction_policy=CONST_SPOT_EVICTION_POLICY_DELETE,
    spot_max_price=float("nan"),
    labels=None,
    tags=None,
    node_taints=None,
    node_osdisk_type=None,
    node_osdisk_size=0,
    max_surge=None,
    mode=CONST_NODEPOOL_MODE_USER,
    scale_down_mode=CONST_SCALE_DOWN_MODE_DELETE,
    max_pods=0,
    # TODO: remove node_zones after cli 2.38.0 release
    node_zones=None,
    zones=None,
    ppg=None,
    enable_encryption_at_host=False,
    enable_ultra_ssd=False,
    enable_fips_image=False,
    kubelet_config=None,
    linux_os_config=None,
    no_wait=False,
    aks_custom_headers=None,
    # extensions
    host_group_id=None,
    crg_id=None,
    message_of_the_day=None,
    workload_runtime=None,
    gpu_instance_profile=None,
    enable_custom_ca_trust=False,
):
    # DO NOT MOVE: get all the original parameters and save them as a dictionary
    raw_parameters = locals()

    # decorator pattern
    from azure.cli.command_modules.acs._consts import AgentPoolDecoratorMode, DecoratorEarlyExitException
    from azext_aks_preview.agentpool_decorator import AKSPreviewAgentPoolAddDecorator
    aks_agentpool_add_decorator = AKSPreviewAgentPoolAddDecorator(
        cmd=cmd,
        client=client,
        raw_parameters=raw_parameters,
        resource_type=CUSTOM_MGMT_AKS_PREVIEW,
        agentpool_decorator_mode=AgentPoolDecoratorMode.STANDALONE,
    )
    try:
        # construct agentpool profile
        agentpool = aks_agentpool_add_decorator.construct_agentpool_profile_preview()
    except DecoratorEarlyExitException:
        # exit gracefully
        return None
    # send request to add a real agentpool
    return aks_agentpool_add_decorator.add_agentpool(agentpool)


# pylint: disable=too-many-locals
def aks_agentpool_update(
    cmd,
    client,
    resource_group_name,
    cluster_name,
    nodepool_name,
    enable_cluster_autoscaler=False,
    disable_cluster_autoscaler=False,
    update_cluster_autoscaler=False,
    min_count=None,
    max_count=None,
    labels=None,
    tags=None,
    node_taints=None,
    max_surge=None,
    mode=None,
    scale_down_mode=None,
    no_wait=False,
    aks_custom_headers=None,
    # extensions
    enable_custom_ca_trust=False,
    disable_custom_ca_trust=False,
):
    # DO NOT MOVE: get all the original parameters and save them as a dictionary
    raw_parameters = locals()

    # decorator pattern
    from azure.cli.command_modules.acs._consts import AgentPoolDecoratorMode, DecoratorEarlyExitException
    from azext_aks_preview.agentpool_decorator import AKSPreviewAgentPoolUpdateDecorator
    aks_agentpool_update_decorator = AKSPreviewAgentPoolUpdateDecorator(
        cmd=cmd,
        client=client,
        raw_parameters=raw_parameters,
        resource_type=CUSTOM_MGMT_AKS_PREVIEW,
        agentpool_decorator_mode=AgentPoolDecoratorMode.STANDALONE,
    )
    try:
        # update agentpool profile
        agentpool = aks_agentpool_update_decorator.update_agentpool_profile_preview()
    except DecoratorEarlyExitException:
        # exit gracefully
        return None
    # send request to update the real agentpool
    return aks_agentpool_update_decorator.update_agentpool(agentpool)


def aks_agentpool_scale(cmd,    # pylint: disable=unused-argument
                        client,
                        resource_group_name,
                        cluster_name,
                        nodepool_name,
                        node_count=3,
                        no_wait=False):
    instance = client.get(resource_group_name, cluster_name, nodepool_name)
    new_node_count = int(node_count)
    if instance.enable_auto_scaling:
        raise CLIError("Cannot scale cluster autoscaler enabled node pool.")
    if new_node_count == instance.count:
        raise CLIError(
            "The new node count is the same as the current node count.")
    instance.count = new_node_count  # pylint: disable=no-member
    return sdk_no_wait(no_wait, client.begin_create_or_update, resource_group_name, cluster_name, nodepool_name, instance)


def aks_agentpool_upgrade(cmd,  # pylint: disable=unused-argument
                          client,
                          resource_group_name,
                          cluster_name,
                          nodepool_name,
                          kubernetes_version='',
                          no_wait=False,
                          node_image_only=False,
                          max_surge=None,
                          aks_custom_headers=None,
                          snapshot_id=None):
    AgentPoolUpgradeSettings = cmd.get_models(
        "AgentPoolUpgradeSettings",
        resource_type=CUSTOM_MGMT_AKS_PREVIEW,
        operation_group="agent_pools",
    )
    CreationData = cmd.get_models(
        "CreationData",
        resource_type=CUSTOM_MGMT_AKS_PREVIEW,
        operation_group="managed_clusters",
    )

    if kubernetes_version != '' and node_image_only:
        raise CLIError('Conflicting flags. Upgrading the Kubernetes version will also upgrade node image version.'
                       'If you only want to upgrade the node version please use the "--node-image-only" option only.')

    if node_image_only:
        return _upgrade_single_nodepool_image_version(no_wait,
                                                      client,
                                                      resource_group_name,
                                                      cluster_name,
                                                      nodepool_name,
                                                      snapshot_id)

    creationData = None
    if snapshot_id:
        snapshot = get_nodepool_snapshot_by_snapshot_id(cmd.cli_ctx, snapshot_id)
        if not kubernetes_version and not node_image_only:
            kubernetes_version = snapshot.kubernetes_version

        creationData = CreationData(
            source_resource_id=snapshot_id
        )

    instance = client.get(resource_group_name, cluster_name, nodepool_name)
    instance.orchestrator_version = kubernetes_version
    instance.creation_data = creationData

    if not instance.upgrade_settings:
        instance.upgrade_settings = AgentPoolUpgradeSettings()

    if max_surge:
        instance.upgrade_settings.max_surge = max_surge

    headers = get_aks_custom_headers(aks_custom_headers)

    return sdk_no_wait(no_wait, client.begin_create_or_update, resource_group_name, cluster_name, nodepool_name, instance, headers=headers)


def aks_agentpool_get_upgrade_profile(cmd,   # pylint: disable=unused-argument
                                      client,
                                      resource_group_name,
                                      cluster_name,
                                      nodepool_name):
    return client.get_upgrade_profile(resource_group_name, cluster_name, nodepool_name)


def aks_agentpool_stop(cmd,   # pylint: disable=unused-argument
                       client,
                       resource_group_name,
                       cluster_name,
                       nodepool_name,
                       aks_custom_headers=None,
                       no_wait=False):
    PowerState = cmd.get_models(
        "PowerState",
        resource_type=CUSTOM_MGMT_AKS_PREVIEW,
        operation_group="managed_clusters",
    )

    agentpool_exists = False
    instances = client.list(resource_group_name, cluster_name)
    for agentpool_profile in instances:
        if agentpool_profile.name.lower() == nodepool_name.lower():
            agentpool_exists = True
            break

    if not agentpool_exists:
        raise InvalidArgumentValueError(
            "Node pool {} doesnt exist, use 'aks nodepool list' to get current node pool list".format(nodepool_name))

    instance = client.get(resource_group_name, cluster_name, nodepool_name)
    power_state = PowerState(code="Stopped")
    instance.power_state = power_state
    headers = get_aks_custom_headers(aks_custom_headers)
    return sdk_no_wait(no_wait, client.begin_create_or_update, resource_group_name, cluster_name, nodepool_name, instance, headers=headers)


def aks_agentpool_start(cmd,   # pylint: disable=unused-argument
                        client,
                        resource_group_name,
                        cluster_name,
                        nodepool_name,
                        aks_custom_headers=None,
                        no_wait=False):
    PowerState = cmd.get_models(
        "PowerState",
        resource_type=CUSTOM_MGMT_AKS_PREVIEW,
        operation_group="managed_clusters",
    )

    agentpool_exists = False
    instances = client.list(resource_group_name, cluster_name)
    for agentpool_profile in instances:
        if agentpool_profile.name.lower() == nodepool_name.lower():
            agentpool_exists = True
            break
    if not agentpool_exists:
        raise InvalidArgumentValueError(
            "Node pool {} doesnt exist, use 'aks nodepool list' to get current node pool list".format(nodepool_name))
    instance = client.get(resource_group_name, cluster_name, nodepool_name)
    power_state = PowerState(code="Running")
    instance.power_state = power_state
    headers = get_aks_custom_headers(aks_custom_headers)
    return sdk_no_wait(no_wait, client.begin_create_or_update, resource_group_name, cluster_name, nodepool_name, instance, headers=headers)


def aks_agentpool_delete(cmd,   # pylint: disable=unused-argument
                         client,
                         resource_group_name,
                         cluster_name,
                         nodepool_name,
                         ignore_pod_disruption_budget=None,
                         no_wait=False):
    agentpool_exists = False
    instances = client.list(resource_group_name, cluster_name)
    for agentpool_profile in instances:
        if agentpool_profile.name.lower() == nodepool_name.lower():
            agentpool_exists = True
            break

    if not agentpool_exists:
        raise CLIError("Node pool {} doesnt exist, "
                       "use 'aks nodepool list' to get current node pool list".format(nodepool_name))

    return sdk_no_wait(no_wait, client.begin_delete, resource_group_name, cluster_name, nodepool_name, ignore_pod_disruption_budget=ignore_pod_disruption_budget)


def aks_agentpool_operation_abort(cmd,   # pylint: disable=unused-argument
                                  client,
                                  resource_group_name,
                                  cluster_name,
                                  nodepool_name,
                                  aks_custom_headers=None,
                                  no_wait=False):
    PowerState = cmd.get_models(
        "PowerState",
        resource_type=CUSTOM_MGMT_AKS_PREVIEW,
        operation_group="agent_pools",
    )

    agentpool_exists = False
    instances = client.list(resource_group_name, cluster_name)
    for agentpool_profile in instances:
        if agentpool_profile.name.lower() == nodepool_name.lower():
            agentpool_exists = True
            break
    if not agentpool_exists:
        raise InvalidArgumentValueError(
            "Node pool {} doesnt exist, use 'aks nodepool list' to get current node pool list".format(nodepool_name))
    instance = client.get(resource_group_name, cluster_name, nodepool_name)
    power_state = PowerState(code="Running")
    instance.power_state = power_state
    headers = get_aks_custom_headers(aks_custom_headers)
    return sdk_no_wait(no_wait, client.abort_latest_operation, resource_group_name, cluster_name, nodepool_name, headers=headers)


def aks_operation_abort(cmd,   # pylint: disable=unused-argument
                        client,
                        resource_group_name,
                        name,
                        aks_custom_headers=None,
                        no_wait=False):
    PowerState = cmd.get_models(
        "PowerState",
        resource_type=CUSTOM_MGMT_AKS_PREVIEW,
        operation_group="managed_clusters",
    )

    instance = client.get(resource_group_name, name)
    power_state = PowerState(code="Running")
    if instance is None:
        raise InvalidArgumentValueError("Cluster {} doesnt exist, use 'aks list' to get current cluster list".format(name))
    instance.power_state = power_state
    headers = get_aks_custom_headers(aks_custom_headers)
    return sdk_no_wait(no_wait, client.abort_latest_operation, resource_group_name, name, headers=headers)


def aks_addon_list_available():
    available_addons = []
    for k, v in ADDONS.items():
        available_addons.append({
            "name": k,
            "description": ADDONS_DESCRIPTIONS[v]
        })
    return available_addons


# pylint: disable=unused-argument
def aks_addon_list(cmd, client, resource_group_name, name):
    mc = client.get(resource_group_name, name)
    current_addons = []
    os_type = 'Linux'

    for name, addon_key in ADDONS.items():
        # web_application_routing is a special case, the configuration is stored in a separate profile
        if name == "web_application_routing":
            enabled = (
                True
                if mc.ingress_profile and
                mc.ingress_profile.web_app_routing and
                mc.ingress_profile.web_app_routing.enabled
                else False
            )
        else:
            if name == "virtual-node":
                addon_key += os_type
            enabled = (
                True
                if mc.addon_profiles and
                addon_key in mc.addon_profiles and
                mc.addon_profiles[addon_key].enabled
                else False
            )
        current_addons.append({
            "name": name,
            "api_key": addon_key,
            "enabled": enabled
        })

    return current_addons


# pylint: disable=unused-argument
def aks_addon_show(cmd, client, resource_group_name, name, addon):
    mc = client.get(resource_group_name, name)
    addon_key = ADDONS[addon]

    # web_application_routing is a special case, the configuration is stored in a separate profile
    if addon == "web_application_routing":
        if not mc.ingress_profile and not mc.ingress_profile.web_app_routing and not mc.ingress_profile.web_app_routing.enabled:
            raise InvalidArgumentValueError(f'Addon "{addon}" is not enabled in this cluster.')
        return {
            "name": addon,
            "api_key": addon_key,
            "config": mc.ingress_profile.web_app_routing,
        }

    # normal addons
    if not mc.addon_profiles or addon_key not in mc.addon_profiles or not mc.addon_profiles[addon_key].enabled:
        raise InvalidArgumentValueError(f'Addon "{addon}" is not enabled in this cluster.')
    return {
        "name": addon,
        "api_key": addon_key,
        "config": mc.addon_profiles[addon_key].config,
        "identity": mc.addon_profiles[addon_key].identity
    }


def aks_addon_enable(cmd, client, resource_group_name, name, addon, workspace_resource_id=None,
                     subnet_name=None, appgw_name=None, appgw_subnet_prefix=None, appgw_subnet_cidr=None, appgw_id=None,
                     appgw_subnet_id=None,
                     appgw_watch_namespace=None, enable_sgxquotehelper=False, enable_secret_rotation=False, rotation_poll_interval=None,
                     no_wait=False, enable_msi_auth_for_monitoring=False,
                     dns_zone_resource_id=None):
    return enable_addons(cmd, client, resource_group_name, name, addon, workspace_resource_id=workspace_resource_id,
                         subnet_name=subnet_name, appgw_name=appgw_name, appgw_subnet_prefix=appgw_subnet_prefix,
                         appgw_subnet_cidr=appgw_subnet_cidr, appgw_id=appgw_id, appgw_subnet_id=appgw_subnet_id,
                         appgw_watch_namespace=appgw_watch_namespace, enable_sgxquotehelper=enable_sgxquotehelper,
                         enable_secret_rotation=enable_secret_rotation, rotation_poll_interval=rotation_poll_interval, no_wait=no_wait,
                         enable_msi_auth_for_monitoring=enable_msi_auth_for_monitoring,
                         dns_zone_resource_id=dns_zone_resource_id)


def aks_addon_disable(cmd, client, resource_group_name, name, addon, no_wait=False):
    return aks_disable_addons(cmd, client, resource_group_name, name, addon, no_wait)


def aks_addon_update(cmd, client, resource_group_name, name, addon, workspace_resource_id=None,
                     subnet_name=None, appgw_name=None, appgw_subnet_prefix=None, appgw_subnet_cidr=None, appgw_id=None,
                     appgw_subnet_id=None,
                     appgw_watch_namespace=None, enable_sgxquotehelper=False, enable_secret_rotation=False, rotation_poll_interval=None,
                     no_wait=False, enable_msi_auth_for_monitoring=False,
                     dns_zone_resource_id=None):
    instance = client.get(resource_group_name, name)
    addon_profiles = instance.addon_profiles

    if addon == "web_application_routing":
        if (instance.ingress_profile is None) or (instance.ingress_profile.web_app_routing is None) or not instance.ingress_profile.web_app_routing.enabled:
            raise InvalidArgumentValueError(f'Addon "{addon}" is not enabled in this cluster.')
    else:
        addon_key = ADDONS[addon]
        if not addon_profiles or addon_key not in addon_profiles or not addon_profiles[addon_key].enabled:
            raise InvalidArgumentValueError(f'Addon "{addon}" is not enabled in this cluster.')

    return enable_addons(cmd, client, resource_group_name, name, addon, check_enabled=False,
                         workspace_resource_id=workspace_resource_id,
                         subnet_name=subnet_name, appgw_name=appgw_name, appgw_subnet_prefix=appgw_subnet_prefix,
                         appgw_subnet_cidr=appgw_subnet_cidr, appgw_id=appgw_id, appgw_subnet_id=appgw_subnet_id,
                         appgw_watch_namespace=appgw_watch_namespace, enable_sgxquotehelper=enable_sgxquotehelper,
                         enable_secret_rotation=enable_secret_rotation, rotation_poll_interval=rotation_poll_interval, no_wait=no_wait,
                         enable_msi_auth_for_monitoring=enable_msi_auth_for_monitoring,
                         dns_zone_resource_id=dns_zone_resource_id)


def aks_disable_addons(cmd, client, resource_group_name, name, addons, no_wait=False):
    instance = client.get(resource_group_name, name)
    subscription_id = get_subscription_id(cmd.cli_ctx)

    try:
        if addons == "monitoring" and CONST_MONITORING_ADDON_NAME in instance.addon_profiles and \
                instance.addon_profiles[CONST_MONITORING_ADDON_NAME].enabled and \
                CONST_MONITORING_USING_AAD_MSI_AUTH in instance.addon_profiles[CONST_MONITORING_ADDON_NAME].config and \
                str(instance.addon_profiles[CONST_MONITORING_ADDON_NAME].config[CONST_MONITORING_USING_AAD_MSI_AUTH]).lower() == 'true':
            # remove the DCR association because otherwise the DCR can't be deleted
            ensure_container_insights_for_monitoring(
                cmd,
                instance.addon_profiles[CONST_MONITORING_ADDON_NAME],
                subscription_id,
                resource_group_name,
                name,
                instance.location,
                remove_monitoring=True,
                aad_route=True,
                create_dcr=False,
                create_dcra=True
            )
    except TypeError:
        pass

    instance = _update_addons(
        cmd,
        instance,
        subscription_id,
        resource_group_name,
        name,
        addons,
        enable=False,
        no_wait=no_wait
    )

    # send the managed cluster representation to update the addon profiles
    return sdk_no_wait(no_wait, client.begin_create_or_update, resource_group_name, name, instance)


def aks_enable_addons(cmd, client, resource_group_name, name, addons, workspace_resource_id=None,
                      subnet_name=None, appgw_name=None, appgw_subnet_prefix=None, appgw_subnet_cidr=None, appgw_id=None, appgw_subnet_id=None,
                      appgw_watch_namespace=None, enable_sgxquotehelper=False, enable_secret_rotation=False, rotation_poll_interval=None, no_wait=False, enable_msi_auth_for_monitoring=False,
                      dns_zone_resource_id=None):

    instance = client.get(resource_group_name, name)
    # this is overwritten by _update_addons(), so the value needs to be recorded here
    msi_auth = True if instance.service_principal_profile.client_id == "msi" else False

    subscription_id = get_subscription_id(cmd.cli_ctx)
    instance = _update_addons(cmd, instance, subscription_id, resource_group_name, name, addons, enable=True,
                              workspace_resource_id=workspace_resource_id, enable_msi_auth_for_monitoring=enable_msi_auth_for_monitoring, subnet_name=subnet_name,
                              appgw_name=appgw_name, appgw_subnet_prefix=appgw_subnet_prefix, appgw_subnet_cidr=appgw_subnet_cidr, appgw_id=appgw_id, appgw_subnet_id=appgw_subnet_id, appgw_watch_namespace=appgw_watch_namespace,
                              enable_sgxquotehelper=enable_sgxquotehelper, enable_secret_rotation=enable_secret_rotation, rotation_poll_interval=rotation_poll_interval, no_wait=no_wait,
                              dns_zone_resource_id=dns_zone_resource_id)

    if CONST_MONITORING_ADDON_NAME in instance.addon_profiles and instance.addon_profiles[CONST_MONITORING_ADDON_NAME].enabled:
        if CONST_MONITORING_USING_AAD_MSI_AUTH in instance.addon_profiles[CONST_MONITORING_ADDON_NAME].config and \
                str(instance.addon_profiles[CONST_MONITORING_ADDON_NAME].config[CONST_MONITORING_USING_AAD_MSI_AUTH]).lower() == 'true':
            if not msi_auth:
                raise ArgumentUsageError(
                    "--enable-msi-auth-for-monitoring can not be used on clusters with service principal auth.")
            else:
                # create a Data Collection Rule (DCR) and associate it with the cluster
                ensure_container_insights_for_monitoring(
                    cmd, instance.addon_profiles[CONST_MONITORING_ADDON_NAME], subscription_id, resource_group_name, name, instance.location, aad_route=True, create_dcr=True, create_dcra=True)
        else:
            # monitoring addon will use legacy path
            ensure_container_insights_for_monitoring(
                cmd, instance.addon_profiles[CONST_MONITORING_ADDON_NAME], subscription_id, resource_group_name, name, instance.location, aad_route=False)

    monitoring = CONST_MONITORING_ADDON_NAME in instance.addon_profiles and instance.addon_profiles[
        CONST_MONITORING_ADDON_NAME].enabled
    ingress_appgw_addon_enabled = CONST_INGRESS_APPGW_ADDON_NAME in instance.addon_profiles and instance.addon_profiles[
        CONST_INGRESS_APPGW_ADDON_NAME].enabled

    os_type = 'Linux'
    enable_virtual_node = False
    if CONST_VIRTUAL_NODE_ADDON_NAME + os_type in instance.addon_profiles:
        enable_virtual_node = True

    need_post_creation_role_assignment = monitoring or ingress_appgw_addon_enabled or enable_virtual_node
    if need_post_creation_role_assignment:
        # adding a wait here since we rely on the result for role assignment
        result = LongRunningOperation(cmd.cli_ctx)(
            client.begin_create_or_update(resource_group_name, name, instance))
        cloud_name = cmd.cli_ctx.cloud.name
        # mdm metrics supported only in Azure Public cloud so add the role assignment only in this cloud
        if monitoring and cloud_name.lower() == 'azurecloud':
            from msrestazure.tools import resource_id
            cluster_resource_id = resource_id(
                subscription=subscription_id,
                resource_group=resource_group_name,
                namespace='Microsoft.ContainerService', type='managedClusters',
                name=name
            )
            add_monitoring_role_assignment(result, cluster_resource_id, cmd)
        if ingress_appgw_addon_enabled:
            add_ingress_appgw_addon_role_assignment(result, cmd)
        if enable_virtual_node:
            # All agent pool will reside in the same vnet, we will grant vnet level Contributor role
            # in later function, so using a random agent pool here is OK
            random_agent_pool = result.agent_pool_profiles[0]
            if random_agent_pool.vnet_subnet_id != "":
                add_virtual_node_role_assignment(
                    cmd, result, random_agent_pool.vnet_subnet_id)
            # Else, the cluster is not using custom VNet, the permission is already granted in AKS RP,
            # we don't need to handle it in client side in this case.

    else:
        result = sdk_no_wait(no_wait, client.begin_create_or_update,
                             resource_group_name, name, instance)
    return result


def aks_rotate_certs(cmd, client, resource_group_name, name, no_wait=True):     # pylint: disable=unused-argument
    return sdk_no_wait(no_wait, client.begin_rotate_cluster_certificates, resource_group_name, name)


def _update_addons(cmd,  # pylint: disable=too-many-branches,too-many-statements
                   instance,
                   subscription_id,
                   resource_group_name,
                   name,
                   addons,
                   enable,
                   workspace_resource_id=None,
                   enable_msi_auth_for_monitoring=False,
                   subnet_name=None,
                   appgw_name=None,
                   appgw_subnet_prefix=None,
                   appgw_subnet_cidr=None,
                   appgw_id=None,
                   appgw_subnet_id=None,
                   appgw_watch_namespace=None,
                   enable_sgxquotehelper=False,
                   enable_secret_rotation=False,
                   disable_secret_rotation=False,
                   rotation_poll_interval=None,
                   dns_zone_resource_id=None,
                   no_wait=False):  # pylint: disable=unused-argument
    ManagedClusterAddonProfile = cmd.get_models(
        "ManagedClusterAddonProfile",
        resource_type=CUSTOM_MGMT_AKS_PREVIEW,
        operation_group="managed_clusters",
    )
    ManagedClusterIngressProfile = cmd.get_models(
        "ManagedClusterIngressProfile",
        resource_type=CUSTOM_MGMT_AKS_PREVIEW,
        operation_group="managed_clusters",
    )
    ManagedClusterIngressProfileWebAppRouting = cmd.get_models(
        "ManagedClusterIngressProfileWebAppRouting",
        resource_type=CUSTOM_MGMT_AKS_PREVIEW,
        operation_group="managed_clusters",
    )

    # parse the comma-separated addons argument
    addon_args = addons.split(',')

    addon_profiles = instance.addon_profiles or {}

    os_type = 'Linux'

    # for each addons argument
    for addon_arg in addon_args:
        if addon_arg == "web_application_routing":
            # web app routing settings are in ingress profile, not addon profile, so deal
            # with it separately
            if instance.ingress_profile is None:
                instance.ingress_profile = ManagedClusterIngressProfile()
            if instance.ingress_profile.web_app_routing is None:
                instance.ingress_profile.web_app_routing = ManagedClusterIngressProfileWebAppRouting()
            instance.ingress_profile.web_app_routing.enabled = enable

            if dns_zone_resource_id is not None:
                instance.ingress_profile.web_app_routing.dns_zone_resource_id = dns_zone_resource_id
            continue

        if addon_arg not in ADDONS:
            raise CLIError("Invalid addon name: {}.".format(addon_arg))
        addon = ADDONS[addon_arg]
        if addon == CONST_VIRTUAL_NODE_ADDON_NAME:
            # only linux is supported for now, in the future this will be a user flag
            addon += os_type

        # honor addon names defined in Azure CLI
        for key in list(addon_profiles):
            if key.lower() == addon.lower() and key != addon:
                addon_profiles[addon] = addon_profiles.pop(key)

        if enable:
            # add new addons or update existing ones and enable them
            addon_profile = addon_profiles.get(
                addon, ManagedClusterAddonProfile(enabled=False))
            # special config handling for certain addons
            if addon == CONST_MONITORING_ADDON_NAME:
                logAnalyticsConstName = CONST_MONITORING_LOG_ANALYTICS_WORKSPACE_RESOURCE_ID
                if addon_profile.enabled:
                    raise CLIError('The monitoring addon is already enabled for this managed cluster.\n'
                                   'To change monitoring configuration, run "az aks disable-addons -a monitoring"'
                                   'before enabling it again.')
                if not workspace_resource_id:
                    workspace_resource_id = ensure_default_log_analytics_workspace_for_monitoring(
                        cmd,
                        subscription_id,
                        resource_group_name)
                workspace_resource_id = sanitize_loganalytics_ws_resource_id(
                    workspace_resource_id)

                addon_profile.config = {
                    logAnalyticsConstName: workspace_resource_id}
                addon_profile.config[CONST_MONITORING_USING_AAD_MSI_AUTH] = enable_msi_auth_for_monitoring
            elif addon == (CONST_VIRTUAL_NODE_ADDON_NAME + os_type):
                if addon_profile.enabled:
                    raise CLIError('The virtual-node addon is already enabled for this managed cluster.\n'
                                   'To change virtual-node configuration, run '
                                   '"az aks disable-addons -a virtual-node -g {resource_group_name}" '
                                   'before enabling it again.')
                if not subnet_name:
                    raise CLIError(
                        'The aci-connector addon requires setting a subnet name.')
                addon_profile.config = {
                    CONST_VIRTUAL_NODE_SUBNET_NAME: subnet_name}
            elif addon == CONST_INGRESS_APPGW_ADDON_NAME:
                if addon_profile.enabled:
                    raise CLIError('The ingress-appgw addon is already enabled for this managed cluster.\n'
                                   'To change ingress-appgw configuration, run '
                                   f'"az aks disable-addons -a ingress-appgw -n {name} -g {resource_group_name}" '
                                   'before enabling it again.')
                addon_profile = ManagedClusterAddonProfile(
                    enabled=True, config={})
                if appgw_name is not None:
                    addon_profile.config[CONST_INGRESS_APPGW_APPLICATION_GATEWAY_NAME] = appgw_name
                if appgw_subnet_prefix is not None:
                    addon_profile.config[CONST_INGRESS_APPGW_SUBNET_CIDR] = appgw_subnet_prefix
                if appgw_subnet_cidr is not None:
                    addon_profile.config[CONST_INGRESS_APPGW_SUBNET_CIDR] = appgw_subnet_cidr
                if appgw_id is not None:
                    addon_profile.config[CONST_INGRESS_APPGW_APPLICATION_GATEWAY_ID] = appgw_id
                if appgw_subnet_id is not None:
                    addon_profile.config[CONST_INGRESS_APPGW_SUBNET_ID] = appgw_subnet_id
                if appgw_watch_namespace is not None:
                    addon_profile.config[CONST_INGRESS_APPGW_WATCH_NAMESPACE] = appgw_watch_namespace
            elif addon == CONST_OPEN_SERVICE_MESH_ADDON_NAME:
                if addon_profile.enabled:
                    raise CLIError('The open-service-mesh addon is already enabled for this managed cluster.\n'
                                   'To change open-service-mesh configuration, run '
                                   f'"az aks disable-addons -a open-service-mesh -n {name} -g {resource_group_name}" '
                                   'before enabling it again.')
                addon_profile = ManagedClusterAddonProfile(
                    enabled=True, config={})
            elif addon == CONST_CONFCOM_ADDON_NAME:
                if addon_profile.enabled:
                    raise CLIError('The confcom addon is already enabled for this managed cluster.\n'
                                   'To change confcom configuration, run '
                                   f'"az aks disable-addons -a confcom -n {name} -g {resource_group_name}" '
                                   'before enabling it again.')
                addon_profile = ManagedClusterAddonProfile(
                    enabled=True, config={CONST_ACC_SGX_QUOTE_HELPER_ENABLED: "false"})
                if enable_sgxquotehelper:
                    addon_profile.config[CONST_ACC_SGX_QUOTE_HELPER_ENABLED] = "true"
            elif addon == CONST_AZURE_KEYVAULT_SECRETS_PROVIDER_ADDON_NAME:
                if addon_profile.enabled:
                    raise CLIError('The azure-keyvault-secrets-provider addon is already enabled for this managed cluster.\n'
                                   'To change azure-keyvault-secrets-provider configuration, run '
                                   f'"az aks disable-addons -a azure-keyvault-secrets-provider -n {name} -g {resource_group_name}" '
                                   'before enabling it again.')
                addon_profile = ManagedClusterAddonProfile(
                    enabled=True, config={CONST_SECRET_ROTATION_ENABLED: "false", CONST_ROTATION_POLL_INTERVAL: "2m"})
                if enable_secret_rotation:
                    addon_profile.config[CONST_SECRET_ROTATION_ENABLED] = "true"
                if disable_secret_rotation:
                    addon_profile.config[CONST_SECRET_ROTATION_ENABLED] = "false"
                if rotation_poll_interval is not None:
                    addon_profile.config[CONST_ROTATION_POLL_INTERVAL] = rotation_poll_interval
                addon_profiles[CONST_AZURE_KEYVAULT_SECRETS_PROVIDER_ADDON_NAME] = addon_profile
            addon_profiles[addon] = addon_profile
        else:
            if addon not in addon_profiles:
                if addon == CONST_KUBE_DASHBOARD_ADDON_NAME:
                    addon_profiles[addon] = ManagedClusterAddonProfile(
                        enabled=False)
                else:
                    raise CLIError(
                        "The addon {} is not installed.".format(addon))
            addon_profiles[addon].config = None
        addon_profiles[addon].enabled = enable

    instance.addon_profiles = addon_profiles

    # null out the SP profile because otherwise validation complains
    instance.service_principal_profile = None

    return instance


def aks_get_versions(cmd, client, location):    # pylint: disable=unused-argument
    return client.list_orchestrators(location, resource_type='managedClusters')


def aks_get_os_options(cmd, client, location):    # pylint: disable=unused-argument
    return client.get_os_options(location, resource_type='managedClusters')


def get_aks_custom_headers(aks_custom_headers=None):
    headers = {}
    if aks_custom_headers is not None:
        if aks_custom_headers != "":
            for pair in aks_custom_headers.split(','):
                parts = pair.split('=')
                if len(parts) != 2:
                    raise CLIError('custom headers format is incorrect')
                headers[parts[0]] = parts[1]
    return headers


def aks_draft_create(destination='.',
                     app=None,
                     language=None,
                     create_config=None,
                     dockerfile_only=None,
                     deployment_only=None,
                     path=None):
    aks_draft_cmd_create(destination, app, language, create_config, dockerfile_only, deployment_only, path)


def aks_draft_setup_gh(app=None,
                       subscription_id=None,
                       resource_group=None,
                       provider="azure",
                       gh_repo=None,
                       path=None):
    aks_draft_cmd_setup_gh(app, subscription_id, resource_group, provider, gh_repo, path)


def aks_draft_generate_workflow(cluster_name=None,
                                registry_name=None,
                                container_name=None,
                                resource_group=None,
                                destination=None,
                                branch=None,
                                path=None):
    aks_draft_cmd_generate_workflow(cluster_name, registry_name, container_name,
                                    resource_group, destination, branch, path)


def aks_draft_up(app=None,
                 subscription_id=None,
                 resource_group=None,
                 provider="azure",
                 gh_repo=None,
                 cluster_name=None,
                 registry_name=None,
                 container_name=None,
                 destination=None,
                 branch=None,
                 path=None):
    aks_draft_cmd_up(app, subscription_id, resource_group, provider, gh_repo,
                     cluster_name, registry_name, container_name, destination, branch, path)


def aks_draft_update(host=None, certificate=None, destination=None, path=None):
    aks_draft_cmd_update(host, certificate, destination, path)


def aks_kollect(cmd,    # pylint: disable=too-many-statements,too-many-locals
                client,
                resource_group_name,
                name,
                storage_account=None,
                sas_token=None,
                container_logs=None,
                kube_objects=None,
                node_logs=None,
                node_logs_windows=None):
    aks_kollect_cmd(cmd, client, resource_group_name, name, storage_account, sas_token,
                    container_logs, kube_objects, node_logs, node_logs_windows)


def aks_kanalyze(client, resource_group_name, name):
    aks_kanalyze_cmd(client, resource_group_name, name)


def aks_pod_identity_add(cmd, client, resource_group_name, cluster_name,
                         identity_name, identity_namespace, identity_resource_id,
                         binding_selector=None,
                         no_wait=False):  # pylint: disable=unused-argument
    ManagedClusterPodIdentity = cmd.get_models(
        "ManagedClusterPodIdentity",
        resource_type=CUSTOM_MGMT_AKS_PREVIEW,
        operation_group="managed_clusters",
    )
    UserAssignedIdentity = cmd.get_models(
        "UserAssignedIdentity",
        resource_type=CUSTOM_MGMT_AKS_PREVIEW,
        operation_group="managed_clusters",
    )

    instance = client.get(resource_group_name, cluster_name)
    _ensure_pod_identity_addon_is_enabled(instance)

    user_assigned_identity = _get_user_assigned_identity(
        cmd.cli_ctx, identity_resource_id)
    _ensure_managed_identity_operator_permission(
        cmd.cli_ctx, instance, user_assigned_identity.id)

    pod_identities = []
    if instance.pod_identity_profile.user_assigned_identities:
        pod_identities = instance.pod_identity_profile.user_assigned_identities
    pod_identity = ManagedClusterPodIdentity(
        name=identity_name,
        namespace=identity_namespace,
        identity=UserAssignedIdentity(
            resource_id=user_assigned_identity.id,
            client_id=user_assigned_identity.client_id,
            object_id=user_assigned_identity.principal_id,
        )
    )
    if binding_selector is not None:
        pod_identity.binding_selector = binding_selector
    pod_identities.append(pod_identity)

    from azext_aks_preview.managed_cluster_decorator import AKSPreviewManagedClusterModels
    # store all the models used by pod identity
    pod_identity_models = AKSPreviewManagedClusterModels(
        cmd, CUSTOM_MGMT_AKS_PREVIEW).pod_identity_models
    _update_addon_pod_identity(
        instance, enable=True,
        pod_identities=pod_identities,
        pod_identity_exceptions=instance.pod_identity_profile.user_assigned_identity_exceptions,
        models=pod_identity_models
    )

    # send the managed cluster represeentation to update the pod identity addon
    return sdk_no_wait(no_wait, client.begin_create_or_update, resource_group_name, cluster_name, instance)


def aks_pod_identity_delete(cmd, client, resource_group_name, cluster_name,
                            identity_name, identity_namespace,
                            no_wait=False):  # pylint: disable=unused-argument
    instance = client.get(resource_group_name, cluster_name)
    _ensure_pod_identity_addon_is_enabled(instance)

    pod_identities = []
    if instance.pod_identity_profile.user_assigned_identities:
        for pod_identity in instance.pod_identity_profile.user_assigned_identities:
            if pod_identity.name == identity_name and pod_identity.namespace == identity_namespace:
                # to remove
                continue
            pod_identities.append(pod_identity)

    from azext_aks_preview.managed_cluster_decorator import AKSPreviewManagedClusterModels
    # store all the models used by pod identity
    pod_identity_models = AKSPreviewManagedClusterModels(
        cmd, CUSTOM_MGMT_AKS_PREVIEW).pod_identity_models
    _update_addon_pod_identity(
        instance, enable=True,
        pod_identities=pod_identities,
        pod_identity_exceptions=instance.pod_identity_profile.user_assigned_identity_exceptions,
        models=pod_identity_models
    )

    # send the managed cluster represeentation to update the pod identity addon
    return sdk_no_wait(no_wait, client.begin_create_or_update, resource_group_name, cluster_name, instance)


def aks_pod_identity_list(cmd, client, resource_group_name, cluster_name):  # pylint: disable=unused-argument
    instance = client.get(resource_group_name, cluster_name)
    return _remove_nulls([instance])[0]


def aks_pod_identity_exception_add(cmd, client, resource_group_name, cluster_name,
                                   exc_name, exc_namespace, pod_labels, no_wait=False):  # pylint: disable=unused-argument
    ManagedClusterPodIdentityException = cmd.get_models(
        "ManagedClusterPodIdentityException",
        resource_type=CUSTOM_MGMT_AKS_PREVIEW,
        operation_group="managed_clusters",
    )

    instance = client.get(resource_group_name, cluster_name)
    _ensure_pod_identity_addon_is_enabled(instance)

    pod_identity_exceptions = []
    if instance.pod_identity_profile.user_assigned_identity_exceptions:
        pod_identity_exceptions = instance.pod_identity_profile.user_assigned_identity_exceptions
    exc = ManagedClusterPodIdentityException(
        name=exc_name, namespace=exc_namespace, pod_labels=pod_labels)
    pod_identity_exceptions.append(exc)

    from azext_aks_preview.managed_cluster_decorator import AKSPreviewManagedClusterModels
    # store all the models used by pod identity
    pod_identity_models = AKSPreviewManagedClusterModels(
        cmd, CUSTOM_MGMT_AKS_PREVIEW).pod_identity_models
    _update_addon_pod_identity(
        instance, enable=True,
        pod_identities=instance.pod_identity_profile.user_assigned_identities,
        pod_identity_exceptions=pod_identity_exceptions,
        models=pod_identity_models
    )

    # send the managed cluster represeentation to update the pod identity addon
    return sdk_no_wait(no_wait, client.begin_create_or_update, resource_group_name, cluster_name, instance)


def aks_pod_identity_exception_delete(cmd, client, resource_group_name, cluster_name,
                                      exc_name, exc_namespace, no_wait=False):  # pylint: disable=unused-argument
    instance = client.get(resource_group_name, cluster_name)
    _ensure_pod_identity_addon_is_enabled(instance)

    pod_identity_exceptions = []
    if instance.pod_identity_profile.user_assigned_identity_exceptions:
        for exc in instance.pod_identity_profile.user_assigned_identity_exceptions:
            if exc.name == exc_name and exc.namespace == exc_namespace:
                # to remove
                continue
            pod_identity_exceptions.append(exc)

    from azext_aks_preview.managed_cluster_decorator import AKSPreviewManagedClusterModels
    # store all the models used by pod identity
    pod_identity_models = AKSPreviewManagedClusterModels(
        cmd, CUSTOM_MGMT_AKS_PREVIEW).pod_identity_models
    _update_addon_pod_identity(
        instance, enable=True,
        pod_identities=instance.pod_identity_profile.user_assigned_identities,
        pod_identity_exceptions=pod_identity_exceptions,
        models=pod_identity_models
    )

    # send the managed cluster represeentation to update the pod identity addon
    return sdk_no_wait(no_wait, client.begin_create_or_update, resource_group_name, cluster_name, instance)


def aks_pod_identity_exception_update(cmd, client, resource_group_name, cluster_name,
                                      exc_name, exc_namespace, pod_labels, no_wait=False):  # pylint: disable=unused-argument
    ManagedClusterPodIdentityException = cmd.get_models(
        "ManagedClusterPodIdentityException",
        resource_type=CUSTOM_MGMT_AKS_PREVIEW,
        operation_group="managed_clusters",
    )

    instance = client.get(resource_group_name, cluster_name)
    _ensure_pod_identity_addon_is_enabled(instance)

    found_target = False
    updated_exc = ManagedClusterPodIdentityException(
        name=exc_name, namespace=exc_namespace, pod_labels=pod_labels)
    pod_identity_exceptions = []
    if instance.pod_identity_profile.user_assigned_identity_exceptions:
        for exc in instance.pod_identity_profile.user_assigned_identity_exceptions:
            if exc.name == exc_name and exc.namespace == exc_namespace:
                found_target = True
                pod_identity_exceptions.append(updated_exc)
            else:
                pod_identity_exceptions.append(exc)

    if not found_target:
        raise CLIError(
            'pod identity exception {}/{} not found'.format(exc_namespace, exc_name))

    from azext_aks_preview.managed_cluster_decorator import AKSPreviewManagedClusterModels
    # store all the models used by pod identity
    pod_identity_models = AKSPreviewManagedClusterModels(
        cmd, CUSTOM_MGMT_AKS_PREVIEW).pod_identity_models
    _update_addon_pod_identity(
        instance, enable=True,
        pod_identities=instance.pod_identity_profile.user_assigned_identities,
        pod_identity_exceptions=pod_identity_exceptions,
        models=pod_identity_models
    )

    # send the managed cluster represeentation to update the pod identity addon
    return sdk_no_wait(no_wait, client.begin_create_or_update, resource_group_name, cluster_name, instance)


def aks_pod_identity_exception_list(cmd, client, resource_group_name, cluster_name):
    instance = client.get(resource_group_name, cluster_name)
    return _remove_nulls([instance])[0]


def aks_egress_endpoints_list(cmd, client, resource_group_name, name):   # pylint: disable=unused-argument
    return client.list_outbound_network_dependencies_endpoints(resource_group_name, name)


def aks_snapshot_create(cmd,    # pylint: disable=too-many-locals,too-many-statements,too-many-branches
                        client,
                        resource_group_name,
                        name,
                        cluster_id,
                        location=None,
                        tags=None,
                        aks_custom_headers=None,
                        no_wait=False):
    ManagedClusterSnapshot = cmd.get_models(
        "ManagedClusterSnapshot",
        resource_type=CUSTOM_MGMT_AKS_PREVIEW,
        operation_group="managed_cluster_snapshots",
    )
    CreationData = cmd.get_models(
        "CreationData",
        resource_type=CUSTOM_MGMT_AKS_PREVIEW,
        operation_group="managed_clusters",
    )

    rg_location = get_rg_location(cmd.cli_ctx, resource_group_name)
    if location is None:
        location = rg_location

    creationData = CreationData(
        source_resource_id=cluster_id
    )

    snapshot = ManagedClusterSnapshot(
        name=name,
        tags=tags,
        location=location,
        creation_data=creationData,
        snapshot_type="ManagedCluster",
    )

    headers = get_aks_custom_headers(aks_custom_headers)
    return client.create_or_update(resource_group_name, name, snapshot, headers=headers)


def aks_snapshot_show(cmd, client, resource_group_name, name):   # pylint: disable=unused-argument
    snapshot = client.get(resource_group_name, name)
    return snapshot


def aks_snapshot_delete(cmd,    # pylint: disable=unused-argument
                        client,
                        resource_group_name,
                        name,
                        no_wait=False,
                        yes=False):

    from knack.prompting import prompt_y_n
    msg = 'This will delete the cluster snapshot "{}" in resource group "{}", Are you sure?'.format(
        name, resource_group_name)
    if not yes and not prompt_y_n(msg, default="n"):
        return None

    return client.delete(resource_group_name, name)


def aks_snapshot_list(cmd, client, resource_group_name=None):  # pylint: disable=unused-argument
    if resource_group_name is None or resource_group_name == '':
        return client.list()

    return client.list_by_resource_group(resource_group_name)


def aks_nodepool_snapshot_create(cmd,    # pylint: disable=too-many-locals,too-many-statements,too-many-branches
                                 client,
                                 resource_group_name,
                                 snapshot_name,
                                 nodepool_id,
                                 location=None,
                                 tags=None,
                                 aks_custom_headers=None,
                                 no_wait=False):
    Snapshot = cmd.get_models(
        "Snapshot",
        resource_type=CUSTOM_MGMT_AKS_PREVIEW,
        operation_group="snapshots",
    )
    CreationData = cmd.get_models(
        "CreationData",
        resource_type=CUSTOM_MGMT_AKS_PREVIEW,
        operation_group="managed_clusters",
    )

    rg_location = get_rg_location(cmd.cli_ctx, resource_group_name)
    if location is None:
        location = rg_location

    creationData = CreationData(
        source_resource_id=nodepool_id
    )

    snapshot = Snapshot(
        name=snapshot_name,
        tags=tags,
        location=location,
        creation_data=creationData
    )

    headers = get_aks_custom_headers(aks_custom_headers)
    return client.create_or_update(resource_group_name, snapshot_name, snapshot, headers=headers)


def aks_nodepool_snapshot_show(cmd, client, resource_group_name, snapshot_name):   # pylint: disable=unused-argument
    snapshot = client.get(resource_group_name, snapshot_name)
    return snapshot


def aks_nodepool_snapshot_delete(cmd,    # pylint: disable=unused-argument
                                 client,
                                 resource_group_name,
                                 snapshot_name,
                                 no_wait=False,
                                 yes=False):

    from knack.prompting import prompt_y_n
    msg = 'This will delete the nodepool snapshot "{}" in resource group "{}", Are you sure?'.format(
        snapshot_name, resource_group_name)
    if not yes and not prompt_y_n(msg, default="n"):
        return None

    return client.delete(resource_group_name, snapshot_name)


def aks_nodepool_snapshot_list(cmd, client, resource_group_name=None):  # pylint: disable=unused-argument
    if resource_group_name is None or resource_group_name == '':
        return client.list()

    return client.list_by_resource_group(resource_group_name)


def aks_trustedaccess_role_list(cmd, client, location):  # pylint: disable=unused-argument
    return client.list(location)


def aks_trustedaccess_role_binding_list(cmd, client, resource_group_name, cluster_name):   # pylint: disable=unused-argument
    return client.list(resource_group_name, cluster_name)


def aks_trustedaccess_role_binding_get(cmd, client, resource_group_name, cluster_name, role_binding_name):
    return client.get(resource_group_name, cluster_name, role_binding_name)


def aks_trustedaccess_role_binding_create(cmd, client, resource_group_name, cluster_name, role_binding_name,
                                          source_resource_id, roles):
    TrustedAccessRoleBinding = cmd.get_models(
        "TrustedAccessRoleBinding",
        resource_type=CUSTOM_MGMT_AKS_PREVIEW,
        operation_group="trusted_access_role_bindings",
    )
    roleList = roles.split(',')
    roleBinding = TrustedAccessRoleBinding(source_resource_id=source_resource_id, roles=roleList)
    return client.create_or_update(resource_group_name, cluster_name, role_binding_name, roleBinding)


def aks_trustedaccess_role_binding_update(cmd, client, resource_group_name, cluster_name, role_binding_name, roles):
    TrustedAccessRoleBinding = cmd.get_models(
        "TrustedAccessRoleBinding",
        resource_type=CUSTOM_MGMT_AKS_PREVIEW,
        operation_group="trusted_access_role_bindings",
    )
    existedBinding = client.get(resource_group_name, cluster_name, role_binding_name)

    roleList = roles.split(',')
    roleBinding = TrustedAccessRoleBinding(source_resource_id=existedBinding.source_resource_id, roles=roleList)
    return client.create_or_update(resource_group_name, cluster_name, role_binding_name, roleBinding)


def aks_trustedaccess_role_binding_delete(cmd, client, resource_group_name, cluster_name, role_binding_name):
    return client.delete(resource_group_name, cluster_name, role_binding_name)<|MERGE_RESOLUTION|>--- conflicted
+++ resolved
@@ -799,17 +799,14 @@
     enable_private_cluster=False,
     disable_private_cluster=False,
     private_dns_zone=None,
-<<<<<<< HEAD
     enable_azuremonitormetrics=False,
     azure_monitor_workspace_resource_id=None,
     ksm_metric_labels_allow_list=None,
     ksm_metric_annotations_allow_list=None,
     grafana_resource_id=None,
     disable_azuremonitormetrics=False,
-=======
     enable_vpa=False,
     disable_vpa=False,
->>>>>>> 91ceeff2
 ):
     # DO NOT MOVE: get all the original parameters and save them as a dictionary
     raw_parameters = locals()
