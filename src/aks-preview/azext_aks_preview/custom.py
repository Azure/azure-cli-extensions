# --------------------------------------------------------------------------------------------
# --------------------------------------------------------------------------------------------
# Copyright (c) Microsoft Corporation. All rights reserved.
# Licensed under the MIT License. See License.txt in the project root for license information.
# --------------------------------------------------------------------------------------------

import datetime
import json
import os
import os.path
import platform
import re
import ssl
import sys
import threading
import time
import uuid
import webbrowser

from azext_aks_preview._client_factory import (
    CUSTOM_MGMT_AKS_PREVIEW,
    cf_agent_pools,
    get_graph_rbac_management_client,
    get_msi_client,
    cf_machines
)
from azext_aks_preview._consts import (
    ADDONS,
    ADDONS_DESCRIPTIONS,
    CONST_ACC_SGX_QUOTE_HELPER_ENABLED,
    CONST_AZURE_KEYVAULT_SECRETS_PROVIDER_ADDON_NAME,
    CONST_CONFCOM_ADDON_NAME,
    CONST_INGRESS_APPGW_ADDON_NAME,
    CONST_INGRESS_APPGW_APPLICATION_GATEWAY_ID,
    CONST_INGRESS_APPGW_APPLICATION_GATEWAY_NAME,
    CONST_INGRESS_APPGW_SUBNET_CIDR,
    CONST_INGRESS_APPGW_SUBNET_ID,
    CONST_INGRESS_APPGW_WATCH_NAMESPACE,
    CONST_KUBE_DASHBOARD_ADDON_NAME,
    CONST_MONITORING_ADDON_NAME,
    CONST_MONITORING_LOG_ANALYTICS_WORKSPACE_RESOURCE_ID,
    CONST_MONITORING_USING_AAD_MSI_AUTH,
    CONST_NODEPOOL_MODE_USER,
    CONST_OPEN_SERVICE_MESH_ADDON_NAME,
    CONST_ROTATION_POLL_INTERVAL,
    CONST_SCALE_DOWN_MODE_DELETE,
    CONST_SCALE_SET_PRIORITY_REGULAR,
    CONST_SECRET_ROTATION_ENABLED,
    CONST_SPOT_EVICTION_POLICY_DELETE,
    CONST_VIRTUAL_NODE_ADDON_NAME,
    CONST_VIRTUAL_NODE_SUBNET_NAME,
<<<<<<< HEAD
    CONST_AZURE_KEYVAULT_SECRETS_PROVIDER_ADDON_NAME,
    CONST_AZURE_SERVICE_MESH_UPGRADE_COMMAND_START,
    CONST_AZURE_SERVICE_MESH_UPGRADE_COMMAND_COMPLETE,
    CONST_AZURE_SERVICE_MESH_UPGRADE_COMMAND_ROLLBACK,
=======
    CONST_AZURE_KEYVAULT_SECRETS_PROVIDER_ADDON_NAME
>>>>>>> fdaa513e
)
from azext_aks_preview._helpers import (
    get_cluster_snapshot_by_snapshot_id,
    get_nodepool_snapshot_by_snapshot_id,
    print_or_merge_credentials,
)
from azext_aks_preview._podidentity import (
    _ensure_managed_identity_operator_permission,
    _ensure_pod_identity_addon_is_enabled,
    _fill_defaults_for_pod_identity_profile,
    _update_addon_pod_identity,
)
from azext_aks_preview._resourcegroup import get_rg_location
from azext_aks_preview.addonconfiguration import (
    add_ingress_appgw_addon_role_assignment,
    add_virtual_node_role_assignment,
    enable_addons,
)
from azext_aks_preview.aks_diagnostics import aks_kanalyze_cmd, aks_kollect_cmd
from azext_aks_preview.aks_draft.commands import (
    aks_draft_cmd_create,
    aks_draft_cmd_generate_workflow,
    aks_draft_cmd_setup_gh,
    aks_draft_cmd_up,
    aks_draft_cmd_update,
)
from azext_aks_preview.maintenanceconfiguration import (
    aks_maintenanceconfiguration_update_internal,
)
from azure.cli.command_modules.acs._validators import (
    extract_comma_separated_string,
)
from azure.cli.command_modules.acs.addonconfiguration import (
    ensure_container_insights_for_monitoring,
    ensure_default_log_analytics_workspace_for_monitoring,
    sanitize_loganalytics_ws_resource_id,
)
from azure.cli.core.api import get_config_dir
from azure.cli.core.azclierror import (
    ArgumentUsageError,
    ClientRequestError,
    InvalidArgumentValueError,
    MutuallyExclusiveArgumentError,
)
from azure.cli.core.commands import LongRunningOperation
from azure.cli.core.commands.client_factory import get_subscription_id
from azure.cli.core.util import (
    in_cloud_console,
    sdk_no_wait,
    shell_safe_json_parse,
)
from azure.core.exceptions import ResourceNotFoundError
from azure.graphrbac.models import (
    ApplicationCreateParameters,
    KeyCredential,
    PasswordCredential,
    ServicePrincipalCreateParameters,
)
from dateutil.parser import parse
from dateutil.relativedelta import relativedelta
from knack.log import get_logger
from knack.prompting import prompt_y_n
from knack.util import CLIError
from msrestazure.azure_exceptions import CloudError
from six.moves.urllib.error import URLError
from six.moves.urllib.request import urlopen

logger = get_logger(__name__)


def wait_then_open(url):
    """
    Waits for a bit then opens a URL.  Useful for waiting for a proxy to come up, and then open the URL.
    """
    for _ in range(1, 10):
        try:
            urlopen(url, context=_ssl_context())
        except URLError:
            time.sleep(1)
        break
    webbrowser.open_new_tab(url)


def wait_then_open_async(url):
    """
    Spawns a thread that waits for a bit then opens a URL.
    """
    t = threading.Thread(target=wait_then_open, args=({url}))
    t.daemon = True
    t.start()


def _ssl_context():
    if sys.version_info < (3, 4) or (in_cloud_console() and platform.system() == 'Windows'):
        try:
            # added in python 2.7.13 and 3.6
            return ssl.SSLContext(ssl.PROTOCOL_TLS)
        except AttributeError:
            return ssl.SSLContext(ssl.PROTOCOL_TLSv1)

    return ssl.create_default_context()


# pylint: disable=too-many-locals
def store_acs_service_principal(subscription_id, client_secret, service_principal,
                                file_name='acsServicePrincipal.json'):
    obj = {}
    if client_secret:
        obj['client_secret'] = client_secret
    if service_principal:
        obj['service_principal'] = service_principal

    config_path = os.path.join(get_config_dir(), file_name)
    full_config = load_service_principals(config_path=config_path)
    if not full_config:
        full_config = {}
    full_config[subscription_id] = obj

    with os.fdopen(os.open(config_path, os.O_RDWR | os.O_CREAT | os.O_TRUNC, 0o600),
                   'w+') as spFile:
        json.dump(full_config, spFile)


def load_acs_service_principal(subscription_id, file_name='acsServicePrincipal.json'):
    config_path = os.path.join(get_config_dir(), file_name)
    config = load_service_principals(config_path)
    if not config:
        return None
    return config.get(subscription_id)


def load_service_principals(config_path):
    if not os.path.exists(config_path):
        return None
    fd = os.open(config_path, os.O_RDONLY)
    try:
        with os.fdopen(fd) as f:
            return shell_safe_json_parse(f.read())
    except:  # pylint: disable=bare-except
        return None


def create_application(client, display_name, homepage, identifier_uris,
                       available_to_other_tenants=False, password=None, reply_urls=None,
                       key_value=None, key_type=None, key_usage=None, start_date=None,
                       end_date=None):
    from azure.graphrbac.models import GraphErrorException
    password_creds, key_creds = _build_application_creds(password=password, key_value=key_value, key_type=key_type,
                                                         key_usage=key_usage, start_date=start_date, end_date=end_date)

    app_create_param = ApplicationCreateParameters(available_to_other_tenants=available_to_other_tenants,
                                                   display_name=display_name,
                                                   identifier_uris=identifier_uris,
                                                   homepage=homepage,
                                                   reply_urls=reply_urls,
                                                   key_credentials=key_creds,
                                                   password_credentials=password_creds)
    try:
        return client.create(app_create_param)
    except GraphErrorException as ex:
        if 'insufficient privileges' in str(ex).lower():
            link = 'https://docs.microsoft.com/azure/azure-resource-manager/resource-group-create-service-principal-portal'  # pylint: disable=line-too-long
            raise CLIError("Directory permission is needed for the current user to register the application. "
                           "For how to configure, please refer '{}'. Original error: {}".format(link, ex))
        raise


def _build_application_creds(password=None, key_value=None, key_type=None,
                             key_usage=None, start_date=None, end_date=None):
    if password and key_value:
        raise CLIError(
            'specify either --password or --key-value, but not both.')

    if not start_date:
        start_date = datetime.datetime.utcnow()
    elif isinstance(start_date, str):
        start_date = parse(start_date)

    if not end_date:
        end_date = start_date + relativedelta(years=1)
    elif isinstance(end_date, str):
        end_date = parse(end_date)

    key_type = key_type or 'AsymmetricX509Cert'
    key_usage = key_usage or 'Verify'

    password_creds = None
    key_creds = None
    if password:
        password_creds = [PasswordCredential(start_date=start_date, end_date=end_date,
                                             key_id=str(uuid.uuid4()), value=password)]
    elif key_value:
        key_creds = [KeyCredential(start_date=start_date, end_date=end_date, value=key_value,
                                   key_id=str(uuid.uuid4()), usage=key_usage, type=key_type)]

    return (password_creds, key_creds)


def create_service_principal(cli_ctx, identifier, resolve_app=True, rbac_client=None):
    if rbac_client is None:
        rbac_client = get_graph_rbac_management_client(cli_ctx)

    if resolve_app:
        try:
            uuid.UUID(identifier)
            result = list(rbac_client.applications.list(
                filter="appId eq '{}'".format(identifier)))
        except ValueError:
            result = list(rbac_client.applications.list(
                filter="identifierUris/any(s:s eq '{}')".format(identifier)))

        if not result:  # assume we get an object id
            result = [rbac_client.applications.get(identifier)]
        app_id = result[0].app_id
    else:
        app_id = identifier

    return rbac_client.service_principals.create(ServicePrincipalCreateParameters(app_id=app_id, account_enabled=True))


_re_user_assigned_identity_resource_id = re.compile(
    r'/subscriptions/(.*?)/resourcegroups/(.*?)/providers/microsoft.managedidentity/userassignedidentities/(.*)',
    flags=re.IGNORECASE)


def _get_user_assigned_identity(cli_ctx, resource_id):
    resource_id = resource_id.lower()
    match = _re_user_assigned_identity_resource_id.search(resource_id)
    if match:
        subscription_id = match.group(1)
        resource_group_name = match.group(2)
        identity_name = match.group(3)
        msi_client = get_msi_client(cli_ctx, subscription_id)
        try:
            identity = msi_client.user_assigned_identities.get(resource_group_name=resource_group_name,
                                                               resource_name=identity_name)
        except CloudError as ex:
            if 'was not found' in ex.message:
                raise CLIError("Identity {} not found.".format(resource_id))
            raise CLIError(ex.message)
        return identity
    raise CLIError(
        "Cannot parse identity name from provided resource id {}.".format(resource_id))


def aks_browse(
    cmd,
    client,
    resource_group_name,
    name,
    disable_browser=False,
    listen_address="127.0.0.1",
    listen_port="8001",
):
    from azure.cli.command_modules.acs.custom import _aks_browse

    return _aks_browse(
        cmd,
        client,
        resource_group_name,
        name,
        disable_browser,
        listen_address,
        listen_port,
        CUSTOM_MGMT_AKS_PREVIEW,
    )


def aks_maintenanceconfiguration_list(
    cmd,
    client,
    resource_group_name,
    cluster_name
):
    return client.list_by_managed_cluster(resource_group_name, cluster_name)


def aks_maintenanceconfiguration_show(
    cmd,
    client,
    resource_group_name,
    cluster_name,
    config_name
):
    logger.warning('resource_group_name: %s, cluster_name: %s, config_name: %s ',
                   resource_group_name, cluster_name, config_name)
    return client.get(resource_group_name, cluster_name, config_name)


def aks_maintenanceconfiguration_delete(
    cmd,
    client,
    resource_group_name,
    cluster_name,
    config_name
):
    logger.warning('resource_group_name: %s, cluster_name: %s, config_name: %s ',
                   resource_group_name, cluster_name, config_name)
    return client.delete(resource_group_name, cluster_name, config_name)


def aks_maintenanceconfiguration_add(
    cmd,
    client,
    resource_group_name,
    cluster_name,
    config_name,
    config_file=None,
    weekday=None,
    start_hour=None,
    schedule_type=None,
    interval_days=None,
    interval_weeks=None,
    interval_months=None,
    day_of_week=None,
    day_of_month=None,
    week_index=None,
    duration_hours=None,
    utc_offset=None,
    start_date=None,
    start_time=None
):
    configs = client.list_by_managed_cluster(resource_group_name, cluster_name)
    for config in configs:
        if config.name == config_name:
            raise CLIError("Maintenance configuration '{}' already exists, please try a different name, "
                           "use 'aks maintenanceconfiguration list' to get current list of maitenance configurations".format(config_name))
    # DO NOT MOVE: get all the original parameters and save them as a dictionary
    raw_parameters = locals()
    return aks_maintenanceconfiguration_update_internal(cmd, client, raw_parameters)


def aks_maintenanceconfiguration_update(
    cmd,
    client,
    resource_group_name,
    cluster_name,
    config_name,
    config_file=None,
    weekday=None,
    start_hour=None,
    schedule_type=None,
    interval_days=None,
    interval_weeks=None,
    interval_months=None,
    day_of_week=None,
    day_of_month=None,
    week_index=None,
    duration_hours=None,
    utc_offset=None,
    start_date=None,
    start_time=None
):
    configs = client.list_by_managed_cluster(resource_group_name, cluster_name)
    found = False
    for config in configs:
        if config.name == config_name:
            found = True
            break
    if not found:
        raise CLIError("Maintenance configuration '{}' doesn't exist."
                       "use 'aks maintenanceconfiguration list' to get current list of maitenance configurations".format(config_name))
    # DO NOT MOVE: get all the original parameters and save them as a dictionary
    raw_parameters = locals()
    return aks_maintenanceconfiguration_update_internal(cmd, client, raw_parameters)


# pylint: disable=too-many-locals
def aks_create(
    cmd,
    client,
    resource_group_name,
    name,
    ssh_key_value,
    location=None,
    kubernetes_version="",
    tags=None,
    dns_name_prefix=None,
    node_osdisk_diskencryptionset_id=None,
    disable_local_accounts=False,
    disable_rbac=None,
    edge_zone=None,
    admin_username="azureuser",
    generate_ssh_keys=False,
    no_ssh_key=False,
    pod_cidr=None,
    service_cidr=None,
    dns_service_ip=None,
    docker_bridge_address=None,
    load_balancer_sku=None,
    load_balancer_managed_outbound_ip_count=None,
    load_balancer_outbound_ips=None,
    load_balancer_outbound_ip_prefixes=None,
    load_balancer_outbound_ports=None,
    load_balancer_idle_timeout=None,
    load_balancer_backend_pool_type=None,
    nat_gateway_managed_outbound_ip_count=None,
    nat_gateway_idle_timeout=None,
    outbound_type=None,
    network_plugin=None,
    network_plugin_mode=None,
    network_policy=None,
    network_dataplane=None,
    kube_proxy_config=None,
    auto_upgrade_channel=None,
    node_os_upgrade_channel=None,
    cluster_autoscaler_profile=None,
    uptime_sla=False,
    tier=None,
    fqdn_subdomain=None,
    api_server_authorized_ip_ranges=None,
    enable_private_cluster=False,
    private_dns_zone=None,
    disable_public_fqdn=False,
    service_principal=None,
    client_secret=None,
    enable_managed_identity=True,
    assign_identity=None,
    assign_kubelet_identity=None,
    enable_aad=False,
    enable_azure_rbac=False,
    aad_client_app_id=None,
    aad_server_app_id=None,
    aad_server_app_secret=None,
    aad_tenant_id=None,
    aad_admin_group_object_ids=None,
    enable_oidc_issuer=False,
    windows_admin_username=None,
    windows_admin_password=None,
    enable_ahub=False,
    enable_windows_gmsa=False,
    gmsa_dns_server=None,
    gmsa_root_domain_name=None,
    attach_acr=None,
    skip_subnet_role_assignment=False,
    node_resource_group=None,
    k8s_support_plan=None,
    nrg_lockdown_restriction_level=None,
    enable_defender=False,
    defender_config=None,
    disk_driver_version=None,
    disable_disk_driver=False,
    disable_file_driver=False,
    enable_blob_driver=None,
    disable_snapshot_controller=False,
    enable_azure_keyvault_kms=False,
    azure_keyvault_kms_key_id=None,
    azure_keyvault_kms_key_vault_network_access=None,
    azure_keyvault_kms_key_vault_resource_id=None,
    http_proxy_config=None,
    # addons
    enable_addons=None,
    workspace_resource_id=None,
    enable_msi_auth_for_monitoring=True,
    enable_syslog=False,
    data_collection_settings=None,
    aci_subnet_name=None,
    appgw_name=None,
    appgw_subnet_cidr=None,
    appgw_id=None,
    appgw_subnet_id=None,
    appgw_watch_namespace=None,
    enable_sgxquotehelper=False,
    enable_secret_rotation=False,
    rotation_poll_interval=None,
    # nodepool paramerters
    nodepool_name="nodepool1",
    node_vm_size=None,
    os_sku=None,
    snapshot_id=None,
    vnet_subnet_id=None,
    pod_subnet_id=None,
    enable_node_public_ip=False,
    node_public_ip_prefix_id=None,
    enable_cluster_autoscaler=False,
    min_count=None,
    max_count=None,
    node_count=3,
    nodepool_tags=None,
    nodepool_labels=None,
    nodepool_taints=None,
    node_osdisk_type=None,
    node_osdisk_size=0,
    vm_set_type=None,
    zones=None,
    ppg=None,
    max_pods=0,
    enable_encryption_at_host=False,
    enable_ultra_ssd=False,
    enable_fips_image=False,
    kubelet_config=None,
    linux_os_config=None,
    host_group_id=None,
    gpu_instance_profile=None,
    # misc
    yes=False,
    no_wait=False,
    aks_custom_headers=None,
    # extensions
    # managed cluster
    ip_families=None,
    pod_cidrs=None,
    service_cidrs=None,
    load_balancer_managed_outbound_ipv6_count=None,
    enable_pod_security_policy=False,
    enable_pod_identity=False,
    enable_pod_identity_with_kubenet=False,
    enable_workload_identity=False,
    enable_image_cleaner=False,
    image_cleaner_interval_hours=None,
    cluster_snapshot_id=None,
    enable_apiserver_vnet_integration=False,
    apiserver_subnet_id=None,
    dns_zone_resource_id=None,
    dns_zone_resource_ids=None,
    enable_keda=False,
    enable_vpa=False,
    enable_node_restriction=False,
    enable_cilium_dataplane=False,
    custom_ca_trust_certificates=None,
    enable_network_observability=None,
    # nodepool
    crg_id=None,
    message_of_the_day=None,
    workload_runtime=None,
    enable_custom_ca_trust=False,
    nodepool_allowed_host_ports=None,
    nodepool_asg_ids=None,
    node_public_ip_tags=None,
    # guardrails parameters
    guardrails_level=None,
    guardrails_version=None,
    guardrails_excluded_ns=None,
    # azure service mesh
    enable_azure_service_mesh=None,
    # azure monitor profile
    enable_azuremonitormetrics=False,
    enable_azure_monitor_metrics=False,
    azure_monitor_workspace_resource_id=None,
    ksm_metric_labels_allow_list=None,
    ksm_metric_annotations_allow_list=None,
    grafana_resource_id=None,
    enable_windows_recording_rules=False,
    # metrics profile
    enable_cost_analysis=False,
):
    # DO NOT MOVE: get all the original parameters and save them as a dictionary
    raw_parameters = locals()

    # validation for existing cluster
    existing_mc = None
    try:
        existing_mc = client.get(resource_group_name, name)
    # pylint: disable=broad-except
    except Exception as ex:
        logger.debug("failed to get cluster, error: %s", ex)
    if existing_mc:
        raise ClientRequestError(
            f"The cluster '{name}' under resource group '{resource_group_name}' already exists. "
            "Please use command 'az aks update' to update the existing cluster, "
            "or select a different cluster name to create a new cluster."
        )

    # decorator pattern
    from azure.cli.command_modules.acs._consts import DecoratorEarlyExitException
    from azext_aks_preview.managed_cluster_decorator import AKSPreviewManagedClusterCreateDecorator
    aks_create_decorator = AKSPreviewManagedClusterCreateDecorator(
        cmd=cmd,
        client=client,
        raw_parameters=raw_parameters,
        resource_type=CUSTOM_MGMT_AKS_PREVIEW,
    )
    try:
        # construct mc profile
        mc = aks_create_decorator.construct_mc_profile_preview()
    except DecoratorEarlyExitException:
        # exit gracefully
        return None

    # send request to create a real managed cluster
    return aks_create_decorator.create_mc(mc)


# pylint: disable=too-many-locals
def aks_update(
    cmd,
    client,
    resource_group_name,
    name,
    tags=None,
    disable_local_accounts=False,
    enable_local_accounts=False,
    load_balancer_managed_outbound_ip_count=None,
    load_balancer_outbound_ips=None,
    load_balancer_outbound_ip_prefixes=None,
    load_balancer_outbound_ports=None,
    load_balancer_idle_timeout=None,
    load_balancer_backend_pool_type=None,
    nat_gateway_managed_outbound_ip_count=None,
    nat_gateway_idle_timeout=None,
    kube_proxy_config=None,
    auto_upgrade_channel=None,
    node_os_upgrade_channel=None,
    enable_force_upgrade=False,
    disable_force_upgrade=False,
    upgrade_override_until=None,
    cluster_autoscaler_profile=None,
    uptime_sla=False,
    no_uptime_sla=False,
    tier=None,
    api_server_authorized_ip_ranges=None,
    enable_public_fqdn=False,
    disable_public_fqdn=False,
    enable_managed_identity=False,
    assign_identity=None,
    assign_kubelet_identity=None,
    enable_aad=False,
    enable_azure_rbac=False,
    disable_azure_rbac=False,
    aad_tenant_id=None,
    aad_admin_group_object_ids=None,
    enable_oidc_issuer=False,
    k8s_support_plan=None,
    windows_admin_password=None,
    enable_ahub=False,
    disable_ahub=False,
    enable_windows_gmsa=False,
    gmsa_dns_server=None,
    gmsa_root_domain_name=None,
    attach_acr=None,
    detach_acr=None,
    nrg_lockdown_restriction_level=None,
    enable_defender=False,
    disable_defender=False,
    defender_config=None,
    enable_disk_driver=False,
    disk_driver_version=None,
    disable_disk_driver=False,
    enable_file_driver=False,
    disable_file_driver=False,
    enable_blob_driver=None,
    disable_blob_driver=None,
    enable_snapshot_controller=False,
    disable_snapshot_controller=False,
    enable_azure_keyvault_kms=False,
    disable_azure_keyvault_kms=False,
    azure_keyvault_kms_key_id=None,
    azure_keyvault_kms_key_vault_network_access=None,
    azure_keyvault_kms_key_vault_resource_id=None,
    http_proxy_config=None,
    # addons
    enable_secret_rotation=False,
    disable_secret_rotation=False,
    rotation_poll_interval=None,
    # nodepool paramerters
    enable_cluster_autoscaler=False,
    disable_cluster_autoscaler=False,
    update_cluster_autoscaler=False,
    min_count=None,
    max_count=None,
    nodepool_labels=None,
    nodepool_taints=None,
    # misc
    yes=False,
    no_wait=False,
    aks_custom_headers=None,
    # extensions
    # managed cluster
    ssh_key_value=None,
    load_balancer_managed_outbound_ipv6_count=None,
    outbound_type=None,
    network_plugin_mode=None,
    network_dataplane=None,
    pod_cidr=None,
    enable_pod_security_policy=False,
    disable_pod_security_policy=False,
    enable_pod_identity=False,
    enable_pod_identity_with_kubenet=False,
    disable_pod_identity=False,
    enable_workload_identity=False,
    disable_workload_identity=False,
    enable_image_cleaner=False,
    disable_image_cleaner=False,
    image_cleaner_interval_hours=None,
    disable_image_integrity=False,
    enable_apiserver_vnet_integration=False,
    apiserver_subnet_id=None,
    enable_keda=False,
    disable_keda=False,
    enable_node_restriction=False,
    disable_node_restriction=False,
    enable_private_cluster=False,
    disable_private_cluster=False,
    private_dns_zone=None,
    enable_azuremonitormetrics=False,
    enable_azure_monitor_metrics=False,
    azure_monitor_workspace_resource_id=None,
    ksm_metric_labels_allow_list=None,
    ksm_metric_annotations_allow_list=None,
    grafana_resource_id=None,
    enable_windows_recording_rules=False,
    disable_azuremonitormetrics=False,
    disable_azure_monitor_metrics=False,
    enable_vpa=False,
    disable_vpa=False,
    cluster_snapshot_id=None,
    custom_ca_trust_certificates=None,
    # guardrails parameters
    guardrails_level=None,
    guardrails_version=None,
    guardrails_excluded_ns=None,
    enable_network_observability=None,
    # metrics profile
    enable_cost_analysis=False,
    disable_cost_analysis=False,
):
    # DO NOT MOVE: get all the original parameters and save them as a dictionary
    raw_parameters = locals()

    from azure.cli.command_modules.acs._consts import DecoratorEarlyExitException
    from azext_aks_preview.managed_cluster_decorator import AKSPreviewManagedClusterUpdateDecorator

    # decorator pattern
    aks_update_decorator = AKSPreviewManagedClusterUpdateDecorator(
        cmd=cmd,
        client=client,
        raw_parameters=raw_parameters,
        resource_type=CUSTOM_MGMT_AKS_PREVIEW,
    )
    try:
        # update mc profile
        mc = aks_update_decorator.update_mc_profile_preview()
    except DecoratorEarlyExitException:
        # exit gracefully
        return None
    # send request to update the real managed cluster
    return aks_update_decorator.update_mc(mc)


# pylint: disable=unused-argument
def aks_show(cmd, client, resource_group_name, name, aks_custom_headers=None):
    headers = get_aks_custom_headers(aks_custom_headers)
    mc = client.get(resource_group_name, name, headers=headers)
    return _remove_nulls([mc])[0]


# pylint: disable=unused-argument
def aks_list(cmd, client, resource_group_name=None):
    if resource_group_name:
        managed_clusters = client.list_by_resource_group(resource_group_name)
    else:
        managed_clusters = client.list()
    return _remove_nulls(list(managed_clusters))


def _remove_nulls(managed_clusters):
    """
    Remove some often-empty fields from a list of ManagedClusters, so the JSON representation
    doesn't contain distracting null fields.

    This works around a quirk of the SDK for python behavior. These fields are not sent
    by the server, but get recreated by the CLI's own "to_dict" serialization.
    """
    attrs = ['tags']
    ap_attrs = ['os_disk_size_gb', 'vnet_subnet_id']
    sp_attrs = ['secret']
    for managed_cluster in managed_clusters:
        for attr in attrs:
            if getattr(managed_cluster, attr, None) is None:
                delattr(managed_cluster, attr)
        if managed_cluster.agent_pool_profiles is not None:
            for ap_profile in managed_cluster.agent_pool_profiles:
                for attr in ap_attrs:
                    if getattr(ap_profile, attr, None) is None:
                        delattr(ap_profile, attr)
        for attr in sp_attrs:
            if getattr(managed_cluster.service_principal_profile, attr, None) is None:
                delattr(managed_cluster.service_principal_profile, attr)
    return managed_clusters


def aks_get_credentials(
    cmd,  # pylint: disable=unused-argument
    client,
    resource_group_name,
    name,
    admin=False,
    user="clusterUser",
    path=os.path.join(os.path.expanduser("~"), ".kube", "config"),
    overwrite_existing=False,
    context_name=None,
    public_fqdn=False,
    credential_format=None,
    aks_custom_headers=None,
):
    headers = get_aks_custom_headers(aks_custom_headers)
    credentialResults = None
    serverType = None
    if public_fqdn:
        serverType = 'public'
    if credential_format:
        credential_format = credential_format.lower()
        if admin:
            raise InvalidArgumentValueError("--format can only be specified when requesting clusterUser credential.")
    if admin:
        credentialResults = client.list_cluster_admin_credentials(
            resource_group_name, name, serverType, headers=headers)
    else:
        if user.lower() == 'clusteruser':
            credentialResults = client.list_cluster_user_credentials(
                resource_group_name, name, serverType, credential_format, headers=headers)
        elif user.lower() == 'clustermonitoringuser':
            credentialResults = client.list_cluster_monitoring_user_credentials(
                resource_group_name, name, serverType, headers=headers)
        else:
            raise InvalidArgumentValueError("The value of option --user is invalid.")

    # Check if KUBECONFIG environmental variable is set
    # If path is different than default then that means -f/--file is passed
    # in which case we ignore the KUBECONFIG variable
    # KUBECONFIG can be colon separated. If we find that condition, use the first entry
    if "KUBECONFIG" in os.environ and path == os.path.join(os.path.expanduser('~'), '.kube', 'config'):
        kubeconfig_path = os.environ["KUBECONFIG"].split(os.pathsep)[0]
        if kubeconfig_path:
            logger.info("The default path '%s' is replaced by '%s' defined in KUBECONFIG.", path, kubeconfig_path)
            path = kubeconfig_path
        else:
            logger.warning("Invalid path '%s' defined in KUBECONFIG.", kubeconfig_path)

    if not credentialResults:
        raise CLIError("No Kubernetes credentials found.")
    try:
        kubeconfig = credentialResults.kubeconfigs[0].value.decode(
            encoding='UTF-8')
        print_or_merge_credentials(
            path, kubeconfig, overwrite_existing, context_name)
    except (IndexError, ValueError):
        raise CLIError("Fail to find kubeconfig file.")


def aks_scale(cmd,  # pylint: disable=unused-argument
              client,
              resource_group_name,
              name,
              node_count,
              nodepool_name="",
              no_wait=False,
              aks_custom_headers=None):
    headers = get_aks_custom_headers(aks_custom_headers)
    instance = client.get(resource_group_name, name)
    _fill_defaults_for_pod_identity_profile(instance.pod_identity_profile)

    if len(instance.agent_pool_profiles) > 1 and nodepool_name == "":
        raise CLIError('There are more than one node pool in the cluster. '
                       'Please specify nodepool name or use az aks nodepool command to scale node pool')

    for agent_profile in instance.agent_pool_profiles:
        if agent_profile.name == nodepool_name or (nodepool_name == "" and len(instance.agent_pool_profiles) == 1):
            if agent_profile.enable_auto_scaling:
                raise CLIError(
                    "Cannot scale cluster autoscaler enabled node pool.")

            agent_profile.count = int(node_count)  # pylint: disable=no-member
            # null out the SP profile because otherwise validation complains
            instance.service_principal_profile = None
            return sdk_no_wait(no_wait, client.begin_create_or_update, resource_group_name, name, instance, headers=headers)
    raise CLIError('The nodepool "{}" was not found.'.format(nodepool_name))


def aks_upgrade(cmd,    # pylint: disable=unused-argument, too-many-return-statements
                client,
                resource_group_name,
                name,
                kubernetes_version='',
                control_plane_only=False,
                no_wait=False,
                node_image_only=False,
                cluster_snapshot_id=None,
                aks_custom_headers=None,
                yes=False):
    msg = 'Kubernetes may be unavailable during cluster upgrades.\n Are you sure you want to perform this operation?'
    if not yes and not prompt_y_n(msg, default="n"):
        return None

    instance = client.get(resource_group_name, name)
    _fill_defaults_for_pod_identity_profile(instance.pod_identity_profile)

    vmas_cluster = False
    for agent_profile in instance.agent_pool_profiles:
        if agent_profile.type.lower() == "availabilityset":
            vmas_cluster = True
            break

    if kubernetes_version != '' and node_image_only:
        raise CLIError('Conflicting flags. Upgrading the Kubernetes version will also upgrade node image version. '
                       'If you only want to upgrade the node version please use the "--node-image-only" option only.')

    if node_image_only:
        msg = "This node image upgrade operation will run across every node pool in the cluster " \
              "and might take a while. Do you wish to continue?"
        if not yes and not prompt_y_n(msg, default="n"):
            return None

        # This only provide convenience for customer at client side so they can run az aks upgrade to upgrade all
        # nodepools of a cluster. The SDK only support upgrade single nodepool at a time.
        for agent_pool_profile in instance.agent_pool_profiles:
            if vmas_cluster:
                raise CLIError('This cluster is not using VirtualMachineScaleSets. Node image upgrade only operation '
                               'can only be applied on VirtualMachineScaleSets cluster.')
            agent_pool_client = cf_agent_pools(cmd.cli_ctx)
            _upgrade_single_nodepool_image_version(
                True, agent_pool_client, resource_group_name, name, agent_pool_profile.name, None)
        mc = client.get(resource_group_name, name)
        return _remove_nulls([mc])[0]

    if cluster_snapshot_id:
        CreationData = cmd.get_models(
            "CreationData",
            resource_type=CUSTOM_MGMT_AKS_PREVIEW,
            operation_group="managed_clusters",
        )
        instance.creation_data = CreationData(
            source_resource_id=cluster_snapshot_id
        )
        mcsnapshot = get_cluster_snapshot_by_snapshot_id(cmd.cli_ctx, cluster_snapshot_id)
        kubernetes_version = mcsnapshot.managed_cluster_properties_read_only.kubernetes_version

    if instance.kubernetes_version == kubernetes_version:
        if instance.provisioning_state == "Succeeded":
            logger.warning("The cluster is already on version %s and is not in a failed state. No operations "
                           "will occur when upgrading to the same version if the cluster is not in a failed state.",
                           instance.kubernetes_version)
        elif instance.provisioning_state == "Failed":
            logger.warning("Cluster currently in failed state. Proceeding with upgrade to existing version %s to "
                           "attempt resolution of failed cluster state.", instance.kubernetes_version)

    upgrade_all = False
    instance.kubernetes_version = kubernetes_version

    # for legacy clusters, we always upgrade node pools with CCP.
    if instance.max_agent_pools < 8 or vmas_cluster:
        if control_plane_only:
            msg = ("Legacy clusters do not support control plane only upgrade. All node pools will be "
                   "upgraded to {} as well. Continue?").format(instance.kubernetes_version)
            if not yes and not prompt_y_n(msg, default="n"):
                return None
        upgrade_all = True
    else:
        if not control_plane_only:
            msg = ("Since control-plane-only argument is not specified, this will upgrade the control plane "
                   "AND all nodepools to version {}. Continue?").format(instance.kubernetes_version)
            if not yes and not prompt_y_n(msg, default="n"):
                return None
            upgrade_all = True
        else:
            msg = ("Since control-plane-only argument is specified, this will upgrade only the control plane to {}. "
                   "Node pool will not change. Continue?").format(instance.kubernetes_version)
            if not yes and not prompt_y_n(msg, default="n"):
                return None

    if upgrade_all:
        for agent_profile in instance.agent_pool_profiles:
            agent_profile.orchestrator_version = kubernetes_version
            agent_profile.creation_data = None

    # null out the SP profile because otherwise validation complains
    instance.service_principal_profile = None

    headers = get_aks_custom_headers(aks_custom_headers)

    return sdk_no_wait(no_wait, client.begin_create_or_update, resource_group_name, name, instance, headers=headers)


def _upgrade_single_nodepool_image_version(no_wait, client, resource_group_name, cluster_name, nodepool_name, snapshot_id=None):
    headers = {}
    if snapshot_id:
        headers["AKSSnapshotId"] = snapshot_id

    return sdk_no_wait(no_wait, client.begin_upgrade_node_image_version, resource_group_name, cluster_name, nodepool_name, headers=headers)


def aks_agentpool_show(cmd,     # pylint: disable=unused-argument
                       client,
                       resource_group_name,
                       cluster_name,
                       nodepool_name):
    instance = client.get(resource_group_name, cluster_name, nodepool_name)
    return instance


def aks_agentpool_list(cmd,     # pylint: disable=unused-argument
                       client,
                       resource_group_name,
                       cluster_name):
    return client.list(resource_group_name, cluster_name)


# pylint: disable=too-many-locals
def aks_agentpool_add(
    cmd,
    client,
    resource_group_name,
    cluster_name,
    nodepool_name,
    kubernetes_version=None,
    node_vm_size=None,
    os_type=None,
    os_sku=None,
    snapshot_id=None,
    vnet_subnet_id=None,
    pod_subnet_id=None,
    enable_node_public_ip=False,
    node_public_ip_prefix_id=None,
    enable_cluster_autoscaler=False,
    min_count=None,
    max_count=None,
    node_count=3,
    priority=CONST_SCALE_SET_PRIORITY_REGULAR,
    eviction_policy=CONST_SPOT_EVICTION_POLICY_DELETE,
    spot_max_price=float("nan"),
    labels=None,
    tags=None,
    node_taints=None,
    node_osdisk_type=None,
    node_osdisk_size=0,
    max_surge=None,
    mode=CONST_NODEPOOL_MODE_USER,
    scale_down_mode=CONST_SCALE_DOWN_MODE_DELETE,
    max_pods=0,
    zones=None,
    ppg=None,
    vm_set_type=None,
    enable_encryption_at_host=False,
    enable_ultra_ssd=False,
    enable_fips_image=False,
    kubelet_config=None,
    linux_os_config=None,
    host_group_id=None,
    gpu_instance_profile=None,
    # misc
    no_wait=False,
    aks_custom_headers=None,
    # extensions
    crg_id=None,
    message_of_the_day=None,
    workload_runtime=None,
    enable_custom_ca_trust=False,
    disable_windows_outbound_nat=False,
    allowed_host_ports=None,
    asg_ids=None,
    node_public_ip_tags=None,
):
    # DO NOT MOVE: get all the original parameters and save them as a dictionary
    raw_parameters = locals()

    # decorator pattern
    from azure.cli.command_modules.acs._consts import AgentPoolDecoratorMode, DecoratorEarlyExitException
    from azext_aks_preview.agentpool_decorator import AKSPreviewAgentPoolAddDecorator
    aks_agentpool_add_decorator = AKSPreviewAgentPoolAddDecorator(
        cmd=cmd,
        client=client,
        raw_parameters=raw_parameters,
        resource_type=CUSTOM_MGMT_AKS_PREVIEW,
        agentpool_decorator_mode=AgentPoolDecoratorMode.STANDALONE,
    )
    try:
        # construct agentpool profile
        agentpool = aks_agentpool_add_decorator.construct_agentpool_profile_preview()
    except DecoratorEarlyExitException:
        # exit gracefully
        return None
    # send request to add a real agentpool
    return aks_agentpool_add_decorator.add_agentpool(agentpool)


# pylint: disable=too-many-locals
def aks_agentpool_update(
    cmd,
    client,
    resource_group_name,
    cluster_name,
    nodepool_name,
    enable_cluster_autoscaler=False,
    disable_cluster_autoscaler=False,
    update_cluster_autoscaler=False,
    min_count=None,
    max_count=None,
    labels=None,
    tags=None,
    node_taints=None,
    max_surge=None,
    mode=None,
    scale_down_mode=None,
    no_wait=False,
    aks_custom_headers=None,
    # extensions
    enable_custom_ca_trust=False,
    disable_custom_ca_trust=False,
    allowed_host_ports=None,
    asg_ids=None,
):
    # DO NOT MOVE: get all the original parameters and save them as a dictionary
    raw_parameters = locals()

    # decorator pattern
    from azure.cli.command_modules.acs._consts import AgentPoolDecoratorMode, DecoratorEarlyExitException
    from azext_aks_preview.agentpool_decorator import AKSPreviewAgentPoolUpdateDecorator
    aks_agentpool_update_decorator = AKSPreviewAgentPoolUpdateDecorator(
        cmd=cmd,
        client=client,
        raw_parameters=raw_parameters,
        resource_type=CUSTOM_MGMT_AKS_PREVIEW,
        agentpool_decorator_mode=AgentPoolDecoratorMode.STANDALONE,
    )
    try:
        # update agentpool profile
        agentpool = aks_agentpool_update_decorator.update_agentpool_profile_preview()
    except DecoratorEarlyExitException:
        # exit gracefully
        return None
    # send request to update the real agentpool
    return aks_agentpool_update_decorator.update_agentpool(agentpool)


def aks_agentpool_scale(cmd,    # pylint: disable=unused-argument
                        client,
                        resource_group_name,
                        cluster_name,
                        nodepool_name,
                        node_count=3,
                        no_wait=False,
                        aks_custom_headers=None):
    headers = get_aks_custom_headers(aks_custom_headers)
    instance = client.get(resource_group_name, cluster_name, nodepool_name)
    new_node_count = int(node_count)
    if instance.enable_auto_scaling:
        raise CLIError("Cannot scale cluster autoscaler enabled node pool.")
    if new_node_count == instance.count:
        raise CLIError(
            "The new node count is the same as the current node count.")
    instance.count = new_node_count  # pylint: disable=no-member
    return sdk_no_wait(no_wait, client.begin_create_or_update, resource_group_name, cluster_name, nodepool_name, instance, headers=headers)


def aks_agentpool_upgrade(cmd,
                          client,
                          resource_group_name,
                          cluster_name,
                          nodepool_name,
                          kubernetes_version='',
                          node_image_only=False,
                          max_surge=None,
                          snapshot_id=None,
                          no_wait=False,
                          aks_custom_headers=None,
                          yes=False):
    AgentPoolUpgradeSettings = cmd.get_models(
        "AgentPoolUpgradeSettings",
        resource_type=CUSTOM_MGMT_AKS_PREVIEW,
        operation_group="agent_pools",
    )
    if kubernetes_version != '' and node_image_only:
        raise MutuallyExclusiveArgumentError(
            'Conflicting flags. Upgrading the Kubernetes version will also '
            'upgrade node image version. If you only want to upgrade the '
            'node version please use the "--node-image-only" option only.'
        )

    # Note: we exclude this option because node image upgrade can't accept nodepool put fields like max surge
    if max_surge and node_image_only:
        raise MutuallyExclusiveArgumentError(
            'Conflicting flags. Unable to specify max-surge with node-image-only.'
            'If you want to use max-surge with a node image upgrade, please first '
            'update max-surge using "az aks nodepool update --max-surge".'
        )

    if node_image_only:
        return _upgrade_single_nodepool_image_version(no_wait,
                                                      client,
                                                      resource_group_name,
                                                      cluster_name,
                                                      nodepool_name,
                                                      snapshot_id)

    # load model CreationData, for nodepool snapshot
    CreationData = cmd.get_models(
        "CreationData",
        resource_type=CUSTOM_MGMT_AKS_PREVIEW,
        operation_group="managed_clusters",
    )

    creationData = None
    if snapshot_id:
        snapshot = get_nodepool_snapshot_by_snapshot_id(cmd.cli_ctx, snapshot_id)
        if not kubernetes_version and not node_image_only:
            kubernetes_version = snapshot.kubernetes_version

        creationData = CreationData(
            source_resource_id=snapshot_id
        )

    instance = client.get(resource_group_name, cluster_name, nodepool_name)

    if kubernetes_version != '' or instance.orchestrator_version == kubernetes_version:
        msg = "The new kubernetes version is the same as the current kubernetes version."
        if instance.provisioning_state == "Succeeded":
            msg = "The cluster is already on version {} and is not in a failed state. No operations will occur when upgrading to the same version if the cluster is not in a failed state.".format(instance.orchestrator_version)
        elif instance.provisioning_state == "Failed":
            msg = "Cluster currently in failed state. Proceeding with upgrade to existing version {} to attempt resolution of failed cluster state.".format(instance.orchestrator_version)
        if not yes and not prompt_y_n(msg):
            return None

    instance.orchestrator_version = kubernetes_version
    instance.creation_data = creationData

    if not instance.upgrade_settings:
        instance.upgrade_settings = AgentPoolUpgradeSettings()

    if max_surge:
        instance.upgrade_settings.max_surge = max_surge

    # custom headers
    aks_custom_headers = extract_comma_separated_string(
        aks_custom_headers,
        enable_strip=True,
        extract_kv=True,
        default_value={},
        allow_appending_values_to_same_key=True,
    )

    return sdk_no_wait(
        no_wait,
        client.begin_create_or_update,
        resource_group_name,
        cluster_name,
        nodepool_name,
        instance,
        headers=aks_custom_headers,
    )


def aks_agentpool_get_upgrade_profile(cmd,   # pylint: disable=unused-argument
                                      client,
                                      resource_group_name,
                                      cluster_name,
                                      nodepool_name):
    return client.get_upgrade_profile(resource_group_name, cluster_name, nodepool_name)


def aks_agentpool_stop(cmd,   # pylint: disable=unused-argument
                       client,
                       resource_group_name,
                       cluster_name,
                       nodepool_name,
                       aks_custom_headers=None,
                       no_wait=False):
    PowerState = cmd.get_models(
        "PowerState",
        resource_type=CUSTOM_MGMT_AKS_PREVIEW,
        operation_group="managed_clusters",
    )

    agentpool_exists = False
    instances = client.list(resource_group_name, cluster_name)
    for agentpool_profile in instances:
        if agentpool_profile.name.lower() == nodepool_name.lower():
            agentpool_exists = True
            break

    if not agentpool_exists:
        raise InvalidArgumentValueError(
            "Node pool {} doesnt exist, use 'aks nodepool list' to get current node pool list".format(nodepool_name))

    instance = client.get(resource_group_name, cluster_name, nodepool_name)
    power_state = PowerState(code="Stopped")
    instance.power_state = power_state
    headers = get_aks_custom_headers(aks_custom_headers)
    return sdk_no_wait(no_wait, client.begin_create_or_update, resource_group_name, cluster_name, nodepool_name, instance, headers=headers)


def aks_agentpool_start(cmd,   # pylint: disable=unused-argument
                        client,
                        resource_group_name,
                        cluster_name,
                        nodepool_name,
                        aks_custom_headers=None,
                        no_wait=False):
    PowerState = cmd.get_models(
        "PowerState",
        resource_type=CUSTOM_MGMT_AKS_PREVIEW,
        operation_group="managed_clusters",
    )

    agentpool_exists = False
    instances = client.list(resource_group_name, cluster_name)
    for agentpool_profile in instances:
        if agentpool_profile.name.lower() == nodepool_name.lower():
            agentpool_exists = True
            break
    if not agentpool_exists:
        raise InvalidArgumentValueError(
            "Node pool {} doesnt exist, use 'aks nodepool list' to get current node pool list".format(nodepool_name))
    instance = client.get(resource_group_name, cluster_name, nodepool_name)
    power_state = PowerState(code="Running")
    instance.power_state = power_state
    headers = get_aks_custom_headers(aks_custom_headers)
    return sdk_no_wait(no_wait, client.begin_create_or_update, resource_group_name, cluster_name, nodepool_name, instance, headers=headers)


def aks_agentpool_delete(cmd,   # pylint: disable=unused-argument
                         client,
                         resource_group_name,
                         cluster_name,
                         nodepool_name,
                         ignore_pod_disruption_budget=None,
                         no_wait=False):
    agentpool_exists = False
    instances = client.list(resource_group_name, cluster_name)
    for agentpool_profile in instances:
        if agentpool_profile.name.lower() == nodepool_name.lower():
            agentpool_exists = True
            break

    if not agentpool_exists:
        raise CLIError("Node pool {} doesnt exist, "
                       "use 'aks nodepool list' to get current node pool list".format(nodepool_name))

    return sdk_no_wait(no_wait, client.begin_delete, resource_group_name, cluster_name, nodepool_name, ignore_pod_disruption_budget=ignore_pod_disruption_budget)


def aks_agentpool_operation_abort(cmd,   # pylint: disable=unused-argument
                                  client,
                                  resource_group_name,
                                  cluster_name,
                                  nodepool_name,
                                  aks_custom_headers=None,
                                  no_wait=False):
    PowerState = cmd.get_models(
        "PowerState",
        resource_type=CUSTOM_MGMT_AKS_PREVIEW,
        operation_group="agent_pools",
    )

    agentpool_exists = False
    instances = client.list(resource_group_name, cluster_name)
    for agentpool_profile in instances:
        if agentpool_profile.name.lower() == nodepool_name.lower():
            agentpool_exists = True
            break
    if not agentpool_exists:
        raise InvalidArgumentValueError(
            "Node pool {} doesnt exist, use 'aks nodepool list' to get current node pool list".format(nodepool_name))
    instance = client.get(resource_group_name, cluster_name, nodepool_name)
    power_state = PowerState(code="Running")
    instance.power_state = power_state
    headers = get_aks_custom_headers(aks_custom_headers)
    return sdk_no_wait(no_wait, client.begin_abort_latest_operation, resource_group_name, cluster_name, nodepool_name, headers=headers)


def aks_operation_abort(cmd,   # pylint: disable=unused-argument
                        client,
                        resource_group_name,
                        name,
                        aks_custom_headers=None,
                        no_wait=False):
    PowerState = cmd.get_models(
        "PowerState",
        resource_type=CUSTOM_MGMT_AKS_PREVIEW,
        operation_group="managed_clusters",
    )

    instance = client.get(resource_group_name, name)
    power_state = PowerState(code="Running")
    if instance is None:
        raise InvalidArgumentValueError("Cluster {} doesnt exist, use 'aks list' to get current cluster list".format(name))
    instance.power_state = power_state
    headers = get_aks_custom_headers(aks_custom_headers)
    return sdk_no_wait(no_wait, client.begin_abort_latest_operation, resource_group_name, name, headers=headers)


def aks_machine_list(cmd, client, resource_group_name, cluster_name, nodepool_name):
    return client.list(resource_group_name, cluster_name, nodepool_name)


def aks_machine_show(cmd, client, resource_group_name, cluster_name, nodepool_name, machine_name):
    return client.get(resource_group_name, cluster_name, nodepool_name, machine_name)


def aks_addon_list_available():
    available_addons = []
    for k, v in ADDONS.items():
        available_addons.append({
            "name": k,
            "description": ADDONS_DESCRIPTIONS[v]
        })
    return available_addons


# pylint: disable=unused-argument
def aks_addon_list(cmd, client, resource_group_name, name):
    mc = client.get(resource_group_name, name)
    current_addons = []
    os_type = 'Linux'

    for name, addon_key in ADDONS.items():
        # web_application_routing is a special case, the configuration is stored in a separate profile
        if name == "web_application_routing":
            enabled = (
                True
                if mc.ingress_profile and
                mc.ingress_profile.web_app_routing and
                mc.ingress_profile.web_app_routing.enabled
                else False
            )
        else:
            if name == "virtual-node":
                addon_key += os_type
            enabled = (
                True
                if mc.addon_profiles and
                addon_key in mc.addon_profiles and
                mc.addon_profiles[addon_key].enabled
                else False
            )
        current_addons.append({
            "name": name,
            "api_key": addon_key,
            "enabled": enabled
        })

    return current_addons


# pylint: disable=unused-argument
def aks_addon_show(cmd, client, resource_group_name, name, addon):
    mc = client.get(resource_group_name, name)
    addon_key = ADDONS[addon]

    # web_application_routing is a special case, the configuration is stored in a separate profile
    if addon == "web_application_routing":
        if not mc.ingress_profile and not mc.ingress_profile.web_app_routing and not mc.ingress_profile.web_app_routing.enabled:
            raise InvalidArgumentValueError(f'Addon "{addon}" is not enabled in this cluster.')
        return {
            "name": addon,
            "api_key": addon_key,
            "config": mc.ingress_profile.web_app_routing,
        }

    # normal addons
    if not mc.addon_profiles or addon_key not in mc.addon_profiles or not mc.addon_profiles[addon_key].enabled:
        raise InvalidArgumentValueError(f'Addon "{addon}" is not enabled in this cluster.')
    return {
        "name": addon,
        "api_key": addon_key,
        "config": mc.addon_profiles[addon_key].config,
        "identity": mc.addon_profiles[addon_key].identity
    }


def aks_addon_enable(cmd, client, resource_group_name, name, addon, workspace_resource_id=None,
                     subnet_name=None, appgw_name=None, appgw_subnet_prefix=None, appgw_subnet_cidr=None, appgw_id=None,
                     appgw_subnet_id=None,
                     appgw_watch_namespace=None, enable_sgxquotehelper=False, enable_secret_rotation=False, rotation_poll_interval=None,
                     no_wait=False, enable_msi_auth_for_monitoring=True,
                     dns_zone_resource_id=None, dns_zone_resource_ids=None, enable_syslog=False, data_collection_settings=None):
    return enable_addons(cmd, client, resource_group_name, name, addon, workspace_resource_id=workspace_resource_id,
                         subnet_name=subnet_name, appgw_name=appgw_name, appgw_subnet_prefix=appgw_subnet_prefix,
                         appgw_subnet_cidr=appgw_subnet_cidr, appgw_id=appgw_id, appgw_subnet_id=appgw_subnet_id,
                         appgw_watch_namespace=appgw_watch_namespace, enable_sgxquotehelper=enable_sgxquotehelper,
                         enable_secret_rotation=enable_secret_rotation, rotation_poll_interval=rotation_poll_interval, no_wait=no_wait,
                         enable_msi_auth_for_monitoring=enable_msi_auth_for_monitoring,
                         dns_zone_resource_id=dns_zone_resource_id, dns_zone_resource_ids=dns_zone_resource_ids, enable_syslog=enable_syslog,
                         data_collection_settings=data_collection_settings)


def aks_addon_disable(cmd, client, resource_group_name, name, addon, no_wait=False):
    return aks_disable_addons(cmd, client, resource_group_name, name, addon, no_wait)


def aks_addon_update(cmd, client, resource_group_name, name, addon, workspace_resource_id=None,
                     subnet_name=None, appgw_name=None, appgw_subnet_prefix=None, appgw_subnet_cidr=None, appgw_id=None,
                     appgw_subnet_id=None,
                     appgw_watch_namespace=None, enable_sgxquotehelper=False, enable_secret_rotation=False, rotation_poll_interval=None,
                     no_wait=False, enable_msi_auth_for_monitoring=None,
                     dns_zone_resource_id=None, dns_zone_resource_ids=None, enable_syslog=False, data_collection_settings=None):
    instance = client.get(resource_group_name, name)
    addon_profiles = instance.addon_profiles

    if instance.service_principal_profile.client_id != "msi":
        enable_msi_auth_for_monitoring = False

    if addon == "web_application_routing":
        if (instance.ingress_profile is None) or (instance.ingress_profile.web_app_routing is None) or not instance.ingress_profile.web_app_routing.enabled:
            raise InvalidArgumentValueError(f'Addon "{addon}" is not enabled in this cluster.')

    elif addon == "monitoring" and enable_msi_auth_for_monitoring is None:
        enable_msi_auth_for_monitoring = True

    else:
        addon_key = ADDONS[addon]
        if not addon_profiles or addon_key not in addon_profiles or not addon_profiles[addon_key].enabled:
            raise InvalidArgumentValueError(f'Addon "{addon}" is not enabled in this cluster.')

    return enable_addons(cmd, client, resource_group_name, name, addon, check_enabled=False,
                         workspace_resource_id=workspace_resource_id,
                         subnet_name=subnet_name, appgw_name=appgw_name, appgw_subnet_prefix=appgw_subnet_prefix,
                         appgw_subnet_cidr=appgw_subnet_cidr, appgw_id=appgw_id, appgw_subnet_id=appgw_subnet_id,
                         appgw_watch_namespace=appgw_watch_namespace, enable_sgxquotehelper=enable_sgxquotehelper,
                         enable_secret_rotation=enable_secret_rotation, rotation_poll_interval=rotation_poll_interval, no_wait=no_wait,
                         enable_msi_auth_for_monitoring=enable_msi_auth_for_monitoring,
                         dns_zone_resource_id=dns_zone_resource_id, dns_zone_resource_ids=dns_zone_resource_ids,
                         enable_syslog=enable_syslog, data_collection_settings=data_collection_settings)


def aks_disable_addons(cmd, client, resource_group_name, name, addons, no_wait=False):
    instance = client.get(resource_group_name, name)
    subscription_id = get_subscription_id(cmd.cli_ctx)

    try:
        if addons == "monitoring" and CONST_MONITORING_ADDON_NAME in instance.addon_profiles and \
                instance.addon_profiles[CONST_MONITORING_ADDON_NAME].enabled and \
                CONST_MONITORING_USING_AAD_MSI_AUTH in instance.addon_profiles[CONST_MONITORING_ADDON_NAME].config and \
                str(instance.addon_profiles[CONST_MONITORING_ADDON_NAME].config[CONST_MONITORING_USING_AAD_MSI_AUTH]).lower() == 'true':
            # remove the DCR association because otherwise the DCR can't be deleted
            ensure_container_insights_for_monitoring(
                cmd,
                instance.addon_profiles[CONST_MONITORING_ADDON_NAME],
                subscription_id,
                resource_group_name,
                name,
                instance.location,
                remove_monitoring=True,
                aad_route=True,
                create_dcr=False,
                create_dcra=True,
                enable_syslog=False,
                data_collection_settings=None,
            )
    except TypeError:
        pass

    instance = _update_addons(
        cmd,
        instance,
        subscription_id,
        resource_group_name,
        name,
        addons,
        enable=False,
        no_wait=no_wait
    )

    # send the managed cluster representation to update the addon profiles
    return sdk_no_wait(no_wait, client.begin_create_or_update, resource_group_name, name, instance)


def aks_enable_addons(cmd, client, resource_group_name, name, addons, workspace_resource_id=None,
                      subnet_name=None, appgw_name=None, appgw_subnet_prefix=None, appgw_subnet_cidr=None, appgw_id=None, appgw_subnet_id=None,
                      appgw_watch_namespace=None, enable_sgxquotehelper=False, enable_secret_rotation=False, rotation_poll_interval=None, no_wait=False, enable_msi_auth_for_monitoring=True,
                      dns_zone_resource_id=None, dns_zone_resource_ids=None, enable_syslog=False, data_collection_settings=None, aks_custom_headers=None):
    headers = get_aks_custom_headers(aks_custom_headers)
    instance = client.get(resource_group_name, name)
    # this is overwritten by _update_addons(), so the value needs to be recorded here
    msi_auth = False
    if instance.service_principal_profile.client_id == "msi":
        msi_auth = True
    else:
        enable_msi_auth_for_monitoring = False

    subscription_id = get_subscription_id(cmd.cli_ctx)
    instance = _update_addons(cmd, instance, subscription_id, resource_group_name, name, addons, enable=True,
                              workspace_resource_id=workspace_resource_id, enable_msi_auth_for_monitoring=enable_msi_auth_for_monitoring, subnet_name=subnet_name,
                              appgw_name=appgw_name, appgw_subnet_prefix=appgw_subnet_prefix, appgw_subnet_cidr=appgw_subnet_cidr, appgw_id=appgw_id, appgw_subnet_id=appgw_subnet_id, appgw_watch_namespace=appgw_watch_namespace,
                              enable_sgxquotehelper=enable_sgxquotehelper, enable_secret_rotation=enable_secret_rotation, rotation_poll_interval=rotation_poll_interval, no_wait=no_wait,
                              dns_zone_resource_id=dns_zone_resource_id, dns_zone_resource_ids=dns_zone_resource_ids, enable_syslog=enable_syslog, data_collection_settings=data_collection_settings)

    if CONST_MONITORING_ADDON_NAME in instance.addon_profiles and instance.addon_profiles[CONST_MONITORING_ADDON_NAME].enabled:
        if CONST_MONITORING_USING_AAD_MSI_AUTH in instance.addon_profiles[CONST_MONITORING_ADDON_NAME].config and \
                str(instance.addon_profiles[CONST_MONITORING_ADDON_NAME].config[CONST_MONITORING_USING_AAD_MSI_AUTH]).lower() == 'true':
            if not msi_auth:
                raise ArgumentUsageError(
                    "--enable-msi-auth-for-monitoring can not be used on clusters with service principal auth.")
            else:
                # create a Data Collection Rule (DCR) and associate it with the cluster
                ensure_container_insights_for_monitoring(
                    cmd,
                    instance.addon_profiles[CONST_MONITORING_ADDON_NAME],
                    subscription_id,
                    resource_group_name,
                    name,
                    instance.location,
                    aad_route=True,
                    create_dcr=True,
                    create_dcra=True,
                    enable_syslog=enable_syslog,
                    data_collection_settings=data_collection_settings,
                )
        else:
            # monitoring addon will use legacy path
            if enable_syslog:
                raise ArgumentUsageError(
                    "--enable-syslog can not be used without MSI auth.")
            if data_collection_settings is not None:
                raise ArgumentUsageError("--data-collection-settings can not be used without MSI auth.")
            ensure_container_insights_for_monitoring(
                cmd,
                instance.addon_profiles[CONST_MONITORING_ADDON_NAME],
                subscription_id,
                resource_group_name,
                name,
                instance.location,
                aad_route=False,
            )

    monitoring = CONST_MONITORING_ADDON_NAME in instance.addon_profiles and instance.addon_profiles[
        CONST_MONITORING_ADDON_NAME].enabled
    ingress_appgw_addon_enabled = CONST_INGRESS_APPGW_ADDON_NAME in instance.addon_profiles and instance.addon_profiles[
        CONST_INGRESS_APPGW_ADDON_NAME].enabled

    os_type = 'Linux'
    enable_virtual_node = False
    if CONST_VIRTUAL_NODE_ADDON_NAME + os_type in instance.addon_profiles:
        enable_virtual_node = True

    need_post_creation_role_assignment = monitoring or ingress_appgw_addon_enabled or enable_virtual_node
    if need_post_creation_role_assignment:
        # adding a wait here since we rely on the result for role assignment
        result = LongRunningOperation(cmd.cli_ctx)(
            client.begin_create_or_update(resource_group_name, name, instance))

        if ingress_appgw_addon_enabled:
            add_ingress_appgw_addon_role_assignment(result, cmd)
        if enable_virtual_node:
            # All agent pool will reside in the same vnet, we will grant vnet level Contributor role
            # in later function, so using a random agent pool here is OK
            random_agent_pool = result.agent_pool_profiles[0]
            if random_agent_pool.vnet_subnet_id != "":
                add_virtual_node_role_assignment(
                    cmd, result, random_agent_pool.vnet_subnet_id)
            # Else, the cluster is not using custom VNet, the permission is already granted in AKS RP,
            # we don't need to handle it in client side in this case.

    else:
        result = sdk_no_wait(no_wait, client.begin_create_or_update,
                             resource_group_name, name, instance, headers=headers)
    return result


def aks_rotate_certs(cmd, client, resource_group_name, name, no_wait=True):     # pylint: disable=unused-argument
    return sdk_no_wait(no_wait, client.begin_rotate_cluster_certificates, resource_group_name, name)


def _update_addons(cmd,  # pylint: disable=too-many-branches,too-many-statements
                   instance,
                   subscription_id,
                   resource_group_name,
                   name,
                   addons,
                   enable,
                   workspace_resource_id=None,
                   enable_msi_auth_for_monitoring=True,
                   subnet_name=None,
                   appgw_name=None,
                   appgw_subnet_prefix=None,
                   appgw_subnet_cidr=None,
                   appgw_id=None,
                   appgw_subnet_id=None,
                   appgw_watch_namespace=None,
                   enable_sgxquotehelper=False,
                   enable_secret_rotation=False,
                   disable_secret_rotation=False,
                   rotation_poll_interval=None,
                   dns_zone_resource_id=None,
                   dns_zone_resource_ids=None,
                   no_wait=False,  # pylint: disable=unused-argument
                   enable_syslog=False,
                   data_collection_settings=None):
    ManagedClusterAddonProfile = cmd.get_models(
        "ManagedClusterAddonProfile",
        resource_type=CUSTOM_MGMT_AKS_PREVIEW,
        operation_group="managed_clusters",
    )
    ManagedClusterIngressProfile = cmd.get_models(
        "ManagedClusterIngressProfile",
        resource_type=CUSTOM_MGMT_AKS_PREVIEW,
        operation_group="managed_clusters",
    )
    ManagedClusterIngressProfileWebAppRouting = cmd.get_models(
        "ManagedClusterIngressProfileWebAppRouting",
        resource_type=CUSTOM_MGMT_AKS_PREVIEW,
        operation_group="managed_clusters",
    )

    # parse the comma-separated addons argument
    addon_args = addons.split(',')

    addon_profiles = instance.addon_profiles or {}

    os_type = 'Linux'

    # for each addons argument
    for addon_arg in addon_args:
        if addon_arg == "web_application_routing":
            # web app routing settings are in ingress profile, not addon profile, so deal
            # with it separately
            if instance.ingress_profile is None:
                instance.ingress_profile = ManagedClusterIngressProfile()
            if instance.ingress_profile.web_app_routing is None:
                instance.ingress_profile.web_app_routing = ManagedClusterIngressProfileWebAppRouting()
            instance.ingress_profile.web_app_routing.enabled = enable

            if dns_zone_resource_ids is not None:
                instance.ingress_profile.web_app_routing.dns_zone_resource_ids = [
                    x.strip()
                    for x in (
                        dns_zone_resource_ids.split(",")
                        if dns_zone_resource_ids
                        else []
                    )
                ]
            # for backward compatibility, if --dns-zone-resource-ids is not specified,
            # try to read from --dns-zone-resource-id
            if not instance.ingress_profile.web_app_routing.dns_zone_resource_ids and dns_zone_resource_id:
                instance.ingress_profile.web_app_routing.dns_zone_resource_ids = [dns_zone_resource_id]
            continue

        if addon_arg not in ADDONS:
            raise CLIError("Invalid addon name: {}.".format(addon_arg))
        addon = ADDONS[addon_arg]
        if addon == CONST_VIRTUAL_NODE_ADDON_NAME:
            # only linux is supported for now, in the future this will be a user flag
            addon += os_type

        # honor addon names defined in Azure CLI
        for key in list(addon_profiles):
            if key.lower() == addon.lower() and key != addon:
                addon_profiles[addon] = addon_profiles.pop(key)

        if enable:
            # add new addons or update existing ones and enable them
            addon_profile = addon_profiles.get(
                addon, ManagedClusterAddonProfile(enabled=False))
            # special config handling for certain addons
            if addon == CONST_MONITORING_ADDON_NAME:
                logAnalyticsConstName = CONST_MONITORING_LOG_ANALYTICS_WORKSPACE_RESOURCE_ID
                if addon_profile.enabled:
                    raise CLIError('The monitoring addon is already enabled for this managed cluster.\n'
                                   'To change monitoring configuration, run "az aks disable-addons -a monitoring"'
                                   'before enabling it again.')
                if not workspace_resource_id:
                    workspace_resource_id = ensure_default_log_analytics_workspace_for_monitoring(
                        cmd,
                        subscription_id,
                        resource_group_name)
                workspace_resource_id = sanitize_loganalytics_ws_resource_id(
                    workspace_resource_id)

                cloud_name = cmd.cli_ctx.cloud.name
                if enable_msi_auth_for_monitoring and (cloud_name.lower() == 'ussec' or cloud_name.lower() == 'usnat'):
                    if instance.identity is not None and instance.identity.type is not None and instance.identity.type == "userassigned":
                        logger.warning("--enable_msi_auth_for_monitoring is not supported in %s cloud and continuing monitoring enablement without this flag.", cloud_name)
                        enable_msi_auth_for_monitoring = False

                addon_profile.config = {
                    logAnalyticsConstName: workspace_resource_id}
                addon_profile.config[CONST_MONITORING_USING_AAD_MSI_AUTH] = "true" if enable_msi_auth_for_monitoring else "false"
            elif addon == (CONST_VIRTUAL_NODE_ADDON_NAME + os_type):
                if addon_profile.enabled:
                    raise CLIError('The virtual-node addon is already enabled for this managed cluster.\n'
                                   'To change virtual-node configuration, run '
                                   '"az aks disable-addons -a virtual-node -g {resource_group_name}" '
                                   'before enabling it again.')
                if not subnet_name:
                    raise CLIError(
                        'The aci-connector addon requires setting a subnet name.')
                addon_profile.config = {
                    CONST_VIRTUAL_NODE_SUBNET_NAME: subnet_name}
            elif addon == CONST_INGRESS_APPGW_ADDON_NAME:
                if addon_profile.enabled:
                    raise CLIError('The ingress-appgw addon is already enabled for this managed cluster.\n'
                                   'To change ingress-appgw configuration, run '
                                   f'"az aks disable-addons -a ingress-appgw -n {name} -g {resource_group_name}" '
                                   'before enabling it again.')
                addon_profile = ManagedClusterAddonProfile(
                    enabled=True, config={})
                if appgw_name is not None:
                    addon_profile.config[CONST_INGRESS_APPGW_APPLICATION_GATEWAY_NAME] = appgw_name
                if appgw_subnet_prefix is not None:
                    addon_profile.config[CONST_INGRESS_APPGW_SUBNET_CIDR] = appgw_subnet_prefix
                if appgw_subnet_cidr is not None:
                    addon_profile.config[CONST_INGRESS_APPGW_SUBNET_CIDR] = appgw_subnet_cidr
                if appgw_id is not None:
                    addon_profile.config[CONST_INGRESS_APPGW_APPLICATION_GATEWAY_ID] = appgw_id
                if appgw_subnet_id is not None:
                    addon_profile.config[CONST_INGRESS_APPGW_SUBNET_ID] = appgw_subnet_id
                if appgw_watch_namespace is not None:
                    addon_profile.config[CONST_INGRESS_APPGW_WATCH_NAMESPACE] = appgw_watch_namespace
            elif addon == CONST_OPEN_SERVICE_MESH_ADDON_NAME:
                if addon_profile.enabled:
                    raise CLIError('The open-service-mesh addon is already enabled for this managed cluster.\n'
                                   'To change open-service-mesh configuration, run '
                                   f'"az aks disable-addons -a open-service-mesh -n {name} -g {resource_group_name}" '
                                   'before enabling it again.')
                addon_profile = ManagedClusterAddonProfile(
                    enabled=True, config={})
            elif addon == CONST_CONFCOM_ADDON_NAME:
                if addon_profile.enabled:
                    raise CLIError('The confcom addon is already enabled for this managed cluster.\n'
                                   'To change confcom configuration, run '
                                   f'"az aks disable-addons -a confcom -n {name} -g {resource_group_name}" '
                                   'before enabling it again.')
                addon_profile = ManagedClusterAddonProfile(
                    enabled=True, config={CONST_ACC_SGX_QUOTE_HELPER_ENABLED: "false"})
                if enable_sgxquotehelper:
                    addon_profile.config[CONST_ACC_SGX_QUOTE_HELPER_ENABLED] = "true"
            elif addon == CONST_AZURE_KEYVAULT_SECRETS_PROVIDER_ADDON_NAME:
                if addon_profile.enabled:
                    raise CLIError('The azure-keyvault-secrets-provider addon is already enabled for this managed cluster.\n'
                                   'To change azure-keyvault-secrets-provider configuration, run '
                                   f'"az aks disable-addons -a azure-keyvault-secrets-provider -n {name} -g {resource_group_name}" '
                                   'before enabling it again.')
                addon_profile = ManagedClusterAddonProfile(
                    enabled=True, config={CONST_SECRET_ROTATION_ENABLED: "false", CONST_ROTATION_POLL_INTERVAL: "2m"})
                if enable_secret_rotation:
                    addon_profile.config[CONST_SECRET_ROTATION_ENABLED] = "true"
                if disable_secret_rotation:
                    addon_profile.config[CONST_SECRET_ROTATION_ENABLED] = "false"
                if rotation_poll_interval is not None:
                    addon_profile.config[CONST_ROTATION_POLL_INTERVAL] = rotation_poll_interval
                addon_profiles[CONST_AZURE_KEYVAULT_SECRETS_PROVIDER_ADDON_NAME] = addon_profile
            addon_profiles[addon] = addon_profile
        else:
            if addon not in addon_profiles:
                if addon == CONST_KUBE_DASHBOARD_ADDON_NAME:
                    addon_profiles[addon] = ManagedClusterAddonProfile(
                        enabled=False)
                else:
                    raise CLIError(
                        "The addon {} is not installed.".format(addon))
            addon_profiles[addon].config = None
        addon_profiles[addon].enabled = enable

    instance.addon_profiles = addon_profiles

    # null out the SP profile because otherwise validation complains
    instance.service_principal_profile = None

    return instance


def aks_get_versions(cmd, client, location):    # pylint: disable=unused-argument
    return client.list_kubernetes_versions(location)


def aks_get_os_options(cmd, client, location):    # pylint: disable=unused-argument
    return client.get_os_options(location, resource_type='managedClusters')


def get_aks_custom_headers(aks_custom_headers=None):
    headers = {}
    if aks_custom_headers is not None:
        if aks_custom_headers != "":
            for pair in aks_custom_headers.split(','):
                parts = pair.split('=')
                if len(parts) != 2:
                    raise CLIError('custom headers format is incorrect')
                headers[parts[0]] = parts[1]
    return headers


def aks_draft_create(destination='.',
                     app=None,
                     language=None,
                     create_config=None,
                     dockerfile_only=None,
                     deployment_only=None,
                     path=None):
    aks_draft_cmd_create(destination, app, language, create_config, dockerfile_only, deployment_only, path)


def aks_draft_setup_gh(app=None,
                       subscription_id=None,
                       resource_group=None,
                       provider="azure",
                       gh_repo=None,
                       path=None):
    aks_draft_cmd_setup_gh(app, subscription_id, resource_group, provider, gh_repo, path)


def aks_draft_generate_workflow(cluster_name=None,
                                registry_name=None,
                                container_name=None,
                                resource_group=None,
                                destination=None,
                                branch=None,
                                path=None):
    aks_draft_cmd_generate_workflow(cluster_name, registry_name, container_name,
                                    resource_group, destination, branch, path)


def aks_draft_up(app=None,
                 subscription_id=None,
                 resource_group=None,
                 provider="azure",
                 gh_repo=None,
                 cluster_name=None,
                 registry_name=None,
                 container_name=None,
                 destination=None,
                 branch=None,
                 path=None):
    aks_draft_cmd_up(app, subscription_id, resource_group, provider, gh_repo,
                     cluster_name, registry_name, container_name, destination, branch, path)


def aks_draft_update(host=None, certificate=None, destination=None, path=None):
    aks_draft_cmd_update(host, certificate, destination, path)


def aks_kollect(cmd,    # pylint: disable=too-many-statements,too-many-locals
                client,
                resource_group_name,
                name,
                storage_account=None,
                sas_token=None,
                container_logs=None,
                kube_objects=None,
                node_logs=None,
                node_logs_windows=None):
    aks_kollect_cmd(cmd, client, resource_group_name, name, storage_account, sas_token,
                    container_logs, kube_objects, node_logs, node_logs_windows)


def aks_kanalyze(cmd, client, resource_group_name, name):
    aks_kanalyze_cmd(cmd, client, resource_group_name, name)


def aks_pod_identity_add(
    cmd,
    client,
    resource_group_name,
    cluster_name,
    identity_name,
    identity_namespace,
    identity_resource_id,
    binding_selector=None,
    no_wait=False,
    aks_custom_headers=None,
):  # pylint: disable=unused-argument
    ManagedClusterPodIdentity = cmd.get_models(
        "ManagedClusterPodIdentity",
        resource_type=CUSTOM_MGMT_AKS_PREVIEW,
        operation_group="managed_clusters",
    )
    UserAssignedIdentity = cmd.get_models(
        "UserAssignedIdentity",
        resource_type=CUSTOM_MGMT_AKS_PREVIEW,
        operation_group="managed_clusters",
    )

    instance = client.get(resource_group_name, cluster_name)
    _ensure_pod_identity_addon_is_enabled(instance)

    user_assigned_identity = _get_user_assigned_identity(
        cmd.cli_ctx, identity_resource_id)
    _ensure_managed_identity_operator_permission(
        cmd, instance, user_assigned_identity.id)

    pod_identities = []
    if instance.pod_identity_profile.user_assigned_identities:
        pod_identities = instance.pod_identity_profile.user_assigned_identities
    pod_identity = ManagedClusterPodIdentity(
        name=identity_name,
        namespace=identity_namespace,
        identity=UserAssignedIdentity(
            resource_id=user_assigned_identity.id,
            client_id=user_assigned_identity.client_id,
            object_id=user_assigned_identity.principal_id,
        )
    )
    if binding_selector is not None:
        pod_identity.binding_selector = binding_selector
    pod_identities.append(pod_identity)

    from azext_aks_preview.managed_cluster_decorator import AKSPreviewManagedClusterModels
    # store all the models used by pod identity
    pod_identity_models = AKSPreviewManagedClusterModels(
        cmd, CUSTOM_MGMT_AKS_PREVIEW).pod_identity_models
    _update_addon_pod_identity(
        instance, enable=True,
        pod_identities=pod_identities,
        pod_identity_exceptions=instance.pod_identity_profile.user_assigned_identity_exceptions,
        models=pod_identity_models
    )

    headers = get_aks_custom_headers(aks_custom_headers)
    # send the managed cluster represeentation to update the pod identity addon
    return sdk_no_wait(no_wait, client.begin_create_or_update, resource_group_name, cluster_name, instance, headers=headers)


def aks_pod_identity_delete(
    cmd,
    client,
    resource_group_name,
    cluster_name,
    identity_name,
    identity_namespace,
    no_wait=False,
    aks_custom_headers=None,
):  # pylint: disable=unused-argument
    instance = client.get(resource_group_name, cluster_name)
    _ensure_pod_identity_addon_is_enabled(instance)

    pod_identities = []
    if instance.pod_identity_profile.user_assigned_identities:
        for pod_identity in instance.pod_identity_profile.user_assigned_identities:
            if pod_identity.name == identity_name and pod_identity.namespace == identity_namespace:
                # to remove
                continue
            pod_identities.append(pod_identity)

    from azext_aks_preview.managed_cluster_decorator import AKSPreviewManagedClusterModels
    # store all the models used by pod identity
    pod_identity_models = AKSPreviewManagedClusterModels(
        cmd, CUSTOM_MGMT_AKS_PREVIEW).pod_identity_models
    _update_addon_pod_identity(
        instance, enable=True,
        pod_identities=pod_identities,
        pod_identity_exceptions=instance.pod_identity_profile.user_assigned_identity_exceptions,
        models=pod_identity_models
    )

    headers = get_aks_custom_headers(aks_custom_headers)
    # send the managed cluster represeentation to update the pod identity addon
    return sdk_no_wait(no_wait, client.begin_create_or_update, resource_group_name, cluster_name, instance, headers=headers)


def aks_pod_identity_list(cmd, client, resource_group_name, cluster_name):  # pylint: disable=unused-argument
    instance = client.get(resource_group_name, cluster_name)
    return _remove_nulls([instance])[0]


def aks_pod_identity_exception_add(
    cmd,
    client,
    resource_group_name,
    cluster_name,
    exc_name,
    exc_namespace,
    pod_labels,
    no_wait=False,
    aks_custom_headers=None,
):  # pylint: disable=unused-argument
    ManagedClusterPodIdentityException = cmd.get_models(
        "ManagedClusterPodIdentityException",
        resource_type=CUSTOM_MGMT_AKS_PREVIEW,
        operation_group="managed_clusters",
    )

    instance = client.get(resource_group_name, cluster_name)
    _ensure_pod_identity_addon_is_enabled(instance)

    pod_identity_exceptions = []
    if instance.pod_identity_profile.user_assigned_identity_exceptions:
        pod_identity_exceptions = instance.pod_identity_profile.user_assigned_identity_exceptions
    exc = ManagedClusterPodIdentityException(
        name=exc_name, namespace=exc_namespace, pod_labels=pod_labels)
    pod_identity_exceptions.append(exc)

    from azext_aks_preview.managed_cluster_decorator import AKSPreviewManagedClusterModels
    # store all the models used by pod identity
    pod_identity_models = AKSPreviewManagedClusterModels(
        cmd, CUSTOM_MGMT_AKS_PREVIEW).pod_identity_models
    _update_addon_pod_identity(
        instance, enable=True,
        pod_identities=instance.pod_identity_profile.user_assigned_identities,
        pod_identity_exceptions=pod_identity_exceptions,
        models=pod_identity_models
    )

    headers = get_aks_custom_headers(aks_custom_headers)
    # send the managed cluster represeentation to update the pod identity addon
    return sdk_no_wait(no_wait, client.begin_create_or_update, resource_group_name, cluster_name, instance, headers=headers)


def aks_pod_identity_exception_delete(
    cmd,
    client,
    resource_group_name,
    cluster_name,
    exc_name,
    exc_namespace,
    no_wait=False,
    aks_custom_headers=None,
):  # pylint: disable=unused-argument
    instance = client.get(resource_group_name, cluster_name)
    _ensure_pod_identity_addon_is_enabled(instance)

    pod_identity_exceptions = []
    if instance.pod_identity_profile.user_assigned_identity_exceptions:
        for exc in instance.pod_identity_profile.user_assigned_identity_exceptions:
            if exc.name == exc_name and exc.namespace == exc_namespace:
                # to remove
                continue
            pod_identity_exceptions.append(exc)

    from azext_aks_preview.managed_cluster_decorator import AKSPreviewManagedClusterModels
    # store all the models used by pod identity
    pod_identity_models = AKSPreviewManagedClusterModels(
        cmd, CUSTOM_MGMT_AKS_PREVIEW).pod_identity_models
    _update_addon_pod_identity(
        instance, enable=True,
        pod_identities=instance.pod_identity_profile.user_assigned_identities,
        pod_identity_exceptions=pod_identity_exceptions,
        models=pod_identity_models
    )

    headers = get_aks_custom_headers(aks_custom_headers)
    # send the managed cluster represeentation to update the pod identity addon
    return sdk_no_wait(no_wait, client.begin_create_or_update, resource_group_name, cluster_name, instance, headers=headers)


def aks_pod_identity_exception_update(
    cmd,
    client,
    resource_group_name,
    cluster_name,
    exc_name,
    exc_namespace,
    pod_labels,
    no_wait=False,
    aks_custom_headers=None,
):  # pylint: disable=unused-argument
    ManagedClusterPodIdentityException = cmd.get_models(
        "ManagedClusterPodIdentityException",
        resource_type=CUSTOM_MGMT_AKS_PREVIEW,
        operation_group="managed_clusters",
    )

    instance = client.get(resource_group_name, cluster_name)
    _ensure_pod_identity_addon_is_enabled(instance)

    found_target = False
    updated_exc = ManagedClusterPodIdentityException(
        name=exc_name, namespace=exc_namespace, pod_labels=pod_labels)
    pod_identity_exceptions = []
    if instance.pod_identity_profile.user_assigned_identity_exceptions:
        for exc in instance.pod_identity_profile.user_assigned_identity_exceptions:
            if exc.name == exc_name and exc.namespace == exc_namespace:
                found_target = True
                pod_identity_exceptions.append(updated_exc)
            else:
                pod_identity_exceptions.append(exc)

    if not found_target:
        raise CLIError(
            'pod identity exception {}/{} not found'.format(exc_namespace, exc_name))

    from azext_aks_preview.managed_cluster_decorator import AKSPreviewManagedClusterModels
    # store all the models used by pod identity
    pod_identity_models = AKSPreviewManagedClusterModels(
        cmd, CUSTOM_MGMT_AKS_PREVIEW).pod_identity_models
    _update_addon_pod_identity(
        instance, enable=True,
        pod_identities=instance.pod_identity_profile.user_assigned_identities,
        pod_identity_exceptions=pod_identity_exceptions,
        models=pod_identity_models
    )

    headers = get_aks_custom_headers(aks_custom_headers)
    # send the managed cluster represeentation to update the pod identity addon
    return sdk_no_wait(no_wait, client.begin_create_or_update, resource_group_name, cluster_name, instance, headers=headers)


def aks_pod_identity_exception_list(cmd, client, resource_group_name, cluster_name):
    instance = client.get(resource_group_name, cluster_name)
    return _remove_nulls([instance])[0]


def aks_egress_endpoints_list(cmd, client, resource_group_name, name):   # pylint: disable=unused-argument
    return client.list_outbound_network_dependencies_endpoints(resource_group_name, name)


def aks_snapshot_create(cmd,    # pylint: disable=too-many-locals,too-many-statements,too-many-branches
                        client,
                        resource_group_name,
                        name,
                        cluster_id,
                        location=None,
                        tags=None,
                        aks_custom_headers=None,
                        no_wait=False):
    ManagedClusterSnapshot = cmd.get_models(
        "ManagedClusterSnapshot",
        resource_type=CUSTOM_MGMT_AKS_PREVIEW,
        operation_group="managed_cluster_snapshots",
    )
    CreationData = cmd.get_models(
        "CreationData",
        resource_type=CUSTOM_MGMT_AKS_PREVIEW,
        operation_group="managed_clusters",
    )

    rg_location = get_rg_location(cmd.cli_ctx, resource_group_name)
    if location is None:
        location = rg_location

    creationData = CreationData(
        source_resource_id=cluster_id
    )

    snapshot = ManagedClusterSnapshot(
        name=name,
        tags=tags,
        location=location,
        creation_data=creationData,
        snapshot_type="ManagedCluster",
    )

    headers = get_aks_custom_headers(aks_custom_headers)
    return client.create_or_update(resource_group_name, name, snapshot, headers=headers)


def aks_snapshot_show(cmd, client, resource_group_name, name):   # pylint: disable=unused-argument
    snapshot = client.get(resource_group_name, name)
    return snapshot


def aks_snapshot_delete(cmd,    # pylint: disable=unused-argument
                        client,
                        resource_group_name,
                        name,
                        no_wait=False,
                        yes=False):

    from knack.prompting import prompt_y_n
    msg = 'This will delete the cluster snapshot "{}" in resource group "{}", Are you sure?'.format(
        name, resource_group_name)
    if not yes and not prompt_y_n(msg, default="n"):
        return None

    return client.delete(resource_group_name, name)


def aks_snapshot_list(cmd, client, resource_group_name=None):  # pylint: disable=unused-argument
    if resource_group_name is None or resource_group_name == '':
        return client.list()

    return client.list_by_resource_group(resource_group_name)


def aks_nodepool_snapshot_create(cmd,    # pylint: disable=too-many-locals,too-many-statements,too-many-branches
                                 client,
                                 resource_group_name,
                                 snapshot_name,
                                 nodepool_id,
                                 location=None,
                                 tags=None,
                                 aks_custom_headers=None,
                                 no_wait=False):
    Snapshot = cmd.get_models(
        "Snapshot",
        resource_type=CUSTOM_MGMT_AKS_PREVIEW,
        operation_group="snapshots",
    )
    CreationData = cmd.get_models(
        "CreationData",
        resource_type=CUSTOM_MGMT_AKS_PREVIEW,
        operation_group="managed_clusters",
    )

    rg_location = get_rg_location(cmd.cli_ctx, resource_group_name)
    if location is None:
        location = rg_location

    creationData = CreationData(
        source_resource_id=nodepool_id
    )

    snapshot = Snapshot(
        name=snapshot_name,
        tags=tags,
        location=location,
        creation_data=creationData
    )

    headers = get_aks_custom_headers(aks_custom_headers)
    return client.create_or_update(resource_group_name, snapshot_name, snapshot, headers=headers)


def aks_nodepool_snapshot_update(cmd, client, resource_group_name, snapshot_name, tags):   # pylint: disable=unused-argument
    TagsObject = cmd.get_models(
        "TagsObject",
        resource_type=CUSTOM_MGMT_AKS_PREVIEW,
        operation_group="snapshots",
    )
    tagsObject = TagsObject(
        tags=tags
    )

    snapshot = client.update_tags(resource_group_name, snapshot_name, tagsObject)
    return snapshot


def aks_nodepool_snapshot_show(cmd, client, resource_group_name, snapshot_name):   # pylint: disable=unused-argument
    snapshot = client.get(resource_group_name, snapshot_name)
    return snapshot


def aks_nodepool_snapshot_delete(cmd,    # pylint: disable=unused-argument
                                 client,
                                 resource_group_name,
                                 snapshot_name,
                                 no_wait=False,
                                 yes=False):

    from knack.prompting import prompt_y_n
    msg = 'This will delete the nodepool snapshot "{}" in resource group "{}", Are you sure?'.format(
        snapshot_name, resource_group_name)
    if not yes and not prompt_y_n(msg, default="n"):
        return None

    return client.delete(resource_group_name, snapshot_name)


def aks_nodepool_snapshot_list(cmd, client, resource_group_name=None):  # pylint: disable=unused-argument
    if resource_group_name is None or resource_group_name == '':
        return client.list()

    return client.list_by_resource_group(resource_group_name)


def aks_trustedaccess_role_list(cmd, client, location):  # pylint: disable=unused-argument
    return client.list(location)


def aks_trustedaccess_role_binding_list(cmd, client, resource_group_name, cluster_name):   # pylint: disable=unused-argument
    return client.list(resource_group_name, cluster_name)


def aks_trustedaccess_role_binding_get(cmd, client, resource_group_name, cluster_name, role_binding_name):
    return client.get(resource_group_name, cluster_name, role_binding_name)


def aks_trustedaccess_role_binding_create(cmd, client, resource_group_name, cluster_name, role_binding_name,
                                          source_resource_id, roles):
    TrustedAccessRoleBinding = cmd.get_models(
        "TrustedAccessRoleBinding",
        resource_type=CUSTOM_MGMT_AKS_PREVIEW,
        operation_group="trusted_access_role_bindings",
    )
    existedBinding = None
    try:
        existedBinding = client.get(resource_group_name, cluster_name, role_binding_name)
    except ResourceNotFoundError:
        pass

    if existedBinding:
        raise Exception("TrustedAccess RoleBinding " + role_binding_name + " already existed, please use 'az aks trustedaccess rolebinding update' command to update!")

    roleList = roles.split(',')
    roleBinding = TrustedAccessRoleBinding(source_resource_id=source_resource_id, roles=roleList)
    return client.create_or_update(resource_group_name, cluster_name, role_binding_name, roleBinding)


def aks_trustedaccess_role_binding_update(cmd, client, resource_group_name, cluster_name, role_binding_name, roles):
    TrustedAccessRoleBinding = cmd.get_models(
        "TrustedAccessRoleBinding",
        resource_type=CUSTOM_MGMT_AKS_PREVIEW,
        operation_group="trusted_access_role_bindings",
    )
    existedBinding = client.get(resource_group_name, cluster_name, role_binding_name)

    roleList = roles.split(',')
    roleBinding = TrustedAccessRoleBinding(source_resource_id=existedBinding.source_resource_id, roles=roleList)
    return client.create_or_update(resource_group_name, cluster_name, role_binding_name, roleBinding)


def aks_trustedaccess_role_binding_delete(cmd, client, resource_group_name, cluster_name, role_binding_name):
    return client.delete(resource_group_name, cluster_name, role_binding_name)


def aks_mesh_enable(
        cmd,
        client,
        resource_group_name,
        name,
        revision=None,
        key_vault_id=None,
        ca_cert_object_name=None,
        ca_key_object_name=None,
        root_cert_object_name=None,
        cert_chain_object_name=None
):
    instance = client.get(resource_group_name, name)
    addon_profiles = instance.addon_profiles
    if key_vault_id is not None and ca_cert_object_name is not None and ca_key_object_name is not None and root_cert_object_name is not None and cert_chain_object_name is not None:
        if not addon_profiles or not addon_profiles[CONST_AZURE_KEYVAULT_SECRETS_PROVIDER_ADDON_NAME] or not addon_profiles[CONST_AZURE_KEYVAULT_SECRETS_PROVIDER_ADDON_NAME].enabled:
            raise CLIError('AzureKeyvaultSecretsProvider addon is required for Azure Service Mesh plugin certificate authority feature.')

    return _aks_mesh_update(cmd,
                            client,
                            resource_group_name,
                            name,
                            key_vault_id,
                            ca_cert_object_name,
                            ca_key_object_name,
                            root_cert_object_name,
                            cert_chain_object_name,
                            revision=revision,
                            enable_azure_service_mesh=True)


def aks_mesh_disable(
        cmd,
        client,
        resource_group_name,
        name,
):
    return _aks_mesh_update(cmd, client, resource_group_name, name, disable_azure_service_mesh=True)


def aks_mesh_enable_ingress_gateway(
        cmd,
        client,
        resource_group_name,
        name,
        ingress_gateway_type,
):
    return _aks_mesh_update(
        cmd,
        client,
        resource_group_name,
        name,
        enable_ingress_gateway=True,
        ingress_gateway_type=ingress_gateway_type)


def aks_mesh_disable_ingress_gateway(
        cmd,
        client,
        resource_group_name,
        name,
        ingress_gateway_type,
):
    return _aks_mesh_update(
        cmd,
        client,
        resource_group_name,
        name,
        disable_ingress_gateway=True,
        ingress_gateway_type=ingress_gateway_type)


def aks_mesh_enable_egress_gateway(
        cmd,
        client,
        resource_group_name,
        name,
        egx_gtw_nodeselector,
):
    return _aks_mesh_update(
        cmd,
        client,
        resource_group_name,
        name,
        enable_egress_gateway=True,
        egx_gtw_nodeselector=egx_gtw_nodeselector)


def aks_mesh_disable_egress_gateway(
        cmd,
        client,
        resource_group_name,
        name,
):
    return _aks_mesh_update(
        cmd,
        client,
        resource_group_name,
        name,
        disable_egress_gateway=True,
        egx_gtw_nodeselector=None)


def aks_mesh_get_revisions(
        cmd,
        client,
        location
):
    return client.list_mesh_revision_profiles(location)


def aks_mesh_get_upgrades(
        cmd,
        client,
        resource_group_name,
        name
):
    return client.list_mesh_upgrade_profiles(resource_group_name, name)


def aks_mesh_upgrade_start(
        cmd,
        client,
        resource_group_name,
        name,
        revision
):
    return _aks_mesh_update(
        cmd,
        client,
        resource_group_name,
        name,
        revision=revision,
        mesh_upgrade_command=CONST_AZURE_SERVICE_MESH_UPGRADE_COMMAND_START)


def aks_mesh_upgrade_complete(
        cmd,
        client,
        resource_group_name,
        name):
    return _aks_mesh_update(
        cmd,
        client,
        resource_group_name,
        name,
        mesh_upgrade_command=CONST_AZURE_SERVICE_MESH_UPGRADE_COMMAND_COMPLETE)


def aks_mesh_upgrade_rollback(
        cmd,
        client,
        resource_group_name,
        name
):
    return _aks_mesh_update(
        cmd,
        client,
        resource_group_name,
        name,
        mesh_upgrade_command=CONST_AZURE_SERVICE_MESH_UPGRADE_COMMAND_ROLLBACK)


def _aks_mesh_update(
        cmd,
        client,
        resource_group_name,
        name,
        key_vault_id=None,
        ca_cert_object_name=None,
        ca_key_object_name=None,
        root_cert_object_name=None,
        cert_chain_object_name=None,
        enable_azure_service_mesh=None,
        disable_azure_service_mesh=None,
        enable_ingress_gateway=None,
        disable_ingress_gateway=None,
        ingress_gateway_type=None,
        enable_egress_gateway=None,
        egx_gtw_nodeselector=None,
        disable_egress_gateway=None,
        revision=None,
        mesh_upgrade_command=None,
):
    raw_parameters = locals()

    from azure.cli.command_modules.acs._consts import DecoratorEarlyExitException
    from azext_aks_preview.managed_cluster_decorator import AKSPreviewManagedClusterUpdateDecorator

    aks_update_decorator = AKSPreviewManagedClusterUpdateDecorator(
        cmd=cmd,
        client=client,
        raw_parameters=raw_parameters,
        resource_type=CUSTOM_MGMT_AKS_PREVIEW,
    )

    try:
        mc = aks_update_decorator.update_mc_profile_default()
        mc = aks_update_decorator.update_azure_service_mesh_profile(mc)
    except DecoratorEarlyExitException:
        return None

    return aks_update_decorator.update_mc(mc)<|MERGE_RESOLUTION|>--- conflicted
+++ resolved
@@ -49,14 +49,10 @@
     CONST_SPOT_EVICTION_POLICY_DELETE,
     CONST_VIRTUAL_NODE_ADDON_NAME,
     CONST_VIRTUAL_NODE_SUBNET_NAME,
-<<<<<<< HEAD
-    CONST_AZURE_KEYVAULT_SECRETS_PROVIDER_ADDON_NAME,
+    CONST_AZURE_KEYVAULT_SECRETS_PROVIDER_ADDON_NAME
     CONST_AZURE_SERVICE_MESH_UPGRADE_COMMAND_START,
     CONST_AZURE_SERVICE_MESH_UPGRADE_COMMAND_COMPLETE,
     CONST_AZURE_SERVICE_MESH_UPGRADE_COMMAND_ROLLBACK,
-=======
-    CONST_AZURE_KEYVAULT_SECRETS_PROVIDER_ADDON_NAME
->>>>>>> fdaa513e
 )
 from azext_aks_preview._helpers import (
     get_cluster_snapshot_by_snapshot_id,
