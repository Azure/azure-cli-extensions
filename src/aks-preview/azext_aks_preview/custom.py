--- conflicted
+++ resolved
@@ -783,8 +783,6 @@
     apiserver_subnet_id=None,
     enable_keda=False,
     disable_keda=False,
-<<<<<<< HEAD
-=======
     enable_node_restriction=False,
     disable_node_restriction=False,
     enable_private_cluster=False,
@@ -793,7 +791,6 @@
     enable_vpa=False,
     disable_vpa=False,
     cluster_snapshot_id=None,
->>>>>>> e30aa5ef
 ):
     # DO NOT MOVE: get all the original parameters and save them as a dictionary
     raw_parameters = locals()
