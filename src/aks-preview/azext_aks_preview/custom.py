# --------------------------------------------------------------------------------------------
# Copyright (c) Microsoft Corporation. All rights reserved.
# Licensed under the MIT License. See License.txt in the project root for license information.
# --------------------------------------------------------------------------------------------

# pylint: disable=too-many-lines
import datetime
import json
import os
import os.path
import platform
import re
import ssl
import sys
import threading
import time
import uuid
import webbrowser

from azext_aks_preview._client_factory import (
    CUSTOM_MGMT_AKS_PREVIEW,
    cf_agent_pools,
    get_graph_rbac_management_client,
    get_msi_client,
)
from azext_aks_preview._consts import (
    ADDONS,
    ADDONS_DESCRIPTIONS,
    CONST_ACC_SGX_QUOTE_HELPER_ENABLED,
    CONST_AZURE_KEYVAULT_SECRETS_PROVIDER_ADDON_NAME,
    CONST_CONFCOM_ADDON_NAME,
    CONST_INGRESS_APPGW_ADDON_NAME,
    CONST_INGRESS_APPGW_APPLICATION_GATEWAY_ID,
    CONST_INGRESS_APPGW_APPLICATION_GATEWAY_NAME,
    CONST_INGRESS_APPGW_SUBNET_CIDR,
    CONST_INGRESS_APPGW_SUBNET_ID,
    CONST_INGRESS_APPGW_WATCH_NAMESPACE,
    CONST_KUBE_DASHBOARD_ADDON_NAME,
    CONST_MONITORING_ADDON_NAME,
    CONST_MONITORING_LOG_ANALYTICS_WORKSPACE_RESOURCE_ID,
    CONST_MONITORING_USING_AAD_MSI_AUTH,
    CONST_NODEPOOL_MODE_USER,
    CONST_OPEN_SERVICE_MESH_ADDON_NAME,
    CONST_ROTATION_POLL_INTERVAL,
    CONST_SCALE_DOWN_MODE_DELETE,
    CONST_SCALE_SET_PRIORITY_REGULAR,
    CONST_SECRET_ROTATION_ENABLED,
    CONST_SPOT_EVICTION_POLICY_DELETE,
    CONST_VIRTUAL_NODE_ADDON_NAME,
    CONST_VIRTUAL_NODE_SUBNET_NAME,
    CONST_AZURE_SERVICE_MESH_UPGRADE_COMMAND_START,
    CONST_AZURE_SERVICE_MESH_UPGRADE_COMMAND_COMPLETE,
    CONST_AZURE_SERVICE_MESH_UPGRADE_COMMAND_ROLLBACK,
    CONST_SSH_ACCESS_LOCALUSER,
)
from azext_aks_preview._helpers import (
    check_is_private_link_cluster,
    get_cluster_snapshot_by_snapshot_id,
    get_nodepool_snapshot_by_snapshot_id,
    print_or_merge_credentials,
)
from azext_aks_preview._podidentity import (
    _ensure_managed_identity_operator_permission,
    _ensure_pod_identity_addon_is_enabled,
    _fill_defaults_for_pod_identity_profile,
    _update_addon_pod_identity,
)
from azext_aks_preview._resourcegroup import get_rg_location
from azext_aks_preview.addonconfiguration import (
    add_ingress_appgw_addon_role_assignment,
    add_virtual_node_role_assignment,
    enable_addons,
)
from azext_aks_preview.aks_diagnostics import aks_kanalyze_cmd, aks_kollect_cmd
from azext_aks_preview.aks_draft.commands import (
    aks_draft_cmd_create,
    aks_draft_cmd_generate_workflow,
    aks_draft_cmd_setup_gh,
    aks_draft_cmd_up,
    aks_draft_cmd_update,
)
from azext_aks_preview.maintenanceconfiguration import (
    aks_maintenanceconfiguration_update_internal,
)
from azure.cli.command_modules.acs._validators import (
    extract_comma_separated_string,
)
from azure.cli.command_modules.acs.addonconfiguration import (
    ensure_container_insights_for_monitoring,
    ensure_default_log_analytics_workspace_for_monitoring,
    sanitize_loganalytics_ws_resource_id,
)
from azure.cli.core.api import get_config_dir
from azure.cli.core.azclierror import (
    ArgumentUsageError,
    ClientRequestError,
    InvalidArgumentValueError,
    MutuallyExclusiveArgumentError,
    RequiredArgumentMissingError,
)
from azure.cli.core.commands import LongRunningOperation
from azure.cli.core.commands.client_factory import get_subscription_id
from azure.cli.core.util import (
    in_cloud_console,
    sdk_no_wait,
    shell_safe_json_parse,
)
from azure.core.exceptions import ResourceNotFoundError
from azure.graphrbac.models import (
    ApplicationCreateParameters,
    KeyCredential,
    PasswordCredential,
    ServicePrincipalCreateParameters,
)
from dateutil.parser import parse
from dateutil.relativedelta import relativedelta
from knack.log import get_logger
from knack.prompting import prompt_y_n
from knack.util import CLIError
from msrestazure.azure_exceptions import CloudError
from six.moves.urllib.error import URLError
from six.moves.urllib.request import urlopen

logger = get_logger(__name__)


def wait_then_open(url):
    """
    Waits for a bit then opens a URL.  Useful for waiting for a proxy to come up, and then open the URL.
    """
    for _ in range(1, 10):
        try:
            with urlopen(url, context=_ssl_context()):
                break
        except URLError:
            time.sleep(1)
    webbrowser.open_new_tab(url)


def wait_then_open_async(url):
    """
    Spawns a thread that waits for a bit then opens a URL.
    """
    t = threading.Thread(target=wait_then_open, args=url)
    t.daemon = True
    t.start()


def _ssl_context():
    if sys.version_info < (3, 4) or (in_cloud_console() and platform.system() == 'Windows'):
        try:
            # added in python 2.7.13 and 3.6
            return ssl.SSLContext(ssl.PROTOCOL_TLS)
        except AttributeError:
            return ssl.SSLContext(ssl.PROTOCOL_TLSv1)

    return ssl.create_default_context()


# pylint: disable=too-many-locals
def store_acs_service_principal(subscription_id, client_secret, service_principal,
                                file_name='acsServicePrincipal.json'):
    obj = {}
    if client_secret:
        obj['client_secret'] = client_secret
    if service_principal:
        obj['service_principal'] = service_principal

    config_path = os.path.join(get_config_dir(), file_name)
    full_config = load_service_principals(config_path=config_path)
    if not full_config:
        full_config = {}
    full_config[subscription_id] = obj

    with os.fdopen(os.open(config_path, os.O_RDWR | os.O_CREAT | os.O_TRUNC, 0o600),
                   'w+') as spFile:
        json.dump(full_config, spFile)


def load_acs_service_principal(subscription_id, file_name='acsServicePrincipal.json'):
    config_path = os.path.join(get_config_dir(), file_name)
    config = load_service_principals(config_path)
    if not config:
        return None
    return config.get(subscription_id)


def load_service_principals(config_path):
    if not os.path.exists(config_path):
        return None
    fd = os.open(config_path, os.O_RDONLY)
    try:
        with os.fdopen(fd) as f:
            return shell_safe_json_parse(f.read())
    except:  # pylint: disable=bare-except
        return None


def create_application(client, display_name, homepage, identifier_uris,
                       available_to_other_tenants=False, password=None, reply_urls=None,
                       key_value=None, key_type=None, key_usage=None, start_date=None,
                       end_date=None):
    from azure.graphrbac.models import GraphErrorException
    password_creds, key_creds = _build_application_creds(password=password, key_value=key_value, key_type=key_type,
                                                         key_usage=key_usage, start_date=start_date, end_date=end_date)

    app_create_param = ApplicationCreateParameters(available_to_other_tenants=available_to_other_tenants,
                                                   display_name=display_name,
                                                   identifier_uris=identifier_uris,
                                                   homepage=homepage,
                                                   reply_urls=reply_urls,
                                                   key_credentials=key_creds,
                                                   password_credentials=password_creds)
    try:
        return client.create(app_create_param)
    except GraphErrorException as ex:
        if 'insufficient privileges' in str(ex).lower():
            link = 'https://docs.microsoft.com/azure/azure-resource-manager/resource-group-create-service-principal-portal'  # pylint: disable=line-too-long
            raise CLIError(
                "Directory permission is needed for the current user to register the application. "
                f"For how to configure, please refer '{link}'."
            ) from ex
        raise


def _build_application_creds(password=None, key_value=None, key_type=None,
                             key_usage=None, start_date=None, end_date=None):
    if password and key_value:
        raise CLIError(
            'specify either --password or --key-value, but not both.')

    if not start_date:
        start_date = datetime.datetime.utcnow()
    elif isinstance(start_date, str):
        start_date = parse(start_date)

    if not end_date:
        end_date = start_date + relativedelta(years=1)
    elif isinstance(end_date, str):
        end_date = parse(end_date)

    key_type = key_type or 'AsymmetricX509Cert'
    key_usage = key_usage or 'Verify'

    password_creds = None
    key_creds = None
    if password:
        password_creds = [PasswordCredential(start_date=start_date, end_date=end_date,
                                             key_id=str(uuid.uuid4()), value=password)]
    elif key_value:
        key_creds = [KeyCredential(start_date=start_date, end_date=end_date, value=key_value,
                                   key_id=str(uuid.uuid4()), usage=key_usage, type=key_type)]

    return (password_creds, key_creds)


def create_service_principal(cli_ctx, identifier, resolve_app=True, rbac_client=None):
    if rbac_client is None:
        rbac_client = get_graph_rbac_management_client(cli_ctx)

    if resolve_app:
        try:
            uuid.UUID(identifier)
            result = list(rbac_client.applications.list(
                filter=f"appId eq '{identifier}'"))
        except ValueError:
            result = list(rbac_client.applications.list(
                filter=f"identifierUris/any(s:s eq '{identifier}')"))

        if not result:  # assume we get an object id
            result = [rbac_client.applications.get(identifier)]
        app_id = result[0].app_id
    else:
        app_id = identifier

    return rbac_client.service_principals.create(ServicePrincipalCreateParameters(app_id=app_id, account_enabled=True))


_re_user_assigned_identity_resource_id = re.compile(
    r'/subscriptions/(.*?)/resourcegroups/(.*?)/providers/microsoft.managedidentity/userassignedidentities/(.*)',
    flags=re.IGNORECASE)


def _get_user_assigned_identity(cli_ctx, resource_id):
    resource_id = resource_id.lower()
    match = _re_user_assigned_identity_resource_id.search(resource_id)
    if match:
        subscription_id = match.group(1)
        resource_group_name = match.group(2)
        identity_name = match.group(3)
        msi_client = get_msi_client(cli_ctx, subscription_id)
        try:
            identity = msi_client.user_assigned_identities.get(resource_group_name=resource_group_name,
                                                               resource_name=identity_name)
        except CloudError as ex:
            if 'was not found' in ex.message:
                raise CLIError(f"Identity {resource_id} not found.") from ex
            raise ex
        return identity
    raise CLIError(f"Cannot parse identity name from provided resource id {resource_id}.")


def aks_browse(
    cmd,
    client,
    resource_group_name,
    name,
    disable_browser=False,
    listen_address="127.0.0.1",
    listen_port="8001",
):
    from azure.cli.command_modules.acs.custom import _aks_browse

    return _aks_browse(
        cmd,
        client,
        resource_group_name,
        name,
        disable_browser,
        listen_address,
        listen_port,
        CUSTOM_MGMT_AKS_PREVIEW,
    )


def aks_maintenanceconfiguration_list(
    cmd,  # pylint: disable=unused-argument
    client,
    resource_group_name,
    cluster_name
):
    return client.list_by_managed_cluster(resource_group_name, cluster_name)


def aks_maintenanceconfiguration_show(
    cmd,  # pylint: disable=unused-argument
    client,
    resource_group_name,
    cluster_name,
    config_name
):
    logger.warning('resource_group_name: %s, cluster_name: %s, config_name: %s ',
                   resource_group_name, cluster_name, config_name)
    return client.get(resource_group_name, cluster_name, config_name)


def aks_maintenanceconfiguration_delete(
    cmd,  # pylint: disable=unused-argument
    client,
    resource_group_name,
    cluster_name,
    config_name
):
    logger.warning('resource_group_name: %s, cluster_name: %s, config_name: %s ',
                   resource_group_name, cluster_name, config_name)
    return client.delete(resource_group_name, cluster_name, config_name)


# pylint: disable=unused-argument
def aks_maintenanceconfiguration_add(
    cmd,
    client,
    resource_group_name,
    cluster_name,
    config_name,
    config_file=None,
    weekday=None,
    start_hour=None,
    schedule_type=None,
    interval_days=None,
    interval_weeks=None,
    interval_months=None,
    day_of_week=None,
    day_of_month=None,
    week_index=None,
    duration_hours=None,
    utc_offset=None,
    start_date=None,
    start_time=None
):
    configs = client.list_by_managed_cluster(resource_group_name, cluster_name)
    for config in configs:
        if config.name == config_name:
            raise CLIError(
                f"Maintenance configuration '{config_name}' already exists, please try a different name, "
                "use 'aks maintenanceconfiguration list' to get current list of maitenance configurations"
            )
    # DO NOT MOVE: get all the original parameters and save them as a dictionary
    raw_parameters = locals()
    return aks_maintenanceconfiguration_update_internal(cmd, client, raw_parameters)


def aks_maintenanceconfiguration_update(
    cmd,
    client,
    resource_group_name,
    cluster_name,
    config_name,
    config_file=None,
    weekday=None,
    start_hour=None,
    schedule_type=None,
    interval_days=None,
    interval_weeks=None,
    interval_months=None,
    day_of_week=None,
    day_of_month=None,
    week_index=None,
    duration_hours=None,
    utc_offset=None,
    start_date=None,
    start_time=None
):
    configs = client.list_by_managed_cluster(resource_group_name, cluster_name)
    found = False
    for config in configs:
        if config.name == config_name:
            found = True
            break
    if not found:
        raise CLIError(
            f"Maintenance configuration '{config_name}' doesn't exist."
            "use 'aks maintenanceconfiguration list' to get current list of maitenance configurations"
        )
    # DO NOT MOVE: get all the original parameters and save them as a dictionary
    raw_parameters = locals()
    return aks_maintenanceconfiguration_update_internal(cmd, client, raw_parameters)


# pylint: disable=too-many-locals, unused-argument
def aks_create(
    cmd,
    client,
    resource_group_name,
    name,
    ssh_key_value,
    location=None,
    kubernetes_version="",
    tags=None,
    dns_name_prefix=None,
    node_osdisk_diskencryptionset_id=None,
    disable_local_accounts=False,
    disable_rbac=None,
    edge_zone=None,
    admin_username="azureuser",
    generate_ssh_keys=False,
    no_ssh_key=False,
    pod_cidr=None,
    service_cidr=None,
    dns_service_ip=None,
    docker_bridge_address=None,
    load_balancer_sku=None,
    load_balancer_managed_outbound_ip_count=None,
    load_balancer_outbound_ips=None,
    load_balancer_outbound_ip_prefixes=None,
    load_balancer_outbound_ports=None,
    load_balancer_idle_timeout=None,
    load_balancer_backend_pool_type=None,
    nat_gateway_managed_outbound_ip_count=None,
    nat_gateway_idle_timeout=None,
    outbound_type=None,
    network_plugin=None,
    network_plugin_mode=None,
    network_policy=None,
    network_dataplane=None,
    kube_proxy_config=None,
    auto_upgrade_channel=None,
    node_os_upgrade_channel=None,
    cluster_autoscaler_profile=None,
    uptime_sla=False,
    tier=None,
    fqdn_subdomain=None,
    api_server_authorized_ip_ranges=None,
    enable_private_cluster=False,
    private_dns_zone=None,
    disable_public_fqdn=False,
    service_principal=None,
    client_secret=None,
    enable_managed_identity=True,
    assign_identity=None,
    assign_kubelet_identity=None,
    enable_aad=False,
    enable_azure_rbac=False,
    aad_client_app_id=None,
    aad_server_app_id=None,
    aad_server_app_secret=None,
    aad_tenant_id=None,
    aad_admin_group_object_ids=None,
    enable_oidc_issuer=False,
    windows_admin_username=None,
    windows_admin_password=None,
    enable_ahub=False,
    enable_windows_gmsa=False,
    gmsa_dns_server=None,
    gmsa_root_domain_name=None,
    attach_acr=None,
    skip_subnet_role_assignment=False,
    node_resource_group=None,
    k8s_support_plan=None,
    nrg_lockdown_restriction_level=None,
    enable_defender=False,
    defender_config=None,
    disk_driver_version=None,
    disable_disk_driver=False,
    disable_file_driver=False,
    enable_blob_driver=None,
    disable_snapshot_controller=False,
    enable_azure_keyvault_kms=False,
    azure_keyvault_kms_key_id=None,
    azure_keyvault_kms_key_vault_network_access=None,
    azure_keyvault_kms_key_vault_resource_id=None,
    http_proxy_config=None,
    # addons
    enable_addons=None,  # pylint: disable=redefined-outer-name
    workspace_resource_id=None,
    enable_msi_auth_for_monitoring=True,
    enable_syslog=False,
    data_collection_settings=None,
    aci_subnet_name=None,
    appgw_name=None,
    appgw_subnet_cidr=None,
    appgw_id=None,
    appgw_subnet_id=None,
    appgw_watch_namespace=None,
    enable_sgxquotehelper=False,
    enable_secret_rotation=False,
    rotation_poll_interval=None,
    enable_app_routing=False,
    # nodepool paramerters
    nodepool_name="nodepool1",
    node_vm_size=None,
    os_sku=None,
    snapshot_id=None,
    vnet_subnet_id=None,
    pod_subnet_id=None,
    pod_ip_allocation_mode=None,
    enable_node_public_ip=False,
    node_public_ip_prefix_id=None,
    enable_cluster_autoscaler=False,
    min_count=None,
    max_count=None,
    node_count=3,
    nodepool_tags=None,
    nodepool_labels=None,
    nodepool_taints=None,
    node_osdisk_type=None,
    node_osdisk_size=0,
    vm_set_type=None,
    zones=None,
    ppg=None,
    max_pods=0,
    enable_encryption_at_host=False,
    enable_ultra_ssd=False,
    enable_fips_image=False,
    kubelet_config=None,
    linux_os_config=None,
    host_group_id=None,
    gpu_instance_profile=None,
    # misc
    yes=False,
    no_wait=False,
    aks_custom_headers=None,
    # extensions
    # managed cluster
    ip_families=None,
    pod_cidrs=None,
    service_cidrs=None,
    load_balancer_managed_outbound_ipv6_count=None,
    enable_pod_security_policy=False,
    enable_pod_identity=False,
    enable_pod_identity_with_kubenet=False,
    enable_workload_identity=False,
    enable_image_cleaner=False,
    image_cleaner_interval_hours=None,
    enable_image_integrity=False,
    cluster_snapshot_id=None,
    enable_apiserver_vnet_integration=False,
    apiserver_subnet_id=None,
    dns_zone_resource_id=None,
    dns_zone_resource_ids=None,
    enable_keda=False,
    enable_vpa=False,
    enable_addon_autoscaling=False,
    enable_node_restriction=False,
    enable_cilium_dataplane=False,
    custom_ca_trust_certificates=None,
    enable_network_observability=None,
    # nodepool
    crg_id=None,
    message_of_the_day=None,
    workload_runtime=None,
    enable_custom_ca_trust=False,
    nodepool_allowed_host_ports=None,
    nodepool_asg_ids=None,
    node_public_ip_tags=None,
    # safeguards parameters
    safeguards_level=None,
    safeguards_version=None,
    safeguards_excluded_ns=None,
    # azure service mesh
    enable_azure_service_mesh=None,
    revision=None,
    # azure monitor profile
    enable_azuremonitormetrics=False,
    enable_azure_monitor_metrics=False,
    azure_monitor_workspace_resource_id=None,
    ksm_metric_labels_allow_list=None,
    ksm_metric_annotations_allow_list=None,
    grafana_resource_id=None,
    enable_windows_recording_rules=False,
    # metrics profile
    enable_cost_analysis=False,
    # AI toolchain operator
    enable_ai_toolchain_operator=False,
    # azure container storage
    enable_azure_container_storage=None,
    storage_pool_name=None,
    storage_pool_size=None,
    storage_pool_sku=None,
    storage_pool_option=None,
    node_provisioning_mode=None,
<<<<<<< HEAD
    # trusted launch
    enable_secure_boot=False,
    enable_vtpm=False,
=======
    ssh_access=CONST_SSH_ACCESS_LOCALUSER,
>>>>>>> ccf5e920
):
    # DO NOT MOVE: get all the original parameters and save them as a dictionary
    raw_parameters = locals()

    # validation for existing cluster
    existing_mc = None
    try:
        existing_mc = client.get(resource_group_name, name)
    # pylint: disable=broad-except
    except Exception as ex:
        logger.debug("failed to get cluster, error: %s", ex)
    if existing_mc:
        raise ClientRequestError(
            f"The cluster '{name}' under resource group '{resource_group_name}' already exists. "
            "Please use command 'az aks update' to update the existing cluster, "
            "or select a different cluster name to create a new cluster."
        )

    # decorator pattern
    from azure.cli.command_modules.acs._consts import DecoratorEarlyExitException
    from azext_aks_preview.managed_cluster_decorator import AKSPreviewManagedClusterCreateDecorator
    aks_create_decorator = AKSPreviewManagedClusterCreateDecorator(
        cmd=cmd,
        client=client,
        raw_parameters=raw_parameters,
        resource_type=CUSTOM_MGMT_AKS_PREVIEW,
    )
    try:
        # construct mc profile
        mc = aks_create_decorator.construct_mc_profile_preview()
    except DecoratorEarlyExitException:
        # exit gracefully
        return None

    # send request to create a real managed cluster
    return aks_create_decorator.create_mc(mc)


# pylint: disable=too-many-locals, unused-argument
def aks_update(
    cmd,
    client,
    resource_group_name,
    name,
    tags=None,
    disable_local_accounts=False,
    enable_local_accounts=False,
    load_balancer_managed_outbound_ip_count=None,
    load_balancer_outbound_ips=None,
    load_balancer_outbound_ip_prefixes=None,
    load_balancer_outbound_ports=None,
    load_balancer_idle_timeout=None,
    load_balancer_backend_pool_type=None,
    nat_gateway_managed_outbound_ip_count=None,
    nat_gateway_idle_timeout=None,
    kube_proxy_config=None,
    auto_upgrade_channel=None,
    node_os_upgrade_channel=None,
    enable_force_upgrade=False,
    disable_force_upgrade=False,
    upgrade_override_until=None,
    cluster_autoscaler_profile=None,
    uptime_sla=False,
    no_uptime_sla=False,
    tier=None,
    api_server_authorized_ip_ranges=None,
    enable_public_fqdn=False,
    disable_public_fqdn=False,
    enable_managed_identity=False,
    assign_identity=None,
    assign_kubelet_identity=None,
    enable_aad=False,
    enable_azure_rbac=False,
    disable_azure_rbac=False,
    aad_tenant_id=None,
    aad_admin_group_object_ids=None,
    enable_oidc_issuer=False,
    k8s_support_plan=None,
    windows_admin_password=None,
    enable_ahub=False,
    disable_ahub=False,
    enable_windows_gmsa=False,
    gmsa_dns_server=None,
    gmsa_root_domain_name=None,
    attach_acr=None,
    detach_acr=None,
    nrg_lockdown_restriction_level=None,
    enable_defender=False,
    disable_defender=False,
    defender_config=None,
    enable_disk_driver=False,
    disk_driver_version=None,
    disable_disk_driver=False,
    enable_file_driver=False,
    disable_file_driver=False,
    enable_blob_driver=None,
    disable_blob_driver=None,
    enable_snapshot_controller=False,
    disable_snapshot_controller=False,
    enable_azure_keyvault_kms=False,
    disable_azure_keyvault_kms=False,
    azure_keyvault_kms_key_id=None,
    azure_keyvault_kms_key_vault_network_access=None,
    azure_keyvault_kms_key_vault_resource_id=None,
    http_proxy_config=None,
    # addons
    enable_secret_rotation=False,
    disable_secret_rotation=False,
    rotation_poll_interval=None,
    # nodepool paramerters
    enable_cluster_autoscaler=False,
    disable_cluster_autoscaler=False,
    update_cluster_autoscaler=False,
    min_count=None,
    max_count=None,
    nodepool_labels=None,
    nodepool_taints=None,
    # misc
    yes=False,
    no_wait=False,
    aks_custom_headers=None,
    # extensions
    # managed cluster
    ssh_key_value=None,
    load_balancer_managed_outbound_ipv6_count=None,
    outbound_type=None,
    network_plugin=None,
    network_plugin_mode=None,
    network_policy=None,
    network_dataplane=None,
    ip_families=None,
    pod_cidr=None,
    enable_pod_security_policy=False,
    disable_pod_security_policy=False,
    enable_pod_identity=False,
    enable_pod_identity_with_kubenet=False,
    disable_pod_identity=False,
    enable_workload_identity=False,
    disable_workload_identity=False,
    enable_image_cleaner=False,
    disable_image_cleaner=False,
    image_cleaner_interval_hours=None,
    enable_image_integrity=False,
    disable_image_integrity=False,
    enable_apiserver_vnet_integration=False,
    apiserver_subnet_id=None,
    enable_keda=False,
    disable_keda=False,
    enable_node_restriction=False,
    disable_node_restriction=False,
    enable_private_cluster=False,
    disable_private_cluster=False,
    private_dns_zone=None,
    enable_azuremonitormetrics=False,
    enable_azure_monitor_metrics=False,
    azure_monitor_workspace_resource_id=None,
    ksm_metric_labels_allow_list=None,
    ksm_metric_annotations_allow_list=None,
    grafana_resource_id=None,
    enable_windows_recording_rules=False,
    disable_azuremonitormetrics=False,
    disable_azure_monitor_metrics=False,
    enable_vpa=False,
    disable_vpa=False,
    enable_addon_autoscaling=False,
    disable_addon_autoscaling=False,
    cluster_snapshot_id=None,
    custom_ca_trust_certificates=None,
    # safeguards parameters
    safeguards_level=None,
    safeguards_version=None,
    safeguards_excluded_ns=None,
    enable_network_observability=None,
    disable_network_observability=None,
    # metrics profile
    enable_cost_analysis=False,
    disable_cost_analysis=False,
    # AI toolchain operator
    enable_ai_toolchain_operator=False,
    disable_ai_toolchain_operator=False,
    # azure container storage
    enable_azure_container_storage=None,
    disable_azure_container_storage=False,
    storage_pool_name=None,
    storage_pool_size=None,
    storage_pool_sku=None,
    storage_pool_option=None,
    azure_container_storage_nodepools=None,
    node_provisioning_mode=None,
    ssh_access=None,
):
    # DO NOT MOVE: get all the original parameters and save them as a dictionary
    raw_parameters = locals()

    from azure.cli.command_modules.acs._consts import DecoratorEarlyExitException
    from azext_aks_preview.managed_cluster_decorator import AKSPreviewManagedClusterUpdateDecorator

    # decorator pattern
    aks_update_decorator = AKSPreviewManagedClusterUpdateDecorator(
        cmd=cmd,
        client=client,
        raw_parameters=raw_parameters,
        resource_type=CUSTOM_MGMT_AKS_PREVIEW,
    )
    try:
        # update mc profile
        mc = aks_update_decorator.update_mc_profile_preview()
    except DecoratorEarlyExitException:
        # exit gracefully
        return None
    # send request to update the real managed cluster
    return aks_update_decorator.update_mc(mc)


# pylint: disable=unused-argument
def aks_show(cmd, client, resource_group_name, name, aks_custom_headers=None):
    headers = get_aks_custom_headers(aks_custom_headers)
    mc = client.get(resource_group_name, name, headers=headers)
    return _remove_nulls([mc])[0]


# pylint: disable=unused-argument
def aks_stop(cmd, client, resource_group_name, name, no_wait=False):
    instance = client.get(resource_group_name, name)
    # print warning when stopping a private cluster
    if check_is_private_link_cluster(instance):
        logger.warning(
            "Your private cluster apiserver IP might get changed when it's stopped and started.\n"
            "Any user provisioned private endpoints linked to this private cluster will need to be deleted and "
            "created again. Any user managed DNS record also needs to be updated with the new IP."
        )
    return sdk_no_wait(no_wait, client.begin_stop, resource_group_name, name)


# pylint: disable=unused-argument
def aks_list(cmd, client, resource_group_name=None):
    if resource_group_name:
        managed_clusters = client.list_by_resource_group(resource_group_name)
    else:
        managed_clusters = client.list()
    return _remove_nulls(list(managed_clusters))


def _remove_nulls(managed_clusters):
    """
    Remove some often-empty fields from a list of ManagedClusters, so the JSON representation
    doesn't contain distracting null fields.

    This works around a quirk of the SDK for python behavior. These fields are not sent
    by the server, but get recreated by the CLI's own "to_dict" serialization.
    """
    attrs = ['tags']
    ap_attrs = ['os_disk_size_gb', 'vnet_subnet_id']
    sp_attrs = ['secret']
    for managed_cluster in managed_clusters:
        for attr in attrs:
            if getattr(managed_cluster, attr, None) is None:
                delattr(managed_cluster, attr)
        if managed_cluster.agent_pool_profiles is not None:
            for ap_profile in managed_cluster.agent_pool_profiles:
                for attr in ap_attrs:
                    if getattr(ap_profile, attr, None) is None:
                        delattr(ap_profile, attr)
        for attr in sp_attrs:
            if getattr(managed_cluster.service_principal_profile, attr, None) is None:
                delattr(managed_cluster.service_principal_profile, attr)
    return managed_clusters


def aks_get_credentials(
    cmd,  # pylint: disable=unused-argument
    client,
    resource_group_name,
    name,
    admin=False,
    user="clusterUser",
    path=os.path.join(os.path.expanduser("~"), ".kube", "config"),
    overwrite_existing=False,
    context_name=None,
    public_fqdn=False,
    credential_format=None,
    aks_custom_headers=None,
):
    headers = get_aks_custom_headers(aks_custom_headers)
    credentialResults = None
    serverType = None
    if public_fqdn:
        serverType = 'public'
    if credential_format:
        credential_format = credential_format.lower()
        if admin:
            raise InvalidArgumentValueError("--format can only be specified when requesting clusterUser credential.")
    if admin:
        credentialResults = client.list_cluster_admin_credentials(
            resource_group_name, name, serverType, headers=headers)
    else:
        if user.lower() == 'clusteruser':
            credentialResults = client.list_cluster_user_credentials(
                resource_group_name, name, serverType, credential_format, headers=headers)
        elif user.lower() == 'clustermonitoringuser':
            credentialResults = client.list_cluster_monitoring_user_credentials(
                resource_group_name, name, serverType, headers=headers)
        else:
            raise InvalidArgumentValueError("The value of option --user is invalid.")

    # Check if KUBECONFIG environmental variable is set
    # If path is different than default then that means -f/--file is passed
    # in which case we ignore the KUBECONFIG variable
    # KUBECONFIG can be colon separated. If we find that condition, use the first entry
    if "KUBECONFIG" in os.environ and path == os.path.join(os.path.expanduser('~'), '.kube', 'config'):
        kubeconfig_path = os.environ["KUBECONFIG"].split(os.pathsep)[0]
        if kubeconfig_path:
            logger.info("The default path '%s' is replaced by '%s' defined in KUBECONFIG.", path, kubeconfig_path)
            path = kubeconfig_path
        else:
            logger.warning("Invalid path '%s' defined in KUBECONFIG.", kubeconfig_path)

    if not credentialResults:
        raise CLIError("No Kubernetes credentials found.")
    try:
        kubeconfig = credentialResults.kubeconfigs[0].value.decode(
            encoding='UTF-8')
        print_or_merge_credentials(
            path, kubeconfig, overwrite_existing, context_name)
    except (IndexError, ValueError) as exc:
        raise CLIError("Fail to find kubeconfig file.") from exc


def aks_scale(cmd,  # pylint: disable=unused-argument
              client,
              resource_group_name,
              name,
              node_count,
              nodepool_name="",
              no_wait=False,
              aks_custom_headers=None):
    headers = get_aks_custom_headers(aks_custom_headers)
    instance = client.get(resource_group_name, name)
    _fill_defaults_for_pod_identity_profile(instance.pod_identity_profile)

    if len(instance.agent_pool_profiles) > 1 and nodepool_name == "":
        raise CLIError(
            "There are more than one node pool in the cluster. "
            "Please specify nodepool name or use az aks nodepool command to scale node pool"
        )

    for agent_profile in instance.agent_pool_profiles:
        if agent_profile.name == nodepool_name or (nodepool_name == "" and len(instance.agent_pool_profiles) == 1):
            if agent_profile.enable_auto_scaling:
                raise CLIError(
                    "Cannot scale cluster autoscaler enabled node pool.")

            agent_profile.count = int(node_count)
            # null out the SP profile because otherwise validation complains
            instance.service_principal_profile = None
            return sdk_no_wait(
                no_wait,
                client.begin_create_or_update,
                resource_group_name,
                name,
                instance,
                headers=headers,
            )
    raise CLIError(f'The nodepool "{nodepool_name}" was not found.')


# pylint: disable=too-many-return-statements, too-many-branches
def aks_upgrade(cmd,
                client,
                resource_group_name,
                name,
                kubernetes_version='',
                control_plane_only=False,
                no_wait=False,
                node_image_only=False,
                cluster_snapshot_id=None,
                aks_custom_headers=None,
                yes=False):
    msg = 'Kubernetes may be unavailable during cluster upgrades.\n Are you sure you want to perform this operation?'
    if not yes and not prompt_y_n(msg, default="n"):
        return None

    instance = client.get(resource_group_name, name)
    _fill_defaults_for_pod_identity_profile(instance.pod_identity_profile)

    vmas_cluster = False
    for agent_profile in instance.agent_pool_profiles:
        if agent_profile.type.lower() == "availabilityset":
            vmas_cluster = True
            break

    if kubernetes_version != '' and node_image_only:
        raise CLIError('Conflicting flags. Upgrading the Kubernetes version will also upgrade node image version. '
                       'If you only want to upgrade the node version please use the "--node-image-only" option only.')

    if node_image_only:
        msg = "This node image upgrade operation will run across every node pool in the cluster " \
              "and might take a while. Do you wish to continue?"
        if not yes and not prompt_y_n(msg, default="n"):
            return None

        # This only provide convenience for customer at client side so they can run az aks upgrade to upgrade all
        # nodepools of a cluster. The SDK only support upgrade single nodepool at a time.
        for agent_pool_profile in instance.agent_pool_profiles:
            if vmas_cluster:
                raise CLIError('This cluster is not using VirtualMachineScaleSets. Node image upgrade only operation '
                               'can only be applied on VirtualMachineScaleSets and VirtualMachines(Preview) cluster.')
            agent_pool_client = cf_agent_pools(cmd.cli_ctx)
            _upgrade_single_nodepool_image_version(
                True, agent_pool_client, resource_group_name, name, agent_pool_profile.name, None)
        mc = client.get(resource_group_name, name)
        return _remove_nulls([mc])[0]

    if cluster_snapshot_id:
        CreationData = cmd.get_models(
            "CreationData",
            resource_type=CUSTOM_MGMT_AKS_PREVIEW,
            operation_group="managed_clusters",
        )
        instance.creation_data = CreationData(
            source_resource_id=cluster_snapshot_id
        )
        mcsnapshot = get_cluster_snapshot_by_snapshot_id(cmd.cli_ctx, cluster_snapshot_id)
        kubernetes_version = mcsnapshot.managed_cluster_properties_read_only.kubernetes_version

    if instance.kubernetes_version == kubernetes_version:
        if instance.provisioning_state == "Succeeded":
            logger.warning("The cluster is already on version %s and is not in a failed state. No operations "
                           "will occur when upgrading to the same version if the cluster is not in a failed state.",
                           instance.kubernetes_version)
        elif instance.provisioning_state == "Failed":
            logger.warning("Cluster currently in failed state. Proceeding with upgrade to existing version %s to "
                           "attempt resolution of failed cluster state.", instance.kubernetes_version)

    upgrade_all = False
    instance.kubernetes_version = kubernetes_version

    # for legacy clusters, we always upgrade node pools with CCP.
    if instance.max_agent_pools < 8 or vmas_cluster:
        if control_plane_only:
            msg = (
                "Legacy clusters do not support control plane only upgrade. All node pools will be "
                f"upgraded to {instance.kubernetes_version} as well. Continue?"
            )
            if not yes and not prompt_y_n(msg, default="n"):
                return None
        upgrade_all = True
    else:
        if not control_plane_only:
            msg = (
                "Since control-plane-only argument is not specified, this will upgrade the control plane "
                f"AND all nodepools to version {instance.kubernetes_version}. Continue?"
            )
            if not yes and not prompt_y_n(msg, default="n"):
                return None
            upgrade_all = True
        else:
            msg = (
                "Since control-plane-only argument is specified, this will upgrade only the control plane to "
                f"{instance.kubernetes_version}. Node pool will not change. Continue?"
            )
            if not yes and not prompt_y_n(msg, default="n"):
                return None

    if upgrade_all:
        for agent_profile in instance.agent_pool_profiles:
            agent_profile.orchestrator_version = kubernetes_version
            agent_profile.creation_data = None

    # null out the SP profile because otherwise validation complains
    instance.service_principal_profile = None

    headers = get_aks_custom_headers(aks_custom_headers)

    return sdk_no_wait(no_wait, client.begin_create_or_update, resource_group_name, name, instance, headers=headers)


def _upgrade_single_nodepool_image_version(
    no_wait, client, resource_group_name, cluster_name, nodepool_name, snapshot_id=None
):
    headers = {}
    if snapshot_id:
        headers["AKSSnapshotId"] = snapshot_id

    return sdk_no_wait(
        no_wait,
        client.begin_upgrade_node_image_version,
        resource_group_name,
        cluster_name,
        nodepool_name,
        headers=headers,
    )


def aks_agentpool_show(cmd,     # pylint: disable=unused-argument
                       client,
                       resource_group_name,
                       cluster_name,
                       nodepool_name):
    instance = client.get(resource_group_name, cluster_name, nodepool_name)
    return instance


def aks_agentpool_list(cmd,     # pylint: disable=unused-argument
                       client,
                       resource_group_name,
                       cluster_name):
    return client.list(resource_group_name, cluster_name)


# pylint: disable=too-many-locals
def aks_agentpool_add(
    cmd,
    client,
    resource_group_name,
    cluster_name,
    nodepool_name,
    kubernetes_version=None,
    node_vm_size=None,
    os_type=None,
    os_sku=None,
    snapshot_id=None,
    vnet_subnet_id=None,
    pod_subnet_id=None,
    pod_ip_allocation_mode=None,
    enable_node_public_ip=False,
    node_public_ip_prefix_id=None,
    enable_cluster_autoscaler=False,
    min_count=None,
    max_count=None,
    node_count=3,
    priority=CONST_SCALE_SET_PRIORITY_REGULAR,
    eviction_policy=CONST_SPOT_EVICTION_POLICY_DELETE,
    spot_max_price=float("nan"),
    labels=None,
    tags=None,
    node_taints=None,
    node_osdisk_type=None,
    node_osdisk_size=0,
    max_surge=None,
    drain_timeout=None,
    node_soak_duration=None,
    mode=CONST_NODEPOOL_MODE_USER,
    scale_down_mode=CONST_SCALE_DOWN_MODE_DELETE,
    max_pods=0,
    zones=None,
    ppg=None,
    vm_set_type=None,
    enable_encryption_at_host=False,
    enable_ultra_ssd=False,
    enable_fips_image=False,
    kubelet_config=None,
    linux_os_config=None,
    host_group_id=None,
    gpu_instance_profile=None,
    # misc
    no_wait=False,
    aks_custom_headers=None,
    # extensions
    crg_id=None,
    message_of_the_day=None,
    workload_runtime=None,
    enable_custom_ca_trust=False,
    disable_windows_outbound_nat=False,
    allowed_host_ports=None,
    asg_ids=None,
    node_public_ip_tags=None,
    enable_artifact_streaming=False,
    skip_gpu_driver_install=False,
<<<<<<< HEAD
    # trusted launch
    enable_secure_boot=False,
    enable_vtpm=False,
=======
    ssh_access=CONST_SSH_ACCESS_LOCALUSER,
>>>>>>> ccf5e920
):
    # DO NOT MOVE: get all the original parameters and save them as a dictionary
    raw_parameters = locals()

    # decorator pattern
    from azure.cli.command_modules.acs._consts import AgentPoolDecoratorMode, DecoratorEarlyExitException
    from azext_aks_preview.agentpool_decorator import AKSPreviewAgentPoolAddDecorator
    aks_agentpool_add_decorator = AKSPreviewAgentPoolAddDecorator(
        cmd=cmd,
        client=client,
        raw_parameters=raw_parameters,
        resource_type=CUSTOM_MGMT_AKS_PREVIEW,
        agentpool_decorator_mode=AgentPoolDecoratorMode.STANDALONE,
    )
    try:
        # construct agentpool profile
        agentpool = aks_agentpool_add_decorator.construct_agentpool_profile_preview()
    except DecoratorEarlyExitException:
        # exit gracefully
        return None
    # send request to add a real agentpool
    return aks_agentpool_add_decorator.add_agentpool(agentpool)


# pylint: disable=too-many-locals
def aks_agentpool_update(
    cmd,
    client,
    resource_group_name,
    cluster_name,
    nodepool_name,
    enable_cluster_autoscaler=False,
    disable_cluster_autoscaler=False,
    update_cluster_autoscaler=False,
    min_count=None,
    max_count=None,
    labels=None,
    tags=None,
    node_taints=None,
    max_surge=None,
    drain_timeout=None,
    node_soak_duration=None,
    mode=None,
    scale_down_mode=None,
    no_wait=False,
    aks_custom_headers=None,
    # extensions
    enable_custom_ca_trust=False,
    disable_custom_ca_trust=False,
    allowed_host_ports=None,
    asg_ids=None,
    enable_artifact_streaming=False,
    os_sku=None,
<<<<<<< HEAD
    # trusted launch
    enable_secure_boot=False,
    disable_secure_boot=False,
    enable_vtpm=False,
    disable_vtpm=False,
=======
    ssh_access=None,
    yes=False,
>>>>>>> ccf5e920
):
    # DO NOT MOVE: get all the original parameters and save them as a dictionary
    raw_parameters = locals()

    # decorator pattern
    from azure.cli.command_modules.acs._consts import AgentPoolDecoratorMode, DecoratorEarlyExitException
    from azext_aks_preview.agentpool_decorator import AKSPreviewAgentPoolUpdateDecorator
    aks_agentpool_update_decorator = AKSPreviewAgentPoolUpdateDecorator(
        cmd=cmd,
        client=client,
        raw_parameters=raw_parameters,
        resource_type=CUSTOM_MGMT_AKS_PREVIEW,
        agentpool_decorator_mode=AgentPoolDecoratorMode.STANDALONE,
    )
    try:
        # update agentpool profile
        agentpool = aks_agentpool_update_decorator.update_agentpool_profile_preview()
    except DecoratorEarlyExitException:
        # exit gracefully
        return None
    # send request to update the real agentpool
    return aks_agentpool_update_decorator.update_agentpool(agentpool)


def aks_agentpool_scale(cmd,    # pylint: disable=unused-argument
                        client,
                        resource_group_name,
                        cluster_name,
                        nodepool_name,
                        node_count=3,
                        no_wait=False,
                        aks_custom_headers=None):
    headers = get_aks_custom_headers(aks_custom_headers)
    instance = client.get(resource_group_name, cluster_name, nodepool_name)
    new_node_count = int(node_count)
    if instance.enable_auto_scaling:
        raise CLIError("Cannot scale cluster autoscaler enabled node pool.")
    if new_node_count == instance.count:
        raise CLIError(
            "The new node count is the same as the current node count.")
    instance.count = new_node_count  # pylint: disable=no-member
    return sdk_no_wait(
        no_wait,
        client.begin_create_or_update,
        resource_group_name,
        cluster_name,
        nodepool_name,
        instance,
        headers=headers,
    )


def aks_agentpool_upgrade(cmd,
                          client,
                          resource_group_name,
                          cluster_name,
                          nodepool_name,
                          kubernetes_version='',
                          node_image_only=False,
                          max_surge=None,
                          drain_timeout=None,
                          node_soak_duration=None,
                          snapshot_id=None,
                          no_wait=False,
                          aks_custom_headers=None,
                          yes=False):
    AgentPoolUpgradeSettings = cmd.get_models(
        "AgentPoolUpgradeSettings",
        resource_type=CUSTOM_MGMT_AKS_PREVIEW,
        operation_group="agent_pools",
    )
    if kubernetes_version != '' and node_image_only:
        raise MutuallyExclusiveArgumentError(
            'Conflicting flags. Upgrading the Kubernetes version will also '
            'upgrade node image version. If you only want to upgrade the '
            'node version please use the "--node-image-only" option only.'
        )

    # Note: we exclude this option because node image upgrade can't accept nodepool put fields like max surge
    if (max_surge or drain_timeout or node_soak_duration) and node_image_only:
        raise MutuallyExclusiveArgumentError(
            "Conflicting flags. Unable to specify max-surge/drain-timeout/node-soak-duration with node-image-only."
            "If you want to use max-surge/drain-timeout/node-soak-duration with a node image upgrade, please first "
            "update max-surge/drain-timeout/node-soak-duration using "
            '"az aks nodepool update --max-surge/--drain-timeout/--node-soak-duration".'
        )

    if node_image_only:
        return _upgrade_single_nodepool_image_version(no_wait,
                                                      client,
                                                      resource_group_name,
                                                      cluster_name,
                                                      nodepool_name,
                                                      snapshot_id)

    # load model CreationData, for nodepool snapshot
    CreationData = cmd.get_models(
        "CreationData",
        resource_type=CUSTOM_MGMT_AKS_PREVIEW,
        operation_group="managed_clusters",
    )

    creationData = None
    if snapshot_id:
        snapshot = get_nodepool_snapshot_by_snapshot_id(cmd.cli_ctx, snapshot_id)
        if not kubernetes_version and not node_image_only:
            kubernetes_version = snapshot.kubernetes_version

        creationData = CreationData(
            source_resource_id=snapshot_id
        )

    instance = client.get(resource_group_name, cluster_name, nodepool_name)

    if kubernetes_version != '' or instance.orchestrator_version == kubernetes_version:
        msg = "The new kubernetes version is the same as the current kubernetes version."
        if instance.provisioning_state == "Succeeded":
            msg = (
                f"The cluster is already on version {instance.orchestrator_version} and is not in a failed state. "
                "No operations will occur when upgrading to the same version if the cluster "
                "is not in a failed state."
            )
        elif instance.provisioning_state == "Failed":
            msg = (
                "Cluster currently in failed state. Proceeding with upgrade to existing version "
                f"{instance.orchestrator_version} to attempt resolution of failed cluster state."
            )
        if not yes and not prompt_y_n(msg):
            return None

    instance.orchestrator_version = kubernetes_version
    instance.creation_data = creationData

    if not instance.upgrade_settings:
        instance.upgrade_settings = AgentPoolUpgradeSettings()

    if max_surge:
        instance.upgrade_settings.max_surge = max_surge
    if drain_timeout:
        instance.upgrade_settings.drain_timeout_in_minutes = drain_timeout
    if node_soak_duration:
        instance.upgrade_settings.node_soak_duration_in_minutes = node_soak_duration

    # custom headers
    aks_custom_headers = extract_comma_separated_string(
        aks_custom_headers,
        enable_strip=True,
        extract_kv=True,
        default_value={},
        allow_appending_values_to_same_key=True,
    )

    return sdk_no_wait(
        no_wait,
        client.begin_create_or_update,
        resource_group_name,
        cluster_name,
        nodepool_name,
        instance,
        headers=aks_custom_headers,
    )


def aks_agentpool_get_upgrade_profile(cmd,   # pylint: disable=unused-argument
                                      client,
                                      resource_group_name,
                                      cluster_name,
                                      nodepool_name):
    return client.get_upgrade_profile(resource_group_name, cluster_name, nodepool_name)


def aks_agentpool_stop(cmd,   # pylint: disable=unused-argument
                       client,
                       resource_group_name,
                       cluster_name,
                       nodepool_name,
                       aks_custom_headers=None,
                       no_wait=False):
    PowerState = cmd.get_models(
        "PowerState",
        resource_type=CUSTOM_MGMT_AKS_PREVIEW,
        operation_group="managed_clusters",
    )

    agentpool_exists = False
    instances = client.list(resource_group_name, cluster_name)
    for agentpool_profile in instances:
        if agentpool_profile.name.lower() == nodepool_name.lower():
            agentpool_exists = True
            break

    if not agentpool_exists:
        raise InvalidArgumentValueError(
            f"Node pool {nodepool_name} doesnt exist, use 'aks nodepool list' to get current node pool list"
        )

    instance = client.get(resource_group_name, cluster_name, nodepool_name)
    power_state = PowerState(code="Stopped")
    instance.power_state = power_state
    headers = get_aks_custom_headers(aks_custom_headers)
    return sdk_no_wait(
        no_wait,
        client.begin_create_or_update,
        resource_group_name,
        cluster_name,
        nodepool_name,
        instance,
        headers=headers,
    )


def aks_agentpool_start(cmd,   # pylint: disable=unused-argument
                        client,
                        resource_group_name,
                        cluster_name,
                        nodepool_name,
                        aks_custom_headers=None,
                        no_wait=False):
    PowerState = cmd.get_models(
        "PowerState",
        resource_type=CUSTOM_MGMT_AKS_PREVIEW,
        operation_group="managed_clusters",
    )

    agentpool_exists = False
    instances = client.list(resource_group_name, cluster_name)
    for agentpool_profile in instances:
        if agentpool_profile.name.lower() == nodepool_name.lower():
            agentpool_exists = True
            break
    if not agentpool_exists:
        raise InvalidArgumentValueError(
            f"Node pool {nodepool_name} doesnt exist, use 'aks nodepool list' to get current node pool list"
        )
    instance = client.get(resource_group_name, cluster_name, nodepool_name)
    power_state = PowerState(code="Running")
    instance.power_state = power_state
    headers = get_aks_custom_headers(aks_custom_headers)
    return sdk_no_wait(
        no_wait,
        client.begin_create_or_update,
        resource_group_name,
        cluster_name,
        nodepool_name,
        instance,
        headers=headers,
    )


def aks_agentpool_delete(cmd,   # pylint: disable=unused-argument
                         client,
                         resource_group_name,
                         cluster_name,
                         nodepool_name,
                         ignore_pod_disruption_budget=None,
                         no_wait=False):
    agentpool_exists = False
    instances = client.list(resource_group_name, cluster_name)
    for agentpool_profile in instances:
        if agentpool_profile.name.lower() == nodepool_name.lower():
            agentpool_exists = True
            break

    if not agentpool_exists:
        raise CLIError(
            f"Node pool {nodepool_name} doesnt exist, "
            "use 'aks nodepool list' to get current node pool list"
        )

    return sdk_no_wait(
        no_wait,
        client.begin_delete,
        resource_group_name,
        cluster_name,
        nodepool_name,
        ignore_pod_disruption_budget=ignore_pod_disruption_budget,
    )


def aks_agentpool_operation_abort(cmd,   # pylint: disable=unused-argument
                                  client,
                                  resource_group_name,
                                  cluster_name,
                                  nodepool_name,
                                  aks_custom_headers=None,
                                  no_wait=False):
    PowerState = cmd.get_models(
        "PowerState",
        resource_type=CUSTOM_MGMT_AKS_PREVIEW,
        operation_group="agent_pools",
    )

    agentpool_exists = False
    instances = client.list(resource_group_name, cluster_name)
    for agentpool_profile in instances:
        if agentpool_profile.name.lower() == nodepool_name.lower():
            agentpool_exists = True
            break
    if not agentpool_exists:
        raise InvalidArgumentValueError(
            f"Node pool {nodepool_name} doesnt exist, use 'aks nodepool list' to get current node pool list")
    instance = client.get(resource_group_name, cluster_name, nodepool_name)
    power_state = PowerState(code="Running")
    instance.power_state = power_state
    headers = get_aks_custom_headers(aks_custom_headers)
    return sdk_no_wait(
        no_wait,
        client.begin_abort_latest_operation,
        resource_group_name,
        cluster_name,
        nodepool_name,
        headers=headers,
    )


def aks_agentpool_delete_machines(cmd,   # pylint: disable=unused-argument
                                  client,
                                  resource_group_name,
                                  cluster_name,
                                  nodepool_name,
                                  machine_names,
                                  no_wait=False):
    agentpool_exists = False
    instances = client.list(resource_group_name, cluster_name)
    for agentpool_profile in instances:
        if agentpool_profile.name.lower() == nodepool_name.lower():
            agentpool_exists = True
            break

    if not agentpool_exists:
        raise ResourceNotFoundError(
            f"Node pool {nodepool_name} doesn't exist, "
            "use 'az aks nodepool list' to get current node pool list"
        )

    if len(machine_names) == 0:
        raise RequiredArgumentMissingError(
            "--machine-names doesn't provide, "
            "use 'az aks machine list' to get current machine list"
        )

    AgentPoolDeleteMachinesParameter = cmd.get_models(
        "AgentPoolDeleteMachinesParameter",
        resource_type=CUSTOM_MGMT_AKS_PREVIEW,
        operation_group="agent_pools",
    )

    machines = AgentPoolDeleteMachinesParameter(machine_names=machine_names)
    return sdk_no_wait(
        no_wait,
        client.begin_delete_machines,
        resource_group_name,
        cluster_name,
        nodepool_name,
        machines,
    )


def aks_operation_abort(cmd,   # pylint: disable=unused-argument
                        client,
                        resource_group_name,
                        name,
                        aks_custom_headers=None,
                        no_wait=False):
    PowerState = cmd.get_models(
        "PowerState",
        resource_type=CUSTOM_MGMT_AKS_PREVIEW,
        operation_group="managed_clusters",
    )

    instance = client.get(resource_group_name, name)
    power_state = PowerState(code="Running")
    if instance is None:
        raise InvalidArgumentValueError(
            f"Cluster {name} doesnt exist, use 'aks list' to get current cluster list"
        )
    instance.power_state = power_state
    headers = get_aks_custom_headers(aks_custom_headers)
    return sdk_no_wait(no_wait, client.begin_abort_latest_operation, resource_group_name, name, headers=headers)


def aks_machine_list(cmd, client, resource_group_name, cluster_name, nodepool_name):
    return client.list(resource_group_name, cluster_name, nodepool_name)


def aks_machine_show(cmd, client, resource_group_name, cluster_name, nodepool_name, machine_name):
    return client.get(resource_group_name, cluster_name, nodepool_name, machine_name)


def aks_addon_list_available():
    available_addons = []
    for k, v in ADDONS.items():
        available_addons.append({
            "name": k,
            "description": ADDONS_DESCRIPTIONS[v]
        })
    return available_addons


# pylint: disable=unused-argument
def aks_addon_list(cmd, client, resource_group_name, name):
    mc = client.get(resource_group_name, name)
    current_addons = []
    os_type = 'Linux'

    for addon_name, addon_key in ADDONS.items():
        # web_application_routing is a special case, the configuration is stored in a separate profile
        if addon_name == "web_application_routing":
            enabled = bool(
                mc.ingress_profile and
                mc.ingress_profile.web_app_routing and
                mc.ingress_profile.web_app_routing.enabled
            )
        else:
            if addon_name == "virtual-node":
                addon_key += os_type
            enabled = bool(
                mc.addon_profiles and
                addon_key in mc.addon_profiles and
                mc.addon_profiles[addon_key].enabled
            )
        current_addons.append({
            "name": addon_name,
            "api_key": addon_key,
            "enabled": enabled
        })

    return current_addons


# pylint: disable=unused-argument
def aks_addon_show(cmd, client, resource_group_name, name, addon):
    mc = client.get(resource_group_name, name)
    addon_key = ADDONS[addon]

    # web_application_routing is a special case, the configuration is stored in a separate profile
    if addon == "web_application_routing":
        if (
            not mc.ingress_profile and
            not mc.ingress_profile.web_app_routing and
            not mc.ingress_profile.web_app_routing.enabled
        ):
            raise InvalidArgumentValueError(f'Addon "{addon}" is not enabled in this cluster.')
        return {
            "name": addon,
            "api_key": addon_key,
            "config": mc.ingress_profile.web_app_routing,
        }

    # normal addons
    if not mc.addon_profiles or addon_key not in mc.addon_profiles or not mc.addon_profiles[addon_key].enabled:
        raise InvalidArgumentValueError(f'Addon "{addon}" is not enabled in this cluster.')
    return {
        "name": addon,
        "api_key": addon_key,
        "config": mc.addon_profiles[addon_key].config,
        "identity": mc.addon_profiles[addon_key].identity
    }


def aks_addon_enable(
    cmd,
    client,
    resource_group_name,
    name,
    addon,
    workspace_resource_id=None,
    subnet_name=None,
    appgw_name=None,
    appgw_subnet_prefix=None,
    appgw_subnet_cidr=None,
    appgw_id=None,
    appgw_subnet_id=None,
    appgw_watch_namespace=None,
    enable_sgxquotehelper=False,
    enable_secret_rotation=False,
    rotation_poll_interval=None,
    no_wait=False,
    enable_msi_auth_for_monitoring=True,
    dns_zone_resource_id=None,
    dns_zone_resource_ids=None,
    enable_syslog=False,
    data_collection_settings=None,
):
    return enable_addons(
        cmd,
        client,
        resource_group_name,
        name,
        addon,
        workspace_resource_id=workspace_resource_id,
        subnet_name=subnet_name,
        appgw_name=appgw_name,
        appgw_subnet_prefix=appgw_subnet_prefix,
        appgw_subnet_cidr=appgw_subnet_cidr,
        appgw_id=appgw_id,
        appgw_subnet_id=appgw_subnet_id,
        appgw_watch_namespace=appgw_watch_namespace,
        enable_sgxquotehelper=enable_sgxquotehelper,
        enable_secret_rotation=enable_secret_rotation,
        rotation_poll_interval=rotation_poll_interval,
        no_wait=no_wait,
        enable_msi_auth_for_monitoring=enable_msi_auth_for_monitoring,
        dns_zone_resource_id=dns_zone_resource_id,
        dns_zone_resource_ids=dns_zone_resource_ids,
        enable_syslog=enable_syslog,
        data_collection_settings=data_collection_settings,
    )


def aks_addon_disable(cmd, client, resource_group_name, name, addon, no_wait=False):
    return aks_disable_addons(cmd, client, resource_group_name, name, addon, no_wait)


def aks_addon_update(
    cmd,
    client,
    resource_group_name,
    name,
    addon,
    workspace_resource_id=None,
    subnet_name=None,
    appgw_name=None,
    appgw_subnet_prefix=None,
    appgw_subnet_cidr=None,
    appgw_id=None,
    appgw_subnet_id=None,
    appgw_watch_namespace=None,
    enable_sgxquotehelper=False,
    enable_secret_rotation=False,
    rotation_poll_interval=None,
    no_wait=False,
    enable_msi_auth_for_monitoring=None,
    dns_zone_resource_id=None,
    dns_zone_resource_ids=None,
    enable_syslog=False,
    data_collection_settings=None,
):
    instance = client.get(resource_group_name, name)
    addon_profiles = instance.addon_profiles

    if instance.service_principal_profile.client_id != "msi":
        enable_msi_auth_for_monitoring = False

    if addon == "web_application_routing":
        if (
            (instance.ingress_profile is None) or
            (instance.ingress_profile.web_app_routing is None) or
            not instance.ingress_profile.web_app_routing.enabled
        ):
            raise InvalidArgumentValueError(
                f'Addon "{addon}" is not enabled in this cluster.'
            )

    elif addon == "monitoring" and enable_msi_auth_for_monitoring is None:
        enable_msi_auth_for_monitoring = True

    else:
        addon_key = ADDONS[addon]
        if not addon_profiles or addon_key not in addon_profiles or not addon_profiles[addon_key].enabled:
            raise InvalidArgumentValueError(f'Addon "{addon}" is not enabled in this cluster.')

    return enable_addons(
        cmd,
        client,
        resource_group_name,
        name,
        addon,
        check_enabled=False,
        workspace_resource_id=workspace_resource_id,
        subnet_name=subnet_name,
        appgw_name=appgw_name,
        appgw_subnet_prefix=appgw_subnet_prefix,
        appgw_subnet_cidr=appgw_subnet_cidr,
        appgw_id=appgw_id,
        appgw_subnet_id=appgw_subnet_id,
        appgw_watch_namespace=appgw_watch_namespace,
        enable_sgxquotehelper=enable_sgxquotehelper,
        enable_secret_rotation=enable_secret_rotation,
        rotation_poll_interval=rotation_poll_interval,
        no_wait=no_wait,
        enable_msi_auth_for_monitoring=enable_msi_auth_for_monitoring,
        dns_zone_resource_id=dns_zone_resource_id,
        dns_zone_resource_ids=dns_zone_resource_ids,
        enable_syslog=enable_syslog,
        data_collection_settings=data_collection_settings,
    )


def aks_disable_addons(cmd, client, resource_group_name, name, addons, no_wait=False):
    instance = client.get(resource_group_name, name)
    subscription_id = get_subscription_id(cmd.cli_ctx)

    try:
        if (
            addons == "monitoring" and
            CONST_MONITORING_ADDON_NAME in instance.addon_profiles and
            instance.addon_profiles[CONST_MONITORING_ADDON_NAME].enabled and
            CONST_MONITORING_USING_AAD_MSI_AUTH in
            instance.addon_profiles[CONST_MONITORING_ADDON_NAME].config and
            str(
                instance.addon_profiles[CONST_MONITORING_ADDON_NAME].config[
                    CONST_MONITORING_USING_AAD_MSI_AUTH
                ]
            ).lower() == "true"
        ):
            # remove the DCR association because otherwise the DCR can't be deleted
            ensure_container_insights_for_monitoring(
                cmd,
                instance.addon_profiles[CONST_MONITORING_ADDON_NAME],
                subscription_id,
                resource_group_name,
                name,
                instance.location,
                remove_monitoring=True,
                aad_route=True,
                create_dcr=False,
                create_dcra=True,
                enable_syslog=False,
                data_collection_settings=None,
            )
    except TypeError:
        pass

    instance = _update_addons(
        cmd,
        instance,
        subscription_id,
        resource_group_name,
        name,
        addons,
        enable=False,
        no_wait=no_wait
    )

    # send the managed cluster representation to update the addon profiles
    return sdk_no_wait(no_wait, client.begin_create_or_update, resource_group_name, name, instance)


def aks_enable_addons(
    cmd,
    client,
    resource_group_name,
    name,
    addons,
    workspace_resource_id=None,
    subnet_name=None,
    appgw_name=None,
    appgw_subnet_prefix=None,
    appgw_subnet_cidr=None,
    appgw_id=None,
    appgw_subnet_id=None,
    appgw_watch_namespace=None,
    enable_sgxquotehelper=False,
    enable_secret_rotation=False,
    rotation_poll_interval=None,
    no_wait=False,
    enable_msi_auth_for_monitoring=True,
    dns_zone_resource_id=None,
    dns_zone_resource_ids=None,
    enable_syslog=False,
    data_collection_settings=None,
    aks_custom_headers=None,
):
    headers = get_aks_custom_headers(aks_custom_headers)
    instance = client.get(resource_group_name, name)
    # this is overwritten by _update_addons(), so the value needs to be recorded here
    msi_auth = False
    if instance.service_principal_profile.client_id == "msi":
        msi_auth = True
    else:
        enable_msi_auth_for_monitoring = False

    subscription_id = get_subscription_id(cmd.cli_ctx)
    instance = _update_addons(
        cmd,
        instance,
        subscription_id,
        resource_group_name,
        name,
        addons,
        enable=True,
        workspace_resource_id=workspace_resource_id,
        enable_msi_auth_for_monitoring=enable_msi_auth_for_monitoring,
        subnet_name=subnet_name,
        appgw_name=appgw_name,
        appgw_subnet_prefix=appgw_subnet_prefix,
        appgw_subnet_cidr=appgw_subnet_cidr,
        appgw_id=appgw_id,
        appgw_subnet_id=appgw_subnet_id,
        appgw_watch_namespace=appgw_watch_namespace,
        enable_sgxquotehelper=enable_sgxquotehelper,
        enable_secret_rotation=enable_secret_rotation,
        rotation_poll_interval=rotation_poll_interval,
        no_wait=no_wait,
        dns_zone_resource_id=dns_zone_resource_id,
        dns_zone_resource_ids=dns_zone_resource_ids,
        enable_syslog=enable_syslog,
        data_collection_settings=data_collection_settings,
    )
    if (
        CONST_MONITORING_ADDON_NAME in instance.addon_profiles and
        instance.addon_profiles[CONST_MONITORING_ADDON_NAME].enabled
    ):
        if (
            CONST_MONITORING_USING_AAD_MSI_AUTH in
            instance.addon_profiles[CONST_MONITORING_ADDON_NAME].config and
            str(
                instance.addon_profiles[CONST_MONITORING_ADDON_NAME].config[
                    CONST_MONITORING_USING_AAD_MSI_AUTH
                ]
            ).lower() == "true"
        ):
            if not msi_auth:
                raise ArgumentUsageError(
                    "--enable-msi-auth-for-monitoring can not be used on clusters with service principal auth.")
            # create a Data Collection Rule (DCR) and associate it with the cluster
            ensure_container_insights_for_monitoring(
                cmd,
                instance.addon_profiles[CONST_MONITORING_ADDON_NAME],
                subscription_id,
                resource_group_name,
                name,
                instance.location,
                aad_route=True,
                create_dcr=True,
                create_dcra=True,
                enable_syslog=enable_syslog,
                data_collection_settings=data_collection_settings,
            )
        else:
            # monitoring addon will use legacy path
            if enable_syslog:
                raise ArgumentUsageError(
                    "--enable-syslog can not be used without MSI auth.")
            if data_collection_settings is not None:
                raise ArgumentUsageError("--data-collection-settings can not be used without MSI auth.")
            ensure_container_insights_for_monitoring(
                cmd,
                instance.addon_profiles[CONST_MONITORING_ADDON_NAME],
                subscription_id,
                resource_group_name,
                name,
                instance.location,
                aad_route=False,
            )

    monitoring = CONST_MONITORING_ADDON_NAME in instance.addon_profiles and instance.addon_profiles[
        CONST_MONITORING_ADDON_NAME].enabled
    ingress_appgw_addon_enabled = CONST_INGRESS_APPGW_ADDON_NAME in instance.addon_profiles and instance.addon_profiles[
        CONST_INGRESS_APPGW_ADDON_NAME].enabled

    os_type = 'Linux'
    enable_virtual_node = False
    if CONST_VIRTUAL_NODE_ADDON_NAME + os_type in instance.addon_profiles:
        enable_virtual_node = True

    need_post_creation_role_assignment = monitoring or ingress_appgw_addon_enabled or enable_virtual_node
    if need_post_creation_role_assignment:
        # adding a wait here since we rely on the result for role assignment
        result = LongRunningOperation(cmd.cli_ctx)(
            client.begin_create_or_update(resource_group_name, name, instance))

        if ingress_appgw_addon_enabled:
            add_ingress_appgw_addon_role_assignment(result, cmd)
        if enable_virtual_node:
            # All agent pool will reside in the same vnet, we will grant vnet level Contributor role
            # in later function, so using a random agent pool here is OK
            random_agent_pool = result.agent_pool_profiles[0]
            if random_agent_pool.vnet_subnet_id != "":
                add_virtual_node_role_assignment(
                    cmd, result, random_agent_pool.vnet_subnet_id)
            # Else, the cluster is not using custom VNet, the permission is already granted in AKS RP,
            # we don't need to handle it in client side in this case.

    else:
        result = sdk_no_wait(no_wait, client.begin_create_or_update,
                             resource_group_name, name, instance, headers=headers)
    return result


def aks_rotate_certs(cmd, client, resource_group_name, name, no_wait=True):     # pylint: disable=unused-argument
    return sdk_no_wait(no_wait, client.begin_rotate_cluster_certificates, resource_group_name, name)


def _update_addons(cmd,  # pylint: disable=too-many-branches,too-many-statements
                   instance,
                   subscription_id,
                   resource_group_name,
                   name,
                   addons,
                   enable,
                   workspace_resource_id=None,
                   enable_msi_auth_for_monitoring=True,
                   subnet_name=None,
                   appgw_name=None,
                   appgw_subnet_prefix=None,
                   appgw_subnet_cidr=None,
                   appgw_id=None,
                   appgw_subnet_id=None,
                   appgw_watch_namespace=None,
                   enable_sgxquotehelper=False,
                   enable_secret_rotation=False,
                   disable_secret_rotation=False,
                   rotation_poll_interval=None,
                   dns_zone_resource_id=None,
                   dns_zone_resource_ids=None,
                   no_wait=False,  # pylint: disable=unused-argument
                   enable_syslog=False,
                   data_collection_settings=None):
    ManagedClusterAddonProfile = cmd.get_models(
        "ManagedClusterAddonProfile",
        resource_type=CUSTOM_MGMT_AKS_PREVIEW,
        operation_group="managed_clusters",
    )
    ManagedClusterIngressProfile = cmd.get_models(
        "ManagedClusterIngressProfile",
        resource_type=CUSTOM_MGMT_AKS_PREVIEW,
        operation_group="managed_clusters",
    )
    ManagedClusterIngressProfileWebAppRouting = cmd.get_models(
        "ManagedClusterIngressProfileWebAppRouting",
        resource_type=CUSTOM_MGMT_AKS_PREVIEW,
        operation_group="managed_clusters",
    )

    # parse the comma-separated addons argument
    addon_args = addons.split(',')

    addon_profiles = instance.addon_profiles or {}

    os_type = 'Linux'

    # for each addons argument
    for addon_arg in addon_args:
        if addon_arg == "web_application_routing":
            # web app routing settings are in ingress profile, not addon profile, so deal
            # with it separately
            if instance.ingress_profile is None:
                instance.ingress_profile = ManagedClusterIngressProfile()
            if instance.ingress_profile.web_app_routing is None:
                instance.ingress_profile.web_app_routing = ManagedClusterIngressProfileWebAppRouting()
            instance.ingress_profile.web_app_routing.enabled = enable

            if dns_zone_resource_ids is not None:
                instance.ingress_profile.web_app_routing.dns_zone_resource_ids = [
                    x.strip()
                    for x in (
                        dns_zone_resource_ids.split(",")
                        if dns_zone_resource_ids
                        else []
                    )
                ]
            # for backward compatibility, if --dns-zone-resource-ids is not specified,
            # try to read from --dns-zone-resource-id
            if not instance.ingress_profile.web_app_routing.dns_zone_resource_ids and dns_zone_resource_id:
                instance.ingress_profile.web_app_routing.dns_zone_resource_ids = [dns_zone_resource_id]
            continue

        if addon_arg not in ADDONS:
            raise CLIError(f"Invalid addon name: {addon_arg}.")
        addon = ADDONS[addon_arg]
        if addon == CONST_VIRTUAL_NODE_ADDON_NAME:
            # only linux is supported for now, in the future this will be a user flag
            addon += os_type

        # honor addon names defined in Azure CLI
        for key in list(addon_profiles):
            if key.lower() == addon.lower() and key != addon:
                addon_profiles[addon] = addon_profiles.pop(key)

        if enable:
            # add new addons or update existing ones and enable them
            addon_profile = addon_profiles.get(
                addon, ManagedClusterAddonProfile(enabled=False))
            # special config handling for certain addons
            if addon == CONST_MONITORING_ADDON_NAME:
                logAnalyticsConstName = CONST_MONITORING_LOG_ANALYTICS_WORKSPACE_RESOURCE_ID
                if addon_profile.enabled:
                    raise CLIError('The monitoring addon is already enabled for this managed cluster.\n'
                                   'To change monitoring configuration, run "az aks disable-addons -a monitoring"'
                                   'before enabling it again.')
                if not workspace_resource_id:
                    workspace_resource_id = ensure_default_log_analytics_workspace_for_monitoring(
                        cmd,
                        subscription_id,
                        resource_group_name)
                workspace_resource_id = sanitize_loganalytics_ws_resource_id(
                    workspace_resource_id)

                cloud_name = cmd.cli_ctx.cloud.name
                if enable_msi_auth_for_monitoring and (cloud_name.lower() == 'ussec' or cloud_name.lower() == 'usnat'):
                    if (
                        instance.identity is not None and
                        instance.identity.type is not None and
                        instance.identity.type == "userassigned"
                    ):
                        logger.warning(
                            "--enable_msi_auth_for_monitoring is not supported in %s cloud and continuing "
                            "monitoring enablement without this flag.",
                            cloud_name,
                        )
                        enable_msi_auth_for_monitoring = False

                addon_profile.config = {
                    logAnalyticsConstName: workspace_resource_id}
                addon_profile.config[CONST_MONITORING_USING_AAD_MSI_AUTH] = (
                    "true" if enable_msi_auth_for_monitoring else "false"
                )
            elif addon == (CONST_VIRTUAL_NODE_ADDON_NAME + os_type):
                if addon_profile.enabled:
                    raise CLIError('The virtual-node addon is already enabled for this managed cluster.\n'
                                   'To change virtual-node configuration, run '
                                   '"az aks disable-addons -a virtual-node -g {resource_group_name}" '
                                   'before enabling it again.')
                if not subnet_name:
                    raise CLIError(
                        'The aci-connector addon requires setting a subnet name.')
                addon_profile.config = {
                    CONST_VIRTUAL_NODE_SUBNET_NAME: subnet_name}
            elif addon == CONST_INGRESS_APPGW_ADDON_NAME:
                if addon_profile.enabled:
                    raise CLIError('The ingress-appgw addon is already enabled for this managed cluster.\n'
                                   'To change ingress-appgw configuration, run '
                                   f'"az aks disable-addons -a ingress-appgw -n {name} -g {resource_group_name}" '
                                   'before enabling it again.')
                addon_profile = ManagedClusterAddonProfile(
                    enabled=True, config={})
                if appgw_name is not None:
                    addon_profile.config[CONST_INGRESS_APPGW_APPLICATION_GATEWAY_NAME] = appgw_name
                if appgw_subnet_prefix is not None:
                    addon_profile.config[CONST_INGRESS_APPGW_SUBNET_CIDR] = appgw_subnet_prefix
                if appgw_subnet_cidr is not None:
                    addon_profile.config[CONST_INGRESS_APPGW_SUBNET_CIDR] = appgw_subnet_cidr
                if appgw_id is not None:
                    addon_profile.config[CONST_INGRESS_APPGW_APPLICATION_GATEWAY_ID] = appgw_id
                if appgw_subnet_id is not None:
                    addon_profile.config[CONST_INGRESS_APPGW_SUBNET_ID] = appgw_subnet_id
                if appgw_watch_namespace is not None:
                    addon_profile.config[CONST_INGRESS_APPGW_WATCH_NAMESPACE] = appgw_watch_namespace
            elif addon == CONST_OPEN_SERVICE_MESH_ADDON_NAME:
                if addon_profile.enabled:
                    raise CLIError('The open-service-mesh addon is already enabled for this managed cluster.\n'
                                   'To change open-service-mesh configuration, run '
                                   f'"az aks disable-addons -a open-service-mesh -n {name} -g {resource_group_name}" '
                                   'before enabling it again.')
                addon_profile = ManagedClusterAddonProfile(
                    enabled=True, config={})
            elif addon == CONST_CONFCOM_ADDON_NAME:
                if addon_profile.enabled:
                    raise CLIError('The confcom addon is already enabled for this managed cluster.\n'
                                   'To change confcom configuration, run '
                                   f'"az aks disable-addons -a confcom -n {name} -g {resource_group_name}" '
                                   'before enabling it again.')
                addon_profile = ManagedClusterAddonProfile(
                    enabled=True, config={CONST_ACC_SGX_QUOTE_HELPER_ENABLED: "false"})
                if enable_sgxquotehelper:
                    addon_profile.config[CONST_ACC_SGX_QUOTE_HELPER_ENABLED] = "true"
            elif addon == CONST_AZURE_KEYVAULT_SECRETS_PROVIDER_ADDON_NAME:
                if addon_profile.enabled:
                    raise CLIError(
                        "The azure-keyvault-secrets-provider addon is already enabled for this managed cluster.\n"
                        'To change azure-keyvault-secrets-provider configuration, run "az aks disable-addons '
                        f'-a azure-keyvault-secrets-provider -n {name} -g {resource_group_name}" '
                        "before enabling it again."
                    )
                addon_profile = ManagedClusterAddonProfile(
                    enabled=True, config={CONST_SECRET_ROTATION_ENABLED: "false", CONST_ROTATION_POLL_INTERVAL: "2m"})
                if enable_secret_rotation:
                    addon_profile.config[CONST_SECRET_ROTATION_ENABLED] = "true"
                if disable_secret_rotation:
                    addon_profile.config[CONST_SECRET_ROTATION_ENABLED] = "false"
                if rotation_poll_interval is not None:
                    addon_profile.config[CONST_ROTATION_POLL_INTERVAL] = rotation_poll_interval
                addon_profiles[CONST_AZURE_KEYVAULT_SECRETS_PROVIDER_ADDON_NAME] = addon_profile
            addon_profiles[addon] = addon_profile
        else:
            if addon not in addon_profiles:
                if addon == CONST_KUBE_DASHBOARD_ADDON_NAME:
                    addon_profiles[addon] = ManagedClusterAddonProfile(
                        enabled=False)
                else:
                    raise CLIError(f"The addon {addon} is not installed.")
            addon_profiles[addon].config = None
        addon_profiles[addon].enabled = enable

    instance.addon_profiles = addon_profiles

    # null out the SP profile because otherwise validation complains
    instance.service_principal_profile = None

    return instance


def aks_get_versions(cmd, client, location):    # pylint: disable=unused-argument
    return client.list_kubernetes_versions(location)


def aks_get_os_options(cmd, client, location):    # pylint: disable=unused-argument
    return client.get_os_options(location, resource_type='managedClusters')


def get_aks_custom_headers(aks_custom_headers=None):
    headers = {}
    if aks_custom_headers is not None:
        if aks_custom_headers != "":
            for pair in aks_custom_headers.split(','):
                parts = pair.split('=')
                if len(parts) != 2:
                    raise CLIError('custom headers format is incorrect')
                headers[parts[0]] = parts[1]
    return headers


def aks_draft_create(destination='.',
                     app=None,
                     language=None,
                     create_config=None,
                     dockerfile_only=None,
                     deployment_only=None,
                     path=None):
    aks_draft_cmd_create(destination, app, language, create_config, dockerfile_only, deployment_only, path)


def aks_draft_setup_gh(app=None,
                       subscription_id=None,
                       resource_group=None,
                       provider="azure",
                       gh_repo=None,
                       path=None):
    aks_draft_cmd_setup_gh(app, subscription_id, resource_group, provider, gh_repo, path)


def aks_draft_generate_workflow(cluster_name=None,
                                registry_name=None,
                                container_name=None,
                                resource_group=None,
                                destination=None,
                                branch=None,
                                path=None):
    aks_draft_cmd_generate_workflow(cluster_name, registry_name, container_name,
                                    resource_group, destination, branch, path)


def aks_draft_up(app=None,
                 subscription_id=None,
                 resource_group=None,
                 provider="azure",
                 gh_repo=None,
                 cluster_name=None,
                 registry_name=None,
                 container_name=None,
                 destination=None,
                 branch=None,
                 path=None):
    aks_draft_cmd_up(app, subscription_id, resource_group, provider, gh_repo,
                     cluster_name, registry_name, container_name, destination, branch, path)


def aks_draft_update(host=None, certificate=None, destination=None, path=None):
    aks_draft_cmd_update(host, certificate, destination, path)


def aks_kollect(cmd,    # pylint: disable=too-many-statements,too-many-locals
                client,
                resource_group_name,
                name,
                storage_account=None,
                sas_token=None,
                container_logs=None,
                kube_objects=None,
                node_logs=None,
                node_logs_windows=None):
    aks_kollect_cmd(cmd, client, resource_group_name, name, storage_account, sas_token,
                    container_logs, kube_objects, node_logs, node_logs_windows)


def aks_kanalyze(cmd, client, resource_group_name, name):
    aks_kanalyze_cmd(cmd, client, resource_group_name, name)


def aks_pod_identity_add(
    cmd,
    client,
    resource_group_name,
    cluster_name,
    identity_name,
    identity_namespace,
    identity_resource_id,
    binding_selector=None,
    no_wait=False,
    aks_custom_headers=None,
):  # pylint: disable=unused-argument
    ManagedClusterPodIdentity = cmd.get_models(
        "ManagedClusterPodIdentity",
        resource_type=CUSTOM_MGMT_AKS_PREVIEW,
        operation_group="managed_clusters",
    )
    UserAssignedIdentity = cmd.get_models(
        "UserAssignedIdentity",
        resource_type=CUSTOM_MGMT_AKS_PREVIEW,
        operation_group="managed_clusters",
    )

    instance = client.get(resource_group_name, cluster_name)
    _ensure_pod_identity_addon_is_enabled(instance)

    user_assigned_identity = _get_user_assigned_identity(
        cmd.cli_ctx, identity_resource_id)
    _ensure_managed_identity_operator_permission(
        cmd, instance, user_assigned_identity.id)

    pod_identities = []
    if instance.pod_identity_profile.user_assigned_identities:
        pod_identities = instance.pod_identity_profile.user_assigned_identities
    pod_identity = ManagedClusterPodIdentity(
        name=identity_name,
        namespace=identity_namespace,
        identity=UserAssignedIdentity(
            resource_id=user_assigned_identity.id,
            client_id=user_assigned_identity.client_id,
            object_id=user_assigned_identity.principal_id,
        )
    )
    if binding_selector is not None:
        pod_identity.binding_selector = binding_selector
    pod_identities.append(pod_identity)

    from azext_aks_preview.managed_cluster_decorator import AKSPreviewManagedClusterModels
    # store all the models used by pod identity
    pod_identity_models = AKSPreviewManagedClusterModels(
        cmd, CUSTOM_MGMT_AKS_PREVIEW).pod_identity_models
    _update_addon_pod_identity(
        instance, enable=True,
        pod_identities=pod_identities,
        pod_identity_exceptions=instance.pod_identity_profile.user_assigned_identity_exceptions,
        models=pod_identity_models
    )

    headers = get_aks_custom_headers(aks_custom_headers)
    # send the managed cluster represeentation to update the pod identity addon
    return sdk_no_wait(
        no_wait,
        client.begin_create_or_update,
        resource_group_name,
        cluster_name,
        instance,
        headers=headers
    )


def aks_pod_identity_delete(
    cmd,
    client,
    resource_group_name,
    cluster_name,
    identity_name,
    identity_namespace,
    no_wait=False,
    aks_custom_headers=None,
):  # pylint: disable=unused-argument
    instance = client.get(resource_group_name, cluster_name)
    _ensure_pod_identity_addon_is_enabled(instance)

    pod_identities = []
    if instance.pod_identity_profile.user_assigned_identities:
        for pod_identity in instance.pod_identity_profile.user_assigned_identities:
            if pod_identity.name == identity_name and pod_identity.namespace == identity_namespace:
                # to remove
                continue
            pod_identities.append(pod_identity)

    from azext_aks_preview.managed_cluster_decorator import AKSPreviewManagedClusterModels
    # store all the models used by pod identity
    pod_identity_models = AKSPreviewManagedClusterModels(
        cmd, CUSTOM_MGMT_AKS_PREVIEW).pod_identity_models
    _update_addon_pod_identity(
        instance, enable=True,
        pod_identities=pod_identities,
        pod_identity_exceptions=instance.pod_identity_profile.user_assigned_identity_exceptions,
        models=pod_identity_models
    )

    headers = get_aks_custom_headers(aks_custom_headers)
    # send the managed cluster represeentation to update the pod identity addon
    return sdk_no_wait(
        no_wait,
        client.begin_create_or_update,
        resource_group_name,
        cluster_name,
        instance,
        headers=headers
    )


def aks_pod_identity_list(cmd, client, resource_group_name, cluster_name):  # pylint: disable=unused-argument
    instance = client.get(resource_group_name, cluster_name)
    return _remove_nulls([instance])[0]


def aks_pod_identity_exception_add(
    cmd,
    client,
    resource_group_name,
    cluster_name,
    exc_name,
    exc_namespace,
    pod_labels,
    no_wait=False,
    aks_custom_headers=None,
):  # pylint: disable=unused-argument
    ManagedClusterPodIdentityException = cmd.get_models(
        "ManagedClusterPodIdentityException",
        resource_type=CUSTOM_MGMT_AKS_PREVIEW,
        operation_group="managed_clusters",
    )

    instance = client.get(resource_group_name, cluster_name)
    _ensure_pod_identity_addon_is_enabled(instance)

    pod_identity_exceptions = []
    if instance.pod_identity_profile.user_assigned_identity_exceptions:
        pod_identity_exceptions = instance.pod_identity_profile.user_assigned_identity_exceptions
    exc = ManagedClusterPodIdentityException(
        name=exc_name, namespace=exc_namespace, pod_labels=pod_labels)
    pod_identity_exceptions.append(exc)

    from azext_aks_preview.managed_cluster_decorator import AKSPreviewManagedClusterModels
    # store all the models used by pod identity
    pod_identity_models = AKSPreviewManagedClusterModels(
        cmd, CUSTOM_MGMT_AKS_PREVIEW).pod_identity_models
    _update_addon_pod_identity(
        instance, enable=True,
        pod_identities=instance.pod_identity_profile.user_assigned_identities,
        pod_identity_exceptions=pod_identity_exceptions,
        models=pod_identity_models
    )

    headers = get_aks_custom_headers(aks_custom_headers)
    # send the managed cluster represeentation to update the pod identity addon
    return sdk_no_wait(
        no_wait,
        client.begin_create_or_update,
        resource_group_name,
        cluster_name,
        instance,
        headers=headers
    )


def aks_pod_identity_exception_delete(
    cmd,
    client,
    resource_group_name,
    cluster_name,
    exc_name,
    exc_namespace,
    no_wait=False,
    aks_custom_headers=None,
):  # pylint: disable=unused-argument
    instance = client.get(resource_group_name, cluster_name)
    _ensure_pod_identity_addon_is_enabled(instance)

    pod_identity_exceptions = []
    if instance.pod_identity_profile.user_assigned_identity_exceptions:
        for exc in instance.pod_identity_profile.user_assigned_identity_exceptions:
            if exc.name == exc_name and exc.namespace == exc_namespace:
                # to remove
                continue
            pod_identity_exceptions.append(exc)

    from azext_aks_preview.managed_cluster_decorator import AKSPreviewManagedClusterModels
    # store all the models used by pod identity
    pod_identity_models = AKSPreviewManagedClusterModels(
        cmd, CUSTOM_MGMT_AKS_PREVIEW).pod_identity_models
    _update_addon_pod_identity(
        instance, enable=True,
        pod_identities=instance.pod_identity_profile.user_assigned_identities,
        pod_identity_exceptions=pod_identity_exceptions,
        models=pod_identity_models
    )

    headers = get_aks_custom_headers(aks_custom_headers)
    # send the managed cluster represeentation to update the pod identity addon
    return sdk_no_wait(
        no_wait,
        client.begin_create_or_update,
        resource_group_name,
        cluster_name,
        instance,
        headers=headers
    )


def aks_pod_identity_exception_update(
    cmd,
    client,
    resource_group_name,
    cluster_name,
    exc_name,
    exc_namespace,
    pod_labels,
    no_wait=False,
    aks_custom_headers=None,
):  # pylint: disable=unused-argument
    ManagedClusterPodIdentityException = cmd.get_models(
        "ManagedClusterPodIdentityException",
        resource_type=CUSTOM_MGMT_AKS_PREVIEW,
        operation_group="managed_clusters",
    )

    instance = client.get(resource_group_name, cluster_name)
    _ensure_pod_identity_addon_is_enabled(instance)

    found_target = False
    updated_exc = ManagedClusterPodIdentityException(
        name=exc_name, namespace=exc_namespace, pod_labels=pod_labels)
    pod_identity_exceptions = []
    if instance.pod_identity_profile.user_assigned_identity_exceptions:
        for exc in instance.pod_identity_profile.user_assigned_identity_exceptions:
            if exc.name == exc_name and exc.namespace == exc_namespace:
                found_target = True
                pod_identity_exceptions.append(updated_exc)
            else:
                pod_identity_exceptions.append(exc)

    if not found_target:
        raise CLIError(f"pod identity exception {exc_namespace}/{exc_name} not found")

    from azext_aks_preview.managed_cluster_decorator import AKSPreviewManagedClusterModels
    # store all the models used by pod identity
    pod_identity_models = AKSPreviewManagedClusterModels(
        cmd, CUSTOM_MGMT_AKS_PREVIEW).pod_identity_models
    _update_addon_pod_identity(
        instance, enable=True,
        pod_identities=instance.pod_identity_profile.user_assigned_identities,
        pod_identity_exceptions=pod_identity_exceptions,
        models=pod_identity_models
    )

    headers = get_aks_custom_headers(aks_custom_headers)
    # send the managed cluster represeentation to update the pod identity addon
    return sdk_no_wait(
        no_wait,
        client.begin_create_or_update,
        resource_group_name,
        cluster_name,
        instance,
        headers=headers,
    )


def aks_pod_identity_exception_list(cmd, client, resource_group_name, cluster_name):
    instance = client.get(resource_group_name, cluster_name)
    return _remove_nulls([instance])[0]


def aks_egress_endpoints_list(cmd, client, resource_group_name, name):   # pylint: disable=unused-argument
    return client.list_outbound_network_dependencies_endpoints(resource_group_name, name)


def aks_snapshot_create(cmd,    # pylint: disable=too-many-locals,too-many-statements,too-many-branches
                        client,
                        resource_group_name,
                        name,
                        cluster_id,
                        location=None,
                        tags=None,
                        aks_custom_headers=None,
                        no_wait=False):
    ManagedClusterSnapshot = cmd.get_models(
        "ManagedClusterSnapshot",
        resource_type=CUSTOM_MGMT_AKS_PREVIEW,
        operation_group="managed_cluster_snapshots",
    )
    CreationData = cmd.get_models(
        "CreationData",
        resource_type=CUSTOM_MGMT_AKS_PREVIEW,
        operation_group="managed_clusters",
    )

    rg_location = get_rg_location(cmd.cli_ctx, resource_group_name)
    if location is None:
        location = rg_location

    creationData = CreationData(
        source_resource_id=cluster_id
    )

    snapshot = ManagedClusterSnapshot(
        name=name,
        tags=tags,
        location=location,
        creation_data=creationData,
        snapshot_type="ManagedCluster",
    )

    headers = get_aks_custom_headers(aks_custom_headers)
    return client.create_or_update(resource_group_name, name, snapshot, headers=headers)


def aks_snapshot_show(cmd, client, resource_group_name, name):   # pylint: disable=unused-argument
    snapshot = client.get(resource_group_name, name)
    return snapshot


def aks_snapshot_delete(cmd,    # pylint: disable=unused-argument
                        client,
                        resource_group_name,
                        name,
                        no_wait=False,
                        yes=False):
    msg = (
        f'This will delete the cluster snapshot "{name}" in resource group "{resource_group_name}".\n'
        "Are you sure?"
    )
    if not yes and not prompt_y_n(msg, default="n"):
        return None

    return client.delete(resource_group_name, name)


def aks_snapshot_list(cmd, client, resource_group_name=None):  # pylint: disable=unused-argument
    if resource_group_name is None or resource_group_name == '':
        return client.list()

    return client.list_by_resource_group(resource_group_name)


def aks_nodepool_snapshot_create(cmd,    # pylint: disable=too-many-locals,too-many-statements,too-many-branches
                                 client,
                                 resource_group_name,
                                 snapshot_name,
                                 nodepool_id,
                                 location=None,
                                 tags=None,
                                 aks_custom_headers=None,
                                 no_wait=False):
    Snapshot = cmd.get_models(
        "Snapshot",
        resource_type=CUSTOM_MGMT_AKS_PREVIEW,
        operation_group="snapshots",
    )
    CreationData = cmd.get_models(
        "CreationData",
        resource_type=CUSTOM_MGMT_AKS_PREVIEW,
        operation_group="managed_clusters",
    )

    rg_location = get_rg_location(cmd.cli_ctx, resource_group_name)
    if location is None:
        location = rg_location

    creationData = CreationData(
        source_resource_id=nodepool_id
    )

    snapshot = Snapshot(
        name=snapshot_name,
        tags=tags,
        location=location,
        creation_data=creationData
    )

    headers = get_aks_custom_headers(aks_custom_headers)
    return client.create_or_update(resource_group_name, snapshot_name, snapshot, headers=headers)


def aks_nodepool_snapshot_update(cmd, client, resource_group_name, snapshot_name, tags):   # pylint: disable=unused-argument
    TagsObject = cmd.get_models(
        "TagsObject",
        resource_type=CUSTOM_MGMT_AKS_PREVIEW,
        operation_group="snapshots",
    )
    tagsObject = TagsObject(
        tags=tags
    )

    snapshot = client.update_tags(resource_group_name, snapshot_name, tagsObject)
    return snapshot


def aks_nodepool_snapshot_show(cmd, client, resource_group_name, snapshot_name):   # pylint: disable=unused-argument
    snapshot = client.get(resource_group_name, snapshot_name)
    return snapshot


def aks_nodepool_snapshot_delete(cmd,    # pylint: disable=unused-argument
                                 client,
                                 resource_group_name,
                                 snapshot_name,
                                 no_wait=False,
                                 yes=False):
    msg = (
        f'This will delete the nodepool snapshot "{snapshot_name}" in resource group "{resource_group_name}".\n'
        "Are you sure?"
    )
    if not yes and not prompt_y_n(msg, default="n"):
        return None

    return client.delete(resource_group_name, snapshot_name)


def aks_nodepool_snapshot_list(cmd, client, resource_group_name=None):  # pylint: disable=unused-argument
    if resource_group_name is None or resource_group_name == '':
        return client.list()

    return client.list_by_resource_group(resource_group_name)


def aks_trustedaccess_role_list(cmd, client, location):  # pylint: disable=unused-argument
    return client.list(location)


def aks_trustedaccess_role_binding_list(cmd, client, resource_group_name, cluster_name):   # pylint: disable=unused-argument
    return client.list(resource_group_name, cluster_name)


def aks_trustedaccess_role_binding_get(cmd, client, resource_group_name, cluster_name, role_binding_name):
    return client.get(resource_group_name, cluster_name, role_binding_name)


def aks_trustedaccess_role_binding_create(cmd, client, resource_group_name, cluster_name, role_binding_name,
                                          source_resource_id, roles):
    TrustedAccessRoleBinding = cmd.get_models(
        "TrustedAccessRoleBinding",
        resource_type=CUSTOM_MGMT_AKS_PREVIEW,
        operation_group="trusted_access_role_bindings",
    )
    existedBinding = None
    try:
        existedBinding = client.get(resource_group_name, cluster_name, role_binding_name)
    except ResourceNotFoundError:
        pass

    if existedBinding:
        raise Exception(  # pylint: disable=broad-exception-raised
            "TrustedAccess RoleBinding " +
            role_binding_name +
            " already existed, please use 'az aks trustedaccess rolebinding update' command to update!"
        )

    roleList = roles.split(',')
    roleBinding = TrustedAccessRoleBinding(source_resource_id=source_resource_id, roles=roleList)
    return client.begin_create_or_update(resource_group_name, cluster_name, role_binding_name, roleBinding)


def aks_trustedaccess_role_binding_update(cmd, client, resource_group_name, cluster_name, role_binding_name, roles):
    TrustedAccessRoleBinding = cmd.get_models(
        "TrustedAccessRoleBinding",
        resource_type=CUSTOM_MGMT_AKS_PREVIEW,
        operation_group="trusted_access_role_bindings",
    )
    existedBinding = client.get(resource_group_name, cluster_name, role_binding_name)

    roleList = roles.split(',')
    roleBinding = TrustedAccessRoleBinding(source_resource_id=existedBinding.source_resource_id, roles=roleList)
    return client.begin_create_or_update(resource_group_name, cluster_name, role_binding_name, roleBinding)


def aks_trustedaccess_role_binding_delete(cmd, client, resource_group_name, cluster_name, role_binding_name):
    return client.begin_delete(resource_group_name, cluster_name, role_binding_name)


def aks_mesh_enable(
    cmd,
    client,
    resource_group_name,
    name,
    revision=None,
    key_vault_id=None,
    ca_cert_object_name=None,
    ca_key_object_name=None,
    root_cert_object_name=None,
    cert_chain_object_name=None,
):
    instance = client.get(resource_group_name, name)
    addon_profiles = instance.addon_profiles
    if (
        key_vault_id is not None and
        ca_cert_object_name is not None and
        ca_key_object_name is not None and
        root_cert_object_name is not None and
        cert_chain_object_name is not None
    ):
        if (
            not addon_profiles or
            not addon_profiles[CONST_AZURE_KEYVAULT_SECRETS_PROVIDER_ADDON_NAME] or
            not addon_profiles[
                CONST_AZURE_KEYVAULT_SECRETS_PROVIDER_ADDON_NAME
            ].enabled
        ):
            raise CLIError(
                "AzureKeyvaultSecretsProvider addon is required for Azure Service Mesh plugin "
                "certificate authority feature."
            )

    return _aks_mesh_update(
        cmd,
        client,
        resource_group_name,
        name,
        key_vault_id,
        ca_cert_object_name,
        ca_key_object_name,
        root_cert_object_name,
        cert_chain_object_name,
        revision=revision,
        enable_azure_service_mesh=True,
    )


def aks_mesh_disable(
        cmd,
        client,
        resource_group_name,
        name,
):
    return _aks_mesh_update(cmd, client, resource_group_name, name, disable_azure_service_mesh=True)


def aks_mesh_enable_ingress_gateway(
        cmd,
        client,
        resource_group_name,
        name,
        ingress_gateway_type,
):
    return _aks_mesh_update(
        cmd,
        client,
        resource_group_name,
        name,
        enable_ingress_gateway=True,
        ingress_gateway_type=ingress_gateway_type)


def aks_mesh_disable_ingress_gateway(
        cmd,
        client,
        resource_group_name,
        name,
        ingress_gateway_type,
):
    return _aks_mesh_update(
        cmd,
        client,
        resource_group_name,
        name,
        disable_ingress_gateway=True,
        ingress_gateway_type=ingress_gateway_type)


def aks_mesh_enable_egress_gateway(
        cmd,
        client,
        resource_group_name,
        name,
        egx_gtw_nodeselector,
):
    return _aks_mesh_update(
        cmd,
        client,
        resource_group_name,
        name,
        enable_egress_gateway=True,
        egx_gtw_nodeselector=egx_gtw_nodeselector)


def aks_mesh_disable_egress_gateway(
        cmd,
        client,
        resource_group_name,
        name,
):
    return _aks_mesh_update(
        cmd,
        client,
        resource_group_name,
        name,
        disable_egress_gateway=True,
        egx_gtw_nodeselector=None)


def aks_mesh_get_revisions(
        cmd,
        client,
        location
):
    revisonProfiles = client.list_mesh_revision_profiles(location)
    # 'revisonProfiles' is an ItemPaged object
    revisions = []
    # Iterate over items within pages
    for page in revisonProfiles.by_page():
        for item in page:
            revisions.append(item)

    if revisions:
        return revisions[0].properties
    return None


def aks_mesh_get_upgrades(
        cmd,
        client,
        resource_group_name,
        name
):
    upgradeProfiles = client.list_mesh_upgrade_profiles(resource_group_name, name)
    # 'upgradeProfiles' is an ItemPaged object
    upgrades = []
    # Iterate over items within pages
    for page in upgradeProfiles.by_page():
        for item in page:
            upgrades.append(item)

    if upgrades:
        return upgrades[0].properties
    return None


def aks_mesh_upgrade_start(
        cmd,
        client,
        resource_group_name,
        name,
        revision
):
    return _aks_mesh_update(
        cmd,
        client,
        resource_group_name,
        name,
        revision=revision,
        mesh_upgrade_command=CONST_AZURE_SERVICE_MESH_UPGRADE_COMMAND_START)


def aks_mesh_upgrade_complete(
        cmd,
        client,
        resource_group_name,
        name):
    return _aks_mesh_update(
        cmd,
        client,
        resource_group_name,
        name,
        mesh_upgrade_command=CONST_AZURE_SERVICE_MESH_UPGRADE_COMMAND_COMPLETE)


def aks_mesh_upgrade_rollback(
        cmd,
        client,
        resource_group_name,
        name
):
    return _aks_mesh_update(
        cmd,
        client,
        resource_group_name,
        name,
        mesh_upgrade_command=CONST_AZURE_SERVICE_MESH_UPGRADE_COMMAND_ROLLBACK)


# pylint: disable=unused-argument
def _aks_mesh_update(
        cmd,
        client,
        resource_group_name,
        name,
        key_vault_id=None,
        ca_cert_object_name=None,
        ca_key_object_name=None,
        root_cert_object_name=None,
        cert_chain_object_name=None,
        enable_azure_service_mesh=None,
        disable_azure_service_mesh=None,
        enable_ingress_gateway=None,
        disable_ingress_gateway=None,
        ingress_gateway_type=None,
        enable_egress_gateway=None,
        egx_gtw_nodeselector=None,
        disable_egress_gateway=None,
        revision=None,
        mesh_upgrade_command=None,
):
    raw_parameters = locals()

    from azure.cli.command_modules.acs._consts import DecoratorEarlyExitException
    from azext_aks_preview.managed_cluster_decorator import AKSPreviewManagedClusterUpdateDecorator

    aks_update_decorator = AKSPreviewManagedClusterUpdateDecorator(
        cmd=cmd,
        client=client,
        raw_parameters=raw_parameters,
        resource_type=CUSTOM_MGMT_AKS_PREVIEW,
    )

    try:
        mc = aks_update_decorator.fetch_mc()
        mc = aks_update_decorator.update_azure_service_mesh_profile(mc)
    except DecoratorEarlyExitException:
        return None

    return aks_update_decorator.update_mc(mc)


def aks_approuting_enable(
        cmd,
        client,
        resource_group_name,
        name,
        enable_kv=False,
        keyvault_id=None
):
    return _aks_approuting_update(
        cmd,
        client,
        resource_group_name,
        name,
        enable_app_routing=True,
        keyvault_id=keyvault_id,
        enable_kv=enable_kv)


def aks_approuting_disable(
        cmd,
        client,
        resource_group_name,
        name
):
    return _aks_approuting_update(
        cmd,
        client,
        resource_group_name,
        name,
        enable_app_routing=False)


def aks_approuting_update(
        cmd,
        client,
        resource_group_name,
        name,
        keyvault_id=None,
        enable_kv=False
):
    return _aks_approuting_update(
        cmd,
        client,
        resource_group_name,
        name,
        keyvault_id=keyvault_id,
        enable_kv=enable_kv)


def aks_approuting_zone_add(
        cmd,
        client,
        resource_group_name,
        name,
        dns_zone_resource_ids,
        attach_zones=False
):
    return _aks_approuting_update(
        cmd,
        client,
        resource_group_name,
        name,
        dns_zone_resource_ids=dns_zone_resource_ids,
        add_dns_zone=True,
        attach_zones=attach_zones)


def aks_approuting_zone_delete(
        cmd,
        client,
        resource_group_name,
        name,
        dns_zone_resource_ids
):
    return _aks_approuting_update(
        cmd,
        client,
        resource_group_name,
        name,
        dns_zone_resource_ids=dns_zone_resource_ids,
        delete_dns_zone=True)


def aks_approuting_zone_update(
        cmd,
        client,
        resource_group_name,
        name,
        dns_zone_resource_ids,
        attach_zones=False
):
    return _aks_approuting_update(
        cmd,
        client,
        resource_group_name,
        name,
        dns_zone_resource_ids=dns_zone_resource_ids,
        update_dns_zone=True,
        attach_zones=attach_zones)


def aks_approuting_zone_list(
        cmd,
        client,
        resource_group_name,
        name
):
    from msrestazure.tools import parse_resource_id
    mc = client.get(resource_group_name, name)

    if mc.ingress_profile and mc.ingress_profile.web_app_routing and mc.ingress_profile.web_app_routing.enabled:
        if mc.ingress_profile.web_app_routing.dns_zone_resource_ids:
            dns_zone_resource_ids = mc.ingress_profile.web_app_routing.dns_zone_resource_ids
            dns_zone_list = []
            for dns_zone in dns_zone_resource_ids:
                dns_zone_dict = {}
                parsed_dns_zone = parse_resource_id(dns_zone)
                dns_zone_dict['id'] = dns_zone
                dns_zone_dict['subscription'] = parsed_dns_zone['subscription']
                dns_zone_dict['resource_group'] = parsed_dns_zone['resource_group']
                dns_zone_dict['name'] = parsed_dns_zone['name']
                dns_zone_dict['type'] = parsed_dns_zone['type']
                dns_zone_list.append(dns_zone_dict)
            return dns_zone_list
        raise CLIError('No dns zone attached to the cluster')
    raise CLIError('App routing addon is not enabled')


# pylint: disable=unused-argument
def _aks_approuting_update(
        cmd,
        client,
        resource_group_name,
        name,
        enable_app_routing=None,
        enable_kv=None,
        keyvault_id=None,
        add_dns_zone=None,
        delete_dns_zone=None,
        update_dns_zone=None,
        dns_zone_resource_ids=None,
        attach_zones=None
):
    from azure.cli.command_modules.acs._consts import DecoratorEarlyExitException
    from azext_aks_preview.managed_cluster_decorator import AKSPreviewManagedClusterUpdateDecorator

    raw_parameters = locals()

    aks_update_decorator = AKSPreviewManagedClusterUpdateDecorator(
        cmd=cmd,
        client=client,
        raw_parameters=raw_parameters,
        resource_type=CUSTOM_MGMT_AKS_PREVIEW,
    )

    try:
        mc = aks_update_decorator.fetch_mc()
        mc = aks_update_decorator.update_app_routing_profile(mc)
    except DecoratorEarlyExitException:
        return None

    return aks_update_decorator.update_mc(mc)<|MERGE_RESOLUTION|>--- conflicted
+++ resolved
@@ -619,13 +619,10 @@
     storage_pool_sku=None,
     storage_pool_option=None,
     node_provisioning_mode=None,
-<<<<<<< HEAD
+    ssh_access=CONST_SSH_ACCESS_LOCALUSER,
     # trusted launch
     enable_secure_boot=False,
     enable_vtpm=False,
-=======
-    ssh_access=CONST_SSH_ACCESS_LOCALUSER,
->>>>>>> ccf5e920
 ):
     # DO NOT MOVE: get all the original parameters and save them as a dictionary
     raw_parameters = locals()
@@ -1195,13 +1192,10 @@
     node_public_ip_tags=None,
     enable_artifact_streaming=False,
     skip_gpu_driver_install=False,
-<<<<<<< HEAD
+    ssh_access=CONST_SSH_ACCESS_LOCALUSER,
     # trusted launch
     enable_secure_boot=False,
     enable_vtpm=False,
-=======
-    ssh_access=CONST_SSH_ACCESS_LOCALUSER,
->>>>>>> ccf5e920
 ):
     # DO NOT MOVE: get all the original parameters and save them as a dictionary
     raw_parameters = locals()
@@ -1255,16 +1249,13 @@
     asg_ids=None,
     enable_artifact_streaming=False,
     os_sku=None,
-<<<<<<< HEAD
+    ssh_access=None,
+    yes=False,
     # trusted launch
     enable_secure_boot=False,
     disable_secure_boot=False,
     enable_vtpm=False,
     disable_vtpm=False,
-=======
-    ssh_access=None,
-    yes=False,
->>>>>>> ccf5e920
 ):
     # DO NOT MOVE: get all the original parameters and save them as a dictionary
     raw_parameters = locals()
