--- conflicted
+++ resolved
@@ -81,14 +81,10 @@
                                                                       ManagedClusterPodIdentity,
                                                                       ManagedClusterPodIdentityException,
                                                                       UserAssignedIdentity,
-<<<<<<< HEAD
+                                                                      PowerState,
                                                                       WindowsGmsaProfile,
                                                                       Snapshot,
                                                                       CreationData)
-=======
-                                                                      PowerState,
-                                                                      WindowsGmsaProfile)
->>>>>>> 6822c820
 from ._client_factory import cf_resource_groups
 from ._client_factory import get_auth_management_client
 from ._client_factory import get_graph_rbac_management_client
@@ -763,7 +759,7 @@
                windows_admin_password=None,
                enable_ahub=False,
                kubernetes_version='',
-               node_vm_size="Standard_DS2_v2",
+               node_vm_size=None,
                node_osdisk_type=None,
                node_osdisk_size=0,
                node_osdisk_diskencryptionset_id=None,
@@ -892,6 +888,9 @@
         creationData = CreationData(
             source_resource_id = snapshot_id
         )
+
+    if not node_vm_size:
+        node_vm_size="Standard_DS2_v2"
 
     # Flag to be removed, kept for back-compatibility only. Remove the below section
     # when we deprecate the enable-vmss flag
@@ -2160,7 +2159,7 @@
                                'can only be applied on VirtualMachineScaleSets cluster.')
             agent_pool_client = cf_agent_pools(cmd.cli_ctx)
             _upgrade_single_nodepool_image_version(
-                True, agent_pool_client, resource_group_name, name, agent_pool_profile.name)
+                True, agent_pool_client, resource_group_name, name, agent_pool_profile.name, None)
         mc = client.get(resource_group_name, name)
         return _remove_nulls([mc])[0]
 
@@ -2211,8 +2210,12 @@
     return sdk_no_wait(no_wait, client.begin_create_or_update, resource_group_name, name, instance, headers=headers)
 
 
-def _upgrade_single_nodepool_image_version(no_wait, client, resource_group_name, cluster_name, nodepool_name):
-    return sdk_no_wait(no_wait, client.begin_upgrade_node_image_version, resource_group_name, cluster_name, nodepool_name)
+def _upgrade_single_nodepool_image_version(no_wait, client, resource_group_name, cluster_name, nodepool_name, snapshot_id=None):
+    headers = {}
+    if snapshot_id:
+        headers["AKSSnapshotId"] = snapshot_id        
+
+    return sdk_no_wait(no_wait, client.begin_upgrade_node_image_version, resource_group_name, cluster_name, nodepool_name, headers=headers)
 
 
 def _handle_addons_args(cmd,  # pylint: disable=too-many-statements
@@ -2489,7 +2492,7 @@
                       pod_subnet_id=None,
                       ppg=None,
                       max_pods=0,
-                      os_type="Linux",
+                      os_type=None,
                       os_sku=None,
                       enable_fips_image=False,
                       min_count=None,
@@ -2526,6 +2529,8 @@
         snapshot = _get_snapshot(cmd.cli_ctx, snapshot_id)
         if not kubernetes_version:
             kubernetes_version = snapshot.kubernetes_version
+        if not os_type:
+            os_type = snapshot.os_type
         if not os_sku:
             os_sku = snapshot.os_sku
         if not node_vm_size:
@@ -2533,6 +2538,9 @@
         creationData = CreationData(
             source_resource_id = snapshot_id
         )
+
+    if not os_type:
+        os_type="Linux"
 
     if node_taints is not None:
         for taint in node_taints.split(','):
@@ -2637,8 +2645,6 @@
                           max_surge=None,
                           aks_custom_headers=None,
                           snapshot_id=None):
-    if snapshot_id and node_image_only:
-        raise CLIError('Conflicting flags. Upgrading nodepool with both --snapshot-id and --node_image_only is not allowed.')
 
     if kubernetes_version != '' and node_image_only:
         raise CLIError('Conflicting flags. Upgrading the Kubernetes version will also upgrade node image version.'
@@ -2649,12 +2655,13 @@
                                                       client,
                                                       resource_group_name,
                                                       cluster_name,
-                                                      nodepool_name)
+                                                      nodepool_name,
+                                                      snapshot_id)
 
     creationData = None
     if snapshot_id:
         snapshot = _get_snapshot(cmd.cli_ctx, snapshot_id)
-        if not kubernetes_version:
+        if not kubernetes_version and not node_image_only:
             kubernetes_version = snapshot.kubernetes_version
         creationData = CreationData(
             source_resource_id = snapshot_id
