# pylint: disable=too-many-lines
# --------------------------------------------------------------------------------------------
# Copyright (c) Microsoft Corporation. All rights reserved.
# Licensed under the MIT License. See License.txt in the project root for license information.
# --------------------------------------------------------------------------------------------

from __future__ import print_function

import binascii
import datetime
import errno
import json
import os
import os.path
import platform
import re
import ssl
import stat
import subprocess
import sys
import tempfile
import threading
import time
import uuid
import base64
import webbrowser
from six.moves.urllib.request import urlopen  # pylint: disable=import-error
from six.moves.urllib.error import URLError  # pylint: disable=import-error
from math import isnan
import requests
from knack.log import get_logger
from knack.util import CLIError
from knack.prompting import prompt_pass, NoTTYException

import yaml  # pylint: disable=import-error
from dateutil.relativedelta import relativedelta  # pylint: disable=import-error
from dateutil.parser import parse  # pylint: disable=import-error
from msrestazure.azure_exceptions import CloudError

import colorama  # pylint: disable=import-error
from tabulate import tabulate  # pylint: disable=import-error
from azure.cli.core.api import get_config_dir
from azure.cli.core.commands.client_factory import get_mgmt_service_client, get_subscription_id
from azure.cli.core.keys import is_valid_ssh_rsa_public_key
from azure.cli.core.util import in_cloud_console, shell_safe_json_parse, truncate_text, sdk_no_wait
from azure.cli.core.commands import LongRunningOperation
from azure.graphrbac.models import (ApplicationCreateParameters,
                                    PasswordCredential,
                                    KeyCredential,
                                    ServicePrincipalCreateParameters,
                                    GetObjectsParameters)
from .vendored_sdks.azure_mgmt_preview_aks.v2020_06_01.models import (ContainerServiceLinuxProfile,
                                                                      ManagedClusterWindowsProfile,
                                                                      ContainerServiceNetworkProfile,
                                                                      ManagedClusterServicePrincipalProfile,
                                                                      ContainerServiceSshConfiguration,
                                                                      ContainerServiceSshPublicKey,
                                                                      ManagedCluster,
                                                                      ManagedClusterAADProfile,
                                                                      ManagedClusterAddonProfile,
                                                                      ManagedClusterAgentPoolProfile,
                                                                      AgentPool,
                                                                      AgentPoolUpgradeSettings,
                                                                      ContainerServiceStorageProfileTypes,
                                                                      ManagedClusterIdentity,
                                                                      ManagedClusterAPIServerAccessProfile,
                                                                      ManagedClusterSKU,
                                                                      ManagedClusterIdentityUserAssignedIdentitiesValue)
from ._client_factory import cf_resource_groups
from ._client_factory import get_auth_management_client
from ._client_factory import get_graph_rbac_management_client
from ._client_factory import cf_resources
from ._client_factory import get_resource_by_name
from ._client_factory import cf_container_registry_service
from ._client_factory import cf_storage
from ._client_factory import cf_agent_pools


from ._helpers import (_populate_api_server_access_profile, _set_vm_set_type,
                       _set_outbound_type, _parse_comma_separated_list,
                       _trim_fqdn_name_containing_hcp)
from ._loadbalancer import (set_load_balancer_sku, is_load_balancer_profile_provided,
                            update_load_balancer_profile, create_load_balancer_profile)
from ._consts import CONST_INGRESS_APPGW_ADDON_NAME
from ._consts import CONST_INGRESS_APPGW_APPLICATION_GATEWAY_ID, CONST_INGRESS_APPGW_APPLICATION_GATEWAY_NAME
from ._consts import CONST_INGRESS_APPGW_SUBNET_PREFIX, CONST_INGRESS_APPGW_SUBNET_ID
from ._consts import CONST_INGRESS_APPGW_WATCH_NAMESPACE
from ._consts import CONST_SCALE_SET_PRIORITY_REGULAR, CONST_SCALE_SET_PRIORITY_SPOT, CONST_SPOT_EVICTION_POLICY_DELETE
from ._consts import ADDONS
logger = get_logger(__name__)


def which(binary):
    path_var = os.getenv('PATH')
    if platform.system() == 'Windows':
        binary = binary + '.exe'
        parts = path_var.split(';')
    else:
        parts = path_var.split(':')

    for part in parts:
        bin_path = os.path.join(part, binary)
        if os.path.exists(bin_path) and os.path.isfile(bin_path) and os.access(bin_path, os.X_OK):
            return bin_path

    return None


def wait_then_open(url):
    """
    Waits for a bit then opens a URL.  Useful for waiting for a proxy to come up, and then open the URL.
    """
    for _ in range(1, 10):
        try:
            urlopen(url, context=_ssl_context())
        except URLError:
            time.sleep(1)
        break
    webbrowser.open_new_tab(url)


def wait_then_open_async(url):
    """
    Spawns a thread that waits for a bit then opens a URL.
    """
    t = threading.Thread(target=wait_then_open, args=({url}))
    t.daemon = True
    t.start()


def _ssl_context():
    if sys.version_info < (3, 4) or (in_cloud_console() and platform.system() == 'Windows'):
        try:
            # added in python 2.7.13 and 3.6
            return ssl.SSLContext(ssl.PROTOCOL_TLS)
        except AttributeError:
            return ssl.SSLContext(ssl.PROTOCOL_TLSv1)

    return ssl.create_default_context()


def _build_service_principal(rbac_client, cli_ctx, name, url, client_secret):
    # use get_progress_controller
    hook = cli_ctx.get_progress_controller(True)
    hook.add(messsage='Creating service principal', value=0, total_val=1.0)
    logger.info('Creating service principal')
    # always create application with 5 years expiration
    start_date = datetime.datetime.utcnow()
    end_date = start_date + relativedelta(years=5)
    result = create_application(rbac_client.applications, name, url, [url], password=client_secret,
                                start_date=start_date, end_date=end_date)
    service_principal = result.app_id  # pylint: disable=no-member
    for x in range(0, 10):
        hook.add(message='Creating service principal',
                 value=0.1 * x, total_val=1.0)
        try:
            create_service_principal(
                cli_ctx, service_principal, rbac_client=rbac_client)
            break
        # TODO figure out what exception AAD throws here sometimes.
        except Exception as ex:  # pylint: disable=broad-except
            logger.info(ex)
            time.sleep(2 + 2 * x)
    else:
        return False
    hook.add(message='Finished service principal creation',
             value=1.0, total_val=1.0)
    logger.info('Finished service principal creation')
    return service_principal


def _add_role_assignment(cli_ctx, role, service_principal_msi_id, is_service_principal=True, delay=2, scope=None):
    # AAD can have delays in propagating data, so sleep and retry
    hook = cli_ctx.get_progress_controller(True)
    hook.add(message='Waiting for AAD role to propagate',
             value=0, total_val=1.0)
    logger.info('Waiting for AAD role to propagate')
    for x in range(0, 10):
        hook.add(message='Waiting for AAD role to propagate',
                 value=0.1 * x, total_val=1.0)
        try:
            # TODO: break this out into a shared utility library
            create_role_assignment(
                cli_ctx, role, service_principal_msi_id, is_service_principal, scope=scope)
            break
        except CloudError as ex:
            if ex.message == 'The role assignment already exists.':
                break
            logger.info(ex.message)
        except:  # pylint: disable=bare-except
            pass
        time.sleep(delay + delay * x)
    else:
        return False
    hook.add(message='AAD role propagation done', value=1.0, total_val=1.0)
    logger.info('AAD role propagation done')
    return True


def _delete_role_assignments(cli_ctx, role, service_principal, delay=2, scope=None):
    # AAD can have delays in propagating data, so sleep and retry
    hook = cli_ctx.get_progress_controller(True)
    hook.add(message='Waiting for AAD role to delete', value=0, total_val=1.0)
    logger.info('Waiting for AAD role to delete')
    for x in range(0, 10):
        hook.add(message='Waiting for AAD role to delete',
                 value=0.1 * x, total_val=1.0)
        try:
            delete_role_assignments(cli_ctx,
                                    role=role,
                                    assignee=service_principal,
                                    scope=scope)
            break
        except CLIError as ex:
            raise ex
        except CloudError as ex:
            logger.info(ex)
        time.sleep(delay + delay * x)
    else:
        return False
    hook.add(message='AAD role deletion done', value=1.0, total_val=1.0)
    logger.info('AAD role deletion done')
    return True


def _get_default_dns_prefix(name, resource_group_name, subscription_id):
    # Use subscription id to provide uniqueness and prevent DNS name clashes
    name_part = re.sub('[^A-Za-z0-9-]', '', name)[0:10]
    if not name_part[0].isalpha():
        name_part = (str('a') + name_part)[0:10]
    resource_group_part = re.sub(
        '[^A-Za-z0-9-]', '', resource_group_name)[0:16]
    return '{}-{}-{}'.format(name_part, resource_group_part, subscription_id[0:6])


# pylint: disable=too-many-locals
def store_acs_service_principal(subscription_id, client_secret, service_principal,
                                file_name='acsServicePrincipal.json'):
    obj = {}
    if client_secret:
        obj['client_secret'] = client_secret
    if service_principal:
        obj['service_principal'] = service_principal

    config_path = os.path.join(get_config_dir(), file_name)
    full_config = load_service_principals(config_path=config_path)
    if not full_config:
        full_config = {}
    full_config[subscription_id] = obj

    with os.fdopen(os.open(config_path, os.O_RDWR | os.O_CREAT | os.O_TRUNC, 0o600),
                   'w+') as spFile:
        json.dump(full_config, spFile)


def load_acs_service_principal(subscription_id, file_name='acsServicePrincipal.json'):
    config_path = os.path.join(get_config_dir(), file_name)
    config = load_service_principals(config_path)
    if not config:
        return None
    return config.get(subscription_id)


def load_service_principals(config_path):
    if not os.path.exists(config_path):
        return None
    fd = os.open(config_path, os.O_RDONLY)
    try:
        with os.fdopen(fd) as f:
            return shell_safe_json_parse(f.read())
    except:  # pylint: disable=bare-except
        return None


def _invoke_deployment(cli_ctx, resource_group_name, deployment_name, template, parameters, validate, no_wait,
                       subscription_id=None):
    from azure.cli.core.profiles import ResourceType, get_sdk
    DeploymentProperties = get_sdk(
        cli_ctx, ResourceType.MGMT_RESOURCE_RESOURCES, 'DeploymentProperties', mod='models')
    properties = DeploymentProperties(
        template=template, parameters=parameters, mode='incremental')
    smc = get_mgmt_service_client(cli_ctx, ResourceType.MGMT_RESOURCE_RESOURCES,
                                  subscription_id=subscription_id).deployments
    if validate:
        logger.info('==== BEGIN TEMPLATE ====')
        logger.info(json.dumps(template, indent=2))
        logger.info('==== END TEMPLATE ====')
        return smc.validate(resource_group_name, deployment_name, properties)
    return sdk_no_wait(no_wait, smc.create_or_update, resource_group_name, deployment_name, properties)


def create_application(client, display_name, homepage, identifier_uris,
                       available_to_other_tenants=False, password=None, reply_urls=None,
                       key_value=None, key_type=None, key_usage=None, start_date=None,
                       end_date=None):
    from azure.graphrbac.models import GraphErrorException
    password_creds, key_creds = _build_application_creds(password=password, key_value=key_value, key_type=key_type,
                                                         key_usage=key_usage, start_date=start_date, end_date=end_date)

    app_create_param = ApplicationCreateParameters(available_to_other_tenants=available_to_other_tenants,
                                                   display_name=display_name,
                                                   identifier_uris=identifier_uris,
                                                   homepage=homepage,
                                                   reply_urls=reply_urls,
                                                   key_credentials=key_creds,
                                                   password_credentials=password_creds)
    try:
        return client.create(app_create_param)
    except GraphErrorException as ex:
        if 'insufficient privileges' in str(ex).lower():
            link = 'https://docs.microsoft.com/azure/azure-resource-manager/resource-group-create-service-principal-portal'  # pylint: disable=line-too-long
            raise CLIError("Directory permission is needed for the current user to register the application. "
                           "For how to configure, please refer '{}'. Original error: {}".format(link, ex))
        raise


def _build_application_creds(password=None, key_value=None, key_type=None,
                             key_usage=None, start_date=None, end_date=None):
    if password and key_value:
        raise CLIError(
            'specify either --password or --key-value, but not both.')

    if not start_date:
        start_date = datetime.datetime.utcnow()
    elif isinstance(start_date, str):
        start_date = parse(start_date)

    if not end_date:
        end_date = start_date + relativedelta(years=1)
    elif isinstance(end_date, str):
        end_date = parse(end_date)

    key_type = key_type or 'AsymmetricX509Cert'
    key_usage = key_usage or 'Verify'

    password_creds = None
    key_creds = None
    if password:
        password_creds = [PasswordCredential(start_date=start_date, end_date=end_date,
                                             key_id=str(uuid.uuid4()), value=password)]
    elif key_value:
        key_creds = [KeyCredential(start_date=start_date, end_date=end_date, value=key_value,
                                   key_id=str(uuid.uuid4()), usage=key_usage, type=key_type)]

    return (password_creds, key_creds)


def create_service_principal(cli_ctx, identifier, resolve_app=True, rbac_client=None):
    if rbac_client is None:
        rbac_client = get_graph_rbac_management_client(cli_ctx)

    if resolve_app:
        try:
            uuid.UUID(identifier)
            result = list(rbac_client.applications.list(
                filter="appId eq '{}'".format(identifier)))
        except ValueError:
            result = list(rbac_client.applications.list(
                filter="identifierUris/any(s:s eq '{}')".format(identifier)))

        if not result:  # assume we get an object id
            result = [rbac_client.applications.get(identifier)]
        app_id = result[0].app_id
    else:
        app_id = identifier

    return rbac_client.service_principals.create(ServicePrincipalCreateParameters(app_id=app_id, account_enabled=True))


def create_role_assignment(cli_ctx, role, assignee, is_service_principal, resource_group_name=None, scope=None):
    return _create_role_assignment(cli_ctx,
                                   role, assignee, resource_group_name,
                                   scope, resolve_assignee=is_service_principal)


def _create_role_assignment(cli_ctx, role, assignee,
                            resource_group_name=None, scope=None, resolve_assignee=True):
    from azure.cli.core.profiles import ResourceType, get_sdk
    factory = get_auth_management_client(cli_ctx, scope)
    assignments_client = factory.role_assignments
    definitions_client = factory.role_definitions

    scope = _build_role_scope(
        resource_group_name, scope, assignments_client.config.subscription_id)

    role_id = _resolve_role_id(role, scope, definitions_client)

    # If the cluster has service principal resolve the service principal client id to get the object id,
    # if not use MSI object id.
    object_id = _resolve_object_id(
        cli_ctx, assignee) if resolve_assignee else assignee
    RoleAssignmentCreateParameters = get_sdk(cli_ctx, ResourceType.MGMT_AUTHORIZATION,
                                             'RoleAssignmentCreateParameters', mod='models',
                                             operation_group='role_assignments')
    parameters = RoleAssignmentCreateParameters(
        role_definition_id=role_id, principal_id=object_id)
    assignment_name = uuid.uuid4()
    custom_headers = None
    return assignments_client.create(scope, assignment_name, parameters, custom_headers=custom_headers)


def delete_role_assignments(cli_ctx, ids=None, assignee=None, role=None, resource_group_name=None,
                            scope=None, include_inherited=False, yes=None):
    factory = get_auth_management_client(cli_ctx, scope)
    assignments_client = factory.role_assignments
    definitions_client = factory.role_definitions
    ids = ids or []
    if ids:
        if assignee or role or resource_group_name or scope or include_inherited:
            raise CLIError(
                'When assignment ids are used, other parameter values are not required')
        for i in ids:
            assignments_client.delete_by_id(i)
        return
    if not any([ids, assignee, role, resource_group_name, scope, assignee, yes]):
        from knack.prompting import prompt_y_n
        msg = 'This will delete all role assignments under the subscription. Are you sure?'
        if not prompt_y_n(msg, default="n"):
            return

    scope = _build_role_scope(resource_group_name, scope,
                              assignments_client.config.subscription_id)
    assignments = _search_role_assignments(cli_ctx, assignments_client, definitions_client,
                                           scope, assignee, role, include_inherited,
                                           include_groups=False)

    if assignments:
        for a in assignments:
            assignments_client.delete_by_id(a.id)


def _delete_role_assignments(cli_ctx, role, service_principal, delay=2, scope=None):
    # AAD can have delays in propagating data, so sleep and retry
    hook = cli_ctx.get_progress_controller(True)
    hook.add(message='Waiting for AAD role to delete', value=0, total_val=1.0)
    logger.info('Waiting for AAD role to delete')
    for x in range(0, 10):
        hook.add(message='Waiting for AAD role to delete',
                 value=0.1 * x, total_val=1.0)
        try:
            delete_role_assignments(cli_ctx,
                                    role=role,
                                    assignee=service_principal,
                                    scope=scope)
            break
        except CLIError as ex:
            raise ex
        except CloudError as ex:
            logger.info(ex)
        time.sleep(delay + delay * x)
    else:
        return False
    hook.add(message='AAD role deletion done', value=1.0, total_val=1.0)
    logger.info('AAD role deletion done')
    return True


def _search_role_assignments(cli_ctx, assignments_client, definitions_client,
                             scope, assignee, role, include_inherited, include_groups):
    assignee_object_id = None
    if assignee:
        assignee_object_id = _resolve_object_id(cli_ctx, assignee)

    # always use "scope" if provided, so we can get assignments beyond subscription e.g. management groups
    if scope:
        assignments = list(assignments_client.list_for_scope(
            scope=scope, filter='atScope()'))
    elif assignee_object_id:
        if include_groups:
            f = "assignedTo('{}')".format(assignee_object_id)
        else:
            f = "principalId eq '{}'".format(assignee_object_id)
        assignments = list(assignments_client.list(filter=f))
    else:
        assignments = list(assignments_client.list())

    if assignments:
        assignments = [a for a in assignments if (
            not scope or
            include_inherited and re.match(_get_role_property(a, 'scope'), scope, re.I) or
            _get_role_property(a, 'scope').lower() == scope.lower()
        )]

        if role:
            role_id = _resolve_role_id(role, scope, definitions_client)
            assignments = [i for i in assignments if _get_role_property(
                i, 'role_definition_id') == role_id]

        if assignee_object_id:
            assignments = [i for i in assignments if _get_role_property(
                i, 'principal_id') == assignee_object_id]

    return assignments


def _get_role_property(obj, property_name):
    if isinstance(obj, dict):
        return obj[property_name]
    return getattr(obj, property_name)


def _build_role_scope(resource_group_name, scope, subscription_id):
    subscription_scope = '/subscriptions/' + subscription_id
    if scope:
        if resource_group_name:
            err = 'Resource group "{}" is redundant because scope is supplied'
            raise CLIError(err.format(resource_group_name))
    elif resource_group_name:
        scope = subscription_scope + '/resourceGroups/' + resource_group_name
    else:
        scope = subscription_scope
    return scope


def _resolve_role_id(role, scope, definitions_client):
    role_id = None
    try:
        uuid.UUID(role)
        role_id = role
    except ValueError:
        pass
    if not role_id:  # retrieve role id
        role_defs = list(definitions_client.list(
            scope, "roleName eq '{}'".format(role)))
        if not role_defs:
            raise CLIError("Role '{}' doesn't exist.".format(role))
        if len(role_defs) > 1:
            ids = [r.id for r in role_defs]
            err = "More than one role matches the given name '{}'. Please pick a value from '{}'"
            raise CLIError(err.format(role, ids))
        role_id = role_defs[0].id
    return role_id


def _resolve_object_id(cli_ctx, assignee):
    client = get_graph_rbac_management_client(cli_ctx)
    result = None
    if assignee.find('@') >= 0:  # looks like a user principal name
        result = list(client.users.list(
            filter="userPrincipalName eq '{}'".format(assignee)))
    if not result:
        result = list(client.service_principals.list(
            filter="servicePrincipalNames/any(c:c eq '{}')".format(assignee)))
    if not result:  # assume an object id, let us verify it
        result = _get_object_stubs(client, [assignee])

    # 2+ matches should never happen, so we only check 'no match' here
    if not result:
        raise CLIError(
            "No matches in graph database for '{}'".format(assignee))

    return result[0].object_id


def _get_object_stubs(graph_client, assignees):
    params = GetObjectsParameters(include_directory_object_references=True,
                                  object_ids=assignees)
    return list(graph_client.objects.get_objects_by_object_ids(params))


def subnet_role_assignment_exists(cli_ctx, scope):
    network_contributor_role_id = "4d97b98b-1d4f-4787-a291-c67834d212e7"

    factory = get_auth_management_client(cli_ctx, scope)
    assignments_client = factory.role_assignments

    for i in assignments_client.list_for_scope(scope=scope, filter='atScope()'):
        if i.scope == scope and i.role_definition_id.endswith(network_contributor_role_id):
            return True
    return False


def _update_dict(dict1, dict2):
    cp = dict1.copy()
    cp.update(dict2)
    return cp


def aks_browse(cmd,     # pylint: disable=too-many-statements
               client,
               resource_group_name,
               name,
               disable_browser=False,
               listen_address='127.0.0.1',
               listen_port='8001'):
    if not which('kubectl'):
        raise CLIError('Can not find kubectl executable in PATH')

    # verify the kube-dashboard addon was not disabled
    instance = client.get(resource_group_name, name)
    addon_profiles = instance.addon_profiles or {}
    addon_profile = addon_profiles.get(
        "kubeDashboard", ManagedClusterAddonProfile(enabled=True))
    if not addon_profile.enabled:
        raise CLIError('The kube-dashboard addon was disabled for this managed cluster.\n'
                       'To use "az aks browse" first enable the add-on\n'
                       'by running "az aks enable-addons --addons kube-dashboard".')

    _, browse_path = tempfile.mkstemp()

    aks_get_credentials(cmd, client, resource_group_name,
                        name, admin=False, path=browse_path)
    # find the dashboard pod's name
    try:
        dashboard_pod = subprocess.check_output(
            ["kubectl", "get", "pods", "--kubeconfig", browse_path, "--namespace", "kube-system",
             "--output", "name", "--selector", "k8s-app=kubernetes-dashboard"],
            universal_newlines=True)
    except subprocess.CalledProcessError as err:
        raise CLIError('Could not find dashboard pod: {}'.format(err))
    if dashboard_pod:
        # remove any "pods/" or "pod/" prefix from the name
        dashboard_pod = str(dashboard_pod).split('/')[-1].strip()
    else:
        raise CLIError("Couldn't find the Kubernetes dashboard pod.")

    # find the port
    try:
        dashboard_port = subprocess.check_output(
            ["kubectl", "get", "pods", "--kubeconfig", browse_path, "--namespace", "kube-system",
             "--selector", "k8s-app=kubernetes-dashboard",
             "--output", "jsonpath='{.items[0].spec.containers[0].ports[0].containerPort}'"]
        )
        # output format: b"'{port}'"
        dashboard_port = int((dashboard_port.decode('utf-8').replace("'", "")))
    except subprocess.CalledProcessError as err:
        raise CLIError('Could not find dashboard port: {}'.format(err))

    # use https if dashboard container is using https
    if dashboard_port == 8443:
        protocol = 'https'
    else:
        protocol = 'http'

    proxy_url = 'http://{0}:{1}/'.format(listen_address, listen_port)
    dashboardURL = '{0}/api/v1/namespaces/kube-system/services/{1}:kubernetes-dashboard:/proxy/'.format(proxy_url,
                                                                                                        protocol)
    # launch kubectl port-forward locally to access the remote dashboard
    if in_cloud_console():
        # TODO: better error handling here.
        response = requests.post(
            'http://localhost:8888/openport/{0}'.format(listen_port))
        result = json.loads(response.text)
        dashboardURL = '{0}api/v1/namespaces/kube-system/services/{1}:kubernetes-dashboard:/proxy/'.format(
            result['url'], protocol)
        term_id = os.environ.get('ACC_TERM_ID')
        if term_id:
            response = requests.post('http://localhost:8888/openLink/{0}'.format(term_id),
                                     json={"url": dashboardURL})
        logger.warning(
            'To view the console, please open %s in a new tab', dashboardURL)
    else:
        logger.warning('Proxy running on %s', proxy_url)

    logger.warning('Press CTRL+C to close the tunnel...')
    if not disable_browser:
        wait_then_open_async(dashboardURL)
    try:
        try:
            subprocess.check_output(["kubectl", "--kubeconfig", browse_path, "proxy", "--address",
                                     listen_address, "--port", listen_port], stderr=subprocess.STDOUT)
        except subprocess.CalledProcessError as err:
            if err.output.find(b'unknown flag: --address'):
                if listen_address != '127.0.0.1':
                    logger.warning(
                        '"--address" is only supported in kubectl v1.13 and later.')
                    logger.warning(
                        'The "--listen-address" argument will be ignored.')
                subprocess.call(["kubectl", "--kubeconfig",
                                 browse_path, "proxy", "--port", listen_port])
    except KeyboardInterrupt:
        # Let command processing finish gracefully after the user presses [Ctrl+C]
        pass
    finally:
        if in_cloud_console():
            requests.post('http://localhost:8888/closeport/8001')


def _trim_nodepoolname(nodepool_name):
    if not nodepool_name:
        return "nodepool1"
    return nodepool_name[:12]


def _add_monitoring_role_assignment(result, cluster_resource_id, cmd):
    service_principal_msi_id = None
    # Check if service principal exists, if it does, assign permissions to service principal
    # Else, provide permissions to MSI
    if (
            hasattr(result, 'service_principal_profile') and
            hasattr(result.service_principal_profile, 'client_id') and
            result.service_principal_profile.client_id != 'msi'
    ):
        logger.info('valid service principal exists, using it')
        service_principal_msi_id = result.service_principal_profile.client_id
        is_service_principal = True
    elif (
            (hasattr(result, 'addon_profiles')) and
            ('omsagent' in result.addon_profiles) and
            (hasattr(result.addon_profiles['omsagent'], 'identity')) and
            (hasattr(result.addon_profiles['omsagent'].identity, 'object_id'))
    ):
        logger.info('omsagent MSI exists, using it')
        service_principal_msi_id = result.addon_profiles['omsagent'].identity.object_id
        is_service_principal = False

    if service_principal_msi_id is not None:
        if not _add_role_assignment(cmd.cli_ctx, 'Monitoring Metrics Publisher',
                                    service_principal_msi_id, is_service_principal, scope=cluster_resource_id):
            logger.warning('Could not create a role assignment for Monitoring addon. '
                           'Are you an Owner on this subscription?')
    else:
        logger.warning('Could not find service principal or user assigned MSI for role'
                       'assignment')


def _add_ingress_appgw_addon_role_assignment(result, cmd):
    service_principal_msi_id = None
    # Check if service principal exists, if it does, assign permissions to service principal
    # Else, provide permissions to MSI
    if (
            hasattr(result, 'service_principal_profile') and
            hasattr(result.service_principal_profile, 'client_id') and
            result.service_principal_profile.client_id != 'msi'
    ):
        service_principal_msi_id = result.service_principal_profile.client_id
        is_service_principal = True
    elif (
            (hasattr(result, 'addon_profiles')) and
            (CONST_INGRESS_APPGW_ADDON_NAME in result.addon_profiles) and
            (hasattr(result.addon_profiles[CONST_INGRESS_APPGW_ADDON_NAME], 'identity')) and
            (hasattr(
                result.addon_profiles[CONST_INGRESS_APPGW_ADDON_NAME].identity, 'object_id'))
    ):
        service_principal_msi_id = result.addon_profiles[
            CONST_INGRESS_APPGW_ADDON_NAME].identity.object_id
        is_service_principal = False

    if service_principal_msi_id is not None:
        config = result.addon_profiles[CONST_INGRESS_APPGW_ADDON_NAME].config
        from msrestazure.tools import parse_resource_id, resource_id
        if CONST_INGRESS_APPGW_APPLICATION_GATEWAY_ID in config:
            appgw_id = config[CONST_INGRESS_APPGW_APPLICATION_GATEWAY_ID]
            parsed_appgw_id = parse_resource_id(appgw_id)
            appgw_group_id = resource_id(subscription=parsed_appgw_id["subscription"],
                                         resource_group=parsed_appgw_id["resource_group"])
            if not _add_role_assignment(cmd.cli_ctx, 'Contributor',
                                        service_principal_msi_id, is_service_principal, scope=appgw_group_id):
                logger.warning('Could not create a role assignment for application gateway: %s '
                               'specified in %s addon. '
                               'Are you an Owner on this subscription?', appgw_id, CONST_INGRESS_APPGW_ADDON_NAME)
        if CONST_INGRESS_APPGW_SUBNET_ID in config:
            subnet_id = config[CONST_INGRESS_APPGW_SUBNET_ID]
            if not _add_role_assignment(cmd.cli_ctx, 'Network Contributor',
                                        service_principal_msi_id, is_service_principal, scope=subnet_id):
                logger.warning('Could not create a role assignment for subnet: %s '
                               'specified in %s addon. '
                               'Are you an Owner on this subscription?', subnet_id, CONST_INGRESS_APPGW_ADDON_NAME)
        if CONST_INGRESS_APPGW_SUBNET_PREFIX in config:
            if result.agent_pool_profiles[0].vnet_subnet_id is not None:
                parsed_subnet_vnet_id = parse_resource_id(
                    result.agent_pool_profiles[0].vnet_subnet_id)
                vnet_id = resource_id(subscription=parsed_subnet_vnet_id["subscription"],
                                      resource_group=parsed_subnet_vnet_id["resource_group"],
                                      namespace="Microsoft.Network",
                                      type="virtualNetworks",
                                      name=parsed_subnet_vnet_id["name"])
                if not _add_role_assignment(cmd.cli_ctx, 'Contributor',
                                            service_principal_msi_id, is_service_principal, scope=vnet_id):
                    logger.warning('Could not create a role assignment for virtual network: %s '
                                   'specified in %s addon. '
                                   'Are you an Owner on this subscription?', vnet_id, CONST_INGRESS_APPGW_ADDON_NAME)


def aks_create(cmd,     # pylint: disable=too-many-locals,too-many-statements,too-many-branches
               client,
               resource_group_name,
               name,
               ssh_key_value,
               dns_name_prefix=None,
               location=None,
               admin_username="azureuser",
               windows_admin_username=None,
               windows_admin_password=None,
               kubernetes_version='',
               node_vm_size="Standard_DS2_v2",
               node_osdisk_size=0,
               node_osdisk_diskencryptionset_id=None,
               node_count=3,
               nodepool_name="nodepool1",
               nodepool_tags=None,
               nodepool_labels=None,
               service_principal=None, client_secret=None,
               no_ssh_key=False,
               disable_rbac=None,
               enable_rbac=None,
               enable_vmss=None,
               vm_set_type=None,
               skip_subnet_role_assignment=False,
               enable_cluster_autoscaler=False,
               cluster_autoscaler_profile=None,
               network_plugin=None,
               network_policy=None,
               pod_cidr=None,
               service_cidr=None,
               dns_service_ip=None,
               docker_bridge_address=None,
               load_balancer_sku=None,
               load_balancer_managed_outbound_ip_count=None,
               load_balancer_outbound_ips=None,
               load_balancer_outbound_ip_prefixes=None,
               load_balancer_outbound_ports=None,
               load_balancer_idle_timeout=None,
               outbound_type=None,
               enable_addons=None,
               workspace_resource_id=None,
               min_count=None,
               max_count=None,
               vnet_subnet_id=None,
               ppg=None,
               max_pods=0,
               aad_client_app_id=None,
               aad_server_app_id=None,
               aad_server_app_secret=None,
               aad_tenant_id=None,
               tags=None,
               node_zones=None,
               enable_node_public_ip=False,
               generate_ssh_keys=False,  # pylint: disable=unused-argument
               enable_pod_security_policy=False,
               node_resource_group=None,
               uptime_sla=False,
               attach_acr=None,
               enable_private_cluster=False,
               enable_managed_identity=False,
               api_server_authorized_ip_ranges=None,
               aks_custom_headers=None,
               appgw_name=None,
               appgw_subnet_prefix=None,
               appgw_id=None,
               appgw_subnet_id=None,
               appgw_watch_namespace=None,
               enable_aad=False,
               enable_azure_rbac=False,
               aad_admin_group_object_ids=None,
               assign_identity=None,
               no_wait=False):
    if not no_ssh_key:
        try:
            if not ssh_key_value or not is_valid_ssh_rsa_public_key(ssh_key_value):
                raise ValueError()
        except (TypeError, ValueError):
            shortened_key = truncate_text(ssh_key_value)
            raise CLIError(
                'Provided ssh key ({}) is invalid or non-existent'.format(shortened_key))

    subscription_id = get_subscription_id(cmd.cli_ctx)
    if not dns_name_prefix:
        dns_name_prefix = _get_default_dns_prefix(
            name, resource_group_name, subscription_id)

    rg_location = _get_rg_location(cmd.cli_ctx, resource_group_name)
    if location is None:
        location = rg_location

    # Flag to be removed, kept for back-compatibility only. Remove the below section
    # when we deprecate the enable-vmss flag
    if enable_vmss:
        if vm_set_type and vm_set_type.lower() != "VirtualMachineScaleSets".lower():
            raise CLIError('enable-vmss and provided vm_set_type ({}) are conflicting with each other'.
                           format(vm_set_type))
        vm_set_type = "VirtualMachineScaleSets"

    vm_set_type = _set_vm_set_type(vm_set_type, kubernetes_version)
    load_balancer_sku = set_load_balancer_sku(
        load_balancer_sku, kubernetes_version)

    if api_server_authorized_ip_ranges and load_balancer_sku == "basic":
        raise CLIError(
            '--api-server-authorized-ip-ranges can only be used with standard load balancer')

    agent_pool_profile = ManagedClusterAgentPoolProfile(
        # Must be 12 chars or less before ACS RP adds to it
        name=_trim_nodepoolname(nodepool_name),
        tags=nodepool_tags,
        node_labels=nodepool_labels,
        count=int(node_count),
        vm_size=node_vm_size,
        os_type="Linux",
        mode="System",
        vnet_subnet_id=vnet_subnet_id,
        proximity_placement_group_id=ppg,
        availability_zones=node_zones,
        enable_node_public_ip=enable_node_public_ip,
        max_pods=int(max_pods) if max_pods else None,
        type=vm_set_type
    )

    if node_osdisk_size:
        agent_pool_profile.os_disk_size_gb = int(node_osdisk_size)

    _check_cluster_autoscaler_flag(
        enable_cluster_autoscaler, min_count, max_count, node_count, agent_pool_profile)

    linux_profile = None
    # LinuxProfile is just used for SSH access to VMs, so omit it if --no-ssh-key was specified.
    if not no_ssh_key:
        ssh_config = ContainerServiceSshConfiguration(
            public_keys=[ContainerServiceSshPublicKey(key_data=ssh_key_value)])
        linux_profile = ContainerServiceLinuxProfile(
            admin_username=admin_username, ssh=ssh_config)

    windows_profile = None

    if windows_admin_username:
        if windows_admin_password is None:
            try:
                windows_admin_password = prompt_pass(
                    msg='windows-admin-password: ', confirm=True)
            except NoTTYException:
                raise CLIError(
                    'Please specify both username and password in non-interactive mode.')

        windows_profile = ManagedClusterWindowsProfile(
            admin_username=windows_admin_username,
            admin_password=windows_admin_password)

    principal_obj = _ensure_aks_service_principal(cmd.cli_ctx,
                                                  service_principal=service_principal, client_secret=client_secret,
                                                  subscription_id=subscription_id, dns_name_prefix=dns_name_prefix,
                                                  location=location, name=name)
    service_principal_profile = ManagedClusterServicePrincipalProfile(
        client_id=principal_obj.get("service_principal"),
        secret=principal_obj.get("client_secret"))

    if attach_acr:
        if enable_managed_identity:
            if no_wait:
                raise CLIError('When --attach-acr and --enable-managed-identity are both specified, '
                               '--no-wait is not allowed, please wait until the whole operation succeeds.')
        else:
            _ensure_aks_acr(cmd.cli_ctx,
                            client_id=service_principal_profile.client_id,
                            acr_name_or_id=attach_acr,
                            subscription_id=subscription_id)

    if (vnet_subnet_id and not skip_subnet_role_assignment and
            not subnet_role_assignment_exists(cmd.cli_ctx, vnet_subnet_id)):
        scope = vnet_subnet_id
        if not _add_role_assignment(
                cmd.cli_ctx,
                'Network Contributor',
                service_principal_profile.client_id,
                scope=scope):
            logger.warning('Could not create a role assignment for subnet. '
                           'Are you an Owner on this subscription?')

    load_balancer_profile = create_load_balancer_profile(
        load_balancer_managed_outbound_ip_count,
        load_balancer_outbound_ips,
        load_balancer_outbound_ip_prefixes,
        load_balancer_outbound_ports,
        load_balancer_idle_timeout)

    outbound_type = _set_outbound_type(
        outbound_type, network_plugin, load_balancer_sku, load_balancer_profile)

    network_profile = None
    if any([network_plugin,
            pod_cidr,
            service_cidr,
            dns_service_ip,
            docker_bridge_address,
            network_policy]):
        if not network_plugin:
            raise CLIError('Please explicitly specify the network plugin type')
        if pod_cidr and network_plugin == "azure":
            raise CLIError(
                'Please use kubenet as the network plugin type when pod_cidr is specified')
        network_profile = ContainerServiceNetworkProfile(
            network_plugin=network_plugin,
            pod_cidr=pod_cidr,
            service_cidr=service_cidr,
            dns_service_ip=dns_service_ip,
            docker_bridge_cidr=docker_bridge_address,
            network_policy=network_policy,
            load_balancer_sku=load_balancer_sku.lower(),
            load_balancer_profile=load_balancer_profile,
            outbound_type=outbound_type
        )
    else:
        if load_balancer_sku.lower() == "standard" or load_balancer_profile:
            network_profile = ContainerServiceNetworkProfile(
                network_plugin="kubenet",
                load_balancer_sku=load_balancer_sku.lower(),
                load_balancer_profile=load_balancer_profile,
                outbound_type=outbound_type,
            )

    addon_profiles = _handle_addons_args(
        cmd,
        enable_addons,
        subscription_id,
        resource_group_name,
        {},
        workspace_resource_id,
        appgw_name,
        appgw_subnet_prefix,
        appgw_id,
        appgw_subnet_id,
        appgw_watch_namespace
    )
    monitoring = False
    if 'omsagent' in addon_profiles:
        monitoring = True
        _ensure_container_insights_for_monitoring(
            cmd, addon_profiles['omsagent'])

    # addon is in the list and is enabled
    ingress_appgw_addon_enabled = CONST_INGRESS_APPGW_ADDON_NAME in addon_profiles and \
        addon_profiles[CONST_INGRESS_APPGW_ADDON_NAME].enabled

    aad_profile = None
    if enable_aad:
        if any([aad_client_app_id, aad_server_app_id, aad_server_app_secret]):
            raise CLIError('"--enable-aad" cannot be used together with '
                           '"--aad-client-app-id/--aad-server-app-id/--aad-server-app-secret"')

        aad_profile = ManagedClusterAADProfile(
            managed=True,
            enable_azure_rbac=enable_azure_rbac,
            admin_group_object_ids=_parse_comma_separated_list(
                aad_admin_group_object_ids),
            tenant_id=aad_tenant_id
        )
    else:
        if aad_admin_group_object_ids is not None:
            raise CLIError(
                '"--admin-aad-object-id" can only be used together with "--enable-aad"')

        if enable_azure_rbac is True:
            raise CLIError(
                '"--enable-azure-rbac" can only be used together with "--enable-aad"')

        if any([aad_client_app_id, aad_server_app_id, aad_server_app_secret]):
            aad_profile = ManagedClusterAADProfile(
                client_app_id=aad_client_app_id,
                server_app_id=aad_server_app_id,
                server_app_secret=aad_server_app_secret,
                tenant_id=aad_tenant_id
            )

    # Check that both --disable-rbac and --enable-rbac weren't provided
    if all([disable_rbac, enable_rbac]):
        raise CLIError(
            'specify either "--disable-rbac" or "--enable-rbac", not both.')

    api_server_access_profile = None
    if api_server_authorized_ip_ranges:
        api_server_access_profile = _populate_api_server_access_profile(
            api_server_authorized_ip_ranges)

    identity = None
    if not enable_managed_identity and assign_identity:
        raise CLIError('--assign-identity can only be specified when --enable-managed-identity is specified')
    if enable_managed_identity and not assign_identity:
        identity = ManagedClusterIdentity(
            type="SystemAssigned"
        )
    elif enable_managed_identity and assign_identity:
        user_assigned_identity = {
            assign_identity: ManagedClusterIdentityUserAssignedIdentitiesValue()
        }
        identity = ManagedClusterIdentity(
            type="UserAssigned",
            user_assigned_identities=user_assigned_identity
        )

    enable_rbac = True
    if disable_rbac:
        enable_rbac = False

    mc = ManagedCluster(
        location=location, tags=tags,
        dns_prefix=dns_name_prefix,
        kubernetes_version=kubernetes_version,
        enable_rbac=enable_rbac,
        agent_pool_profiles=[agent_pool_profile],
        linux_profile=linux_profile,
        windows_profile=windows_profile,
        service_principal_profile=service_principal_profile,
        network_profile=network_profile,
        addon_profiles=addon_profiles,
        aad_profile=aad_profile,
        auto_scaler_profile=cluster_autoscaler_profile,
        enable_pod_security_policy=bool(enable_pod_security_policy),
        identity=identity,
        disk_encryption_set_id=node_osdisk_diskencryptionset_id,
        api_server_access_profile=api_server_access_profile)

    if node_resource_group:
        mc.node_resource_group = node_resource_group

    if enable_private_cluster:
        if load_balancer_sku.lower() != "standard":
            raise CLIError(
                "Please use standard load balancer for private cluster")
        mc.api_server_access_profile = ManagedClusterAPIServerAccessProfile(
            enable_private_cluster=True
        )

    if uptime_sla:
        mc.sku = ManagedClusterSKU(
            name="Basic",
            tier="Paid"
        )

    headers = get_aks_custom_headers(aks_custom_headers)

    # Due to SPN replication latency, we do a few retries here
    max_retry = 30
    retry_exception = Exception(None)
    for _ in range(0, max_retry):
        try:
            logger.info('AKS cluster is creating, please wait...')

            # some addons require post cluster creation role assigment
            need_post_creation_role_assignment = monitoring or ingress_appgw_addon_enabled
            if need_post_creation_role_assignment:
                # adding a wait here since we rely on the result for role assignment
                created_cluster = LongRunningOperation(cmd.cli_ctx)(client.create_or_update(
                    resource_group_name=resource_group_name,
                    resource_name=name,
                    parameters=mc,
                    custom_headers=headers))
                cloud_name = cmd.cli_ctx.cloud.name
                # add cluster spn/msi Monitoring Metrics Publisher role assignment to publish metrics to MDM
                # mdm metrics is supported only in azure public cloud, so add the role assignment only in this cloud
                if monitoring and cloud_name.lower() == 'azurecloud':
                    from msrestazure.tools import resource_id
                    cluster_resource_id = resource_id(
                        subscription=subscription_id,
                        resource_group=resource_group_name,
                        namespace='Microsoft.ContainerService', type='managedClusters',
                        name=name
                    )
                    _add_monitoring_role_assignment(
                        created_cluster, cluster_resource_id, cmd)
                if ingress_appgw_addon_enabled:
                    _add_ingress_appgw_addon_role_assignment(
                        created_cluster, cmd)

            else:
                created_cluster = sdk_no_wait(no_wait, client.create_or_update,
                                              resource_group_name=resource_group_name,
                                              resource_name=name,
                                              parameters=mc,
                                              custom_headers=headers).result()

            if enable_managed_identity and attach_acr:
                # Attach ACR to cluster enabled managed identity
                if created_cluster.identity_profile is None or \
                   created_cluster.identity_profile["kubeletidentity"] is None:
                    logger.warning('Your cluster is successfully created, but we failed to attach '
                                   'acr to it, you can manually grant permission to the identity '
                                   'named <ClUSTER_NAME>-agentpool in MC_ resource group to give '
                                   'it permission to pull from ACR.')
                else:
                    kubelet_identity_client_id = created_cluster.identity_profile[
                        "kubeletidentity"].client_id
                    _ensure_aks_acr(cmd.cli_ctx,
                                    client_id=kubelet_identity_client_id,
                                    acr_name_or_id=attach_acr,
                                    subscription_id=subscription_id)

            return created_cluster
        except CloudError as ex:
            retry_exception = ex
            if 'not found in Active Directory tenant' in ex.message:
                time.sleep(3)
            else:
                raise ex
    raise retry_exception


def aks_update(cmd,     # pylint: disable=too-many-statements,too-many-branches,too-many-locals
               client,
               resource_group_name,
               name,
               enable_cluster_autoscaler=False,
               disable_cluster_autoscaler=False,
               update_cluster_autoscaler=False,
               cluster_autoscaler_profile=None,
               min_count=None, max_count=None, no_wait=False,
               load_balancer_managed_outbound_ip_count=None,
               load_balancer_outbound_ips=None,
               load_balancer_outbound_ip_prefixes=None,
               load_balancer_outbound_ports=None,
               load_balancer_idle_timeout=None,
               api_server_authorized_ip_ranges=None,
               enable_pod_security_policy=False,
               disable_pod_security_policy=False,
               attach_acr=None,
               detach_acr=None,
               uptime_sla=False,
               enable_aad=False,
               aad_tenant_id=None,
               aad_admin_group_object_ids=None,
               aks_custom_headers=None):
    update_autoscaler = enable_cluster_autoscaler or disable_cluster_autoscaler or update_cluster_autoscaler
    update_acr = attach_acr is not None or detach_acr is not None
    update_pod_security = enable_pod_security_policy or disable_pod_security_policy
    update_lb_profile = is_load_balancer_profile_provided(load_balancer_managed_outbound_ip_count,
                                                          load_balancer_outbound_ips,
                                                          load_balancer_outbound_ip_prefixes,
                                                          load_balancer_outbound_ports,
                                                          load_balancer_idle_timeout)
    update_aad_profile = not (
        aad_tenant_id is None and aad_admin_group_object_ids is None)
    # pylint: disable=too-many-boolean-expressions
    if not update_autoscaler and \
       cluster_autoscaler_profile is None and \
       not update_acr and \
       not update_lb_profile \
       and api_server_authorized_ip_ranges is None and \
       not update_pod_security and \
       not update_lb_profile and \
       not uptime_sla and \
       not enable_aad and \
       not update_aad_profile:
        raise CLIError('Please specify "--enable-cluster-autoscaler" or '
                       '"--disable-cluster-autoscaler" or '
                       '"--update-cluster-autoscaler" or '
                       '"--cluster-autoscaler-profile" or '
                       '"--enable-pod-security-policy" or '
                       '"--disable-pod-security-policy" or '
                       '"--api-server-authorized-ip-ranges" or '
                       '"--attach-acr" or '
                       '"--detach-acr" or '
                       '"--uptime-sla" or '
                       '"--load-balancer-managed-outbound-ip-count" or '
                       '"--load-balancer-outbound-ips" or '
                       '"--load-balancer-outbound-ip-prefixes" or '
                       '"--enable-aad" or '
                       '"--aad-tenant-id" or '
                       '"--aad-admin-group-object-ids"')

    instance = client.get(resource_group_name, name)

    if update_autoscaler and len(instance.agent_pool_profiles) > 1:
        raise CLIError('There is more than one node pool in the cluster. Please use "az aks nodepool" command '
                       'to update per node pool auto scaler settings')

    if min_count is None or max_count is None:
        if enable_cluster_autoscaler or update_cluster_autoscaler:
            raise CLIError('Please specify both min-count and max-count when --enable-cluster-autoscaler or '
                           '--update-cluster-autoscaler set.')

    if min_count is not None and max_count is not None:
        if int(min_count) > int(max_count):
            raise CLIError(
                'value of min-count should be less than or equal to value of max-count.')

    if enable_cluster_autoscaler:
        if instance.agent_pool_profiles[0].enable_auto_scaling:
            logger.warning('Cluster autoscaler is already enabled for this managed cluster.\n'
                           'Please run "az aks update --update-cluster-autoscaler" '
                           'if you want to update min-count or max-count.')
            return None
        instance.agent_pool_profiles[0].min_count = int(min_count)
        instance.agent_pool_profiles[0].max_count = int(max_count)
        instance.agent_pool_profiles[0].enable_auto_scaling = True

    if update_cluster_autoscaler:
        if not instance.agent_pool_profiles[0].enable_auto_scaling:
            raise CLIError('Cluster autoscaler is not enabled for this managed cluster.\n'
                           'Run "az aks update --enable-cluster-autoscaler" '
                           'to enable cluster with min-count and max-count.')
        instance.agent_pool_profiles[0].min_count = int(min_count)
        instance.agent_pool_profiles[0].max_count = int(max_count)

    if disable_cluster_autoscaler:
        if not instance.agent_pool_profiles[0].enable_auto_scaling:
            logger.warning(
                'Cluster autoscaler is already disabled for this managed cluster.')
            return None
        instance.agent_pool_profiles[0].enable_auto_scaling = False
        instance.agent_pool_profiles[0].min_count = None
        instance.agent_pool_profiles[0].max_count = None

    # if intention is to clear profile
    if cluster_autoscaler_profile == {}:
        instance.auto_scaler_profile = {}
    # else profile is provided, update instance profile if it exists
    elif cluster_autoscaler_profile:
        instance.auto_scaler_profile = _update_dict(instance.auto_scaler_profile.__dict__,
                                                    dict((key.replace("-", "_"), value)
                                                         for (key, value) in cluster_autoscaler_profile.items())) \
            if instance.auto_scaler_profile else cluster_autoscaler_profile

    if enable_pod_security_policy and disable_pod_security_policy:
        raise CLIError('Cannot specify --enable-pod-security-policy and --disable-pod-security-policy '
                       'at the same time.')

    if enable_pod_security_policy:
        instance.enable_pod_security_policy = True

    if disable_pod_security_policy:
        instance.enable_pod_security_policy = False

    if update_lb_profile:
        instance.network_profile.load_balancer_profile = update_load_balancer_profile(
            load_balancer_managed_outbound_ip_count,
            load_balancer_outbound_ips,
            load_balancer_outbound_ip_prefixes,
            load_balancer_outbound_ports,
            load_balancer_idle_timeout,
            instance.network_profile.load_balancer_profile)

    if attach_acr and detach_acr:
        raise CLIError(
            'Cannot specify "--attach-acr" and "--detach-acr" at the same time.')

    if uptime_sla:
        instance.sku = ManagedClusterSKU(
            name="Basic",
            tier="Paid"
        )

    subscription_id = get_subscription_id(cmd.cli_ctx)
    client_id = ""
    if instance.identity is not None and instance.identity.type == "SystemAssigned":
        if instance.identity_profile is None or instance.identity_profile["kubeletidentity"] is None:
            raise CLIError('Unexpected error getting kubelet\'s identity for the cluster. '
                           'Please do not set --attach-acr or --detach-acr. '
                           'You can manually grant or revoke permission to the identity named '
                           '<ClUSTER_NAME>-agentpool in MC_ resource group to access ACR.')
        client_id = instance.identity_profile["kubeletidentity"].client_id
    else:
        client_id = instance.service_principal_profile.client_id
    if not client_id:
        raise CLIError('Cannot get the AKS cluster\'s service principal.')

    if attach_acr:
        _ensure_aks_acr(cmd.cli_ctx,
                        client_id=client_id,
                        acr_name_or_id=attach_acr,
                        subscription_id=subscription_id)

    if detach_acr:
        _ensure_aks_acr(cmd.cli_ctx,
                        client_id=client_id,
                        acr_name_or_id=detach_acr,
                        subscription_id=subscription_id,
                        detach=True)

    # empty string is valid as it disables ip whitelisting
    if api_server_authorized_ip_ranges is not None:
        instance.api_server_access_profile = \
            _populate_api_server_access_profile(
                api_server_authorized_ip_ranges, instance)

    if enable_aad:
<<<<<<< HEAD
        if instance.aad_profile is None:
            raise CLIError(
                'Cannot specify "--enable-aad" for a non-AAD cluster')
        if instance.aad_profile.managed:
            raise CLIError(
                'Cannot specify "--enable-aad" if managed AAD is already enabled')
=======
        if instance.aad_profile is not None and instance.aad_profile.managed:
            raise CLIError('Cannot specify "--enable-aad" if managed AAD is already enabled')
>>>>>>> fc1e8cb9
        instance.aad_profile = ManagedClusterAADProfile(
            managed=True
        )
    if update_aad_profile:
        if instance.aad_profile is None or not instance.aad_profile.managed:
            raise CLIError('Cannot specify "--aad-tenant-id/--aad-admin-group-object-ids"'
                           ' if managed AAD is not enabled')
        if aad_tenant_id is not None:
            instance.aad_profile.tenant_id = aad_tenant_id
        if aad_admin_group_object_ids is not None:
            instance.aad_profile.admin_group_object_ids = _parse_comma_separated_list(
                aad_admin_group_object_ids)

    headers = get_aks_custom_headers(aks_custom_headers)
    return sdk_no_wait(no_wait, client.create_or_update, resource_group_name, name, instance, custom_headers=headers)


def aks_show(cmd, client, resource_group_name, name):   # pylint: disable=unused-argument
    mc = client.get(resource_group_name, name)
    return _remove_nulls([mc])[0]


def _remove_nulls(managed_clusters):
    """
    Remove some often-empty fields from a list of ManagedClusters, so the JSON representation
    doesn't contain distracting null fields.

    This works around a quirk of the SDK for python behavior. These fields are not sent
    by the server, but get recreated by the CLI's own "to_dict" serialization.
    """
    attrs = ['tags']
    ap_attrs = ['os_disk_size_gb', 'vnet_subnet_id']
    sp_attrs = ['secret']
    for managed_cluster in managed_clusters:
        for attr in attrs:
            if getattr(managed_cluster, attr, None) is None:
                delattr(managed_cluster, attr)
        if managed_cluster.agent_pool_profiles is not None:
            for ap_profile in managed_cluster.agent_pool_profiles:
                for attr in ap_attrs:
                    if getattr(ap_profile, attr, None) is None:
                        delattr(ap_profile, attr)
        for attr in sp_attrs:
            if getattr(managed_cluster.service_principal_profile, attr, None) is None:
                delattr(managed_cluster.service_principal_profile, attr)
    return managed_clusters


def aks_get_credentials(cmd,    # pylint: disable=unused-argument
                        client,
                        resource_group_name,
                        name,
                        admin=False,
                        user='clusterUser',
                        path=os.path.join(os.path.expanduser(
                            '~'), '.kube', 'config'),
                        overwrite_existing=False,
                        context_name=None):
    credentialResults = None
    if admin:
        credentialResults = client.list_cluster_admin_credentials(
            resource_group_name, name)
    else:
        if user.lower() == 'clusteruser':
            credentialResults = client.list_cluster_user_credentials(
                resource_group_name, name)
        elif user.lower() == 'clustermonitoringuser':
            credentialResults = client.list_cluster_monitoring_user_credentials(
                resource_group_name, name)
        else:
            raise CLIError("The user is invalid.")
    if not credentialResults:
        raise CLIError("No Kubernetes credentials found.")

    try:
        kubeconfig = credentialResults.kubeconfigs[0].value.decode(
            encoding='UTF-8')
        _print_or_merge_credentials(
            path, kubeconfig, overwrite_existing, context_name)
    except (IndexError, ValueError):
        raise CLIError("Fail to find kubeconfig file.")


# pylint: disable=line-too-long
def aks_kollect(cmd,    # pylint: disable=too-many-statements,too-many-locals
                client,
                resource_group_name,
                name,
                storage_account=None,
                sas_token=None,
                container_logs=None,
                kube_objects=None,
                node_logs=None):
    colorama.init()

    mc = client.get(resource_group_name, name)

    if not which('kubectl'):
        raise CLIError('Can not find kubectl executable in PATH')

    storage_account_id = None
    if storage_account is None:
        print("No storage account specified. Try getting storage account from diagnostic settings")
        storage_account_id = get_storage_account_from_diag_settings(
            cmd.cli_ctx, resource_group_name, name)
        if storage_account_id is None:
            raise CLIError(
                "A storage account must be specified, since there isn't one in the diagnostic settings.")

    from msrestazure.tools import is_valid_resource_id, parse_resource_id, resource_id
    if storage_account_id is None:
        if not is_valid_resource_id(storage_account):
            storage_account_id = resource_id(
                subscription=get_subscription_id(cmd.cli_ctx),
                resource_group=resource_group_name,
                namespace='Microsoft.Storage', type='storageAccounts',
                name=storage_account
            )
        else:
            storage_account_id = storage_account

    if is_valid_resource_id(storage_account_id):
        try:
            parsed_storage_account = parse_resource_id(storage_account_id)
        except CloudError as ex:
            raise CLIError(ex.message)
    else:
        raise CLIError("Invalid storage account id %s" % storage_account_id)

    storage_account_name = parsed_storage_account['name']

    readonly_sas_token = None
    if sas_token is None:
        storage_client = cf_storage(
            cmd.cli_ctx, parsed_storage_account['subscription'])
        storage_account_keys = storage_client.storage_accounts.list_keys(parsed_storage_account['resource_group'],
                                                                         storage_account_name)
        kwargs = {
            'account_name': storage_account_name,
            'account_key': storage_account_keys.keys[0].value
        }
        cloud_storage_client = cloud_storage_account_service_factory(
            cmd.cli_ctx, kwargs)

        sas_token = cloud_storage_client.generate_shared_access_signature(
            'b',
            'sco',
            'rwdlacup',
            datetime.datetime.utcnow() + datetime.timedelta(days=1))

        readonly_sas_token = cloud_storage_client.generate_shared_access_signature(
            'b',
            'sco',
            'rl',
            datetime.datetime.utcnow() + datetime.timedelta(days=1))

        readonly_sas_token = readonly_sas_token.strip('?')

    from knack.prompting import prompt_y_n

    print()
    print('This will deploy a daemon set to your cluster to collect logs and diagnostic information and '
          f'save them to the storage account '
          f'{colorama.Style.BRIGHT}{colorama.Fore.GREEN}{storage_account_name}{colorama.Style.RESET_ALL} as '
          f'outlined in {format_hyperlink("http://aka.ms/AKSPeriscope")}.')
    print()
    print('If you share access to that storage account to Azure support, you consent to the terms outlined'
          f' in {format_hyperlink("http://aka.ms/DiagConsent")}.')
    print()
    if not prompt_y_n('Do you confirm?', default="n"):
        return

    print()
    print("Getting credentials for cluster %s " % name)
    _, temp_kubeconfig_path = tempfile.mkstemp()
    aks_get_credentials(cmd, client, resource_group_name,
                        name, admin=True, path=temp_kubeconfig_path)

    print()
    print("Starts collecting diag info for cluster %s " % name)

    sas_token = sas_token.strip('?')
    deployment_yaml = urlopen(
        "https://raw.githubusercontent.com/Azure/aks-periscope/latest/deployment/aks-periscope.yaml").read().decode()
    deployment_yaml = deployment_yaml.replace("# <accountName, base64 encoded>",
                                              (base64.b64encode(bytes(storage_account_name, 'ascii'))).decode('ascii'))
    deployment_yaml = deployment_yaml.replace("# <saskey, base64 encoded>",
                                              (base64.b64encode(bytes("?" + sas_token, 'ascii'))).decode('ascii'))

    yaml_lines = deployment_yaml.splitlines()
    for index, line in enumerate(yaml_lines):
        if "DIAGNOSTIC_CONTAINERLOGS_LIST" in line and container_logs is not None:
            yaml_lines[index] = line + ' ' + container_logs
        if "DIAGNOSTIC_KUBEOBJECTS_LIST" in line and kube_objects is not None:
            yaml_lines[index] = line + ' ' + kube_objects
        if "DIAGNOSTIC_NODELOGS_LIST" in line and node_logs is not None:
            yaml_lines[index] = line + ' ' + node_logs
    deployment_yaml = '\n'.join(yaml_lines)

    fd, temp_yaml_path = tempfile.mkstemp()
    temp_yaml_file = os.fdopen(fd, 'w+t')
    try:
        temp_yaml_file.write(deployment_yaml)
        temp_yaml_file.flush()
        temp_yaml_file.close()
        try:
            print()
            print("Cleaning up aks-periscope resources if existing")

            subprocess.call(["kubectl", "--kubeconfig", temp_kubeconfig_path, "delete",
                             "serviceaccount,configmap,daemonset,secret",
                             "--all", "-n", "aks-periscope", "--ignore-not-found"],
                            stderr=subprocess.STDOUT)

            subprocess.call(["kubectl", "--kubeconfig", temp_kubeconfig_path, "delete",
                             "ClusterRoleBinding",
                             "aks-periscope-role-binding", "--ignore-not-found"],
                            stderr=subprocess.STDOUT)

            subprocess.call(["kubectl", "--kubeconfig", temp_kubeconfig_path, "delete",
                             "ClusterRoleBinding",
                             "aks-periscope-role-binding-view", "--ignore-not-found"],
                            stderr=subprocess.STDOUT)

            subprocess.call(["kubectl", "--kubeconfig", temp_kubeconfig_path, "delete",
                             "ClusterRole",
                             "aks-periscope-role", "--ignore-not-found"],
                            stderr=subprocess.STDOUT)

            subprocess.call(["kubectl", "--kubeconfig", temp_kubeconfig_path, "delete",
                             "--all",
                             "apd", "-n", "aks-periscope", "--ignore-not-found"],
                            stderr=subprocess.DEVNULL)

            subprocess.call(["kubectl", "--kubeconfig", temp_kubeconfig_path, "delete",
                             "CustomResourceDefinition",
                             "diagnostics.aks-periscope.azure.github.com", "--ignore-not-found"],
                            stderr=subprocess.STDOUT)

            print()
            print("Deploying aks-periscope")
            subprocess.check_output(["kubectl", "--kubeconfig", temp_kubeconfig_path, "apply", "-f",
                                     temp_yaml_path, "-n", "aks-periscope"], stderr=subprocess.STDOUT)
        except subprocess.CalledProcessError as err:
            raise CLIError(err.output)
    finally:
        os.remove(temp_yaml_path)

    print()
    fqdn = mc.fqdn if mc.fqdn is not None else mc.private_fqdn
    normalized_fqdn = fqdn.replace('.', '-')
    token_in_storage_account_url = readonly_sas_token if readonly_sas_token is not None else sas_token
    log_storage_account_url = f"https://{storage_account_name}.blob.core.windows.net/" \
                              f"{_trim_fqdn_name_containing_hcp(normalized_fqdn)}?{token_in_storage_account_url}"

    print(f'{colorama.Fore.GREEN}Your logs are being uploaded to storage account {format_bright(storage_account_name)}')

    print()
    print(f'You can download Azure Stroage Explorer here '
          f'{format_hyperlink("https://azure.microsoft.com/en-us/features/storage-explorer/")}'
          f' to check the logs by adding the storage account using the following URL:')
    print(f'{format_hyperlink(log_storage_account_url)}')

    print()
    if not prompt_y_n('Do you want to see analysis results now?', default="n"):
        print(f"You can run 'az aks kanalyze -g {resource_group_name} -n {name}' "
              f"anytime to check the analysis results.")
    else:
        display_diagnostics_report(temp_kubeconfig_path)


def aks_kanalyze(cmd, client, resource_group_name, name):
    colorama.init()

    client.get(resource_group_name, name)

    _, temp_kubeconfig_path = tempfile.mkstemp()
    aks_get_credentials(cmd, client, resource_group_name,
                        name, admin=True, path=temp_kubeconfig_path)

    display_diagnostics_report(temp_kubeconfig_path)


def aks_scale(cmd,  # pylint: disable=unused-argument
              client,
              resource_group_name,
              name,
              node_count,
              nodepool_name="",
              no_wait=False):
    instance = client.get(resource_group_name, name)

    if len(instance.agent_pool_profiles) > 1 and nodepool_name == "":
        raise CLIError('There are more than one node pool in the cluster. '
                       'Please specify nodepool name or use az aks nodepool command to scale node pool')

    for agent_profile in instance.agent_pool_profiles:
        if agent_profile.name == nodepool_name or (nodepool_name == "" and len(instance.agent_pool_profiles) == 1):
            if agent_profile.enable_auto_scaling:
                raise CLIError(
                    "Cannot scale cluster autoscaler enabled node pool.")

            agent_profile.count = int(node_count)  # pylint: disable=no-member
            # null out the SP and AAD profile because otherwise validation complains
            instance.service_principal_profile = None
            instance.aad_profile = None
            return sdk_no_wait(no_wait, client.create_or_update, resource_group_name, name, instance)
    raise CLIError('The nodepool "{}" was not found.'.format(nodepool_name))


def aks_upgrade(cmd,    # pylint: disable=unused-argument, too-many-return-statements
                client,
                resource_group_name,
                name,
                kubernetes_version='',
                control_plane_only=False,
                no_wait=False,
                node_image_only=False,
                yes=False):
    from knack.prompting import prompt_y_n
    msg = 'Kubernetes may be unavailable during cluster upgrades.\n Are you sure you want to perform this operation?'
    if not yes and not prompt_y_n(msg, default="n"):
        return None

    instance = client.get(resource_group_name, name)

    if kubernetes_version != '' and node_image_only:
        raise CLIError('Conflicting flags. Upgrading the Kubernetes version will also upgrade node image version. If you only want to upgrade the node version please use the "--node-image-only" option only.')

    vmas_cluster = False
    for agent_profile in instance.agent_pool_profiles:
        if agent_profile.type.lower() == "availabilityset":
            vmas_cluster = True
            break

    if node_image_only:
        msg = "This node image upgrade operation will run across every node pool in the cluster and might take a while, do you wish to continue?"
        if not yes and not prompt_y_n(msg, default="n"):
            return None
        agent_pool_client = cf_agent_pools(cmd.cli_ctx)
        for agent_pool_profile in instance.agent_pool_profiles:
            if vmas_cluster:
                raise CLIError(
                    'This cluster is not using VirtualMachineScaleSets. Node image upgrade only operation can only be applied on VirtualMachineScaleSets cluster.')
            _upgrade_single_agent_pool_node_image(
                agent_pool_client, resource_group_name, name, agent_pool_profile, no_wait)
        return None

    if instance.kubernetes_version == kubernetes_version:
        if instance.provisioning_state == "Succeeded":
            logger.warning("The cluster is already on version %s and is not in a failed state. No operations "
                           "will occur when upgrading to the same version if the cluster is not in a failed state.",
                           instance.kubernetes_version)
        elif instance.provisioning_state == "Failed":
            logger.warning("Cluster currently in failed state. Proceeding with upgrade to existing version %s to "
                           "attempt resolution of failed cluster state.", instance.kubernetes_version)

    upgrade_all = False
    instance.kubernetes_version = kubernetes_version

    # for legacy clusters, we always upgrade node pools with CCP.
    if instance.max_agent_pools < 8 or vmas_cluster:
        if control_plane_only:
            msg = ("Legacy clusters do not support control plane only upgrade. All node pools will be "
                   "upgraded to {} as well. Continue?").format(instance.kubernetes_version)
            if not yes and not prompt_y_n(msg, default="n"):
                return None
        upgrade_all = True
    else:
        if not control_plane_only:
            msg = ("Since control-plane-only argument is not specified, this will upgrade the control plane "
                   "AND all nodepools to version {}. Continue?").format(instance.kubernetes_version)
            if not yes and not prompt_y_n(msg, default="n"):
                return None
            upgrade_all = True
        else:
            msg = ("Since control-plane-only argument is specified, this will upgrade only the control plane to {}. "
                   "Node pool will not change. Continue?").format(instance.kubernetes_version)
            if not yes and not prompt_y_n(msg, default="n"):
                return None

    if upgrade_all:
        for agent_profile in instance.agent_pool_profiles:
            agent_profile.orchestrator_version = kubernetes_version

    # null out the SP and AAD profile because otherwise validation complains
    instance.service_principal_profile = None
    instance.aad_profile = None

    return sdk_no_wait(no_wait, client.create_or_update, resource_group_name, name, instance)


def _upgrade_single_agent_pool_node_image(client, resource_group_name, cluster_name, agent_pool_profile, no_wait):
    instance = client.get(resource_group_name,
                          cluster_name, agent_pool_profile.name)
    instance.node_image_version = 'latest'
    return sdk_no_wait(no_wait, client.create_or_update, resource_group_name, cluster_name, agent_pool_profile.name, instance)


def _handle_addons_args(cmd, addons_str, subscription_id, resource_group_name, addon_profiles=None,
                        workspace_resource_id=None, appgw_name=None, appgw_subnet_prefix=None, appgw_id=None, appgw_subnet_id=None, appgw_watch_namespace=None):
    if not addon_profiles:
        addon_profiles = {}
    addons = addons_str.split(',') if addons_str else []
    if 'http_application_routing' in addons:
        addon_profiles['httpApplicationRouting'] = ManagedClusterAddonProfile(
            enabled=True)
        addons.remove('http_application_routing')
    if 'kube-dashboard' in addons:
        addon_profiles['kubeDashboard'] = ManagedClusterAddonProfile(
            enabled=True)
        addons.remove('kube-dashboard')
    # TODO: can we help the user find a workspace resource ID?
    if 'monitoring' in addons:
        if not workspace_resource_id:
            # use default workspace if exists else create default workspace
            workspace_resource_id = _ensure_default_log_analytics_workspace_for_monitoring(
                cmd, subscription_id, resource_group_name)

        workspace_resource_id = workspace_resource_id.strip()
        if not workspace_resource_id.startswith('/'):
            workspace_resource_id = '/' + workspace_resource_id
        if workspace_resource_id.endswith('/'):
            workspace_resource_id = workspace_resource_id.rstrip('/')
        addon_profiles['omsagent'] = ManagedClusterAddonProfile(
            enabled=True, config={'logAnalyticsWorkspaceResourceID': workspace_resource_id})
        addons.remove('monitoring')
    # error out if '--enable-addons=monitoring' isn't set but workspace_resource_id is
    elif workspace_resource_id:
        raise CLIError(
            '"--workspace-resource-id" requires "--enable-addons monitoring".')
    if 'azure-policy' in addons:
        addon_profiles['azurepolicy'] = ManagedClusterAddonProfile(
            enabled=True)
        addons.remove('azure-policy')
    if 'ingress-appgw' in addons:
        addon_profile = ManagedClusterAddonProfile(enabled=True, config={})
        if appgw_name is not None:
            addon_profile.config[CONST_INGRESS_APPGW_APPLICATION_GATEWAY_NAME] = appgw_name
        if appgw_subnet_prefix is not None:
            addon_profile.config[CONST_INGRESS_APPGW_SUBNET_PREFIX] = appgw_subnet_prefix
        if appgw_id is not None:
            addon_profile.config[CONST_INGRESS_APPGW_APPLICATION_GATEWAY_ID] = appgw_id
        if appgw_subnet_id is not None:
            addon_profile.config[CONST_INGRESS_APPGW_SUBNET_ID] = appgw_subnet_id
        if appgw_watch_namespace is not None:
            addon_profile.config[CONST_INGRESS_APPGW_WATCH_NAMESPACE] = appgw_watch_namespace
        addon_profiles[CONST_INGRESS_APPGW_ADDON_NAME] = addon_profile
        addons.remove('ingress-appgw')
    # error out if any (unrecognized) addons remain
    if addons:
        raise CLIError('"{}" {} not recognized by the --enable-addons argument.'.format(
            ",".join(addons), "are" if len(addons) > 1 else "is"))
    return addon_profiles


def _ensure_default_log_analytics_workspace_for_monitoring(cmd, subscription_id, resource_group_name):
    # mapping for azure public cloud
    # log analytics workspaces cannot be created in WCUS region due to capacity limits
    # so mapped to EUS per discussion with log analytics team
    AzureCloudLocationToOmsRegionCodeMap = {
        "australiasoutheast": "ASE",
        "australiaeast": "EAU",
        "australiacentral": "CAU",
        "canadacentral": "CCA",
        "centralindia": "CIN",
        "centralus": "CUS",
        "eastasia": "EA",
        "eastus": "EUS",
        "eastus2": "EUS2",
        "eastus2euap": "EAP",
        "francecentral": "PAR",
        "japaneast": "EJP",
        "koreacentral": "SE",
        "northeurope": "NEU",
        "southcentralus": "SCUS",
        "southeastasia": "SEA",
        "uksouth": "SUK",
        "usgovvirginia": "USGV",
        "westcentralus": "EUS",
        "westeurope": "WEU",
        "westus": "WUS",
        "westus2": "WUS2"
    }
    AzureCloudRegionToOmsRegionMap = {
        "australiacentral": "australiacentral",
        "australiacentral2": "australiacentral",
        "australiaeast": "australiaeast",
        "australiasoutheast": "australiasoutheast",
        "brazilsouth": "southcentralus",
        "canadacentral": "canadacentral",
        "canadaeast": "canadacentral",
        "centralus": "centralus",
        "centralindia": "centralindia",
        "eastasia": "eastasia",
        "eastus": "eastus",
        "eastus2": "eastus2",
        "francecentral": "francecentral",
        "francesouth": "francecentral",
        "japaneast": "japaneast",
        "japanwest": "japaneast",
        "koreacentral": "koreacentral",
        "koreasouth": "koreacentral",
        "northcentralus": "eastus",
        "northeurope": "northeurope",
        "southafricanorth": "westeurope",
        "southafricawest": "westeurope",
        "southcentralus": "southcentralus",
        "southeastasia": "southeastasia",
        "southindia": "centralindia",
        "uksouth": "uksouth",
        "ukwest": "uksouth",
        "westcentralus": "eastus",
        "westeurope": "westeurope",
        "westindia": "centralindia",
        "westus": "westus",
        "westus2": "westus2"
    }

    # mapping for azure china cloud
    # log analytics only support China East2 region
    AzureChinaLocationToOmsRegionCodeMap = {
        "chinaeast": "EAST2",
        "chinaeast2": "EAST2",
        "chinanorth": "EAST2",
        "chinanorth2": "EAST2"
    }
    AzureChinaRegionToOmsRegionMap = {
        "chinaeast": "chinaeast2",
        "chinaeast2": "chinaeast2",
        "chinanorth": "chinaeast2",
        "chinanorth2": "chinaeast2"
    }

    # mapping for azure us governmner cloud
    AzureFairfaxLocationToOmsRegionCodeMap = {
        "usgovvirginia": "USGV"
    }
    AzureFairfaxRegionToOmsRegionMap = {
        "usgovvirginia": "usgovvirginia"
    }

    rg_location = _get_rg_location(cmd.cli_ctx, resource_group_name)
    cloud_name = cmd.cli_ctx.cloud.name

    if cloud_name.lower() == 'azurecloud':
        workspace_region = AzureCloudRegionToOmsRegionMap.get(
            rg_location, "eastus")
        workspace_region_code = AzureCloudLocationToOmsRegionCodeMap.get(
            workspace_region, "EUS")
    elif cloud_name.lower() == 'azurechinacloud':
        workspace_region = AzureChinaRegionToOmsRegionMap.get(
            rg_location, "chinaeast2")
        workspace_region_code = AzureChinaLocationToOmsRegionCodeMap.get(
            workspace_region, "EAST2")
    elif cloud_name.lower() == 'azureusgovernment':
        workspace_region = AzureFairfaxRegionToOmsRegionMap.get(
            rg_location, "usgovvirginia")
        workspace_region_code = AzureFairfaxLocationToOmsRegionCodeMap.get(
            workspace_region, "USGV")
    else:
        logger.error(
            "AKS Monitoring addon not supported in cloud : %s", cloud_name)

    default_workspace_resource_group = 'DefaultResourceGroup-' + workspace_region_code
    default_workspace_name = 'DefaultWorkspace-{0}-{1}'.format(
        subscription_id, workspace_region_code)

    default_workspace_resource_id = '/subscriptions/{0}/resourceGroups/{1}/providers/Microsoft.OperationalInsights' \
        '/workspaces/{2}'.format(subscription_id,
                                 default_workspace_resource_group, default_workspace_name)
    resource_groups = cf_resource_groups(cmd.cli_ctx, subscription_id)
    resources = cf_resources(cmd.cli_ctx, subscription_id)

    # check if default RG exists
    if resource_groups.check_existence(default_workspace_resource_group):
        try:
            resource = resources.get_by_id(
                default_workspace_resource_id, '2015-11-01-preview')
            return resource.id
        except CloudError as ex:
            if ex.status_code != 404:
                raise ex
    else:
        resource_groups.create_or_update(default_workspace_resource_group, {
                                         'location': workspace_region})

    default_workspace_params = {
        'location': workspace_region,
        'properties': {
            'sku': {
                'name': 'standalone'
            }
        }
    }
    async_poller = resources.create_or_update_by_id(default_workspace_resource_id, '2015-11-01-preview',
                                                    default_workspace_params)

    ws_resource_id = ''
    while True:
        result = async_poller.result(15)
        if async_poller.done():
            ws_resource_id = result.id
            break

    return ws_resource_id


def _ensure_container_insights_for_monitoring(cmd, addon):
    if not addon.enabled:
        return None

    # workaround for this addon key which has been seen lowercased in the wild
    if 'loganalyticsworkspaceresourceid' in addon.config:
        addon.config['logAnalyticsWorkspaceResourceID'] = addon.config.pop(
            'loganalyticsworkspaceresourceid')

    workspace_resource_id = addon.config['logAnalyticsWorkspaceResourceID'].strip(
    )
    if not workspace_resource_id.startswith('/'):
        workspace_resource_id = '/' + workspace_resource_id

    if workspace_resource_id.endswith('/'):
        workspace_resource_id = workspace_resource_id.rstrip('/')

    # extract subscription ID and resource group from workspace_resource_id URL
    try:
        subscription_id = workspace_resource_id.split('/')[2]
        resource_group = workspace_resource_id.split('/')[4]
    except IndexError:
        raise CLIError(
            'Could not locate resource group in workspace-resource-id URL.')

    # region of workspace can be different from region of RG so find the location of the workspace_resource_id
    resources = cf_resources(cmd.cli_ctx, subscription_id)
    try:
        resource = resources.get_by_id(
            workspace_resource_id, '2015-11-01-preview')
        location = resource.location
    except CloudError as ex:
        raise ex

    unix_time_in_millis = int(
        (datetime.datetime.utcnow() - datetime.datetime.utcfromtimestamp(0)).total_seconds() * 1000.0)

    solution_deployment_name = 'ContainerInsights-{}'.format(
        unix_time_in_millis)

    # pylint: disable=line-too-long
    template = {
        "$schema": "https://schema.management.azure.com/schemas/2015-01-01/deploymentTemplate.json#",
        "contentVersion": "1.0.0.0",
        "parameters": {
            "workspaceResourceId": {
                "type": "string",
                "metadata": {
                    "description": "Azure Monitor Log Analytics Resource ID"
                }
            },
            "workspaceRegion": {
                "type": "string",
                "metadata": {
                    "description": "Azure Monitor Log Analytics workspace region"
                }
            },
            "solutionDeploymentName": {
                "type": "string",
                "metadata": {
                    "description": "Name of the solution deployment"
                }
            }
        },
        "resources": [
            {
                "type": "Microsoft.Resources/deployments",
                "name": "[parameters('solutionDeploymentName')]",
                "apiVersion": "2017-05-10",
                "subscriptionId": "[split(parameters('workspaceResourceId'),'/')[2]]",
                "resourceGroup": "[split(parameters('workspaceResourceId'),'/')[4]]",
                "properties": {
                    "mode": "Incremental",
                    "template": {
                        "$schema": "https://schema.management.azure.com/schemas/2015-01-01/deploymentTemplate.json#",
                        "contentVersion": "1.0.0.0",
                        "parameters": {},
                        "variables": {},
                        "resources": [
                            {
                                "apiVersion": "2015-11-01-preview",
                                "type": "Microsoft.OperationsManagement/solutions",
                                "location": "[parameters('workspaceRegion')]",
                                "name": "[Concat('ContainerInsights', '(', split(parameters('workspaceResourceId'),'/')[8], ')')]",
                                "properties": {
                                    "workspaceResourceId": "[parameters('workspaceResourceId')]"
                                },
                                "plan": {
                                    "name": "[Concat('ContainerInsights', '(', split(parameters('workspaceResourceId'),'/')[8], ')')]",
                                    "product": "[Concat('OMSGallery/', 'ContainerInsights')]",
                                    "promotionCode": "",
                                    "publisher": "Microsoft"
                                }
                            }
                        ]
                    },
                    "parameters": {}
                }
            }
        ]
    }

    params = {
        "workspaceResourceId": {
            "value": workspace_resource_id
        },
        "workspaceRegion": {
            "value": location
        },
        "solutionDeploymentName": {
            "value": solution_deployment_name
        }
    }

    deployment_name = 'aks-monitoring-{}'.format(unix_time_in_millis)
    # publish the Container Insights solution to the Log Analytics workspace
    return _invoke_deployment(cmd.cli_ctx, resource_group, deployment_name, template, params,
                              validate=False, no_wait=False, subscription_id=subscription_id)


def _ensure_aks_service_principal(cli_ctx,
                                  service_principal=None,
                                  client_secret=None,
                                  subscription_id=None,
                                  dns_name_prefix=None,
                                  location=None,
                                  name=None):
    file_name_aks = 'aksServicePrincipal.json'
    # TODO: This really needs to be unit tested.
    rbac_client = get_graph_rbac_management_client(cli_ctx)
    if not service_principal:
        # --service-principal not specified, try to load it from local disk
        principal_obj = load_acs_service_principal(
            subscription_id, file_name=file_name_aks)
        if principal_obj:
            service_principal = principal_obj.get('service_principal')
            client_secret = principal_obj.get('client_secret')
        else:
            # Nothing to load, make one.
            if not client_secret:
                client_secret = _create_client_secret()
            salt = binascii.b2a_hex(os.urandom(3)).decode('utf-8')
            url = 'http://{}.{}.{}.cloudapp.azure.com'.format(
                salt, dns_name_prefix, location)

            service_principal = _build_service_principal(
                rbac_client, cli_ctx, name, url, client_secret)
            if not service_principal:
                raise CLIError('Could not create a service principal with the right permissions. '
                               'Are you an Owner on this project?')
            logger.info('Created a service principal: %s', service_principal)
            # We don't need to add role assignment for this created SPN
    else:
        # --service-principal specfied, validate --client-secret was too
        if not client_secret:
            raise CLIError(
                '--client-secret is required if --service-principal is specified')
    store_acs_service_principal(
        subscription_id, client_secret, service_principal, file_name=file_name_aks)
    return load_acs_service_principal(subscription_id, file_name=file_name_aks)


def _get_rg_location(ctx, resource_group_name, subscription_id=None):
    groups = cf_resource_groups(ctx, subscription_id=subscription_id)
    # Just do the get, we don't need the result, it will error out if the group doesn't exist.
    rg = groups.get(resource_group_name)
    return rg.location


def _check_cluster_autoscaler_flag(enable_cluster_autoscaler,
                                   min_count,
                                   max_count,
                                   node_count,
                                   agent_pool_profile):
    if enable_cluster_autoscaler:
        if min_count is None or max_count is None:
            raise CLIError(
                'Please specify both min-count and max-count when --enable-cluster-autoscaler enabled')
        if int(min_count) > int(max_count):
            raise CLIError(
                'value of min-count should be less than or equal to value of max-count')
        if int(node_count) < int(min_count) or int(node_count) > int(max_count):
            raise CLIError(
                'node-count is not in the range of min-count and max-count')
        agent_pool_profile.min_count = int(min_count)
        agent_pool_profile.max_count = int(max_count)
        agent_pool_profile.enable_auto_scaling = True
    else:
        if min_count is not None or max_count is not None:
            raise CLIError(
                'min-count and max-count are required for --enable-cluster-autoscaler, please use the flag')


def _create_client_secret():
    # Add a special character to satsify AAD SP secret requirements
    special_char = '$'
    client_secret = binascii.b2a_hex(
        os.urandom(10)).decode('utf-8') + special_char
    return client_secret


def _ensure_aks_acr(cli_ctx,
                    client_id,
                    acr_name_or_id,
                    subscription_id,    # pylint: disable=unused-argument
                    detach=False):
    from msrestazure.tools import is_valid_resource_id, parse_resource_id
    # Check if the ACR exists by resource ID.
    if is_valid_resource_id(acr_name_or_id):
        try:
            parsed_registry = parse_resource_id(acr_name_or_id)
            acr_client = cf_container_registry_service(
                cli_ctx, subscription_id=parsed_registry['subscription'])
            registry = acr_client.registries.get(
                parsed_registry['resource_group'], parsed_registry['name'])
        except CloudError as ex:
            raise CLIError(ex.message)
        _ensure_aks_acr_role_assignment(
            cli_ctx, client_id, registry.id, detach)
        return

    # Check if the ACR exists by name accross all resource groups.
    registry_name = acr_name_or_id
    registry_resource = 'Microsoft.ContainerRegistry/registries'
    try:
        registry = get_resource_by_name(
            cli_ctx, registry_name, registry_resource)
    except CloudError as ex:
        if 'was not found' in ex.message:
            raise CLIError(
                "ACR {} not found. Have you provided the right ACR name?".format(registry_name))
        raise CLIError(ex.message)
    _ensure_aks_acr_role_assignment(cli_ctx, client_id, registry.id, detach)
    return


def _ensure_aks_acr_role_assignment(cli_ctx,
                                    client_id,
                                    registry_id,
                                    detach=False):
    if detach:
        if not _delete_role_assignments(cli_ctx,
                                        'acrpull',
                                        client_id,
                                        scope=registry_id):
            raise CLIError('Could not delete role assignments for ACR. '
                           'Are you an Owner on this subscription?')
        return

    if not _add_role_assignment(cli_ctx,
                                'acrpull',
                                client_id,
                                scope=registry_id):
        raise CLIError('Could not create a role assignment for ACR. '
                       'Are you an Owner on this subscription?')
    return


def aks_agentpool_show(cmd,     # pylint: disable=unused-argument
                       client,
                       resource_group_name,
                       cluster_name,
                       nodepool_name):
    instance = client.get(resource_group_name, cluster_name, nodepool_name)
    return instance


def aks_agentpool_list(cmd,     # pylint: disable=unused-argument
                       client,
                       resource_group_name,
                       cluster_name):
    return client.list(resource_group_name, cluster_name)


def aks_agentpool_add(cmd,      # pylint: disable=unused-argument,too-many-locals
                      client,
                      resource_group_name,
                      cluster_name,
                      nodepool_name,
                      tags=None,
                      kubernetes_version=None,
                      node_zones=None,
                      enable_node_public_ip=False,
                      node_vm_size=None,
                      node_osdisk_size=0,
                      node_count=3,
                      vnet_subnet_id=None,
                      ppg=None,
                      max_pods=0,
                      os_type="Linux",
                      min_count=None,
                      max_count=None,
                      enable_cluster_autoscaler=False,
                      node_taints=None,
                      priority=CONST_SCALE_SET_PRIORITY_REGULAR,
                      eviction_policy=CONST_SPOT_EVICTION_POLICY_DELETE,
                      spot_max_price=float('nan'),
                      labels=None,
                      max_surge=None,
                      mode="User",
                      aks_custom_headers=None,
                      no_wait=False):
    instances = client.list(resource_group_name, cluster_name)
    for agentpool_profile in instances:
        if agentpool_profile.name == nodepool_name:
            raise CLIError("Node pool {} already exists, please try a different name, "
                           "use 'aks nodepool list' to get current list of node pool".format(nodepool_name))

    upgradeSettings = AgentPoolUpgradeSettings()
    taints_array = []

    if node_taints is not None:
        for taint in node_taints.split(','):
            try:
                taint = taint.strip()
                taints_array.append(taint)
            except ValueError:
                raise CLIError(
                    'Taint does not match allowed values. Expect value such as "special=true:NoSchedule".')

    if node_vm_size is None:
        if os_type == "Windows":
            node_vm_size = "Standard_D2s_v3"
        else:
            node_vm_size = "Standard_DS2_v2"

    if max_surge:
        upgradeSettings.max_surge = max_surge

    agent_pool = AgentPool(
        name=nodepool_name,
        tags=tags,
        node_labels=labels,
        count=int(node_count),
        vm_size=node_vm_size,
        os_type=os_type,
        storage_profile=ContainerServiceStorageProfileTypes.managed_disks,
        vnet_subnet_id=vnet_subnet_id,
        proximity_placement_group_id=ppg,
        agent_pool_type="VirtualMachineScaleSets",
        max_pods=int(max_pods) if max_pods else None,
        orchestrator_version=kubernetes_version,
        availability_zones=node_zones,
        enable_node_public_ip=enable_node_public_ip,
        node_taints=taints_array,
        scale_set_priority=priority,
        upgrade_settings=upgradeSettings,
        mode=mode
    )

    if priority == CONST_SCALE_SET_PRIORITY_SPOT:
        agent_pool.scale_set_eviction_policy = eviction_policy
        if isnan(spot_max_price):
            spot_max_price = -1
        agent_pool.spot_max_price = spot_max_price

    _check_cluster_autoscaler_flag(
        enable_cluster_autoscaler, min_count, max_count, node_count, agent_pool)

    if node_osdisk_size:
        agent_pool.os_disk_size_gb = int(node_osdisk_size)

    headers = get_aks_custom_headers(aks_custom_headers)
    return sdk_no_wait(no_wait, client.create_or_update, resource_group_name, cluster_name, nodepool_name, agent_pool, custom_headers=headers)


def aks_agentpool_scale(cmd,    # pylint: disable=unused-argument
                        client,
                        resource_group_name,
                        cluster_name,
                        nodepool_name,
                        node_count=3,
                        no_wait=False):
    instance = client.get(resource_group_name, cluster_name, nodepool_name)
    new_node_count = int(node_count)
    if instance.enable_auto_scaling:
        raise CLIError("Cannot scale cluster autoscaler enabled node pool.")
    if new_node_count == instance.count:
        raise CLIError(
            "The new node count is the same as the current node count.")
    instance.count = new_node_count  # pylint: disable=no-member
    return sdk_no_wait(no_wait, client.create_or_update, resource_group_name, cluster_name, nodepool_name, instance)


def aks_agentpool_upgrade(cmd,  # pylint: disable=unused-argument
                          client,
                          resource_group_name,
                          cluster_name,
                          nodepool_name,
                          kubernetes_version='',
                          no_wait=False,
                          node_image_only=False,
                          max_surge=None,):

    from knack.prompting import prompt_y_n
    instance = client.get(resource_group_name, cluster_name, nodepool_name)
    if kubernetes_version != '' and node_image_only:
        raise CLIError('Conflicting flags. Upgrading the Kubernetes version will also upgrade node image version. If you only want to upgrade the node version please use the "--node-image-only" option only.')

    instance.orchestrator_version = kubernetes_version
    if node_image_only:
        msg = "This node image upgrade operation will run across every node in this node pool and might take a while, " \
              "do you wish to continue? "
        if not prompt_y_n(msg, default="n"):
            return None
        instance.node_image_version = 'latest'

    if not instance.upgrade_settings:
        instance.upgrade_settings = AgentPoolUpgradeSettings()

    if max_surge:
        instance.upgrade_settings.max_surge = max_surge

    return sdk_no_wait(no_wait, client.create_or_update, resource_group_name, cluster_name, nodepool_name, instance)


def aks_agentpool_update(cmd,   # pylint: disable=unused-argument
                         client,
                         resource_group_name,
                         cluster_name,
                         nodepool_name,
                         tags=None,
                         enable_cluster_autoscaler=False,
                         disable_cluster_autoscaler=False,
                         update_cluster_autoscaler=False,
                         min_count=None, max_count=None,
                         max_surge=None,
                         mode=None,
                         no_wait=False):

    update_autoscaler = enable_cluster_autoscaler + \
        disable_cluster_autoscaler + update_cluster_autoscaler

    if (update_autoscaler != 1 and not tags and not mode and not max_surge):
        raise CLIError('Please specify one or more of "--enable-cluster-autoscaler" or '
                       '"--disable-cluster-autoscaler" or '
                       '"--update-cluster-autoscaler" or '
                       '"--tags" or "--mode" or "--max-surge"')

    instance = client.get(resource_group_name, cluster_name, nodepool_name)

    if min_count is None or max_count is None:
        if enable_cluster_autoscaler or update_cluster_autoscaler:
            raise CLIError('Please specify both min-count and max-count when --enable-cluster-autoscaler or '
                           '--update-cluster-autoscaler set.')
    if min_count is not None and max_count is not None:
        if int(min_count) > int(max_count):
            raise CLIError(
                'value of min-count should be less than or equal to value of max-count.')

    if enable_cluster_autoscaler:
        if instance.enable_auto_scaling:
            logger.warning('Autoscaler is already enabled for this node pool.\n'
                           'Please run "az aks nodepool update --update-cluster-autoscaler" '
                           'if you want to update min-count or max-count.')
            return None
        instance.min_count = int(min_count)
        instance.max_count = int(max_count)
        instance.enable_auto_scaling = True

    if update_cluster_autoscaler:
        if not instance.enable_auto_scaling:
            raise CLIError('Autoscaler is not enabled for this node pool.\n'
                           'Run "az aks nodepool update --enable-cluster-autoscaler" '
                           'to enable cluster with min-count and max-count.')
        instance.min_count = int(min_count)
        instance.max_count = int(max_count)

    if not instance.upgrade_settings:
        instance.upgrade_settings = AgentPoolUpgradeSettings()

    if max_surge:
        instance.upgrade_settings.max_surge = max_surge

    if disable_cluster_autoscaler:
        if not instance.enable_auto_scaling:
            logger.warning(
                'Autoscaler is already disabled for this node pool.')
            return None
        instance.enable_auto_scaling = False
        instance.min_count = None
        instance.max_count = None

    instance.tags = tags
    if mode is not None:
        instance.mode = mode

    return sdk_no_wait(no_wait, client.create_or_update, resource_group_name, cluster_name, nodepool_name, instance)


def aks_agentpool_delete(cmd,   # pylint: disable=unused-argument
                         client,
                         resource_group_name,
                         cluster_name,
                         nodepool_name,
                         no_wait=False):
    agentpool_exists = False
    instances = client.list(resource_group_name, cluster_name)
    for agentpool_profile in instances:
        if agentpool_profile.name.lower() == nodepool_name.lower():
            agentpool_exists = True
            break

    if not agentpool_exists:
        raise CLIError("Node pool {} doesnt exist, "
                       "use 'aks nodepool list' to get current node pool list".format(nodepool_name))

    return sdk_no_wait(no_wait, client.delete, resource_group_name, cluster_name, nodepool_name)


def aks_disable_addons(cmd, client, resource_group_name, name, addons, no_wait=False):
    instance = client.get(resource_group_name, name)
    subscription_id = get_subscription_id(cmd.cli_ctx)

    instance = _update_addons(
        cmd,
        instance,
        subscription_id,
        resource_group_name,
        name,
        addons,
        enable=False,
        no_wait=no_wait
    )

    # send the managed cluster representation to update the addon profiles
    return sdk_no_wait(no_wait, client.create_or_update, resource_group_name, name, instance)


def aks_enable_addons(cmd, client, resource_group_name, name, addons, workspace_resource_id=None,
                      subnet_name=None, appgw_name=None, appgw_subnet_prefix=None, appgw_id=None, appgw_subnet_id=None, appgw_watch_namespace=None, no_wait=False):
    instance = client.get(resource_group_name, name)
    subscription_id = get_subscription_id(cmd.cli_ctx)
    instance = _update_addons(cmd, instance, subscription_id, resource_group_name, name, addons, enable=True,
                              workspace_resource_id=workspace_resource_id, subnet_name=subnet_name,
                              appgw_name=appgw_name, appgw_subnet_prefix=appgw_subnet_prefix, appgw_id=appgw_id, appgw_subnet_id=appgw_subnet_id, appgw_watch_namespace=appgw_watch_namespace, no_wait=no_wait)

    if 'omsagent' in instance.addon_profiles and instance.addon_profiles['omsagent'].enabled:
        _ensure_container_insights_for_monitoring(
            cmd, instance.addon_profiles['omsagent'])

    monitoring = 'omsagent' in instance.addon_profiles and instance.addon_profiles[
        'omsagent'].enabled
    ingress_appgw_addon_enabled = CONST_INGRESS_APPGW_ADDON_NAME in instance.addon_profiles and instance.addon_profiles[
        CONST_INGRESS_APPGW_ADDON_NAME].enabled
    need_post_creation_role_assignment = monitoring or ingress_appgw_addon_enabled

    if need_post_creation_role_assignment:
        # adding a wait here since we rely on the result for role assignment
        result = LongRunningOperation(cmd.cli_ctx)(
            client.create_or_update(resource_group_name, name, instance))
        cloud_name = cmd.cli_ctx.cloud.name
        # mdm metrics supported only in Azure Public cloud so add the role assignment only in this cloud
        if monitoring and cloud_name.lower() == 'azurecloud':
            from msrestazure.tools import resource_id
            cluster_resource_id = resource_id(
                subscription=subscription_id,
                resource_group=resource_group_name,
                namespace='Microsoft.ContainerService', type='managedClusters',
                name=name
            )
            _add_monitoring_role_assignment(result, cluster_resource_id, cmd)
        if ingress_appgw_addon_enabled:
            _add_ingress_appgw_addon_role_assignment(result, cmd)

    else:
        result = sdk_no_wait(no_wait, client.create_or_update,
                             resource_group_name, name, instance)
    return result


def aks_rotate_certs(cmd, client, resource_group_name, name, no_wait=True):     # pylint: disable=unused-argument
    return sdk_no_wait(no_wait, client.rotate_cluster_certificates, resource_group_name, name)


def _update_addons(cmd,  # pylint: disable=too-many-branches,too-many-statements
                   instance,
                   subscription_id,
                   resource_group_name,
                   name,
                   addons,
                   enable,
                   workspace_resource_id=None,
                   subnet_name=None,
                   appgw_name=None,
                   appgw_subnet_prefix=None,
                   appgw_id=None,
                   appgw_subnet_id=None,
                   appgw_watch_namespace=None,
                   no_wait=False):  # pylint: disable=unused-argument

    # parse the comma-separated addons argument
    addon_args = addons.split(',')

    addon_profiles = instance.addon_profiles or {}
    if 'kube-dashboard' in addon_args and 'kubeDashboard' not in addon_profiles:
        addon_profiles['kubeDashboard'] = ManagedClusterAddonProfile(
            enabled=True)

    os_type = 'Linux'

    # for each addons argument
    for addon_arg in addon_args:
        addon = ADDONS[addon_arg]

        if addon == 'aciConnector':
            # only linux is supported for now, in the future this will be a user flag
            addon += os_type
        # addon name is case insensitive
        addon = next((x for x in addon_profiles.keys()
                      if x.lower() == addon.lower()), addon)
        if enable:
            # add new addons or update existing ones and enable them
            addon_profile = addon_profiles.get(
                addon, ManagedClusterAddonProfile(enabled=False))
            # special config handling for certain addons
            if addon == 'omsagent':
                if addon_profile.enabled:
                    raise CLIError('The monitoring addon is already enabled for this managed cluster.\n'
                                   'To change monitoring configuration, run "az aks disable-addons -a monitoring"'
                                   'before enabling it again.')
                if not workspace_resource_id:
                    workspace_resource_id = _ensure_default_log_analytics_workspace_for_monitoring(
                        cmd,
                        subscription_id,
                        resource_group_name)
                workspace_resource_id = workspace_resource_id.strip()
                if not workspace_resource_id.startswith('/'):
                    workspace_resource_id = '/' + workspace_resource_id
                if workspace_resource_id.endswith('/'):
                    workspace_resource_id = workspace_resource_id.rstrip('/')
                addon_profile.config = {
                    'logAnalyticsWorkspaceResourceID': workspace_resource_id}
            elif addon.lower() == ('aciConnector' + os_type).lower():
                if addon_profile.enabled:
                    raise CLIError('The virtual-node addon is already enabled for this managed cluster.\n'
                                   'To change virtual-node configuration, run '
                                   '"az aks disable-addons -a virtual-node -g {resource_group_name}" '
                                   'before enabling it again.')
                if not subnet_name:
                    raise CLIError(
                        'The aci-connector addon requires setting a subnet name.')
                addon_profile.config = {'SubnetName': subnet_name}
            elif addon.lower() == CONST_INGRESS_APPGW_ADDON_NAME.lower():
                if addon_profile.enabled:
                    raise CLIError('The ingress-appgw addon is already enabled for this managed cluster.\n'
                                   'To change ingress-appgw configuration, run '
                                   f'"az aks disable-addons -a ingress-appgw -n {name} -g {resource_group_name}" '
                                   'before enabling it again.')
                addon_profile = ManagedClusterAddonProfile(
                    enabled=True, config={})
                if appgw_name is not None:
                    addon_profile.config[CONST_INGRESS_APPGW_APPLICATION_GATEWAY_NAME] = appgw_name
                if appgw_subnet_prefix is not None:
                    addon_profile.config[CONST_INGRESS_APPGW_SUBNET_PREFIX] = appgw_subnet_prefix
                if appgw_id is not None:
                    addon_profile.config[CONST_INGRESS_APPGW_APPLICATION_GATEWAY_ID] = appgw_id
                if appgw_subnet_id is not None:
                    addon_profile.config[CONST_INGRESS_APPGW_SUBNET_ID] = appgw_subnet_id
                if appgw_watch_namespace is not None:
                    addon_profile.config[CONST_INGRESS_APPGW_WATCH_NAMESPACE] = appgw_watch_namespace
            addon_profiles[addon] = addon_profile
        else:
            if addon not in addon_profiles:
                raise CLIError("The addon {} is not installed.".format(addon))
            addon_profiles[addon].config = None
        addon_profiles[addon].enabled = enable

    instance.addon_profiles = addon_profiles

    # null out the SP and AAD profile because otherwise validation complains
    instance.service_principal_profile = None
    instance.aad_profile = None

    return instance


def aks_get_versions(cmd, client, location):    # pylint: disable=unused-argument
    return client.list_orchestrators(location, resource_type='managedClusters')


def _print_or_merge_credentials(path, kubeconfig, overwrite_existing, context_name):
    """Merge an unencrypted kubeconfig into the file at the specified path, or print it to
    stdout if the path is "-".
    """
    # Special case for printing to stdout
    if path == "-":
        print(kubeconfig)
        return

    # ensure that at least an empty ~/.kube/config exists
    directory = os.path.dirname(path)
    if directory and not os.path.exists(directory):
        try:
            os.makedirs(directory)
        except OSError as ex:
            if ex.errno != errno.EEXIST:
                raise
    if not os.path.exists(path):
        with os.fdopen(os.open(path, os.O_CREAT | os.O_WRONLY, 0o600), 'wt'):
            pass

    # merge the new kubeconfig into the existing one
    fd, temp_path = tempfile.mkstemp()
    additional_file = os.fdopen(fd, 'w+t')
    try:
        additional_file.write(kubeconfig)
        additional_file.flush()
        merge_kubernetes_configurations(
            path, temp_path, overwrite_existing, context_name)
    except yaml.YAMLError as ex:
        logger.warning(
            'Failed to merge credentials to kube config file: %s', ex)
    finally:
        additional_file.close()
        os.remove(temp_path)


def _handle_merge(existing, addition, key, replace):
    if not addition[key]:
        return
    if existing[key] is None:
        existing[key] = addition[key]
        return

    for i in addition[key]:
        for j in existing[key]:
            if i['name'] == j['name']:
                if replace or i == j:
                    existing[key].remove(j)
                else:
                    from knack.prompting import prompt_y_n
                    msg = 'A different object named {} already exists in your kubeconfig file.\nOverwrite?'
                    overwrite = False
                    try:
                        overwrite = prompt_y_n(msg.format(i['name']))
                    except NoTTYException:
                        pass
                    if overwrite:
                        existing[key].remove(j)
                    else:
                        msg = 'A different object named {} already exists in {} in your kubeconfig file.'
                        raise CLIError(msg.format(i['name'], key))
        existing[key].append(i)


def load_kubernetes_configuration(filename):
    try:
        with open(filename) as stream:
            return yaml.safe_load(stream)
    except (IOError, OSError) as ex:
        if getattr(ex, 'errno', 0) == errno.ENOENT:
            raise CLIError('{} does not exist'.format(filename))
    except (yaml.parser.ParserError, UnicodeDecodeError) as ex:
        raise CLIError('Error parsing {} ({})'.format(filename, str(ex)))


def merge_kubernetes_configurations(existing_file, addition_file, replace, context_name=None):
    existing = load_kubernetes_configuration(existing_file)
    addition = load_kubernetes_configuration(addition_file)

    if context_name is not None:
        addition['contexts'][0]['name'] = context_name
        addition['contexts'][0]['context']['cluster'] = context_name
        addition['clusters'][0]['name'] = context_name
        addition['current-context'] = context_name

    # rename the admin context so it doesn't overwrite the user context
    for ctx in addition.get('contexts', []):
        try:
            if ctx['context']['user'].startswith('clusterAdmin'):
                admin_name = ctx['name'] + '-admin'
                addition['current-context'] = ctx['name'] = admin_name
                break
        except (KeyError, TypeError):
            continue

    if addition is None:
        raise CLIError(
            'failed to load additional configuration from {}'.format(addition_file))

    if existing is None:
        existing = addition
    else:
        _handle_merge(existing, addition, 'clusters', replace)
        _handle_merge(existing, addition, 'users', replace)
        _handle_merge(existing, addition, 'contexts', replace)
        existing['current-context'] = addition['current-context']

    # check that ~/.kube/config is only read- and writable by its owner
    if platform.system() != 'Windows':
        existing_file_perms = "{:o}".format(
            stat.S_IMODE(os.lstat(existing_file).st_mode))
        if not existing_file_perms.endswith('600'):
            logger.warning('%s has permissions "%s".\nIt should be readable and writable only by its owner.',
                           existing_file, existing_file_perms)

    with open(existing_file, 'w+') as stream:
        yaml.safe_dump(existing, stream, default_flow_style=False)

    current_context = addition.get('current-context', 'UNKNOWN')
    msg = 'Merged "{}" as current context in {}'.format(
        current_context, existing_file)
    print(msg)


def cloud_storage_account_service_factory(cli_ctx, kwargs):
    from azure.cli.core.profiles import ResourceType, get_sdk
    t_cloud_storage_account = get_sdk(
        cli_ctx, ResourceType.DATA_STORAGE, 'common#CloudStorageAccount')
    account_name = kwargs.pop('account_name', None)
    account_key = kwargs.pop('account_key', None)
    sas_token = kwargs.pop('sas_token', None)
    kwargs.pop('connection_string', None)
    return t_cloud_storage_account(account_name, account_key, sas_token)


def get_storage_account_from_diag_settings(cli_ctx, resource_group_name, name):
    from azure.mgmt.monitor import MonitorManagementClient
    diag_settings_client = get_mgmt_service_client(
        cli_ctx, MonitorManagementClient).diagnostic_settings
    subscription_id = get_subscription_id(cli_ctx)
    aks_resource_id = '/subscriptions/{0}/resourceGroups/{1}/providers/Microsoft.ContainerService' \
        '/managedClusters/{2}'.format(subscription_id,
                                      resource_group_name, name)
    diag_settings = diag_settings_client.list(aks_resource_id)
    if diag_settings.value:
        return diag_settings.value[0].storage_account_id

    print("No diag settings specified")
    return None


def display_diagnostics_report(temp_kubeconfig_path):   # pylint: disable=too-many-statements
    if not which('kubectl'):
        raise CLIError('Can not find kubectl executable in PATH')

    nodes = subprocess.check_output(
        ["kubectl", "--kubeconfig", temp_kubeconfig_path,
            "get", "node", "--no-headers"],
        universal_newlines=True)
    logger.debug(nodes)
    node_lines = nodes.splitlines()
    ready_nodes = {}
    for node_line in node_lines:
        columns = node_line.split()
        logger.debug(node_line)
        if columns[1] != "Ready":
            logger.warning(
                "Node %s is not Ready. Current state is: %s.", columns[0], columns[1])
        else:
            ready_nodes[columns[0]] = False

    logger.debug('There are %s ready nodes in the cluster',
                 str(len(ready_nodes)))

    if not ready_nodes:
        logger.warning(
            'No nodes are ready in the current cluster. Diagnostics info might not be available.')

    network_config_array = []
    network_status_array = []
    apds_created = False

    max_retry = 10
    for retry in range(0, max_retry):
        if not apds_created:
            apd = subprocess.check_output(
                ["kubectl", "--kubeconfig", temp_kubeconfig_path, "get",
                    "apd", "-n", "aks-periscope", "--no-headers"],
                universal_newlines=True
            )
            apd_lines = apd.splitlines()
            if apd_lines and 'No resources found' in apd_lines[0]:
                apd_lines.pop(0)

            print("Got {} diagnostic results for {} ready nodes{}\r".format(len(apd_lines),
                                                                            len(ready_nodes),
                                                                            '.' * retry), end='')
            if len(apd_lines) < len(ready_nodes):
                time.sleep(3)
            else:
                apds_created = True
                print()
        else:
            for node_name in ready_nodes:
                if ready_nodes[node_name]:
                    continue
                apdName = "aks-periscope-diagnostic-" + node_name
                try:
                    network_config = subprocess.check_output(
                        ["kubectl", "--kubeconfig", temp_kubeconfig_path,
                         "get", "apd", apdName, "-n",
                         "aks-periscope", "-o=jsonpath={.spec.networkconfig}"],
                        universal_newlines=True)
                    logger.debug('Dns status for node %s is %s',
                                 node_name, network_config)
                    network_status = subprocess.check_output(
                        ["kubectl", "--kubeconfig", temp_kubeconfig_path,
                         "get", "apd", apdName, "-n",
                         "aks-periscope", "-o=jsonpath={.spec.networkoutbound}"],
                        universal_newlines=True)
                    logger.debug('Network status for node %s is %s',
                                 node_name, network_status)

                    if not network_config or not network_status:
                        print("The diagnostics information for node {} is not ready yet. "
                              "Will try again in 10 seconds.".format(node_name))
                        time.sleep(10)
                        break

                    network_config_array += json.loads(
                        '[' + network_config + ']')
                    network_status_object = json.loads(network_status)
                    network_status_array += format_diag_status(
                        network_status_object)
                    ready_nodes[node_name] = True
                except subprocess.CalledProcessError as err:
                    raise CLIError(err.output)

    print()
    if network_config_array:
        print("Below are the network configuration for each node: ")
        print()
        print(tabulate(network_config_array, headers="keys", tablefmt='simple'))
        print()
    else:
        logger.warning("Could not get network config. "
                       "Please run 'az aks kanalyze' command later to get the analysis results.")

    if network_status_array:
        print("Below are the network connectivity results for each node:")
        print()
        print(tabulate(network_status_array, headers="keys", tablefmt='simple'))
    else:
        logger.warning("Could not get networking status. "
                       "Please run 'az aks kanalyze' command later to get the analysis results.")


def format_diag_status(diag_status):
    for diag in diag_status:
        if diag["Status"]:
            if "Error:" in diag["Status"]:
                diag["Status"] = f'{colorama.Fore.RED}{diag["Status"]}{colorama.Style.RESET_ALL}'
            else:
                diag["Status"] = f'{colorama.Fore.GREEN}{diag["Status"]}{colorama.Style.RESET_ALL}'

    return diag_status


def format_bright(msg):
    return f'\033[1m{colorama.Style.BRIGHT}{msg}{colorama.Style.RESET_ALL}'


def format_hyperlink(the_link):
    return f'\033[1m{colorama.Style.BRIGHT}{colorama.Fore.BLUE}{the_link}{colorama.Style.RESET_ALL}'


def get_aks_custom_headers(aks_custom_headers=None):
    headers = {}
    if aks_custom_headers is not None:
        if aks_custom_headers != "":
            for pair in aks_custom_headers.split(','):
                parts = pair.split('=')
                if len(parts) != 2:
                    raise CLIError('custom headers format is incorrect')
                headers[parts[0]] = parts[1]
    return headers<|MERGE_RESOLUTION|>--- conflicted
+++ resolved
@@ -1062,7 +1062,8 @@
 
     identity = None
     if not enable_managed_identity and assign_identity:
-        raise CLIError('--assign-identity can only be specified when --enable-managed-identity is specified')
+        raise CLIError(
+            '--assign-identity can only be specified when --enable-managed-identity is specified')
     if enable_managed_identity and not assign_identity:
         identity = ManagedClusterIdentity(
             type="SystemAssigned"
@@ -1361,17 +1362,9 @@
                 api_server_authorized_ip_ranges, instance)
 
     if enable_aad:
-<<<<<<< HEAD
-        if instance.aad_profile is None:
-            raise CLIError(
-                'Cannot specify "--enable-aad" for a non-AAD cluster')
-        if instance.aad_profile.managed:
+        if instance.aad_profile is not None and instance.aad_profile.managed:
             raise CLIError(
                 'Cannot specify "--enable-aad" if managed AAD is already enabled')
-=======
-        if instance.aad_profile is not None and instance.aad_profile.managed:
-            raise CLIError('Cannot specify "--enable-aad" if managed AAD is already enabled')
->>>>>>> fc1e8cb9
         instance.aad_profile = ManagedClusterAADProfile(
             managed=True
         )
