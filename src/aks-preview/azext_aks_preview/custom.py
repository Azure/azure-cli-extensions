--- conflicted
+++ resolved
@@ -50,11 +50,7 @@
                                     KeyCredential,
                                     ServicePrincipalCreateParameters,
                                     GetObjectsParameters)
-<<<<<<< HEAD
 from .vendored_sdks.azure_mgmt_preview_aks.v2021_02_01.models import (ContainerServiceLinuxProfile,
-=======
-from .vendored_sdks.azure_mgmt_preview_aks.v2020_12_01.models import (ContainerServiceLinuxProfile,
->>>>>>> 42ca3530
                                                                       ManagedClusterWindowsProfile,
                                                                       ContainerServiceNetworkProfile,
                                                                       ManagedClusterServicePrincipalProfile,
