--- conflicted
+++ resolved
@@ -2802,12 +2802,8 @@
 
 def _get_http_proxy_config(file_path):
     if not os.path.isfile(file_path):
-<<<<<<< HEAD
-        raise CLIError("{} is not valid file, or is not accessible.".format(file_path))
-=======
         raise CLIError(
             "{} is not valid file, or not accessable.".format(file_path))
->>>>>>> 520b2ae1
     hp_config = get_file_json(file_path)
     if not isinstance(hp_config, dict):
         raise CLIError(
