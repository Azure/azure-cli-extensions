# --------------------------------------------------------------------------------------------
# Copyright (c) Microsoft Corporation. All rights reserved.
# Licensed under the MIT License. See License.txt in the project root for license information.
# --------------------------------------------------------------------------------------------

import datetime
import json
import os
import os.path
import platform
import re
import ssl
import sys
import threading
import time
import uuid
import webbrowser

from azext_aks_preview._client_factory import (
    CUSTOM_MGMT_AKS_PREVIEW,
    cf_agent_pools,
    get_graph_rbac_management_client,
    get_msi_client,
)
from azext_aks_preview._consts import (
    ADDONS,
    ADDONS_DESCRIPTIONS,
    CONST_ACC_SGX_QUOTE_HELPER_ENABLED,
    CONST_AZURE_KEYVAULT_SECRETS_PROVIDER_ADDON_NAME,
    CONST_CONFCOM_ADDON_NAME,
    CONST_INGRESS_APPGW_ADDON_NAME,
    CONST_INGRESS_APPGW_APPLICATION_GATEWAY_ID,
    CONST_INGRESS_APPGW_APPLICATION_GATEWAY_NAME,
    CONST_INGRESS_APPGW_SUBNET_CIDR,
    CONST_INGRESS_APPGW_SUBNET_ID,
    CONST_INGRESS_APPGW_WATCH_NAMESPACE,
    CONST_KUBE_DASHBOARD_ADDON_NAME,
    CONST_MONITORING_ADDON_NAME,
    CONST_MONITORING_LOG_ANALYTICS_WORKSPACE_RESOURCE_ID,
    CONST_MONITORING_USING_AAD_MSI_AUTH,
    CONST_NODEPOOL_MODE_USER,
    CONST_OPEN_SERVICE_MESH_ADDON_NAME,
    CONST_ROTATION_POLL_INTERVAL,
    CONST_SCALE_DOWN_MODE_DELETE,
    CONST_SCALE_SET_PRIORITY_REGULAR,
    CONST_SECRET_ROTATION_ENABLED,
    CONST_SPOT_EVICTION_POLICY_DELETE,
    CONST_VIRTUAL_NODE_ADDON_NAME,
    CONST_VIRTUAL_NODE_SUBNET_NAME,
)
from azext_aks_preview._helpers import (
    get_cluster_snapshot_by_snapshot_id,
    get_nodepool_snapshot_by_snapshot_id,
    print_or_merge_credentials,
)
from azext_aks_preview._podidentity import (
    _ensure_managed_identity_operator_permission,
    _ensure_pod_identity_addon_is_enabled,
    _fill_defaults_for_pod_identity_profile,
    _update_addon_pod_identity,
)
from azext_aks_preview._resourcegroup import get_rg_location
from azext_aks_preview.addonconfiguration import (
    add_ingress_appgw_addon_role_assignment,
    add_monitoring_role_assignment,
    add_virtual_node_role_assignment,
    enable_addons,
)
from azext_aks_preview.aks_diagnostics import aks_kanalyze_cmd, aks_kollect_cmd
from azext_aks_preview.aks_draft.commands import (
    aks_draft_cmd_create,
    aks_draft_cmd_generate_workflow,
    aks_draft_cmd_setup_gh,
    aks_draft_cmd_up,
    aks_draft_cmd_update,
)
from azext_aks_preview.maintenanceconfiguration import (
    aks_maintenanceconfiguration_update_internal,
)
from azure.cli.command_modules.acs._validators import (
    extract_comma_separated_string,
)
from azure.cli.command_modules.acs.addonconfiguration import (
    ensure_container_insights_for_monitoring,
    ensure_default_log_analytics_workspace_for_monitoring,
    sanitize_loganalytics_ws_resource_id,
)
from azure.cli.core.api import get_config_dir
from azure.cli.core.azclierror import (
    ArgumentUsageError,
    ClientRequestError,
    InvalidArgumentValueError,
    MutuallyExclusiveArgumentError,
)
from azure.cli.core.commands import LongRunningOperation
from azure.cli.core.commands.client_factory import get_subscription_id
from azure.cli.core.util import (
    in_cloud_console,
    sdk_no_wait,
    shell_safe_json_parse,
)
from azure.core.exceptions import ResourceNotFoundError
from azure.graphrbac.models import (
    ApplicationCreateParameters,
    KeyCredential,
    PasswordCredential,
    ServicePrincipalCreateParameters,
)
from dateutil.parser import parse
from dateutil.relativedelta import relativedelta
from knack.log import get_logger
from knack.prompting import prompt_y_n
from knack.util import CLIError
from msrestazure.azure_exceptions import CloudError
from six.moves.urllib.error import URLError
from six.moves.urllib.request import urlopen

logger = get_logger(__name__)


def wait_then_open(url):
    """
    Waits for a bit then opens a URL.  Useful for waiting for a proxy to come up, and then open the URL.
    """
    for _ in range(1, 10):
        try:
            urlopen(url, context=_ssl_context())
        except URLError:
            time.sleep(1)
        break
    webbrowser.open_new_tab(url)


def wait_then_open_async(url):
    """
    Spawns a thread that waits for a bit then opens a URL.
    """
    t = threading.Thread(target=wait_then_open, args=({url}))
    t.daemon = True
    t.start()


def _ssl_context():
    if sys.version_info < (3, 4) or (in_cloud_console() and platform.system() == 'Windows'):
        try:
            # added in python 2.7.13 and 3.6
            return ssl.SSLContext(ssl.PROTOCOL_TLS)
        except AttributeError:
            return ssl.SSLContext(ssl.PROTOCOL_TLSv1)

    return ssl.create_default_context()


# pylint: disable=too-many-locals
def store_acs_service_principal(subscription_id, client_secret, service_principal,
                                file_name='acsServicePrincipal.json'):
    obj = {}
    if client_secret:
        obj['client_secret'] = client_secret
    if service_principal:
        obj['service_principal'] = service_principal

    config_path = os.path.join(get_config_dir(), file_name)
    full_config = load_service_principals(config_path=config_path)
    if not full_config:
        full_config = {}
    full_config[subscription_id] = obj

    with os.fdopen(os.open(config_path, os.O_RDWR | os.O_CREAT | os.O_TRUNC, 0o600),
                   'w+') as spFile:
        json.dump(full_config, spFile)


def load_acs_service_principal(subscription_id, file_name='acsServicePrincipal.json'):
    config_path = os.path.join(get_config_dir(), file_name)
    config = load_service_principals(config_path)
    if not config:
        return None
    return config.get(subscription_id)


def load_service_principals(config_path):
    if not os.path.exists(config_path):
        return None
    fd = os.open(config_path, os.O_RDONLY)
    try:
        with os.fdopen(fd) as f:
            return shell_safe_json_parse(f.read())
    except:  # pylint: disable=bare-except
        return None


def create_application(client, display_name, homepage, identifier_uris,
                       available_to_other_tenants=False, password=None, reply_urls=None,
                       key_value=None, key_type=None, key_usage=None, start_date=None,
                       end_date=None):
    from azure.graphrbac.models import GraphErrorException
    password_creds, key_creds = _build_application_creds(password=password, key_value=key_value, key_type=key_type,
                                                         key_usage=key_usage, start_date=start_date, end_date=end_date)

    app_create_param = ApplicationCreateParameters(available_to_other_tenants=available_to_other_tenants,
                                                   display_name=display_name,
                                                   identifier_uris=identifier_uris,
                                                   homepage=homepage,
                                                   reply_urls=reply_urls,
                                                   key_credentials=key_creds,
                                                   password_credentials=password_creds)
    try:
        return client.create(app_create_param)
    except GraphErrorException as ex:
        if 'insufficient privileges' in str(ex).lower():
            link = 'https://docs.microsoft.com/azure/azure-resource-manager/resource-group-create-service-principal-portal'  # pylint: disable=line-too-long
            raise CLIError("Directory permission is needed for the current user to register the application. "
                           "For how to configure, please refer '{}'. Original error: {}".format(link, ex))
        raise


def _build_application_creds(password=None, key_value=None, key_type=None,
                             key_usage=None, start_date=None, end_date=None):
    if password and key_value:
        raise CLIError(
            'specify either --password or --key-value, but not both.')

    if not start_date:
        start_date = datetime.datetime.utcnow()
    elif isinstance(start_date, str):
        start_date = parse(start_date)

    if not end_date:
        end_date = start_date + relativedelta(years=1)
    elif isinstance(end_date, str):
        end_date = parse(end_date)

    key_type = key_type or 'AsymmetricX509Cert'
    key_usage = key_usage or 'Verify'

    password_creds = None
    key_creds = None
    if password:
        password_creds = [PasswordCredential(start_date=start_date, end_date=end_date,
                                             key_id=str(uuid.uuid4()), value=password)]
    elif key_value:
        key_creds = [KeyCredential(start_date=start_date, end_date=end_date, value=key_value,
                                   key_id=str(uuid.uuid4()), usage=key_usage, type=key_type)]

    return (password_creds, key_creds)


def create_service_principal(cli_ctx, identifier, resolve_app=True, rbac_client=None):
    if rbac_client is None:
        rbac_client = get_graph_rbac_management_client(cli_ctx)

    if resolve_app:
        try:
            uuid.UUID(identifier)
            result = list(rbac_client.applications.list(
                filter="appId eq '{}'".format(identifier)))
        except ValueError:
            result = list(rbac_client.applications.list(
                filter="identifierUris/any(s:s eq '{}')".format(identifier)))

        if not result:  # assume we get an object id
            result = [rbac_client.applications.get(identifier)]
        app_id = result[0].app_id
    else:
        app_id = identifier

    return rbac_client.service_principals.create(ServicePrincipalCreateParameters(app_id=app_id, account_enabled=True))


_re_user_assigned_identity_resource_id = re.compile(
    r'/subscriptions/(.*?)/resourcegroups/(.*?)/providers/microsoft.managedidentity/userassignedidentities/(.*)',
    flags=re.IGNORECASE)


def _get_user_assigned_identity(cli_ctx, resource_id):
    resource_id = resource_id.lower()
    match = _re_user_assigned_identity_resource_id.search(resource_id)
    if match:
        subscription_id = match.group(1)
        resource_group_name = match.group(2)
        identity_name = match.group(3)
        msi_client = get_msi_client(cli_ctx, subscription_id)
        try:
            identity = msi_client.user_assigned_identities.get(resource_group_name=resource_group_name,
                                                               resource_name=identity_name)
        except CloudError as ex:
            if 'was not found' in ex.message:
                raise CLIError("Identity {} not found.".format(resource_id))
            raise CLIError(ex.message)
        return identity
    raise CLIError(
        "Cannot parse identity name from provided resource id {}.".format(resource_id))


def aks_browse(
    cmd,
    client,
    resource_group_name,
    name,
    disable_browser=False,
    listen_address="127.0.0.1",
    listen_port="8001",
):
    from azure.cli.command_modules.acs.custom import _aks_browse

    return _aks_browse(
        cmd,
        client,
        resource_group_name,
        name,
        disable_browser,
        listen_address,
        listen_port,
        CUSTOM_MGMT_AKS_PREVIEW,
    )


def aks_maintenanceconfiguration_list(
    cmd,
    client,
    resource_group_name,
    cluster_name
):
    return client.list_by_managed_cluster(resource_group_name, cluster_name)


def aks_maintenanceconfiguration_show(
    cmd,
    client,
    resource_group_name,
    cluster_name,
    config_name
):
    logger.warning('resource_group_name: %s, cluster_name: %s, config_name: %s ',
                   resource_group_name, cluster_name, config_name)
    return client.get(resource_group_name, cluster_name, config_name)


def aks_maintenanceconfiguration_delete(
    cmd,
    client,
    resource_group_name,
    cluster_name,
    config_name
):
    logger.warning('resource_group_name: %s, cluster_name: %s, config_name: %s ',
                   resource_group_name, cluster_name, config_name)
    return client.delete(resource_group_name, cluster_name, config_name)


def aks_maintenanceconfiguration_add(
    cmd,
    client,
    resource_group_name,
    cluster_name,
    config_name,
    config_file=None,
    weekday=None,
    start_hour=None,
    schedule_type=None,
    interval_days=None,
    interval_weeks=None,
    interval_months=None,
    day_of_week=None,
    day_of_month=None,
    week_index=None,
    duration_hours=None,
    utc_offset=None,
    start_date=None,
    start_time=None
):
    configs = client.list_by_managed_cluster(resource_group_name, cluster_name)
    for config in configs:
        if config.name == config_name:
            raise CLIError("Maintenance configuration '{}' already exists, please try a different name, "
                           "use 'aks maintenanceconfiguration list' to get current list of maitenance configurations".format(config_name))
    # DO NOT MOVE: get all the original parameters and save them as a dictionary
    raw_parameters = locals()
    return aks_maintenanceconfiguration_update_internal(cmd, client, raw_parameters)


def aks_maintenanceconfiguration_update(
    cmd,
    client,
    resource_group_name,
    cluster_name,
    config_name,
    config_file=None,
    weekday=None,
    start_hour=None,
    schedule_type=None,
    interval_days=None,
    interval_weeks=None,
    interval_months=None,
    day_of_week=None,
    day_of_month=None,
    week_index=None,
    duration_hours=None,
    utc_offset=None,
    start_date=None,
    start_time=None
):
    configs = client.list_by_managed_cluster(resource_group_name, cluster_name)
    found = False
    for config in configs:
        if config.name == config_name:
            found = True
            break
    if not found:
        raise CLIError("Maintenance configuration '{}' doesn't exist."
                       "use 'aks maintenanceconfiguration list' to get current list of maitenance configurations".format(config_name))
    # DO NOT MOVE: get all the original parameters and save them as a dictionary
    raw_parameters = locals()
    return aks_maintenanceconfiguration_update_internal(cmd, client, raw_parameters)


# pylint: disable=too-many-locals
def aks_create(
    cmd,
    client,
    resource_group_name,
    name,
    ssh_key_value,
    location=None,
    kubernetes_version="",
    tags=None,
    dns_name_prefix=None,
    node_osdisk_diskencryptionset_id=None,
    disable_local_accounts=False,
    disable_rbac=None,
    edge_zone=None,
    admin_username="azureuser",
    generate_ssh_keys=False,
    no_ssh_key=False,
    pod_cidr=None,
    service_cidr=None,
    dns_service_ip=None,
    docker_bridge_address=None,
    load_balancer_sku=None,
    load_balancer_managed_outbound_ip_count=None,
    load_balancer_outbound_ips=None,
    load_balancer_outbound_ip_prefixes=None,
    load_balancer_outbound_ports=None,
    load_balancer_idle_timeout=None,
    load_balancer_backend_pool_type=None,
    nat_gateway_managed_outbound_ip_count=None,
    nat_gateway_idle_timeout=None,
    outbound_type=None,
    network_plugin=None,
    network_plugin_mode=None,
    network_policy=None,
    network_dataplane=None,
    kube_proxy_config=None,
    auto_upgrade_channel=None,
    node_os_upgrade_channel=None,
    cluster_autoscaler_profile=None,
    uptime_sla=False,
    tier=None,
    fqdn_subdomain=None,
    api_server_authorized_ip_ranges=None,
    enable_private_cluster=False,
    private_dns_zone=None,
    disable_public_fqdn=False,
    service_principal=None,
    client_secret=None,
    enable_managed_identity=True,
    assign_identity=None,
    assign_kubelet_identity=None,
    enable_aad=False,
    enable_azure_rbac=False,
    aad_client_app_id=None,
    aad_server_app_id=None,
    aad_server_app_secret=None,
    aad_tenant_id=None,
    aad_admin_group_object_ids=None,
    enable_oidc_issuer=False,
    windows_admin_username=None,
    windows_admin_password=None,
    enable_ahub=False,
    enable_windows_gmsa=False,
    gmsa_dns_server=None,
    gmsa_root_domain_name=None,
    attach_acr=None,
    skip_subnet_role_assignment=False,
    node_resource_group=None,
    nrg_lockdown_restriction_level=None,
    enable_defender=False,
    defender_config=None,
    disk_driver_version=None,
    disable_disk_driver=False,
    disable_file_driver=False,
    enable_blob_driver=None,
    disable_snapshot_controller=False,
    enable_azure_keyvault_kms=False,
    azure_keyvault_kms_key_id=None,
    azure_keyvault_kms_key_vault_network_access=None,
    azure_keyvault_kms_key_vault_resource_id=None,
    http_proxy_config=None,
    # addons
    enable_addons=None,
    workspace_resource_id=None,
    enable_msi_auth_for_monitoring=False,
    enable_syslog=False,
    data_collection_settings=None,
    aci_subnet_name=None,
    appgw_name=None,
    appgw_subnet_cidr=None,
    appgw_id=None,
    appgw_subnet_id=None,
    appgw_watch_namespace=None,
    enable_sgxquotehelper=False,
    enable_secret_rotation=False,
    rotation_poll_interval=None,
    # nodepool paramerters
    nodepool_name="nodepool1",
    node_vm_size=None,
    os_sku=None,
    snapshot_id=None,
    vnet_subnet_id=None,
    pod_subnet_id=None,
    enable_node_public_ip=False,
    node_public_ip_prefix_id=None,
    enable_cluster_autoscaler=False,
    min_count=None,
    max_count=None,
    node_count=3,
    nodepool_tags=None,
    nodepool_labels=None,
    node_osdisk_type=None,
    node_osdisk_size=0,
    vm_set_type=None,
    zones=None,
    ppg=None,
    max_pods=0,
    enable_encryption_at_host=False,
    enable_ultra_ssd=False,
    enable_fips_image=False,
    kubelet_config=None,
    linux_os_config=None,
    host_group_id=None,
    gpu_instance_profile=None,
    # misc
    yes=False,
    no_wait=False,
    aks_custom_headers=None,
    # extensions
    # managed cluster
    ip_families=None,
    pod_cidrs=None,
    service_cidrs=None,
    load_balancer_managed_outbound_ipv6_count=None,
    enable_pod_security_policy=False,
    enable_pod_identity=False,
    enable_pod_identity_with_kubenet=False,
    enable_workload_identity=None,
    enable_image_cleaner=False,
    image_cleaner_interval_hours=None,
    cluster_snapshot_id=None,
    enable_apiserver_vnet_integration=False,
    apiserver_subnet_id=None,
    dns_zone_resource_id=None,
    enable_keda=False,
    enable_vpa=False,
    enable_node_restriction=False,
    enable_cilium_dataplane=False,
    custom_ca_trust_certificates=None,
    # nodepool
    crg_id=None,
    message_of_the_day=None,
    workload_runtime=None,
    enable_custom_ca_trust=False,
    nodepool_allowed_host_ports=None,
    nodepool_asg_ids=None,
    node_public_ip_tags=None,
<<<<<<< HEAD
    # guardrails parameters
    guardrails_level=None,
    guardrails_version=None,
    guardrails_excluded_namespaces=None,
=======
    # azure service mesh
    enable_azure_service_mesh=None,
>>>>>>> 016880d0
):
    # DO NOT MOVE: get all the original parameters and save them as a dictionary
    raw_parameters = locals()

    # validation for existing cluster
    existing_mc = None
    try:
        existing_mc = client.get(resource_group_name, name)
    # pylint: disable=broad-except
    except Exception as ex:
        logger.debug("failed to get cluster, error: %s", ex)
    if existing_mc:
        raise ClientRequestError(
            f"The cluster '{name}' under resource group '{resource_group_name}' already exists. "
            "Please use command 'az aks update' to update the existing cluster, "
            "or select a different cluster name to create a new cluster."
        )

    # decorator pattern
    from azure.cli.command_modules.acs._consts import DecoratorEarlyExitException
    from azext_aks_preview.managed_cluster_decorator import AKSPreviewManagedClusterCreateDecorator
    aks_create_decorator = AKSPreviewManagedClusterCreateDecorator(
        cmd=cmd,
        client=client,
        raw_parameters=raw_parameters,
        resource_type=CUSTOM_MGMT_AKS_PREVIEW,
    )
    try:
        # construct mc profile
        mc = aks_create_decorator.construct_mc_profile_preview()
    except DecoratorEarlyExitException:
        # exit gracefully
        return None
    # send request to create a real managed cluster
    return aks_create_decorator.create_mc(mc)


# pylint: disable=too-many-locals
def aks_update(
    cmd,
    client,
    resource_group_name,
    name,
    tags=None,
    disable_local_accounts=False,
    enable_local_accounts=False,
    load_balancer_managed_outbound_ip_count=None,
    load_balancer_outbound_ips=None,
    load_balancer_outbound_ip_prefixes=None,
    load_balancer_outbound_ports=None,
    load_balancer_idle_timeout=None,
    load_balancer_backend_pool_type=None,
    nat_gateway_managed_outbound_ip_count=None,
    nat_gateway_idle_timeout=None,
    kube_proxy_config=None,
    auto_upgrade_channel=None,
    node_os_upgrade_channel=None,
    upgrade_settings=None,
    upgrade_override_until=None,
    cluster_autoscaler_profile=None,
    uptime_sla=False,
    no_uptime_sla=False,
    tier=None,
    api_server_authorized_ip_ranges=None,
    enable_public_fqdn=False,
    disable_public_fqdn=False,
    enable_managed_identity=False,
    assign_identity=None,
    assign_kubelet_identity=None,
    enable_aad=False,
    enable_azure_rbac=False,
    disable_azure_rbac=False,
    aad_tenant_id=None,
    aad_admin_group_object_ids=None,
    enable_oidc_issuer=False,
    windows_admin_password=None,
    enable_ahub=False,
    disable_ahub=False,
    enable_windows_gmsa=False,
    gmsa_dns_server=None,
    gmsa_root_domain_name=None,
    attach_acr=None,
    detach_acr=None,
    nrg_lockdown_restriction_level=None,
    enable_defender=False,
    disable_defender=False,
    defender_config=None,
    enable_disk_driver=False,
    disk_driver_version=None,
    disable_disk_driver=False,
    enable_file_driver=False,
    disable_file_driver=False,
    enable_blob_driver=None,
    disable_blob_driver=None,
    enable_snapshot_controller=False,
    disable_snapshot_controller=False,
    enable_azure_keyvault_kms=False,
    disable_azure_keyvault_kms=False,
    azure_keyvault_kms_key_id=None,
    azure_keyvault_kms_key_vault_network_access=None,
    azure_keyvault_kms_key_vault_resource_id=None,
    http_proxy_config=None,
    # addons
    enable_secret_rotation=False,
    disable_secret_rotation=False,
    rotation_poll_interval=None,
    # nodepool paramerters
    enable_cluster_autoscaler=False,
    disable_cluster_autoscaler=False,
    update_cluster_autoscaler=False,
    min_count=None,
    max_count=None,
    nodepool_labels=None,
    # misc
    yes=False,
    no_wait=False,
    aks_custom_headers=None,
    # extensions
    # managed cluster
    ssh_key_value=None,
    load_balancer_managed_outbound_ipv6_count=None,
    outbound_type=None,
    network_plugin_mode=None,
    pod_cidr=None,
    enable_pod_security_policy=False,
    disable_pod_security_policy=False,
    enable_pod_identity=False,
    enable_pod_identity_with_kubenet=False,
    disable_pod_identity=False,
    enable_workload_identity=None,
    enable_image_cleaner=False,
    disable_image_cleaner=False,
    image_cleaner_interval_hours=None,
    enable_apiserver_vnet_integration=False,
    apiserver_subnet_id=None,
    enable_keda=False,
    disable_keda=False,
    enable_node_restriction=False,
    disable_node_restriction=False,
    enable_private_cluster=False,
    disable_private_cluster=False,
    private_dns_zone=None,
    enable_azuremonitormetrics=False,
    azure_monitor_workspace_resource_id=None,
    ksm_metric_labels_allow_list=None,
    ksm_metric_annotations_allow_list=None,
    grafana_resource_id=None,
    enable_windows_recording_rules=False,
    disable_azuremonitormetrics=False,
    enable_vpa=False,
    disable_vpa=False,
    cluster_snapshot_id=None,
    custom_ca_trust_certificates=None,
    # guardrails parameters
    guardrails_level=None,
    guardrails_version=None,
    guardrails_excluded_namespaces=None,
):
    # DO NOT MOVE: get all the original parameters and save them as a dictionary
    raw_parameters = locals()

    from azure.cli.command_modules.acs._consts import DecoratorEarlyExitException
    from azext_aks_preview.managed_cluster_decorator import AKSPreviewManagedClusterUpdateDecorator

    # decorator pattern
    aks_update_decorator = AKSPreviewManagedClusterUpdateDecorator(
        cmd=cmd,
        client=client,
        raw_parameters=raw_parameters,
        resource_type=CUSTOM_MGMT_AKS_PREVIEW,
    )
    try:
        # update mc profile
        mc = aks_update_decorator.update_mc_profile_preview()
    except DecoratorEarlyExitException:
        # exit gracefully
        return None
    # send request to update the real managed cluster
    return aks_update_decorator.update_mc(mc)


# pylint: disable=unused-argument
def aks_show(cmd, client, resource_group_name, name):
    mc = client.get(resource_group_name, name)
    return _remove_nulls([mc])[0]


# pylint: disable=unused-argument
def aks_list(cmd, client, resource_group_name=None):
    if resource_group_name:
        managed_clusters = client.list_by_resource_group(resource_group_name)
    else:
        managed_clusters = client.list()
    return _remove_nulls(list(managed_clusters))


def _remove_nulls(managed_clusters):
    """
    Remove some often-empty fields from a list of ManagedClusters, so the JSON representation
    doesn't contain distracting null fields.

    This works around a quirk of the SDK for python behavior. These fields are not sent
    by the server, but get recreated by the CLI's own "to_dict" serialization.
    """
    attrs = ['tags']
    ap_attrs = ['os_disk_size_gb', 'vnet_subnet_id']
    sp_attrs = ['secret']
    for managed_cluster in managed_clusters:
        for attr in attrs:
            if getattr(managed_cluster, attr, None) is None:
                delattr(managed_cluster, attr)
        if managed_cluster.agent_pool_profiles is not None:
            for ap_profile in managed_cluster.agent_pool_profiles:
                for attr in ap_attrs:
                    if getattr(ap_profile, attr, None) is None:
                        delattr(ap_profile, attr)
        for attr in sp_attrs:
            if getattr(managed_cluster.service_principal_profile, attr, None) is None:
                delattr(managed_cluster.service_principal_profile, attr)
    return managed_clusters


def aks_get_credentials(cmd,    # pylint: disable=unused-argument
                        client,
                        resource_group_name,
                        name,
                        admin=False,
                        user='clusterUser',
                        path=os.path.join(os.path.expanduser(
                            '~'), '.kube', 'config'),
                        overwrite_existing=False,
                        context_name=None,
                        public_fqdn=False,
                        credential_format=None):
    credentialResults = None
    serverType = None
    if public_fqdn:
        serverType = 'public'
    if credential_format:
        credential_format = credential_format.lower()
        if admin:
            raise InvalidArgumentValueError(
                "--format can only be specified when requesting clusterUser credential.")
    if admin:
        credentialResults = client.list_cluster_admin_credentials(
            resource_group_name, name, serverType)
    else:
        if user.lower() == 'clusteruser':
            credentialResults = client.list_cluster_user_credentials(
                resource_group_name, name, serverType, credential_format)
        elif user.lower() == 'clustermonitoringuser':
            credentialResults = client.list_cluster_monitoring_user_credentials(
                resource_group_name, name, serverType)
        else:
            raise CLIError("The user is invalid.")
    if not credentialResults:
        raise CLIError("No Kubernetes credentials found.")

    try:
        kubeconfig = credentialResults.kubeconfigs[0].value.decode(
            encoding='UTF-8')
        print_or_merge_credentials(
            path, kubeconfig, overwrite_existing, context_name)
    except (IndexError, ValueError):
        raise CLIError("Fail to find kubeconfig file.")


def aks_scale(cmd,  # pylint: disable=unused-argument
              client,
              resource_group_name,
              name,
              node_count,
              nodepool_name="",
              no_wait=False):
    instance = client.get(resource_group_name, name)
    _fill_defaults_for_pod_identity_profile(instance.pod_identity_profile)

    if len(instance.agent_pool_profiles) > 1 and nodepool_name == "":
        raise CLIError('There are more than one node pool in the cluster. '
                       'Please specify nodepool name or use az aks nodepool command to scale node pool')

    for agent_profile in instance.agent_pool_profiles:
        if agent_profile.name == nodepool_name or (nodepool_name == "" and len(instance.agent_pool_profiles) == 1):
            if agent_profile.enable_auto_scaling:
                raise CLIError(
                    "Cannot scale cluster autoscaler enabled node pool.")

            agent_profile.count = int(node_count)  # pylint: disable=no-member
            # null out the SP profile because otherwise validation complains
            instance.service_principal_profile = None
            return sdk_no_wait(no_wait, client.begin_create_or_update, resource_group_name, name, instance)
    raise CLIError('The nodepool "{}" was not found.'.format(nodepool_name))


def aks_upgrade(cmd,    # pylint: disable=unused-argument, too-many-return-statements
                client,
                resource_group_name,
                name,
                kubernetes_version='',
                control_plane_only=False,
                no_wait=False,
                node_image_only=False,
                cluster_snapshot_id=None,
                aks_custom_headers=None,
                yes=False):
    msg = 'Kubernetes may be unavailable during cluster upgrades.\n Are you sure you want to perform this operation?'
    if not yes and not prompt_y_n(msg, default="n"):
        return None

    instance = client.get(resource_group_name, name)
    _fill_defaults_for_pod_identity_profile(instance.pod_identity_profile)

    vmas_cluster = False
    for agent_profile in instance.agent_pool_profiles:
        if agent_profile.type.lower() == "availabilityset":
            vmas_cluster = True
            break

    if kubernetes_version != '' and node_image_only:
        raise CLIError('Conflicting flags. Upgrading the Kubernetes version will also upgrade node image version. '
                       'If you only want to upgrade the node version please use the "--node-image-only" option only.')

    if node_image_only:
        msg = "This node image upgrade operation will run across every node pool in the cluster " \
              "and might take a while. Do you wish to continue?"
        if not yes and not prompt_y_n(msg, default="n"):
            return None

        # This only provide convenience for customer at client side so they can run az aks upgrade to upgrade all
        # nodepools of a cluster. The SDK only support upgrade single nodepool at a time.
        for agent_pool_profile in instance.agent_pool_profiles:
            if vmas_cluster:
                raise CLIError('This cluster is not using VirtualMachineScaleSets. Node image upgrade only operation '
                               'can only be applied on VirtualMachineScaleSets cluster.')
            agent_pool_client = cf_agent_pools(cmd.cli_ctx)
            _upgrade_single_nodepool_image_version(
                True, agent_pool_client, resource_group_name, name, agent_pool_profile.name, None)
        mc = client.get(resource_group_name, name)
        return _remove_nulls([mc])[0]

    if cluster_snapshot_id:
        CreationData = cmd.get_models(
            "CreationData",
            resource_type=CUSTOM_MGMT_AKS_PREVIEW,
            operation_group="managed_clusters",
        )
        instance.creation_data = CreationData(
            source_resource_id=cluster_snapshot_id
        )
        mcsnapshot = get_cluster_snapshot_by_snapshot_id(
            cmd.cli_ctx, cluster_snapshot_id)
        kubernetes_version = mcsnapshot.managed_cluster_properties_read_only.kubernetes_version

    if instance.kubernetes_version == kubernetes_version:
        if instance.provisioning_state == "Succeeded":
            logger.warning("The cluster is already on version %s and is not in a failed state. No operations "
                           "will occur when upgrading to the same version if the cluster is not in a failed state.",
                           instance.kubernetes_version)
        elif instance.provisioning_state == "Failed":
            logger.warning("Cluster currently in failed state. Proceeding with upgrade to existing version %s to "
                           "attempt resolution of failed cluster state.", instance.kubernetes_version)

    upgrade_all = False
    instance.kubernetes_version = kubernetes_version

    # for legacy clusters, we always upgrade node pools with CCP.
    if instance.max_agent_pools < 8 or vmas_cluster:
        if control_plane_only:
            msg = ("Legacy clusters do not support control plane only upgrade. All node pools will be "
                   "upgraded to {} as well. Continue?").format(instance.kubernetes_version)
            if not yes and not prompt_y_n(msg, default="n"):
                return None
        upgrade_all = True
    else:
        if not control_plane_only:
            msg = ("Since control-plane-only argument is not specified, this will upgrade the control plane "
                   "AND all nodepools to version {}. Continue?").format(instance.kubernetes_version)
            if not yes and not prompt_y_n(msg, default="n"):
                return None
            upgrade_all = True
        else:
            msg = ("Since control-plane-only argument is specified, this will upgrade only the control plane to {}. "
                   "Node pool will not change. Continue?").format(instance.kubernetes_version)
            if not yes and not prompt_y_n(msg, default="n"):
                return None

    if upgrade_all:
        for agent_profile in instance.agent_pool_profiles:
            agent_profile.orchestrator_version = kubernetes_version
            agent_profile.creation_data = None

    # null out the SP profile because otherwise validation complains
    instance.service_principal_profile = None

    headers = get_aks_custom_headers(aks_custom_headers)

    return sdk_no_wait(no_wait, client.begin_create_or_update, resource_group_name, name, instance, headers=headers)


def _upgrade_single_nodepool_image_version(no_wait, client, resource_group_name, cluster_name, nodepool_name, snapshot_id=None):
    headers = {}
    if snapshot_id:
        headers["AKSSnapshotId"] = snapshot_id

    return sdk_no_wait(no_wait, client.begin_upgrade_node_image_version, resource_group_name, cluster_name, nodepool_name, headers=headers)


def aks_agentpool_show(cmd,     # pylint: disable=unused-argument
                       client,
                       resource_group_name,
                       cluster_name,
                       nodepool_name):
    instance = client.get(resource_group_name, cluster_name, nodepool_name)
    return instance


def aks_agentpool_list(cmd,     # pylint: disable=unused-argument
                       client,
                       resource_group_name,
                       cluster_name):
    return client.list(resource_group_name, cluster_name)


# pylint: disable=too-many-locals
def aks_agentpool_add(
    cmd,
    client,
    resource_group_name,
    cluster_name,
    nodepool_name,
    kubernetes_version=None,
    node_vm_size=None,
    os_type=None,
    os_sku=None,
    snapshot_id=None,
    vnet_subnet_id=None,
    pod_subnet_id=None,
    enable_node_public_ip=False,
    node_public_ip_prefix_id=None,
    enable_cluster_autoscaler=False,
    min_count=None,
    max_count=None,
    node_count=3,
    priority=CONST_SCALE_SET_PRIORITY_REGULAR,
    eviction_policy=CONST_SPOT_EVICTION_POLICY_DELETE,
    spot_max_price=float("nan"),
    labels=None,
    tags=None,
    node_taints=None,
    node_osdisk_type=None,
    node_osdisk_size=0,
    max_surge=None,
    mode=CONST_NODEPOOL_MODE_USER,
    scale_down_mode=CONST_SCALE_DOWN_MODE_DELETE,
    max_pods=0,
    zones=None,
    ppg=None,
    enable_encryption_at_host=False,
    enable_ultra_ssd=False,
    enable_fips_image=False,
    kubelet_config=None,
    linux_os_config=None,
    host_group_id=None,
    gpu_instance_profile=None,
    # misc
    no_wait=False,
    aks_custom_headers=None,
    # extensions
    crg_id=None,
    message_of_the_day=None,
    workload_runtime=None,
    enable_custom_ca_trust=False,
    disable_windows_outbound_nat=False,
    allowed_host_ports=None,
    asg_ids=None,
    node_public_ip_tags=None,
):
    # DO NOT MOVE: get all the original parameters and save them as a dictionary
    raw_parameters = locals()

    # decorator pattern
    from azure.cli.command_modules.acs._consts import AgentPoolDecoratorMode, DecoratorEarlyExitException
    from azext_aks_preview.agentpool_decorator import AKSPreviewAgentPoolAddDecorator
    aks_agentpool_add_decorator = AKSPreviewAgentPoolAddDecorator(
        cmd=cmd,
        client=client,
        raw_parameters=raw_parameters,
        resource_type=CUSTOM_MGMT_AKS_PREVIEW,
        agentpool_decorator_mode=AgentPoolDecoratorMode.STANDALONE,
    )
    try:
        # construct agentpool profile
        agentpool = aks_agentpool_add_decorator.construct_agentpool_profile_preview()
    except DecoratorEarlyExitException:
        # exit gracefully
        return None
    # send request to add a real agentpool
    return aks_agentpool_add_decorator.add_agentpool(agentpool)


# pylint: disable=too-many-locals
def aks_agentpool_update(
    cmd,
    client,
    resource_group_name,
    cluster_name,
    nodepool_name,
    enable_cluster_autoscaler=False,
    disable_cluster_autoscaler=False,
    update_cluster_autoscaler=False,
    min_count=None,
    max_count=None,
    labels=None,
    tags=None,
    node_taints=None,
    max_surge=None,
    mode=None,
    scale_down_mode=None,
    no_wait=False,
    aks_custom_headers=None,
    # extensions
    enable_custom_ca_trust=False,
    disable_custom_ca_trust=False,
    allowed_host_ports=None,
    asg_ids=None,
):
    # DO NOT MOVE: get all the original parameters and save them as a dictionary
    raw_parameters = locals()

    # decorator pattern
    from azure.cli.command_modules.acs._consts import AgentPoolDecoratorMode, DecoratorEarlyExitException
    from azext_aks_preview.agentpool_decorator import AKSPreviewAgentPoolUpdateDecorator
    aks_agentpool_update_decorator = AKSPreviewAgentPoolUpdateDecorator(
        cmd=cmd,
        client=client,
        raw_parameters=raw_parameters,
        resource_type=CUSTOM_MGMT_AKS_PREVIEW,
        agentpool_decorator_mode=AgentPoolDecoratorMode.STANDALONE,
    )
    try:
        # update agentpool profile
        agentpool = aks_agentpool_update_decorator.update_agentpool_profile_preview()
    except DecoratorEarlyExitException:
        # exit gracefully
        return None
    # send request to update the real agentpool
    return aks_agentpool_update_decorator.update_agentpool(agentpool)


def aks_agentpool_scale(cmd,    # pylint: disable=unused-argument
                        client,
                        resource_group_name,
                        cluster_name,
                        nodepool_name,
                        node_count=3,
                        no_wait=False):
    instance = client.get(resource_group_name, cluster_name, nodepool_name)
    new_node_count = int(node_count)
    if instance.enable_auto_scaling:
        raise CLIError("Cannot scale cluster autoscaler enabled node pool.")
    if new_node_count == instance.count:
        raise CLIError(
            "The new node count is the same as the current node count.")
    instance.count = new_node_count  # pylint: disable=no-member
    return sdk_no_wait(no_wait, client.begin_create_or_update, resource_group_name, cluster_name, nodepool_name, instance)


def aks_agentpool_upgrade(cmd,
                          client,
                          resource_group_name,
                          cluster_name,
                          nodepool_name,
                          kubernetes_version='',
                          node_image_only=False,
                          max_surge=None,
                          snapshot_id=None,
                          no_wait=False,
                          aks_custom_headers=None,
                          yes=False):
    AgentPoolUpgradeSettings = cmd.get_models(
        "AgentPoolUpgradeSettings",
        resource_type=CUSTOM_MGMT_AKS_PREVIEW,
        operation_group="agent_pools",
    )
    if kubernetes_version != '' and node_image_only:
        raise MutuallyExclusiveArgumentError(
            'Conflicting flags. Upgrading the Kubernetes version will also '
            'upgrade node image version. If you only want to upgrade the '
            'node version please use the "--node-image-only" option only.'
        )

    # Note: we exclude this option because node image upgrade can't accept nodepool put fields like max surge
    if max_surge and node_image_only:
        raise MutuallyExclusiveArgumentError(
            'Conflicting flags. Unable to specify max-surge with node-image-only.'
            'If you want to use max-surge with a node image upgrade, please first '
            'update max-surge using "az aks nodepool update --max-surge".'
        )

    if node_image_only:
        return _upgrade_single_nodepool_image_version(no_wait,
                                                      client,
                                                      resource_group_name,
                                                      cluster_name,
                                                      nodepool_name,
                                                      snapshot_id)

    # load model CreationData, for nodepool snapshot
    CreationData = cmd.get_models(
        "CreationData",
        resource_type=CUSTOM_MGMT_AKS_PREVIEW,
        operation_group="managed_clusters",
    )

    creationData = None
    if snapshot_id:
        snapshot = get_nodepool_snapshot_by_snapshot_id(
            cmd.cli_ctx, snapshot_id)
        if not kubernetes_version and not node_image_only:
            kubernetes_version = snapshot.kubernetes_version

        creationData = CreationData(
            source_resource_id=snapshot_id
        )

    instance = client.get(resource_group_name, cluster_name, nodepool_name)

    if kubernetes_version != '' or instance.orchestrator_version == kubernetes_version:
        msg = "The new kubernetes version is the same as the current kubernetes version."
        if instance.provisioning_state == "Succeeded":
            msg = "The cluster is already on version {} and is not in a failed state. No operations will occur when upgrading to the same version if the cluster is not in a failed state.".format(
                instance.orchestrator_version)
        elif instance.provisioning_state == "Failed":
            msg = "Cluster currently in failed state. Proceeding with upgrade to existing version {} to attempt resolution of failed cluster state.".format(
                instance.orchestrator_version)
        if not yes and not prompt_y_n(msg):
            return None

    instance.orchestrator_version = kubernetes_version
    instance.creation_data = creationData

    if not instance.upgrade_settings:
        instance.upgrade_settings = AgentPoolUpgradeSettings()

    if max_surge:
        instance.upgrade_settings.max_surge = max_surge

    # custom headers
    aks_custom_headers = extract_comma_separated_string(
        aks_custom_headers,
        enable_strip=True,
        extract_kv=True,
        default_value={},
        allow_appending_values_to_same_key=True,
    )

    return sdk_no_wait(
        no_wait,
        client.begin_create_or_update,
        resource_group_name,
        cluster_name,
        nodepool_name,
        instance,
        headers=aks_custom_headers,
    )


def aks_agentpool_get_upgrade_profile(cmd,   # pylint: disable=unused-argument
                                      client,
                                      resource_group_name,
                                      cluster_name,
                                      nodepool_name):
    return client.get_upgrade_profile(resource_group_name, cluster_name, nodepool_name)


def aks_agentpool_stop(cmd,   # pylint: disable=unused-argument
                       client,
                       resource_group_name,
                       cluster_name,
                       nodepool_name,
                       aks_custom_headers=None,
                       no_wait=False):
    PowerState = cmd.get_models(
        "PowerState",
        resource_type=CUSTOM_MGMT_AKS_PREVIEW,
        operation_group="managed_clusters",
    )

    agentpool_exists = False
    instances = client.list(resource_group_name, cluster_name)
    for agentpool_profile in instances:
        if agentpool_profile.name.lower() == nodepool_name.lower():
            agentpool_exists = True
            break

    if not agentpool_exists:
        raise InvalidArgumentValueError(
            "Node pool {} doesnt exist, use 'aks nodepool list' to get current node pool list".format(nodepool_name))

    instance = client.get(resource_group_name, cluster_name, nodepool_name)
    power_state = PowerState(code="Stopped")
    instance.power_state = power_state
    headers = get_aks_custom_headers(aks_custom_headers)
    return sdk_no_wait(no_wait, client.begin_create_or_update, resource_group_name, cluster_name, nodepool_name, instance, headers=headers)


def aks_agentpool_start(cmd,   # pylint: disable=unused-argument
                        client,
                        resource_group_name,
                        cluster_name,
                        nodepool_name,
                        aks_custom_headers=None,
                        no_wait=False):
    PowerState = cmd.get_models(
        "PowerState",
        resource_type=CUSTOM_MGMT_AKS_PREVIEW,
        operation_group="managed_clusters",
    )

    agentpool_exists = False
    instances = client.list(resource_group_name, cluster_name)
    for agentpool_profile in instances:
        if agentpool_profile.name.lower() == nodepool_name.lower():
            agentpool_exists = True
            break
    if not agentpool_exists:
        raise InvalidArgumentValueError(
            "Node pool {} doesnt exist, use 'aks nodepool list' to get current node pool list".format(nodepool_name))
    instance = client.get(resource_group_name, cluster_name, nodepool_name)
    power_state = PowerState(code="Running")
    instance.power_state = power_state
    headers = get_aks_custom_headers(aks_custom_headers)
    return sdk_no_wait(no_wait, client.begin_create_or_update, resource_group_name, cluster_name, nodepool_name, instance, headers=headers)


def aks_agentpool_delete(cmd,   # pylint: disable=unused-argument
                         client,
                         resource_group_name,
                         cluster_name,
                         nodepool_name,
                         ignore_pod_disruption_budget=None,
                         no_wait=False):
    agentpool_exists = False
    instances = client.list(resource_group_name, cluster_name)
    for agentpool_profile in instances:
        if agentpool_profile.name.lower() == nodepool_name.lower():
            agentpool_exists = True
            break

    if not agentpool_exists:
        raise CLIError("Node pool {} doesnt exist, "
                       "use 'aks nodepool list' to get current node pool list".format(nodepool_name))

    return sdk_no_wait(no_wait, client.begin_delete, resource_group_name, cluster_name, nodepool_name, ignore_pod_disruption_budget=ignore_pod_disruption_budget)


def aks_agentpool_operation_abort(cmd,   # pylint: disable=unused-argument
                                  client,
                                  resource_group_name,
                                  cluster_name,
                                  nodepool_name,
                                  aks_custom_headers=None,
                                  no_wait=False):
    PowerState = cmd.get_models(
        "PowerState",
        resource_type=CUSTOM_MGMT_AKS_PREVIEW,
        operation_group="agent_pools",
    )

    agentpool_exists = False
    instances = client.list(resource_group_name, cluster_name)
    for agentpool_profile in instances:
        if agentpool_profile.name.lower() == nodepool_name.lower():
            agentpool_exists = True
            break
    if not agentpool_exists:
        raise InvalidArgumentValueError(
            "Node pool {} doesnt exist, use 'aks nodepool list' to get current node pool list".format(nodepool_name))
    instance = client.get(resource_group_name, cluster_name, nodepool_name)
    power_state = PowerState(code="Running")
    instance.power_state = power_state
    headers = get_aks_custom_headers(aks_custom_headers)
    return sdk_no_wait(no_wait, client.begin_abort_latest_operation, resource_group_name, cluster_name, nodepool_name, headers=headers)


def aks_operation_abort(cmd,   # pylint: disable=unused-argument
                        client,
                        resource_group_name,
                        name,
                        aks_custom_headers=None,
                        no_wait=False):
    PowerState = cmd.get_models(
        "PowerState",
        resource_type=CUSTOM_MGMT_AKS_PREVIEW,
        operation_group="managed_clusters",
    )

    instance = client.get(resource_group_name, name)
    power_state = PowerState(code="Running")
    if instance is None:
        raise InvalidArgumentValueError(
            "Cluster {} doesnt exist, use 'aks list' to get current cluster list".format(name))
    instance.power_state = power_state
    headers = get_aks_custom_headers(aks_custom_headers)
    return sdk_no_wait(no_wait, client.begin_abort_latest_operation, resource_group_name, name, headers=headers)


def aks_addon_list_available():
    available_addons = []
    for k, v in ADDONS.items():
        available_addons.append({
            "name": k,
            "description": ADDONS_DESCRIPTIONS[v]
        })
    return available_addons


# pylint: disable=unused-argument
def aks_addon_list(cmd, client, resource_group_name, name):
    mc = client.get(resource_group_name, name)
    current_addons = []
    os_type = 'Linux'

    for name, addon_key in ADDONS.items():
        # web_application_routing is a special case, the configuration is stored in a separate profile
        if name == "web_application_routing":
            enabled = (
                True
                if mc.ingress_profile and
                mc.ingress_profile.web_app_routing and
                mc.ingress_profile.web_app_routing.enabled
                else False
            )
        else:
            if name == "virtual-node":
                addon_key += os_type
            enabled = (
                True
                if mc.addon_profiles and
                addon_key in mc.addon_profiles and
                mc.addon_profiles[addon_key].enabled
                else False
            )
        current_addons.append({
            "name": name,
            "api_key": addon_key,
            "enabled": enabled
        })

    return current_addons


# pylint: disable=unused-argument
def aks_addon_show(cmd, client, resource_group_name, name, addon):
    mc = client.get(resource_group_name, name)
    addon_key = ADDONS[addon]

    # web_application_routing is a special case, the configuration is stored in a separate profile
    if addon == "web_application_routing":
        if not mc.ingress_profile and not mc.ingress_profile.web_app_routing and not mc.ingress_profile.web_app_routing.enabled:
            raise InvalidArgumentValueError(
                f'Addon "{addon}" is not enabled in this cluster.')
        return {
            "name": addon,
            "api_key": addon_key,
            "config": mc.ingress_profile.web_app_routing,
        }

    # normal addons
    if not mc.addon_profiles or addon_key not in mc.addon_profiles or not mc.addon_profiles[addon_key].enabled:
        raise InvalidArgumentValueError(
            f'Addon "{addon}" is not enabled in this cluster.')
    return {
        "name": addon,
        "api_key": addon_key,
        "config": mc.addon_profiles[addon_key].config,
        "identity": mc.addon_profiles[addon_key].identity
    }


def aks_addon_enable(cmd, client, resource_group_name, name, addon, workspace_resource_id=None,
                     subnet_name=None, appgw_name=None, appgw_subnet_prefix=None, appgw_subnet_cidr=None, appgw_id=None,
                     appgw_subnet_id=None,
                     appgw_watch_namespace=None, enable_sgxquotehelper=False, enable_secret_rotation=False, rotation_poll_interval=None,
                     no_wait=False, enable_msi_auth_for_monitoring=False,
                     dns_zone_resource_id=None, enable_syslog=False, data_collection_settings=None):
    return enable_addons(cmd, client, resource_group_name, name, addon, workspace_resource_id=workspace_resource_id,
                         subnet_name=subnet_name, appgw_name=appgw_name, appgw_subnet_prefix=appgw_subnet_prefix,
                         appgw_subnet_cidr=appgw_subnet_cidr, appgw_id=appgw_id, appgw_subnet_id=appgw_subnet_id,
                         appgw_watch_namespace=appgw_watch_namespace, enable_sgxquotehelper=enable_sgxquotehelper,
                         enable_secret_rotation=enable_secret_rotation, rotation_poll_interval=rotation_poll_interval, no_wait=no_wait,
                         enable_msi_auth_for_monitoring=enable_msi_auth_for_monitoring,
                         dns_zone_resource_id=dns_zone_resource_id, enable_syslog=enable_syslog,
                         data_collection_settings=data_collection_settings)


def aks_addon_disable(cmd, client, resource_group_name, name, addon, no_wait=False):
    return aks_disable_addons(cmd, client, resource_group_name, name, addon, no_wait)


def aks_addon_update(cmd, client, resource_group_name, name, addon, workspace_resource_id=None,
                     subnet_name=None, appgw_name=None, appgw_subnet_prefix=None, appgw_subnet_cidr=None, appgw_id=None,
                     appgw_subnet_id=None,
                     appgw_watch_namespace=None, enable_sgxquotehelper=False, enable_secret_rotation=False, rotation_poll_interval=None,
                     no_wait=False, enable_msi_auth_for_monitoring=False,
                     dns_zone_resource_id=None, enable_syslog=False, data_collection_settings=None):
    instance = client.get(resource_group_name, name)
    addon_profiles = instance.addon_profiles

    if addon == "web_application_routing":
        if (instance.ingress_profile is None) or (instance.ingress_profile.web_app_routing is None) or not instance.ingress_profile.web_app_routing.enabled:
            raise InvalidArgumentValueError(
                f'Addon "{addon}" is not enabled in this cluster.')
    else:
        addon_key = ADDONS[addon]
        if not addon_profiles or addon_key not in addon_profiles or not addon_profiles[addon_key].enabled:
            raise InvalidArgumentValueError(
                f'Addon "{addon}" is not enabled in this cluster.')

    return enable_addons(cmd, client, resource_group_name, name, addon, check_enabled=False,
                         workspace_resource_id=workspace_resource_id,
                         subnet_name=subnet_name, appgw_name=appgw_name, appgw_subnet_prefix=appgw_subnet_prefix,
                         appgw_subnet_cidr=appgw_subnet_cidr, appgw_id=appgw_id, appgw_subnet_id=appgw_subnet_id,
                         appgw_watch_namespace=appgw_watch_namespace, enable_sgxquotehelper=enable_sgxquotehelper,
                         enable_secret_rotation=enable_secret_rotation, rotation_poll_interval=rotation_poll_interval, no_wait=no_wait,
                         enable_msi_auth_for_monitoring=enable_msi_auth_for_monitoring,
                         dns_zone_resource_id=dns_zone_resource_id,
                         enable_syslog=enable_syslog, data_collection_settings=data_collection_settings)


def aks_disable_addons(cmd, client, resource_group_name, name, addons, no_wait=False):
    instance = client.get(resource_group_name, name)
    subscription_id = get_subscription_id(cmd.cli_ctx)

    try:
        if addons == "monitoring" and CONST_MONITORING_ADDON_NAME in instance.addon_profiles and \
                instance.addon_profiles[CONST_MONITORING_ADDON_NAME].enabled and \
                CONST_MONITORING_USING_AAD_MSI_AUTH in instance.addon_profiles[CONST_MONITORING_ADDON_NAME].config and \
                str(instance.addon_profiles[CONST_MONITORING_ADDON_NAME].config[CONST_MONITORING_USING_AAD_MSI_AUTH]).lower() == 'true':
            # remove the DCR association because otherwise the DCR can't be deleted
            ensure_container_insights_for_monitoring(
                cmd,
                instance.addon_profiles[CONST_MONITORING_ADDON_NAME],
                subscription_id,
                resource_group_name,
                name,
                instance.location,
                remove_monitoring=True,
                aad_route=True,
                create_dcr=False,
                create_dcra=True,
                enable_syslog=False,
                data_collection_settings=None,
            )
    except TypeError:
        pass

    instance = _update_addons(
        cmd,
        instance,
        subscription_id,
        resource_group_name,
        name,
        addons,
        enable=False,
        no_wait=no_wait
    )

    # send the managed cluster representation to update the addon profiles
    return sdk_no_wait(no_wait, client.begin_create_or_update, resource_group_name, name, instance)


def aks_enable_addons(cmd, client, resource_group_name, name, addons, workspace_resource_id=None,
                      subnet_name=None, appgw_name=None, appgw_subnet_prefix=None, appgw_subnet_cidr=None, appgw_id=None, appgw_subnet_id=None,
                      appgw_watch_namespace=None, enable_sgxquotehelper=False, enable_secret_rotation=False, rotation_poll_interval=None, no_wait=False, enable_msi_auth_for_monitoring=False,
                      dns_zone_resource_id=None, enable_syslog=False, data_collection_settings=None):

    instance = client.get(resource_group_name, name)
    # this is overwritten by _update_addons(), so the value needs to be recorded here
    msi_auth = True if instance.service_principal_profile.client_id == "msi" else False

    subscription_id = get_subscription_id(cmd.cli_ctx)
    instance = _update_addons(cmd, instance, subscription_id, resource_group_name, name, addons, enable=True,
                              workspace_resource_id=workspace_resource_id, enable_msi_auth_for_monitoring=enable_msi_auth_for_monitoring, subnet_name=subnet_name,
                              appgw_name=appgw_name, appgw_subnet_prefix=appgw_subnet_prefix, appgw_subnet_cidr=appgw_subnet_cidr, appgw_id=appgw_id, appgw_subnet_id=appgw_subnet_id, appgw_watch_namespace=appgw_watch_namespace,
                              enable_sgxquotehelper=enable_sgxquotehelper, enable_secret_rotation=enable_secret_rotation, rotation_poll_interval=rotation_poll_interval, no_wait=no_wait,
                              dns_zone_resource_id=dns_zone_resource_id, enable_syslog=enable_syslog, data_collection_settings=data_collection_settings)

    if CONST_MONITORING_ADDON_NAME in instance.addon_profiles and instance.addon_profiles[CONST_MONITORING_ADDON_NAME].enabled:
        if CONST_MONITORING_USING_AAD_MSI_AUTH in instance.addon_profiles[CONST_MONITORING_ADDON_NAME].config and \
                str(instance.addon_profiles[CONST_MONITORING_ADDON_NAME].config[CONST_MONITORING_USING_AAD_MSI_AUTH]).lower() == 'true':
            if not msi_auth:
                raise ArgumentUsageError(
                    "--enable-msi-auth-for-monitoring can not be used on clusters with service principal auth.")
            else:
                # create a Data Collection Rule (DCR) and associate it with the cluster
                ensure_container_insights_for_monitoring(
                    cmd,
                    instance.addon_profiles[CONST_MONITORING_ADDON_NAME],
                    subscription_id,
                    resource_group_name,
                    name,
                    instance.location,
                    aad_route=True,
                    create_dcr=True,
                    create_dcra=True,
                    enable_syslog=enable_syslog,
                    data_collection_settings=data_collection_settings,
                )
        else:
            # monitoring addon will use legacy path
            if enable_syslog:
                raise ArgumentUsageError(
                    "--enable-syslog can not be used without MSI auth.")
            if data_collection_settings is not None:
                raise ArgumentUsageError(
                    "--data-collection-settings can not be used without MSI auth.")
            ensure_container_insights_for_monitoring(
                cmd,
                instance.addon_profiles[CONST_MONITORING_ADDON_NAME],
                subscription_id,
                resource_group_name,
                name,
                instance.location,
                aad_route=False,
            )

    monitoring = CONST_MONITORING_ADDON_NAME in instance.addon_profiles and instance.addon_profiles[
        CONST_MONITORING_ADDON_NAME].enabled
    ingress_appgw_addon_enabled = CONST_INGRESS_APPGW_ADDON_NAME in instance.addon_profiles and instance.addon_profiles[
        CONST_INGRESS_APPGW_ADDON_NAME].enabled

    os_type = 'Linux'
    enable_virtual_node = False
    if CONST_VIRTUAL_NODE_ADDON_NAME + os_type in instance.addon_profiles:
        enable_virtual_node = True

    need_post_creation_role_assignment = monitoring or ingress_appgw_addon_enabled or enable_virtual_node
    if need_post_creation_role_assignment:
        # adding a wait here since we rely on the result for role assignment
        result = LongRunningOperation(cmd.cli_ctx)(
            client.begin_create_or_update(resource_group_name, name, instance))
        cloud_name = cmd.cli_ctx.cloud.name
        # mdm metrics supported only in Azure Public cloud so add the role assignment only in this cloud
        if monitoring and cloud_name.lower() == 'azurecloud':
            from msrestazure.tools import resource_id
            cluster_resource_id = resource_id(
                subscription=subscription_id,
                resource_group=resource_group_name,
                namespace='Microsoft.ContainerService', type='managedClusters',
                name=name
            )
            add_monitoring_role_assignment(result, cluster_resource_id, cmd)
        if ingress_appgw_addon_enabled:
            add_ingress_appgw_addon_role_assignment(result, cmd)
        if enable_virtual_node:
            # All agent pool will reside in the same vnet, we will grant vnet level Contributor role
            # in later function, so using a random agent pool here is OK
            random_agent_pool = result.agent_pool_profiles[0]
            if random_agent_pool.vnet_subnet_id != "":
                add_virtual_node_role_assignment(
                    cmd, result, random_agent_pool.vnet_subnet_id)
            # Else, the cluster is not using custom VNet, the permission is already granted in AKS RP,
            # we don't need to handle it in client side in this case.

    else:
        result = sdk_no_wait(no_wait, client.begin_create_or_update,
                             resource_group_name, name, instance)
    return result


def aks_rotate_certs(cmd, client, resource_group_name, name, no_wait=True):     # pylint: disable=unused-argument
    return sdk_no_wait(no_wait, client.begin_rotate_cluster_certificates, resource_group_name, name)


def _update_addons(cmd,  # pylint: disable=too-many-branches,too-many-statements
                   instance,
                   subscription_id,
                   resource_group_name,
                   name,
                   addons,
                   enable,
                   workspace_resource_id=None,
                   enable_msi_auth_for_monitoring=False,
                   subnet_name=None,
                   appgw_name=None,
                   appgw_subnet_prefix=None,
                   appgw_subnet_cidr=None,
                   appgw_id=None,
                   appgw_subnet_id=None,
                   appgw_watch_namespace=None,
                   enable_sgxquotehelper=False,
                   enable_secret_rotation=False,
                   disable_secret_rotation=False,
                   rotation_poll_interval=None,
                   dns_zone_resource_id=None,
                   no_wait=False,  # pylint: disable=unused-argument
                   enable_syslog=False,
                   data_collection_settings=None):
    ManagedClusterAddonProfile = cmd.get_models(
        "ManagedClusterAddonProfile",
        resource_type=CUSTOM_MGMT_AKS_PREVIEW,
        operation_group="managed_clusters",
    )
    ManagedClusterIngressProfile = cmd.get_models(
        "ManagedClusterIngressProfile",
        resource_type=CUSTOM_MGMT_AKS_PREVIEW,
        operation_group="managed_clusters",
    )
    ManagedClusterIngressProfileWebAppRouting = cmd.get_models(
        "ManagedClusterIngressProfileWebAppRouting",
        resource_type=CUSTOM_MGMT_AKS_PREVIEW,
        operation_group="managed_clusters",
    )

    # parse the comma-separated addons argument
    addon_args = addons.split(',')

    addon_profiles = instance.addon_profiles or {}

    os_type = 'Linux'

    # for each addons argument
    for addon_arg in addon_args:
        if addon_arg == "web_application_routing":
            # web app routing settings are in ingress profile, not addon profile, so deal
            # with it separately
            if instance.ingress_profile is None:
                instance.ingress_profile = ManagedClusterIngressProfile()
            if instance.ingress_profile.web_app_routing is None:
                instance.ingress_profile.web_app_routing = ManagedClusterIngressProfileWebAppRouting()
            instance.ingress_profile.web_app_routing.enabled = enable

            if dns_zone_resource_id is not None:
                instance.ingress_profile.web_app_routing.dns_zone_resource_id = dns_zone_resource_id
            continue

        if addon_arg not in ADDONS:
            raise CLIError("Invalid addon name: {}.".format(addon_arg))
        addon = ADDONS[addon_arg]
        if addon == CONST_VIRTUAL_NODE_ADDON_NAME:
            # only linux is supported for now, in the future this will be a user flag
            addon += os_type

        # honor addon names defined in Azure CLI
        for key in list(addon_profiles):
            if key.lower() == addon.lower() and key != addon:
                addon_profiles[addon] = addon_profiles.pop(key)

        if enable:
            # add new addons or update existing ones and enable them
            addon_profile = addon_profiles.get(
                addon, ManagedClusterAddonProfile(enabled=False))
            # special config handling for certain addons
            if addon == CONST_MONITORING_ADDON_NAME:
                logAnalyticsConstName = CONST_MONITORING_LOG_ANALYTICS_WORKSPACE_RESOURCE_ID
                if addon_profile.enabled:
                    raise CLIError('The monitoring addon is already enabled for this managed cluster.\n'
                                   'To change monitoring configuration, run "az aks disable-addons -a monitoring"'
                                   'before enabling it again.')
                if not workspace_resource_id:
                    workspace_resource_id = ensure_default_log_analytics_workspace_for_monitoring(
                        cmd,
                        subscription_id,
                        resource_group_name)
                workspace_resource_id = sanitize_loganalytics_ws_resource_id(
                    workspace_resource_id)

                addon_profile.config = {
                    logAnalyticsConstName: workspace_resource_id}
                addon_profile.config[CONST_MONITORING_USING_AAD_MSI_AUTH] = enable_msi_auth_for_monitoring
            elif addon == (CONST_VIRTUAL_NODE_ADDON_NAME + os_type):
                if addon_profile.enabled:
                    raise CLIError('The virtual-node addon is already enabled for this managed cluster.\n'
                                   'To change virtual-node configuration, run '
                                   '"az aks disable-addons -a virtual-node -g {resource_group_name}" '
                                   'before enabling it again.')
                if not subnet_name:
                    raise CLIError(
                        'The aci-connector addon requires setting a subnet name.')
                addon_profile.config = {
                    CONST_VIRTUAL_NODE_SUBNET_NAME: subnet_name}
            elif addon == CONST_INGRESS_APPGW_ADDON_NAME:
                if addon_profile.enabled:
                    raise CLIError('The ingress-appgw addon is already enabled for this managed cluster.\n'
                                   'To change ingress-appgw configuration, run '
                                   f'"az aks disable-addons -a ingress-appgw -n {name} -g {resource_group_name}" '
                                   'before enabling it again.')
                addon_profile = ManagedClusterAddonProfile(
                    enabled=True, config={})
                if appgw_name is not None:
                    addon_profile.config[CONST_INGRESS_APPGW_APPLICATION_GATEWAY_NAME] = appgw_name
                if appgw_subnet_prefix is not None:
                    addon_profile.config[CONST_INGRESS_APPGW_SUBNET_CIDR] = appgw_subnet_prefix
                if appgw_subnet_cidr is not None:
                    addon_profile.config[CONST_INGRESS_APPGW_SUBNET_CIDR] = appgw_subnet_cidr
                if appgw_id is not None:
                    addon_profile.config[CONST_INGRESS_APPGW_APPLICATION_GATEWAY_ID] = appgw_id
                if appgw_subnet_id is not None:
                    addon_profile.config[CONST_INGRESS_APPGW_SUBNET_ID] = appgw_subnet_id
                if appgw_watch_namespace is not None:
                    addon_profile.config[CONST_INGRESS_APPGW_WATCH_NAMESPACE] = appgw_watch_namespace
            elif addon == CONST_OPEN_SERVICE_MESH_ADDON_NAME:
                if addon_profile.enabled:
                    raise CLIError('The open-service-mesh addon is already enabled for this managed cluster.\n'
                                   'To change open-service-mesh configuration, run '
                                   f'"az aks disable-addons -a open-service-mesh -n {name} -g {resource_group_name}" '
                                   'before enabling it again.')
                addon_profile = ManagedClusterAddonProfile(
                    enabled=True, config={})
            elif addon == CONST_CONFCOM_ADDON_NAME:
                if addon_profile.enabled:
                    raise CLIError('The confcom addon is already enabled for this managed cluster.\n'
                                   'To change confcom configuration, run '
                                   f'"az aks disable-addons -a confcom -n {name} -g {resource_group_name}" '
                                   'before enabling it again.')
                addon_profile = ManagedClusterAddonProfile(
                    enabled=True, config={CONST_ACC_SGX_QUOTE_HELPER_ENABLED: "false"})
                if enable_sgxquotehelper:
                    addon_profile.config[CONST_ACC_SGX_QUOTE_HELPER_ENABLED] = "true"
            elif addon == CONST_AZURE_KEYVAULT_SECRETS_PROVIDER_ADDON_NAME:
                if addon_profile.enabled:
                    raise CLIError('The azure-keyvault-secrets-provider addon is already enabled for this managed cluster.\n'
                                   'To change azure-keyvault-secrets-provider configuration, run '
                                   f'"az aks disable-addons -a azure-keyvault-secrets-provider -n {name} -g {resource_group_name}" '
                                   'before enabling it again.')
                addon_profile = ManagedClusterAddonProfile(
                    enabled=True, config={CONST_SECRET_ROTATION_ENABLED: "false", CONST_ROTATION_POLL_INTERVAL: "2m"})
                if enable_secret_rotation:
                    addon_profile.config[CONST_SECRET_ROTATION_ENABLED] = "true"
                if disable_secret_rotation:
                    addon_profile.config[CONST_SECRET_ROTATION_ENABLED] = "false"
                if rotation_poll_interval is not None:
                    addon_profile.config[CONST_ROTATION_POLL_INTERVAL] = rotation_poll_interval
                addon_profiles[CONST_AZURE_KEYVAULT_SECRETS_PROVIDER_ADDON_NAME] = addon_profile
            addon_profiles[addon] = addon_profile
        else:
            if addon not in addon_profiles:
                if addon == CONST_KUBE_DASHBOARD_ADDON_NAME:
                    addon_profiles[addon] = ManagedClusterAddonProfile(
                        enabled=False)
                else:
                    raise CLIError(
                        "The addon {} is not installed.".format(addon))
            addon_profiles[addon].config = None
        addon_profiles[addon].enabled = enable

    instance.addon_profiles = addon_profiles

    # null out the SP profile because otherwise validation complains
    instance.service_principal_profile = None

    return instance


def aks_get_versions(cmd, client, location):    # pylint: disable=unused-argument
    return client.list_orchestrators(location, resource_type='managedClusters')


def aks_get_os_options(cmd, client, location):    # pylint: disable=unused-argument
    return client.get_os_options(location, resource_type='managedClusters')


def get_aks_custom_headers(aks_custom_headers=None):
    headers = {}
    if aks_custom_headers is not None:
        if aks_custom_headers != "":
            for pair in aks_custom_headers.split(','):
                parts = pair.split('=')
                if len(parts) != 2:
                    raise CLIError('custom headers format is incorrect')
                headers[parts[0]] = parts[1]
    return headers


def aks_draft_create(destination='.',
                     app=None,
                     language=None,
                     create_config=None,
                     dockerfile_only=None,
                     deployment_only=None,
                     path=None):
    aks_draft_cmd_create(destination, app, language,
                         create_config, dockerfile_only, deployment_only, path)


def aks_draft_setup_gh(app=None,
                       subscription_id=None,
                       resource_group=None,
                       provider="azure",
                       gh_repo=None,
                       path=None):
    aks_draft_cmd_setup_gh(app, subscription_id,
                           resource_group, provider, gh_repo, path)


def aks_draft_generate_workflow(cluster_name=None,
                                registry_name=None,
                                container_name=None,
                                resource_group=None,
                                destination=None,
                                branch=None,
                                path=None):
    aks_draft_cmd_generate_workflow(cluster_name, registry_name, container_name,
                                    resource_group, destination, branch, path)


def aks_draft_up(app=None,
                 subscription_id=None,
                 resource_group=None,
                 provider="azure",
                 gh_repo=None,
                 cluster_name=None,
                 registry_name=None,
                 container_name=None,
                 destination=None,
                 branch=None,
                 path=None):
    aks_draft_cmd_up(app, subscription_id, resource_group, provider, gh_repo,
                     cluster_name, registry_name, container_name, destination, branch, path)


def aks_draft_update(host=None, certificate=None, destination=None, path=None):
    aks_draft_cmd_update(host, certificate, destination, path)


def aks_kollect(cmd,    # pylint: disable=too-many-statements,too-many-locals
                client,
                resource_group_name,
                name,
                storage_account=None,
                sas_token=None,
                container_logs=None,
                kube_objects=None,
                node_logs=None,
                node_logs_windows=None):
    aks_kollect_cmd(cmd, client, resource_group_name, name, storage_account, sas_token,
                    container_logs, kube_objects, node_logs, node_logs_windows)


def aks_kanalyze(cmd, client, resource_group_name, name):
    aks_kanalyze_cmd(cmd, client, resource_group_name, name)


def aks_pod_identity_add(
    cmd,
    client,
    resource_group_name,
    cluster_name,
    identity_name,
    identity_namespace,
    identity_resource_id,
    binding_selector=None,
    no_wait=False,
    aks_custom_headers=None,
):  # pylint: disable=unused-argument
    ManagedClusterPodIdentity = cmd.get_models(
        "ManagedClusterPodIdentity",
        resource_type=CUSTOM_MGMT_AKS_PREVIEW,
        operation_group="managed_clusters",
    )
    UserAssignedIdentity = cmd.get_models(
        "UserAssignedIdentity",
        resource_type=CUSTOM_MGMT_AKS_PREVIEW,
        operation_group="managed_clusters",
    )

    instance = client.get(resource_group_name, cluster_name)
    _ensure_pod_identity_addon_is_enabled(instance)

    user_assigned_identity = _get_user_assigned_identity(
        cmd.cli_ctx, identity_resource_id)
    _ensure_managed_identity_operator_permission(
        cmd, instance, user_assigned_identity.id)

    pod_identities = []
    if instance.pod_identity_profile.user_assigned_identities:
        pod_identities = instance.pod_identity_profile.user_assigned_identities
    pod_identity = ManagedClusterPodIdentity(
        name=identity_name,
        namespace=identity_namespace,
        identity=UserAssignedIdentity(
            resource_id=user_assigned_identity.id,
            client_id=user_assigned_identity.client_id,
            object_id=user_assigned_identity.principal_id,
        )
    )
    if binding_selector is not None:
        pod_identity.binding_selector = binding_selector
    pod_identities.append(pod_identity)

    from azext_aks_preview.managed_cluster_decorator import AKSPreviewManagedClusterModels
    # store all the models used by pod identity
    pod_identity_models = AKSPreviewManagedClusterModels(
        cmd, CUSTOM_MGMT_AKS_PREVIEW).pod_identity_models
    _update_addon_pod_identity(
        instance, enable=True,
        pod_identities=pod_identities,
        pod_identity_exceptions=instance.pod_identity_profile.user_assigned_identity_exceptions,
        models=pod_identity_models
    )

    headers = get_aks_custom_headers(aks_custom_headers)
    # send the managed cluster represeentation to update the pod identity addon
    return sdk_no_wait(no_wait, client.begin_create_or_update, resource_group_name, cluster_name, instance, headers=headers)


def aks_pod_identity_delete(
    cmd,
    client,
    resource_group_name,
    cluster_name,
    identity_name,
    identity_namespace,
    no_wait=False,
    aks_custom_headers=None,
):  # pylint: disable=unused-argument
    instance = client.get(resource_group_name, cluster_name)
    _ensure_pod_identity_addon_is_enabled(instance)

    pod_identities = []
    if instance.pod_identity_profile.user_assigned_identities:
        for pod_identity in instance.pod_identity_profile.user_assigned_identities:
            if pod_identity.name == identity_name and pod_identity.namespace == identity_namespace:
                # to remove
                continue
            pod_identities.append(pod_identity)

    from azext_aks_preview.managed_cluster_decorator import AKSPreviewManagedClusterModels
    # store all the models used by pod identity
    pod_identity_models = AKSPreviewManagedClusterModels(
        cmd, CUSTOM_MGMT_AKS_PREVIEW).pod_identity_models
    _update_addon_pod_identity(
        instance, enable=True,
        pod_identities=pod_identities,
        pod_identity_exceptions=instance.pod_identity_profile.user_assigned_identity_exceptions,
        models=pod_identity_models
    )

    headers = get_aks_custom_headers(aks_custom_headers)
    # send the managed cluster represeentation to update the pod identity addon
    return sdk_no_wait(no_wait, client.begin_create_or_update, resource_group_name, cluster_name, instance, headers=headers)


def aks_pod_identity_list(cmd, client, resource_group_name, cluster_name):  # pylint: disable=unused-argument
    instance = client.get(resource_group_name, cluster_name)
    return _remove_nulls([instance])[0]


def aks_pod_identity_exception_add(
    cmd,
    client,
    resource_group_name,
    cluster_name,
    exc_name,
    exc_namespace,
    pod_labels,
    no_wait=False,
    aks_custom_headers=None,
):  # pylint: disable=unused-argument
    ManagedClusterPodIdentityException = cmd.get_models(
        "ManagedClusterPodIdentityException",
        resource_type=CUSTOM_MGMT_AKS_PREVIEW,
        operation_group="managed_clusters",
    )

    instance = client.get(resource_group_name, cluster_name)
    _ensure_pod_identity_addon_is_enabled(instance)

    pod_identity_exceptions = []
    if instance.pod_identity_profile.user_assigned_identity_exceptions:
        pod_identity_exceptions = instance.pod_identity_profile.user_assigned_identity_exceptions
    exc = ManagedClusterPodIdentityException(
        name=exc_name, namespace=exc_namespace, pod_labels=pod_labels)
    pod_identity_exceptions.append(exc)

    from azext_aks_preview.managed_cluster_decorator import AKSPreviewManagedClusterModels
    # store all the models used by pod identity
    pod_identity_models = AKSPreviewManagedClusterModels(
        cmd, CUSTOM_MGMT_AKS_PREVIEW).pod_identity_models
    _update_addon_pod_identity(
        instance, enable=True,
        pod_identities=instance.pod_identity_profile.user_assigned_identities,
        pod_identity_exceptions=pod_identity_exceptions,
        models=pod_identity_models
    )

    headers = get_aks_custom_headers(aks_custom_headers)
    # send the managed cluster represeentation to update the pod identity addon
    return sdk_no_wait(no_wait, client.begin_create_or_update, resource_group_name, cluster_name, instance, headers=headers)


def aks_pod_identity_exception_delete(
    cmd,
    client,
    resource_group_name,
    cluster_name,
    exc_name,
    exc_namespace,
    no_wait=False,
    aks_custom_headers=None,
):  # pylint: disable=unused-argument
    instance = client.get(resource_group_name, cluster_name)
    _ensure_pod_identity_addon_is_enabled(instance)

    pod_identity_exceptions = []
    if instance.pod_identity_profile.user_assigned_identity_exceptions:
        for exc in instance.pod_identity_profile.user_assigned_identity_exceptions:
            if exc.name == exc_name and exc.namespace == exc_namespace:
                # to remove
                continue
            pod_identity_exceptions.append(exc)

    from azext_aks_preview.managed_cluster_decorator import AKSPreviewManagedClusterModels
    # store all the models used by pod identity
    pod_identity_models = AKSPreviewManagedClusterModels(
        cmd, CUSTOM_MGMT_AKS_PREVIEW).pod_identity_models
    _update_addon_pod_identity(
        instance, enable=True,
        pod_identities=instance.pod_identity_profile.user_assigned_identities,
        pod_identity_exceptions=pod_identity_exceptions,
        models=pod_identity_models
    )

    headers = get_aks_custom_headers(aks_custom_headers)
    # send the managed cluster represeentation to update the pod identity addon
    return sdk_no_wait(no_wait, client.begin_create_or_update, resource_group_name, cluster_name, instance, headers=headers)


def aks_pod_identity_exception_update(
    cmd,
    client,
    resource_group_name,
    cluster_name,
    exc_name,
    exc_namespace,
    pod_labels,
    no_wait=False,
    aks_custom_headers=None,
):  # pylint: disable=unused-argument
    ManagedClusterPodIdentityException = cmd.get_models(
        "ManagedClusterPodIdentityException",
        resource_type=CUSTOM_MGMT_AKS_PREVIEW,
        operation_group="managed_clusters",
    )

    instance = client.get(resource_group_name, cluster_name)
    _ensure_pod_identity_addon_is_enabled(instance)

    found_target = False
    updated_exc = ManagedClusterPodIdentityException(
        name=exc_name, namespace=exc_namespace, pod_labels=pod_labels)
    pod_identity_exceptions = []
    if instance.pod_identity_profile.user_assigned_identity_exceptions:
        for exc in instance.pod_identity_profile.user_assigned_identity_exceptions:
            if exc.name == exc_name and exc.namespace == exc_namespace:
                found_target = True
                pod_identity_exceptions.append(updated_exc)
            else:
                pod_identity_exceptions.append(exc)

    if not found_target:
        raise CLIError(
            'pod identity exception {}/{} not found'.format(exc_namespace, exc_name))

    from azext_aks_preview.managed_cluster_decorator import AKSPreviewManagedClusterModels
    # store all the models used by pod identity
    pod_identity_models = AKSPreviewManagedClusterModels(
        cmd, CUSTOM_MGMT_AKS_PREVIEW).pod_identity_models
    _update_addon_pod_identity(
        instance, enable=True,
        pod_identities=instance.pod_identity_profile.user_assigned_identities,
        pod_identity_exceptions=pod_identity_exceptions,
        models=pod_identity_models
    )

    headers = get_aks_custom_headers(aks_custom_headers)
    # send the managed cluster represeentation to update the pod identity addon
    return sdk_no_wait(no_wait, client.begin_create_or_update, resource_group_name, cluster_name, instance, headers=headers)


def aks_pod_identity_exception_list(cmd, client, resource_group_name, cluster_name):
    instance = client.get(resource_group_name, cluster_name)
    return _remove_nulls([instance])[0]


def aks_egress_endpoints_list(cmd, client, resource_group_name, name):   # pylint: disable=unused-argument
    return client.list_outbound_network_dependencies_endpoints(resource_group_name, name)


def aks_snapshot_create(cmd,    # pylint: disable=too-many-locals,too-many-statements,too-many-branches
                        client,
                        resource_group_name,
                        name,
                        cluster_id,
                        location=None,
                        tags=None,
                        aks_custom_headers=None,
                        no_wait=False):
    ManagedClusterSnapshot = cmd.get_models(
        "ManagedClusterSnapshot",
        resource_type=CUSTOM_MGMT_AKS_PREVIEW,
        operation_group="managed_cluster_snapshots",
    )
    CreationData = cmd.get_models(
        "CreationData",
        resource_type=CUSTOM_MGMT_AKS_PREVIEW,
        operation_group="managed_clusters",
    )

    rg_location = get_rg_location(cmd.cli_ctx, resource_group_name)
    if location is None:
        location = rg_location

    creationData = CreationData(
        source_resource_id=cluster_id
    )

    snapshot = ManagedClusterSnapshot(
        name=name,
        tags=tags,
        location=location,
        creation_data=creationData,
        snapshot_type="ManagedCluster",
    )

    headers = get_aks_custom_headers(aks_custom_headers)
    return client.create_or_update(resource_group_name, name, snapshot, headers=headers)


def aks_snapshot_show(cmd, client, resource_group_name, name):   # pylint: disable=unused-argument
    snapshot = client.get(resource_group_name, name)
    return snapshot


def aks_snapshot_delete(cmd,    # pylint: disable=unused-argument
                        client,
                        resource_group_name,
                        name,
                        no_wait=False,
                        yes=False):

    from knack.prompting import prompt_y_n
    msg = 'This will delete the cluster snapshot "{}" in resource group "{}", Are you sure?'.format(
        name, resource_group_name)
    if not yes and not prompt_y_n(msg, default="n"):
        return None

    return client.delete(resource_group_name, name)


def aks_snapshot_list(cmd, client, resource_group_name=None):  # pylint: disable=unused-argument
    if resource_group_name is None or resource_group_name == '':
        return client.list()

    return client.list_by_resource_group(resource_group_name)


def aks_nodepool_snapshot_create(cmd,    # pylint: disable=too-many-locals,too-many-statements,too-many-branches
                                 client,
                                 resource_group_name,
                                 snapshot_name,
                                 nodepool_id,
                                 location=None,
                                 tags=None,
                                 aks_custom_headers=None,
                                 no_wait=False):
    Snapshot = cmd.get_models(
        "Snapshot",
        resource_type=CUSTOM_MGMT_AKS_PREVIEW,
        operation_group="snapshots",
    )
    CreationData = cmd.get_models(
        "CreationData",
        resource_type=CUSTOM_MGMT_AKS_PREVIEW,
        operation_group="managed_clusters",
    )

    rg_location = get_rg_location(cmd.cli_ctx, resource_group_name)
    if location is None:
        location = rg_location

    creationData = CreationData(
        source_resource_id=nodepool_id
    )

    snapshot = Snapshot(
        name=snapshot_name,
        tags=tags,
        location=location,
        creation_data=creationData
    )

    headers = get_aks_custom_headers(aks_custom_headers)
    return client.create_or_update(resource_group_name, snapshot_name, snapshot, headers=headers)


def aks_nodepool_snapshot_show(cmd, client, resource_group_name, snapshot_name):   # pylint: disable=unused-argument
    snapshot = client.get(resource_group_name, snapshot_name)
    return snapshot


def aks_nodepool_snapshot_delete(cmd,    # pylint: disable=unused-argument
                                 client,
                                 resource_group_name,
                                 snapshot_name,
                                 no_wait=False,
                                 yes=False):

    from knack.prompting import prompt_y_n
    msg = 'This will delete the nodepool snapshot "{}" in resource group "{}", Are you sure?'.format(
        snapshot_name, resource_group_name)
    if not yes and not prompt_y_n(msg, default="n"):
        return None

    return client.delete(resource_group_name, snapshot_name)


def aks_nodepool_snapshot_list(cmd, client, resource_group_name=None):  # pylint: disable=unused-argument
    if resource_group_name is None or resource_group_name == '':
        return client.list()

    return client.list_by_resource_group(resource_group_name)


def aks_trustedaccess_role_list(cmd, client, location):  # pylint: disable=unused-argument
    return client.list(location)


def aks_trustedaccess_role_binding_list(cmd, client, resource_group_name, cluster_name):   # pylint: disable=unused-argument
    return client.list(resource_group_name, cluster_name)


def aks_trustedaccess_role_binding_get(cmd, client, resource_group_name, cluster_name, role_binding_name):
    return client.get(resource_group_name, cluster_name, role_binding_name)


def aks_trustedaccess_role_binding_create(cmd, client, resource_group_name, cluster_name, role_binding_name,
                                          source_resource_id, roles):
    TrustedAccessRoleBinding = cmd.get_models(
        "TrustedAccessRoleBinding",
        resource_type=CUSTOM_MGMT_AKS_PREVIEW,
        operation_group="trusted_access_role_bindings",
    )
    existedBinding = None
    try:
        existedBinding = client.get(
            resource_group_name, cluster_name, role_binding_name)
    except ResourceNotFoundError:
        pass

    if existedBinding:
        raise Exception("TrustedAccess RoleBinding " + role_binding_name +
                        " already existed, please use 'az aks trustedaccess rolebinding update' command to update!")

    roleList = roles.split(',')
    roleBinding = TrustedAccessRoleBinding(
        source_resource_id=source_resource_id, roles=roleList)
    return client.create_or_update(resource_group_name, cluster_name, role_binding_name, roleBinding)


def aks_trustedaccess_role_binding_update(cmd, client, resource_group_name, cluster_name, role_binding_name, roles):
    TrustedAccessRoleBinding = cmd.get_models(
        "TrustedAccessRoleBinding",
        resource_type=CUSTOM_MGMT_AKS_PREVIEW,
        operation_group="trusted_access_role_bindings",
    )
    existedBinding = client.get(
        resource_group_name, cluster_name, role_binding_name)

    roleList = roles.split(',')
    roleBinding = TrustedAccessRoleBinding(
        source_resource_id=existedBinding.source_resource_id, roles=roleList)
    return client.create_or_update(resource_group_name, cluster_name, role_binding_name, roleBinding)


def aks_trustedaccess_role_binding_delete(cmd, client, resource_group_name, cluster_name, role_binding_name):
    return client.delete(resource_group_name, cluster_name, role_binding_name)


def aks_mesh_enable(
        cmd,
        client,
        resource_group_name,
        name,
):
    return _aks_mesh_update(cmd, client, resource_group_name, name, enable_azure_service_mesh=True)


def aks_mesh_disable(
        cmd,
        client,
        resource_group_name,
        name,
):
    return _aks_mesh_update(cmd, client, resource_group_name, name, disable_azure_service_mesh=True)


def aks_mesh_enable_ingress_gateway(
        cmd,
        client,
        resource_group_name,
        name,
        ingress_gateway_type,
):
    return _aks_mesh_update(
        cmd,
        client,
        resource_group_name,
        name,
        enable_azure_service_mesh=True,
        enable_ingress_gateway=True,
        ingress_gateway_type=ingress_gateway_type)


def aks_mesh_disable_ingress_gateway(
        cmd,
        client,
        resource_group_name,
        name,
        ingress_gateway_type,
):
    return _aks_mesh_update(
        cmd,
        client,
        resource_group_name,
        name,
        disable_ingress_gateway=True,
        ingress_gateway_type=ingress_gateway_type)


def _aks_mesh_update(
        cmd,
        client,
        resource_group_name,
        name,
        enable_azure_service_mesh=None,
        disable_azure_service_mesh=None,
        enable_ingress_gateway=None,
        disable_ingress_gateway=None,
        ingress_gateway_type=None,
):
    raw_parameters = locals()

    from azure.cli.command_modules.acs._consts import DecoratorEarlyExitException
    from azext_aks_preview.managed_cluster_decorator import AKSPreviewManagedClusterUpdateDecorator

    aks_update_decorator = AKSPreviewManagedClusterUpdateDecorator(
        cmd=cmd,
        client=client,
        raw_parameters=raw_parameters,
        resource_type=CUSTOM_MGMT_AKS_PREVIEW,
    )

    try:
        mc = aks_update_decorator.update_mc_profile_default()
        mc = aks_update_decorator.update_azure_service_mesh_profile(mc)
    except DecoratorEarlyExitException:
        return None

    return aks_update_decorator.update_mc(mc)<|MERGE_RESOLUTION|>--- conflicted
+++ resolved
@@ -573,15 +573,12 @@
     nodepool_allowed_host_ports=None,
     nodepool_asg_ids=None,
     node_public_ip_tags=None,
-<<<<<<< HEAD
     # guardrails parameters
     guardrails_level=None,
     guardrails_version=None,
     guardrails_excluded_namespaces=None,
-=======
     # azure service mesh
     enable_azure_service_mesh=None,
->>>>>>> 016880d0
 ):
     # DO NOT MOVE: get all the original parameters and save them as a dictionary
     raw_parameters = locals()
