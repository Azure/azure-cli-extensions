--- conflicted
+++ resolved
@@ -1242,13 +1242,10 @@
                enable_ahub=False,
                disable_ahub=False,
                aks_custom_headers=None,
-<<<<<<< HEAD
-               auto_upgrade_channel=None):
-=======
+               auto_upgrade_channel=None,
                enable_managed_identity=False,
                assign_identity=None,
                yes=False):
->>>>>>> 384c1491
     update_autoscaler = enable_cluster_autoscaler or disable_cluster_autoscaler or update_cluster_autoscaler
     update_acr = attach_acr is not None or detach_acr is not None
     update_pod_security = enable_pod_security_policy or disable_pod_security_policy
@@ -1271,12 +1268,9 @@
        not update_aad_profile and  \
        not enable_ahub and  \
        not disable_ahub and \
-<<<<<<< HEAD
-       not auto_upgrade_channel:
-=======
+       not auto_upgrade_channel and \
        not enable_managed_identity and \
        not assign_identity:
->>>>>>> 384c1491
         raise CLIError('Please specify "--enable-cluster-autoscaler" or '
                        '"--disable-cluster-autoscaler" or '
                        '"--update-cluster-autoscaler" or '
@@ -1294,13 +1288,9 @@
                        '"--aad-tenant-id" or '
                        '"--aad-admin-group-object-ids" or '
                        '"--enable-ahub" or '
-<<<<<<< HEAD
                        '"--disable-ahub" or '
-                       '"--auto-upgrade-channel"')
-=======
-                       '"--disable-ahub" or'
+                       '"--auto-upgrade-channel" or ')
                        '"--enable-managed-identity"')
->>>>>>> 384c1491
 
     instance = client.get(resource_group_name, name)
 
@@ -1436,12 +1426,10 @@
     if disable_ahub:
         instance.windows_profile.license_type = 'None'
 
-<<<<<<< HEAD
     if auto_upgrade_channel is not None:
         if instance.auto_upgrade_profile is None:
             instance.auto_upgrade_profile = ManagedClusterAutoUpgradeProfile()
         instance.auto_upgrade_profile.upgrade_channel = auto_upgrade_channel
-=======
     if not enable_managed_identity and assign_identity:
         raise CLIError('--assign-identity can only be specified when --enable-managed-identity is specified')
 
@@ -1481,7 +1469,6 @@
                 type="UserAssigned",
                 user_assigned_identities=user_assigned_identity
             )
->>>>>>> 384c1491
 
     headers = get_aks_custom_headers(aks_custom_headers)
     return sdk_no_wait(no_wait, client.create_or_update, resource_group_name, name, instance, custom_headers=headers)
