# pylint: disable=too-many-lines
# --------------------------------------------------------------------------------------------
# Copyright (c) Microsoft Corporation. All rights reserved.
# Licensed under the MIT License. See License.txt in the project root for license information.
# --------------------------------------------------------------------------------------------

from __future__ import print_function

import binascii
import datetime
import errno
import json
import os
import os.path
import platform
import re
import ssl
import stat
import subprocess
import sys
import tempfile
import threading
import time
import uuid
import base64
import webbrowser
from six.moves.urllib.request import urlopen  # pylint: disable=import-error
from six.moves.urllib.error import URLError  # pylint: disable=import-error
from math import isnan
import requests
from knack.log import get_logger
from knack.util import CLIError
from knack.prompting import prompt_pass, NoTTYException

import yaml  # pylint: disable=import-error
from dateutil.relativedelta import relativedelta  # pylint: disable=import-error
from dateutil.parser import parse  # pylint: disable=import-error
from msrestazure.azure_exceptions import CloudError

import colorama  # pylint: disable=import-error
from tabulate import tabulate  # pylint: disable=import-error
from azure.cli.core.api import get_config_dir
from azure.cli.core.commands.client_factory import get_mgmt_service_client, get_subscription_id
from azure.cli.core.keys import is_valid_ssh_rsa_public_key
from azure.cli.core.util import in_cloud_console, shell_safe_json_parse, truncate_text, sdk_no_wait
from azure.cli.core.commands import LongRunningOperation
from azure.graphrbac.models import (ApplicationCreateParameters,
                                    PasswordCredential,
                                    KeyCredential,
                                    ServicePrincipalCreateParameters,
                                    GetObjectsParameters)
from .vendored_sdks.azure_mgmt_preview_aks.v2020_02_01.models import ContainerServiceLinuxProfile
from .vendored_sdks.azure_mgmt_preview_aks.v2020_02_01.models import ManagedClusterWindowsProfile
from .vendored_sdks.azure_mgmt_preview_aks.v2020_02_01.models import ContainerServiceNetworkProfile
from .vendored_sdks.azure_mgmt_preview_aks.v2020_02_01.models import ManagedClusterServicePrincipalProfile
from .vendored_sdks.azure_mgmt_preview_aks.v2020_02_01.models import ContainerServiceSshConfiguration
from .vendored_sdks.azure_mgmt_preview_aks.v2020_02_01.models import ContainerServiceSshPublicKey
from .vendored_sdks.azure_mgmt_preview_aks.v2020_02_01.models import ManagedCluster
from .vendored_sdks.azure_mgmt_preview_aks.v2020_02_01.models import ManagedClusterAADProfile
from .vendored_sdks.azure_mgmt_preview_aks.v2020_02_01.models import ManagedClusterAddonProfile
from .vendored_sdks.azure_mgmt_preview_aks.v2020_02_01.models import ManagedClusterAgentPoolProfile
from .vendored_sdks.azure_mgmt_preview_aks.v2020_02_01.models import AgentPool
from .vendored_sdks.azure_mgmt_preview_aks.v2020_02_01.models import ContainerServiceStorageProfileTypes
from .vendored_sdks.azure_mgmt_preview_aks.v2020_02_01.models import ManagedClusterIdentity
from .vendored_sdks.azure_mgmt_preview_aks.v2020_02_01.models import ManagedClusterAPIServerAccessProfile
from ._client_factory import cf_resource_groups
from ._client_factory import get_auth_management_client
from ._client_factory import get_graph_rbac_management_client
from ._client_factory import cf_resources
from ._client_factory import get_resource_by_name
from ._client_factory import cf_container_registry_service
from ._client_factory import cf_storage


from ._helpers import _populate_api_server_access_profile, _set_vm_set_type, _set_outbound_type
from ._loadbalancer import (set_load_balancer_sku, is_load_balancer_profile_provided,
                            update_load_balancer_profile, create_load_balancer_profile)
from ._consts import CONST_INGRESS_APPGW_ADDON_NAME
from ._consts import CONST_INGRESS_APPGW_APPLICATION_GATEWAY_ID, CONST_INGRESS_APPGW_APPLICATION_GATEWAY_NAME
from ._consts import CONST_INGRESS_APPGW_SUBNET_PREFIX, CONST_INGRESS_APPGW_SUBNET_ID
from ._consts import CONST_INGRESS_APPGW_SHARED, CONST_INGRESS_APPGW_WATCH_NAMESPACE
from ._consts import CONST_SCALE_SET_PRIORITY_REGULAR, CONST_SCALE_SET_PRIORITY_SPOT, CONST_SPOT_EVICTION_POLICY_DELETE

logger = get_logger(__name__)


def which(binary):
    path_var = os.getenv('PATH')
    if platform.system() == 'Windows':
        binary = binary + '.exe'
        parts = path_var.split(';')
    else:
        parts = path_var.split(':')

    for part in parts:
        bin_path = os.path.join(part, binary)
        if os.path.exists(bin_path) and os.path.isfile(bin_path) and os.access(bin_path, os.X_OK):
            return bin_path

    return None


def wait_then_open(url):
    """
    Waits for a bit then opens a URL.  Useful for waiting for a proxy to come up, and then open the URL.
    """
    for _ in range(1, 10):
        try:
            urlopen(url, context=_ssl_context())
        except URLError:
            time.sleep(1)
        break
    webbrowser.open_new_tab(url)


def wait_then_open_async(url):
    """
    Spawns a thread that waits for a bit then opens a URL.
    """
    t = threading.Thread(target=wait_then_open, args=({url}))
    t.daemon = True
    t.start()


def _ssl_context():
    if sys.version_info < (3, 4) or (in_cloud_console() and platform.system() == 'Windows'):
        try:
            return ssl.SSLContext(ssl.PROTOCOL_TLS)  # added in python 2.7.13 and 3.6
        except AttributeError:
            return ssl.SSLContext(ssl.PROTOCOL_TLSv1)

    return ssl.create_default_context()


def _build_service_principal(rbac_client, cli_ctx, name, url, client_secret):
    # use get_progress_controller
    hook = cli_ctx.get_progress_controller(True)
    hook.add(messsage='Creating service principal', value=0, total_val=1.0)
    logger.info('Creating service principal')
    # always create application with 5 years expiration
    start_date = datetime.datetime.utcnow()
    end_date = start_date + relativedelta(years=5)
    result = create_application(rbac_client.applications, name, url, [url], password=client_secret,
                                start_date=start_date, end_date=end_date)
    service_principal = result.app_id  # pylint: disable=no-member
    for x in range(0, 10):
        hook.add(message='Creating service principal', value=0.1 * x, total_val=1.0)
        try:
            create_service_principal(cli_ctx, service_principal, rbac_client=rbac_client)
            break
        # TODO figure out what exception AAD throws here sometimes.
        except Exception as ex:  # pylint: disable=broad-except
            logger.info(ex)
            time.sleep(2 + 2 * x)
    else:
        return False
    hook.add(message='Finished service principal creation', value=1.0, total_val=1.0)
    logger.info('Finished service principal creation')
    return service_principal


def _add_role_assignment(cli_ctx, role, service_principal_msi_id, is_service_principal=True, delay=2, scope=None):
    # AAD can have delays in propagating data, so sleep and retry
    hook = cli_ctx.get_progress_controller(True)
    hook.add(message='Waiting for AAD role to propagate', value=0, total_val=1.0)
    logger.info('Waiting for AAD role to propagate')
    for x in range(0, 10):
        hook.add(message='Waiting for AAD role to propagate', value=0.1 * x, total_val=1.0)
        try:
            # TODO: break this out into a shared utility library
            create_role_assignment(cli_ctx, role, service_principal_msi_id, is_service_principal, scope=scope)
            break
        except CloudError as ex:
            if ex.message == 'The role assignment already exists.':
                break
            logger.info(ex.message)
        except:  # pylint: disable=bare-except
            pass
        time.sleep(delay + delay * x)
    else:
        return False
    hook.add(message='AAD role propagation done', value=1.0, total_val=1.0)
    logger.info('AAD role propagation done')
    return True


def _delete_role_assignments(cli_ctx, role, service_principal, delay=2, scope=None):
    # AAD can have delays in propagating data, so sleep and retry
    hook = cli_ctx.get_progress_controller(True)
    hook.add(message='Waiting for AAD role to delete', value=0, total_val=1.0)
    logger.info('Waiting for AAD role to delete')
    for x in range(0, 10):
        hook.add(message='Waiting for AAD role to delete', value=0.1 * x, total_val=1.0)
        try:
            delete_role_assignments(cli_ctx,
                                    role=role,
                                    assignee=service_principal,
                                    scope=scope)
            break
        except CLIError as ex:
            raise ex
        except CloudError as ex:
            logger.info(ex)
        time.sleep(delay + delay * x)
    else:
        return False
    hook.add(message='AAD role deletion done', value=1.0, total_val=1.0)
    logger.info('AAD role deletion done')
    return True


def _get_default_dns_prefix(name, resource_group_name, subscription_id):
    # Use subscription id to provide uniqueness and prevent DNS name clashes
    name_part = re.sub('[^A-Za-z0-9-]', '', name)[0:10]
    if not name_part[0].isalpha():
        name_part = (str('a') + name_part)[0:10]
    resource_group_part = re.sub('[^A-Za-z0-9-]', '', resource_group_name)[0:16]
    return '{}-{}-{}'.format(name_part, resource_group_part, subscription_id[0:6])


# pylint: disable=too-many-locals
def store_acs_service_principal(subscription_id, client_secret, service_principal,
                                file_name='acsServicePrincipal.json'):
    obj = {}
    if client_secret:
        obj['client_secret'] = client_secret
    if service_principal:
        obj['service_principal'] = service_principal

    config_path = os.path.join(get_config_dir(), file_name)
    full_config = load_service_principals(config_path=config_path)
    if not full_config:
        full_config = {}
    full_config[subscription_id] = obj

    with os.fdopen(os.open(config_path, os.O_RDWR | os.O_CREAT | os.O_TRUNC, 0o600),
                   'w+') as spFile:
        json.dump(full_config, spFile)


def load_acs_service_principal(subscription_id, file_name='acsServicePrincipal.json'):
    config_path = os.path.join(get_config_dir(), file_name)
    config = load_service_principals(config_path)
    if not config:
        return None
    return config.get(subscription_id)


def load_service_principals(config_path):
    if not os.path.exists(config_path):
        return None
    fd = os.open(config_path, os.O_RDONLY)
    try:
        with os.fdopen(fd) as f:
            return shell_safe_json_parse(f.read())
    except:  # pylint: disable=bare-except
        return None


def _invoke_deployment(cli_ctx, resource_group_name, deployment_name, template, parameters, validate, no_wait,
                       subscription_id=None):
    from azure.mgmt.resource.resources import ResourceManagementClient
    from azure.mgmt.resource.resources.models import DeploymentProperties

    properties = DeploymentProperties(template=template, parameters=parameters, mode='incremental')
    smc = get_mgmt_service_client(cli_ctx, ResourceManagementClient, subscription_id=subscription_id).deployments
    if validate:
        logger.info('==== BEGIN TEMPLATE ====')
        logger.info(json.dumps(template, indent=2))
        logger.info('==== END TEMPLATE ====')
        return smc.validate(resource_group_name, deployment_name, properties)
    return sdk_no_wait(no_wait, smc.create_or_update, resource_group_name, deployment_name, properties)


def create_application(client, display_name, homepage, identifier_uris,
                       available_to_other_tenants=False, password=None, reply_urls=None,
                       key_value=None, key_type=None, key_usage=None, start_date=None,
                       end_date=None):
    from azure.graphrbac.models import GraphErrorException
    password_creds, key_creds = _build_application_creds(password=password, key_value=key_value, key_type=key_type,
                                                         key_usage=key_usage, start_date=start_date, end_date=end_date)

    app_create_param = ApplicationCreateParameters(available_to_other_tenants=available_to_other_tenants,
                                                   display_name=display_name,
                                                   identifier_uris=identifier_uris,
                                                   homepage=homepage,
                                                   reply_urls=reply_urls,
                                                   key_credentials=key_creds,
                                                   password_credentials=password_creds)
    try:
        return client.create(app_create_param)
    except GraphErrorException as ex:
        if 'insufficient privileges' in str(ex).lower():
            link = 'https://docs.microsoft.com/azure/azure-resource-manager/resource-group-create-service-principal-portal'  # pylint: disable=line-too-long
            raise CLIError("Directory permission is needed for the current user to register the application. "
                           "For how to configure, please refer '{}'. Original error: {}".format(link, ex))
        raise


def _build_application_creds(password=None, key_value=None, key_type=None,
                             key_usage=None, start_date=None, end_date=None):
    if password and key_value:
        raise CLIError('specify either --password or --key-value, but not both.')

    if not start_date:
        start_date = datetime.datetime.utcnow()
    elif isinstance(start_date, str):
        start_date = parse(start_date)

    if not end_date:
        end_date = start_date + relativedelta(years=1)
    elif isinstance(end_date, str):
        end_date = parse(end_date)

    key_type = key_type or 'AsymmetricX509Cert'
    key_usage = key_usage or 'Verify'

    password_creds = None
    key_creds = None
    if password:
        password_creds = [PasswordCredential(start_date=start_date, end_date=end_date,
                                             key_id=str(uuid.uuid4()), value=password)]
    elif key_value:
        key_creds = [KeyCredential(start_date=start_date, end_date=end_date, value=key_value,
                                   key_id=str(uuid.uuid4()), usage=key_usage, type=key_type)]

    return (password_creds, key_creds)


def create_service_principal(cli_ctx, identifier, resolve_app=True, rbac_client=None):
    if rbac_client is None:
        rbac_client = get_graph_rbac_management_client(cli_ctx)

    if resolve_app:
        try:
            uuid.UUID(identifier)
            result = list(rbac_client.applications.list(filter="appId eq '{}'".format(identifier)))
        except ValueError:
            result = list(rbac_client.applications.list(
                filter="identifierUris/any(s:s eq '{}')".format(identifier)))

        if not result:  # assume we get an object id
            result = [rbac_client.applications.get(identifier)]
        app_id = result[0].app_id
    else:
        app_id = identifier

    return rbac_client.service_principals.create(ServicePrincipalCreateParameters(app_id=app_id, account_enabled=True))


def create_role_assignment(cli_ctx, role, assignee, is_service_principal, resource_group_name=None, scope=None):
    return _create_role_assignment(cli_ctx, role, assignee, resource_group_name, scope, resolve_assignee=is_service_principal)


def _create_role_assignment(cli_ctx, role, assignee,
                            resource_group_name=None, scope=None, resolve_assignee=True):
    from azure.cli.core.profiles import ResourceType, get_sdk
    factory = get_auth_management_client(cli_ctx, scope)
    assignments_client = factory.role_assignments
    definitions_client = factory.role_definitions

    scope = _build_role_scope(resource_group_name, scope, assignments_client.config.subscription_id)

    role_id = _resolve_role_id(role, scope, definitions_client)

    # If the cluster has service principal resolve the service principal client id to get the object id,
    # if not use MSI object id.
    object_id = _resolve_object_id(cli_ctx, assignee) if resolve_assignee else assignee
    RoleAssignmentCreateParameters = get_sdk(cli_ctx, ResourceType.MGMT_AUTHORIZATION,
                                             'RoleAssignmentCreateParameters', mod='models',
                                             operation_group='role_assignments')
    parameters = RoleAssignmentCreateParameters(role_definition_id=role_id, principal_id=object_id)
    assignment_name = uuid.uuid4()
    custom_headers = None
    return assignments_client.create(scope, assignment_name, parameters, custom_headers=custom_headers)


def delete_role_assignments(cli_ctx, ids=None, assignee=None, role=None, resource_group_name=None,
                            scope=None, include_inherited=False, yes=None):
    factory = get_auth_management_client(cli_ctx, scope)
    assignments_client = factory.role_assignments
    definitions_client = factory.role_definitions
    ids = ids or []
    if ids:
        if assignee or role or resource_group_name or scope or include_inherited:
            raise CLIError('When assignment ids are used, other parameter values are not required')
        for i in ids:
            assignments_client.delete_by_id(i)
        return
    if not any([ids, assignee, role, resource_group_name, scope, assignee, yes]):
        from knack.prompting import prompt_y_n
        msg = 'This will delete all role assignments under the subscription. Are you sure?'
        if not prompt_y_n(msg, default="n"):
            return

    scope = _build_role_scope(resource_group_name, scope,
                              assignments_client.config.subscription_id)
    assignments = _search_role_assignments(cli_ctx, assignments_client, definitions_client,
                                           scope, assignee, role, include_inherited,
                                           include_groups=False)

    if assignments:
        for a in assignments:
            assignments_client.delete_by_id(a.id)


def _delete_role_assignments(cli_ctx, role, service_principal, delay=2, scope=None):
    # AAD can have delays in propagating data, so sleep and retry
    hook = cli_ctx.get_progress_controller(True)
    hook.add(message='Waiting for AAD role to delete', value=0, total_val=1.0)
    logger.info('Waiting for AAD role to delete')
    for x in range(0, 10):
        hook.add(message='Waiting for AAD role to delete', value=0.1 * x, total_val=1.0)
        try:
            delete_role_assignments(cli_ctx,
                                    role=role,
                                    assignee=service_principal,
                                    scope=scope)
            break
        except CLIError as ex:
            raise ex
        except CloudError as ex:
            logger.info(ex)
        time.sleep(delay + delay * x)
    else:
        return False
    hook.add(message='AAD role deletion done', value=1.0, total_val=1.0)
    logger.info('AAD role deletion done')
    return True


def _search_role_assignments(cli_ctx, assignments_client, definitions_client,
                             scope, assignee, role, include_inherited, include_groups):
    assignee_object_id = None
    if assignee:
        assignee_object_id = _resolve_object_id(cli_ctx, assignee)

    # always use "scope" if provided, so we can get assignments beyond subscription e.g. management groups
    if scope:
        assignments = list(assignments_client.list_for_scope(
            scope=scope, filter='atScope()'))
    elif assignee_object_id:
        if include_groups:
            f = "assignedTo('{}')".format(assignee_object_id)
        else:
            f = "principalId eq '{}'".format(assignee_object_id)
        assignments = list(assignments_client.list(filter=f))
    else:
        assignments = list(assignments_client.list())

    if assignments:
        assignments = [a for a in assignments if (
            not scope or
            include_inherited and re.match(_get_role_property(a, 'scope'), scope, re.I) or
            _get_role_property(a, 'scope').lower() == scope.lower()
        )]

        if role:
            role_id = _resolve_role_id(role, scope, definitions_client)
            assignments = [i for i in assignments if _get_role_property(
                i, 'role_definition_id') == role_id]

        if assignee_object_id:
            assignments = [i for i in assignments if _get_role_property(
                i, 'principal_id') == assignee_object_id]

    return assignments


def _get_role_property(obj, property_name):
    if isinstance(obj, dict):
        return obj[property_name]
    return getattr(obj, property_name)


def _build_role_scope(resource_group_name, scope, subscription_id):
    subscription_scope = '/subscriptions/' + subscription_id
    if scope:
        if resource_group_name:
            err = 'Resource group "{}" is redundant because scope is supplied'
            raise CLIError(err.format(resource_group_name))
    elif resource_group_name:
        scope = subscription_scope + '/resourceGroups/' + resource_group_name
    else:
        scope = subscription_scope
    return scope


def _resolve_role_id(role, scope, definitions_client):
    role_id = None
    try:
        uuid.UUID(role)
        role_id = role
    except ValueError:
        pass
    if not role_id:  # retrieve role id
        role_defs = list(definitions_client.list(scope, "roleName eq '{}'".format(role)))
        if not role_defs:
            raise CLIError("Role '{}' doesn't exist.".format(role))
        if len(role_defs) > 1:
            ids = [r.id for r in role_defs]
            err = "More than one role matches the given name '{}'. Please pick a value from '{}'"
            raise CLIError(err.format(role, ids))
        role_id = role_defs[0].id
    return role_id


def _resolve_object_id(cli_ctx, assignee):
    client = get_graph_rbac_management_client(cli_ctx)
    result = None
    if assignee.find('@') >= 0:  # looks like a user principal name
        result = list(client.users.list(filter="userPrincipalName eq '{}'".format(assignee)))
    if not result:
        result = list(client.service_principals.list(
            filter="servicePrincipalNames/any(c:c eq '{}')".format(assignee)))
    if not result:  # assume an object id, let us verify it
        result = _get_object_stubs(client, [assignee])

    # 2+ matches should never happen, so we only check 'no match' here
    if not result:
        raise CLIError("No matches in graph database for '{}'".format(assignee))

    return result[0].object_id


def _get_object_stubs(graph_client, assignees):
    params = GetObjectsParameters(include_directory_object_references=True,
                                  object_ids=assignees)
    return list(graph_client.objects.get_objects_by_object_ids(params))


def subnet_role_assignment_exists(cli_ctx, scope):
    network_contributor_role_id = "4d97b98b-1d4f-4787-a291-c67834d212e7"

    factory = get_auth_management_client(cli_ctx, scope)
    assignments_client = factory.role_assignments

    for i in assignments_client.list_for_scope(scope=scope, filter='atScope()'):
        if i.scope == scope and i.role_definition_id.endswith(network_contributor_role_id):
            return True
    return False


def _update_dict(dict1, dict2):
    cp = dict1.copy()
    cp.update(dict2)
    return cp


def aks_browse(cmd,     # pylint: disable=too-many-statements
               client,
               resource_group_name,
               name,
               disable_browser=False,
               listen_address='127.0.0.1',
               listen_port='8001'):
    if not which('kubectl'):
        raise CLIError('Can not find kubectl executable in PATH')

    # verify the kube-dashboard addon was not disabled
    instance = client.get(resource_group_name, name)
    addon_profiles = instance.addon_profiles or {}
    addon_profile = addon_profiles.get("kubeDashboard", ManagedClusterAddonProfile(enabled=True))
    if not addon_profile.enabled:
        raise CLIError('The kube-dashboard addon was disabled for this managed cluster.\n'
                       'To use "az aks browse" first enable the add-on\n'
                       'by running "az aks enable-addons --addons kube-dashboard".')

    _, browse_path = tempfile.mkstemp()

    aks_get_credentials(cmd, client, resource_group_name, name, admin=False, path=browse_path)
    # find the dashboard pod's name
    try:
        dashboard_pod = subprocess.check_output(
            ["kubectl", "get", "pods", "--kubeconfig", browse_path, "--namespace", "kube-system", "--output", "name",
             "--selector", "k8s-app=kubernetes-dashboard"],
            universal_newlines=True)
    except subprocess.CalledProcessError as err:
        raise CLIError('Could not find dashboard pod: {}'.format(err))
    if dashboard_pod:
        # remove any "pods/" or "pod/" prefix from the name
        dashboard_pod = str(dashboard_pod).split('/')[-1].strip()
    else:
        raise CLIError("Couldn't find the Kubernetes dashboard pod.")

    # find the port
    try:
        dashboard_port = subprocess.check_output(
            ["kubectl", "get", "pods", "--kubeconfig", browse_path, "--namespace", "kube-system",
             "--selector", "k8s-app=kubernetes-dashboard",
             "--output", "jsonpath='{.items[0].spec.containers[0].ports[0].containerPort}'"]
        )
        # output format: b"'{port}'"
        dashboard_port = int((dashboard_port.decode('utf-8').replace("'", "")))
    except subprocess.CalledProcessError as err:
        raise CLIError('Could not find dashboard port: {}'.format(err))

    # use https if dashboard container is using https
    if dashboard_port == 8443:
        protocol = 'https'
    else:
        protocol = 'http'

    proxy_url = '{0}://{1}:{2}/'.format(protocol, listen_address, listen_port)

    # launch kubectl port-forward locally to access the remote dashboard
    if in_cloud_console():
        # TODO: better error handling here.
        response = requests.post('http://localhost:8888/openport/{0}'.format(listen_port))
        result = json.loads(response.text)
        term_id = os.environ.get('ACC_TERM_ID')
        if term_id:
            response = requests.post('http://localhost:8888/openLink/{}'.format(term_id),
                                     json={"url": result['url']})
        logger.warning('To view the console, please open %s in a new tab', result['url'])
    else:
        logger.warning('Proxy running on %s', proxy_url)

    logger.warning('Press CTRL+C to close the tunnel...')
    if not disable_browser:
        wait_then_open_async(proxy_url)
    try:
        try:
            subprocess.check_output(["kubectl", "--kubeconfig", browse_path, "--namespace", "kube-system",
                                     "port-forward", "--address", listen_address, dashboard_pod,
                                     "{0}:{1}".format(listen_port, dashboard_port)], stderr=subprocess.STDOUT)
        except subprocess.CalledProcessError as err:
            if err.output.find(b'unknown flag: --address'):
                if listen_address != '127.0.0.1':
                    logger.warning('"--address" is only supported in kubectl v1.13 and later.')
                    logger.warning('The "--listen-address" argument will be ignored.')
                subprocess.call(["kubectl", "--kubeconfig", browse_path, "--namespace", "kube-system",
                                 "port-forward", dashboard_pod, "{0}:{1}".format(listen_port, dashboard_port)])
    except KeyboardInterrupt:
        # Let command processing finish gracefully after the user presses [Ctrl+C]
        pass
    finally:
        if in_cloud_console():
            requests.post('http://localhost:8888/closeport/8001')


def _trim_nodepoolname(nodepool_name):
    if not nodepool_name:
        return "nodepool1"
    return nodepool_name[:12]


def _add_monitoring_role_assignment(result, cluster_resource_id, cmd):
    service_principal_msi_id = None
    # Check if service principal exists, if it does, assign permissions to service principal
    # Else, provide permissions to MSI
    if (
            hasattr(result, 'service_principal_profile') and
            hasattr(result.service_principal_profile, 'client_id') and
            result.service_principal_profile.client_id != 'msi'
    ):
        logger.info('valid service principal exists, using it')
        service_principal_msi_id = result.service_principal_profile.client_id
        is_service_principal = True
    elif (
            (hasattr(result, 'addon_profiles')) and
            ('omsagent' in result.addon_profiles) and
            (hasattr(result.addon_profiles['omsagent'], 'identity')) and
            (hasattr(result.addon_profiles['omsagent'].identity, 'object_id'))
    ):
        logger.info('omsagent MSI exists, using it')
        service_principal_msi_id = result.addon_profiles['omsagent'].identity.object_id
        is_service_principal = False

    if service_principal_msi_id is not None:
        if not _add_role_assignment(cmd.cli_ctx, 'Monitoring Metrics Publisher',
                                    service_principal_msi_id, is_service_principal, scope=cluster_resource_id):
            logger.warning('Could not create a role assignment for Monitoring addon. '
                           'Are you an Owner on this subscription?')
    else:
        logger.warning('Could not find service principal or user assigned MSI for role'
                       'assignment')


def aks_create(cmd,     # pylint: disable=too-many-locals,too-many-statements,too-many-branches
               client,
               resource_group_name,
               name,
               ssh_key_value,
               dns_name_prefix=None,
               location=None,
               admin_username="azureuser",
               windows_admin_username=None,
               windows_admin_password=None,
               kubernetes_version='',
               node_vm_size="Standard_DS2_v2",
               node_osdisk_size=0,
               node_osdisk_diskencryptionset_id=None,
               node_count=3,
               nodepool_name="nodepool1",
               nodepool_tags=None,
               service_principal=None, client_secret=None,
               no_ssh_key=False,
               disable_rbac=None,
               enable_rbac=None,
               enable_vmss=None,
               vm_set_type=None,
               skip_subnet_role_assignment=False,
               enable_cluster_autoscaler=False,
               cluster_autoscaler_profile=None,
               network_plugin=None,
               network_policy=None,
               pod_cidr=None,
               service_cidr=None,
               dns_service_ip=None,
               docker_bridge_address=None,
               load_balancer_sku=None,
               load_balancer_managed_outbound_ip_count=None,
               load_balancer_outbound_ips=None,
               load_balancer_outbound_ip_prefixes=None,
               load_balancer_outbound_ports=None,
               load_balancer_idle_timeout=None,
               outbound_type=None,
               enable_addons=None,
               workspace_resource_id=None,
               min_count=None,
               max_count=None,
               vnet_subnet_id=None,
               max_pods=0,
               aad_client_app_id=None,
               aad_server_app_id=None,
               aad_server_app_secret=None,
               aad_tenant_id=None,
               tags=None,
               node_zones=None,
               generate_ssh_keys=False,  # pylint: disable=unused-argument
               enable_pod_security_policy=False,
               node_resource_group=None,
               attach_acr=None,
               enable_private_cluster=False,
               enable_managed_identity=False,
               api_server_authorized_ip_ranges=None,
               aks_custom_headers=None,
               appgw_name=None,
               appgw_subnet_prefix=None,
               appgw_id=None,
               appgw_subnet_id=None,
               appgw_shared=None,
               appgw_watch_namespace=None,
               no_wait=False):
    if not no_ssh_key:
        try:
            if not ssh_key_value or not is_valid_ssh_rsa_public_key(ssh_key_value):
                raise ValueError()
        except (TypeError, ValueError):
            shortened_key = truncate_text(ssh_key_value)
            raise CLIError('Provided ssh key ({}) is invalid or non-existent'.format(shortened_key))

    subscription_id = get_subscription_id(cmd.cli_ctx)
    if not dns_name_prefix:
        dns_name_prefix = _get_default_dns_prefix(name, resource_group_name, subscription_id)

    rg_location = _get_rg_location(cmd.cli_ctx, resource_group_name)
    if location is None:
        location = rg_location

    # Flag to be removed, kept for back-compatibility only. Remove the below section
    # when we deprecate the enable-vmss flag
    if enable_vmss:
        if vm_set_type and vm_set_type.lower() != "VirtualMachineScaleSets".lower():
            raise CLIError('enable-vmss and provided vm_set_type ({}) are conflicting with each other'.
                           format(vm_set_type))
        vm_set_type = "VirtualMachineScaleSets"

    vm_set_type = _set_vm_set_type(vm_set_type, kubernetes_version)
    load_balancer_sku = set_load_balancer_sku(load_balancer_sku, kubernetes_version)

    if api_server_authorized_ip_ranges and load_balancer_sku == "basic":
        raise CLIError('--api-server-authorized-ip-ranges can only be used with standard load balancer')

    agent_pool_profile = ManagedClusterAgentPoolProfile(
        name=_trim_nodepoolname(nodepool_name),  # Must be 12 chars or less before ACS RP adds to it
        tags=nodepool_tags,
        count=int(node_count),
        vm_size=node_vm_size,
        os_type="Linux",
        vnet_subnet_id=vnet_subnet_id,
        availability_zones=node_zones,
        max_pods=int(max_pods) if max_pods else None,
        type=vm_set_type
    )

    if node_osdisk_size:
        agent_pool_profile.os_disk_size_gb = int(node_osdisk_size)

    _check_cluster_autoscaler_flag(enable_cluster_autoscaler, min_count, max_count, node_count, agent_pool_profile)

    linux_profile = None
    # LinuxProfile is just used for SSH access to VMs, so omit it if --no-ssh-key was specified.
    if not no_ssh_key:
        ssh_config = ContainerServiceSshConfiguration(
            public_keys=[ContainerServiceSshPublicKey(key_data=ssh_key_value)])
        linux_profile = ContainerServiceLinuxProfile(admin_username=admin_username, ssh=ssh_config)

    windows_profile = None

    if windows_admin_username:
        if windows_admin_password is None:
            try:
                windows_admin_password = prompt_pass(msg='windows-admin-password: ', confirm=True)
            except NoTTYException:
                raise CLIError('Please specify both username and password in non-interactive mode.')

        windows_profile = ManagedClusterWindowsProfile(
            admin_username=windows_admin_username,
            admin_password=windows_admin_password)

    principal_obj = _ensure_aks_service_principal(cmd.cli_ctx,
                                                  service_principal=service_principal, client_secret=client_secret,
                                                  subscription_id=subscription_id, dns_name_prefix=dns_name_prefix,
                                                  location=location, name=name)
    service_principal_profile = ManagedClusterServicePrincipalProfile(
        client_id=principal_obj.get("service_principal"),
        secret=principal_obj.get("client_secret"))

    if attach_acr:
        if enable_managed_identity:
            if no_wait:
                raise CLIError('When --attach-acr and --enable-managed-identity are both specified, '
                               '--no-wait is not allowed, please wait until the whole operation succeeds.')
            else:
                # Attach acr operation will be handled after the cluster is created
                pass
        else:
            _ensure_aks_acr(cmd.cli_ctx,
                            client_id=service_principal_profile.client_id,
                            acr_name_or_id=attach_acr,
                            subscription_id=subscription_id)

    if (vnet_subnet_id and not skip_subnet_role_assignment and
            not subnet_role_assignment_exists(cmd.cli_ctx, vnet_subnet_id)):
        scope = vnet_subnet_id
        if not _add_role_assignment(
                cmd.cli_ctx,
                'Network Contributor',
                service_principal_profile.client_id,
                scope=scope):
            logger.warning('Could not create a role assignment for subnet. '
                           'Are you an Owner on this subscription?')

    load_balancer_profile = create_load_balancer_profile(
        load_balancer_managed_outbound_ip_count,
        load_balancer_outbound_ips,
        load_balancer_outbound_ip_prefixes,
        load_balancer_outbound_ports,
        load_balancer_idle_timeout)

    outbound_type = _set_outbound_type(outbound_type, network_plugin, load_balancer_sku, load_balancer_profile)

    network_profile = None
    if any([network_plugin,
            pod_cidr,
            service_cidr,
            dns_service_ip,
            docker_bridge_address,
            network_policy]):
        if not network_plugin:
            raise CLIError('Please explicitly specify the network plugin type')
        if pod_cidr and network_plugin == "azure":
            raise CLIError('Please use kubenet as the network plugin type when pod_cidr is specified')
        network_profile = ContainerServiceNetworkProfile(
            network_plugin=network_plugin,
            pod_cidr=pod_cidr,
            service_cidr=service_cidr,
            dns_service_ip=dns_service_ip,
            docker_bridge_cidr=docker_bridge_address,
            network_policy=network_policy,
            load_balancer_sku=load_balancer_sku.lower(),
            load_balancer_profile=load_balancer_profile,
            outbound_type=outbound_type
        )
    else:
        if load_balancer_sku.lower() == "standard" or load_balancer_profile:
            network_profile = ContainerServiceNetworkProfile(
                network_plugin="kubenet",
                load_balancer_sku=load_balancer_sku.lower(),
                load_balancer_profile=load_balancer_profile,
                outbound_type=outbound_type,
            )

    addon_profiles = _handle_addons_args(
        cmd,
        enable_addons,
        subscription_id,
        resource_group_name,
        {},
        workspace_resource_id,
        appgw_name,
        appgw_subnet_prefix,
        appgw_id,
        appgw_subnet_id,
        appgw_shared,
        appgw_watch_namespace
    )
    monitoring = False
    if 'omsagent' in addon_profiles:
        monitoring = True
        _ensure_container_insights_for_monitoring(cmd, addon_profiles['omsagent'])
    if CONST_INGRESS_APPGW_ADDON_NAME in addon_profiles:
        if CONST_INGRESS_APPGW_APPLICATION_GATEWAY_ID in addon_profiles[CONST_INGRESS_APPGW_ADDON_NAME].config:
            appgw_id = addon_profiles[CONST_INGRESS_APPGW_ADDON_NAME].config[CONST_INGRESS_APPGW_APPLICATION_GATEWAY_ID]
            from msrestazure.tools import parse_resource_id, resource_id
            appgw_id_dict = parse_resource_id(appgw_id)
            appgw_group_id = resource_id(
                subscription=appgw_id_dict["subscription"],
                resource_group=appgw_id_dict["resource_group"])
            if not _add_role_assignment(cmd.cli_ctx, 'Contributor',
                                        service_principal_profile.client_id, scope=appgw_group_id):
                logger.warning('Could not create a role assignment for application gateway: {appgw_id} '
                               'specified in {CONST_INGRESS_APPGW_ADDON_NAME} addon. '
                               'Are you an Owner on this subscription?')
        if CONST_INGRESS_APPGW_SUBNET_ID in addon_profiles[CONST_INGRESS_APPGW_ADDON_NAME].config:
            subnet_id = addon_profiles[CONST_INGRESS_APPGW_ADDON_NAME].config[CONST_INGRESS_APPGW_SUBNET_ID]
            from msrestazure.tools import parse_resource_id, resource_id
            if not _add_role_assignment(cmd.cli_ctx, 'Contributor',
                                        service_principal_profile.client_id, scope=subnet_id):
                logger.warning('Could not create a role assignment for subnet: {subnet_id} '
                               'specified in {CONST_INGRESS_APPGW_ADDON_NAME} addon. '
                               'Are you an Owner on this subscription?')

    aad_profile = None
    if any([aad_client_app_id, aad_server_app_id, aad_server_app_secret, aad_tenant_id]):
        aad_profile = ManagedClusterAADProfile(
            client_app_id=aad_client_app_id,
            server_app_id=aad_server_app_id,
            server_app_secret=aad_server_app_secret,
            tenant_id=aad_tenant_id
        )

    # Check that both --disable-rbac and --enable-rbac weren't provided
    if all([disable_rbac, enable_rbac]):
        raise CLIError('specify either "--disable-rbac" or "--enable-rbac", not both.')

    api_server_access_profile = None
    if api_server_authorized_ip_ranges:
        api_server_access_profile = _populate_api_server_access_profile(api_server_authorized_ip_ranges)

    identity = None
    if enable_managed_identity:
        identity = ManagedClusterIdentity(
            type="SystemAssigned"
        )

    enable_rbac = True
    if disable_rbac:
        enable_rbac = False

    mc = ManagedCluster(
        location=location, tags=tags,
        dns_prefix=dns_name_prefix,
        kubernetes_version=kubernetes_version,
        enable_rbac=enable_rbac,
        agent_pool_profiles=[agent_pool_profile],
        linux_profile=linux_profile,
        windows_profile=windows_profile,
        service_principal_profile=service_principal_profile,
        network_profile=network_profile,
        addon_profiles=addon_profiles,
        aad_profile=aad_profile,
        auto_scaler_profile=cluster_autoscaler_profile,
        enable_pod_security_policy=bool(enable_pod_security_policy),
        identity=identity,
        disk_encryption_set_id=node_osdisk_diskencryptionset_id,
        api_server_access_profile=api_server_access_profile)

    if node_resource_group:
        mc.node_resource_group = node_resource_group

    if enable_private_cluster:
        if load_balancer_sku.lower() != "standard":
            raise CLIError("Please use standard load balancer for private cluster")
        mc.api_server_access_profile = ManagedClusterAPIServerAccessProfile(
            enable_private_cluster=True
        )

    headers = {}
    if aks_custom_headers is not None:
        if aks_custom_headers != "":
            for pair in aks_custom_headers.split(','):
                parts = pair.split('=')
                if len(parts) != 2:
                    raise CLIError('custom headers format is incorrect')

                headers[parts[0]] = parts[1]

    # Due to SPN replication latency, we do a few retries here
    max_retry = 30
    retry_exception = Exception(None)
    for _ in range(0, max_retry):
        try:
<<<<<<< HEAD
            if monitoring:
                # adding a wait here since we rely on the result for role assignment
                result = LongRunningOperation(cmd.cli_ctx)(client.create_or_update(resource_group_name=resource_group_name,
                            resource_name=name,
                            parameters=mc,
                            custom_headers=headers))
                cloud_name = cmd.cli_ctx.cloud.name
                 # add cluster spn/msi Monitoring Metrics Publisher role assignment to publish metrics to MDM
                # mdm metrics is supported only in azure public cloud, so add the role assignment only in this cloud
                if cloud_name.lower() == 'azurecloud':
                    from msrestazure.tools import resource_id
                    cluster_resource_id = resource_id(
                        subscription=subscription_id,
                        resource_group=resource_group_name,
                        namespace='Microsoft.ContainerService', type='managedClusters',
                        name=name
                    )
                    _add_monitoring_role_assignment(result, cluster_resource_id, cmd)
                    
                return result
            else:
                return sdk_no_wait(
                    no_wait, client.create_or_update,
                    resource_group_name=resource_group_name,
                    resource_name=name,
                    parameters=mc,
                    custom_headers=headers)

=======
            logger.info('AKS cluster is creating, please wait...')
            created_cluster = sdk_no_wait(no_wait, client.create_or_update,
                                          resource_group_name=resource_group_name,
                                          resource_name=name,
                                          parameters=mc,
                                          custom_headers=headers).result()
            if enable_managed_identity and attach_acr:
                # Attach ACR to cluster enabled managed identity
                if created_cluster.identity_profile is None or \
                   created_cluster.identity_profile["kubeletidentity"] is None:
                    logger.warning('Your cluster is successfully created, but we failed to attach acr to it, '
                                   'you can manually grant permission to the identity named <ClUSTER_NAME>-agentpool '
                                   'in MC_ resource group to give it permission to pull from ACR.')
                else:
                    kubelet_identity_client_id = created_cluster.identity_profile["kubeletidentity"].client_id
                    _ensure_aks_acr(cmd.cli_ctx,
                                    client_id=kubelet_identity_client_id,
                                    acr_name_or_id=attach_acr,
                                    subscription_id=subscription_id)

            return created_cluster
>>>>>>> 4bbfc262
        except CloudError as ex:
            retry_exception = ex
            if 'not found in Active Directory tenant' in ex.message:
                time.sleep(3)
            else:
                raise ex
    raise retry_exception


def aks_update(cmd,     # pylint: disable=too-many-statements,too-many-branches,too-many-locals
               client,
               resource_group_name,
               name,
               enable_cluster_autoscaler=False,
               disable_cluster_autoscaler=False,
               update_cluster_autoscaler=False,
               cluster_autoscaler_profile=None,
               min_count=None, max_count=None, no_wait=False,
               load_balancer_managed_outbound_ip_count=None,
               load_balancer_outbound_ips=None,
               load_balancer_outbound_ip_prefixes=None,
               load_balancer_outbound_ports=None,
               load_balancer_idle_timeout=None,
               api_server_authorized_ip_ranges=None,
               enable_pod_security_policy=False,
               disable_pod_security_policy=False,
               attach_acr=None,
               detach_acr=None):
    update_autoscaler = enable_cluster_autoscaler or disable_cluster_autoscaler or update_cluster_autoscaler
    update_acr = attach_acr is not None or detach_acr is not None
    update_pod_security = enable_pod_security_policy or disable_pod_security_policy
    update_lb_profile = is_load_balancer_profile_provided(load_balancer_managed_outbound_ip_count,
                                                          load_balancer_outbound_ips,
                                                          load_balancer_outbound_ip_prefixes,
                                                          load_balancer_outbound_ports,
                                                          load_balancer_idle_timeout)
    # pylint: disable=too-many-boolean-expressions
    if not update_autoscaler and \
       cluster_autoscaler_profile is None and \
       not update_acr and \
       not update_lb_profile \
       and api_server_authorized_ip_ranges is None and \
       not update_pod_security and \
       not update_lb_profile:
        raise CLIError('Please specify "--enable-cluster-autoscaler" or '
                       '"--disable-cluster-autoscaler" or '
                       '"--update-cluster-autoscaler" or '
                       '"--cluster-autoscaler-profile" or '
                       '"--enable-pod-security-policy" or '
                       '"--disable-pod-security-policy" or '
                       '"--api-server-authorized-ip-ranges" or '
                       '"--attach-acr" or '
                       '"--detach-acr" or '
                       '"--load-balancer-managed-outbound-ip-count" or '
                       '"--load-balancer-outbound-ips" or '
                       '"--load-balancer-outbound-ip-prefixes"')

    instance = client.get(resource_group_name, name)

    if update_autoscaler and len(instance.agent_pool_profiles) > 1:
        raise CLIError('There is more than one node pool in the cluster. Please use "az aks nodepool" command '
                       'to update per node pool auto scaler settings')

    node_count = instance.agent_pool_profiles[0].count

    if min_count is None or max_count is None:
        if enable_cluster_autoscaler or update_cluster_autoscaler:
            raise CLIError('Please specifying both min-count and max-count when --enable-cluster-autoscaler or '
                           '--update-cluster-autoscaler set.')

    if min_count is not None and max_count is not None:
        if int(min_count) > int(max_count):
            raise CLIError('value of min-count should be less than or equal to value of max-count.')
        if int(node_count) < int(min_count) or int(node_count) > int(max_count):
            raise CLIError("current node count '{}' is not in the range of min-count and max-count.".format(node_count))

    if enable_cluster_autoscaler:
        if instance.agent_pool_profiles[0].enable_auto_scaling:
            logger.warning('Cluster autoscaler is already enabled for this managed cluster.\n'
                           'Please run "az aks update --update-cluster-autoscaler" '
                           'if you want to update min-count or max-count.')
            return None
        instance.agent_pool_profiles[0].min_count = int(min_count)
        instance.agent_pool_profiles[0].max_count = int(max_count)
        instance.agent_pool_profiles[0].enable_auto_scaling = True

    if update_cluster_autoscaler:
        if not instance.agent_pool_profiles[0].enable_auto_scaling:
            raise CLIError('Cluster autoscaler is not enabled for this managed cluster.\n'
                           'Run "az aks update --enable-cluster-autoscaler" '
                           'to enable cluster with min-count and max-count.')
        instance.agent_pool_profiles[0].min_count = int(min_count)
        instance.agent_pool_profiles[0].max_count = int(max_count)

    if disable_cluster_autoscaler:
        if not instance.agent_pool_profiles[0].enable_auto_scaling:
            logger.warning('Cluster autoscaler is already disabled for this managed cluster.')
            return None
        instance.agent_pool_profiles[0].enable_auto_scaling = False
        instance.agent_pool_profiles[0].min_count = None
        instance.agent_pool_profiles[0].max_count = None

    if not cluster_autoscaler_profile:
        instance.auto_scaler_profile = {}
    else:
        instance.auto_scaler_profile = _update_dict(instance.auto_scaler_profile.__dict__,
                                                    dict((key.replace("-", "_"), value)
                                                         for (key, value) in cluster_autoscaler_profile.items())) \
            if instance.auto_scaler_profile else cluster_autoscaler_profile

    if enable_pod_security_policy and disable_pod_security_policy:
        raise CLIError('Cannot specify --enable-pod-security-policy and --disable-pod-security-policy '
                       'at the same time.')

    if enable_pod_security_policy:
        instance.enable_pod_security_policy = True

    if disable_pod_security_policy:
        instance.enable_pod_security_policy = False

    if update_lb_profile:
        instance.network_profile.load_balancer_profile = update_load_balancer_profile(
            load_balancer_managed_outbound_ip_count,
            load_balancer_outbound_ips,
            load_balancer_outbound_ip_prefixes,
            load_balancer_outbound_ports,
            load_balancer_idle_timeout,
            instance.network_profile.load_balancer_profile)

    if attach_acr and detach_acr:
        raise CLIError('Cannot specify "--attach-acr" and "--detach-acr" at the same time.')

    subscription_id = get_subscription_id(cmd.cli_ctx)
    client_id = ""
    if instance.identity is not None and instance.identity.type == "SystemAssigned":
        if instance.identity_profile is None or instance.identity_profile["kubeletidentity"] is None:
            raise CLIError('Unexpected error getting kubelet\'s identity for the cluster. '
                           'Please do not set --attach-acr or --detach-acr. '
                           'You can manually grant or revoke permission to the identity named '
                           '<ClUSTER_NAME>-agentpool in MC_ resource group to access ACR.')
        client_id = instance.identity_profile["kubeletidentity"].client_id
    else:
        client_id = instance.service_principal_profile.client_id
    if not client_id:
        raise CLIError('Cannot get the AKS cluster\'s service principal.')

    if attach_acr:
        _ensure_aks_acr(cmd.cli_ctx,
                        client_id=client_id,
                        acr_name_or_id=attach_acr,
                        subscription_id=subscription_id)

    if detach_acr:
        _ensure_aks_acr(cmd.cli_ctx,
                        client_id=client_id,
                        acr_name_or_id=detach_acr,
                        subscription_id=subscription_id,
                        detach=True)

    # empty string is valid as it disables ip whitelisting
    if api_server_authorized_ip_ranges is not None:
        instance.api_server_access_profile = \
            _populate_api_server_access_profile(api_server_authorized_ip_ranges, instance)

    return sdk_no_wait(no_wait, client.create_or_update, resource_group_name, name, instance)


def aks_show(cmd, client, resource_group_name, name):   # pylint: disable=unused-argument
    mc = client.get(resource_group_name, name)
    return _remove_nulls([mc])[0]


def _remove_nulls(managed_clusters):
    """
    Remove some often-empty fields from a list of ManagedClusters, so the JSON representation
    doesn't contain distracting null fields.

    This works around a quirk of the SDK for python behavior. These fields are not sent
    by the server, but get recreated by the CLI's own "to_dict" serialization.
    """
    attrs = ['tags']
    ap_attrs = ['os_disk_size_gb', 'vnet_subnet_id']
    sp_attrs = ['secret']
    for managed_cluster in managed_clusters:
        for attr in attrs:
            if getattr(managed_cluster, attr, None) is None:
                delattr(managed_cluster, attr)
        if managed_cluster.agent_pool_profiles is not None:
            for ap_profile in managed_cluster.agent_pool_profiles:
                for attr in ap_attrs:
                    if getattr(ap_profile, attr, None) is None:
                        delattr(ap_profile, attr)
        for attr in sp_attrs:
            if getattr(managed_cluster.service_principal_profile, attr, None) is None:
                delattr(managed_cluster.service_principal_profile, attr)
    return managed_clusters


def aks_get_credentials(cmd,    # pylint: disable=unused-argument
                        client,
                        resource_group_name,
                        name,
                        admin=False,
                        user='clusterUser',
                        path=os.path.join(os.path.expanduser('~'), '.kube', 'config'),
                        overwrite_existing=False):
    credentialResults = None
    if admin:
        credentialResults = client.list_cluster_admin_credentials(resource_group_name, name)
    else:
        if user.lower() == 'clusteruser':
            credentialResults = client.list_cluster_user_credentials(resource_group_name, name)
        elif user.lower() == 'clustermonitoringuser':
            credentialResults = client.list_cluster_monitoring_user_credentials(resource_group_name, name)
        else:
            raise CLIError("The user is invalid.")
    if not credentialResults:
        raise CLIError("No Kubernetes credentials found.")

    try:
        kubeconfig = credentialResults.kubeconfigs[0].value.decode(encoding='UTF-8')
        _print_or_merge_credentials(path, kubeconfig, overwrite_existing)
    except (IndexError, ValueError):
        raise CLIError("Fail to find kubeconfig file.")


ADDONS = {
    'http_application_routing': 'httpApplicationRouting',
    'monitoring': 'omsagent',
    'virtual-node': 'aciConnector',
    'azure-policy': 'azurepolicy',
    'kube-dashboard': 'kubeDashboard',
    'ingress-appgw': CONST_INGRESS_APPGW_ADDON_NAME
}


# pylint: disable=line-too-long
def aks_kollect(cmd,    # pylint: disable=too-many-statements,too-many-locals
                client,
                resource_group_name,
                name,
                storage_account=None,
                sas_token=None,
                container_logs=None,
                kube_objects=None,
                node_logs=None):
    colorama.init()

    mc = client.get(resource_group_name, name)

    if not which('kubectl'):
        raise CLIError('Can not find kubectl executable in PATH')

    storage_account_id = None
    if storage_account is None:
        print("No storage account specified. Try getting storage account from diagnostic settings")
        storage_account_id = get_storage_account_from_diag_settings(cmd.cli_ctx, resource_group_name, name)
        if storage_account_id is None:
            raise CLIError("A storage account must be specified, since there isn't one in the diagnostic settings.")

    from msrestazure.tools import is_valid_resource_id, parse_resource_id, resource_id
    if storage_account_id is None:
        if not is_valid_resource_id(storage_account):
            storage_account_id = resource_id(
                subscription=get_subscription_id(cmd.cli_ctx),
                resource_group=resource_group_name,
                namespace='Microsoft.Storage', type='storageAccounts',
                name=storage_account
            )
        else:
            storage_account_id = storage_account

    if is_valid_resource_id(storage_account_id):
        try:
            parsed_storage_account = parse_resource_id(storage_account_id)
        except CloudError as ex:
            raise CLIError(ex.message)
    else:
        raise CLIError("Invalid storage account id %s" % storage_account_id)

    storage_account_name = parsed_storage_account['name']

    readonly_sas_token = None
    if sas_token is None:
        storage_client = cf_storage(cmd.cli_ctx, parsed_storage_account['subscription'])
        storage_account_keys = storage_client.storage_accounts.list_keys(parsed_storage_account['resource_group'],
                                                                         storage_account_name)
        kwargs = {
            'account_name': storage_account_name,
            'account_key': storage_account_keys.keys[0].value
        }
        cloud_storage_client = cloud_storage_account_service_factory(cmd.cli_ctx, kwargs)

        sas_token = cloud_storage_client.generate_shared_access_signature(
            'b',
            'sco',
            'rwdlacup',
            datetime.datetime.utcnow() + datetime.timedelta(days=1))

        readonly_sas_token = cloud_storage_client.generate_shared_access_signature(
            'b',
            'sco',
            'rl',
            datetime.datetime.utcnow() + datetime.timedelta(days=1))

        readonly_sas_token = readonly_sas_token.strip('?')

    from knack.prompting import prompt_y_n

    print()
    print('This will deploy a daemon set to your cluster to collect logs and diagnostic information and '
          f'save them to the storage account '
          f'{colorama.Style.BRIGHT}{colorama.Fore.GREEN}{storage_account_name}{colorama.Style.RESET_ALL} as '
          f'outlined in {format_hyperlink("http://aka.ms/AKSPeriscope")}.')
    print()
    print('If you share access to that storage account to Azure support, you consent to the terms outlined'
          f' in {format_hyperlink("http://aka.ms/DiagConsent")}.')
    print()
    if not prompt_y_n('Do you confirm?', default="n"):
        return

    print()
    print("Getting credentials for cluster %s " % name)
    _, temp_kubeconfig_path = tempfile.mkstemp()
    aks_get_credentials(cmd, client, resource_group_name, name, admin=True, path=temp_kubeconfig_path)

    print()
    print("Starts collecting diag info for cluster %s " % name)

    sas_token = sas_token.strip('?')
    deployment_yaml = urlopen(
        "https://raw.githubusercontent.com/Azure/aks-periscope/v0.2/deployment/aks-periscope.yaml").read().decode()
    deployment_yaml = deployment_yaml.replace("# <accountName, base64 encoded>",
                                              (base64.b64encode(bytes(storage_account_name, 'ascii'))).decode('ascii'))
    deployment_yaml = deployment_yaml.replace("# <saskey, base64 encoded>",
                                              (base64.b64encode(bytes("?" + sas_token, 'ascii'))).decode('ascii'))

    yaml_lines = deployment_yaml.splitlines()
    for index, line in enumerate(yaml_lines):
        if "DIAGNOSTIC_CONTAINERLOGS_LIST" in line and container_logs is not None:
            yaml_lines[index] = line + ' ' + container_logs
        if "DIAGNOSTIC_KUBEOBJECTS_LIST" in line and kube_objects is not None:
            yaml_lines[index] = line + ' ' + kube_objects
        if "DIAGNOSTIC_NODELOGS_LIST" in line and node_logs is not None:
            yaml_lines[index] = line + ' ' + node_logs
    deployment_yaml = '\n'.join(yaml_lines)

    fd, temp_yaml_path = tempfile.mkstemp()
    temp_yaml_file = os.fdopen(fd, 'w+t')
    try:
        temp_yaml_file.write(deployment_yaml)
        temp_yaml_file.flush()
        temp_yaml_file.close()
        try:
            print()
            print("Cleaning up aks-periscope resources if existing")

            subprocess.call(["kubectl", "--kubeconfig", temp_kubeconfig_path, "delete",
                             "serviceaccount,configmap,daemonset,secret",
                             "--all", "-n", "aks-periscope", "--ignore-not-found"],
                            stderr=subprocess.STDOUT)

            subprocess.call(["kubectl", "--kubeconfig", temp_kubeconfig_path, "delete",
                             "ClusterRoleBinding",
                             "aks-periscope-role-binding", "--ignore-not-found"],
                            stderr=subprocess.STDOUT)

            subprocess.call(["kubectl", "--kubeconfig", temp_kubeconfig_path, "delete",
                             "ClusterRoleBinding",
                             "aks-periscope-role-binding-view", "--ignore-not-found"],
                            stderr=subprocess.STDOUT)

            subprocess.call(["kubectl", "--kubeconfig", temp_kubeconfig_path, "delete",
                             "ClusterRole",
                             "aks-periscope-role", "--ignore-not-found"],
                            stderr=subprocess.STDOUT)

            subprocess.call(["kubectl", "--kubeconfig", temp_kubeconfig_path, "delete",
                             "--all",
                             "apd", "-n", "aks-periscope", "--ignore-not-found"],
                            stderr=subprocess.DEVNULL)

            subprocess.call(["kubectl", "--kubeconfig", temp_kubeconfig_path, "delete",
                             "CustomResourceDefinition",
                             "diagnostics.aks-periscope.azure.github.com", "--ignore-not-found"],
                            stderr=subprocess.STDOUT)

            print()
            print("Deploying aks-periscope")
            subprocess.check_output(["kubectl", "--kubeconfig", temp_kubeconfig_path, "apply", "-f",
                                     temp_yaml_path, "-n", "aks-periscope"], stderr=subprocess.STDOUT)
        except subprocess.CalledProcessError as err:
            raise CLIError(err.output)
    finally:
        os.remove(temp_yaml_path)

    print()
    normalized_fqdn = mc.fqdn.replace('.', '-')
    token_in_storage_account_url = readonly_sas_token if readonly_sas_token is not None else sas_token
    log_storage_account_url = f"https://{storage_account_name}.blob.core.windows.net/" \
                              f"{normalized_fqdn}?{token_in_storage_account_url}"

    print(f'{colorama.Fore.GREEN}Your logs are being uploaded to storage account {format_bright(storage_account_name)}')

    print()
    print(f'You can download Azure Stroage Explorer here '
          f'{format_hyperlink("https://azure.microsoft.com/en-us/features/storage-explorer/")}'
          f' to check the logs by adding the storage account using the following URL:')
    print(f'{format_hyperlink(log_storage_account_url)}')

    print()
    if not prompt_y_n('Do you want to see analysis results now?', default="n"):
        print(f"You can run 'az aks kanalyze -g {resource_group_name} -n {name}' "
              f"anytime to check the analysis results.")
        return

    display_diagnostics_report(temp_kubeconfig_path)

    return


def aks_kanalyze(cmd, client, resource_group_name, name):
    colorama.init()

    client.get(resource_group_name, name)

    _, temp_kubeconfig_path = tempfile.mkstemp()
    aks_get_credentials(cmd, client, resource_group_name, name, admin=True, path=temp_kubeconfig_path)

    display_diagnostics_report(temp_kubeconfig_path)


def aks_scale(cmd,  # pylint: disable=unused-argument
              client,
              resource_group_name,
              name,
              node_count,
              nodepool_name="",
              no_wait=False):
    instance = client.get(resource_group_name, name)

    if len(instance.agent_pool_profiles) > 1 and nodepool_name == "":
        raise CLIError('There are more than one node pool in the cluster. '
                       'Please specify nodepool name or use az aks nodepool command to scale node pool')

    if node_count == 0:
        raise CLIError("Can't scale down to 0 nodes.")
    for agent_profile in instance.agent_pool_profiles:
        if agent_profile.name == nodepool_name or (nodepool_name == "" and len(instance.agent_pool_profiles) == 1):
            agent_profile.count = int(node_count)  # pylint: disable=no-member
            # null out the SP and AAD profile because otherwise validation complains
            instance.service_principal_profile = None
            instance.aad_profile = None
            return sdk_no_wait(no_wait, client.create_or_update, resource_group_name, name, instance)
    raise CLIError('The nodepool "{}" was not found.'.format(nodepool_name))


def aks_upgrade(cmd,    # pylint: disable=unused-argument
                client,
                resource_group_name,
                name,
                kubernetes_version,
                control_plane_only=False,
                no_wait=False,
                **kwargs):  # pylint: disable=unused-argument
    instance = client.get(resource_group_name, name)

    if instance.kubernetes_version == kubernetes_version:
        if instance.provisioning_state == "Succeeded":
            logger.warning("The cluster is already on version %s and is not in a failed state. No operations "
                           "will occur when upgrading to the same version if the cluster is not in a failed state.",
                           instance.kubernetes_version)
        elif instance.provisioning_state == "Failed":
            logger.warning("Cluster currently in failed state. Proceeding with upgrade to existing version %s to "
                           "attempt resolution of failed cluster state.", instance.kubernetes_version)

    from knack.prompting import prompt_y_n

    upgrade_all = False
    instance.kubernetes_version = kubernetes_version

    vmas_cluster = False
    for agent_profile in instance.agent_pool_profiles:
        if agent_profile.type.lower() == "availabilityset":
            vmas_cluster = True
            break

    # for legacy clusters, we always upgrade node pools with CCP.
    if instance.max_agent_pools < 8 or vmas_cluster:
        if control_plane_only:
            msg = ("Legacy clusters do not support control plane only upgrade. All node pools will be "
                   "upgraded to {} as well. Continue?").format(instance.kubernetes_version)
            if not prompt_y_n(msg, default="n"):
                return None
        upgrade_all = True
    else:
        if not control_plane_only:
            msg = ("Since control-plane-only argument is not specified, this will upgrade the control plane "
                   "AND all nodepools to version {}. Continue?").format(instance.kubernetes_version)
            if not prompt_y_n(msg, default="n"):
                return None
            upgrade_all = True
        else:
            msg = ("Since control-plane-only argument is specified, this will upgrade only the control plane to {}. "
                   "Node pool will not change. Continue?").format(instance.kubernetes_version)
            if not prompt_y_n(msg, default="n"):
                return None

    if upgrade_all:
        for agent_profile in instance.agent_pool_profiles:
            agent_profile.orchestrator_version = kubernetes_version

    # null out the SP and AAD profile because otherwise validation complains
    instance.service_principal_profile = None
    instance.aad_profile = None

    return sdk_no_wait(no_wait, client.create_or_update, resource_group_name, name, instance)


def _handle_addons_args(cmd, addons_str, subscription_id, resource_group_name, addon_profiles=None,
                        workspace_resource_id=None, appgw_name=None, appgw_subnet_prefix=None, appgw_id=None, appgw_subnet_id=None, appgw_shared=False, appgw_watch_namespace=None):
    if not addon_profiles:
        addon_profiles = {}
    addons = addons_str.split(',') if addons_str else []
    if 'http_application_routing' in addons:
        addon_profiles['httpApplicationRouting'] = ManagedClusterAddonProfile(enabled=True)
        addons.remove('http_application_routing')
    if 'kube-dashboard' in addons:
        addon_profiles['kubeDashboard'] = ManagedClusterAddonProfile(enabled=True)
        addons.remove('kube-dashboard')
    # TODO: can we help the user find a workspace resource ID?
    if 'monitoring' in addons:
        if not workspace_resource_id:
            # use default workspace if exists else create default workspace
            workspace_resource_id = _ensure_default_log_analytics_workspace_for_monitoring(
                cmd, subscription_id, resource_group_name)

        workspace_resource_id = workspace_resource_id.strip()
        if not workspace_resource_id.startswith('/'):
            workspace_resource_id = '/' + workspace_resource_id
        if workspace_resource_id.endswith('/'):
            workspace_resource_id = workspace_resource_id.rstrip('/')
        addon_profiles['omsagent'] = ManagedClusterAddonProfile(
            enabled=True, config={'logAnalyticsWorkspaceResourceID': workspace_resource_id})
        addons.remove('monitoring')
    # error out if '--enable-addons=monitoring' isn't set but workspace_resource_id is
    elif workspace_resource_id:
        raise CLIError('"--workspace-resource-id" requires "--enable-addons monitoring".')
    if 'azure-policy' in addons:
        addon_profiles['azurepolicy'] = ManagedClusterAddonProfile(enabled=True)
        addons.remove('azure-policy')
    if 'ingress-appgw' in addons:
        addon_profile = ManagedClusterAddonProfile(enabled=True, config={})
        if appgw_name is not None:
            addon_profile.config[CONST_INGRESS_APPGW_APPLICATION_GATEWAY_NAME] = appgw_name
        if appgw_subnet_prefix is not None:
            addon_profile.config[CONST_INGRESS_APPGW_SUBNET_PREFIX] = appgw_subnet_prefix
        if appgw_id is not None:
            addon_profile.config[CONST_INGRESS_APPGW_APPLICATION_GATEWAY_ID] = appgw_id
        if appgw_subnet_id is not None:
            addon_profile.config[CONST_INGRESS_APPGW_SUBNET_ID] = appgw_subnet_id
        if appgw_shared:
            addon_profile.config[CONST_INGRESS_APPGW_SHARED] = "true"
        if appgw_watch_namespace is not None:
            addon_profile.config[CONST_INGRESS_APPGW_WATCH_NAMESPACE] = appgw_watch_namespace
        addon_profiles[CONST_INGRESS_APPGW_ADDON_NAME] = addon_profile
        addons.remove('ingress-appgw')
    # error out if any (unrecognized) addons remain
    if addons:
        raise CLIError('"{}" {} not recognized by the --enable-addons argument.'.format(
            ",".join(addons), "are" if len(addons) > 1 else "is"))
    return addon_profiles


def _ensure_default_log_analytics_workspace_for_monitoring(cmd, subscription_id, resource_group_name):
    # mapping for azure public cloud
    # log analytics workspaces cannot be created in WCUS region due to capacity limits
    # so mapped to EUS per discussion with log analytics team
    AzureCloudLocationToOmsRegionCodeMap = {
        "australiasoutheast": "ASE",
        "australiaeast": "EAU",
        "australiacentral": "CAU",
        "canadacentral": "CCA",
        "centralindia": "CIN",
        "centralus": "CUS",
        "eastasia": "EA",
        "eastus": "EUS",
        "eastus2": "EUS2",
        "eastus2euap": "EAP",
        "francecentral": "PAR",
        "japaneast": "EJP",
        "koreacentral": "SE",
        "northeurope": "NEU",
        "southcentralus": "SCUS",
        "southeastasia": "SEA",
        "uksouth": "SUK",
        "usgovvirginia": "USGV",
        "westcentralus": "EUS",
        "westeurope": "WEU",
        "westus": "WUS",
        "westus2": "WUS2"
    }
    AzureCloudRegionToOmsRegionMap = {
        "australiacentral": "australiacentral",
        "australiacentral2": "australiacentral",
        "australiaeast": "australiaeast",
        "australiasoutheast": "australiasoutheast",
        "brazilsouth": "southcentralus",
        "canadacentral": "canadacentral",
        "canadaeast": "canadacentral",
        "centralus": "centralus",
        "centralindia": "centralindia",
        "eastasia": "eastasia",
        "eastus": "eastus",
        "eastus2": "eastus2",
        "francecentral": "francecentral",
        "francesouth": "francecentral",
        "japaneast": "japaneast",
        "japanwest": "japaneast",
        "koreacentral": "koreacentral",
        "koreasouth": "koreacentral",
        "northcentralus": "eastus",
        "northeurope": "northeurope",
        "southafricanorth": "westeurope",
        "southafricawest": "westeurope",
        "southcentralus": "southcentralus",
        "southeastasia": "southeastasia",
        "southindia": "centralindia",
        "uksouth": "uksouth",
        "ukwest": "uksouth",
        "westcentralus": "eastus",
        "westeurope": "westeurope",
        "westindia": "centralindia",
        "westus": "westus",
        "westus2": "westus2"
    }

    # mapping for azure china cloud
    # log analytics only support China East2 region
    AzureChinaLocationToOmsRegionCodeMap = {
        "chinaeast": "EAST2",
        "chinaeast2": "EAST2",
        "chinanorth": "EAST2",
        "chinanorth2": "EAST2"
    }
    AzureChinaRegionToOmsRegionMap = {
        "chinaeast": "chinaeast2",
        "chinaeast2": "chinaeast2",
        "chinanorth": "chinaeast2",
        "chinanorth2": "chinaeast2"
    }

    # mapping for azure us governmner cloud
    AzureFairfaxLocationToOmsRegionCodeMap = {
        "usgovvirginia": "USGV"
    }
    AzureFairfaxRegionToOmsRegionMap = {
        "usgovvirginia": "usgovvirginia"
    }

    rg_location = _get_rg_location(cmd.cli_ctx, resource_group_name)
    cloud_name = cmd.cli_ctx.cloud.name

    if cloud_name.lower() == 'azurecloud':
        workspace_region = AzureCloudRegionToOmsRegionMap.get(rg_location, "eastus")
        workspace_region_code = AzureCloudLocationToOmsRegionCodeMap.get(workspace_region, "EUS")
    elif cloud_name.lower() == 'azurechinacloud':
        workspace_region = AzureChinaRegionToOmsRegionMap.get(rg_location, "chinaeast2")
        workspace_region_code = AzureChinaLocationToOmsRegionCodeMap.get(workspace_region, "EAST2")
    elif cloud_name.lower() == 'azureusgovernment':
        workspace_region = AzureFairfaxRegionToOmsRegionMap.get(rg_location, "usgovvirginia")
        workspace_region_code = AzureFairfaxLocationToOmsRegionCodeMap.get(workspace_region, "USGV")
    else:
        logger.error("AKS Monitoring addon not supported in cloud : %s", cloud_name)

    default_workspace_resource_group = 'DefaultResourceGroup-' + workspace_region_code
    default_workspace_name = 'DefaultWorkspace-{0}-{1}'.format(subscription_id, workspace_region_code)

    default_workspace_resource_id = '/subscriptions/{0}/resourceGroups/{1}/providers/Microsoft.OperationalInsights' \
        '/workspaces/{2}'.format(subscription_id, default_workspace_resource_group, default_workspace_name)
    resource_groups = cf_resource_groups(cmd.cli_ctx, subscription_id)
    resources = cf_resources(cmd.cli_ctx, subscription_id)

    # check if default RG exists
    if resource_groups.check_existence(default_workspace_resource_group):
        try:
            resource = resources.get_by_id(default_workspace_resource_id, '2015-11-01-preview')
            return resource.id
        except CloudError as ex:
            if ex.status_code != 404:
                raise ex
    else:
        resource_groups.create_or_update(default_workspace_resource_group, {'location': workspace_region})

    default_workspace_params = {
        'location': workspace_region,
        'properties': {
            'sku': {
                'name': 'standalone'
            }
        }
    }
    async_poller = resources.create_or_update_by_id(default_workspace_resource_id, '2015-11-01-preview',
                                                    default_workspace_params)

    ws_resource_id = ''
    while True:
        result = async_poller.result(15)
        if async_poller.done():
            ws_resource_id = result.id
            break

    return ws_resource_id


def _ensure_container_insights_for_monitoring(cmd, addon):
    if not addon.enabled:
        return None

    # workaround for this addon key which has been seen lowercased in the wild
    if 'loganalyticsworkspaceresourceid' in addon.config:
        addon.config['logAnalyticsWorkspaceResourceID'] = addon.config.pop('loganalyticsworkspaceresourceid')

    workspace_resource_id = addon.config['logAnalyticsWorkspaceResourceID'].strip()
    if not workspace_resource_id.startswith('/'):
        workspace_resource_id = '/' + workspace_resource_id

    if workspace_resource_id.endswith('/'):
        workspace_resource_id = workspace_resource_id.rstrip('/')

    # extract subscription ID and resource group from workspace_resource_id URL
    try:
        subscription_id = workspace_resource_id.split('/')[2]
        resource_group = workspace_resource_id.split('/')[4]
    except IndexError:
        raise CLIError('Could not locate resource group in workspace-resource-id URL.')

    # region of workspace can be different from region of RG so find the location of the workspace_resource_id
    resources = cf_resources(cmd.cli_ctx, subscription_id)
    try:
        resource = resources.get_by_id(workspace_resource_id, '2015-11-01-preview')
        location = resource.location
    except CloudError as ex:
        raise ex

    unix_time_in_millis = int(
        (datetime.datetime.utcnow() - datetime.datetime.utcfromtimestamp(0)).total_seconds() * 1000.0)

    solution_deployment_name = 'ContainerInsights-{}'.format(unix_time_in_millis)

    # pylint: disable=line-too-long
    template = {
        "$schema": "https://schema.management.azure.com/schemas/2015-01-01/deploymentTemplate.json#",
        "contentVersion": "1.0.0.0",
        "parameters": {
            "workspaceResourceId": {
                "type": "string",
                "metadata": {
                    "description": "Azure Monitor Log Analytics Resource ID"
                }
            },
            "workspaceRegion": {
                "type": "string",
                "metadata": {
                    "description": "Azure Monitor Log Analytics workspace region"
                }
            },
            "solutionDeploymentName": {
                "type": "string",
                "metadata": {
                    "description": "Name of the solution deployment"
                }
            }
        },
        "resources": [
            {
                "type": "Microsoft.Resources/deployments",
                "name": "[parameters('solutionDeploymentName')]",
                "apiVersion": "2017-05-10",
                "subscriptionId": "[split(parameters('workspaceResourceId'),'/')[2]]",
                "resourceGroup": "[split(parameters('workspaceResourceId'),'/')[4]]",
                "properties": {
                    "mode": "Incremental",
                    "template": {
                        "$schema": "https://schema.management.azure.com/schemas/2015-01-01/deploymentTemplate.json#",
                        "contentVersion": "1.0.0.0",
                        "parameters": {},
                        "variables": {},
                        "resources": [
                            {
                                "apiVersion": "2015-11-01-preview",
                                "type": "Microsoft.OperationsManagement/solutions",
                                "location": "[parameters('workspaceRegion')]",
                                "name": "[Concat('ContainerInsights', '(', split(parameters('workspaceResourceId'),'/')[8], ')')]",
                                "properties": {
                                    "workspaceResourceId": "[parameters('workspaceResourceId')]"
                                },
                                "plan": {
                                    "name": "[Concat('ContainerInsights', '(', split(parameters('workspaceResourceId'),'/')[8], ')')]",
                                    "product": "[Concat('OMSGallery/', 'ContainerInsights')]",
                                    "promotionCode": "",
                                    "publisher": "Microsoft"
                                }
                            }
                        ]
                    },
                    "parameters": {}
                }
            }
        ]
    }

    params = {
        "workspaceResourceId": {
            "value": workspace_resource_id
        },
        "workspaceRegion": {
            "value": location
        },
        "solutionDeploymentName": {
            "value": solution_deployment_name
        }
    }

    deployment_name = 'aks-monitoring-{}'.format(unix_time_in_millis)
    # publish the Container Insights solution to the Log Analytics workspace
    return _invoke_deployment(cmd.cli_ctx, resource_group, deployment_name, template, params,
                              validate=False, no_wait=False, subscription_id=subscription_id)


def _ensure_aks_service_principal(cli_ctx,
                                  service_principal=None,
                                  client_secret=None,
                                  subscription_id=None,
                                  dns_name_prefix=None,
                                  location=None,
                                  name=None):
    file_name_aks = 'aksServicePrincipal.json'
    # TODO: This really needs to be unit tested.
    rbac_client = get_graph_rbac_management_client(cli_ctx)
    if not service_principal:
        # --service-principal not specified, try to load it from local disk
        principal_obj = load_acs_service_principal(subscription_id, file_name=file_name_aks)
        if principal_obj:
            service_principal = principal_obj.get('service_principal')
            client_secret = principal_obj.get('client_secret')
        else:
            # Nothing to load, make one.
            if not client_secret:
                client_secret = _create_client_secret()
            salt = binascii.b2a_hex(os.urandom(3)).decode('utf-8')
            url = 'http://{}.{}.{}.cloudapp.azure.com'.format(salt, dns_name_prefix, location)

            service_principal = _build_service_principal(rbac_client, cli_ctx, name, url, client_secret)
            if not service_principal:
                raise CLIError('Could not create a service principal with the right permissions. '
                               'Are you an Owner on this project?')
            logger.info('Created a service principal: %s', service_principal)
            # We don't need to add role assignment for this created SPN
    else:
        # --service-principal specfied, validate --client-secret was too
        if not client_secret:
            raise CLIError('--client-secret is required if --service-principal is specified')
    store_acs_service_principal(subscription_id, client_secret, service_principal, file_name=file_name_aks)
    return load_acs_service_principal(subscription_id, file_name=file_name_aks)


def _get_rg_location(ctx, resource_group_name, subscription_id=None):
    groups = cf_resource_groups(ctx, subscription_id=subscription_id)
    # Just do the get, we don't need the result, it will error out if the group doesn't exist.
    rg = groups.get(resource_group_name)
    return rg.location


def _check_cluster_autoscaler_flag(enable_cluster_autoscaler,
                                   min_count,
                                   max_count,
                                   node_count,
                                   agent_pool_profile):
    if enable_cluster_autoscaler:
        if min_count is None or max_count is None:
            raise CLIError('Please specifying both min-count and max-count when --enable-cluster-autoscaler enabled')
        if int(min_count) > int(max_count):
            raise CLIError('value of min-count should be less than or equal to value of max-count')
        if int(node_count) < int(min_count) or int(node_count) > int(max_count):
            raise CLIError('node-count is not in the range of min-count and max-count')
        agent_pool_profile.min_count = int(min_count)
        agent_pool_profile.max_count = int(max_count)
        agent_pool_profile.enable_auto_scaling = True
    else:
        if min_count is not None or max_count is not None:
            raise CLIError('min-count and max-count are required for --enable-cluster-autoscaler, please use the flag')


def _create_client_secret():
    # Add a special character to satsify AAD SP secret requirements
    special_char = '$'
    client_secret = binascii.b2a_hex(os.urandom(10)).decode('utf-8') + special_char
    return client_secret


def _ensure_aks_acr(cli_ctx,
                    client_id,
                    acr_name_or_id,
                    subscription_id,    # pylint: disable=unused-argument
                    detach=False):
    from msrestazure.tools import is_valid_resource_id, parse_resource_id
    # Check if the ACR exists by resource ID.
    if is_valid_resource_id(acr_name_or_id):
        try:
            parsed_registry = parse_resource_id(acr_name_or_id)
            acr_client = cf_container_registry_service(cli_ctx, subscription_id=parsed_registry['subscription'])
            registry = acr_client.registries.get(parsed_registry['resource_group'], parsed_registry['name'])
        except CloudError as ex:
            raise CLIError(ex.message)
        _ensure_aks_acr_role_assignment(cli_ctx, client_id, registry.id, detach)
        return

    # Check if the ACR exists by name accross all resource groups.
    registry_name = acr_name_or_id
    registry_resource = 'Microsoft.ContainerRegistry/registries'
    try:
        registry = get_resource_by_name(cli_ctx, registry_name, registry_resource)
    except CloudError as ex:
        if 'was not found' in ex.message:
            raise CLIError("ACR {} not found. Have you provided the right ACR name?".format(registry_name))
        raise CLIError(ex.message)
    _ensure_aks_acr_role_assignment(cli_ctx, client_id, registry.id, detach)
    return


def _ensure_aks_acr_role_assignment(cli_ctx,
                                    client_id,
                                    registry_id,
                                    detach=False):
    if detach:
        if not _delete_role_assignments(cli_ctx,
                                        'acrpull',
                                        client_id,
                                        scope=registry_id):
            raise CLIError('Could not delete role assignments for ACR. '
                           'Are you an Owner on this subscription?')
        return

    if not _add_role_assignment(cli_ctx,
                                'acrpull',
                                client_id,
                                scope=registry_id):
        raise CLIError('Could not create a role assignment for ACR. '
                       'Are you an Owner on this subscription?')
    return


def aks_agentpool_show(cmd,     # pylint: disable=unused-argument
                       client,
                       resource_group_name,
                       cluster_name,
                       nodepool_name):
    instance = client.get(resource_group_name, cluster_name, nodepool_name)
    return instance


def aks_agentpool_list(cmd,     # pylint: disable=unused-argument
                       client,
                       resource_group_name,
                       cluster_name):
    return client.list(resource_group_name, cluster_name)


def aks_agentpool_add(cmd,      # pylint: disable=unused-argument,too-many-locals
                      client,
                      resource_group_name,
                      cluster_name,
                      nodepool_name,
                      tags=None,
                      kubernetes_version=None,
                      node_zones=None,
                      node_vm_size=None,
                      node_osdisk_size=0,
                      node_count=3,
                      vnet_subnet_id=None,
                      max_pods=0,
                      os_type="Linux",
                      min_count=None,
                      max_count=None,
                      enable_cluster_autoscaler=False,
                      node_taints=None,
                      priority=CONST_SCALE_SET_PRIORITY_REGULAR,
                      eviction_policy=CONST_SPOT_EVICTION_POLICY_DELETE,
                      spot_max_price=float('nan'),
                      public_ip_per_vm=False,
                      no_wait=False):
    instances = client.list(resource_group_name, cluster_name)
    for agentpool_profile in instances:
        if agentpool_profile.name == nodepool_name:
            raise CLIError("Node pool {} already exists, please try a different name, "
                           "use 'aks nodepool list' to get current list of node pool".format(nodepool_name))

    taints_array = []

    if node_taints is not None:
        for taint in node_taints.split(','):
            try:
                taint = taint.strip()
                taints_array.append(taint)
            except ValueError:
                raise CLIError('Taint does not match allowed values. Expect value such as "special=true:NoSchedule".')

    if node_vm_size is None:
        if os_type == "Windows":
            node_vm_size = "Standard_D2s_v3"
        else:
            node_vm_size = "Standard_DS2_v2"

    agent_pool = AgentPool(
        name=nodepool_name,
        tags=tags,
        count=int(node_count),
        vm_size=node_vm_size,
        os_type=os_type,
        storage_profile=ContainerServiceStorageProfileTypes.managed_disks,
        vnet_subnet_id=vnet_subnet_id,
        agent_pool_type="VirtualMachineScaleSets",
        max_pods=int(max_pods) if max_pods else None,
        orchestrator_version=kubernetes_version,
        availability_zones=node_zones,
        node_taints=taints_array,
        scale_set_priority=priority,
        enable_node_public_ip=public_ip_per_vm
    )

    if priority == CONST_SCALE_SET_PRIORITY_SPOT:
        agent_pool.scale_set_eviction_policy = eviction_policy
        if isnan(spot_max_price):
            spot_max_price = -1
        agent_pool.spot_max_price = spot_max_price

    _check_cluster_autoscaler_flag(enable_cluster_autoscaler, min_count, max_count, node_count, agent_pool)

    if node_osdisk_size:
        agent_pool.os_disk_size_gb = int(node_osdisk_size)

    return sdk_no_wait(no_wait, client.create_or_update, resource_group_name, cluster_name, nodepool_name, agent_pool)


def aks_agentpool_scale(cmd,    # pylint: disable=unused-argument
                        client,
                        resource_group_name,
                        cluster_name,
                        nodepool_name,
                        node_count=3,
                        no_wait=False):
    instance = client.get(resource_group_name, cluster_name, nodepool_name)
    new_node_count = int(node_count)
    if new_node_count == 0:
        raise CLIError("Can't scale down to 0 nodes.")
    if new_node_count == instance.count:
        raise CLIError("The new node count is the same as the current node count.")
    instance.count = new_node_count  # pylint: disable=no-member
    return sdk_no_wait(no_wait, client.create_or_update, resource_group_name, cluster_name, nodepool_name, instance)


def aks_agentpool_upgrade(cmd,  # pylint: disable=unused-argument
                          client,
                          resource_group_name,
                          cluster_name,
                          kubernetes_version,
                          nodepool_name,
                          no_wait=False):
    instance = client.get(resource_group_name, cluster_name, nodepool_name)
    instance.orchestrator_version = kubernetes_version

    return sdk_no_wait(no_wait, client.create_or_update, resource_group_name, cluster_name, nodepool_name, instance)


def aks_agentpool_update(cmd,   # pylint: disable=unused-argument
                         client,
                         resource_group_name,
                         cluster_name,
                         nodepool_name,
                         tags=None,
                         enable_cluster_autoscaler=False,
                         disable_cluster_autoscaler=False,
                         update_cluster_autoscaler=False,
                         min_count=None, max_count=None,
                         no_wait=False):

    update_flags = enable_cluster_autoscaler + disable_cluster_autoscaler + update_cluster_autoscaler
    if update_flags != 1:
        if update_flags != 0 or tags is None:
            raise CLIError('Please specify "--enable-cluster-autoscaler" or '
                           '"--disable-cluster-autoscaler" or '
                           '"--update-cluster-autoscaler"')

    instance = client.get(resource_group_name, cluster_name, nodepool_name)
    node_count = instance.count

    if min_count is None or max_count is None:
        if enable_cluster_autoscaler or update_cluster_autoscaler:
            raise CLIError('Please specifying both min-count and max-count when --enable-cluster-autoscaler or '
                           '--update-cluster-autoscaler set.')
    if min_count is not None and max_count is not None:
        if int(min_count) > int(max_count):
            raise CLIError('value of min-count should be less than or equal to value of max-count.')
        if int(node_count) < int(min_count) or int(node_count) > int(max_count):
            raise CLIError("current node count '{}' is not in the range of min-count and max-count.".format(node_count))

    if enable_cluster_autoscaler:
        if instance.enable_auto_scaling:
            logger.warning('Autoscaler is already enabled for this node pool.\n'
                           'Please run "az aks nodepool update --update-cluster-autoscaler" '
                           'if you want to update min-count or max-count.')
            return None
        instance.min_count = int(min_count)
        instance.max_count = int(max_count)
        instance.enable_auto_scaling = True

    if update_cluster_autoscaler:
        if not instance.enable_auto_scaling:
            raise CLIError('Autoscaler is not enabled for this node pool.\n'
                           'Run "az aks nodepool update --enable-cluster-autoscaler" '
                           'to enable cluster with min-count and max-count.')
        instance.min_count = int(min_count)
        instance.max_count = int(max_count)

    if disable_cluster_autoscaler:
        if not instance.enable_auto_scaling:
            logger.warning('Autoscaler is already disabled for this node pool.')
            return None
        instance.enable_auto_scaling = False
        instance.min_count = None
        instance.max_count = None

    instance.tags = tags

    return sdk_no_wait(no_wait, client.create_or_update, resource_group_name, cluster_name, nodepool_name, instance)


def aks_agentpool_delete(cmd,   # pylint: disable=unused-argument
                         client,
                         resource_group_name,
                         cluster_name,
                         nodepool_name,
                         no_wait=False):
    agentpool_exists = False
    instances = client.list(resource_group_name, cluster_name)
    for agentpool_profile in instances:
        if agentpool_profile.name.lower() == nodepool_name.lower():
            agentpool_exists = True
            break

    if not agentpool_exists:
        raise CLIError("Node pool {} doesnt exist, "
                       "use 'aks nodepool list' to get current node pool list".format(nodepool_name))

    return sdk_no_wait(no_wait, client.delete, resource_group_name, cluster_name, nodepool_name)


def aks_disable_addons(cmd, client, resource_group_name, name, addons, no_wait=False):
    instance = client.get(resource_group_name, name)
    subscription_id = get_subscription_id(cmd.cli_ctx)

    instance = _update_addons(
        cmd,
        instance,
        subscription_id,
        resource_group_name,
        name,
        addons,
        enable=False,
        no_wait=no_wait
    )

    # send the managed cluster representation to update the addon profiles
    return sdk_no_wait(no_wait, client.create_or_update, resource_group_name, name, instance)


def aks_enable_addons(cmd, client, resource_group_name, name, addons, workspace_resource_id=None,
                      subnet_name=None, appgw_name=None, appgw_subnet_prefix=None, appgw_id=None, appgw_subnet_id=None, appgw_shared=False, appgw_watch_namespace=None, no_wait=False):
    instance = client.get(resource_group_name, name)
    subscription_id = get_subscription_id(cmd.cli_ctx)
    service_principal_client_id = instance.service_principal_profile.client_id
    instance = _update_addons(cmd, instance, subscription_id, resource_group_name, name, addons, enable=True,
                              workspace_resource_id=workspace_resource_id, subnet_name=subnet_name,
                              appgw_name=appgw_name, appgw_subnet_prefix=appgw_subnet_prefix, appgw_id=appgw_id, appgw_subnet_id=appgw_subnet_id, appgw_shared=appgw_shared, appgw_watch_namespace=appgw_watch_namespace, no_wait=no_wait)

    if 'omsagent' in instance.addon_profiles and instance.addon_profiles['omsagent'].enabled:
        _ensure_container_insights_for_monitoring(cmd, instance.addon_profiles['omsagent'])

    if CONST_INGRESS_APPGW_ADDON_NAME in instance.addon_profiles:
        if CONST_INGRESS_APPGW_APPLICATION_GATEWAY_ID in instance.addon_profiles[CONST_INGRESS_APPGW_ADDON_NAME].config:
            appgw_id = instance.addon_profiles[CONST_INGRESS_APPGW_ADDON_NAME].config[CONST_INGRESS_APPGW_APPLICATION_GATEWAY_ID]
            from msrestazure.tools import parse_resource_id, resource_id
            appgw_id_dict = parse_resource_id(appgw_id)
            appgw_group_id = resource_id(subscription=appgw_id_dict["subscription"], resource_group=appgw_id_dict["resource_group"])
            if not _add_role_assignment(cmd.cli_ctx, 'Contributor',
                                        service_principal_client_id, scope=appgw_group_id):
                logger.warning('Could not create a role assignment for application gateway: {appgw_id} '
                               'specified in {CONST_INGRESS_APPGW_ADDON_NAME} addon. '
                               'Are you an Owner on this subscription?')
        if CONST_INGRESS_APPGW_SUBNET_ID in instance.addon_profiles[CONST_INGRESS_APPGW_ADDON_NAME].config:
            subnet_id = instance.addon_profiles[CONST_INGRESS_APPGW_ADDON_NAME].config[CONST_INGRESS_APPGW_SUBNET_ID]
            from msrestazure.tools import parse_resource_id, resource_id
            if not _add_role_assignment(cmd.cli_ctx, 'Contributor',
                                        service_principal_client_id, scope=subnet_id):
                logger.warning('Could not create a role assignment for subnet: {subnet_id} '
                               'specified in {CONST_INGRESS_APPGW_ADDON_NAME} addon. '
                               'Are you an Owner on this subscription?')

    if 'omsagent' in instance.addon_profiles:
        # adding a wait here since we rely on the result for role assignment
        result = LongRunningOperation(cmd.cli_ctx)(client.create_or_update(resource_group_name, name, instance)) 
        cloud_name = cmd.cli_ctx.cloud.name
        # mdm metrics supported only in Azure Public cloud so add the role assignment only in this cloud
        if cloud_name.lower() == 'azurecloud':
            from msrestazure.tools import resource_id
            cluster_resource_id = resource_id(
                subscription=subscription_id,
                resource_group=resource_group_name,
                namespace='Microsoft.ContainerService', type='managedClusters',
                name=name
            )
            _add_monitoring_role_assignment(result, cluster_resource_id, cmd)

        return result
    else: 
        return sdk_no_wait(no_wait, client.create_or_update,
                resource_group_name, name, instance)


def aks_rotate_certs(cmd, client, resource_group_name, name, no_wait=True):     # pylint: disable=unused-argument
    return sdk_no_wait(no_wait, client.rotate_cluster_certificates, resource_group_name, name)


def _update_addons(cmd,  # pylint: disable=too-many-branches,too-many-statements
                   instance,
                   subscription_id,
                   resource_group_name,
                   name,
                   addons,
                   enable,
                   workspace_resource_id=None,
                   subnet_name=None,
                   appgw_name=None,
                   appgw_subnet_prefix=None,
                   appgw_id=None,
                   appgw_subnet_id=None,
                   appgw_shared=False,
                   appgw_watch_namespace=None,
                   no_wait=False):  # pylint: disable=unused-argument

    # parse the comma-separated addons argument
    addon_args = addons.split(',')

    addon_profiles = instance.addon_profiles or {}
    if 'kube-dashboard' in addon_args and 'kubeDashboard' not in addon_profiles:
        addon_profiles['kubeDashboard'] = ManagedClusterAddonProfile(enabled=True)

    os_type = 'Linux'

    # for each addons argument
    for addon_arg in addon_args:
        addon = ADDONS[addon_arg]
        if addon == 'aciConnector':
            # only linux is supported for now, in the future this will be a user flag
            addon += os_type
        # addon name is case insensitive
        addon = next((x for x in addon_profiles.keys() if x.lower() == addon.lower()), addon)
        if enable:
            # add new addons or update existing ones and enable them
            addon_profile = addon_profiles.get(addon, ManagedClusterAddonProfile(enabled=False))
            # special config handling for certain addons
            if addon == 'omsagent':
                if addon_profile.enabled:
                    raise CLIError('The monitoring addon is already enabled for this managed cluster.\n'
                                   'To change monitoring configuration, run "az aks disable-addons -a monitoring"'
                                   'before enabling it again.')
                if not workspace_resource_id:
                    workspace_resource_id = _ensure_default_log_analytics_workspace_for_monitoring(
                        cmd,
                        subscription_id,
                        resource_group_name)
                workspace_resource_id = workspace_resource_id.strip()
                if not workspace_resource_id.startswith('/'):
                    workspace_resource_id = '/' + workspace_resource_id
                if workspace_resource_id.endswith('/'):
                    workspace_resource_id = workspace_resource_id.rstrip('/')
                addon_profile.config = {'logAnalyticsWorkspaceResourceID': workspace_resource_id}
            elif addon.lower() == ('aciConnector' + os_type).lower():
                if addon_profile.enabled:
                    raise CLIError('The virtual-node addon is already enabled for this managed cluster.\n'
                                   'To change virtual-node configuration, run '
                                   '"az aks disable-addons -a virtual-node -g {resource_group_name}" '
                                   'before enabling it again.')
                if not subnet_name:
                    raise CLIError('The aci-connector addon requires setting a subnet name.')
                addon_profile.config = {'SubnetName': subnet_name}
            elif addon.lower() == CONST_INGRESS_APPGW_ADDON_NAME:
                if addon_profile.enabled:
                    raise CLIError('The ingress-appgw addon is already enabled for this managed cluster.\n'
                                   'To change ingress-appgw configuration, run '
                                   f'"az aks disable-addons -a ingress-appgw -n {name} -g {resource_group_name}" '
                                   'before enabling it again.')
                addon_profile = ManagedClusterAddonProfile(enabled=True, config={})
                if appgw_name is not None:
                    addon_profile.config[CONST_INGRESS_APPGW_APPLICATION_GATEWAY_NAME] = appgw_name
                if appgw_subnet_prefix is not None:
                    addon_profile.config[CONST_INGRESS_APPGW_SUBNET_PREFIX] = appgw_subnet_prefix
                if appgw_id is not None:
                    addon_profile.config[CONST_INGRESS_APPGW_APPLICATION_GATEWAY_ID] = appgw_id
                if appgw_subnet_id is not None:
                    addon_profile.config[CONST_INGRESS_APPGW_SUBNET_ID] = appgw_subnet_id
                if appgw_shared:
                    addon_profile.config[CONST_INGRESS_APPGW_SHARED] = "true"
                if appgw_watch_namespace is not None:
                    addon_profile.config[CONST_INGRESS_APPGW_WATCH_NAMESPACE] = appgw_watch_namespace
            addon_profiles[addon] = addon_profile
        else:
            if addon not in addon_profiles:
                raise CLIError("The addon {} is not installed.".format(addon))
            addon_profiles[addon].config = None
        addon_profiles[addon].enabled = enable

    instance.addon_profiles = addon_profiles

    # null out the SP and AAD profile because otherwise validation complains
    instance.service_principal_profile = None
    instance.aad_profile = None

    return instance


def aks_get_versions(cmd, client, location):    # pylint: disable=unused-argument
    return client.list_orchestrators(location, resource_type='managedClusters')


def _print_or_merge_credentials(path, kubeconfig, overwrite_existing):
    """Merge an unencrypted kubeconfig into the file at the specified path, or print it to
    stdout if the path is "-".
    """
    # Special case for printing to stdout
    if path == "-":
        print(kubeconfig)
        return

    # ensure that at least an empty ~/.kube/config exists
    directory = os.path.dirname(path)
    if directory and not os.path.exists(directory):
        try:
            os.makedirs(directory)
        except OSError as ex:
            if ex.errno != errno.EEXIST:
                raise
    if not os.path.exists(path):
        with os.fdopen(os.open(path, os.O_CREAT | os.O_WRONLY, 0o600), 'wt'):
            pass

    # merge the new kubeconfig into the existing one
    fd, temp_path = tempfile.mkstemp()
    additional_file = os.fdopen(fd, 'w+t')
    try:
        additional_file.write(kubeconfig)
        additional_file.flush()
        merge_kubernetes_configurations(path, temp_path, overwrite_existing)
    except yaml.YAMLError as ex:
        logger.warning('Failed to merge credentials to kube config file: %s', ex)
    finally:
        additional_file.close()
        os.remove(temp_path)


def _handle_merge(existing, addition, key, replace):
    if not addition[key]:
        return
    if existing[key] is None:
        existing[key] = addition[key]
        return

    for i in addition[key]:
        for j in existing[key]:
            if i['name'] == j['name']:
                if replace or i == j:
                    existing[key].remove(j)
                else:
                    from knack.prompting import prompt_y_n
                    msg = 'A different object named {} already exists in your kubeconfig file.\nOverwrite?'
                    overwrite = False
                    try:
                        overwrite = prompt_y_n(msg.format(i['name']))
                    except NoTTYException:
                        pass
                    if overwrite:
                        existing[key].remove(j)
                    else:
                        msg = 'A different object named {} already exists in {} in your kubeconfig file.'
                        raise CLIError(msg.format(i['name'], key))
        existing[key].append(i)


def load_kubernetes_configuration(filename):
    try:
        with open(filename) as stream:
            return yaml.safe_load(stream)
    except (IOError, OSError) as ex:
        if getattr(ex, 'errno', 0) == errno.ENOENT:
            raise CLIError('{} does not exist'.format(filename))
    except (yaml.parser.ParserError, UnicodeDecodeError) as ex:
        raise CLIError('Error parsing {} ({})'.format(filename, str(ex)))


def merge_kubernetes_configurations(existing_file, addition_file, replace):
    existing = load_kubernetes_configuration(existing_file)
    addition = load_kubernetes_configuration(addition_file)

    # rename the admin context so it doesn't overwrite the user context
    for ctx in addition.get('contexts', []):
        try:
            if ctx['context']['user'].startswith('clusterAdmin'):
                admin_name = ctx['name'] + '-admin'
                addition['current-context'] = ctx['name'] = admin_name
                break
        except (KeyError, TypeError):
            continue

    if addition is None:
        raise CLIError('failed to load additional configuration from {}'.format(addition_file))

    if existing is None:
        existing = addition
    else:
        _handle_merge(existing, addition, 'clusters', replace)
        _handle_merge(existing, addition, 'users', replace)
        _handle_merge(existing, addition, 'contexts', replace)
        existing['current-context'] = addition['current-context']

    # check that ~/.kube/config is only read- and writable by its owner
    if platform.system() != 'Windows':
        existing_file_perms = "{:o}".format(stat.S_IMODE(os.lstat(existing_file).st_mode))
        if not existing_file_perms.endswith('600'):
            logger.warning('%s has permissions "%s".\nIt should be readable and writable only by its owner.',
                           existing_file, existing_file_perms)

    with open(existing_file, 'w+') as stream:
        yaml.safe_dump(existing, stream, default_flow_style=False)

    current_context = addition.get('current-context', 'UNKNOWN')
    msg = 'Merged "{}" as current context in {}'.format(current_context, existing_file)
    print(msg)


def cloud_storage_account_service_factory(cli_ctx, kwargs):
    from azure.cli.core.profiles import ResourceType, get_sdk
    t_cloud_storage_account = get_sdk(cli_ctx, ResourceType.DATA_STORAGE, 'common#CloudStorageAccount')
    account_name = kwargs.pop('account_name', None)
    account_key = kwargs.pop('account_key', None)
    sas_token = kwargs.pop('sas_token', None)
    kwargs.pop('connection_string', None)
    return t_cloud_storage_account(account_name, account_key, sas_token)


def get_storage_account_from_diag_settings(cli_ctx, resource_group_name, name):
    from azure.mgmt.monitor import MonitorManagementClient
    diag_settings_client = get_mgmt_service_client(cli_ctx, MonitorManagementClient).diagnostic_settings
    subscription_id = get_subscription_id(cli_ctx)
    aks_resource_id = '/subscriptions/{0}/resourceGroups/{1}/providers/Microsoft.ContainerService' \
        '/managedClusters/{2}'.format(subscription_id, resource_group_name, name)
    diag_settings = diag_settings_client.list(aks_resource_id)
    if diag_settings.value:
        return diag_settings.value[0].storage_account_id

    print("No diag settings specified")
    return None


def display_diagnostics_report(temp_kubeconfig_path):   # pylint: disable=too-many-statements
    if not which('kubectl'):
        raise CLIError('Can not find kubectl executable in PATH')

    nodes = subprocess.check_output(
        ["kubectl", "--kubeconfig", temp_kubeconfig_path, "get", "node", "--no-headers"],
        universal_newlines=True)
    logger.debug(nodes)
    node_lines = nodes.splitlines()
    ready_nodes = {}
    for node_line in node_lines:
        columns = node_line.split()
        logger.debug(node_line)
        if columns[1] != "Ready":
            logger.warning("Node %s is not Ready. Current state is: %s.", columns[0], columns[1])
        else:
            ready_nodes[columns[0]] = False

    logger.debug('There are %s ready nodes in the cluster', str(len(ready_nodes)))

    if not ready_nodes:
        logger.warning('No nodes are ready in the current cluster. Diagnostics info might not be available.')

    network_config_array = []
    network_status_array = []
    apds_created = False

    max_retry = 10
    for retry in range(0, max_retry):
        if not apds_created:
            apd = subprocess.check_output(
                ["kubectl", "--kubeconfig", temp_kubeconfig_path, "get", "apd", "-n", "aks-periscope", "--no-headers"],
                universal_newlines=True
            )
            apd_lines = apd.splitlines()
            if apd_lines and 'No resources found' in apd_lines[0]:
                apd_lines.pop(0)

            print("Got {} diagnostic results for {} ready nodes{}\r".format(len(apd_lines),
                                                                            len(ready_nodes),
                                                                            '.' * retry), end='')
            if len(apd_lines) < len(ready_nodes):
                time.sleep(3)
            else:
                apds_created = True
                print()
        else:
            for node_name in ready_nodes:
                if ready_nodes[node_name]:
                    continue
                apdName = "aks-periscope-diagnostic-" + node_name
                try:
                    network_config = subprocess.check_output(
                        ["kubectl", "--kubeconfig", temp_kubeconfig_path,
                         "get", "apd", apdName, "-n",
                         "aks-periscope", "-o=jsonpath={.spec.networkconfig}"],
                        universal_newlines=True)
                    logger.debug('Dns status for node %s is %s', node_name, network_config)
                    network_status = subprocess.check_output(
                        ["kubectl", "--kubeconfig", temp_kubeconfig_path,
                         "get", "apd", apdName, "-n",
                         "aks-periscope", "-o=jsonpath={.spec.networkoutbound}"],
                        universal_newlines=True)
                    logger.debug('Network status for node %s is %s', node_name, network_status)

                    if not network_config or not network_status:
                        print("The diagnostics information for node {} is not ready yet. "
                              "Will try again in 10 seconds.".format(node_name))
                        time.sleep(10)
                        break

                    network_config_array += json.loads('[' + network_config + ']')
                    network_status_object = json.loads(network_status)
                    network_status_array += format_diag_status(network_status_object)
                    ready_nodes[node_name] = True
                except subprocess.CalledProcessError as err:
                    raise CLIError(err.output)

    print()
    if network_config_array:
        print("Below are the network configuration for each node: ")
        print()
        print(tabulate(network_config_array, headers="keys", tablefmt='simple'))
        print()
    else:
        logger.warning("Could not get network config. "
                       "Please run 'az aks kanalyze' command later to get the analysis results.")

    if network_status_array:
        print("Below are the network connectivity results for each node:")
        print()
        print(tabulate(network_status_array, headers="keys", tablefmt='simple'))
    else:
        logger.warning("Could not get networking status. "
                       "Please run 'az aks kanalyze' command later to get the analysis results.")


def format_diag_status(diag_status):
    for diag in diag_status:
        if diag["Status"]:
            if "Error:" in diag["Status"]:
                diag["Status"] = f'{colorama.Fore.RED}{diag["Status"]}{colorama.Style.RESET_ALL}'
            else:
                diag["Status"] = f'{colorama.Fore.GREEN}{diag["Status"]}{colorama.Style.RESET_ALL}'

    return diag_status


def format_bright(msg):
    return f'\033[1m{colorama.Style.BRIGHT}{msg}{colorama.Style.RESET_ALL}'


def format_hyperlink(the_link):
    return f'\033[1m{colorama.Style.BRIGHT}{colorama.Fore.BLUE}{the_link}{colorama.Style.RESET_ALL}'<|MERGE_RESOLUTION|>--- conflicted
+++ resolved
@@ -993,10 +993,10 @@
     retry_exception = Exception(None)
     for _ in range(0, max_retry):
         try:
-<<<<<<< HEAD
+            logger.info('AKS cluster is creating, please wait...')
             if monitoring:
                 # adding a wait here since we rely on the result for role assignment
-                result = LongRunningOperation(cmd.cli_ctx)(client.create_or_update(resource_group_name=resource_group_name,
+                created_cluster = LongRunningOperation(cmd.cli_ctx)(client.create_or_update(resource_group_name=resource_group_name,
                             resource_name=name,
                             parameters=mc,
                             custom_headers=headers))
@@ -1011,24 +1011,15 @@
                         namespace='Microsoft.ContainerService', type='managedClusters',
                         name=name
                     )
-                    _add_monitoring_role_assignment(result, cluster_resource_id, cmd)
+                    _add_monitoring_role_assignment(created_cluster, cluster_resource_id, cmd)
                     
-                return result
             else:
-                return sdk_no_wait(
-                    no_wait, client.create_or_update,
-                    resource_group_name=resource_group_name,
-                    resource_name=name,
-                    parameters=mc,
-                    custom_headers=headers)
-
-=======
-            logger.info('AKS cluster is creating, please wait...')
-            created_cluster = sdk_no_wait(no_wait, client.create_or_update,
+                created_cluster = sdk_no_wait(no_wait, client.create_or_update,
                                           resource_group_name=resource_group_name,
                                           resource_name=name,
                                           parameters=mc,
                                           custom_headers=headers).result()
+
             if enable_managed_identity and attach_acr:
                 # Attach ACR to cluster enabled managed identity
                 if created_cluster.identity_profile is None or \
@@ -1044,7 +1035,6 @@
                                     subscription_id=subscription_id)
 
             return created_cluster
->>>>>>> 4bbfc262
         except CloudError as ex:
             retry_exception = ex
             if 'not found in Active Directory tenant' in ex.message:
