--- conflicted
+++ resolved
@@ -2167,16 +2167,12 @@
                           resource_group_name,
                           cluster_name,
                           nodepool_name,
-<<<<<<< HEAD
-                          max_surge=None,
-                          no_wait=False):
-=======
                           kubernetes_version='',
                           no_wait=False,
-                          node_image_only=False):
+                          node_image_only=False,
+                          max_surge=None,):
 
     from knack.prompting import prompt_y_n
->>>>>>> 51b99571
     instance = client.get(resource_group_name, cluster_name, nodepool_name)
     if kubernetes_version != '' and node_image_only:
         raise CLIError('Conflicting flags. Upgrading the Kubernetes version will also upgrade node image version. If you only want to upgrade the node version please use the "--node-image-only" option only.')
