--- conflicted
+++ resolved
@@ -817,15 +817,11 @@
                azure_keyvault_kms_key_id=None,
                enable_apiserver_vnet_integration=False,
                apiserver_subnet_id=None,
-<<<<<<< HEAD
-               yes=False,
-               enable_namespace_resources=False):
-=======
                dns_zone_resource_id=None,
                enable_custom_ca_trust=False,
                enable_keda=False,
-               yes=False):
->>>>>>> 17e65196
+               yes=False,
+               enable_namespace_resources=False):
     # DO NOT MOVE: get all the original parameters and save them as a dictionary
     raw_parameters = locals()
 
@@ -917,13 +913,10 @@
                azure_keyvault_kms_key_id=None,
                enable_apiserver_vnet_integration=False,
                apiserver_subnet_id=None,
-<<<<<<< HEAD
-               enable_namespace_resources=False):
-=======
                enable_keda=False,
                disable_keda=False,
+               enable_namespace_resources=False
                ):
->>>>>>> 17e65196
     # DO NOT MOVE: get all the original parameters and save them as a dictionary
     raw_parameters = locals()
 
