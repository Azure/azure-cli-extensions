# --------------------------------------------------------------------------------------------
# Copyright (c) Microsoft Corporation. All rights reserved.
# Licensed under the MIT License. See License.txt in the project root for license information.
# --------------------------------------------------------------------------------------------

import datetime
import json
import os
import os.path
import platform
import re
import ssl
import sys
import threading
import time
import uuid
import webbrowser

from azure.cli.core.api import get_config_dir
from azure.cli.core.azclierror import (
    ArgumentUsageError,
    InvalidArgumentValueError,
)
from azure.cli.core.commands import LongRunningOperation
from azure.cli.core.commands.client_factory import get_subscription_id
from azure.cli.core.util import (
    in_cloud_console,
    sdk_no_wait,
    shell_safe_json_parse,
)
from azure.graphrbac.models import (
    ApplicationCreateParameters,
    KeyCredential,
    PasswordCredential,
    ServicePrincipalCreateParameters,
)
from dateutil.parser import parse
from dateutil.relativedelta import relativedelta
from knack.log import get_logger
from knack.prompting import prompt_y_n
from knack.util import CLIError
from msrestazure.azure_exceptions import CloudError
from six.moves.urllib.error import URLError
from six.moves.urllib.request import urlopen

from azure.cli.command_modules.acs.addonconfiguration import (
    ensure_container_insights_for_monitoring,
    sanitize_loganalytics_ws_resource_id,
    ensure_default_log_analytics_workspace_for_monitoring
)

from azext_aks_preview.azuremonitorprofile import (
    ensure_azure_monitor_profile_prerequisites,
)

from azext_aks_preview._client_factory import (
    CUSTOM_MGMT_AKS_PREVIEW,
    cf_agent_pools,
    get_container_registry_client,
    get_auth_management_client,
    get_graph_rbac_management_client,
    get_msi_client,
    get_resource_by_name,
)

from azext_aks_preview._consts import (
    ADDONS,
    ADDONS_DESCRIPTIONS,
    CONST_ACC_SGX_QUOTE_HELPER_ENABLED,
    CONST_AZURE_KEYVAULT_SECRETS_PROVIDER_ADDON_NAME,
    CONST_CONFCOM_ADDON_NAME,
    CONST_INGRESS_APPGW_ADDON_NAME,
    CONST_INGRESS_APPGW_APPLICATION_GATEWAY_ID,
    CONST_INGRESS_APPGW_APPLICATION_GATEWAY_NAME,
    CONST_INGRESS_APPGW_SUBNET_CIDR,
    CONST_INGRESS_APPGW_SUBNET_ID,
    CONST_INGRESS_APPGW_WATCH_NAMESPACE,
    CONST_KUBE_DASHBOARD_ADDON_NAME,
    CONST_MONITORING_ADDON_NAME,
    CONST_MONITORING_LOG_ANALYTICS_WORKSPACE_RESOURCE_ID,
    CONST_MONITORING_USING_AAD_MSI_AUTH,
    CONST_NODEPOOL_MODE_USER,
    CONST_OPEN_SERVICE_MESH_ADDON_NAME,
    CONST_ROTATION_POLL_INTERVAL,
    CONST_SCALE_DOWN_MODE_DELETE,
    CONST_SCALE_SET_PRIORITY_REGULAR,
    CONST_SECRET_ROTATION_ENABLED,
    CONST_SPOT_EVICTION_POLICY_DELETE,
    CONST_VIRTUAL_NODE_ADDON_NAME,
    CONST_VIRTUAL_NODE_SUBNET_NAME,
)
from azext_aks_preview._helpers import print_or_merge_credentials, get_nodepool_snapshot_by_snapshot_id
from azext_aks_preview._podidentity import (
    _ensure_managed_identity_operator_permission,
    _ensure_pod_identity_addon_is_enabled,
    _fill_defaults_for_pod_identity_profile,
    _update_addon_pod_identity,
)
from azext_aks_preview._resourcegroup import get_rg_location
from azext_aks_preview._roleassignments import (
    add_role_assignment,
    build_role_scope,
    resolve_object_id,
    resolve_role_id,
)
from azext_aks_preview.addonconfiguration import (
    add_ingress_appgw_addon_role_assignment,
    add_monitoring_role_assignment,
    add_virtual_node_role_assignment,
    enable_addons
)
from azext_aks_preview.aks_draft.commands import (
    aks_draft_cmd_create,
    aks_draft_cmd_generate_workflow,
    aks_draft_cmd_setup_gh,
    aks_draft_cmd_up,
    aks_draft_cmd_update,
)
from azext_aks_preview.maintenanceconfiguration import (
    aks_maintenanceconfiguration_update_internal,
)
from azext_aks_preview.aks_diagnostics import (
    aks_kollect_cmd,
    aks_kanalyze_cmd,
)

logger = get_logger(__name__)


def wait_then_open(url):
    """
    Waits for a bit then opens a URL.  Useful for waiting for a proxy to come up, and then open the URL.
    """
    for _ in range(1, 10):
        try:
            urlopen(url, context=_ssl_context())
        except URLError:
            time.sleep(1)
        break
    webbrowser.open_new_tab(url)


def wait_then_open_async(url):
    """
    Spawns a thread that waits for a bit then opens a URL.
    """
    t = threading.Thread(target=wait_then_open, args=({url}))
    t.daemon = True
    t.start()


def _ssl_context():
    if sys.version_info < (3, 4) or (in_cloud_console() and platform.system() == 'Windows'):
        try:
            # added in python 2.7.13 and 3.6
            return ssl.SSLContext(ssl.PROTOCOL_TLS)
        except AttributeError:
            return ssl.SSLContext(ssl.PROTOCOL_TLSv1)

    return ssl.create_default_context()


def _delete_role_assignments(cli_ctx, role, service_principal, delay=2, scope=None):
    # AAD can have delays in propagating data, so sleep and retry
    hook = cli_ctx.get_progress_controller(True)
    hook.add(message='Waiting for AAD role to delete', value=0, total_val=1.0)
    logger.info('Waiting for AAD role to delete')
    for x in range(0, 10):
        hook.add(message='Waiting for AAD role to delete',
                 value=0.1 * x, total_val=1.0)
        try:
            delete_role_assignments(cli_ctx,
                                    role=role,
                                    assignee=service_principal,
                                    scope=scope)
            break
        except CLIError as ex:
            raise ex
        except CloudError as ex:
            logger.info(ex)
        time.sleep(delay + delay * x)
    else:
        return False
    hook.add(message='AAD role deletion done', value=1.0, total_val=1.0)
    logger.info('AAD role deletion done')
    return True


# pylint: disable=too-many-locals
def store_acs_service_principal(subscription_id, client_secret, service_principal,
                                file_name='acsServicePrincipal.json'):
    obj = {}
    if client_secret:
        obj['client_secret'] = client_secret
    if service_principal:
        obj['service_principal'] = service_principal

    config_path = os.path.join(get_config_dir(), file_name)
    full_config = load_service_principals(config_path=config_path)
    if not full_config:
        full_config = {}
    full_config[subscription_id] = obj

    with os.fdopen(os.open(config_path, os.O_RDWR | os.O_CREAT | os.O_TRUNC, 0o600),
                   'w+') as spFile:
        json.dump(full_config, spFile)


def load_acs_service_principal(subscription_id, file_name='acsServicePrincipal.json'):
    config_path = os.path.join(get_config_dir(), file_name)
    config = load_service_principals(config_path)
    if not config:
        return None
    return config.get(subscription_id)


def load_service_principals(config_path):
    if not os.path.exists(config_path):
        return None
    fd = os.open(config_path, os.O_RDONLY)
    try:
        with os.fdopen(fd) as f:
            return shell_safe_json_parse(f.read())
    except:  # pylint: disable=bare-except
        return None


def create_application(client, display_name, homepage, identifier_uris,
                       available_to_other_tenants=False, password=None, reply_urls=None,
                       key_value=None, key_type=None, key_usage=None, start_date=None,
                       end_date=None):
    from azure.graphrbac.models import GraphErrorException
    password_creds, key_creds = _build_application_creds(password=password, key_value=key_value, key_type=key_type,
                                                         key_usage=key_usage, start_date=start_date, end_date=end_date)

    app_create_param = ApplicationCreateParameters(available_to_other_tenants=available_to_other_tenants,
                                                   display_name=display_name,
                                                   identifier_uris=identifier_uris,
                                                   homepage=homepage,
                                                   reply_urls=reply_urls,
                                                   key_credentials=key_creds,
                                                   password_credentials=password_creds)
    try:
        return client.create(app_create_param)
    except GraphErrorException as ex:
        if 'insufficient privileges' in str(ex).lower():
            link = 'https://docs.microsoft.com/azure/azure-resource-manager/resource-group-create-service-principal-portal'  # pylint: disable=line-too-long
            raise CLIError("Directory permission is needed for the current user to register the application. "
                           "For how to configure, please refer '{}'. Original error: {}".format(link, ex))
        raise


def _build_application_creds(password=None, key_value=None, key_type=None,
                             key_usage=None, start_date=None, end_date=None):
    if password and key_value:
        raise CLIError(
            'specify either --password or --key-value, but not both.')

    if not start_date:
        start_date = datetime.datetime.utcnow()
    elif isinstance(start_date, str):
        start_date = parse(start_date)

    if not end_date:
        end_date = start_date + relativedelta(years=1)
    elif isinstance(end_date, str):
        end_date = parse(end_date)

    key_type = key_type or 'AsymmetricX509Cert'
    key_usage = key_usage or 'Verify'

    password_creds = None
    key_creds = None
    if password:
        password_creds = [PasswordCredential(start_date=start_date, end_date=end_date,
                                             key_id=str(uuid.uuid4()), value=password)]
    elif key_value:
        key_creds = [KeyCredential(start_date=start_date, end_date=end_date, value=key_value,
                                   key_id=str(uuid.uuid4()), usage=key_usage, type=key_type)]

    return (password_creds, key_creds)


def create_service_principal(cli_ctx, identifier, resolve_app=True, rbac_client=None):
    if rbac_client is None:
        rbac_client = get_graph_rbac_management_client(cli_ctx)

    if resolve_app:
        try:
            uuid.UUID(identifier)
            result = list(rbac_client.applications.list(
                filter="appId eq '{}'".format(identifier)))
        except ValueError:
            result = list(rbac_client.applications.list(
                filter="identifierUris/any(s:s eq '{}')".format(identifier)))

        if not result:  # assume we get an object id
            result = [rbac_client.applications.get(identifier)]
        app_id = result[0].app_id
    else:
        app_id = identifier

    return rbac_client.service_principals.create(ServicePrincipalCreateParameters(app_id=app_id, account_enabled=True))


def delete_role_assignments(cli_ctx, ids=None, assignee=None, role=None, resource_group_name=None,
                            scope=None, include_inherited=False, yes=None):
    factory = get_auth_management_client(cli_ctx, scope)
    assignments_client = factory.role_assignments
    definitions_client = factory.role_definitions
    ids = ids or []
    if ids:
        if assignee or role or resource_group_name or scope or include_inherited:
            raise CLIError(
                'When assignment ids are used, other parameter values are not required')
        for i in ids:
            assignments_client.delete_by_id(i)
        return
    if not any([ids, assignee, role, resource_group_name, scope, assignee, yes]):
        msg = 'This will delete all role assignments under the subscription. Are you sure?'
        if not prompt_y_n(msg, default="n"):
            return

    scope = build_role_scope(resource_group_name, scope,
                             assignments_client.config.subscription_id)
    assignments = _search_role_assignments(cli_ctx, assignments_client, definitions_client,
                                           scope, assignee, role, include_inherited,
                                           include_groups=False)

    if assignments:
        for a in assignments:
            assignments_client.delete_by_id(a.id)


def _delete_role_assignments(cli_ctx, role, service_principal, delay=2, scope=None):
    # AAD can have delays in propagating data, so sleep and retry
    hook = cli_ctx.get_progress_controller(True)
    hook.add(message='Waiting for AAD role to delete', value=0, total_val=1.0)
    logger.info('Waiting for AAD role to delete')
    for x in range(0, 10):
        hook.add(message='Waiting for AAD role to delete',
                 value=0.1 * x, total_val=1.0)
        try:
            delete_role_assignments(cli_ctx,
                                    role=role,
                                    assignee=service_principal,
                                    scope=scope)
            break
        except CLIError as ex:
            raise ex
        except CloudError as ex:
            logger.info(ex)
        time.sleep(delay + delay * x)
    else:
        return False
    hook.add(message='AAD role deletion done', value=1.0, total_val=1.0)
    logger.info('AAD role deletion done')
    return True


def _search_role_assignments(cli_ctx, assignments_client, definitions_client,
                             scope, assignee, role, include_inherited, include_groups):
    assignee_object_id = None
    if assignee:
        assignee_object_id = resolve_object_id(cli_ctx, assignee)

    # always use "scope" if provided, so we can get assignments beyond subscription e.g. management groups
    if scope:
        assignments = list(assignments_client.list_for_scope(
            scope=scope, filter='atScope()'))
    elif assignee_object_id:
        if include_groups:
            f = "assignedTo('{}')".format(assignee_object_id)
        else:
            f = "principalId eq '{}'".format(assignee_object_id)
        assignments = list(assignments_client.list(filter=f))
    else:
        assignments = list(assignments_client.list())

    if assignments:
        assignments = [a for a in assignments if (
            not scope or
            include_inherited and re.match(_get_role_property(a, 'scope'), scope, re.I) or
            _get_role_property(a, 'scope').lower() == scope.lower()
        )]

        if role:
            role_id = resolve_role_id(role, scope, definitions_client)
            assignments = [i for i in assignments if _get_role_property(
                i, 'role_definition_id') == role_id]

        if assignee_object_id:
            assignments = [i for i in assignments if _get_role_property(
                i, 'principal_id') == assignee_object_id]

    return assignments


def _get_role_property(obj, property_name):
    if isinstance(obj, dict):
        return obj[property_name]
    return getattr(obj, property_name)


def subnet_role_assignment_exists(cli_ctx, scope):
    network_contributor_role_id = "4d97b98b-1d4f-4787-a291-c67834d212e7"

    factory = get_auth_management_client(cli_ctx, scope)
    assignments_client = factory.role_assignments

    for i in assignments_client.list_for_scope(scope=scope, filter='atScope()'):
        if i.scope == scope and i.role_definition_id.endswith(network_contributor_role_id):
            return True
    return False


_re_user_assigned_identity_resource_id = re.compile(
    r'/subscriptions/(.*?)/resourcegroups/(.*?)/providers/microsoft.managedidentity/userassignedidentities/(.*)',
    flags=re.IGNORECASE)


def _get_user_assigned_identity(cli_ctx, resource_id):
    resource_id = resource_id.lower()
    match = _re_user_assigned_identity_resource_id.search(resource_id)
    if match:
        subscription_id = match.group(1)
        resource_group_name = match.group(2)
        identity_name = match.group(3)
        msi_client = get_msi_client(cli_ctx, subscription_id)
        try:
            identity = msi_client.user_assigned_identities.get(resource_group_name=resource_group_name,
                                                               resource_name=identity_name)
        except CloudError as ex:
            if 'was not found' in ex.message:
                raise CLIError("Identity {} not found.".format(resource_id))
            raise CLIError(ex.message)
        return identity
    raise CLIError(
        "Cannot parse identity name from provided resource id {}.".format(resource_id))


def aks_browse(
    cmd,
    client,
    resource_group_name,
    name,
    disable_browser=False,
    listen_address="127.0.0.1",
    listen_port="8001",
):
    from azure.cli.command_modules.acs.custom import _aks_browse

    return _aks_browse(
        cmd,
        client,
        resource_group_name,
        name,
        disable_browser,
        listen_address,
        listen_port,
        CUSTOM_MGMT_AKS_PREVIEW,
    )


def aks_maintenanceconfiguration_list(
    cmd,
    client,
    resource_group_name,
    cluster_name
):
    return client.list_by_managed_cluster(resource_group_name, cluster_name)


def aks_maintenanceconfiguration_show(
    cmd,
    client,
    resource_group_name,
    cluster_name,
    config_name
):
    logger.warning('resource_group_name: %s, cluster_name: %s, config_name: %s ',
                   resource_group_name, cluster_name, config_name)
    return client.get(resource_group_name, cluster_name, config_name)


def aks_maintenanceconfiguration_delete(
    cmd,
    client,
    resource_group_name,
    cluster_name,
    config_name
):
    logger.warning('resource_group_name: %s, cluster_name: %s, config_name: %s ',
                   resource_group_name, cluster_name, config_name)
    return client.delete(resource_group_name, cluster_name, config_name)


def aks_maintenanceconfiguration_add(
    cmd,
    client,
    resource_group_name,
    cluster_name,
    config_name,
    config_file,
    weekday,
    start_hour
):
    configs = client.list_by_managed_cluster(resource_group_name, cluster_name)
    for config in configs:
        if config.name == config_name:
            raise CLIError("Maintenance configuration '{}' already exists, please try a different name, "
                           "use 'aks maintenanceconfiguration list' to get current list of maitenance configurations".format(config_name))
    return aks_maintenanceconfiguration_update_internal(cmd, client, resource_group_name, cluster_name, config_name, config_file, weekday, start_hour)


def aks_maintenanceconfiguration_update(
    cmd,
    client,
    resource_group_name,
    cluster_name,
    config_name,
    config_file,
    weekday,
    start_hour
):
    configs = client.list_by_managed_cluster(resource_group_name, cluster_name)
    found = False
    for config in configs:
        if config.name == config_name:
            found = True
            break
    if not found:
        raise CLIError("Maintenance configuration '{}' doesn't exist."
                       "use 'aks maintenanceconfiguration list' to get current list of maitenance configurations".format(config_name))

    return aks_maintenanceconfiguration_update_internal(cmd, client, resource_group_name, cluster_name, config_name, config_file, weekday, start_hour)


# pylint: disable=too-many-locals
def aks_create(
    cmd,
    client,
    resource_group_name,
    name,
    ssh_key_value,
    location=None,
    kubernetes_version="",
    tags=None,
    dns_name_prefix=None,
    node_osdisk_diskencryptionset_id=None,
    disable_local_accounts=False,
    disable_rbac=None,
    edge_zone=None,
    admin_username="azureuser",
    generate_ssh_keys=False,
    no_ssh_key=False,
    pod_cidr=None,
    service_cidr=None,
    dns_service_ip=None,
    docker_bridge_address=None,
    load_balancer_sku=None,
    load_balancer_managed_outbound_ip_count=None,
    load_balancer_outbound_ips=None,
    load_balancer_outbound_ip_prefixes=None,
    load_balancer_outbound_ports=None,
    load_balancer_idle_timeout=None,
    nat_gateway_managed_outbound_ip_count=None,
    nat_gateway_idle_timeout=None,
    outbound_type=None,
    network_plugin=None,
    network_plugin_mode=None,
    network_policy=None,
    auto_upgrade_channel=None,
    cluster_autoscaler_profile=None,
    uptime_sla=False,
    fqdn_subdomain=None,
    api_server_authorized_ip_ranges=None,
    enable_private_cluster=False,
    private_dns_zone=None,
    disable_public_fqdn=False,
    service_principal=None,
    client_secret=None,
    enable_managed_identity=True,
    assign_identity=None,
    assign_kubelet_identity=None,
    enable_aad=False,
    enable_azure_rbac=False,
    aad_admin_group_object_ids=None,
    aad_client_app_id=None,
    aad_server_app_id=None,
    aad_server_app_secret=None,
    aad_tenant_id=None,
    windows_admin_username=None,
    windows_admin_password=None,
    enable_ahub=False,
    enable_windows_gmsa=False,
    gmsa_dns_server=None,
    gmsa_root_domain_name=None,
    attach_acr=None,
    skip_subnet_role_assignment=False,
    node_resource_group=None,
    enable_defender=False,
    defender_config=None,
    # addons
    enable_addons=None,
    workspace_resource_id=None,
    enable_msi_auth_for_monitoring=False,
    aci_subnet_name=None,
    appgw_name=None,
    appgw_subnet_cidr=None,
    appgw_id=None,
    appgw_subnet_id=None,
    appgw_watch_namespace=None,
    enable_sgxquotehelper=False,
    enable_secret_rotation=False,
    rotation_poll_interval=None,
    # nodepool paramerters
    nodepool_name="nodepool1",
    node_vm_size=None,
    os_sku=None,
    snapshot_id=None,
    vnet_subnet_id=None,
    pod_subnet_id=None,
    enable_node_public_ip=False,
    node_public_ip_prefix_id=None,
    enable_cluster_autoscaler=False,
    min_count=None,
    max_count=None,
    node_count=3,
    nodepool_tags=None,
    nodepool_labels=None,
    node_osdisk_type=None,
    node_osdisk_size=0,
    vm_set_type=None,
    # TODO: remove node_zones after cli 2.38.0 release
    node_zones=None,
    zones=None,
    ppg=None,
    max_pods=0,
    enable_encryption_at_host=False,
    enable_ultra_ssd=False,
    enable_fips_image=False,
    kubelet_config=None,
    linux_os_config=None,
    no_wait=False,
    yes=False,
    aks_custom_headers=None,
    # extensions
    # managed cluster
    http_proxy_config=None,
    ip_families=None,
    pod_cidrs=None,
    service_cidrs=None,
    load_balancer_managed_outbound_ipv6_count=None,
    enable_pod_security_policy=False,
    enable_pod_identity=False,
    enable_pod_identity_with_kubenet=False,
    enable_workload_identity=None,
    enable_oidc_issuer=False,
    enable_azure_keyvault_kms=False,
    azure_keyvault_kms_key_id=None,
    azure_keyvault_kms_key_vault_network_access=None,
    azure_keyvault_kms_key_vault_resource_id=None,
    enable_image_cleaner=False,
    image_cleaner_interval_hours=None,
    cluster_snapshot_id=None,
    disk_driver_version=None,
    disable_disk_driver=False,
    disable_file_driver=False,
    enable_blob_driver=None,
    disable_snapshot_controller=False,
    enable_apiserver_vnet_integration=False,
    apiserver_subnet_id=None,
    dns_zone_resource_id=None,
    enable_keda=False,
    enable_node_restriction=False,
    # nodepool
    host_group_id=None,
    crg_id=None,
    message_of_the_day=None,
    gpu_instance_profile=None,
    workload_runtime=None,
    enable_custom_ca_trust=False,
):
    # DO NOT MOVE: get all the original parameters and save them as a dictionary
    raw_parameters = locals()

    from azure.cli.command_modules.acs._consts import DecoratorEarlyExitException
    from azext_aks_preview.managed_cluster_decorator import AKSPreviewManagedClusterCreateDecorator

    # decorator pattern
    aks_create_decorator = AKSPreviewManagedClusterCreateDecorator(
        cmd=cmd,
        client=client,
        raw_parameters=raw_parameters,
        resource_type=CUSTOM_MGMT_AKS_PREVIEW,
    )
    try:
        # construct mc profile
        mc = aks_create_decorator.construct_mc_profile_preview()
    except DecoratorEarlyExitException:
        # exit gracefully
        return None
    # send request to create a real managed cluster
    return aks_create_decorator.create_mc(mc)


# pylint: disable=too-many-locals
def aks_update(
    cmd,
    client,
    resource_group_name,
    name,
    tags=None,
    disable_local_accounts=False,
    enable_local_accounts=False,
    load_balancer_managed_outbound_ip_count=None,
    load_balancer_outbound_ips=None,
    load_balancer_outbound_ip_prefixes=None,
    load_balancer_outbound_ports=None,
    load_balancer_idle_timeout=None,
    nat_gateway_managed_outbound_ip_count=None,
    nat_gateway_idle_timeout=None,
    auto_upgrade_channel=None,
    cluster_autoscaler_profile=None,
    uptime_sla=False,
    no_uptime_sla=False,
    api_server_authorized_ip_ranges=None,
    enable_public_fqdn=False,
    disable_public_fqdn=False,
    enable_managed_identity=False,
    assign_identity=None,
    assign_kubelet_identity=None,
    enable_aad=False,
    enable_azure_rbac=False,
    disable_azure_rbac=False,
    aad_tenant_id=None,
    aad_admin_group_object_ids=None,
    windows_admin_password=None,
    enable_ahub=False,
    disable_ahub=False,
    enable_windows_gmsa=False,
    gmsa_dns_server=None,
    gmsa_root_domain_name=None,
    attach_acr=None,
    detach_acr=None,
    enable_defender=False,
    disable_defender=False,
    defender_config=None,
    # addons
    enable_secret_rotation=False,
    disable_secret_rotation=False,
    rotation_poll_interval=None,
    # nodepool paramerters
    enable_cluster_autoscaler=False,
    disable_cluster_autoscaler=False,
    update_cluster_autoscaler=False,
    min_count=None,
    max_count=None,
    nodepool_labels=None,
    no_wait=False,
    yes=False,
    aks_custom_headers=None,
    # extensions
    # managed cluster
    http_proxy_config=None,
    load_balancer_managed_outbound_ipv6_count=None,
    enable_pod_security_policy=False,
    disable_pod_security_policy=False,
    enable_pod_identity=False,
    enable_pod_identity_with_kubenet=False,
    disable_pod_identity=False,
    enable_workload_identity=None,
    enable_oidc_issuer=False,
    enable_azure_keyvault_kms=False,
    disable_azure_keyvault_kms=False,
    azure_keyvault_kms_key_id=None,
    azure_keyvault_kms_key_vault_network_access=None,
    azure_keyvault_kms_key_vault_resource_id=None,
    enable_image_cleaner=False,
    disable_image_cleaner=False,
    image_cleaner_interval_hours=None,
    enable_disk_driver=False,
    disk_driver_version=None,
    disable_disk_driver=False,
    enable_file_driver=False,
    disable_file_driver=False,
    enable_blob_driver=None,
    disable_blob_driver=None,
    enable_snapshot_controller=False,
    disable_snapshot_controller=False,
    enable_apiserver_vnet_integration=False,
    apiserver_subnet_id=None,
    enable_keda=False,
    disable_keda=False,
<<<<<<< HEAD
    enable_azuremonitormetrics=False,
    azure_monitor_workspace_resource_id=None,
    ksm_metriclabelsallowlist=None,
    ksm_metricannotationsallowlist=None,
    grafana_resource_id=None,
    disable_azuremonitormetrics=False,
=======
    enable_node_restriction=False,
    disable_node_restriction=False,
    enable_private_cluster=False,
    disable_private_cluster=False,
    private_dns_zone=None,
>>>>>>> a8035ef0
):
    # DO NOT MOVE: get all the original parameters and save them as a dictionary
    raw_parameters = locals()

    from azure.cli.command_modules.acs._consts import DecoratorEarlyExitException
    from azext_aks_preview.managed_cluster_decorator import AKSPreviewManagedClusterUpdateDecorator

    # decorator pattern
    aks_update_decorator = AKSPreviewManagedClusterUpdateDecorator(
        cmd=cmd,
        client=client,
        raw_parameters=raw_parameters,
        resource_type=CUSTOM_MGMT_AKS_PREVIEW,
    )
    try:
        # update mc profile
        mc = aks_update_decorator.update_mc_profile_preview()

        if ( raw_parameters.get("enable_azuremonitormetrics") or raw_parameters.get("disable_azuremonitormetrics")):
            subscription_id = get_subscription_id(cmd.cli_ctx)
            instance = client.get(resource_group_name, name)
            remove_azuremonitormetrics = False
            if raw_parameters.get("disable_azuremonitormetrics"):
                remove_azuremonitormetrics = True

            ensure_azure_monitor_profile_prerequisites(cmd, 
                client,
                subscription_id,
                resource_group_name,
                name,
                instance.location,
                raw_parameters,
                remove_azuremonitormetrics)

    except DecoratorEarlyExitException:
        # exit gracefully
        return None
    # send request to update the real managed cluster
    return aks_update_decorator.update_mc(mc)


# pylint: disable=unused-argument
def aks_show(cmd, client, resource_group_name, name):
    mc = client.get(resource_group_name, name)
    return _remove_nulls([mc])[0]


def _remove_nulls(managed_clusters):
    """
    Remove some often-empty fields from a list of ManagedClusters, so the JSON representation
    doesn't contain distracting null fields.

    This works around a quirk of the SDK for python behavior. These fields are not sent
    by the server, but get recreated by the CLI's own "to_dict" serialization.
    """
    attrs = ['tags']
    ap_attrs = ['os_disk_size_gb', 'vnet_subnet_id']
    sp_attrs = ['secret']
    for managed_cluster in managed_clusters:
        for attr in attrs:
            if getattr(managed_cluster, attr, None) is None:
                delattr(managed_cluster, attr)
        if managed_cluster.agent_pool_profiles is not None:
            for ap_profile in managed_cluster.agent_pool_profiles:
                for attr in ap_attrs:
                    if getattr(ap_profile, attr, None) is None:
                        delattr(ap_profile, attr)
        for attr in sp_attrs:
            if getattr(managed_cluster.service_principal_profile, attr, None) is None:
                delattr(managed_cluster.service_principal_profile, attr)
    return managed_clusters


def aks_get_credentials(cmd,    # pylint: disable=unused-argument
                        client,
                        resource_group_name,
                        name,
                        admin=False,
                        user='clusterUser',
                        path=os.path.join(os.path.expanduser(
                            '~'), '.kube', 'config'),
                        overwrite_existing=False,
                        context_name=None,
                        public_fqdn=False,
                        credential_format=None):
    credentialResults = None
    serverType = None
    if public_fqdn:
        serverType = 'public'
    if credential_format:
        credential_format = credential_format.lower()
        if admin:
            raise InvalidArgumentValueError("--format can only be specified when requesting clusterUser credential.")
    if admin:
        credentialResults = client.list_cluster_admin_credentials(
            resource_group_name, name, serverType)
    else:
        if user.lower() == 'clusteruser':
            credentialResults = client.list_cluster_user_credentials(
                resource_group_name, name, serverType, credential_format)
        elif user.lower() == 'clustermonitoringuser':
            credentialResults = client.list_cluster_monitoring_user_credentials(
                resource_group_name, name, serverType)
        else:
            raise CLIError("The user is invalid.")
    if not credentialResults:
        raise CLIError("No Kubernetes credentials found.")

    try:
        kubeconfig = credentialResults.kubeconfigs[0].value.decode(
            encoding='UTF-8')
        print_or_merge_credentials(
            path, kubeconfig, overwrite_existing, context_name)
    except (IndexError, ValueError):
        raise CLIError("Fail to find kubeconfig file.")


def aks_scale(cmd,  # pylint: disable=unused-argument
              client,
              resource_group_name,
              name,
              node_count,
              nodepool_name="",
              no_wait=False):
    instance = client.get(resource_group_name, name)
    _fill_defaults_for_pod_identity_profile(instance.pod_identity_profile)

    if len(instance.agent_pool_profiles) > 1 and nodepool_name == "":
        raise CLIError('There are more than one node pool in the cluster. '
                       'Please specify nodepool name or use az aks nodepool command to scale node pool')

    for agent_profile in instance.agent_pool_profiles:
        if agent_profile.name == nodepool_name or (nodepool_name == "" and len(instance.agent_pool_profiles) == 1):
            if agent_profile.enable_auto_scaling:
                raise CLIError(
                    "Cannot scale cluster autoscaler enabled node pool.")

            agent_profile.count = int(node_count)  # pylint: disable=no-member
            # null out the SP profile because otherwise validation complains
            instance.service_principal_profile = None
            return sdk_no_wait(no_wait, client.begin_create_or_update, resource_group_name, name, instance)
    raise CLIError('The nodepool "{}" was not found.'.format(nodepool_name))


def aks_upgrade(cmd,    # pylint: disable=unused-argument, too-many-return-statements
                client,
                resource_group_name,
                name,
                kubernetes_version='',
                control_plane_only=False,
                no_wait=False,
                node_image_only=False,
                aks_custom_headers=None,
                yes=False):
    msg = 'Kubernetes may be unavailable during cluster upgrades.\n Are you sure you want to perform this operation?'
    if not yes and not prompt_y_n(msg, default="n"):
        return None

    instance = client.get(resource_group_name, name)
    _fill_defaults_for_pod_identity_profile(instance.pod_identity_profile)

    vmas_cluster = False
    for agent_profile in instance.agent_pool_profiles:
        if agent_profile.type.lower() == "availabilityset":
            vmas_cluster = True
            break

    if kubernetes_version != '' and node_image_only:
        raise CLIError('Conflicting flags. Upgrading the Kubernetes version will also upgrade node image version. '
                       'If you only want to upgrade the node version please use the "--node-image-only" option only.')

    if node_image_only:
        msg = "This node image upgrade operation will run across every node pool in the cluster " \
              "and might take a while. Do you wish to continue?"
        if not yes and not prompt_y_n(msg, default="n"):
            return None

        # This only provide convenience for customer at client side so they can run az aks upgrade to upgrade all
        # nodepools of a cluster. The SDK only support upgrade single nodepool at a time.
        for agent_pool_profile in instance.agent_pool_profiles:
            if vmas_cluster:
                raise CLIError('This cluster is not using VirtualMachineScaleSets. Node image upgrade only operation '
                               'can only be applied on VirtualMachineScaleSets cluster.')
            agent_pool_client = cf_agent_pools(cmd.cli_ctx)
            _upgrade_single_nodepool_image_version(
                True, agent_pool_client, resource_group_name, name, agent_pool_profile.name, None)
        mc = client.get(resource_group_name, name)
        return _remove_nulls([mc])[0]

    if instance.kubernetes_version == kubernetes_version:
        if instance.provisioning_state == "Succeeded":
            logger.warning("The cluster is already on version %s and is not in a failed state. No operations "
                           "will occur when upgrading to the same version if the cluster is not in a failed state.",
                           instance.kubernetes_version)
        elif instance.provisioning_state == "Failed":
            logger.warning("Cluster currently in failed state. Proceeding with upgrade to existing version %s to "
                           "attempt resolution of failed cluster state.", instance.kubernetes_version)

    upgrade_all = False
    instance.kubernetes_version = kubernetes_version

    # for legacy clusters, we always upgrade node pools with CCP.
    if instance.max_agent_pools < 8 or vmas_cluster:
        if control_plane_only:
            msg = ("Legacy clusters do not support control plane only upgrade. All node pools will be "
                   "upgraded to {} as well. Continue?").format(instance.kubernetes_version)
            if not yes and not prompt_y_n(msg, default="n"):
                return None
        upgrade_all = True
    else:
        if not control_plane_only:
            msg = ("Since control-plane-only argument is not specified, this will upgrade the control plane "
                   "AND all nodepools to version {}. Continue?").format(instance.kubernetes_version)
            if not yes and not prompt_y_n(msg, default="n"):
                return None
            upgrade_all = True
        else:
            msg = ("Since control-plane-only argument is specified, this will upgrade only the control plane to {}. "
                   "Node pool will not change. Continue?").format(instance.kubernetes_version)
            if not yes and not prompt_y_n(msg, default="n"):
                return None

    if upgrade_all:
        for agent_profile in instance.agent_pool_profiles:
            agent_profile.orchestrator_version = kubernetes_version
            agent_profile.creation_data = None

    # null out the SP profile because otherwise validation complains
    instance.service_principal_profile = None

    headers = get_aks_custom_headers(aks_custom_headers)

    return sdk_no_wait(no_wait, client.begin_create_or_update, resource_group_name, name, instance, headers=headers)


def _upgrade_single_nodepool_image_version(no_wait, client, resource_group_name, cluster_name, nodepool_name, snapshot_id=None):
    headers = {}
    if snapshot_id:
        headers["AKSSnapshotId"] = snapshot_id

    return sdk_no_wait(no_wait, client.begin_upgrade_node_image_version, resource_group_name, cluster_name, nodepool_name, headers=headers)


def _ensure_aks_acr(cli_ctx,
                    client_id,
                    acr_name_or_id,
                    subscription_id,    # pylint: disable=unused-argument
                    detach=False):
    from msrestazure.tools import is_valid_resource_id, parse_resource_id

    # Check if the ACR exists by resource ID.
    if is_valid_resource_id(acr_name_or_id):
        try:
            parsed_registry = parse_resource_id(acr_name_or_id)
            acr_client = get_container_registry_client(
                cli_ctx, subscription_id=parsed_registry['subscription'])
            registry = acr_client.registries.get(
                parsed_registry['resource_group'], parsed_registry['name'])
        except CloudError as ex:
            raise CLIError(ex.message)
        _ensure_aks_acr_role_assignment(
            cli_ctx, client_id, registry.id, detach)
        return

    # Check if the ACR exists by name accross all resource groups.
    registry_name = acr_name_or_id
    registry_resource = 'Microsoft.ContainerRegistry/registries'
    try:
        registry = get_resource_by_name(
            cli_ctx, registry_name, registry_resource)
    except CloudError as ex:
        if 'was not found' in ex.message:
            raise CLIError(
                "ACR {} not found. Have you provided the right ACR name?".format(registry_name))
        raise CLIError(ex.message)
    _ensure_aks_acr_role_assignment(cli_ctx, client_id, registry.id, detach)
    return


def _ensure_aks_acr_role_assignment(cli_ctx,
                                    client_id,
                                    registry_id,
                                    detach=False):
    if detach:
        if not _delete_role_assignments(cli_ctx,
                                        'acrpull',
                                        client_id,
                                        scope=registry_id):
            raise CLIError('Could not delete role assignments for ACR. '
                           'Are you an Owner on this subscription?')
        return

    if not add_role_assignment(cli_ctx,
                               'acrpull',
                               client_id,
                               scope=registry_id):
        raise CLIError('Could not create a role assignment for ACR. '
                       'Are you an Owner on this subscription?')
    return


def aks_agentpool_show(cmd,     # pylint: disable=unused-argument
                       client,
                       resource_group_name,
                       cluster_name,
                       nodepool_name):
    instance = client.get(resource_group_name, cluster_name, nodepool_name)
    return instance


def aks_agentpool_list(cmd,     # pylint: disable=unused-argument
                       client,
                       resource_group_name,
                       cluster_name):
    return client.list(resource_group_name, cluster_name)


# pylint: disable=too-many-locals
def aks_agentpool_add(
    cmd,
    client,
    resource_group_name,
    cluster_name,
    nodepool_name,
    kubernetes_version=None,
    node_vm_size=None,
    os_type=None,
    os_sku=None,
    snapshot_id=None,
    vnet_subnet_id=None,
    pod_subnet_id=None,
    enable_node_public_ip=False,
    node_public_ip_prefix_id=None,
    enable_cluster_autoscaler=False,
    min_count=None,
    max_count=None,
    node_count=3,
    priority=CONST_SCALE_SET_PRIORITY_REGULAR,
    eviction_policy=CONST_SPOT_EVICTION_POLICY_DELETE,
    spot_max_price=float("nan"),
    labels=None,
    tags=None,
    node_taints=None,
    node_osdisk_type=None,
    node_osdisk_size=0,
    max_surge=None,
    mode=CONST_NODEPOOL_MODE_USER,
    scale_down_mode=CONST_SCALE_DOWN_MODE_DELETE,
    max_pods=0,
    # TODO: remove node_zones after cli 2.38.0 release
    node_zones=None,
    zones=None,
    ppg=None,
    enable_encryption_at_host=False,
    enable_ultra_ssd=False,
    enable_fips_image=False,
    kubelet_config=None,
    linux_os_config=None,
    no_wait=False,
    aks_custom_headers=None,
    # extensions
    host_group_id=None,
    crg_id=None,
    message_of_the_day=None,
    workload_runtime=None,
    gpu_instance_profile=None,
    enable_custom_ca_trust=False,
):
    # DO NOT MOVE: get all the original parameters and save them as a dictionary
    raw_parameters = locals()

    # decorator pattern
    from azure.cli.command_modules.acs._consts import AgentPoolDecoratorMode, DecoratorEarlyExitException
    from azext_aks_preview.agentpool_decorator import AKSPreviewAgentPoolAddDecorator
    aks_agentpool_add_decorator = AKSPreviewAgentPoolAddDecorator(
        cmd=cmd,
        client=client,
        raw_parameters=raw_parameters,
        resource_type=CUSTOM_MGMT_AKS_PREVIEW,
        agentpool_decorator_mode=AgentPoolDecoratorMode.STANDALONE,
    )
    try:
        # construct agentpool profile
        agentpool = aks_agentpool_add_decorator.construct_agentpool_profile_preview()
    except DecoratorEarlyExitException:
        # exit gracefully
        return None
    # send request to add a real agentpool
    return aks_agentpool_add_decorator.add_agentpool(agentpool)


# pylint: disable=too-many-locals
def aks_agentpool_update(
    cmd,
    client,
    resource_group_name,
    cluster_name,
    nodepool_name,
    enable_cluster_autoscaler=False,
    disable_cluster_autoscaler=False,
    update_cluster_autoscaler=False,
    min_count=None,
    max_count=None,
    labels=None,
    tags=None,
    node_taints=None,
    max_surge=None,
    mode=None,
    scale_down_mode=None,
    no_wait=False,
    aks_custom_headers=None,
    # extensions
    enable_custom_ca_trust=False,
    disable_custom_ca_trust=False,
):
    # DO NOT MOVE: get all the original parameters and save them as a dictionary
    raw_parameters = locals()

    # decorator pattern
    from azure.cli.command_modules.acs._consts import AgentPoolDecoratorMode, DecoratorEarlyExitException
    from azext_aks_preview.agentpool_decorator import AKSPreviewAgentPoolUpdateDecorator
    aks_agentpool_update_decorator = AKSPreviewAgentPoolUpdateDecorator(
        cmd=cmd,
        client=client,
        raw_parameters=raw_parameters,
        resource_type=CUSTOM_MGMT_AKS_PREVIEW,
        agentpool_decorator_mode=AgentPoolDecoratorMode.STANDALONE,
    )
    try:
        # update agentpool profile
        agentpool = aks_agentpool_update_decorator.update_agentpool_profile_preview()
    except DecoratorEarlyExitException:
        # exit gracefully
        return None
    # send request to update the real agentpool
    return aks_agentpool_update_decorator.update_agentpool(agentpool)


def aks_agentpool_scale(cmd,    # pylint: disable=unused-argument
                        client,
                        resource_group_name,
                        cluster_name,
                        nodepool_name,
                        node_count=3,
                        no_wait=False):
    instance = client.get(resource_group_name, cluster_name, nodepool_name)
    new_node_count = int(node_count)
    if instance.enable_auto_scaling:
        raise CLIError("Cannot scale cluster autoscaler enabled node pool.")
    if new_node_count == instance.count:
        raise CLIError(
            "The new node count is the same as the current node count.")
    instance.count = new_node_count  # pylint: disable=no-member
    return sdk_no_wait(no_wait, client.begin_create_or_update, resource_group_name, cluster_name, nodepool_name, instance)


def aks_agentpool_upgrade(cmd,  # pylint: disable=unused-argument
                          client,
                          resource_group_name,
                          cluster_name,
                          nodepool_name,
                          kubernetes_version='',
                          no_wait=False,
                          node_image_only=False,
                          max_surge=None,
                          aks_custom_headers=None,
                          snapshot_id=None):
    AgentPoolUpgradeSettings = cmd.get_models(
        "AgentPoolUpgradeSettings",
        resource_type=CUSTOM_MGMT_AKS_PREVIEW,
        operation_group="agent_pools",
    )
    CreationData = cmd.get_models(
        "CreationData",
        resource_type=CUSTOM_MGMT_AKS_PREVIEW,
        operation_group="managed_clusters",
    )

    if kubernetes_version != '' and node_image_only:
        raise CLIError('Conflicting flags. Upgrading the Kubernetes version will also upgrade node image version.'
                       'If you only want to upgrade the node version please use the "--node-image-only" option only.')

    if node_image_only:
        return _upgrade_single_nodepool_image_version(no_wait,
                                                      client,
                                                      resource_group_name,
                                                      cluster_name,
                                                      nodepool_name,
                                                      snapshot_id)

    creationData = None
    if snapshot_id:
        snapshot = get_nodepool_snapshot_by_snapshot_id(cmd.cli_ctx, snapshot_id)
        if not kubernetes_version and not node_image_only:
            kubernetes_version = snapshot.kubernetes_version

        creationData = CreationData(
            source_resource_id=snapshot_id
        )

    instance = client.get(resource_group_name, cluster_name, nodepool_name)
    instance.orchestrator_version = kubernetes_version
    instance.creation_data = creationData

    if not instance.upgrade_settings:
        instance.upgrade_settings = AgentPoolUpgradeSettings()

    if max_surge:
        instance.upgrade_settings.max_surge = max_surge

    headers = get_aks_custom_headers(aks_custom_headers)

    return sdk_no_wait(no_wait, client.begin_create_or_update, resource_group_name, cluster_name, nodepool_name, instance, headers=headers)


def aks_agentpool_get_upgrade_profile(cmd,   # pylint: disable=unused-argument
                                      client,
                                      resource_group_name,
                                      cluster_name,
                                      nodepool_name):
    return client.get_upgrade_profile(resource_group_name, cluster_name, nodepool_name)


def aks_agentpool_stop(cmd,   # pylint: disable=unused-argument
                       client,
                       resource_group_name,
                       cluster_name,
                       nodepool_name,
                       aks_custom_headers=None,
                       no_wait=False):
    PowerState = cmd.get_models(
        "PowerState",
        resource_type=CUSTOM_MGMT_AKS_PREVIEW,
        operation_group="managed_clusters",
    )

    agentpool_exists = False
    instances = client.list(resource_group_name, cluster_name)
    for agentpool_profile in instances:
        if agentpool_profile.name.lower() == nodepool_name.lower():
            agentpool_exists = True
            break

    if not agentpool_exists:
        raise InvalidArgumentValueError(
            "Node pool {} doesnt exist, use 'aks nodepool list' to get current node pool list".format(nodepool_name))

    instance = client.get(resource_group_name, cluster_name, nodepool_name)
    power_state = PowerState(code="Stopped")
    instance.power_state = power_state
    headers = get_aks_custom_headers(aks_custom_headers)
    return sdk_no_wait(no_wait, client.begin_create_or_update, resource_group_name, cluster_name, nodepool_name, instance, headers=headers)


def aks_agentpool_start(cmd,   # pylint: disable=unused-argument
                        client,
                        resource_group_name,
                        cluster_name,
                        nodepool_name,
                        aks_custom_headers=None,
                        no_wait=False):
    PowerState = cmd.get_models(
        "PowerState",
        resource_type=CUSTOM_MGMT_AKS_PREVIEW,
        operation_group="managed_clusters",
    )

    agentpool_exists = False
    instances = client.list(resource_group_name, cluster_name)
    for agentpool_profile in instances:
        if agentpool_profile.name.lower() == nodepool_name.lower():
            agentpool_exists = True
            break
    if not agentpool_exists:
        raise InvalidArgumentValueError(
            "Node pool {} doesnt exist, use 'aks nodepool list' to get current node pool list".format(nodepool_name))
    instance = client.get(resource_group_name, cluster_name, nodepool_name)
    power_state = PowerState(code="Running")
    instance.power_state = power_state
    headers = get_aks_custom_headers(aks_custom_headers)
    return sdk_no_wait(no_wait, client.begin_create_or_update, resource_group_name, cluster_name, nodepool_name, instance, headers=headers)


def aks_agentpool_delete(cmd,   # pylint: disable=unused-argument
                         client,
                         resource_group_name,
                         cluster_name,
                         nodepool_name,
                         ignore_pod_disruption_budget=None,
                         no_wait=False):
    agentpool_exists = False
    instances = client.list(resource_group_name, cluster_name)
    for agentpool_profile in instances:
        if agentpool_profile.name.lower() == nodepool_name.lower():
            agentpool_exists = True
            break

    if not agentpool_exists:
        raise CLIError("Node pool {} doesnt exist, "
                       "use 'aks nodepool list' to get current node pool list".format(nodepool_name))

    return sdk_no_wait(no_wait, client.begin_delete, resource_group_name, cluster_name, nodepool_name, ignore_pod_disruption_budget=ignore_pod_disruption_budget)


def aks_agentpool_operation_abort(cmd,   # pylint: disable=unused-argument
                                  client,
                                  resource_group_name,
                                  cluster_name,
                                  nodepool_name,
                                  aks_custom_headers=None,
                                  no_wait=False):
    PowerState = cmd.get_models(
        "PowerState",
        resource_type=CUSTOM_MGMT_AKS_PREVIEW,
        operation_group="agent_pools",
    )

    agentpool_exists = False
    instances = client.list(resource_group_name, cluster_name)
    for agentpool_profile in instances:
        if agentpool_profile.name.lower() == nodepool_name.lower():
            agentpool_exists = True
            break
    if not agentpool_exists:
        raise InvalidArgumentValueError(
            "Node pool {} doesnt exist, use 'aks nodepool list' to get current node pool list".format(nodepool_name))
    instance = client.get(resource_group_name, cluster_name, nodepool_name)
    power_state = PowerState(code="Running")
    instance.power_state = power_state
    headers = get_aks_custom_headers(aks_custom_headers)
    return sdk_no_wait(no_wait, client.abort_latest_operation, resource_group_name, cluster_name, nodepool_name, headers=headers)


def aks_operation_abort(cmd,   # pylint: disable=unused-argument
                        client,
                        resource_group_name,
                        name,
                        aks_custom_headers=None,
                        no_wait=False):
    PowerState = cmd.get_models(
        "PowerState",
        resource_type=CUSTOM_MGMT_AKS_PREVIEW,
        operation_group="managed_clusters",
    )

    instance = client.get(resource_group_name, name)
    power_state = PowerState(code="Running")
    if instance is None:
        raise InvalidArgumentValueError("Cluster {} doesnt exist, use 'aks list' to get current cluster list".format(name))
    instance.power_state = power_state
    headers = get_aks_custom_headers(aks_custom_headers)
    return sdk_no_wait(no_wait, client.abort_latest_operation, resource_group_name, name, headers=headers)


def aks_addon_list_available():
    available_addons = []
    for k, v in ADDONS.items():
        available_addons.append({
            "name": k,
            "description": ADDONS_DESCRIPTIONS[v]
        })
    return available_addons


# pylint: disable=unused-argument
def aks_addon_list(cmd, client, resource_group_name, name):
    mc = client.get(resource_group_name, name)
    current_addons = []
    os_type = 'Linux'

    for name, addon_key in ADDONS.items():
        # web_application_routing is a special case, the configuration is stored in a separate profile
        if name == "web_application_routing":
            enabled = (
                True
                if mc.ingress_profile and
                mc.ingress_profile.web_app_routing and
                mc.ingress_profile.web_app_routing.enabled
                else False
            )
        else:
            if name == "virtual-node":
                addon_key += os_type
            enabled = (
                True
                if mc.addon_profiles and
                addon_key in mc.addon_profiles and
                mc.addon_profiles[addon_key].enabled
                else False
            )
        current_addons.append({
            "name": name,
            "api_key": addon_key,
            "enabled": enabled
        })

    return current_addons


# pylint: disable=unused-argument
def aks_addon_show(cmd, client, resource_group_name, name, addon):
    mc = client.get(resource_group_name, name)
    addon_key = ADDONS[addon]

    # web_application_routing is a special case, the configuration is stored in a separate profile
    if addon == "web_application_routing":
        if not mc.ingress_profile and not mc.ingress_profile.web_app_routing and not mc.ingress_profile.web_app_routing.enabled:
            raise InvalidArgumentValueError(f'Addon "{addon}" is not enabled in this cluster.')
        return {
            "name": addon,
            "api_key": addon_key,
            "config": mc.ingress_profile.web_app_routing,
        }

    # normal addons
    if not mc.addon_profiles or addon_key not in mc.addon_profiles or not mc.addon_profiles[addon_key].enabled:
        raise InvalidArgumentValueError(f'Addon "{addon}" is not enabled in this cluster.')
    return {
        "name": addon,
        "api_key": addon_key,
        "config": mc.addon_profiles[addon_key].config,
        "identity": mc.addon_profiles[addon_key].identity
    }


def aks_addon_enable(cmd, client, resource_group_name, name, addon, workspace_resource_id=None,
                     subnet_name=None, appgw_name=None, appgw_subnet_prefix=None, appgw_subnet_cidr=None, appgw_id=None,
                     appgw_subnet_id=None,
                     appgw_watch_namespace=None, enable_sgxquotehelper=False, enable_secret_rotation=False, rotation_poll_interval=None,
                     no_wait=False, enable_msi_auth_for_monitoring=False,
                     dns_zone_resource_id=None):
    return enable_addons(cmd, client, resource_group_name, name, addon, workspace_resource_id=workspace_resource_id,
                         subnet_name=subnet_name, appgw_name=appgw_name, appgw_subnet_prefix=appgw_subnet_prefix,
                         appgw_subnet_cidr=appgw_subnet_cidr, appgw_id=appgw_id, appgw_subnet_id=appgw_subnet_id,
                         appgw_watch_namespace=appgw_watch_namespace, enable_sgxquotehelper=enable_sgxquotehelper,
                         enable_secret_rotation=enable_secret_rotation, rotation_poll_interval=rotation_poll_interval, no_wait=no_wait,
                         enable_msi_auth_for_monitoring=enable_msi_auth_for_monitoring,
                         dns_zone_resource_id=dns_zone_resource_id)


def aks_addon_disable(cmd, client, resource_group_name, name, addon, no_wait=False):
    return aks_disable_addons(cmd, client, resource_group_name, name, addon, no_wait)


def aks_addon_update(cmd, client, resource_group_name, name, addon, workspace_resource_id=None,
                     subnet_name=None, appgw_name=None, appgw_subnet_prefix=None, appgw_subnet_cidr=None, appgw_id=None,
                     appgw_subnet_id=None,
                     appgw_watch_namespace=None, enable_sgxquotehelper=False, enable_secret_rotation=False, rotation_poll_interval=None,
                     no_wait=False, enable_msi_auth_for_monitoring=False,
                     dns_zone_resource_id=None):
    instance = client.get(resource_group_name, name)
    addon_profiles = instance.addon_profiles

    if addon == "web_application_routing":
        if (instance.ingress_profile is None) or (instance.ingress_profile.web_app_routing is None) or not instance.ingress_profile.web_app_routing.enabled:
            raise InvalidArgumentValueError(f'Addon "{addon}" is not enabled in this cluster.')
    else:
        addon_key = ADDONS[addon]
        if not addon_profiles or addon_key not in addon_profiles or not addon_profiles[addon_key].enabled:
            raise InvalidArgumentValueError(f'Addon "{addon}" is not enabled in this cluster.')

    return enable_addons(cmd, client, resource_group_name, name, addon, check_enabled=False,
                         workspace_resource_id=workspace_resource_id,
                         subnet_name=subnet_name, appgw_name=appgw_name, appgw_subnet_prefix=appgw_subnet_prefix,
                         appgw_subnet_cidr=appgw_subnet_cidr, appgw_id=appgw_id, appgw_subnet_id=appgw_subnet_id,
                         appgw_watch_namespace=appgw_watch_namespace, enable_sgxquotehelper=enable_sgxquotehelper,
                         enable_secret_rotation=enable_secret_rotation, rotation_poll_interval=rotation_poll_interval, no_wait=no_wait,
                         enable_msi_auth_for_monitoring=enable_msi_auth_for_monitoring,
                         dns_zone_resource_id=dns_zone_resource_id)


def aks_disable_addons(cmd, client, resource_group_name, name, addons, no_wait=False):
    instance = client.get(resource_group_name, name)
    subscription_id = get_subscription_id(cmd.cli_ctx)

    try:
        if addons == "monitoring" and CONST_MONITORING_ADDON_NAME in instance.addon_profiles and \
                instance.addon_profiles[CONST_MONITORING_ADDON_NAME].enabled and \
                CONST_MONITORING_USING_AAD_MSI_AUTH in instance.addon_profiles[CONST_MONITORING_ADDON_NAME].config and \
                str(instance.addon_profiles[CONST_MONITORING_ADDON_NAME].config[CONST_MONITORING_USING_AAD_MSI_AUTH]).lower() == 'true':
            # remove the DCR association because otherwise the DCR can't be deleted
            ensure_container_insights_for_monitoring(
                cmd,
                instance.addon_profiles[CONST_MONITORING_ADDON_NAME],
                subscription_id,
                resource_group_name,
                name,
                instance.location,
                remove_monitoring=True,
                aad_route=True,
                create_dcr=False,
                create_dcra=True
            )
    except TypeError:
        pass

    instance = _update_addons(
        cmd,
        instance,
        subscription_id,
        resource_group_name,
        name,
        addons,
        enable=False,
        no_wait=no_wait
    )

    # send the managed cluster representation to update the addon profiles
    return sdk_no_wait(no_wait, client.begin_create_or_update, resource_group_name, name, instance)


def aks_enable_addons(cmd, client, resource_group_name, name, addons, workspace_resource_id=None,
                      subnet_name=None, appgw_name=None, appgw_subnet_prefix=None, appgw_subnet_cidr=None, appgw_id=None, appgw_subnet_id=None,
                      appgw_watch_namespace=None, enable_sgxquotehelper=False, enable_secret_rotation=False, rotation_poll_interval=None, no_wait=False, enable_msi_auth_for_monitoring=False,
                      dns_zone_resource_id=None):

    instance = client.get(resource_group_name, name)
    # this is overwritten by _update_addons(), so the value needs to be recorded here
    msi_auth = True if instance.service_principal_profile.client_id == "msi" else False

    subscription_id = get_subscription_id(cmd.cli_ctx)
    instance = _update_addons(cmd, instance, subscription_id, resource_group_name, name, addons, enable=True,
                              workspace_resource_id=workspace_resource_id, enable_msi_auth_for_monitoring=enable_msi_auth_for_monitoring, subnet_name=subnet_name,
                              appgw_name=appgw_name, appgw_subnet_prefix=appgw_subnet_prefix, appgw_subnet_cidr=appgw_subnet_cidr, appgw_id=appgw_id, appgw_subnet_id=appgw_subnet_id, appgw_watch_namespace=appgw_watch_namespace,
                              enable_sgxquotehelper=enable_sgxquotehelper, enable_secret_rotation=enable_secret_rotation, rotation_poll_interval=rotation_poll_interval, no_wait=no_wait,
                              dns_zone_resource_id=dns_zone_resource_id)

    if CONST_MONITORING_ADDON_NAME in instance.addon_profiles and instance.addon_profiles[CONST_MONITORING_ADDON_NAME].enabled:
        if CONST_MONITORING_USING_AAD_MSI_AUTH in instance.addon_profiles[CONST_MONITORING_ADDON_NAME].config and \
                str(instance.addon_profiles[CONST_MONITORING_ADDON_NAME].config[CONST_MONITORING_USING_AAD_MSI_AUTH]).lower() == 'true':
            if not msi_auth:
                raise ArgumentUsageError(
                    "--enable-msi-auth-for-monitoring can not be used on clusters with service principal auth.")
            else:
                # create a Data Collection Rule (DCR) and associate it with the cluster
                ensure_container_insights_for_monitoring(
                    cmd, instance.addon_profiles[CONST_MONITORING_ADDON_NAME], subscription_id, resource_group_name, name, instance.location, aad_route=True, create_dcr=True, create_dcra=True)
        else:
            # monitoring addon will use legacy path
            ensure_container_insights_for_monitoring(
                cmd, instance.addon_profiles[CONST_MONITORING_ADDON_NAME], subscription_id, resource_group_name, name, instance.location, aad_route=False)

    monitoring = CONST_MONITORING_ADDON_NAME in instance.addon_profiles and instance.addon_profiles[
        CONST_MONITORING_ADDON_NAME].enabled
    ingress_appgw_addon_enabled = CONST_INGRESS_APPGW_ADDON_NAME in instance.addon_profiles and instance.addon_profiles[
        CONST_INGRESS_APPGW_ADDON_NAME].enabled

    os_type = 'Linux'
    enable_virtual_node = False
    if CONST_VIRTUAL_NODE_ADDON_NAME + os_type in instance.addon_profiles:
        enable_virtual_node = True

    need_post_creation_role_assignment = monitoring or ingress_appgw_addon_enabled or enable_virtual_node
    if need_post_creation_role_assignment:
        # adding a wait here since we rely on the result for role assignment
        result = LongRunningOperation(cmd.cli_ctx)(
            client.begin_create_or_update(resource_group_name, name, instance))
        cloud_name = cmd.cli_ctx.cloud.name
        # mdm metrics supported only in Azure Public cloud so add the role assignment only in this cloud
        if monitoring and cloud_name.lower() == 'azurecloud':
            from msrestazure.tools import resource_id
            cluster_resource_id = resource_id(
                subscription=subscription_id,
                resource_group=resource_group_name,
                namespace='Microsoft.ContainerService', type='managedClusters',
                name=name
            )
            add_monitoring_role_assignment(result, cluster_resource_id, cmd)
        if ingress_appgw_addon_enabled:
            add_ingress_appgw_addon_role_assignment(result, cmd)
        if enable_virtual_node:
            # All agent pool will reside in the same vnet, we will grant vnet level Contributor role
            # in later function, so using a random agent pool here is OK
            random_agent_pool = result.agent_pool_profiles[0]
            if random_agent_pool.vnet_subnet_id != "":
                add_virtual_node_role_assignment(
                    cmd, result, random_agent_pool.vnet_subnet_id)
            # Else, the cluster is not using custom VNet, the permission is already granted in AKS RP,
            # we don't need to handle it in client side in this case.

    else:
        result = sdk_no_wait(no_wait, client.begin_create_or_update,
                             resource_group_name, name, instance)
    return result


def aks_rotate_certs(cmd, client, resource_group_name, name, no_wait=True):     # pylint: disable=unused-argument
    return sdk_no_wait(no_wait, client.begin_rotate_cluster_certificates, resource_group_name, name)


def _update_addons(cmd,  # pylint: disable=too-many-branches,too-many-statements
                   instance,
                   subscription_id,
                   resource_group_name,
                   name,
                   addons,
                   enable,
                   workspace_resource_id=None,
                   enable_msi_auth_for_monitoring=False,
                   subnet_name=None,
                   appgw_name=None,
                   appgw_subnet_prefix=None,
                   appgw_subnet_cidr=None,
                   appgw_id=None,
                   appgw_subnet_id=None,
                   appgw_watch_namespace=None,
                   enable_sgxquotehelper=False,
                   enable_secret_rotation=False,
                   disable_secret_rotation=False,
                   rotation_poll_interval=None,
                   dns_zone_resource_id=None,
                   no_wait=False):  # pylint: disable=unused-argument
    ManagedClusterAddonProfile = cmd.get_models(
        "ManagedClusterAddonProfile",
        resource_type=CUSTOM_MGMT_AKS_PREVIEW,
        operation_group="managed_clusters",
    )
    ManagedClusterIngressProfile = cmd.get_models(
        "ManagedClusterIngressProfile",
        resource_type=CUSTOM_MGMT_AKS_PREVIEW,
        operation_group="managed_clusters",
    )
    ManagedClusterIngressProfileWebAppRouting = cmd.get_models(
        "ManagedClusterIngressProfileWebAppRouting",
        resource_type=CUSTOM_MGMT_AKS_PREVIEW,
        operation_group="managed_clusters",
    )

    # parse the comma-separated addons argument
    addon_args = addons.split(',')

    addon_profiles = instance.addon_profiles or {}

    os_type = 'Linux'

    # for each addons argument
    for addon_arg in addon_args:
        if addon_arg == "web_application_routing":
            # web app routing settings are in ingress profile, not addon profile, so deal
            # with it separately
            if instance.ingress_profile is None:
                instance.ingress_profile = ManagedClusterIngressProfile()
            if instance.ingress_profile.web_app_routing is None:
                instance.ingress_profile.web_app_routing = ManagedClusterIngressProfileWebAppRouting()
            instance.ingress_profile.web_app_routing.enabled = enable

            if dns_zone_resource_id is not None:
                instance.ingress_profile.web_app_routing.dns_zone_resource_id = dns_zone_resource_id
            continue

        if addon_arg not in ADDONS:
            raise CLIError("Invalid addon name: {}.".format(addon_arg))
        addon = ADDONS[addon_arg]
        if addon == CONST_VIRTUAL_NODE_ADDON_NAME:
            # only linux is supported for now, in the future this will be a user flag
            addon += os_type

        # honor addon names defined in Azure CLI
        for key in list(addon_profiles):
            if key.lower() == addon.lower() and key != addon:
                addon_profiles[addon] = addon_profiles.pop(key)

        if enable:
            # add new addons or update existing ones and enable them
            addon_profile = addon_profiles.get(
                addon, ManagedClusterAddonProfile(enabled=False))
            # special config handling for certain addons
            if addon == CONST_MONITORING_ADDON_NAME:
                logAnalyticsConstName = CONST_MONITORING_LOG_ANALYTICS_WORKSPACE_RESOURCE_ID
                if addon_profile.enabled:
                    raise CLIError('The monitoring addon is already enabled for this managed cluster.\n'
                                   'To change monitoring configuration, run "az aks disable-addons -a monitoring"'
                                   'before enabling it again.')
                if not workspace_resource_id:
                    workspace_resource_id = ensure_default_log_analytics_workspace_for_monitoring(
                        cmd,
                        subscription_id,
                        resource_group_name)
                workspace_resource_id = sanitize_loganalytics_ws_resource_id(
                    workspace_resource_id)

                addon_profile.config = {
                    logAnalyticsConstName: workspace_resource_id}
                addon_profile.config[CONST_MONITORING_USING_AAD_MSI_AUTH] = enable_msi_auth_for_monitoring
            elif addon == (CONST_VIRTUAL_NODE_ADDON_NAME + os_type):
                if addon_profile.enabled:
                    raise CLIError('The virtual-node addon is already enabled for this managed cluster.\n'
                                   'To change virtual-node configuration, run '
                                   '"az aks disable-addons -a virtual-node -g {resource_group_name}" '
                                   'before enabling it again.')
                if not subnet_name:
                    raise CLIError(
                        'The aci-connector addon requires setting a subnet name.')
                addon_profile.config = {
                    CONST_VIRTUAL_NODE_SUBNET_NAME: subnet_name}
            elif addon == CONST_INGRESS_APPGW_ADDON_NAME:
                if addon_profile.enabled:
                    raise CLIError('The ingress-appgw addon is already enabled for this managed cluster.\n'
                                   'To change ingress-appgw configuration, run '
                                   f'"az aks disable-addons -a ingress-appgw -n {name} -g {resource_group_name}" '
                                   'before enabling it again.')
                addon_profile = ManagedClusterAddonProfile(
                    enabled=True, config={})
                if appgw_name is not None:
                    addon_profile.config[CONST_INGRESS_APPGW_APPLICATION_GATEWAY_NAME] = appgw_name
                if appgw_subnet_prefix is not None:
                    addon_profile.config[CONST_INGRESS_APPGW_SUBNET_CIDR] = appgw_subnet_prefix
                if appgw_subnet_cidr is not None:
                    addon_profile.config[CONST_INGRESS_APPGW_SUBNET_CIDR] = appgw_subnet_cidr
                if appgw_id is not None:
                    addon_profile.config[CONST_INGRESS_APPGW_APPLICATION_GATEWAY_ID] = appgw_id
                if appgw_subnet_id is not None:
                    addon_profile.config[CONST_INGRESS_APPGW_SUBNET_ID] = appgw_subnet_id
                if appgw_watch_namespace is not None:
                    addon_profile.config[CONST_INGRESS_APPGW_WATCH_NAMESPACE] = appgw_watch_namespace
            elif addon == CONST_OPEN_SERVICE_MESH_ADDON_NAME:
                if addon_profile.enabled:
                    raise CLIError('The open-service-mesh addon is already enabled for this managed cluster.\n'
                                   'To change open-service-mesh configuration, run '
                                   f'"az aks disable-addons -a open-service-mesh -n {name} -g {resource_group_name}" '
                                   'before enabling it again.')
                addon_profile = ManagedClusterAddonProfile(
                    enabled=True, config={})
            elif addon == CONST_CONFCOM_ADDON_NAME:
                if addon_profile.enabled:
                    raise CLIError('The confcom addon is already enabled for this managed cluster.\n'
                                   'To change confcom configuration, run '
                                   f'"az aks disable-addons -a confcom -n {name} -g {resource_group_name}" '
                                   'before enabling it again.')
                addon_profile = ManagedClusterAddonProfile(
                    enabled=True, config={CONST_ACC_SGX_QUOTE_HELPER_ENABLED: "false"})
                if enable_sgxquotehelper:
                    addon_profile.config[CONST_ACC_SGX_QUOTE_HELPER_ENABLED] = "true"
            elif addon == CONST_AZURE_KEYVAULT_SECRETS_PROVIDER_ADDON_NAME:
                if addon_profile.enabled:
                    raise CLIError('The azure-keyvault-secrets-provider addon is already enabled for this managed cluster.\n'
                                   'To change azure-keyvault-secrets-provider configuration, run '
                                   f'"az aks disable-addons -a azure-keyvault-secrets-provider -n {name} -g {resource_group_name}" '
                                   'before enabling it again.')
                addon_profile = ManagedClusterAddonProfile(
                    enabled=True, config={CONST_SECRET_ROTATION_ENABLED: "false", CONST_ROTATION_POLL_INTERVAL: "2m"})
                if enable_secret_rotation:
                    addon_profile.config[CONST_SECRET_ROTATION_ENABLED] = "true"
                if disable_secret_rotation:
                    addon_profile.config[CONST_SECRET_ROTATION_ENABLED] = "false"
                if rotation_poll_interval is not None:
                    addon_profile.config[CONST_ROTATION_POLL_INTERVAL] = rotation_poll_interval
                addon_profiles[CONST_AZURE_KEYVAULT_SECRETS_PROVIDER_ADDON_NAME] = addon_profile
            addon_profiles[addon] = addon_profile
        else:
            if addon not in addon_profiles:
                if addon == CONST_KUBE_DASHBOARD_ADDON_NAME:
                    addon_profiles[addon] = ManagedClusterAddonProfile(
                        enabled=False)
                else:
                    raise CLIError(
                        "The addon {} is not installed.".format(addon))
            addon_profiles[addon].config = None
        addon_profiles[addon].enabled = enable

    instance.addon_profiles = addon_profiles

    # null out the SP profile because otherwise validation complains
    instance.service_principal_profile = None

    return instance


def aks_get_versions(cmd, client, location):    # pylint: disable=unused-argument
    return client.list_orchestrators(location, resource_type='managedClusters')


def aks_get_os_options(cmd, client, location):    # pylint: disable=unused-argument
    return client.get_os_options(location, resource_type='managedClusters')


def get_aks_custom_headers(aks_custom_headers=None):
    headers = {}
    if aks_custom_headers is not None:
        if aks_custom_headers != "":
            for pair in aks_custom_headers.split(','):
                parts = pair.split('=')
                if len(parts) != 2:
                    raise CLIError('custom headers format is incorrect')
                headers[parts[0]] = parts[1]
    return headers


def aks_draft_create(destination='.',
                     app=None,
                     language=None,
                     create_config=None,
                     dockerfile_only=None,
                     deployment_only=None,
                     path=None):
    aks_draft_cmd_create(destination, app, language, create_config, dockerfile_only, deployment_only, path)


def aks_draft_setup_gh(app=None,
                       subscription_id=None,
                       resource_group=None,
                       provider="azure",
                       gh_repo=None,
                       path=None):
    aks_draft_cmd_setup_gh(app, subscription_id, resource_group, provider, gh_repo, path)


def aks_draft_generate_workflow(cluster_name=None,
                                registry_name=None,
                                container_name=None,
                                resource_group=None,
                                destination=None,
                                branch=None,
                                path=None):
    aks_draft_cmd_generate_workflow(cluster_name, registry_name, container_name,
                                    resource_group, destination, branch, path)


def aks_draft_up(app=None,
                 subscription_id=None,
                 resource_group=None,
                 provider="azure",
                 gh_repo=None,
                 cluster_name=None,
                 registry_name=None,
                 container_name=None,
                 destination=None,
                 branch=None,
                 path=None):
    aks_draft_cmd_up(app, subscription_id, resource_group, provider, gh_repo,
                     cluster_name, registry_name, container_name, destination, branch, path)


def aks_draft_update(host=None, certificate=None, destination=None, path=None):
    aks_draft_cmd_update(host, certificate, destination, path)


def aks_kollect(cmd,    # pylint: disable=too-many-statements,too-many-locals
                client,
                resource_group_name,
                name,
                storage_account=None,
                sas_token=None,
                container_logs=None,
                kube_objects=None,
                node_logs=None,
                node_logs_windows=None):
    aks_kollect_cmd(cmd, client, resource_group_name, name, storage_account, sas_token,
                    container_logs, kube_objects, node_logs, node_logs_windows)


def aks_kanalyze(client, resource_group_name, name):
    aks_kanalyze_cmd(client, resource_group_name, name)


def aks_pod_identity_add(cmd, client, resource_group_name, cluster_name,
                         identity_name, identity_namespace, identity_resource_id,
                         binding_selector=None,
                         no_wait=False):  # pylint: disable=unused-argument
    ManagedClusterPodIdentity = cmd.get_models(
        "ManagedClusterPodIdentity",
        resource_type=CUSTOM_MGMT_AKS_PREVIEW,
        operation_group="managed_clusters",
    )
    UserAssignedIdentity = cmd.get_models(
        "UserAssignedIdentity",
        resource_type=CUSTOM_MGMT_AKS_PREVIEW,
        operation_group="managed_clusters",
    )

    instance = client.get(resource_group_name, cluster_name)
    _ensure_pod_identity_addon_is_enabled(instance)

    user_assigned_identity = _get_user_assigned_identity(
        cmd.cli_ctx, identity_resource_id)
    _ensure_managed_identity_operator_permission(
        cmd.cli_ctx, instance, user_assigned_identity.id)

    pod_identities = []
    if instance.pod_identity_profile.user_assigned_identities:
        pod_identities = instance.pod_identity_profile.user_assigned_identities
    pod_identity = ManagedClusterPodIdentity(
        name=identity_name,
        namespace=identity_namespace,
        identity=UserAssignedIdentity(
            resource_id=user_assigned_identity.id,
            client_id=user_assigned_identity.client_id,
            object_id=user_assigned_identity.principal_id,
        )
    )
    if binding_selector is not None:
        pod_identity.binding_selector = binding_selector
    pod_identities.append(pod_identity)

    from azext_aks_preview.managed_cluster_decorator import AKSPreviewManagedClusterModels
    # store all the models used by pod identity
    pod_identity_models = AKSPreviewManagedClusterModels(
        cmd, CUSTOM_MGMT_AKS_PREVIEW).pod_identity_models
    _update_addon_pod_identity(
        instance, enable=True,
        pod_identities=pod_identities,
        pod_identity_exceptions=instance.pod_identity_profile.user_assigned_identity_exceptions,
        models=pod_identity_models
    )

    # send the managed cluster represeentation to update the pod identity addon
    return sdk_no_wait(no_wait, client.begin_create_or_update, resource_group_name, cluster_name, instance)


def aks_pod_identity_delete(cmd, client, resource_group_name, cluster_name,
                            identity_name, identity_namespace,
                            no_wait=False):  # pylint: disable=unused-argument
    instance = client.get(resource_group_name, cluster_name)
    _ensure_pod_identity_addon_is_enabled(instance)

    pod_identities = []
    if instance.pod_identity_profile.user_assigned_identities:
        for pod_identity in instance.pod_identity_profile.user_assigned_identities:
            if pod_identity.name == identity_name and pod_identity.namespace == identity_namespace:
                # to remove
                continue
            pod_identities.append(pod_identity)

    from azext_aks_preview.managed_cluster_decorator import AKSPreviewManagedClusterModels
    # store all the models used by pod identity
    pod_identity_models = AKSPreviewManagedClusterModels(
        cmd, CUSTOM_MGMT_AKS_PREVIEW).pod_identity_models
    _update_addon_pod_identity(
        instance, enable=True,
        pod_identities=pod_identities,
        pod_identity_exceptions=instance.pod_identity_profile.user_assigned_identity_exceptions,
        models=pod_identity_models
    )

    # send the managed cluster represeentation to update the pod identity addon
    return sdk_no_wait(no_wait, client.begin_create_or_update, resource_group_name, cluster_name, instance)


def aks_pod_identity_list(cmd, client, resource_group_name, cluster_name):  # pylint: disable=unused-argument
    instance = client.get(resource_group_name, cluster_name)
    return _remove_nulls([instance])[0]


def aks_pod_identity_exception_add(cmd, client, resource_group_name, cluster_name,
                                   exc_name, exc_namespace, pod_labels, no_wait=False):  # pylint: disable=unused-argument
    ManagedClusterPodIdentityException = cmd.get_models(
        "ManagedClusterPodIdentityException",
        resource_type=CUSTOM_MGMT_AKS_PREVIEW,
        operation_group="managed_clusters",
    )

    instance = client.get(resource_group_name, cluster_name)
    _ensure_pod_identity_addon_is_enabled(instance)

    pod_identity_exceptions = []
    if instance.pod_identity_profile.user_assigned_identity_exceptions:
        pod_identity_exceptions = instance.pod_identity_profile.user_assigned_identity_exceptions
    exc = ManagedClusterPodIdentityException(
        name=exc_name, namespace=exc_namespace, pod_labels=pod_labels)
    pod_identity_exceptions.append(exc)

    from azext_aks_preview.managed_cluster_decorator import AKSPreviewManagedClusterModels
    # store all the models used by pod identity
    pod_identity_models = AKSPreviewManagedClusterModels(
        cmd, CUSTOM_MGMT_AKS_PREVIEW).pod_identity_models
    _update_addon_pod_identity(
        instance, enable=True,
        pod_identities=instance.pod_identity_profile.user_assigned_identities,
        pod_identity_exceptions=pod_identity_exceptions,
        models=pod_identity_models
    )

    # send the managed cluster represeentation to update the pod identity addon
    return sdk_no_wait(no_wait, client.begin_create_or_update, resource_group_name, cluster_name, instance)


def aks_pod_identity_exception_delete(cmd, client, resource_group_name, cluster_name,
                                      exc_name, exc_namespace, no_wait=False):  # pylint: disable=unused-argument
    instance = client.get(resource_group_name, cluster_name)
    _ensure_pod_identity_addon_is_enabled(instance)

    pod_identity_exceptions = []
    if instance.pod_identity_profile.user_assigned_identity_exceptions:
        for exc in instance.pod_identity_profile.user_assigned_identity_exceptions:
            if exc.name == exc_name and exc.namespace == exc_namespace:
                # to remove
                continue
            pod_identity_exceptions.append(exc)

    from azext_aks_preview.managed_cluster_decorator import AKSPreviewManagedClusterModels
    # store all the models used by pod identity
    pod_identity_models = AKSPreviewManagedClusterModels(
        cmd, CUSTOM_MGMT_AKS_PREVIEW).pod_identity_models
    _update_addon_pod_identity(
        instance, enable=True,
        pod_identities=instance.pod_identity_profile.user_assigned_identities,
        pod_identity_exceptions=pod_identity_exceptions,
        models=pod_identity_models
    )

    # send the managed cluster represeentation to update the pod identity addon
    return sdk_no_wait(no_wait, client.begin_create_or_update, resource_group_name, cluster_name, instance)


def aks_pod_identity_exception_update(cmd, client, resource_group_name, cluster_name,
                                      exc_name, exc_namespace, pod_labels, no_wait=False):  # pylint: disable=unused-argument
    ManagedClusterPodIdentityException = cmd.get_models(
        "ManagedClusterPodIdentityException",
        resource_type=CUSTOM_MGMT_AKS_PREVIEW,
        operation_group="managed_clusters",
    )

    instance = client.get(resource_group_name, cluster_name)
    _ensure_pod_identity_addon_is_enabled(instance)

    found_target = False
    updated_exc = ManagedClusterPodIdentityException(
        name=exc_name, namespace=exc_namespace, pod_labels=pod_labels)
    pod_identity_exceptions = []
    if instance.pod_identity_profile.user_assigned_identity_exceptions:
        for exc in instance.pod_identity_profile.user_assigned_identity_exceptions:
            if exc.name == exc_name and exc.namespace == exc_namespace:
                found_target = True
                pod_identity_exceptions.append(updated_exc)
            else:
                pod_identity_exceptions.append(exc)

    if not found_target:
        raise CLIError(
            'pod identity exception {}/{} not found'.format(exc_namespace, exc_name))

    from azext_aks_preview.managed_cluster_decorator import AKSPreviewManagedClusterModels
    # store all the models used by pod identity
    pod_identity_models = AKSPreviewManagedClusterModels(
        cmd, CUSTOM_MGMT_AKS_PREVIEW).pod_identity_models
    _update_addon_pod_identity(
        instance, enable=True,
        pod_identities=instance.pod_identity_profile.user_assigned_identities,
        pod_identity_exceptions=pod_identity_exceptions,
        models=pod_identity_models
    )

    # send the managed cluster represeentation to update the pod identity addon
    return sdk_no_wait(no_wait, client.begin_create_or_update, resource_group_name, cluster_name, instance)


def aks_pod_identity_exception_list(cmd, client, resource_group_name, cluster_name):
    instance = client.get(resource_group_name, cluster_name)
    return _remove_nulls([instance])[0]


def aks_egress_endpoints_list(cmd, client, resource_group_name, name):   # pylint: disable=unused-argument
    return client.list_outbound_network_dependencies_endpoints(resource_group_name, name)


def aks_snapshot_create(cmd,    # pylint: disable=too-many-locals,too-many-statements,too-many-branches
                        client,
                        resource_group_name,
                        name,
                        cluster_id,
                        location=None,
                        tags=None,
                        aks_custom_headers=None,
                        no_wait=False):
    ManagedClusterSnapshot = cmd.get_models(
        "ManagedClusterSnapshot",
        resource_type=CUSTOM_MGMT_AKS_PREVIEW,
        operation_group="managed_cluster_snapshots",
    )
    CreationData = cmd.get_models(
        "CreationData",
        resource_type=CUSTOM_MGMT_AKS_PREVIEW,
        operation_group="managed_clusters",
    )

    rg_location = get_rg_location(cmd.cli_ctx, resource_group_name)
    if location is None:
        location = rg_location

    creationData = CreationData(
        source_resource_id=cluster_id
    )

    snapshot = ManagedClusterSnapshot(
        name=name,
        tags=tags,
        location=location,
        creation_data=creationData,
        snapshot_type="ManagedCluster",
    )

    headers = get_aks_custom_headers(aks_custom_headers)
    return client.create_or_update(resource_group_name, name, snapshot, headers=headers)


def aks_snapshot_show(cmd, client, resource_group_name, name):   # pylint: disable=unused-argument
    snapshot = client.get(resource_group_name, name)
    return snapshot


def aks_snapshot_delete(cmd,    # pylint: disable=unused-argument
                        client,
                        resource_group_name,
                        name,
                        no_wait=False,
                        yes=False):

    from knack.prompting import prompt_y_n
    msg = 'This will delete the cluster snapshot "{}" in resource group "{}", Are you sure?'.format(
        name, resource_group_name)
    if not yes and not prompt_y_n(msg, default="n"):
        return None

    return client.delete(resource_group_name, name)


def aks_snapshot_list(cmd, client, resource_group_name=None):  # pylint: disable=unused-argument
    if resource_group_name is None or resource_group_name == '':
        return client.list()

    return client.list_by_resource_group(resource_group_name)


def aks_nodepool_snapshot_create(cmd,    # pylint: disable=too-many-locals,too-many-statements,too-many-branches
                                 client,
                                 resource_group_name,
                                 snapshot_name,
                                 nodepool_id,
                                 location=None,
                                 tags=None,
                                 aks_custom_headers=None,
                                 no_wait=False):
    Snapshot = cmd.get_models(
        "Snapshot",
        resource_type=CUSTOM_MGMT_AKS_PREVIEW,
        operation_group="snapshots",
    )
    CreationData = cmd.get_models(
        "CreationData",
        resource_type=CUSTOM_MGMT_AKS_PREVIEW,
        operation_group="managed_clusters",
    )

    rg_location = get_rg_location(cmd.cli_ctx, resource_group_name)
    if location is None:
        location = rg_location

    creationData = CreationData(
        source_resource_id=nodepool_id
    )

    snapshot = Snapshot(
        name=snapshot_name,
        tags=tags,
        location=location,
        creation_data=creationData
    )

    headers = get_aks_custom_headers(aks_custom_headers)
    return client.create_or_update(resource_group_name, snapshot_name, snapshot, headers=headers)


def aks_nodepool_snapshot_show(cmd, client, resource_group_name, snapshot_name):   # pylint: disable=unused-argument
    snapshot = client.get(resource_group_name, snapshot_name)
    return snapshot


def aks_nodepool_snapshot_delete(cmd,    # pylint: disable=unused-argument
                                 client,
                                 resource_group_name,
                                 snapshot_name,
                                 no_wait=False,
                                 yes=False):

    from knack.prompting import prompt_y_n
    msg = 'This will delete the nodepool snapshot "{}" in resource group "{}", Are you sure?'.format(
        snapshot_name, resource_group_name)
    if not yes and not prompt_y_n(msg, default="n"):
        return None

    return client.delete(resource_group_name, snapshot_name)


def aks_nodepool_snapshot_list(cmd, client, resource_group_name=None):  # pylint: disable=unused-argument
    if resource_group_name is None or resource_group_name == '':
        return client.list()

    return client.list_by_resource_group(resource_group_name)


def aks_trustedaccess_role_list(cmd, client, location):  # pylint: disable=unused-argument
    return client.list(location)


def aks_trustedaccess_role_binding_list(cmd, client, resource_group_name, cluster_name):   # pylint: disable=unused-argument
    return client.list(resource_group_name, cluster_name)


def aks_trustedaccess_role_binding_get(cmd, client, resource_group_name, cluster_name, role_binding_name):
    return client.get(resource_group_name, cluster_name, role_binding_name)


def aks_trustedaccess_role_binding_create(cmd, client, resource_group_name, cluster_name, role_binding_name,
                                          source_resource_id, roles):
    TrustedAccessRoleBinding = cmd.get_models(
        "TrustedAccessRoleBinding",
        resource_type=CUSTOM_MGMT_AKS_PREVIEW,
        operation_group="trusted_access_role_bindings",
    )
    roleList = roles.split(',')
    roleBinding = TrustedAccessRoleBinding(source_resource_id=source_resource_id, roles=roleList)
    return client.create_or_update(resource_group_name, cluster_name, role_binding_name, roleBinding)


def aks_trustedaccess_role_binding_update(cmd, client, resource_group_name, cluster_name, role_binding_name, roles):
    TrustedAccessRoleBinding = cmd.get_models(
        "TrustedAccessRoleBinding",
        resource_type=CUSTOM_MGMT_AKS_PREVIEW,
        operation_group="trusted_access_role_bindings",
    )
    existedBinding = client.get(resource_group_name, cluster_name, role_binding_name)

    roleList = roles.split(',')
    roleBinding = TrustedAccessRoleBinding(source_resource_id=existedBinding.source_resource_id, roles=roleList)
    return client.create_or_update(resource_group_name, cluster_name, role_binding_name, roleBinding)


def aks_trustedaccess_role_binding_delete(cmd, client, resource_group_name, cluster_name, role_binding_name):
    return client.delete(resource_group_name, cluster_name, role_binding_name)<|MERGE_RESOLUTION|>--- conflicted
+++ resolved
@@ -793,20 +793,17 @@
     apiserver_subnet_id=None,
     enable_keda=False,
     disable_keda=False,
-<<<<<<< HEAD
+    enable_node_restriction=False,
+    disable_node_restriction=False,
+    enable_private_cluster=False,
+    disable_private_cluster=False,
+    private_dns_zone=None,
     enable_azuremonitormetrics=False,
     azure_monitor_workspace_resource_id=None,
     ksm_metriclabelsallowlist=None,
     ksm_metricannotationsallowlist=None,
     grafana_resource_id=None,
     disable_azuremonitormetrics=False,
-=======
-    enable_node_restriction=False,
-    disable_node_restriction=False,
-    enable_private_cluster=False,
-    disable_private_cluster=False,
-    private_dns_zone=None,
->>>>>>> a8035ef0
 ):
     # DO NOT MOVE: get all the original parameters and save them as a dictionary
     raw_parameters = locals()
