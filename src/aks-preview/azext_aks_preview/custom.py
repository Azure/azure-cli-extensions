# pylint: disable=too-many-lines
# --------------------------------------------------------------------------------------------
# Copyright (c) Microsoft Corporation. All rights reserved.
# Licensed under the MIT License. See License.txt in the project root for license information.
# --------------------------------------------------------------------------------------------

from __future__ import print_function

import binascii
import datetime
import errno
import io
import json
import os
import os.path
import platform
import re
import ssl
import stat
import subprocess
import sys
import tempfile
import threading
import time
import uuid
import base64
import webbrowser
import zipfile
from distutils.version import StrictVersion
from math import isnan
from six.moves.urllib.request import urlopen  # pylint: disable=import-error
from six.moves.urllib.error import URLError  # pylint: disable=import-error
import requests
from knack.log import get_logger
from knack.util import CLIError
from knack.prompting import prompt_pass, NoTTYException

import yaml  # pylint: disable=import-error
from dateutil.relativedelta import relativedelta  # pylint: disable=import-error
from dateutil.parser import parse  # pylint: disable=import-error
from msrestazure.azure_exceptions import CloudError

import colorama  # pylint: disable=import-error
from tabulate import tabulate  # pylint: disable=import-error
from azure.cli.core.api import get_config_dir
from azure.cli.core.azclierror import ManualInterrupt, InvalidArgumentValueError, UnclassifiedUserFault, CLIInternalError, FileOperationError, ClientRequestError, DeploymentError, ValidationError, ArgumentUsageError, MutuallyExclusiveArgumentError, RequiredArgumentMissingError, ResourceNotFoundError
from azure.cli.core.commands.client_factory import get_mgmt_service_client, get_subscription_id
from azure.cli.core.keys import is_valid_ssh_rsa_public_key
from azure.cli.core.util import get_file_json, in_cloud_console, shell_safe_json_parse, truncate_text, sdk_no_wait
from azure.cli.core.commands import LongRunningOperation
from azure.cli.core._profile import Profile
from azure.graphrbac.models import (ApplicationCreateParameters,
                                    PasswordCredential,
                                    KeyCredential,
                                    ServicePrincipalCreateParameters,
                                    GetObjectsParameters)
from .vendored_sdks.azure_mgmt_preview_aks.v2021_05_01.models import (ContainerServiceLinuxProfile,
                                                                      ManagedClusterWindowsProfile,
                                                                      ContainerServiceNetworkProfile,
                                                                      ManagedClusterServicePrincipalProfile,
                                                                      ContainerServiceSshConfiguration,
                                                                      MaintenanceConfiguration,
                                                                      TimeInWeek,
                                                                      TimeSpan,
                                                                      ContainerServiceSshPublicKey,
                                                                      ManagedCluster,
                                                                      ManagedClusterAADProfile,
                                                                      ManagedClusterAddonProfile,
                                                                      ManagedClusterAgentPoolProfile,
                                                                      AgentPool,
                                                                      AgentPoolUpgradeSettings,
                                                                      ContainerServiceStorageProfileTypes,
                                                                      ManagedClusterIdentity,
                                                                      ManagedClusterAPIServerAccessProfile,
                                                                      ManagedClusterSKU,
                                                                      ManagedClusterIdentityUserAssignedIdentitiesValue,
                                                                      ManagedClusterAutoUpgradeProfile,
                                                                      KubeletConfig,
                                                                      LinuxOSConfig,
                                                                      SysctlConfig,
                                                                      ManagedClusterPodIdentityProfile,
                                                                      ManagedClusterPodIdentity,
                                                                      ManagedClusterPodIdentityException,
                                                                      UserAssignedIdentity,
                                                                      RunCommandRequest,
                                                                      ManagedClusterPropertiesIdentityProfileValue)
from ._client_factory import cf_resource_groups
from ._client_factory import get_auth_management_client
from ._client_factory import get_graph_rbac_management_client
from ._client_factory import get_msi_client
from ._client_factory import cf_resources
from ._client_factory import get_resource_by_name
from ._client_factory import cf_container_registry_service
from ._client_factory import cf_storage
from ._client_factory import cf_agent_pools

from ._helpers import (_populate_api_server_access_profile, _set_vm_set_type,
                       _set_outbound_type, _parse_comma_separated_list,
                       _trim_fqdn_name_containing_hcp)
from ._loadbalancer import (set_load_balancer_sku, is_load_balancer_profile_provided,
                            update_load_balancer_profile, create_load_balancer_profile)
from ._consts import CONST_HTTP_APPLICATION_ROUTING_ADDON_NAME
from ._consts import CONST_MONITORING_ADDON_NAME
from ._consts import CONST_MONITORING_LOG_ANALYTICS_WORKSPACE_RESOURCE_ID
from ._consts import CONST_VIRTUAL_NODE_ADDON_NAME
from ._consts import CONST_VIRTUAL_NODE_SUBNET_NAME
from ._consts import CONST_AZURE_POLICY_ADDON_NAME
from ._consts import CONST_KUBE_DASHBOARD_ADDON_NAME
from ._consts import CONST_INGRESS_APPGW_ADDON_NAME
from ._consts import CONST_INGRESS_APPGW_APPLICATION_GATEWAY_ID, CONST_INGRESS_APPGW_APPLICATION_GATEWAY_NAME
from ._consts import CONST_INGRESS_APPGW_SUBNET_CIDR, CONST_INGRESS_APPGW_SUBNET_ID
from ._consts import CONST_INGRESS_APPGW_WATCH_NAMESPACE
from ._consts import CONST_SCALE_SET_PRIORITY_REGULAR, CONST_SCALE_SET_PRIORITY_SPOT, CONST_SPOT_EVICTION_POLICY_DELETE
from ._consts import CONST_CONFCOM_ADDON_NAME, CONST_ACC_SGX_QUOTE_HELPER_ENABLED
from ._consts import CONST_OPEN_SERVICE_MESH_ADDON_NAME
from ._consts import CONST_AZURE_KEYVAULT_SECRETS_PROVIDER_ADDON_NAME, CONST_SECRET_ROTATION_ENABLED
from ._consts import CONST_AZURE_DEFENDER_ADDON_NAME, CONST_AZURE_DEFENDER_LOG_ANALYTICS_WORKSPACE_RESOURCE_ID
from ._consts import CONST_MANAGED_IDENTITY_OPERATOR_ROLE, CONST_MANAGED_IDENTITY_OPERATOR_ROLE_ID
from ._consts import ADDONS
from .maintenanceconfiguration import aks_maintenanceconfiguration_update_internal
from ._consts import CONST_PRIVATE_DNS_ZONE_SYSTEM, CONST_PRIVATE_DNS_ZONE_NONE
logger = get_logger(__name__)


def which(binary):
    path_var = os.getenv('PATH')
    if platform.system() == 'Windows':
        binary = binary + '.exe'
        parts = path_var.split(';')
    else:
        parts = path_var.split(':')

    for part in parts:
        bin_path = os.path.join(part, binary)
        if os.path.exists(bin_path) and os.path.isfile(bin_path) and os.access(bin_path, os.X_OK):
            return bin_path

    return None


def wait_then_open(url):
    """
    Waits for a bit then opens a URL.  Useful for waiting for a proxy to come up, and then open the URL.
    """
    for _ in range(1, 10):
        try:
            urlopen(url, context=_ssl_context())
        except URLError:
            time.sleep(1)
        break
    webbrowser.open_new_tab(url)


def wait_then_open_async(url):
    """
    Spawns a thread that waits for a bit then opens a URL.
    """
    t = threading.Thread(target=wait_then_open, args=({url}))
    t.daemon = True
    t.start()


def _ssl_context():
    if sys.version_info < (3, 4) or (in_cloud_console() and platform.system() == 'Windows'):
        try:
            # added in python 2.7.13 and 3.6
            return ssl.SSLContext(ssl.PROTOCOL_TLS)
        except AttributeError:
            return ssl.SSLContext(ssl.PROTOCOL_TLSv1)

    return ssl.create_default_context()


def _build_service_principal(rbac_client, cli_ctx, name, url, client_secret):
    # use get_progress_controller
    hook = cli_ctx.get_progress_controller(True)
    hook.add(messsage='Creating service principal', value=0, total_val=1.0)
    logger.info('Creating service principal')
    # always create application with 5 years expiration
    start_date = datetime.datetime.utcnow()
    end_date = start_date + relativedelta(years=5)
    result = create_application(rbac_client.applications, name, url, [url], password=client_secret,
                                start_date=start_date, end_date=end_date)
    service_principal = result.app_id  # pylint: disable=no-member
    for x in range(0, 10):
        hook.add(message='Creating service principal',
                 value=0.1 * x, total_val=1.0)
        try:
            create_service_principal(
                cli_ctx, service_principal, rbac_client=rbac_client)
            break
        # TODO figure out what exception AAD throws here sometimes.
        except Exception as ex:  # pylint: disable=broad-except
            logger.info(ex)
            time.sleep(2 + 2 * x)
    else:
        return False
    hook.add(message='Finished service principal creation',
             value=1.0, total_val=1.0)
    logger.info('Finished service principal creation')
    return service_principal


def _add_role_assignment(cli_ctx, role, service_principal_msi_id, is_service_principal=True, delay=2, scope=None):
    # AAD can have delays in propagating data, so sleep and retry
    hook = cli_ctx.get_progress_controller(True)
    hook.add(message='Waiting for AAD role to propagate',
             value=0, total_val=1.0)
    logger.info('Waiting for AAD role to propagate')
    for x in range(0, 10):
        hook.add(message='Waiting for AAD role to propagate',
                 value=0.1 * x, total_val=1.0)
        try:
            # TODO: break this out into a shared utility library
            create_role_assignment(
                cli_ctx, role, service_principal_msi_id, is_service_principal, scope=scope)
            break
        except CloudError as ex:
            if ex.message == 'The role assignment already exists.':
                break
            logger.info(ex.message)
        except:  # pylint: disable=bare-except
            pass
        time.sleep(delay + delay * x)
    else:
        return False
    hook.add(message='AAD role propagation done', value=1.0, total_val=1.0)
    logger.info('AAD role propagation done')
    return True


def _delete_role_assignments(cli_ctx, role, service_principal, delay=2, scope=None):
    # AAD can have delays in propagating data, so sleep and retry
    hook = cli_ctx.get_progress_controller(True)
    hook.add(message='Waiting for AAD role to delete', value=0, total_val=1.0)
    logger.info('Waiting for AAD role to delete')
    for x in range(0, 10):
        hook.add(message='Waiting for AAD role to delete',
                 value=0.1 * x, total_val=1.0)
        try:
            delete_role_assignments(cli_ctx,
                                    role=role,
                                    assignee=service_principal,
                                    scope=scope)
            break
        except CLIError as ex:
            raise ex
        except CloudError as ex:
            logger.info(ex)
        time.sleep(delay + delay * x)
    else:
        return False
    hook.add(message='AAD role deletion done', value=1.0, total_val=1.0)
    logger.info('AAD role deletion done')
    return True


def _get_default_dns_prefix(name, resource_group_name, subscription_id):
    # Use subscription id to provide uniqueness and prevent DNS name clashes
    name_part = re.sub('[^A-Za-z0-9-]', '', name)[0:10]
    if not name_part[0].isalpha():
        name_part = (str('a') + name_part)[0:10]
    resource_group_part = re.sub(
        '[^A-Za-z0-9-]', '', resource_group_name)[0:16]
    return '{}-{}-{}'.format(name_part, resource_group_part, subscription_id[0:6])


# pylint: disable=too-many-locals
def store_acs_service_principal(subscription_id, client_secret, service_principal,
                                file_name='acsServicePrincipal.json'):
    obj = {}
    if client_secret:
        obj['client_secret'] = client_secret
    if service_principal:
        obj['service_principal'] = service_principal

    config_path = os.path.join(get_config_dir(), file_name)
    full_config = load_service_principals(config_path=config_path)
    if not full_config:
        full_config = {}
    full_config[subscription_id] = obj

    with os.fdopen(os.open(config_path, os.O_RDWR | os.O_CREAT | os.O_TRUNC, 0o600),
                   'w+') as spFile:
        json.dump(full_config, spFile)


def load_acs_service_principal(subscription_id, file_name='acsServicePrincipal.json'):
    config_path = os.path.join(get_config_dir(), file_name)
    config = load_service_principals(config_path)
    if not config:
        return None
    return config.get(subscription_id)


def load_service_principals(config_path):
    if not os.path.exists(config_path):
        return None
    fd = os.open(config_path, os.O_RDONLY)
    try:
        with os.fdopen(fd) as f:
            return shell_safe_json_parse(f.read())
    except:  # pylint: disable=bare-except
        return None


def _invoke_deployment(cmd, resource_group_name, deployment_name, template, parameters, validate, no_wait,
                       subscription_id=None):
    from azure.cli.core.profiles import ResourceType
    DeploymentProperties = cmd.get_models(
        'DeploymentProperties', resource_type=ResourceType.MGMT_RESOURCE_RESOURCES)
    properties = DeploymentProperties(
        template=template, parameters=parameters, mode='incremental')
    smc = get_mgmt_service_client(cmd.cli_ctx, ResourceType.MGMT_RESOURCE_RESOURCES,
                                  subscription_id=subscription_id).deployments
    if validate:
        logger.info('==== BEGIN TEMPLATE ====')
        logger.info(json.dumps(template, indent=2))
        logger.info('==== END TEMPLATE ====')

    Deployment = cmd.get_models('Deployment', resource_type=ResourceType.MGMT_RESOURCE_RESOURCES)
    deployment = Deployment(properties=properties)
    if validate:
        if cmd.supported_api_version(min_api='2019-10-01', resource_type=ResourceType.MGMT_RESOURCE_RESOURCES):
            validation_poller = smc.begin_validate(resource_group_name, deployment_name, deployment)
            return LongRunningOperation(cmd.cli_ctx)(validation_poller)
        else:
            return smc.validate(resource_group_name, deployment_name, deployment)

    return sdk_no_wait(no_wait, smc.begin_create_or_update, resource_group_name, deployment_name, deployment)


def create_application(client, display_name, homepage, identifier_uris,
                       available_to_other_tenants=False, password=None, reply_urls=None,
                       key_value=None, key_type=None, key_usage=None, start_date=None,
                       end_date=None):
    from azure.graphrbac.models import GraphErrorException
    password_creds, key_creds = _build_application_creds(password=password, key_value=key_value, key_type=key_type,
                                                         key_usage=key_usage, start_date=start_date, end_date=end_date)

    app_create_param = ApplicationCreateParameters(available_to_other_tenants=available_to_other_tenants,
                                                   display_name=display_name,
                                                   identifier_uris=identifier_uris,
                                                   homepage=homepage,
                                                   reply_urls=reply_urls,
                                                   key_credentials=key_creds,
                                                   password_credentials=password_creds)
    try:
        return client.create(app_create_param)
    except GraphErrorException as ex:
        if 'insufficient privileges' in str(ex).lower():
            link = 'https://docs.microsoft.com/azure/azure-resource-manager/resource-group-create-service-principal-portal'  # pylint: disable=line-too-long
            raise CLIError("Directory permission is needed for the current user to register the application. "
                           "For how to configure, please refer '{}'. Original error: {}".format(link, ex))
        raise


def _build_application_creds(password=None, key_value=None, key_type=None,
                             key_usage=None, start_date=None, end_date=None):
    if password and key_value:
        raise CLIError(
            'specify either --password or --key-value, but not both.')

    if not start_date:
        start_date = datetime.datetime.utcnow()
    elif isinstance(start_date, str):
        start_date = parse(start_date)

    if not end_date:
        end_date = start_date + relativedelta(years=1)
    elif isinstance(end_date, str):
        end_date = parse(end_date)

    key_type = key_type or 'AsymmetricX509Cert'
    key_usage = key_usage or 'Verify'

    password_creds = None
    key_creds = None
    if password:
        password_creds = [PasswordCredential(start_date=start_date, end_date=end_date,
                                             key_id=str(uuid.uuid4()), value=password)]
    elif key_value:
        key_creds = [KeyCredential(start_date=start_date, end_date=end_date, value=key_value,
                                   key_id=str(uuid.uuid4()), usage=key_usage, type=key_type)]

    return (password_creds, key_creds)


def create_service_principal(cli_ctx, identifier, resolve_app=True, rbac_client=None):
    if rbac_client is None:
        rbac_client = get_graph_rbac_management_client(cli_ctx)

    if resolve_app:
        try:
            uuid.UUID(identifier)
            result = list(rbac_client.applications.list(
                filter="appId eq '{}'".format(identifier)))
        except ValueError:
            result = list(rbac_client.applications.list(
                filter="identifierUris/any(s:s eq '{}')".format(identifier)))

        if not result:  # assume we get an object id
            result = [rbac_client.applications.get(identifier)]
        app_id = result[0].app_id
    else:
        app_id = identifier

    return rbac_client.service_principals.create(ServicePrincipalCreateParameters(app_id=app_id, account_enabled=True))


def create_role_assignment(cli_ctx, role, assignee, is_service_principal, resource_group_name=None, scope=None):
    return _create_role_assignment(cli_ctx,
                                   role, assignee, resource_group_name,
                                   scope, resolve_assignee=is_service_principal)


def _create_role_assignment(cli_ctx, role, assignee,
                            resource_group_name=None, scope=None, resolve_assignee=True):
    from azure.cli.core.profiles import ResourceType, get_sdk
    factory = get_auth_management_client(cli_ctx, scope)
    assignments_client = factory.role_assignments
    definitions_client = factory.role_definitions

    scope = _build_role_scope(
        resource_group_name, scope, assignments_client.config.subscription_id)

    # XXX: if role is uuid, this function's output cannot be used as role assignment defintion id
    # ref: https://github.com/Azure/azure-cli/issues/2458
    role_id = _resolve_role_id(role, scope, definitions_client)

    # If the cluster has service principal resolve the service principal client id to get the object id,
    # if not use MSI object id.
    object_id = _resolve_object_id(
        cli_ctx, assignee) if resolve_assignee else assignee
    RoleAssignmentCreateParameters = get_sdk(cli_ctx, ResourceType.MGMT_AUTHORIZATION,
                                             'RoleAssignmentCreateParameters', mod='models',
                                             operation_group='role_assignments')
    parameters = RoleAssignmentCreateParameters(
        role_definition_id=role_id, principal_id=object_id)
    assignment_name = uuid.uuid4()
    custom_headers = None
    return assignments_client.create(scope, assignment_name, parameters, custom_headers=custom_headers)


def delete_role_assignments(cli_ctx, ids=None, assignee=None, role=None, resource_group_name=None,
                            scope=None, include_inherited=False, yes=None):
    factory = get_auth_management_client(cli_ctx, scope)
    assignments_client = factory.role_assignments
    definitions_client = factory.role_definitions
    ids = ids or []
    if ids:
        if assignee or role or resource_group_name or scope or include_inherited:
            raise CLIError(
                'When assignment ids are used, other parameter values are not required')
        for i in ids:
            assignments_client.delete_by_id(i)
        return
    if not any([ids, assignee, role, resource_group_name, scope, assignee, yes]):
        from knack.prompting import prompt_y_n
        msg = 'This will delete all role assignments under the subscription. Are you sure?'
        if not prompt_y_n(msg, default="n"):
            return

    scope = _build_role_scope(resource_group_name, scope,
                              assignments_client.config.subscription_id)
    assignments = _search_role_assignments(cli_ctx, assignments_client, definitions_client,
                                           scope, assignee, role, include_inherited,
                                           include_groups=False)

    if assignments:
        for a in assignments:
            assignments_client.delete_by_id(a.id)


def _delete_role_assignments(cli_ctx, role, service_principal, delay=2, scope=None):
    # AAD can have delays in propagating data, so sleep and retry
    hook = cli_ctx.get_progress_controller(True)
    hook.add(message='Waiting for AAD role to delete', value=0, total_val=1.0)
    logger.info('Waiting for AAD role to delete')
    for x in range(0, 10):
        hook.add(message='Waiting for AAD role to delete',
                 value=0.1 * x, total_val=1.0)
        try:
            delete_role_assignments(cli_ctx,
                                    role=role,
                                    assignee=service_principal,
                                    scope=scope)
            break
        except CLIError as ex:
            raise ex
        except CloudError as ex:
            logger.info(ex)
        time.sleep(delay + delay * x)
    else:
        return False
    hook.add(message='AAD role deletion done', value=1.0, total_val=1.0)
    logger.info('AAD role deletion done')
    return True


def _search_role_assignments(cli_ctx, assignments_client, definitions_client,
                             scope, assignee, role, include_inherited, include_groups):
    assignee_object_id = None
    if assignee:
        assignee_object_id = _resolve_object_id(cli_ctx, assignee)

    # always use "scope" if provided, so we can get assignments beyond subscription e.g. management groups
    if scope:
        assignments = list(assignments_client.list_for_scope(
            scope=scope, filter='atScope()'))
    elif assignee_object_id:
        if include_groups:
            f = "assignedTo('{}')".format(assignee_object_id)
        else:
            f = "principalId eq '{}'".format(assignee_object_id)
        assignments = list(assignments_client.list(filter=f))
    else:
        assignments = list(assignments_client.list())

    if assignments:
        assignments = [a for a in assignments if (
            not scope or
            include_inherited and re.match(_get_role_property(a, 'scope'), scope, re.I) or
            _get_role_property(a, 'scope').lower() == scope.lower()
        )]

        if role:
            role_id = _resolve_role_id(role, scope, definitions_client)
            assignments = [i for i in assignments if _get_role_property(
                i, 'role_definition_id') == role_id]

        if assignee_object_id:
            assignments = [i for i in assignments if _get_role_property(
                i, 'principal_id') == assignee_object_id]

    return assignments


def _get_role_property(obj, property_name):
    if isinstance(obj, dict):
        return obj[property_name]
    return getattr(obj, property_name)


def _build_role_scope(resource_group_name, scope, subscription_id):
    subscription_scope = '/subscriptions/' + subscription_id
    if scope:
        if resource_group_name:
            err = 'Resource group "{}" is redundant because scope is supplied'
            raise CLIError(err.format(resource_group_name))
    elif resource_group_name:
        scope = subscription_scope + '/resourceGroups/' + resource_group_name
    else:
        scope = subscription_scope
    return scope


def _resolve_role_id(role, scope, definitions_client):
    role_id = None
    try:
        uuid.UUID(role)
        role_id = role
    except ValueError:
        pass
    if not role_id:  # retrieve role id
        role_defs = list(definitions_client.list(
            scope, "roleName eq '{}'".format(role)))
        if not role_defs:
            raise CLIError("Role '{}' doesn't exist.".format(role))
        if len(role_defs) > 1:
            ids = [r.id for r in role_defs]
            err = "More than one role matches the given name '{}'. Please pick a value from '{}'"
            raise CLIError(err.format(role, ids))
        role_id = role_defs[0].id
    return role_id


def _resolve_object_id(cli_ctx, assignee):
    client = get_graph_rbac_management_client(cli_ctx)
    result = None
    if assignee.find('@') >= 0:  # looks like a user principal name
        result = list(client.users.list(
            filter="userPrincipalName eq '{}'".format(assignee)))
    if not result:
        result = list(client.service_principals.list(
            filter="servicePrincipalNames/any(c:c eq '{}')".format(assignee)))
    if not result:  # assume an object id, let us verify it
        result = _get_object_stubs(client, [assignee])

    # 2+ matches should never happen, so we only check 'no match' here
    if not result:
        raise CLIError(
            "No matches in graph database for '{}'".format(assignee))

    return result[0].object_id


def _get_object_stubs(graph_client, assignees):
    params = GetObjectsParameters(include_directory_object_references=True,
                                  object_ids=assignees)
    return list(graph_client.objects.get_objects_by_object_ids(params))


def subnet_role_assignment_exists(cli_ctx, scope):
    network_contributor_role_id = "4d97b98b-1d4f-4787-a291-c67834d212e7"

    factory = get_auth_management_client(cli_ctx, scope)
    assignments_client = factory.role_assignments

    for i in assignments_client.list_for_scope(scope=scope, filter='atScope()'):
        if i.scope == scope and i.role_definition_id.endswith(network_contributor_role_id):
            return True
    return False


_re_user_assigned_identity_resource_id = re.compile(
    r'/subscriptions/(.*?)/resourcegroups/(.*?)/providers/microsoft.managedidentity/userassignedidentities/(.*)',
    flags=re.IGNORECASE)


def _get_user_assigned_identity(cli_ctx, resource_id):
    resource_id = resource_id.lower()
    match = _re_user_assigned_identity_resource_id.search(resource_id)
    if match:
        subscription_id = match.group(1)
        resource_group_name = match.group(2)
        identity_name = match.group(3)
        msi_client = get_msi_client(cli_ctx, subscription_id)
        try:
            identity = msi_client.user_assigned_identities.get(resource_group_name=resource_group_name,
                                                               resource_name=identity_name)
        except CloudError as ex:
            if 'was not found' in ex.message:
                raise CLIError("Identity {} not found.".format(resource_id))
            raise CLIError(ex.message)
        return identity
    raise CLIError(
        "Cannot parse identity name from provided resource id {}.".format(resource_id))


def _get_user_assigned_identity_client_id(cli_ctx, resource_id):
    return _get_user_assigned_identity(cli_ctx, resource_id).client_id


def _get_user_assigned_identity_object_id(cli_ctx, resource_id):
    return _get_user_assigned_identity(cli_ctx, resource_id).principal_id


def _update_dict(dict1, dict2):
    cp = dict1.copy()
    cp.update(dict2)
    return cp


def aks_browse(cmd,     # pylint: disable=too-many-statements,too-many-branches
               client,
               resource_group_name,
               name,
               disable_browser=False,
               listen_address='127.0.0.1',
               listen_port='8001'):
    # verify the kube-dashboard addon was not disabled
    instance = client.get(resource_group_name, name)
    addon_profiles = instance.addon_profiles or {}
    # addon name is case insensitive
    addon_profile = next((addon_profiles[k] for k in addon_profiles
                          if k.lower() == CONST_KUBE_DASHBOARD_ADDON_NAME.lower()),
                         ManagedClusterAddonProfile(enabled=False))

    # open portal view if addon is not enabled or k8s version >= 1.19.0
    if StrictVersion(instance.kubernetes_version) >= StrictVersion('1.19.0') or (not addon_profile.enabled):
        subscription_id = get_subscription_id(cmd.cli_ctx)
        dashboardURL = (
            # Azure Portal URL (https://portal.azure.com for public cloud)
            cmd.cli_ctx.cloud.endpoints.portal +
            ('/#resource/subscriptions/{0}/resourceGroups/{1}/providers/Microsoft.ContainerService'
             '/managedClusters/{2}/workloads').format(subscription_id, resource_group_name, name)
        )

        if in_cloud_console():
            logger.warning(
                'To view the Kubernetes resources view, please open %s in a new tab', dashboardURL)
        else:
            logger.warning('Kubernetes resources view on %s', dashboardURL)

        if not disable_browser:
            webbrowser.open_new_tab(dashboardURL)
        return

    # otherwise open the kube-dashboard addon
    if not which('kubectl'):
        raise CLIError('Can not find kubectl executable in PATH')

    _, browse_path = tempfile.mkstemp()

    aks_get_credentials(cmd, client, resource_group_name,
                        name, admin=False, path=browse_path)
    # find the dashboard pod's name
    try:
        dashboard_pod = subprocess.check_output(
            ["kubectl", "get", "pods", "--kubeconfig", browse_path, "--namespace", "kube-system",
             "--output", "name", "--selector", "k8s-app=kubernetes-dashboard"],
            universal_newlines=True)
    except subprocess.CalledProcessError as err:
        raise CLIError('Could not find dashboard pod: {}'.format(err))
    if dashboard_pod:
        # remove any "pods/" or "pod/" prefix from the name
        dashboard_pod = str(dashboard_pod).split('/')[-1].strip()
    else:
        raise CLIError("Couldn't find the Kubernetes dashboard pod.")

    # find the port
    try:
        dashboard_port = subprocess.check_output(
            ["kubectl", "get", "pods", "--kubeconfig", browse_path, "--namespace", "kube-system",
             "--selector", "k8s-app=kubernetes-dashboard",
             "--output", "jsonpath='{.items[0].spec.containers[0].ports[0].containerPort}'"]
        )
        # output format: b"'{port}'"
        dashboard_port = int((dashboard_port.decode('utf-8').replace("'", "")))
    except subprocess.CalledProcessError as err:
        raise CLIError('Could not find dashboard port: {}'.format(err))

    # use https if dashboard container is using https
    if dashboard_port == 8443:
        protocol = 'https'
    else:
        protocol = 'http'

    proxy_url = 'http://{0}:{1}/'.format(listen_address, listen_port)
    dashboardURL = '{0}/api/v1/namespaces/kube-system/services/{1}:kubernetes-dashboard:/proxy/'.format(proxy_url,
                                                                                                        protocol)
    # launch kubectl port-forward locally to access the remote dashboard
    if in_cloud_console():
        # TODO: better error handling here.
        response = requests.post(
            'http://localhost:8888/openport/{0}'.format(listen_port))
        result = json.loads(response.text)
        dashboardURL = '{0}api/v1/namespaces/kube-system/services/{1}:kubernetes-dashboard:/proxy/'.format(
            result['url'], protocol)
        term_id = os.environ.get('ACC_TERM_ID')
        if term_id:
            response = requests.post('http://localhost:8888/openLink/{0}'.format(term_id),
                                     json={"url": dashboardURL})
        logger.warning(
            'To view the console, please open %s in a new tab', dashboardURL)
    else:
        logger.warning('Proxy running on %s', proxy_url)

    logger.warning('Press CTRL+C to close the tunnel...')
    if not disable_browser:
        wait_then_open_async(dashboardURL)
    try:
        try:
            subprocess.check_output(["kubectl", "--kubeconfig", browse_path, "proxy", "--address",
                                     listen_address, "--port", listen_port], stderr=subprocess.STDOUT)
        except subprocess.CalledProcessError as err:
            if err.output.find(b'unknown flag: --address'):
                if listen_address != '127.0.0.1':
                    logger.warning(
                        '"--address" is only supported in kubectl v1.13 and later.')
                    logger.warning(
                        'The "--listen-address" argument will be ignored.')
                subprocess.call(["kubectl", "--kubeconfig",
                                browse_path, "proxy", "--port", listen_port])
    except KeyboardInterrupt:
        # Let command processing finish gracefully after the user presses [Ctrl+C]
        pass
    finally:
        if in_cloud_console():
            requests.post('http://localhost:8888/closeport/8001')


def _trim_nodepoolname(nodepool_name):
    if not nodepool_name:
        return "nodepool1"
    return nodepool_name[:12]


def _add_monitoring_role_assignment(result, cluster_resource_id, cmd):
    service_principal_msi_id = None
    # Check if service principal exists, if it does, assign permissions to service principal
    # Else, provide permissions to MSI
    if (
            hasattr(result, 'service_principal_profile') and
            hasattr(result.service_principal_profile, 'client_id') and
            result.service_principal_profile.client_id != 'msi'
    ):
        logger.info('valid service principal exists, using it')
        service_principal_msi_id = result.service_principal_profile.client_id
        is_service_principal = True
    elif (
            (hasattr(result, 'addon_profiles')) and
            (CONST_MONITORING_ADDON_NAME in result.addon_profiles) and
            (hasattr(result.addon_profiles[CONST_MONITORING_ADDON_NAME], 'identity')) and
            (hasattr(
                result.addon_profiles[CONST_MONITORING_ADDON_NAME].identity, 'object_id'))
    ):
        logger.info('omsagent MSI exists, using it')
        service_principal_msi_id = result.addon_profiles[CONST_MONITORING_ADDON_NAME].identity.object_id
        is_service_principal = False

    if service_principal_msi_id is not None:
        if not _add_role_assignment(cmd.cli_ctx, 'Monitoring Metrics Publisher',
                                    service_principal_msi_id, is_service_principal, scope=cluster_resource_id):
            logger.warning('Could not create a role assignment for Monitoring addon. '
                           'Are you an Owner on this subscription?')
    else:
        logger.warning('Could not find service principal or user assigned MSI for role'
                       'assignment')


def _add_ingress_appgw_addon_role_assignment(result, cmd):
    service_principal_msi_id = None
    # Check if service principal exists, if it does, assign permissions to service principal
    # Else, provide permissions to MSI
    if (
            hasattr(result, 'service_principal_profile') and
            hasattr(result.service_principal_profile, 'client_id') and
            result.service_principal_profile.client_id != 'msi'
    ):
        service_principal_msi_id = result.service_principal_profile.client_id
        is_service_principal = True
    elif (
            (hasattr(result, 'addon_profiles')) and
            (CONST_INGRESS_APPGW_ADDON_NAME in result.addon_profiles) and
            (hasattr(result.addon_profiles[CONST_INGRESS_APPGW_ADDON_NAME], 'identity')) and
            (hasattr(
                result.addon_profiles[CONST_INGRESS_APPGW_ADDON_NAME].identity, 'object_id'))
    ):
        service_principal_msi_id = result.addon_profiles[
            CONST_INGRESS_APPGW_ADDON_NAME].identity.object_id
        is_service_principal = False

    if service_principal_msi_id is not None:
        config = result.addon_profiles[CONST_INGRESS_APPGW_ADDON_NAME].config
        from msrestazure.tools import parse_resource_id, resource_id
        if CONST_INGRESS_APPGW_APPLICATION_GATEWAY_ID in config:
            appgw_id = config[CONST_INGRESS_APPGW_APPLICATION_GATEWAY_ID]
            parsed_appgw_id = parse_resource_id(appgw_id)
            appgw_group_id = resource_id(subscription=parsed_appgw_id["subscription"],
                                         resource_group=parsed_appgw_id["resource_group"])
            if not _add_role_assignment(cmd.cli_ctx, 'Contributor',
                                        service_principal_msi_id, is_service_principal, scope=appgw_group_id):
                logger.warning('Could not create a role assignment for application gateway: %s '
                               'specified in %s addon. '
                               'Are you an Owner on this subscription?', appgw_id, CONST_INGRESS_APPGW_ADDON_NAME)
        if CONST_INGRESS_APPGW_SUBNET_ID in config:
            subnet_id = config[CONST_INGRESS_APPGW_SUBNET_ID]
            if not _add_role_assignment(cmd.cli_ctx, 'Network Contributor',
                                        service_principal_msi_id, is_service_principal, scope=subnet_id):
                logger.warning('Could not create a role assignment for subnet: %s '
                               'specified in %s addon. '
                               'Are you an Owner on this subscription?', subnet_id, CONST_INGRESS_APPGW_ADDON_NAME)
        if CONST_INGRESS_APPGW_SUBNET_CIDR in config:
            if result.agent_pool_profiles[0].vnet_subnet_id is not None:
                parsed_subnet_vnet_id = parse_resource_id(
                    result.agent_pool_profiles[0].vnet_subnet_id)
                vnet_id = resource_id(subscription=parsed_subnet_vnet_id["subscription"],
                                      resource_group=parsed_subnet_vnet_id["resource_group"],
                                      namespace="Microsoft.Network",
                                      type="virtualNetworks",
                                      name=parsed_subnet_vnet_id["name"])
                if not _add_role_assignment(cmd.cli_ctx, 'Contributor',
                                            service_principal_msi_id, is_service_principal, scope=vnet_id):
                    logger.warning('Could not create a role assignment for virtual network: %s '
                                   'specified in %s addon. '
                                   'Are you an Owner on this subscription?', vnet_id, CONST_INGRESS_APPGW_ADDON_NAME)


def aks_maintenanceconfiguration_list(
    cmd,
    client,
    resource_group_name,
    cluster_name
):
    return client.list_by_managed_cluster(resource_group_name, cluster_name)


def aks_maintenanceconfiguration_show(
    cmd,
    client,
    resource_group_name,
    cluster_name,
    config_name
):
    logger.warning('resource_group_name: %s, cluster_name: %s, config_name: %s ',
                   resource_group_name, cluster_name, config_name)
    return client.get(resource_group_name, cluster_name, config_name)


def aks_maintenanceconfiguration_delete(
    cmd,
    client,
    resource_group_name,
    cluster_name,
    config_name
):
    logger.warning('resource_group_name: %s, cluster_name: %s, config_name: %s ',
                   resource_group_name, cluster_name, config_name)
    return client.delete(resource_group_name, cluster_name, config_name)


def aks_maintenanceconfiguration_add(
    cmd,
    client,
    resource_group_name,
    cluster_name,
    config_name,
    config_file,
    weekday,
    start_hour
):
    configs = client.list_by_managed_cluster(resource_group_name, cluster_name)
    for config in configs:
        if config.name == config_name:
            raise CLIError("Maintenance configuration '{}' already exists, please try a different name, "
                           "use 'aks maintenanceconfiguration list' to get current list of maitenance configurations".format(config_name))
    return aks_maintenanceconfiguration_update_internal(cmd, client, resource_group_name, cluster_name, config_name, config_file, weekday, start_hour)


def aks_maintenanceconfiguration_update(
    cmd,
    client,
    resource_group_name,
    cluster_name,
    config_name,
    config_file,
    weekday,
    start_hour
):
    configs = client.list_by_managed_cluster(resource_group_name, cluster_name)
    found = False
    for config in configs:
        if config.name == config_name:
            found = True
            break
    if not found:
        raise CLIError("Maintenance configuration '{}' doesn't exist."
                       "use 'aks maintenanceconfiguration list' to get current list of maitenance configurations".format(config_name))

    return aks_maintenanceconfiguration_update_internal(cmd, client, resource_group_name, cluster_name, config_name, config_file, weekday, start_hour)


def aks_create(cmd,     # pylint: disable=too-many-locals,too-many-statements,too-many-branches
               client,
               resource_group_name,
               name,
               ssh_key_value,
               dns_name_prefix=None,
               location=None,
               admin_username="azureuser",
               windows_admin_username=None,
               windows_admin_password=None,
               enable_ahub=False,
               kubernetes_version='',
               node_vm_size="Standard_DS2_v2",
               node_osdisk_type=None,
               node_osdisk_size=0,
               node_osdisk_diskencryptionset_id=None,
               node_count=3,
               nodepool_name="nodepool1",
               nodepool_tags=None,
               nodepool_labels=None,
               service_principal=None, client_secret=None,
               no_ssh_key=False,
               disable_rbac=None,
               enable_rbac=None,
               enable_vmss=None,
               vm_set_type=None,
               skip_subnet_role_assignment=False,
               os_sku=None,
               enable_fips_image=False,
               enable_cluster_autoscaler=False,
               cluster_autoscaler_profile=None,
               network_plugin=None,
               network_policy=None,
               pod_cidr=None,
               service_cidr=None,
               dns_service_ip=None,
               docker_bridge_address=None,
               load_balancer_sku=None,
               load_balancer_managed_outbound_ip_count=None,
               load_balancer_outbound_ips=None,
               load_balancer_outbound_ip_prefixes=None,
               load_balancer_outbound_ports=None,
               load_balancer_idle_timeout=None,
               outbound_type=None,
               enable_addons=None,
               workspace_resource_id=None,
               min_count=None,
               max_count=None,
               vnet_subnet_id=None,
               pod_subnet_id=None,
               ppg=None,
               max_pods=0,
               aad_client_app_id=None,
               aad_server_app_id=None,
               aad_server_app_secret=None,
               aad_tenant_id=None,
               tags=None,
               node_zones=None,
               enable_node_public_ip=False,
               node_public_ip_prefix_id=None,
               generate_ssh_keys=False,  # pylint: disable=unused-argument
               enable_pod_security_policy=False,
               node_resource_group=None,
               uptime_sla=False,
               attach_acr=None,
               enable_private_cluster=False,
               private_dns_zone=None,
               enable_managed_identity=True,
               fqdn_subdomain=None,
               enable_public_fqdn=False,
               api_server_authorized_ip_ranges=None,
               aks_custom_headers=None,
               appgw_name=None,
               appgw_subnet_prefix=None,
               appgw_subnet_cidr=None,
               appgw_id=None,
               appgw_subnet_id=None,
               appgw_watch_namespace=None,
               enable_aad=False,
               enable_azure_rbac=False,
               aad_admin_group_object_ids=None,
               aci_subnet_name=None,
               enable_sgxquotehelper=False,
               kubelet_config=None,
               linux_os_config=None,
               assign_identity=None,
               auto_upgrade_channel=None,
               enable_pod_identity=False,
               enable_pod_identity_with_kubenet=False,
               enable_encryption_at_host=False,
               enable_secret_rotation=False,
               disable_local_accounts=False,
               no_wait=False,
               assign_kubelet_identity=None,
               yes=False):
    if not no_ssh_key:
        try:
            if not ssh_key_value or not is_valid_ssh_rsa_public_key(ssh_key_value):
                raise ValueError()
        except (TypeError, ValueError):
            shortened_key = truncate_text(ssh_key_value)
            raise CLIError(
                'Provided ssh key ({}) is invalid or non-existent'.format(shortened_key))

    subscription_id = get_subscription_id(cmd.cli_ctx)

    if dns_name_prefix and fqdn_subdomain:
        raise CLIError(
            '--dns-name-prefix and --fqdn-subdomain cannot be used at same time')
    if not dns_name_prefix and not fqdn_subdomain:
        dns_name_prefix = _get_default_dns_prefix(
            name, resource_group_name, subscription_id)

    rg_location = _get_rg_location(cmd.cli_ctx, resource_group_name)
    if location is None:
        location = rg_location

    # Flag to be removed, kept for back-compatibility only. Remove the below section
    # when we deprecate the enable-vmss flag
    if enable_vmss:
        if vm_set_type and vm_set_type.lower() != "VirtualMachineScaleSets".lower():
            raise CLIError('enable-vmss and provided vm_set_type ({}) are conflicting with each other'.
                           format(vm_set_type))
        vm_set_type = "VirtualMachineScaleSets"

    vm_set_type = _set_vm_set_type(vm_set_type, kubernetes_version)
    load_balancer_sku = set_load_balancer_sku(
        load_balancer_sku, kubernetes_version)

    if api_server_authorized_ip_ranges and load_balancer_sku == "basic":
        raise CLIError(
            '--api-server-authorized-ip-ranges can only be used with standard load balancer')

    agent_pool_profile = ManagedClusterAgentPoolProfile(
        # Must be 12 chars or less before ACS RP adds to it
        name=_trim_nodepoolname(nodepool_name),
        tags=nodepool_tags,
        node_labels=nodepool_labels,
        count=int(node_count),
        vm_size=node_vm_size,
        os_type="Linux",
        os_sku=os_sku,
        mode="System",
        vnet_subnet_id=vnet_subnet_id,
        pod_subnet_id=pod_subnet_id,
        proximity_placement_group_id=ppg,
        availability_zones=node_zones,
        enable_node_public_ip=enable_node_public_ip,
        enable_fips=enable_fips_image,
        node_public_ip_prefix_id=node_public_ip_prefix_id,
        enable_encryption_at_host=enable_encryption_at_host,
        max_pods=int(max_pods) if max_pods else None,
        type=vm_set_type
    )

    if node_osdisk_size:
        agent_pool_profile.os_disk_size_gb = int(node_osdisk_size)

    if node_osdisk_type:
        agent_pool_profile.os_disk_type = node_osdisk_type

    _check_cluster_autoscaler_flag(
        enable_cluster_autoscaler, min_count, max_count, node_count, agent_pool_profile)

    if kubelet_config:
        agent_pool_profile.kubelet_config = _get_kubelet_config(kubelet_config)

    if linux_os_config:
        agent_pool_profile.linux_os_config = _get_linux_os_config(
            linux_os_config)

    linux_profile = None
    # LinuxProfile is just used for SSH access to VMs, so omit it if --no-ssh-key was specified.
    if not no_ssh_key:
        ssh_config = ContainerServiceSshConfiguration(
            public_keys=[ContainerServiceSshPublicKey(key_data=ssh_key_value)])
        linux_profile = ContainerServiceLinuxProfile(
            admin_username=admin_username, ssh=ssh_config)

    windows_profile = None

    if windows_admin_username:
        if windows_admin_password is None:
            try:
                windows_admin_password = prompt_pass(
                    msg='windows-admin-password: ', confirm=True)
            except NoTTYException:
                raise CLIError(
                    'Please specify both username and password in non-interactive mode.')

        windows_license_type = None
        if enable_ahub:
            windows_license_type = 'Windows_Server'

        windows_profile = ManagedClusterWindowsProfile(
            admin_username=windows_admin_username,
            admin_password=windows_admin_password,
            license_type=windows_license_type)

    service_principal_profile = None
    principal_obj = None
    # If customer explicitly provide a service principal, disable managed identity.
    if service_principal and client_secret:
        enable_managed_identity = False
    if not enable_managed_identity:
        principal_obj = _ensure_aks_service_principal(cmd.cli_ctx,
                                                      service_principal=service_principal, client_secret=client_secret,
                                                      subscription_id=subscription_id, dns_name_prefix=dns_name_prefix,
                                                      fqdn_subdomain=fqdn_subdomain, location=location, name=name)
        service_principal_profile = ManagedClusterServicePrincipalProfile(
            client_id=principal_obj.get("service_principal"),
            secret=principal_obj.get("client_secret"))

    if attach_acr:
        if enable_managed_identity:
            if no_wait:
                raise CLIError('When --attach-acr and --enable-managed-identity are both specified, '
                               '--no-wait is not allowed, please wait until the whole operation succeeds.')
        else:
            _ensure_aks_acr(cmd.cli_ctx,
                            client_id=service_principal_profile.client_id,
                            acr_name_or_id=attach_acr,
                            subscription_id=subscription_id)

    need_post_creation_vnet_permission_granting = False
    if (vnet_subnet_id and not skip_subnet_role_assignment and
            not subnet_role_assignment_exists(cmd.cli_ctx, vnet_subnet_id)):
        # if service_principal_profile is None, then this cluster is an MSI cluster,
        # and the service principal does not exist. Two cases:
        # 1. For system assigned identity, we just tell user to grant the
        # permission after the cluster is created to keep consistent with portal experience.
        # 2. For user assigned identity, we can grant needed permission to
        # user provided user assigned identity before creating managed cluster.
        if service_principal_profile is None and not assign_identity:
            msg = ('It is highly recommended to use USER assigned identity '
                   '(option --assign-identity) when you want to bring your own'
                   'subnet, which will have no latency for the role assignment to '
                   'take effect. When using SYSTEM assigned identity, '
                   'azure-cli will grant Network Contributor role to the '
                   'system assigned identity after the cluster is created, and '
                   'the role assignment will take some time to take effect, see '
                   'https://docs.microsoft.com/en-us/azure/aks/use-managed-identity, '
                   'proceed to create cluster with system assigned identity?')
            from knack.prompting import prompt_y_n
            if not yes and not prompt_y_n(msg, default="n"):
                return None
            need_post_creation_vnet_permission_granting = True
        else:
            scope = vnet_subnet_id
            identity_client_id = ""
            if assign_identity:
                identity_client_id = _get_user_assigned_identity_client_id(
                    cmd.cli_ctx, assign_identity)
            else:
                identity_client_id = service_principal_profile.client_id
            if not _add_role_assignment(cmd.cli_ctx, 'Network Contributor',
                                        identity_client_id, scope=scope):
                logger.warning('Could not create a role assignment for subnet. '
                               'Are you an Owner on this subscription?')

    load_balancer_profile = create_load_balancer_profile(
        load_balancer_managed_outbound_ip_count,
        load_balancer_outbound_ips,
        load_balancer_outbound_ip_prefixes,
        load_balancer_outbound_ports,
        load_balancer_idle_timeout)

    outbound_type = _set_outbound_type(
        outbound_type, network_plugin, load_balancer_sku, load_balancer_profile)

    network_profile = None
    if any([network_plugin,
            pod_cidr,
            service_cidr,
            dns_service_ip,
            docker_bridge_address,
            network_policy]):
        if not network_plugin:
            raise CLIError('Please explicitly specify the network plugin type')
        if pod_cidr and network_plugin == "azure":
            raise CLIError(
                'Please use kubenet as the network plugin type when pod_cidr is specified')
        network_profile = ContainerServiceNetworkProfile(
            network_plugin=network_plugin,
            pod_cidr=pod_cidr,
            service_cidr=service_cidr,
            dns_service_ip=dns_service_ip,
            docker_bridge_cidr=docker_bridge_address,
            network_policy=network_policy,
            load_balancer_sku=load_balancer_sku.lower(),
            load_balancer_profile=load_balancer_profile,
            outbound_type=outbound_type
        )
    else:
        if load_balancer_sku.lower() == "standard" or load_balancer_profile:
            network_profile = ContainerServiceNetworkProfile(
                network_plugin="kubenet",
                load_balancer_sku=load_balancer_sku.lower(),
                load_balancer_profile=load_balancer_profile,
                outbound_type=outbound_type,
            )
        if load_balancer_sku.lower() == "basic":
            network_profile = ContainerServiceNetworkProfile(
                load_balancer_sku=load_balancer_sku.lower(),
            )

    addon_profiles = _handle_addons_args(
        cmd,
        enable_addons,
        subscription_id,
        resource_group_name,
        {},
        workspace_resource_id,
        appgw_name,
        appgw_subnet_prefix,
        appgw_subnet_cidr,
        appgw_id,
        appgw_subnet_id,
        appgw_watch_namespace,
        enable_sgxquotehelper,
        aci_subnet_name,
        vnet_subnet_id,
        enable_secret_rotation
    )
    monitoring = False
    if CONST_MONITORING_ADDON_NAME in addon_profiles:
        monitoring = True
        _ensure_container_insights_for_monitoring(
            cmd, addon_profiles[CONST_MONITORING_ADDON_NAME])

    # addon is in the list and is enabled
    ingress_appgw_addon_enabled = CONST_INGRESS_APPGW_ADDON_NAME in addon_profiles and \
        addon_profiles[CONST_INGRESS_APPGW_ADDON_NAME].enabled

    os_type = 'Linux'
    enable_virtual_node = False
    if CONST_VIRTUAL_NODE_ADDON_NAME + os_type in addon_profiles:
        enable_virtual_node = True

    aad_profile = None
    if enable_aad:
        if any([aad_client_app_id, aad_server_app_id, aad_server_app_secret]):
            raise CLIError('"--enable-aad" cannot be used together with '
                           '"--aad-client-app-id/--aad-server-app-id/--aad-server-app-secret"')
        if disable_rbac and enable_azure_rbac:
            raise CLIError(
                '"--enable-azure-rbac" can not be used together with "--disable-rbac"')
        aad_profile = ManagedClusterAADProfile(
            managed=True,
            enable_azure_rbac=enable_azure_rbac,
            admin_group_object_ids=_parse_comma_separated_list(
                aad_admin_group_object_ids),
            tenant_id=aad_tenant_id
        )
    else:
        if aad_admin_group_object_ids is not None:
            raise CLIError(
                '"--admin-aad-object-id" can only be used together with "--enable-aad"')

        if enable_azure_rbac is True:
            raise CLIError(
                '"--enable-azure-rbac" can only be used together with "--enable-aad"')

        if any([aad_client_app_id, aad_server_app_id, aad_server_app_secret]):
            aad_profile = ManagedClusterAADProfile(
                client_app_id=aad_client_app_id,
                server_app_id=aad_server_app_id,
                server_app_secret=aad_server_app_secret,
                tenant_id=aad_tenant_id
            )

    # Check that both --disable-rbac and --enable-rbac weren't provided
    if all([disable_rbac, enable_rbac]):
        raise CLIError(
            'specify either "--disable-rbac" or "--enable-rbac", not both.')

    api_server_access_profile = None
    if api_server_authorized_ip_ranges:
        api_server_access_profile = _populate_api_server_access_profile(
            api_server_authorized_ip_ranges)

    identity = None
    if not enable_managed_identity and assign_identity:
        raise CLIError(
            '--assign-identity can only be specified when --enable-managed-identity is specified')
    if enable_managed_identity and not assign_identity:
        identity = ManagedClusterIdentity(
            type="SystemAssigned"
        )
    elif enable_managed_identity and assign_identity:
        user_assigned_identity = {
            assign_identity: ManagedClusterIdentityUserAssignedIdentitiesValue()
        }
        identity = ManagedClusterIdentity(
            type="UserAssigned",
            user_assigned_identities=user_assigned_identity
        )

    identity_profile = None
    if assign_kubelet_identity:
        if not assign_identity:
            raise CLIError('--assign-kubelet-identity can only be specified when --assign-identity is specified')
        kubelet_identity = _get_user_assigned_identity(cmd.cli_ctx, assign_kubelet_identity)
        identity_profile = {
            'kubeletidentity': ManagedClusterPropertiesIdentityProfileValue(
                resource_id=assign_kubelet_identity,
                client_id=kubelet_identity.client_id,
                object_id=kubelet_identity.principal_id
            )
        }
        cluster_identity_object_id = _get_user_assigned_identity_object_id(cmd.cli_ctx, assign_identity)
        # ensure the cluster identity has "Managed Identity Operator" role at the scope of kubelet identity
        _ensure_cluster_identity_permission_on_kubelet_identity(cmd.cli_ctx, cluster_identity_object_id, assign_kubelet_identity)

    pod_identity_profile = None
    if enable_pod_identity:
        if not enable_managed_identity:
            raise CLIError(
                '--enable-pod-identity can only be specified when --enable-managed-identity is specified')
        pod_identity_profile = ManagedClusterPodIdentityProfile(enabled=True)
        _ensure_pod_identity_kubenet_consent(
            network_profile, pod_identity_profile, enable_pod_identity_with_kubenet)

    enable_rbac = True
    if disable_rbac:
        enable_rbac = False

    auto_upgrade_profile = None
    if auto_upgrade_channel is not None:
        auto_upgrade_profile = ManagedClusterAutoUpgradeProfile(
            upgrade_channel=auto_upgrade_channel)

    mc = ManagedCluster(
        location=location, tags=tags,
        dns_prefix=dns_name_prefix,
        kubernetes_version=kubernetes_version,
        enable_rbac=enable_rbac,
        agent_pool_profiles=[agent_pool_profile],
        linux_profile=linux_profile,
        windows_profile=windows_profile,
        service_principal_profile=service_principal_profile,
        network_profile=network_profile,
        addon_profiles=addon_profiles,
        aad_profile=aad_profile,
        auto_scaler_profile=cluster_autoscaler_profile,
        enable_pod_security_policy=bool(enable_pod_security_policy),
        identity=identity,
        disk_encryption_set_id=node_osdisk_diskencryptionset_id,
        api_server_access_profile=api_server_access_profile,
        auto_upgrade_profile=auto_upgrade_profile,
        pod_identity_profile=pod_identity_profile,
        identity_profile=identity_profile,
        disable_local_accounts=bool(disable_local_accounts))

    if node_resource_group:
        mc.node_resource_group = node_resource_group

    use_custom_private_dns_zone = False
    if not enable_private_cluster and enable_public_fqdn:
        raise ArgumentUsageError("--enable-public-fqdn should only be used with --enable-private-cluster")
    if enable_private_cluster:
        if load_balancer_sku.lower() != "standard":
            raise ArgumentUsageError(
                "Please use standard load balancer for private cluster")
        mc.api_server_access_profile = ManagedClusterAPIServerAccessProfile(
            enable_private_cluster=True
        )
        if enable_public_fqdn:
            mc.api_server_access_profile.enable_private_cluster_public_fqdn = True

    if private_dns_zone:
        if not enable_private_cluster:
            raise ArgumentUsageError(
                "Invalid private dns zone for public cluster. It should always be empty for public cluster")
        mc.api_server_access_profile.private_dns_zone = private_dns_zone
        from msrestazure.tools import is_valid_resource_id
        if private_dns_zone.lower() != CONST_PRIVATE_DNS_ZONE_SYSTEM and private_dns_zone.lower() != CONST_PRIVATE_DNS_ZONE_NONE:
            if is_valid_resource_id(private_dns_zone):
                use_custom_private_dns_zone = True
            else:
                raise ResourceNotFoundError(private_dns_zone + " is not a valid Azure resource ID.")

    if fqdn_subdomain:
        if not use_custom_private_dns_zone:
            raise ArgumentUsageError(
                "--fqdn-subdomain should only be used for private cluster with custom private dns zone")
        mc.fqdn_subdomain = fqdn_subdomain

    if uptime_sla:
        mc.sku = ManagedClusterSKU(
            name="Basic",
            tier="Paid"
        )

    headers = get_aks_custom_headers(aks_custom_headers)

    # Due to SPN replication latency, we do a few retries here
    max_retry = 30
    retry_exception = Exception(None)
    for _ in range(0, max_retry):
        try:
            created_cluster = _put_managed_cluster_ensuring_permission(
                cmd,
                client,
                subscription_id,
                resource_group_name,
                name,
                mc,
                monitoring,
                ingress_appgw_addon_enabled,
                enable_virtual_node,
                need_post_creation_vnet_permission_granting,
                vnet_subnet_id,
                enable_managed_identity,
                attach_acr,
                headers,
                no_wait)
            return created_cluster
        except CloudError as ex:
            retry_exception = ex
            if 'not found in Active Directory tenant' in ex.message:
                time.sleep(3)
            else:
                raise ex
    raise retry_exception


def aks_update(cmd,     # pylint: disable=too-many-statements,too-many-branches,too-many-locals
               client,
               resource_group_name,
               name,
               enable_cluster_autoscaler=False,
               disable_cluster_autoscaler=False,
               update_cluster_autoscaler=False,
               cluster_autoscaler_profile=None,
               min_count=None, max_count=None, no_wait=False,
               load_balancer_managed_outbound_ip_count=None,
               load_balancer_outbound_ips=None,
               load_balancer_outbound_ip_prefixes=None,
               load_balancer_outbound_ports=None,
               load_balancer_idle_timeout=None,
               api_server_authorized_ip_ranges=None,
               enable_pod_security_policy=False,
               disable_pod_security_policy=False,
               attach_acr=None,
               detach_acr=None,
               uptime_sla=False,
               no_uptime_sla=False,
               enable_aad=False,
               aad_tenant_id=None,
               aad_admin_group_object_ids=None,
               enable_ahub=False,
               disable_ahub=False,
               aks_custom_headers=None,
               auto_upgrade_channel=None,
               enable_managed_identity=False,
               assign_identity=None,
               enable_pod_identity=False,
               enable_pod_identity_with_kubenet=False,
               disable_pod_identity=False,
               enable_secret_rotation=False,
               disable_secret_rotation=False,
               disable_local_accounts=False,
               enable_local_accounts=False,
               enable_public_fqdn=False,
               disable_public_fqdn=False,
               yes=False,
               tags=None,
               windows_admin_password=None,
               enable_azure_rbac=False,
               disable_azure_rbac=False):
    update_autoscaler = enable_cluster_autoscaler or disable_cluster_autoscaler or update_cluster_autoscaler
    update_acr = attach_acr is not None or detach_acr is not None
    update_pod_security = enable_pod_security_policy or disable_pod_security_policy
    update_lb_profile = is_load_balancer_profile_provided(load_balancer_managed_outbound_ip_count,
                                                          load_balancer_outbound_ips,
                                                          load_balancer_outbound_ip_prefixes,
                                                          load_balancer_outbound_ports,
                                                          load_balancer_idle_timeout)
    update_aad_profile = not (
        aad_tenant_id is None and aad_admin_group_object_ids is None and not enable_azure_rbac and not disable_azure_rbac)
    # pylint: disable=too-many-boolean-expressions
    if not update_autoscaler and \
       cluster_autoscaler_profile is None and \
       not update_acr and \
       not update_lb_profile \
       and api_server_authorized_ip_ranges is None and \
       not update_pod_security and \
       not update_lb_profile and \
       not uptime_sla and \
       not no_uptime_sla and \
       not enable_aad and \
       not update_aad_profile and  \
       not enable_ahub and  \
       not disable_ahub and \
       not auto_upgrade_channel and \
       not enable_managed_identity and \
       not assign_identity and \
       not enable_pod_identity and \
       not disable_pod_identity and \
       not enable_secret_rotation and \
       not disable_secret_rotation and \
       not tags and \
       not windows_admin_password and \
       not enable_local_accounts and \
       not disable_local_accounts and \
       not enable_public_fqdn and \
       not disable_public_fqdn:
        raise CLIError('Please specify "--enable-cluster-autoscaler" or '
                       '"--disable-cluster-autoscaler" or '
                       '"--update-cluster-autoscaler" or '
                       '"--cluster-autoscaler-profile" or '
                       '"--enable-pod-security-policy" or '
                       '"--disable-pod-security-policy" or '
                       '"--api-server-authorized-ip-ranges" or '
                       '"--attach-acr" or '
                       '"--detach-acr" or '
                       '"--uptime-sla" or '
                       '"--no-uptime-sla" or '
                       '"--load-balancer-managed-outbound-ip-count" or '
                       '"--load-balancer-outbound-ips" or '
                       '"--load-balancer-outbound-ip-prefixes" or '
                       '"--enable-aad" or '
                       '"--aad-tenant-id" or '
                       '"--aad-admin-group-object-ids" or '
                       '"--enable-ahub" or '
                       '"--disable-ahub" or '
                       '"--enable-managed-identity" or '
                       '"--enable-pod-identity" or '
                       '"--disable-pod-identity" or '
                       '"--auto-upgrade-channel" or '
                       '"--enable-secret-rotation" or '
                       '"--disable-secret-rotation" or '
                       '"--tags" or '
                       '"--windows-admin-password" or '
                       '"--enable-azure-rbac" or '
                       '"--disable-azure-rbac" or '
                       '"--enable-local-accounts" or '
                       '"--disable-local-accounts" or '
                       '"--enable-public-fqdn" or '
                       '"--disable-public-fqdn"')
    instance = client.get(resource_group_name, name)

    if update_autoscaler and len(instance.agent_pool_profiles) > 1:
        raise CLIError('There is more than one node pool in the cluster. Please use "az aks nodepool" command '
                       'to update per node pool auto scaler settings')

    if min_count is None or max_count is None:
        if enable_cluster_autoscaler or update_cluster_autoscaler:
            raise CLIError('Please specify both min-count and max-count when --enable-cluster-autoscaler or '
                           '--update-cluster-autoscaler set.')

    if min_count is not None and max_count is not None:
        if int(min_count) > int(max_count):
            raise CLIError(
                'value of min-count should be less than or equal to value of max-count.')

    if enable_cluster_autoscaler:
        if instance.agent_pool_profiles[0].enable_auto_scaling:
            logger.warning('Cluster autoscaler is already enabled for this managed cluster.\n'
                           'Please run "az aks update --update-cluster-autoscaler" '
                           'if you want to update min-count or max-count.')
            return None
        instance.agent_pool_profiles[0].min_count = int(min_count)
        instance.agent_pool_profiles[0].max_count = int(max_count)
        instance.agent_pool_profiles[0].enable_auto_scaling = True

    if update_cluster_autoscaler:
        if not instance.agent_pool_profiles[0].enable_auto_scaling:
            raise CLIError('Cluster autoscaler is not enabled for this managed cluster.\n'
                           'Run "az aks update --enable-cluster-autoscaler" '
                           'to enable cluster with min-count and max-count.')
        instance.agent_pool_profiles[0].min_count = int(min_count)
        instance.agent_pool_profiles[0].max_count = int(max_count)

    if disable_cluster_autoscaler:
        if not instance.agent_pool_profiles[0].enable_auto_scaling:
            logger.warning(
                'Cluster autoscaler is already disabled for this managed cluster.')
            return None
        instance.agent_pool_profiles[0].enable_auto_scaling = False
        instance.agent_pool_profiles[0].min_count = None
        instance.agent_pool_profiles[0].max_count = None

    # if intention is to clear profile
    if cluster_autoscaler_profile == {}:
        instance.auto_scaler_profile = {}
    # else profile is provided, update instance profile if it exists
    elif cluster_autoscaler_profile:
        instance.auto_scaler_profile = _update_dict(instance.auto_scaler_profile.__dict__,
                                                    dict((key.replace("-", "_"), value)
                                                         for (key, value) in cluster_autoscaler_profile.items())) \
            if instance.auto_scaler_profile else cluster_autoscaler_profile

    if enable_pod_security_policy and disable_pod_security_policy:
        raise CLIError('Cannot specify --enable-pod-security-policy and --disable-pod-security-policy '
                       'at the same time.')

    if enable_pod_security_policy:
        instance.enable_pod_security_policy = True

    if disable_pod_security_policy:
        instance.enable_pod_security_policy = False

    if disable_local_accounts and enable_local_accounts:
        raise CLIError('Cannot specify --disable-local-accounts and --enable-local-accounts '
                       'at the same time.')

    if disable_local_accounts:
        instance.disable_local_accounts = True

    if enable_local_accounts:
        instance.disable_local_accounts = False

    if update_lb_profile:
        instance.network_profile.load_balancer_profile = update_load_balancer_profile(
            load_balancer_managed_outbound_ip_count,
            load_balancer_outbound_ips,
            load_balancer_outbound_ip_prefixes,
            load_balancer_outbound_ports,
            load_balancer_idle_timeout,
            instance.network_profile.load_balancer_profile)

    if attach_acr and detach_acr:
        raise CLIError(
            'Cannot specify "--attach-acr" and "--detach-acr" at the same time.')

    if uptime_sla and no_uptime_sla:
        raise CLIError(
            'Cannot specify "--uptime-sla" and "--no-uptime-sla" at the same time.')

    if uptime_sla:
        instance.sku = ManagedClusterSKU(
            name="Basic",
            tier="Paid"
        )

    if no_uptime_sla:
        instance.sku = ManagedClusterSKU(
            name="Basic",
            tier="Free"
        )

    subscription_id = get_subscription_id(cmd.cli_ctx)
    client_id = ""
    if _is_msi_cluster(instance):
        if instance.identity_profile is None or instance.identity_profile["kubeletidentity"] is None:
            raise CLIError('Unexpected error getting kubelet\'s identity for the cluster. '
                           'Please do not set --attach-acr or --detach-acr. '
                           'You can manually grant or revoke permission to the identity named '
                           '<ClUSTER_NAME>-agentpool in MC_ resource group to access ACR.')
        client_id = instance.identity_profile["kubeletidentity"].client_id
    else:
        client_id = instance.service_principal_profile.client_id
    if not client_id:
        raise CLIError('Cannot get the AKS cluster\'s service principal.')

    if attach_acr:
        _ensure_aks_acr(cmd.cli_ctx,
                        client_id=client_id,
                        acr_name_or_id=attach_acr,
                        subscription_id=subscription_id)

    if detach_acr:
        _ensure_aks_acr(cmd.cli_ctx,
                        client_id=client_id,
                        acr_name_or_id=detach_acr,
                        subscription_id=subscription_id,
                        detach=True)

    # empty string is valid as it disables ip whitelisting
    if api_server_authorized_ip_ranges is not None:
        instance.api_server_access_profile = \
            _populate_api_server_access_profile(
                api_server_authorized_ip_ranges, instance)

    if enable_aad:
        if instance.aad_profile is not None and instance.aad_profile.managed:
            raise CLIError(
                'Cannot specify "--enable-aad" if managed AAD is already enabled')
        instance.aad_profile = ManagedClusterAADProfile(
            managed=True
        )
    if update_aad_profile:
        if instance.aad_profile is None or not instance.aad_profile.managed:
            raise CLIError('Cannot specify "--aad-tenant-id/--aad-admin-group-object-ids/--enable-azure-rbac/--disable-azure-rbac"'
                           ' if managed AAD is not enabled')
        if aad_tenant_id is not None:
            instance.aad_profile.tenant_id = aad_tenant_id
        if aad_admin_group_object_ids is not None:
            instance.aad_profile.admin_group_object_ids = _parse_comma_separated_list(
                aad_admin_group_object_ids)
        if enable_azure_rbac and disable_azure_rbac:
            raise CLIError(
                'Cannot specify "--enable-azure-rbac" and "--disable-azure-rbac" at the same time')
        if enable_azure_rbac:
            instance.aad_profile.enable_azure_rbac = True
        if disable_azure_rbac:
            instance.aad_profile.enable_azure_rbac = False

    if enable_ahub and disable_ahub:
        raise CLIError(
            'Cannot specify "--enable-ahub" and "--disable-ahub" at the same time')

    if enable_ahub:
        instance.windows_profile.license_type = 'Windows_Server'
    if disable_ahub:
        instance.windows_profile.license_type = 'None'

    if enable_public_fqdn and disable_public_fqdn:
        raise MutuallyExclusiveArgumentError(
            'Cannot specify "--enable-public-fqdn" and "--disable-public-fqdn" at the same time')
    is_private_cluster = instance.api_server_access_profile is not None and instance.api_server_access_profile.enable_private_cluster
    if enable_public_fqdn:
        if not is_private_cluster:
            raise ArgumentUsageError('--enable-public-fqdn can only be used for private cluster')
        instance.api_server_access_profile.enable_private_cluster_public_fqdn = True
    if disable_public_fqdn:
        if not is_private_cluster:
            raise ArgumentUsageError('--disable-public-fqdn can only be used for private cluster')
        if instance.api_server_access_profile.private_dns_zone.lower() == CONST_PRIVATE_DNS_ZONE_NONE:
            raise ArgumentUsageError('--disable-public-fqdn cannot be applied for none mode private dns zone cluster')
        instance.api_server_access_profile.enable_private_cluster_public_fqdn = False

    if instance.auto_upgrade_profile is None:
        instance.auto_upgrade_profile = ManagedClusterAutoUpgradeProfile()

    if auto_upgrade_channel is not None:
        instance.auto_upgrade_profile.upgrade_channel = auto_upgrade_channel

    if not enable_managed_identity and assign_identity:
        raise CLIError(
            '--assign-identity can only be specified when --enable-managed-identity is specified')

    current_identity_type = "spn"
    if instance.identity is not None:
        current_identity_type = instance.identity.type.casefold()

    goal_identity_type = current_identity_type
    if enable_managed_identity:
        if not assign_identity:
            goal_identity_type = "systemassigned"
        else:
            goal_identity_type = "userassigned"

    if current_identity_type != goal_identity_type:
        from knack.prompting import prompt_y_n
        msg = ""
        if current_identity_type == "spn":
            msg = ('Your cluster is using service principal, and you are going to update the cluster to use {} managed identity.\n'
                   'After updating, your cluster\'s control plane and addon pods will switch to use managed identity, but kubelet '
                   'will KEEP USING SERVICE PRINCIPAL until you upgrade your agentpool.\n '
                   'Are you sure you want to perform this operation?').format(goal_identity_type)
        else:
            msg = ('Your cluster is already using {} managed identity, and you are going to update the cluster to use {} managed identity. \n'
                   'Are you sure you want to perform this operation?').format(current_identity_type, goal_identity_type)
        if not yes and not prompt_y_n(msg, default="n"):
            return None
        if goal_identity_type == "systemassigned":
            instance.identity = ManagedClusterIdentity(
                type="SystemAssigned"
            )
        elif goal_identity_type == "userassigned":
            user_assigned_identity = {
                assign_identity: ManagedClusterIdentityUserAssignedIdentitiesValue()
            }
            instance.identity = ManagedClusterIdentity(
                type="UserAssigned",
                user_assigned_identities=user_assigned_identity
            )

    if enable_pod_identity:
        if not _is_pod_identity_addon_enabled(instance):
            # we only rebuild the pod identity profile if it's disabled before
            _update_addon_pod_identity(
                instance, enable=True,
                allow_kubenet_consent=enable_pod_identity_with_kubenet,
            )

    if disable_pod_identity:
        _update_addon_pod_identity(instance, enable=False)

    azure_keyvault_secrets_provider_addon_profile = None
    monitoring_addon_enabled = False
    ingress_appgw_addon_enabled = False
    virtual_node_addon_enabled = False

    if instance.addon_profiles is not None:
        azure_keyvault_secrets_provider_addon_profile = instance.addon_profiles.get(CONST_AZURE_KEYVAULT_SECRETS_PROVIDER_ADDON_NAME, None)
        azure_keyvault_secrets_provider_enabled = CONST_AZURE_KEYVAULT_SECRETS_PROVIDER_ADDON_NAME in instance.addon_profiles and \
            instance.addon_profiles[CONST_AZURE_KEYVAULT_SECRETS_PROVIDER_ADDON_NAME].enabled
        monitoring_addon_enabled = CONST_MONITORING_ADDON_NAME in instance.addon_profiles and \
            instance.addon_profiles[CONST_MONITORING_ADDON_NAME].enabled
        ingress_appgw_addon_enabled = CONST_INGRESS_APPGW_ADDON_NAME in instance.addon_profiles and \
            instance.addon_profiles[CONST_INGRESS_APPGW_ADDON_NAME].enabled
        virtual_node_addon_enabled = CONST_VIRTUAL_NODE_ADDON_NAME + 'Linux' in instance.addon_profiles and \
            instance.addon_profiles[CONST_VIRTUAL_NODE_ADDON_NAME + 'Linux'].enabled

    if enable_secret_rotation:
        if not azure_keyvault_secrets_provider_enabled:
            raise CLIError(
                '--enable-secret-rotation can only be specified when azure-keyvault-secrets-provider is enabled')
        azure_keyvault_secrets_provider_addon_profile.config[CONST_SECRET_ROTATION_ENABLED] = "true"

    if disable_secret_rotation:
        if not azure_keyvault_secrets_provider_enabled:
            raise CLIError(
                '--disable-secret-rotation can only be specified when azure-keyvault-secrets-provider is enabled')
        azure_keyvault_secrets_provider_addon_profile.config[CONST_SECRET_ROTATION_ENABLED] = "false"

    if tags:
        instance.tags = tags

    if windows_admin_password:
        instance.windows_profile.admin_password = windows_admin_password

    headers = get_aks_custom_headers(aks_custom_headers)

    return _put_managed_cluster_ensuring_permission(cmd,
                                                    client,
                                                    subscription_id,
                                                    resource_group_name,
                                                    name,
                                                    instance,
                                                    monitoring_addon_enabled,
                                                    ingress_appgw_addon_enabled,
                                                    virtual_node_addon_enabled,
                                                    False,
                                                    instance.agent_pool_profiles[0].vnet_subnet_id,
                                                    _is_msi_cluster(instance),
                                                    attach_acr,
                                                    headers,
                                                    no_wait)


def aks_show(cmd, client, resource_group_name, name):   # pylint: disable=unused-argument
    mc = client.get(resource_group_name, name)
    return _remove_nulls([mc])[0]


def _remove_nulls(managed_clusters):
    """
    Remove some often-empty fields from a list of ManagedClusters, so the JSON representation
    doesn't contain distracting null fields.

    This works around a quirk of the SDK for python behavior. These fields are not sent
    by the server, but get recreated by the CLI's own "to_dict" serialization.
    """
    attrs = ['tags']
    ap_attrs = ['os_disk_size_gb', 'vnet_subnet_id']
    sp_attrs = ['secret']
    for managed_cluster in managed_clusters:
        for attr in attrs:
            if getattr(managed_cluster, attr, None) is None:
                delattr(managed_cluster, attr)
        if managed_cluster.agent_pool_profiles is not None:
            for ap_profile in managed_cluster.agent_pool_profiles:
                for attr in ap_attrs:
                    if getattr(ap_profile, attr, None) is None:
                        delattr(ap_profile, attr)
        for attr in sp_attrs:
            if getattr(managed_cluster.service_principal_profile, attr, None) is None:
                delattr(managed_cluster.service_principal_profile, attr)
    return managed_clusters


def aks_get_credentials(cmd,    # pylint: disable=unused-argument
                        client,
                        resource_group_name,
                        name,
                        admin=False,
                        user='clusterUser',
                        path=os.path.join(os.path.expanduser(
                            '~'), '.kube', 'config'),
                        overwrite_existing=False,
                        context_name=None,
                        public_fqdn=False):
    credentialResults = None
    serverType = None
    if public_fqdn:
        serverType = 'public'
    if admin:
        credentialResults = client.list_cluster_admin_credentials(
            resource_group_name, name, serverType)
    else:
        if user.lower() == 'clusteruser':
            credentialResults = client.list_cluster_user_credentials(
                resource_group_name, name, serverType)
        elif user.lower() == 'clustermonitoringuser':
            credentialResults = client.list_cluster_monitoring_user_credentials(
                resource_group_name, name, serverType)
        else:
            raise CLIError("The user is invalid.")
    if not credentialResults:
        raise CLIError("No Kubernetes credentials found.")

    try:
        kubeconfig = credentialResults.kubeconfigs[0].value.decode(
            encoding='UTF-8')
        _print_or_merge_credentials(
            path, kubeconfig, overwrite_existing, context_name)
    except (IndexError, ValueError):
        raise CLIError("Fail to find kubeconfig file.")


# pylint: disable=line-too-long
def aks_kollect(cmd,    # pylint: disable=too-many-statements,too-many-locals
                client,
                resource_group_name,
                name,
                storage_account=None,
                sas_token=None,
                container_logs=None,
                kube_objects=None,
                node_logs=None):
    colorama.init()

    mc = client.get(resource_group_name, name)

    if not which('kubectl'):
        raise CLIError('Can not find kubectl executable in PATH')

    storage_account_id = None
    if storage_account is None:
        print("No storage account specified. Try getting storage account from diagnostic settings")
        storage_account_id = get_storage_account_from_diag_settings(
            cmd.cli_ctx, resource_group_name, name)
        if storage_account_id is None:
            raise CLIError(
                "A storage account must be specified, since there isn't one in the diagnostic settings.")

    from msrestazure.tools import is_valid_resource_id, parse_resource_id, resource_id
    if storage_account_id is None:
        if not is_valid_resource_id(storage_account):
            storage_account_id = resource_id(
                subscription=get_subscription_id(cmd.cli_ctx),
                resource_group=resource_group_name,
                namespace='Microsoft.Storage', type='storageAccounts',
                name=storage_account
            )
        else:
            storage_account_id = storage_account

    if is_valid_resource_id(storage_account_id):
        try:
            parsed_storage_account = parse_resource_id(storage_account_id)
        except CloudError as ex:
            raise CLIError(ex.message)
    else:
        raise CLIError("Invalid storage account id %s" % storage_account_id)

    storage_account_name = parsed_storage_account['name']

    readonly_sas_token = None
    if sas_token is None:
        storage_client = cf_storage(
            cmd.cli_ctx, parsed_storage_account['subscription'])
        storage_account_keys = storage_client.storage_accounts.list_keys(parsed_storage_account['resource_group'],
                                                                         storage_account_name)
        kwargs = {
            'account_name': storage_account_name,
            'account_key': storage_account_keys.keys[0].value
        }
        cloud_storage_client = cloud_storage_account_service_factory(
            cmd.cli_ctx, kwargs)

        sas_token = cloud_storage_client.generate_shared_access_signature(
            'b',
            'sco',
            'rwdlacup',
            datetime.datetime.utcnow() + datetime.timedelta(days=1))

        readonly_sas_token = cloud_storage_client.generate_shared_access_signature(
            'b',
            'sco',
            'rl',
            datetime.datetime.utcnow() + datetime.timedelta(days=1))

        readonly_sas_token = readonly_sas_token.strip('?')

    from knack.prompting import prompt_y_n

    print()
    print('This will deploy a daemon set to your cluster to collect logs and diagnostic information and '
          f'save them to the storage account '
          f'{colorama.Style.BRIGHT}{colorama.Fore.GREEN}{storage_account_name}{colorama.Style.RESET_ALL} as '
          f'outlined in {format_hyperlink("http://aka.ms/AKSPeriscope")}.')
    print()
    print('If you share access to that storage account to Azure support, you consent to the terms outlined'
          f' in {format_hyperlink("http://aka.ms/DiagConsent")}.')
    print()
    if not prompt_y_n('Do you confirm?', default="n"):
        return

    print()
    print("Getting credentials for cluster %s " % name)
    _, temp_kubeconfig_path = tempfile.mkstemp()
    aks_get_credentials(cmd, client, resource_group_name,
                        name, admin=True, path=temp_kubeconfig_path)

    print()
    print("Starts collecting diag info for cluster %s " % name)

    sas_token = sas_token.strip('?')
    deployment_yaml = urlopen(
        "https://raw.githubusercontent.com/Azure/aks-periscope/latest/deployment/aks-periscope.yaml").read().decode()
    deployment_yaml = deployment_yaml.replace("# <accountName, base64 encoded>",
                                              (base64.b64encode(bytes(storage_account_name, 'ascii'))).decode('ascii'))
    deployment_yaml = deployment_yaml.replace("# <saskey, base64 encoded>",
                                              (base64.b64encode(bytes("?" + sas_token, 'ascii'))).decode('ascii'))

    yaml_lines = deployment_yaml.splitlines()
    for index, line in enumerate(yaml_lines):
        if "DIAGNOSTIC_CONTAINERLOGS_LIST" in line and container_logs is not None:
            yaml_lines[index] = line + ' ' + container_logs
        if "DIAGNOSTIC_KUBEOBJECTS_LIST" in line and kube_objects is not None:
            yaml_lines[index] = line + ' ' + kube_objects
        if "DIAGNOSTIC_NODELOGS_LIST" in line and node_logs is not None:
            yaml_lines[index] = line + ' ' + node_logs
    deployment_yaml = '\n'.join(yaml_lines)

    fd, temp_yaml_path = tempfile.mkstemp()
    temp_yaml_file = os.fdopen(fd, 'w+t')
    try:
        temp_yaml_file.write(deployment_yaml)
        temp_yaml_file.flush()
        temp_yaml_file.close()
        try:
            print()
            print("Cleaning up aks-periscope resources if existing")

            subprocess.call(["kubectl", "--kubeconfig", temp_kubeconfig_path, "delete",
                             "serviceaccount,configmap,daemonset,secret",
                             "--all", "-n", "aks-periscope", "--ignore-not-found"],
                            stderr=subprocess.STDOUT)

            subprocess.call(["kubectl", "--kubeconfig", temp_kubeconfig_path, "delete",
                             "ClusterRoleBinding",
                             "aks-periscope-role-binding", "--ignore-not-found"],
                            stderr=subprocess.STDOUT)

            subprocess.call(["kubectl", "--kubeconfig", temp_kubeconfig_path, "delete",
                             "ClusterRoleBinding",
                             "aks-periscope-role-binding-view", "--ignore-not-found"],
                            stderr=subprocess.STDOUT)

            subprocess.call(["kubectl", "--kubeconfig", temp_kubeconfig_path, "delete",
                             "ClusterRole",
                             "aks-periscope-role", "--ignore-not-found"],
                            stderr=subprocess.STDOUT)

            subprocess.call(["kubectl", "--kubeconfig", temp_kubeconfig_path, "delete",
                             "--all",
                             "apd", "-n", "aks-periscope", "--ignore-not-found"],
                            stderr=subprocess.DEVNULL)

            subprocess.call(["kubectl", "--kubeconfig", temp_kubeconfig_path, "delete",
                             "CustomResourceDefinition",
                             "diagnostics.aks-periscope.azure.github.com", "--ignore-not-found"],
                            stderr=subprocess.STDOUT)

            print()
            print("Deploying aks-periscope")
            subprocess.check_output(["kubectl", "--kubeconfig", temp_kubeconfig_path, "apply", "-f",
                                     temp_yaml_path, "-n", "aks-periscope"], stderr=subprocess.STDOUT)
        except subprocess.CalledProcessError as err:
            raise CLIError(err.output)
    finally:
        os.remove(temp_yaml_path)

    print()
    fqdn = mc.fqdn if mc.fqdn is not None else mc.private_fqdn
    normalized_fqdn = fqdn.replace('.', '-')
    token_in_storage_account_url = readonly_sas_token if readonly_sas_token is not None else sas_token
    log_storage_account_url = f"https://{storage_account_name}.blob.core.windows.net/" \
                              f"{_trim_fqdn_name_containing_hcp(normalized_fqdn)}?{token_in_storage_account_url}"

    print(f'{colorama.Fore.GREEN}Your logs are being uploaded to storage account {format_bright(storage_account_name)}')

    print()
    print(f'You can download Azure Stroage Explorer here '
          f'{format_hyperlink("https://azure.microsoft.com/en-us/features/storage-explorer/")}'
          f' to check the logs by adding the storage account using the following URL:')
    print(f'{format_hyperlink(log_storage_account_url)}')

    print()
    if not prompt_y_n('Do you want to see analysis results now?', default="n"):
        print(f"You can run 'az aks kanalyze -g {resource_group_name} -n {name}' "
              f"anytime to check the analysis results.")
    else:
        display_diagnostics_report(temp_kubeconfig_path)


def aks_kanalyze(cmd, client, resource_group_name, name):
    colorama.init()

    client.get(resource_group_name, name)

    _, temp_kubeconfig_path = tempfile.mkstemp()
    aks_get_credentials(cmd, client, resource_group_name,
                        name, admin=True, path=temp_kubeconfig_path)

    display_diagnostics_report(temp_kubeconfig_path)


def aks_scale(cmd,  # pylint: disable=unused-argument
              client,
              resource_group_name,
              name,
              node_count,
              nodepool_name="",
              no_wait=False):
    instance = client.get(resource_group_name, name)

    if len(instance.agent_pool_profiles) > 1 and nodepool_name == "":
        raise CLIError('There are more than one node pool in the cluster. '
                       'Please specify nodepool name or use az aks nodepool command to scale node pool')

    for agent_profile in instance.agent_pool_profiles:
        if agent_profile.name == nodepool_name or (nodepool_name == "" and len(instance.agent_pool_profiles) == 1):
            if agent_profile.enable_auto_scaling:
                raise CLIError(
                    "Cannot scale cluster autoscaler enabled node pool.")

            agent_profile.count = int(node_count)  # pylint: disable=no-member
            # null out the SP and AAD profile because otherwise validation complains
            instance.service_principal_profile = None
            instance.aad_profile = None
            return sdk_no_wait(no_wait, client.create_or_update, resource_group_name, name, instance)
    raise CLIError('The nodepool "{}" was not found.'.format(nodepool_name))


def aks_upgrade(cmd,    # pylint: disable=unused-argument, too-many-return-statements
                client,
                resource_group_name,
                name,
                kubernetes_version='',
                control_plane_only=False,
                no_wait=False,
                node_image_only=False,
                aks_custom_headers=None,
                yes=False):
    from knack.prompting import prompt_y_n
    msg = 'Kubernetes may be unavailable during cluster upgrades.\n Are you sure you want to perform this operation?'
    if not yes and not prompt_y_n(msg, default="n"):
        return None

    instance = client.get(resource_group_name, name)

    vmas_cluster = False
    for agent_profile in instance.agent_pool_profiles:
        if agent_profile.type.lower() == "availabilityset":
            vmas_cluster = True
            break

    if kubernetes_version != '' and node_image_only:
        raise CLIError('Conflicting flags. Upgrading the Kubernetes version will also upgrade node image version. '
                       'If you only want to upgrade the node version please use the "--node-image-only" option only.')

    if node_image_only:
        msg = "This node image upgrade operation will run across every node pool in the cluster" \
              "and might take a while, do you wish to continue?"
        if not yes and not prompt_y_n(msg, default="n"):
            return None

        # This only provide convenience for customer at client side so they can run az aks upgrade to upgrade all
        # nodepools of a cluster. The SDK only support upgrade single nodepool at a time.
        for agent_pool_profile in instance.agent_pool_profiles:
            if vmas_cluster:
                raise CLIError('This cluster is not using VirtualMachineScaleSets. Node image upgrade only operation '
                               'can only be applied on VirtualMachineScaleSets cluster.')
            agent_pool_client = cf_agent_pools(cmd.cli_ctx)
            _upgrade_single_nodepool_image_version(
                True, agent_pool_client, resource_group_name, name, agent_pool_profile.name)
        mc = client.get(resource_group_name, name)
        return _remove_nulls([mc])[0]

    if instance.kubernetes_version == kubernetes_version:
        if instance.provisioning_state == "Succeeded":
            logger.warning("The cluster is already on version %s and is not in a failed state. No operations "
                           "will occur when upgrading to the same version if the cluster is not in a failed state.",
                           instance.kubernetes_version)
        elif instance.provisioning_state == "Failed":
            logger.warning("Cluster currently in failed state. Proceeding with upgrade to existing version %s to "
                           "attempt resolution of failed cluster state.", instance.kubernetes_version)

    upgrade_all = False
    instance.kubernetes_version = kubernetes_version

    # for legacy clusters, we always upgrade node pools with CCP.
    if instance.max_agent_pools < 8 or vmas_cluster:
        if control_plane_only:
            msg = ("Legacy clusters do not support control plane only upgrade. All node pools will be "
                   "upgraded to {} as well. Continue?").format(instance.kubernetes_version)
            if not yes and not prompt_y_n(msg, default="n"):
                return None
        upgrade_all = True
    else:
        if not control_plane_only:
            msg = ("Since control-plane-only argument is not specified, this will upgrade the control plane "
                   "AND all nodepools to version {}. Continue?").format(instance.kubernetes_version)
            if not yes and not prompt_y_n(msg, default="n"):
                return None
            upgrade_all = True
        else:
            msg = ("Since control-plane-only argument is specified, this will upgrade only the control plane to {}. "
                   "Node pool will not change. Continue?").format(instance.kubernetes_version)
            if not yes and not prompt_y_n(msg, default="n"):
                return None

    if upgrade_all:
        for agent_profile in instance.agent_pool_profiles:
            agent_profile.orchestrator_version = kubernetes_version

    # null out the SP and AAD profile because otherwise validation complains
    instance.service_principal_profile = None
    instance.aad_profile = None

    headers = get_aks_custom_headers(aks_custom_headers)

    return sdk_no_wait(no_wait, client.create_or_update, resource_group_name, name, instance, custom_headers=headers)


def aks_runcommand(cmd, client, resource_group_name, name, command_string="", command_files=None):
    colorama.init()

    mc = client.get(resource_group_name, name)

    if not command_string:
        raise CLIError('Command cannot be empty.')

    request_payload = RunCommandRequest(command=command_string)
    request_payload.context = _get_command_context(command_files)
    if mc.aad_profile is not None and mc.aad_profile.managed:
        request_payload.cluster_token = _get_dataplane_aad_token(
            cmd.cli_ctx, "6dae42f8-4368-4678-94ff-3960e28e3630")

    commandResultFuture = client.run_command(
        resource_group_name, name, request_payload, long_running_operation_timeout=5, retry_total=0)

    return _print_command_result(cmd.cli_ctx, commandResultFuture.result(300))


def aks_command_result(cmd, client, resource_group_name, name, command_id=""):
    if not command_id:
        raise CLIError('CommandID cannot be empty.')

    commandResult = client.get_command_result(
        resource_group_name, name, command_id)
    return _print_command_result(cmd.cli_ctx, commandResult)


def _print_command_result(cli_ctx, commandResult):
    # cli_ctx.data['safe_params'] contains list of parameter name user typed in, without value.
    # cli core also use this calculate ParameterSetName header for all http request from cli.
    if cli_ctx.data['safe_params'] is None or "-o" in cli_ctx.data['safe_params'] or "--output" in cli_ctx.data['safe_params']:
        # user specified output format, honor their choice, return object to render pipeline
        return commandResult
    else:
        # user didn't specified any format, we can customize the print for best experience
        if commandResult.provisioning_state == "Succeeded":
            # succeed, print exitcode, and logs
            print(f"{colorama.Fore.GREEN}command started at {commandResult.started_at}, finished at {commandResult.finished_at}, with exitcode={commandResult.exit_code}{colorama.Style.RESET_ALL}")
            print(commandResult.logs)
            return

        if commandResult.provisioning_state == "Failed":
            # failed, print reason in error
            print(
                f"{colorama.Fore.RED}command failed with reason: {commandResult.reason}{colorama.Style.RESET_ALL}")
            return

        # *-ing state
        print(f"{colorama.Fore.BLUE}command is in : {commandResult.provisioning_state} state{colorama.Style.RESET_ALL}")
        return None


def _get_command_context(command_files):
    if not command_files:
        return ""

    filesToAttach = {}
    # . means to attach current folder, cannot combine more files. (at least for now)
    if len(command_files) == 1 and command_files[0] == ".":
        # current folder
        cwd = os.getcwd()
        for filefolder, _, files in os.walk(cwd):
            for file in files:
                # retain folder structure
                rel = os.path.relpath(filefolder, cwd)
                filesToAttach[os.path.join(
                    filefolder, file)] = os.path.join(rel, file)
    else:
        for file in command_files:
            if file == ".":
                raise CLIError(
                    ". is used to attach current folder, not expecting other attachements.")
            if os.path.isfile(file):
                # for individual attached file, flatten them to same folder
                filesToAttach[file] = os.path.basename(file)
            else:
                raise CLIError(f"{file} is not valid file, or not accessable.")

    if len(filesToAttach) < 1:
        logger.debug("no files to attach!")
        return ""

    zipStream = io.BytesIO()
    zipFile = zipfile.ZipFile(zipStream, "w")
    for _, (osfile, zipEntry) in enumerate(filesToAttach.items()):
        zipFile.write(osfile, zipEntry)
    # zipFile.printdir() // use this to debug
    zipFile.close()

    return str(base64.encodebytes(zipStream.getbuffer()), "utf-8")


def _get_dataplane_aad_token(cli_ctx, serverAppId):
    # this function is mostly copied from keyvault cli
    import adal
    try:
        return Profile(cli_ctx=cli_ctx).get_raw_token(resource=serverAppId)[0][2].get('accessToken')
    except adal.AdalError as err:
        # pylint: disable=no-member
        if (hasattr(err, 'error_response') and
                ('error_description' in err.error_response) and
                ('AADSTS70008:' in err.error_response['error_description'])):
            raise CLIError(
                "Credentials have expired due to inactivity. Please run 'az login'")
        raise CLIError(err)


def _upgrade_single_nodepool_image_version(no_wait, client, resource_group_name, cluster_name, nodepool_name):
    return sdk_no_wait(no_wait, client.upgrade_node_image_version, resource_group_name, cluster_name, nodepool_name)


def _handle_addons_args(cmd,  # pylint: disable=too-many-statements
                        addons_str,
                        subscription_id,
                        resource_group_name,
                        addon_profiles=None,
                        workspace_resource_id=None,
                        appgw_name=None,
                        appgw_subnet_prefix=None,
                        appgw_subnet_cidr=None,
                        appgw_id=None,
                        appgw_subnet_id=None,
                        appgw_watch_namespace=None,
                        enable_sgxquotehelper=False,
                        aci_subnet_name=None,
                        vnet_subnet_id=None,
                        enable_secret_rotation=False):
    if not addon_profiles:
        addon_profiles = {}
    addons = addons_str.split(',') if addons_str else []
    if 'http_application_routing' in addons:
        addon_profiles[CONST_HTTP_APPLICATION_ROUTING_ADDON_NAME] = ManagedClusterAddonProfile(
            enabled=True)
        addons.remove('http_application_routing')
    if 'kube-dashboard' in addons:
        addon_profiles[CONST_KUBE_DASHBOARD_ADDON_NAME] = ManagedClusterAddonProfile(
            enabled=True)
        addons.remove('kube-dashboard')
    # TODO: can we help the user find a workspace resource ID?
    if 'monitoring' in addons or 'azure-defender' in addons:
        if not workspace_resource_id:
            # use default workspace if exists else create default workspace
            workspace_resource_id = _ensure_default_log_analytics_workspace_for_monitoring(
                cmd, subscription_id, resource_group_name)

        workspace_resource_id = _sanitize_loganalytics_ws_resource_id(workspace_resource_id)

<<<<<<< HEAD
        addon_profiles[CONST_MONITORING_ADDON_NAME] = ManagedClusterAddonProfile(enabled=True, config={CONST_MONITORING_LOG_ANALYTICS_WORKSPACE_RESOURCE_ID: workspace_resource_id})
        addons.remove('monitoring')

=======
        if 'monitoring' in addons:
            addon_profiles[CONST_MONITORING_ADDON_NAME] = ManagedClusterAddonProfile(enabled=True, config={CONST_MONITORING_LOG_ANALYTICS_WORKSPACE_RESOURCE_ID: workspace_resource_id})
            addons.remove('monitoring')
        if 'azure-defender' in addons:
            addon_profiles[CONST_AZURE_DEFENDER_ADDON_NAME] = ManagedClusterAddonProfile(enabled=True, config={CONST_AZURE_DEFENDER_LOG_ANALYTICS_WORKSPACE_RESOURCE_ID: workspace_resource_id})
            addons.remove('azure-defender')
>>>>>>> cca419dd
    # error out if '--enable-addons=monitoring/azure-defender' isn't set but workspace_resource_id is
    elif workspace_resource_id:
        raise CLIError(
            '"--workspace-resource-id" requires "--enable-addons [monitoring/azure-defender]".')
    if 'azure-policy' in addons:
        addon_profiles[CONST_AZURE_POLICY_ADDON_NAME] = ManagedClusterAddonProfile(
            enabled=True)
        addons.remove('azure-policy')
    if 'gitops' in addons:
        addon_profiles['gitops'] = ManagedClusterAddonProfile(enabled=True)
        addons.remove('gitops')
    if 'ingress-appgw' in addons:
        addon_profile = ManagedClusterAddonProfile(enabled=True, config={})
        if appgw_name is not None:
            addon_profile.config[CONST_INGRESS_APPGW_APPLICATION_GATEWAY_NAME] = appgw_name
        if appgw_subnet_prefix is not None:
            addon_profile.config[CONST_INGRESS_APPGW_SUBNET_CIDR] = appgw_subnet_prefix
        if appgw_subnet_cidr is not None:
            addon_profile.config[CONST_INGRESS_APPGW_SUBNET_CIDR] = appgw_subnet_cidr
        if appgw_id is not None:
            addon_profile.config[CONST_INGRESS_APPGW_APPLICATION_GATEWAY_ID] = appgw_id
        if appgw_subnet_id is not None:
            addon_profile.config[CONST_INGRESS_APPGW_SUBNET_ID] = appgw_subnet_id
        if appgw_watch_namespace is not None:
            addon_profile.config[CONST_INGRESS_APPGW_WATCH_NAMESPACE] = appgw_watch_namespace
        addon_profiles[CONST_INGRESS_APPGW_ADDON_NAME] = addon_profile
        addons.remove('ingress-appgw')
    if 'open-service-mesh' in addons:
        addon_profile = ManagedClusterAddonProfile(enabled=True, config={})
        addon_profiles[CONST_OPEN_SERVICE_MESH_ADDON_NAME] = addon_profile
        addons.remove('open-service-mesh')
    if 'azure-keyvault-secrets-provider' in addons:
        addon_profile = ManagedClusterAddonProfile(
            enabled=True, config={CONST_SECRET_ROTATION_ENABLED: "false"})
        if enable_secret_rotation:
            addon_profile.config[CONST_SECRET_ROTATION_ENABLED] = "true"
        addon_profiles[CONST_AZURE_KEYVAULT_SECRETS_PROVIDER_ADDON_NAME] = addon_profile
        addons.remove('azure-keyvault-secrets-provider')
    if 'confcom' in addons:
        addon_profile = ManagedClusterAddonProfile(
            enabled=True, config={CONST_ACC_SGX_QUOTE_HELPER_ENABLED: "false"})
        if enable_sgxquotehelper:
            addon_profile.config[CONST_ACC_SGX_QUOTE_HELPER_ENABLED] = "true"
        addon_profiles[CONST_CONFCOM_ADDON_NAME] = addon_profile
        addons.remove('confcom')
    if 'virtual-node' in addons:
        if not aci_subnet_name or not vnet_subnet_id:
            raise CLIError(
                '"--enable-addons virtual-node" requires "--aci-subnet-name" and "--vnet-subnet-id".')
        # TODO: how about aciConnectorwindows, what is its addon name?
        os_type = 'Linux'
        addon_profiles[CONST_VIRTUAL_NODE_ADDON_NAME + os_type] = ManagedClusterAddonProfile(
            enabled=True,
            config={CONST_VIRTUAL_NODE_SUBNET_NAME: aci_subnet_name}
        )
        addons.remove('virtual-node')

    # error out if any (unrecognized) addons remain
    if addons:
        raise CLIError('"{}" {} not recognized by the --enable-addons argument.'.format(
            ",".join(addons), "are" if len(addons) > 1 else "is"))
    return addon_profiles


def _ensure_default_log_analytics_workspace_for_monitoring(cmd, subscription_id, resource_group_name):
    # mapping for azure public cloud
    # log analytics workspaces cannot be created in WCUS region due to capacity limits
    # so mapped to EUS per discussion with log analytics team
    AzureCloudLocationToOmsRegionCodeMap = {
        "australiasoutheast": "ASE",
        "australiaeast": "EAU",
        "australiacentral": "CAU",
        "canadacentral": "CCA",
        "centralindia": "CIN",
        "centralus": "CUS",
        "eastasia": "EA",
        "eastus": "EUS",
        "eastus2": "EUS2",
        "eastus2euap": "EAP",
        "francecentral": "PAR",
        "japaneast": "EJP",
        "koreacentral": "SE",
        "northeurope": "NEU",
        "southcentralus": "SCUS",
        "southeastasia": "SEA",
        "uksouth": "SUK",
        "usgovvirginia": "USGV",
        "westcentralus": "EUS",
        "westeurope": "WEU",
        "westus": "WUS",
        "westus2": "WUS2",
        "brazilsouth": "CQ",
        "brazilsoutheast": "BRSE",
        "norwayeast": "NOE",
        "southafricanorth": "JNB",
        "northcentralus": "NCUS",
        "uaenorth": "DXB",
        "germanywestcentral": "DEWC",
        "ukwest": "WUK",
        "switzerlandnorth": "CHN",
        "switzerlandwest": "CHW",
        "uaecentral": "AUH"
    }
    AzureCloudRegionToOmsRegionMap = {
        "australiacentral": "australiacentral",
        "australiacentral2": "australiacentral",
        "australiaeast": "australiaeast",
        "australiasoutheast": "australiasoutheast",
        "brazilsouth": "brazilsouth",
        "canadacentral": "canadacentral",
        "canadaeast": "canadacentral",
        "centralus": "centralus",
        "centralindia": "centralindia",
        "eastasia": "eastasia",
        "eastus": "eastus",
        "eastus2": "eastus2",
        "francecentral": "francecentral",
        "francesouth": "francecentral",
        "japaneast": "japaneast",
        "japanwest": "japaneast",
        "koreacentral": "koreacentral",
        "koreasouth": "koreacentral",
        "northcentralus": "northcentralus",
        "northeurope": "northeurope",
        "southafricanorth": "southafricanorth",
        "southafricawest": "southafricanorth",
        "southcentralus": "southcentralus",
        "southeastasia": "southeastasia",
        "southindia": "centralindia",
        "uksouth": "uksouth",
        "ukwest": "ukwest",
        "westcentralus": "eastus",
        "westeurope": "westeurope",
        "westindia": "centralindia",
        "westus": "westus",
        "westus2": "westus2",
        "norwayeast": "norwayeast",
        "norwaywest": "norwayeast",
        "switzerlandnorth": "switzerlandnorth",
        "switzerlandwest": "switzerlandwest",
        "uaenorth": "uaenorth",
        "germanywestcentral": "germanywestcentral",
        "germanynorth": "germanywestcentral",
        "uaecentral": "uaecentral",
        "eastus2euap": "eastus2euap",
        "brazilsoutheast": "brazilsoutheast"
    }

    # mapping for azure china cloud
    # log analytics only support China East2 region
    AzureChinaLocationToOmsRegionCodeMap = {
        "chinaeast": "EAST2",
        "chinaeast2": "EAST2",
        "chinanorth": "EAST2",
        "chinanorth2": "EAST2"
    }
    AzureChinaRegionToOmsRegionMap = {
        "chinaeast": "chinaeast2",
        "chinaeast2": "chinaeast2",
        "chinanorth": "chinaeast2",
        "chinanorth2": "chinaeast2"
    }

    # mapping for azure us governmner cloud
    AzureFairfaxLocationToOmsRegionCodeMap = {
        "usgovvirginia": "USGV",
        "usgovarizona": "PHX"
    }
    AzureFairfaxRegionToOmsRegionMap = {
        "usgovvirginia": "usgovvirginia",
        "usgovtexas": "usgovvirginia",
        "usgovarizona": "usgovarizona"
    }

    rg_location = _get_rg_location(cmd.cli_ctx, resource_group_name)
    cloud_name = cmd.cli_ctx.cloud.name

    if cloud_name.lower() == 'azurecloud':
        workspace_region = AzureCloudRegionToOmsRegionMap.get(
            rg_location, "eastus")
        workspace_region_code = AzureCloudLocationToOmsRegionCodeMap.get(
            workspace_region, "EUS")
    elif cloud_name.lower() == 'azurechinacloud':
        workspace_region = AzureChinaRegionToOmsRegionMap.get(
            rg_location, "chinaeast2")
        workspace_region_code = AzureChinaLocationToOmsRegionCodeMap.get(
            workspace_region, "EAST2")
    elif cloud_name.lower() == 'azureusgovernment':
        workspace_region = AzureFairfaxRegionToOmsRegionMap.get(
            rg_location, "usgovvirginia")
        workspace_region_code = AzureFairfaxLocationToOmsRegionCodeMap.get(
            workspace_region, "USGV")
    else:
        logger.error(
            "AKS Monitoring addon not supported in cloud : %s", cloud_name)

    default_workspace_resource_group = 'DefaultResourceGroup-' + workspace_region_code
    default_workspace_name = 'DefaultWorkspace-{0}-{1}'.format(
        subscription_id, workspace_region_code)

    default_workspace_resource_id = '/subscriptions/{0}/resourceGroups/{1}/providers/Microsoft.OperationalInsights' \
        '/workspaces/{2}'.format(subscription_id,
                                 default_workspace_resource_group, default_workspace_name)
    resource_groups = cf_resource_groups(cmd.cli_ctx, subscription_id)
    resources = cf_resources(cmd.cli_ctx, subscription_id)

    from azure.cli.core.profiles import ResourceType
    # check if default RG exists
    if resource_groups.check_existence(default_workspace_resource_group):
        from azure.core.exceptions import HttpResponseError
        try:
            resource = resources.get_by_id(
                default_workspace_resource_id, '2015-11-01-preview')
            return resource.id
        except HttpResponseError as ex:
            if ex.status_code != 404:
                raise ex
    else:
        ResourceGroup = cmd.get_models('ResourceGroup', resource_type=ResourceType.MGMT_RESOURCE_RESOURCES)
        resource_group = ResourceGroup(location=workspace_region)
        resource_groups.create_or_update(default_workspace_resource_group, resource_group)

    GenericResource = cmd.get_models('GenericResource', resource_type=ResourceType.MGMT_RESOURCE_RESOURCES)
    generic_resource = GenericResource(location=workspace_region, properties={'sku': {'name': 'standalone'}})

    async_poller = resources.begin_create_or_update_by_id(default_workspace_resource_id, '2015-11-01-preview',
                                                          generic_resource)

    ws_resource_id = ''
    while True:
        result = async_poller.result(15)
        if async_poller.done():
            ws_resource_id = result.id
            break

    return ws_resource_id


def _sanitize_loganalytics_ws_resource_id(workspace_resource_id):
    workspace_resource_id = workspace_resource_id.strip()
    if not workspace_resource_id.startswith('/'):
        workspace_resource_id = '/' + workspace_resource_id
    if workspace_resource_id.endswith('/'):
        workspace_resource_id = workspace_resource_id.rstrip('/')
    return workspace_resource_id


def _ensure_container_insights_for_monitoring(cmd, addon):
    if not addon.enabled:
        return None

    # workaround for this addon key which has been seen lowercased in the wild
    for key in list(addon.config):
        if key.lower() == CONST_MONITORING_LOG_ANALYTICS_WORKSPACE_RESOURCE_ID.lower() and key != CONST_MONITORING_LOG_ANALYTICS_WORKSPACE_RESOURCE_ID:
            addon.config[CONST_MONITORING_LOG_ANALYTICS_WORKSPACE_RESOURCE_ID] = addon.config.pop(
                key)

    workspace_resource_id = addon.config[CONST_MONITORING_LOG_ANALYTICS_WORKSPACE_RESOURCE_ID].strip(
    )
    if not workspace_resource_id.startswith('/'):
        workspace_resource_id = '/' + workspace_resource_id

    if workspace_resource_id.endswith('/'):
        workspace_resource_id = workspace_resource_id.rstrip('/')

    # extract subscription ID and resource group from workspace_resource_id URL
    try:
        subscription_id = workspace_resource_id.split('/')[2]
        resource_group = workspace_resource_id.split('/')[4]
    except IndexError:
        raise CLIError(
            'Could not locate resource group in workspace-resource-id URL.')

    # region of workspace can be different from region of RG so find the location of the workspace_resource_id
    resources = cf_resources(cmd.cli_ctx, subscription_id)
    from azure.core.exceptions import HttpResponseError
    try:
        resource = resources.get_by_id(
            workspace_resource_id, '2015-11-01-preview')
        location = resource.location
    except HttpResponseError as ex:
        raise ex

    unix_time_in_millis = int(
        (datetime.datetime.utcnow() - datetime.datetime.utcfromtimestamp(0)).total_seconds() * 1000.0)

    solution_deployment_name = 'ContainerInsights-{}'.format(
        unix_time_in_millis)

    # pylint: disable=line-too-long
    template = {
        "$schema": "https://schema.management.azure.com/schemas/2015-01-01/deploymentTemplate.json#",
        "contentVersion": "1.0.0.0",
        "parameters": {
            "workspaceResourceId": {
                "type": "string",
                "metadata": {
                    "description": "Azure Monitor Log Analytics Resource ID"
                }
            },
            "workspaceRegion": {
                "type": "string",
                "metadata": {
                    "description": "Azure Monitor Log Analytics workspace region"
                }
            },
            "solutionDeploymentName": {
                "type": "string",
                "metadata": {
                    "description": "Name of the solution deployment"
                }
            }
        },
        "resources": [
            {
                "type": "Microsoft.Resources/deployments",
                "name": "[parameters('solutionDeploymentName')]",
                "apiVersion": "2017-05-10",
                "subscriptionId": "[split(parameters('workspaceResourceId'),'/')[2]]",
                "resourceGroup": "[split(parameters('workspaceResourceId'),'/')[4]]",
                "properties": {
                    "mode": "Incremental",
                    "template": {
                        "$schema": "https://schema.management.azure.com/schemas/2015-01-01/deploymentTemplate.json#",
                        "contentVersion": "1.0.0.0",
                        "parameters": {},
                        "variables": {},
                        "resources": [
                            {
                                "apiVersion": "2015-11-01-preview",
                                "type": "Microsoft.OperationsManagement/solutions",
                                "location": "[parameters('workspaceRegion')]",
                                "name": "[Concat('ContainerInsights', '(', split(parameters('workspaceResourceId'),'/')[8], ')')]",
                                "properties": {
                                    "workspaceResourceId": "[parameters('workspaceResourceId')]"
                                },
                                "plan": {
                                    "name": "[Concat('ContainerInsights', '(', split(parameters('workspaceResourceId'),'/')[8], ')')]",
                                    "product": "[Concat('OMSGallery/', 'ContainerInsights')]",
                                    "promotionCode": "",
                                    "publisher": "Microsoft"
                                }
                            }
                        ]
                    },
                    "parameters": {}
                }
            }
        ]
    }

    params = {
        "workspaceResourceId": {
            "value": workspace_resource_id
        },
        "workspaceRegion": {
            "value": location
        },
        "solutionDeploymentName": {
            "value": solution_deployment_name
        }
    }

    deployment_name = 'aks-monitoring-{}'.format(unix_time_in_millis)
    # publish the Container Insights solution to the Log Analytics workspace
    return _invoke_deployment(cmd, resource_group, deployment_name, template, params,
                              validate=False, no_wait=False, subscription_id=subscription_id)


def _ensure_aks_service_principal(cli_ctx,
                                  service_principal=None,
                                  client_secret=None,
                                  subscription_id=None,
                                  dns_name_prefix=None,
                                  fqdn_subdomain=None,
                                  location=None,
                                  name=None):
    file_name_aks = 'aksServicePrincipal.json'
    # TODO: This really needs to be unit tested.
    rbac_client = get_graph_rbac_management_client(cli_ctx)
    if not service_principal:
        # --service-principal not specified, try to load it from local disk
        principal_obj = load_acs_service_principal(
            subscription_id, file_name=file_name_aks)
        if principal_obj:
            service_principal = principal_obj.get('service_principal')
            client_secret = principal_obj.get('client_secret')
        else:
            # Nothing to load, make one.
            if not client_secret:
                client_secret = _create_client_secret()
            salt = binascii.b2a_hex(os.urandom(3)).decode('utf-8')
            if dns_name_prefix:
                url = 'http://{}.{}.{}.cloudapp.azure.com'.format(
                    salt, dns_name_prefix, location)
            else:
                url = 'http://{}.{}.{}.cloudapp.azure.com'.format(
                    salt, fqdn_subdomain, location)

            service_principal = _build_service_principal(
                rbac_client, cli_ctx, name, url, client_secret)
            if not service_principal:
                raise CLIError('Could not create a service principal with the right permissions. '
                               'Are you an Owner on this project?')
            logger.info('Created a service principal: %s', service_principal)
            # We don't need to add role assignment for this created SPN
    else:
        # --service-principal specfied, validate --client-secret was too
        if not client_secret:
            raise CLIError(
                '--client-secret is required if --service-principal is specified')
    store_acs_service_principal(
        subscription_id, client_secret, service_principal, file_name=file_name_aks)
    return load_acs_service_principal(subscription_id, file_name=file_name_aks)


def _get_rg_location(ctx, resource_group_name, subscription_id=None):
    groups = cf_resource_groups(ctx, subscription_id=subscription_id)
    # Just do the get, we don't need the result, it will error out if the group doesn't exist.
    rg = groups.get(resource_group_name)
    return rg.location


def _check_cluster_autoscaler_flag(enable_cluster_autoscaler,
                                   min_count,
                                   max_count,
                                   node_count,
                                   agent_pool_profile):
    if enable_cluster_autoscaler:
        if min_count is None or max_count is None:
            raise CLIError(
                'Please specify both min-count and max-count when --enable-cluster-autoscaler enabled')
        if int(min_count) > int(max_count):
            raise CLIError(
                'value of min-count should be less than or equal to value of max-count')
        if int(node_count) < int(min_count) or int(node_count) > int(max_count):
            raise CLIError(
                'node-count is not in the range of min-count and max-count')
        agent_pool_profile.min_count = int(min_count)
        agent_pool_profile.max_count = int(max_count)
        agent_pool_profile.enable_auto_scaling = True
    else:
        if min_count is not None or max_count is not None:
            raise CLIError(
                'min-count and max-count are required for --enable-cluster-autoscaler, please use the flag')


def _create_client_secret():
    # Add a special character to satsify AAD SP secret requirements
    special_char = '$'
    client_secret = binascii.b2a_hex(
        os.urandom(10)).decode('utf-8') + special_char
    return client_secret


def _ensure_aks_acr(cli_ctx,
                    client_id,
                    acr_name_or_id,
                    subscription_id,    # pylint: disable=unused-argument
                    detach=False):
    from msrestazure.tools import is_valid_resource_id, parse_resource_id
    # Check if the ACR exists by resource ID.
    if is_valid_resource_id(acr_name_or_id):
        try:
            parsed_registry = parse_resource_id(acr_name_or_id)
            acr_client = cf_container_registry_service(
                cli_ctx, subscription_id=parsed_registry['subscription'])
            registry = acr_client.registries.get(
                parsed_registry['resource_group'], parsed_registry['name'])
        except CloudError as ex:
            raise CLIError(ex.message)
        _ensure_aks_acr_role_assignment(
            cli_ctx, client_id, registry.id, detach)
        return

    # Check if the ACR exists by name accross all resource groups.
    registry_name = acr_name_or_id
    registry_resource = 'Microsoft.ContainerRegistry/registries'
    try:
        registry = get_resource_by_name(
            cli_ctx, registry_name, registry_resource)
    except CloudError as ex:
        if 'was not found' in ex.message:
            raise CLIError(
                "ACR {} not found. Have you provided the right ACR name?".format(registry_name))
        raise CLIError(ex.message)
    _ensure_aks_acr_role_assignment(cli_ctx, client_id, registry.id, detach)
    return


def _ensure_aks_acr_role_assignment(cli_ctx,
                                    client_id,
                                    registry_id,
                                    detach=False):
    if detach:
        if not _delete_role_assignments(cli_ctx,
                                        'acrpull',
                                        client_id,
                                        scope=registry_id):
            raise CLIError('Could not delete role assignments for ACR. '
                           'Are you an Owner on this subscription?')
        return

    if not _add_role_assignment(cli_ctx,
                                'acrpull',
                                client_id,
                                scope=registry_id):
        raise CLIError('Could not create a role assignment for ACR. '
                       'Are you an Owner on this subscription?')
    return


def _add_virtual_node_role_assignment(cmd, result, vnet_subnet_id):
    # Remove trailing "/subnets/<SUBNET_NAME>" to get the vnet id
    vnet_id = vnet_subnet_id.rpartition('/')[0]
    vnet_id = vnet_id.rpartition('/')[0]

    service_principal_msi_id = None
    is_service_principal = False
    os_type = 'Linux'
    addon_name = CONST_VIRTUAL_NODE_ADDON_NAME + os_type
    # Check if service principal exists, if it does, assign permissions to service principal
    # Else, provide permissions to MSI
    if (
            hasattr(result, 'service_principal_profile') and
            hasattr(result.service_principal_profile, 'client_id') and
            result.service_principal_profile.client_id.lower() != 'msi'
    ):
        logger.info('valid service principal exists, using it')
        service_principal_msi_id = result.service_principal_profile.client_id
        is_service_principal = True
    elif (
            (hasattr(result, 'addon_profiles')) and
            (addon_name in result.addon_profiles) and
            (hasattr(result.addon_profiles[addon_name], 'identity')) and
            (hasattr(result.addon_profiles[addon_name].identity, 'object_id'))
    ):
        logger.info('virtual node MSI exists, using it')
        service_principal_msi_id = result.addon_profiles[addon_name].identity.object_id
        is_service_principal = False

    if service_principal_msi_id is not None:
        if not _add_role_assignment(cmd.cli_ctx, 'Contributor',
                                    service_principal_msi_id, is_service_principal, scope=vnet_id):
            logger.warning('Could not create a role assignment for virtual node addon. '
                           'Are you an Owner on this subscription?')
    else:
        logger.warning('Could not find service principal or user assigned MSI for role'
                       'assignment')


def aks_agentpool_show(cmd,     # pylint: disable=unused-argument
                       client,
                       resource_group_name,
                       cluster_name,
                       nodepool_name):
    instance = client.get(resource_group_name, cluster_name, nodepool_name)
    return instance


def aks_agentpool_list(cmd,     # pylint: disable=unused-argument
                       client,
                       resource_group_name,
                       cluster_name):
    return client.list(resource_group_name, cluster_name)


def aks_agentpool_add(cmd,      # pylint: disable=unused-argument,too-many-locals
                      client,
                      resource_group_name,
                      cluster_name,
                      nodepool_name,
                      tags=None,
                      kubernetes_version=None,
                      node_zones=None,
                      enable_node_public_ip=False,
                      node_public_ip_prefix_id=None,
                      node_vm_size=None,
                      node_osdisk_type=None,
                      node_osdisk_size=0,
                      node_count=3,
                      vnet_subnet_id=None,
                      pod_subnet_id=None,
                      ppg=None,
                      max_pods=0,
                      os_type="Linux",
                      os_sku=None,
                      enable_fips_image=False,
                      min_count=None,
                      max_count=None,
                      enable_cluster_autoscaler=False,
                      node_taints=None,
                      priority=CONST_SCALE_SET_PRIORITY_REGULAR,
                      eviction_policy=CONST_SPOT_EVICTION_POLICY_DELETE,
                      spot_max_price=float('nan'),
                      labels=None,
                      max_surge=None,
                      mode="User",
                      aks_custom_headers=None,
                      kubelet_config=None,
                      linux_os_config=None,
                      enable_encryption_at_host=False,
                      no_wait=False):
    instances = client.list(resource_group_name, cluster_name)
    for agentpool_profile in instances:
        if agentpool_profile.name == nodepool_name:
            raise CLIError("Node pool {} already exists, please try a different name, "
                           "use 'aks nodepool list' to get current list of node pool".format(nodepool_name))

    upgradeSettings = AgentPoolUpgradeSettings()
    taints_array = []

    if node_taints is not None:
        for taint in node_taints.split(','):
            try:
                taint = taint.strip()
                taints_array.append(taint)
            except ValueError:
                raise CLIError(
                    'Taint does not match allowed values. Expect value such as "special=true:NoSchedule".')

    if node_vm_size is None:
        if os_type == "Windows":
            node_vm_size = "Standard_D2s_v3"
        else:
            node_vm_size = "Standard_DS2_v2"

    if max_surge:
        upgradeSettings.max_surge = max_surge

    agent_pool = AgentPool(
        name=nodepool_name,
        tags=tags,
        node_labels=labels,
        count=int(node_count),
        vm_size=node_vm_size,
        os_type=os_type,
        os_sku=os_sku,
        enable_fips=enable_fips_image,
        storage_profile=ContainerServiceStorageProfileTypes.managed_disks,
        vnet_subnet_id=vnet_subnet_id,
        pod_subnet_id=pod_subnet_id,
        proximity_placement_group_id=ppg,
        agent_pool_type="VirtualMachineScaleSets",
        max_pods=int(max_pods) if max_pods else None,
        orchestrator_version=kubernetes_version,
        availability_zones=node_zones,
        enable_node_public_ip=enable_node_public_ip,
        node_public_ip_prefix_id=node_public_ip_prefix_id,
        node_taints=taints_array,
        scale_set_priority=priority,
        upgrade_settings=upgradeSettings,
        enable_encryption_at_host=enable_encryption_at_host,
        mode=mode
    )

    if priority == CONST_SCALE_SET_PRIORITY_SPOT:
        agent_pool.scale_set_eviction_policy = eviction_policy
        if isnan(spot_max_price):
            spot_max_price = -1
        agent_pool.spot_max_price = spot_max_price

    _check_cluster_autoscaler_flag(
        enable_cluster_autoscaler, min_count, max_count, node_count, agent_pool)

    if node_osdisk_size:
        agent_pool.os_disk_size_gb = int(node_osdisk_size)

    if node_osdisk_type:
        agent_pool.os_disk_type = node_osdisk_type

    if kubelet_config:
        agent_pool.kubelet_config = _get_kubelet_config(kubelet_config)

    if linux_os_config:
        agent_pool.linux_os_config = _get_linux_os_config(linux_os_config)

    headers = get_aks_custom_headers(aks_custom_headers)
    return sdk_no_wait(no_wait, client.create_or_update, resource_group_name, cluster_name, nodepool_name, agent_pool, custom_headers=headers)


def aks_agentpool_scale(cmd,    # pylint: disable=unused-argument
                        client,
                        resource_group_name,
                        cluster_name,
                        nodepool_name,
                        node_count=3,
                        no_wait=False):
    instance = client.get(resource_group_name, cluster_name, nodepool_name)
    new_node_count = int(node_count)
    if instance.enable_auto_scaling:
        raise CLIError("Cannot scale cluster autoscaler enabled node pool.")
    if new_node_count == instance.count:
        raise CLIError(
            "The new node count is the same as the current node count.")
    instance.count = new_node_count  # pylint: disable=no-member
    return sdk_no_wait(no_wait, client.create_or_update, resource_group_name, cluster_name, nodepool_name, instance)


def aks_agentpool_upgrade(cmd,  # pylint: disable=unused-argument
                          client,
                          resource_group_name,
                          cluster_name,
                          nodepool_name,
                          kubernetes_version='',
                          no_wait=False,
                          node_image_only=False,
                          max_surge=None):
    if kubernetes_version != '' and node_image_only:
        raise CLIError('Conflicting flags. Upgrading the Kubernetes version will also upgrade node image version.'
                       'If you only want to upgrade the node version please use the "--node-image-only" option only.')

    if node_image_only:
        return _upgrade_single_nodepool_image_version(no_wait,
                                                      client,
                                                      resource_group_name,
                                                      cluster_name,
                                                      nodepool_name)

    instance = client.get(resource_group_name, cluster_name, nodepool_name)
    instance.orchestrator_version = kubernetes_version

    if not instance.upgrade_settings:
        instance.upgrade_settings = AgentPoolUpgradeSettings()

    if max_surge:
        instance.upgrade_settings.max_surge = max_surge

    return sdk_no_wait(no_wait, client.create_or_update, resource_group_name, cluster_name, nodepool_name, instance)


def aks_agentpool_get_upgrade_profile(cmd,   # pylint: disable=unused-argument
                                      client,
                                      resource_group_name,
                                      cluster_name,
                                      nodepool_name):
    return client.get_upgrade_profile(resource_group_name, cluster_name, nodepool_name)


def aks_agentpool_update(cmd,   # pylint: disable=unused-argument
                         client,
                         resource_group_name,
                         cluster_name,
                         nodepool_name,
                         tags=None,
                         enable_cluster_autoscaler=False,
                         disable_cluster_autoscaler=False,
                         update_cluster_autoscaler=False,
                         min_count=None, max_count=None,
                         max_surge=None,
                         mode=None,
                         no_wait=False):

    update_autoscaler = enable_cluster_autoscaler + \
        disable_cluster_autoscaler + update_cluster_autoscaler

    if (update_autoscaler != 1 and not tags and not mode and not max_surge):
        raise CLIError('Please specify one or more of "--enable-cluster-autoscaler" or '
                       '"--disable-cluster-autoscaler" or '
                       '"--update-cluster-autoscaler" or '
                       '"--tags" or "--mode" or "--max-surge"')

    instance = client.get(resource_group_name, cluster_name, nodepool_name)

    if min_count is None or max_count is None:
        if enable_cluster_autoscaler or update_cluster_autoscaler:
            raise CLIError('Please specify both min-count and max-count when --enable-cluster-autoscaler or '
                           '--update-cluster-autoscaler set.')
    if min_count is not None and max_count is not None:
        if int(min_count) > int(max_count):
            raise CLIError(
                'value of min-count should be less than or equal to value of max-count.')

    if enable_cluster_autoscaler:
        if instance.enable_auto_scaling:
            logger.warning('Autoscaler is already enabled for this node pool.\n'
                           'Please run "az aks nodepool update --update-cluster-autoscaler" '
                           'if you want to update min-count or max-count.')
            return None
        instance.min_count = int(min_count)
        instance.max_count = int(max_count)
        instance.enable_auto_scaling = True

    if update_cluster_autoscaler:
        if not instance.enable_auto_scaling:
            raise CLIError('Autoscaler is not enabled for this node pool.\n'
                           'Run "az aks nodepool update --enable-cluster-autoscaler" '
                           'to enable cluster with min-count and max-count.')
        instance.min_count = int(min_count)
        instance.max_count = int(max_count)

    if not instance.upgrade_settings:
        instance.upgrade_settings = AgentPoolUpgradeSettings()

    if max_surge:
        instance.upgrade_settings.max_surge = max_surge

    if disable_cluster_autoscaler:
        if not instance.enable_auto_scaling:
            logger.warning(
                'Autoscaler is already disabled for this node pool.')
            return None
        instance.enable_auto_scaling = False
        instance.min_count = None
        instance.max_count = None

    instance.tags = tags
    if mode is not None:
        instance.mode = mode

    return sdk_no_wait(no_wait, client.create_or_update, resource_group_name, cluster_name, nodepool_name, instance)


def aks_agentpool_delete(cmd,   # pylint: disable=unused-argument
                         client,
                         resource_group_name,
                         cluster_name,
                         nodepool_name,
                         no_wait=False):
    agentpool_exists = False
    instances = client.list(resource_group_name, cluster_name)
    for agentpool_profile in instances:
        if agentpool_profile.name.lower() == nodepool_name.lower():
            agentpool_exists = True
            break

    if not agentpool_exists:
        raise CLIError("Node pool {} doesnt exist, "
                       "use 'aks nodepool list' to get current node pool list".format(nodepool_name))

    return sdk_no_wait(no_wait, client.delete, resource_group_name, cluster_name, nodepool_name)


def aks_disable_addons(cmd, client, resource_group_name, name, addons, no_wait=False):
    instance = client.get(resource_group_name, name)
    subscription_id = get_subscription_id(cmd.cli_ctx)

    instance = _update_addons(
        cmd,
        instance,
        subscription_id,
        resource_group_name,
        name,
        addons,
        enable=False,
        no_wait=no_wait
    )

    # send the managed cluster representation to update the addon profiles
    return sdk_no_wait(no_wait, client.create_or_update, resource_group_name, name, instance)


def aks_enable_addons(cmd, client, resource_group_name, name, addons, workspace_resource_id=None,
                      subnet_name=None, appgw_name=None, appgw_subnet_prefix=None, appgw_subnet_cidr=None, appgw_id=None, appgw_subnet_id=None,
                      appgw_watch_namespace=None, enable_sgxquotehelper=False, enable_secret_rotation=False, no_wait=False):
    instance = client.get(resource_group_name, name)
    subscription_id = get_subscription_id(cmd.cli_ctx)
    instance = _update_addons(cmd, instance, subscription_id, resource_group_name, name, addons, enable=True,
                              workspace_resource_id=workspace_resource_id, subnet_name=subnet_name,
                              appgw_name=appgw_name, appgw_subnet_prefix=appgw_subnet_prefix, appgw_subnet_cidr=appgw_subnet_cidr, appgw_id=appgw_id, appgw_subnet_id=appgw_subnet_id, appgw_watch_namespace=appgw_watch_namespace,
                              enable_sgxquotehelper=enable_sgxquotehelper, enable_secret_rotation=enable_secret_rotation, no_wait=no_wait)

    if CONST_MONITORING_ADDON_NAME in instance.addon_profiles and instance.addon_profiles[CONST_MONITORING_ADDON_NAME].enabled:
        _ensure_container_insights_for_monitoring(
            cmd, instance.addon_profiles[CONST_MONITORING_ADDON_NAME])

    monitoring = CONST_MONITORING_ADDON_NAME in instance.addon_profiles and instance.addon_profiles[
        CONST_MONITORING_ADDON_NAME].enabled
    ingress_appgw_addon_enabled = CONST_INGRESS_APPGW_ADDON_NAME in instance.addon_profiles and instance.addon_profiles[
        CONST_INGRESS_APPGW_ADDON_NAME].enabled

    os_type = 'Linux'
    enable_virtual_node = False
    if CONST_VIRTUAL_NODE_ADDON_NAME + os_type in instance.addon_profiles:
        enable_virtual_node = True

    need_post_creation_role_assignment = monitoring or ingress_appgw_addon_enabled or enable_virtual_node
    if need_post_creation_role_assignment:
        # adding a wait here since we rely on the result for role assignment
        result = LongRunningOperation(cmd.cli_ctx)(
            client.create_or_update(resource_group_name, name, instance))
        cloud_name = cmd.cli_ctx.cloud.name
        # mdm metrics supported only in Azure Public cloud so add the role assignment only in this cloud
        if monitoring and cloud_name.lower() == 'azurecloud':
            from msrestazure.tools import resource_id
            cluster_resource_id = resource_id(
                subscription=subscription_id,
                resource_group=resource_group_name,
                namespace='Microsoft.ContainerService', type='managedClusters',
                name=name
            )
            _add_monitoring_role_assignment(result, cluster_resource_id, cmd)
        if ingress_appgw_addon_enabled:
            _add_ingress_appgw_addon_role_assignment(result, cmd)
        if enable_virtual_node:
            # All agent pool will reside in the same vnet, we will grant vnet level Contributor role
            # in later function, so using a random agent pool here is OK
            random_agent_pool = result.agent_pool_profiles[0]
            if random_agent_pool.vnet_subnet_id != "":
                _add_virtual_node_role_assignment(
                    cmd, result, random_agent_pool.vnet_subnet_id)
            # Else, the cluster is not using custom VNet, the permission is already granted in AKS RP,
            # we don't need to handle it in client side in this case.

    else:
        result = sdk_no_wait(no_wait, client.create_or_update,
                             resource_group_name, name, instance)
    return result


def aks_rotate_certs(cmd, client, resource_group_name, name, no_wait=True):     # pylint: disable=unused-argument
    return sdk_no_wait(no_wait, client.rotate_cluster_certificates, resource_group_name, name)


def _update_addons(cmd,  # pylint: disable=too-many-branches,too-many-statements
                   instance,
                   subscription_id,
                   resource_group_name,
                   name,
                   addons,
                   enable,
                   workspace_resource_id=None,
                   subnet_name=None,
                   appgw_name=None,
                   appgw_subnet_prefix=None,
                   appgw_subnet_cidr=None,
                   appgw_id=None,
                   appgw_subnet_id=None,
                   appgw_watch_namespace=None,
                   enable_sgxquotehelper=False,
                   enable_secret_rotation=False,
                   no_wait=False):  # pylint: disable=unused-argument

    # parse the comma-separated addons argument
    addon_args = addons.split(',')

    addon_profiles = instance.addon_profiles or {}

    os_type = 'Linux'

    # for each addons argument
    for addon_arg in addon_args:
        if addon_arg not in ADDONS:
            raise CLIError("Invalid addon name: {}.".format(addon_arg))
        addon = ADDONS[addon_arg]
        if addon == CONST_VIRTUAL_NODE_ADDON_NAME:
            # only linux is supported for now, in the future this will be a user flag
            addon += os_type

        # honor addon names defined in Azure CLI
        for key in list(addon_profiles):
            if key.lower() == addon.lower() and key != addon:
                addon_profiles[addon] = addon_profiles.pop(key)

        if enable:
            # add new addons or update existing ones and enable them
            addon_profile = addon_profiles.get(
                addon, ManagedClusterAddonProfile(enabled=False))
            # special config handling for certain addons
<<<<<<< HEAD
            if addon == CONST_MONITORING_ADDON_NAME:
                logAnalyticsConstName = CONST_MONITORING_ADDON_NAME
=======
            if addon in [CONST_MONITORING_ADDON_NAME, CONST_AZURE_DEFENDER_ADDON_NAME]:
                logAnalyticsConstName = CONST_MONITORING_LOG_ANALYTICS_WORKSPACE_RESOURCE_ID if addon == CONST_MONITORING_ADDON_NAME else CONST_AZURE_DEFENDER_LOG_ANALYTICS_WORKSPACE_RESOURCE_ID
>>>>>>> cca419dd
                if addon_profile.enabled:
                    raise CLIError(f'The {addon} addon is already enabled for this managed cluster.\n'
                                   f'To change {addon} configuration, run "az aks disable-addons -a {addon}"'
                                   'before enabling it again.')
                if not workspace_resource_id:
                    workspace_resource_id = _ensure_default_log_analytics_workspace_for_monitoring(
                        cmd,
                        subscription_id,
                        resource_group_name)
                workspace_resource_id = _sanitize_loganalytics_ws_resource_id(workspace_resource_id)

                addon_profile.config = {
                    logAnalyticsConstName: workspace_resource_id}
            elif addon == (CONST_VIRTUAL_NODE_ADDON_NAME + os_type):
                if addon_profile.enabled:
                    raise CLIError('The virtual-node addon is already enabled for this managed cluster.\n'
                                   'To change virtual-node configuration, run '
                                   '"az aks disable-addons -a virtual-node -g {resource_group_name}" '
                                   'before enabling it again.')
                if not subnet_name:
                    raise CLIError(
                        'The aci-connector addon requires setting a subnet name.')
                addon_profile.config = {
                    CONST_VIRTUAL_NODE_SUBNET_NAME: subnet_name}
            elif addon == CONST_INGRESS_APPGW_ADDON_NAME:
                if addon_profile.enabled:
                    raise CLIError('The ingress-appgw addon is already enabled for this managed cluster.\n'
                                   'To change ingress-appgw configuration, run '
                                   f'"az aks disable-addons -a ingress-appgw -n {name} -g {resource_group_name}" '
                                   'before enabling it again.')
                addon_profile = ManagedClusterAddonProfile(
                    enabled=True, config={})
                if appgw_name is not None:
                    addon_profile.config[CONST_INGRESS_APPGW_APPLICATION_GATEWAY_NAME] = appgw_name
                if appgw_subnet_prefix is not None:
                    addon_profile.config[CONST_INGRESS_APPGW_SUBNET_CIDR] = appgw_subnet_prefix
                if appgw_subnet_cidr is not None:
                    addon_profile.config[CONST_INGRESS_APPGW_SUBNET_CIDR] = appgw_subnet_cidr
                if appgw_id is not None:
                    addon_profile.config[CONST_INGRESS_APPGW_APPLICATION_GATEWAY_ID] = appgw_id
                if appgw_subnet_id is not None:
                    addon_profile.config[CONST_INGRESS_APPGW_SUBNET_ID] = appgw_subnet_id
                if appgw_watch_namespace is not None:
                    addon_profile.config[CONST_INGRESS_APPGW_WATCH_NAMESPACE] = appgw_watch_namespace
            elif addon == CONST_OPEN_SERVICE_MESH_ADDON_NAME:
                if addon_profile.enabled:
                    raise CLIError('The open-service-mesh addon is already enabled for this managed cluster.\n'
                                   'To change open-service-mesh configuration, run '
                                   f'"az aks disable-addons -a open-service-mesh -n {name} -g {resource_group_name}" '
                                   'before enabling it again.')
                addon_profile = ManagedClusterAddonProfile(
                    enabled=True, config={})
            elif addon == CONST_CONFCOM_ADDON_NAME:
                if addon_profile.enabled:
                    raise CLIError('The confcom addon is already enabled for this managed cluster.\n'
                                   'To change confcom configuration, run '
                                   f'"az aks disable-addons -a confcom -n {name} -g {resource_group_name}" '
                                   'before enabling it again.')
                addon_profile = ManagedClusterAddonProfile(
                    enabled=True, config={CONST_ACC_SGX_QUOTE_HELPER_ENABLED: "false"})
                if enable_sgxquotehelper:
                    addon_profile.config[CONST_ACC_SGX_QUOTE_HELPER_ENABLED] = "true"
            elif addon == CONST_AZURE_KEYVAULT_SECRETS_PROVIDER_ADDON_NAME:
                if addon_profile.enabled:
                    raise CLIError('The azure-keyvault-secrets-provider addon is already enabled for this managed cluster.\n'
                                   'To change azure-keyvault-secrets-provider configuration, run '
                                   f'"az aks disable-addons -a azure-keyvault-secrets-provider -n {name} -g {resource_group_name}" '
                                   'before enabling it again.')
                addon_profile = ManagedClusterAddonProfile(
                    enabled=True, config={CONST_SECRET_ROTATION_ENABLED: "false"})
                if enable_secret_rotation:
                    addon_profile.config[CONST_SECRET_ROTATION_ENABLED] = "true"
                addon_profiles[CONST_AZURE_KEYVAULT_SECRETS_PROVIDER_ADDON_NAME] = addon_profile
            addon_profiles[addon] = addon_profile
        else:
            if addon not in addon_profiles:
                if addon == CONST_KUBE_DASHBOARD_ADDON_NAME:
                    addon_profiles[addon] = ManagedClusterAddonProfile(
                        enabled=False)
                else:
                    raise CLIError(
                        "The addon {} is not installed.".format(addon))
            addon_profiles[addon].config = None
        addon_profiles[addon].enabled = enable

    instance.addon_profiles = addon_profiles

    # null out the SP and AAD profile because otherwise validation complains
    instance.service_principal_profile = None
    instance.aad_profile = None

    return instance


def aks_get_versions(cmd, client, location):    # pylint: disable=unused-argument
    return client.list_orchestrators(location, resource_type='managedClusters')


def aks_get_os_options(cmd, client, location):    # pylint: disable=unused-argument
    return client.get_os_options(location, resource_type='managedClusters')


def _print_or_merge_credentials(path, kubeconfig, overwrite_existing, context_name):
    """Merge an unencrypted kubeconfig into the file at the specified path, or print it to
    stdout if the path is "-".
    """
    # Special case for printing to stdout
    if path == "-":
        print(kubeconfig)
        return

    # ensure that at least an empty ~/.kube/config exists
    directory = os.path.dirname(path)
    if directory and not os.path.exists(directory):
        try:
            os.makedirs(directory)
        except OSError as ex:
            if ex.errno != errno.EEXIST:
                raise
    if not os.path.exists(path):
        with os.fdopen(os.open(path, os.O_CREAT | os.O_WRONLY, 0o600), 'wt'):
            pass

    # merge the new kubeconfig into the existing one
    fd, temp_path = tempfile.mkstemp()
    additional_file = os.fdopen(fd, 'w+t')
    try:
        additional_file.write(kubeconfig)
        additional_file.flush()
        merge_kubernetes_configurations(
            path, temp_path, overwrite_existing, context_name)
    except yaml.YAMLError as ex:
        logger.warning(
            'Failed to merge credentials to kube config file: %s', ex)
    finally:
        additional_file.close()
        os.remove(temp_path)


def _handle_merge(existing, addition, key, replace):
    if not addition[key]:
        return
    if existing[key] is None:
        existing[key] = addition[key]
        return

    for i in addition[key]:
        for j in existing[key]:
            if i['name'] == j['name']:
                if replace or i == j:
                    existing[key].remove(j)
                else:
                    from knack.prompting import prompt_y_n
                    msg = 'A different object named {} already exists in your kubeconfig file.\nOverwrite?'
                    overwrite = False
                    try:
                        overwrite = prompt_y_n(msg.format(i['name']))
                    except NoTTYException:
                        pass
                    if overwrite:
                        existing[key].remove(j)
                    else:
                        msg = 'A different object named {} already exists in {} in your kubeconfig file.'
                        raise CLIError(msg.format(i['name'], key))
        existing[key].append(i)


def load_kubernetes_configuration(filename):
    try:
        with open(filename) as stream:
            return yaml.safe_load(stream)
    except (IOError, OSError) as ex:
        if getattr(ex, 'errno', 0) == errno.ENOENT:
            raise CLIError('{} does not exist'.format(filename))
    except (yaml.parser.ParserError, UnicodeDecodeError) as ex:
        raise CLIError('Error parsing {} ({})'.format(filename, str(ex)))


def merge_kubernetes_configurations(existing_file, addition_file, replace, context_name=None):
    existing = load_kubernetes_configuration(existing_file)
    addition = load_kubernetes_configuration(addition_file)

    if context_name is not None:
        addition['contexts'][0]['name'] = context_name
        addition['contexts'][0]['context']['cluster'] = context_name
        addition['clusters'][0]['name'] = context_name
        addition['current-context'] = context_name

    # rename the admin context so it doesn't overwrite the user context
    for ctx in addition.get('contexts', []):
        try:
            if ctx['context']['user'].startswith('clusterAdmin'):
                admin_name = ctx['name'] + '-admin'
                addition['current-context'] = ctx['name'] = admin_name
                break
        except (KeyError, TypeError):
            continue

    if addition is None:
        raise CLIError(
            'failed to load additional configuration from {}'.format(addition_file))

    if existing is None:
        existing = addition
    else:
        _handle_merge(existing, addition, 'clusters', replace)
        _handle_merge(existing, addition, 'users', replace)
        _handle_merge(existing, addition, 'contexts', replace)
        existing['current-context'] = addition['current-context']

    # check that ~/.kube/config is only read- and writable by its owner
    if platform.system() != 'Windows':
        existing_file_perms = "{:o}".format(
            stat.S_IMODE(os.lstat(existing_file).st_mode))
        if not existing_file_perms.endswith('600'):
            logger.warning('%s has permissions "%s".\nIt should be readable and writable only by its owner.',
                           existing_file, existing_file_perms)

    with open(existing_file, 'w+') as stream:
        yaml.safe_dump(existing, stream, default_flow_style=False)

    current_context = addition.get('current-context', 'UNKNOWN')
    msg = 'Merged "{}" as current context in {}'.format(
        current_context, existing_file)
    print(msg)


def cloud_storage_account_service_factory(cli_ctx, kwargs):
    from azure.cli.core.profiles import ResourceType, get_sdk
    t_cloud_storage_account = get_sdk(
        cli_ctx, ResourceType.DATA_STORAGE, 'common#CloudStorageAccount')
    account_name = kwargs.pop('account_name', None)
    account_key = kwargs.pop('account_key', None)
    sas_token = kwargs.pop('sas_token', None)
    kwargs.pop('connection_string', None)
    return t_cloud_storage_account(account_name, account_key, sas_token)


def get_storage_account_from_diag_settings(cli_ctx, resource_group_name, name):
    from azure.mgmt.monitor import MonitorManagementClient
    diag_settings_client = get_mgmt_service_client(
        cli_ctx, MonitorManagementClient).diagnostic_settings
    subscription_id = get_subscription_id(cli_ctx)
    aks_resource_id = '/subscriptions/{0}/resourceGroups/{1}/providers/Microsoft.ContainerService' \
        '/managedClusters/{2}'.format(subscription_id,
                                      resource_group_name, name)
    diag_settings = diag_settings_client.list(aks_resource_id)
    if diag_settings.value:
        return diag_settings.value[0].storage_account_id

    print("No diag settings specified")
    return None


def display_diagnostics_report(temp_kubeconfig_path):   # pylint: disable=too-many-statements
    if not which('kubectl'):
        raise CLIError('Can not find kubectl executable in PATH')

    nodes = subprocess.check_output(
        ["kubectl", "--kubeconfig", temp_kubeconfig_path,
            "get", "node", "--no-headers"],
        universal_newlines=True)
    logger.debug(nodes)
    node_lines = nodes.splitlines()
    ready_nodes = {}
    for node_line in node_lines:
        columns = node_line.split()
        logger.debug(node_line)
        if columns[1] != "Ready":
            logger.warning(
                "Node %s is not Ready. Current state is: %s.", columns[0], columns[1])
        else:
            ready_nodes[columns[0]] = False

    logger.debug('There are %s ready nodes in the cluster',
                 str(len(ready_nodes)))

    if not ready_nodes:
        logger.warning(
            'No nodes are ready in the current cluster. Diagnostics info might not be available.')

    network_config_array = []
    network_status_array = []
    apds_created = False

    max_retry = 10
    for retry in range(0, max_retry):
        if not apds_created:
            apd = subprocess.check_output(
                ["kubectl", "--kubeconfig", temp_kubeconfig_path, "get",
                    "apd", "-n", "aks-periscope", "--no-headers"],
                universal_newlines=True
            )
            apd_lines = apd.splitlines()
            if apd_lines and 'No resources found' in apd_lines[0]:
                apd_lines.pop(0)

            print("Got {} diagnostic results for {} ready nodes{}\r".format(len(apd_lines),
                                                                            len(ready_nodes),
                                                                            '.' * retry), end='')
            if len(apd_lines) < len(ready_nodes):
                time.sleep(3)
            else:
                apds_created = True
                print()
        else:
            for node_name in ready_nodes:
                if ready_nodes[node_name]:
                    continue
                apdName = "aks-periscope-diagnostic-" + node_name
                try:
                    network_config = subprocess.check_output(
                        ["kubectl", "--kubeconfig", temp_kubeconfig_path,
                         "get", "apd", apdName, "-n",
                         "aks-periscope", "-o=jsonpath={.spec.networkconfig}"],
                        universal_newlines=True)
                    logger.debug('Dns status for node %s is %s',
                                 node_name, network_config)
                    network_status = subprocess.check_output(
                        ["kubectl", "--kubeconfig", temp_kubeconfig_path,
                         "get", "apd", apdName, "-n",
                         "aks-periscope", "-o=jsonpath={.spec.networkoutbound}"],
                        universal_newlines=True)
                    logger.debug('Network status for node %s is %s',
                                 node_name, network_status)

                    if not network_config or not network_status:
                        print("The diagnostics information for node {} is not ready yet. "
                              "Will try again in 10 seconds.".format(node_name))
                        time.sleep(10)
                        break

                    network_config_array += json.loads(
                        '[' + network_config + ']')
                    network_status_object = json.loads(network_status)
                    network_status_array += format_diag_status(
                        network_status_object)
                    ready_nodes[node_name] = True
                except subprocess.CalledProcessError as err:
                    raise CLIError(err.output)

    print()
    if network_config_array:
        print("Below are the network configuration for each node: ")
        print()
        print(tabulate(network_config_array, headers="keys", tablefmt='simple'))
        print()
    else:
        logger.warning("Could not get network config. "
                       "Please run 'az aks kanalyze' command later to get the analysis results.")

    if network_status_array:
        print("Below are the network connectivity results for each node:")
        print()
        print(tabulate(network_status_array, headers="keys", tablefmt='simple'))
    else:
        logger.warning("Could not get networking status. "
                       "Please run 'az aks kanalyze' command later to get the analysis results.")


def format_diag_status(diag_status):
    for diag in diag_status:
        if diag["Status"]:
            if "Error:" in diag["Status"]:
                diag["Status"] = f'{colorama.Fore.RED}{diag["Status"]}{colorama.Style.RESET_ALL}'
            else:
                diag["Status"] = f'{colorama.Fore.GREEN}{diag["Status"]}{colorama.Style.RESET_ALL}'

    return diag_status


def format_bright(msg):
    return f'\033[1m{colorama.Style.BRIGHT}{msg}{colorama.Style.RESET_ALL}'


def format_hyperlink(the_link):
    return f'\033[1m{colorama.Style.BRIGHT}{colorama.Fore.BLUE}{the_link}{colorama.Style.RESET_ALL}'


def get_aks_custom_headers(aks_custom_headers=None):
    headers = {}
    if aks_custom_headers is not None:
        if aks_custom_headers != "":
            for pair in aks_custom_headers.split(','):
                parts = pair.split('=')
                if len(parts) != 2:
                    raise CLIError('custom headers format is incorrect')
                headers[parts[0]] = parts[1]
    return headers


def _put_managed_cluster_ensuring_permission(
    cmd,     # pylint: disable=too-many-locals,too-many-statements,too-many-branches
    client,
    subscription_id,
    resource_group_name,
    name,
    managed_cluster,
    monitoring_addon_enabled,
    ingress_appgw_addon_enabled,
    virtual_node_addon_enabled,
    need_grant_vnet_permission_to_cluster_identity,
    vnet_subnet_id,
    enable_managed_identity,
    attach_acr,
    headers,
    no_wait
):
    # some addons require post cluster creation role assigment
    need_post_creation_role_assignment = (monitoring_addon_enabled or
                                          ingress_appgw_addon_enabled or
                                          (enable_managed_identity and attach_acr) or
                                          virtual_node_addon_enabled or
                                          need_grant_vnet_permission_to_cluster_identity)
    if need_post_creation_role_assignment:
        # adding a wait here since we rely on the result for role assignment
        cluster = LongRunningOperation(cmd.cli_ctx)(client.create_or_update(
            resource_group_name=resource_group_name,
            resource_name=name,
            parameters=managed_cluster,
            custom_headers=headers))
        cloud_name = cmd.cli_ctx.cloud.name
        # add cluster spn/msi Monitoring Metrics Publisher role assignment to publish metrics to MDM
        # mdm metrics is supported only in azure public cloud, so add the role assignment only in this cloud
        if monitoring_addon_enabled and cloud_name.lower() == 'azurecloud':
            from msrestazure.tools import resource_id
            cluster_resource_id = resource_id(
                subscription=subscription_id,
                resource_group=resource_group_name,
                namespace='Microsoft.ContainerService', type='managedClusters',
                name=name
            )
            _add_monitoring_role_assignment(cluster, cluster_resource_id, cmd)
        if ingress_appgw_addon_enabled:
            _add_ingress_appgw_addon_role_assignment(cluster, cmd)
        if virtual_node_addon_enabled:
            _add_virtual_node_role_assignment(cmd, cluster, vnet_subnet_id)
        if need_grant_vnet_permission_to_cluster_identity:
            if not _create_role_assignment(cmd.cli_ctx, 'Network Contributor',
                                           cluster.identity.principal_id, scope=vnet_subnet_id,
                                           resolve_assignee=False):
                logger.warning('Could not create a role assignment for subnet. '
                               'Are you an Owner on this subscription?')

        if enable_managed_identity and attach_acr:
            # Attach ACR to cluster enabled managed identity
            if cluster.identity_profile is None or \
               cluster.identity_profile["kubeletidentity"] is None:
                logger.warning('Your cluster is successfully created, but we failed to attach '
                               'acr to it, you can manually grant permission to the identity '
                               'named <ClUSTER_NAME>-agentpool in MC_ resource group to give '
                               'it permission to pull from ACR.')
            else:
                kubelet_identity_client_id = cluster.identity_profile["kubeletidentity"].client_id
                _ensure_aks_acr(cmd.cli_ctx,
                                client_id=kubelet_identity_client_id,
                                acr_name_or_id=attach_acr,
                                subscription_id=subscription_id)
    else:
        cluster = sdk_no_wait(no_wait, client.create_or_update,
                              resource_group_name=resource_group_name,
                              resource_name=name,
                              parameters=managed_cluster,
                              custom_headers=headers)

    return cluster


def _is_msi_cluster(managed_cluster):
    return (managed_cluster and managed_cluster.identity and
            (managed_cluster.identity.type.casefold() == "systemassigned" or managed_cluster.identity.type.casefold() == "userassigned"))


def _get_kubelet_config(file_path):
    kubelet_config = get_file_json(file_path)
    if not isinstance(kubelet_config, dict):
        raise CLIError(
            "Error reading kubelet configuration at {}. Please see https://aka.ms/CustomNodeConfig for correct format.".format(file_path))
    config_object = KubeletConfig()
    config_object.cpu_manager_policy = kubelet_config.get(
        "cpuManagerPolicy", None)
    config_object.cpu_cfs_quota = kubelet_config.get("cpuCfsQuota", None)
    config_object.cpu_cfs_quota_period = kubelet_config.get(
        "cpuCfsQuotaPeriod", None)
    config_object.image_gc_high_threshold = kubelet_config.get(
        "imageGcHighThreshold", None)
    config_object.image_gc_low_threshold = kubelet_config.get(
        "imageGcLowThreshold", None)
    config_object.topology_manager_policy = kubelet_config.get(
        "topologyManagerPolicy", None)
    config_object.allowed_unsafe_sysctls = kubelet_config.get(
        "allowedUnsafeSysctls", None)
    config_object.fail_swap_on = kubelet_config.get("failSwapOn", None)

    return config_object


def _get_linux_os_config(file_path):
    os_config = get_file_json(file_path)
    if not isinstance(os_config, dict):
        raise CLIError(
            "Error reading Linux OS configuration at {}. Please see https://aka.ms/CustomNodeConfig for correct format.".format(file_path))
    config_object = LinuxOSConfig()
    config_object.transparent_huge_page_enabled = os_config.get(
        "transparentHugePageEnabled", None)
    config_object.transparent_huge_page_defrag = os_config.get(
        "transparentHugePageDefrag", None)
    config_object.swap_file_size_mb = os_config.get("swapFileSizeMB", None)
    # sysctl settings
    sysctls = os_config.get("sysctls", None)
    if not isinstance(sysctls, dict):
        raise CLIError(
            "Error reading Sysctl settings at {}. Please see https://aka.ms/CustomNodeConfig for correct format.".format(file_path))
    config_object.sysctls = SysctlConfig()
    config_object.sysctls.net_core_somaxconn = sysctls.get(
        "netCoreSomaxconn", None)
    config_object.sysctls.net_core_netdev_max_backlog = sysctls.get(
        "netCoreNetdevMaxBacklog", None)
    config_object.sysctls.net_core_rmem_max = sysctls.get(
        "netCoreRmemMax", None)
    config_object.sysctls.net_core_wmem_max = sysctls.get(
        "netCoreWmemMax", None)
    config_object.sysctls.net_core_optmem_max = sysctls.get(
        "netCoreOptmemMax", None)
    config_object.sysctls.net_ipv4_tcp_max_syn_backlog = sysctls.get(
        "netIpv4TcpMaxSynBacklog", None)
    config_object.sysctls.net_ipv4_tcp_max_tw_buckets = sysctls.get(
        "netIpv4TcpMaxTwBuckets", None)
    config_object.sysctls.net_ipv4_tcp_fin_timeout = sysctls.get(
        "netIpv4TcpFinTimeout", None)
    config_object.sysctls.net_ipv4_tcp_keepalive_time = sysctls.get(
        "netIpv4TcpKeepaliveTime", None)
    config_object.sysctls.net_ipv4_tcp_keepalive_probes = sysctls.get(
        "netIpv4TcpKeepaliveProbes", None)
    config_object.sysctls.net_ipv4_tcpkeepalive_intvl = sysctls.get(
        "netIpv4TcpkeepaliveIntvl", None)
    config_object.sysctls.net_ipv4_tcp_rmem = sysctls.get(
        "netIpv4TcpRmem", None)
    config_object.sysctls.net_ipv4_tcp_wmem = sysctls.get(
        "netIpv4TcpWmem", None)
    config_object.sysctls.net_ipv4_tcp_tw_reuse = sysctls.get(
        "netIpv4TcpTwReuse", None)
    config_object.sysctls.net_ipv4_ip_local_port_range = sysctls.get(
        "netIpv4IpLocalPortRange", None)
    config_object.sysctls.net_ipv4_neigh_default_gc_thresh1 = sysctls.get(
        "netIpv4NeighDefaultGcThresh1", None)
    config_object.sysctls.net_ipv4_neigh_default_gc_thresh2 = sysctls.get(
        "netIpv4NeighDefaultGcThresh2", None)
    config_object.sysctls.net_ipv4_neigh_default_gc_thresh3 = sysctls.get(
        "netIpv4NeighDefaultGcThresh3", None)
    config_object.sysctls.net_netfilter_nf_conntrack_max = sysctls.get(
        "netNetfilterNfConntrackMax", None)
    config_object.sysctls.net_netfilter_nf_conntrack_buckets = sysctls.get(
        "netNetfilterNfConntrackBuckets", None)
    config_object.sysctls.fs_inotify_max_user_watches = sysctls.get(
        "fsInotifyMaxUserWatches", None)
    config_object.sysctls.fs_file_max = sysctls.get("fsFileMax", None)
    config_object.sysctls.fs_aio_max_nr = sysctls.get("fsAioMaxNr", None)
    config_object.sysctls.fs_nr_open = sysctls.get("fsNrOpen", None)
    config_object.sysctls.kernel_threads_max = sysctls.get(
        "kernelThreadsMax", None)
    config_object.sysctls.vm_max_map_count = sysctls.get("vmMaxMapCount", None)
    config_object.sysctls.vm_swappiness = sysctls.get("vmSwappiness", None)
    config_object.sysctls.vm_vfs_cache_pressure = sysctls.get(
        "vmVfsCachePressure", None)

    return config_object


def _is_pod_identity_addon_enabled(instance):
    if not instance:
        return False
    if not instance.pod_identity_profile:
        return False
    return bool(instance.pod_identity_profile.enabled)


def _ensure_pod_identity_addon_is_enabled(instance):
    if not _is_pod_identity_addon_enabled(instance):
        raise CLIError('The pod identity addon is not enabled for this managed cluster yet.\n'
                       'To enable, run "az aks update --enable-pod-identity')


def _ensure_pod_identity_kubenet_consent(network_profile, pod_identity_profile, customer_consent):
    if not network_profile or not network_profile.network_plugin:
        # invalid data
        return
    if network_profile.network_plugin.lower() != 'kubenet':
        # not kubenet, no need to check
        return

    if customer_consent is None:
        # no set this time, read from previous value
        customer_consent = bool(
            pod_identity_profile.allow_network_plugin_kubenet)

    if not customer_consent:
        raise CLIError(
            '--enable-pod-identity-with-kubenet is required for enabling pod identity addon when using Kubenet network plugin')
    pod_identity_profile.allow_network_plugin_kubenet = True


def _update_addon_pod_identity(instance, enable, pod_identities=None, pod_identity_exceptions=None, allow_kubenet_consent=None):
    if not enable:
        # when disable, remove previous saved value
        instance.pod_identity_profile = ManagedClusterPodIdentityProfile(
            enabled=False)
        return

    if not instance.pod_identity_profile:
        # not set before
        instance.pod_identity_profile = ManagedClusterPodIdentityProfile(
            enabled=enable,
            user_assigned_identities=pod_identities,
            user_assigned_identity_exceptions=pod_identity_exceptions,
        )

    _ensure_pod_identity_kubenet_consent(
        instance.network_profile, instance.pod_identity_profile, allow_kubenet_consent)

    instance.pod_identity_profile.enabled = enable
    instance.pod_identity_profile.user_assigned_identities = pod_identities or []
    instance.pod_identity_profile.user_assigned_identity_exceptions = pod_identity_exceptions or []


def _ensure_managed_identity_operator_permission(cli_ctx, instance, scope):
    cluster_identity_object_id = None
    if instance.identity.type.lower() == 'userassigned':
        for identity in instance.identity.user_assigned_identities.values():
            cluster_identity_object_id = identity.principal_id
            break
    elif instance.identity.type.lower() == 'systemassigned':
        cluster_identity_object_id = instance.identity.principal_id
    else:
        raise CLIError('unsupported identity type: {}'.format(
            instance.identity.type))
    if cluster_identity_object_id is None:
        raise CLIError('unable to resolve cluster identity')

    factory = get_auth_management_client(cli_ctx, scope)
    assignments_client = factory.role_assignments

    for i in assignments_client.list_for_scope(scope=scope, filter='atScope()'):
        if i.scope.lower() != scope.lower():
            continue
        if not i.role_definition_id.lower().endswith(CONST_MANAGED_IDENTITY_OPERATOR_ROLE_ID):
            continue
        if i.principal_id.lower() != cluster_identity_object_id.lower():
            continue
        # already assigned
        return

    if not _add_role_assignment(cli_ctx, CONST_MANAGED_IDENTITY_OPERATOR_ROLE, cluster_identity_object_id,
                                is_service_principal=False, scope=scope):
        raise CLIError(
            'Could not grant Managed Identity Operator permission for cluster')

    # need more time to propogate this assignment...
    print()
    print('Wait 30 seconds for identity role assignment propagation.')
    time.sleep(30)


def aks_pod_identity_add(cmd, client, resource_group_name, cluster_name,
                         identity_name, identity_namespace, identity_resource_id,
                         binding_selector=None,
                         no_wait=False):  # pylint: disable=unused-argument
    instance = client.get(resource_group_name, cluster_name)
    _ensure_pod_identity_addon_is_enabled(instance)

    user_assigned_identity = _get_user_assigned_identity(
        cmd.cli_ctx, identity_resource_id)
    _ensure_managed_identity_operator_permission(
        cmd.cli_ctx, instance, user_assigned_identity.id)

    pod_identities = []
    if instance.pod_identity_profile.user_assigned_identities:
        pod_identities = instance.pod_identity_profile.user_assigned_identities
    pod_identity = ManagedClusterPodIdentity(
        name=identity_name,
        namespace=identity_namespace,
        identity=UserAssignedIdentity(
            resource_id=user_assigned_identity.id,
            client_id=user_assigned_identity.client_id,
            object_id=user_assigned_identity.principal_id,
        )
    )
    if binding_selector is not None:
        pod_identity.binding_selector = binding_selector
    pod_identities.append(pod_identity)

    _update_addon_pod_identity(
        instance, enable=True,
        pod_identities=pod_identities,
        pod_identity_exceptions=instance.pod_identity_profile.user_assigned_identity_exceptions,
    )

    # send the managed cluster represeentation to update the pod identity addon
    return sdk_no_wait(no_wait, client.create_or_update, resource_group_name, cluster_name, instance)


def aks_pod_identity_delete(cmd, client, resource_group_name, cluster_name,
                            identity_name, identity_namespace,
                            no_wait=False):  # pylint: disable=unused-argument
    instance = client.get(resource_group_name, cluster_name)
    _ensure_pod_identity_addon_is_enabled(instance)

    pod_identities = []
    if instance.pod_identity_profile.user_assigned_identities:
        for pod_identity in instance.pod_identity_profile.user_assigned_identities:
            if pod_identity.name == identity_name and pod_identity.namespace == identity_namespace:
                # to remove
                continue
            pod_identities.append(pod_identity)

    _update_addon_pod_identity(
        instance, enable=True,
        pod_identities=pod_identities,
        pod_identity_exceptions=instance.pod_identity_profile.user_assigned_identity_exceptions,
    )

    # send the managed cluster represeentation to update the pod identity addon
    return sdk_no_wait(no_wait, client.create_or_update, resource_group_name, cluster_name, instance)


def aks_pod_identity_list(cmd, client, resource_group_name, cluster_name):  # pylint: disable=unused-argument
    instance = client.get(resource_group_name, cluster_name)
    return _remove_nulls([instance])[0]


def aks_pod_identity_exception_add(cmd, client, resource_group_name, cluster_name,
                                   exc_name, exc_namespace, pod_labels, no_wait=False):  # pylint: disable=unused-argument
    instance = client.get(resource_group_name, cluster_name)
    _ensure_pod_identity_addon_is_enabled(instance)

    pod_identity_exceptions = []
    if instance.pod_identity_profile.user_assigned_identity_exceptions:
        pod_identity_exceptions = instance.pod_identity_profile.user_assigned_identity_exceptions
    exc = ManagedClusterPodIdentityException(
        name=exc_name, namespace=exc_namespace, pod_labels=pod_labels)
    pod_identity_exceptions.append(exc)

    _update_addon_pod_identity(
        instance, enable=True,
        pod_identities=instance.pod_identity_profile.user_assigned_identities,
        pod_identity_exceptions=pod_identity_exceptions,
    )

    # send the managed cluster represeentation to update the pod identity addon
    return sdk_no_wait(no_wait, client.create_or_update, resource_group_name, cluster_name, instance)


def aks_pod_identity_exception_delete(cmd, client, resource_group_name, cluster_name,
                                      exc_name, exc_namespace, no_wait=False):  # pylint: disable=unused-argument
    instance = client.get(resource_group_name, cluster_name)
    _ensure_pod_identity_addon_is_enabled(instance)

    pod_identity_exceptions = []
    if instance.pod_identity_profile.user_assigned_identity_exceptions:
        for exc in instance.pod_identity_profile.user_assigned_identity_exceptions:
            if exc.name == exc_name and exc.namespace == exc_namespace:
                # to remove
                continue
            pod_identity_exceptions.append(exc)

    _update_addon_pod_identity(
        instance, enable=True,
        pod_identities=instance.pod_identity_profile.user_assigned_identities,
        pod_identity_exceptions=pod_identity_exceptions,
    )

    # send the managed cluster represeentation to update the pod identity addon
    return sdk_no_wait(no_wait, client.create_or_update, resource_group_name, cluster_name, instance)


def aks_pod_identity_exception_update(cmd, client, resource_group_name, cluster_name,
                                      exc_name, exc_namespace, pod_labels, no_wait=False):  # pylint: disable=unused-argument
    instance = client.get(resource_group_name, cluster_name)
    _ensure_pod_identity_addon_is_enabled(instance)

    found_target = False
    updated_exc = ManagedClusterPodIdentityException(
        name=exc_name, namespace=exc_namespace, pod_labels=pod_labels)
    pod_identity_exceptions = []
    if instance.pod_identity_profile.user_assigned_identity_exceptions:
        for exc in instance.pod_identity_profile.user_assigned_identity_exceptions:
            if exc.name == exc_name and exc.namespace == exc_namespace:
                found_target = True
                pod_identity_exceptions.append(updated_exc)
            else:
                pod_identity_exceptions.append(exc)

    if not found_target:
        raise CLIError(
            'pod identity exception {}/{} not found'.format(exc_namespace, exc_name))

    _update_addon_pod_identity(
        instance, enable=True,
        pod_identities=instance.pod_identity_profile.user_assigned_identities,
        pod_identity_exceptions=pod_identity_exceptions,
    )

    # send the managed cluster represeentation to update the pod identity addon
    return sdk_no_wait(no_wait, client.create_or_update, resource_group_name, cluster_name, instance)


def aks_pod_identity_exception_list(cmd, client, resource_group_name, cluster_name):
    instance = client.get(resource_group_name, cluster_name)
    return _remove_nulls([instance])[0]


def _ensure_cluster_identity_permission_on_kubelet_identity(cli_ctx, cluster_identity_object_id, scope):
    factory = get_auth_management_client(cli_ctx, scope)
    assignments_client = factory.role_assignments

    for i in assignments_client.list_for_scope(scope=scope, filter='atScope()'):
        if i.scope.lower() != scope.lower():
            continue
        if not i.role_definition_id.lower().endswith(CONST_MANAGED_IDENTITY_OPERATOR_ROLE_ID):
            continue
        if i.principal_id.lower() != cluster_identity_object_id.lower():
            continue
        # already assigned
        return

    if not _add_role_assignment(cli_ctx, CONST_MANAGED_IDENTITY_OPERATOR_ROLE, cluster_identity_object_id,
                                is_service_principal=False, scope=scope):
        raise CLIError('Could not grant Managed Identity Operator permission to cluster identity at scope {}'.format(scope))<|MERGE_RESOLUTION|>--- conflicted
+++ resolved
@@ -114,7 +114,6 @@
 from ._consts import CONST_CONFCOM_ADDON_NAME, CONST_ACC_SGX_QUOTE_HELPER_ENABLED
 from ._consts import CONST_OPEN_SERVICE_MESH_ADDON_NAME
 from ._consts import CONST_AZURE_KEYVAULT_SECRETS_PROVIDER_ADDON_NAME, CONST_SECRET_ROTATION_ENABLED
-from ._consts import CONST_AZURE_DEFENDER_ADDON_NAME, CONST_AZURE_DEFENDER_LOG_ANALYTICS_WORKSPACE_RESOURCE_ID
 from ._consts import CONST_MANAGED_IDENTITY_OPERATOR_ROLE, CONST_MANAGED_IDENTITY_OPERATOR_ROLE_ID
 from ._consts import ADDONS
 from .maintenanceconfiguration import aks_maintenanceconfiguration_update_internal
@@ -2406,7 +2405,7 @@
             enabled=True)
         addons.remove('kube-dashboard')
     # TODO: can we help the user find a workspace resource ID?
-    if 'monitoring' in addons or 'azure-defender' in addons:
+    if 'monitoring' in addons:
         if not workspace_resource_id:
             # use default workspace if exists else create default workspace
             workspace_resource_id = _ensure_default_log_analytics_workspace_for_monitoring(
@@ -2414,22 +2413,13 @@
 
         workspace_resource_id = _sanitize_loganalytics_ws_resource_id(workspace_resource_id)
 
-<<<<<<< HEAD
         addon_profiles[CONST_MONITORING_ADDON_NAME] = ManagedClusterAddonProfile(enabled=True, config={CONST_MONITORING_LOG_ANALYTICS_WORKSPACE_RESOURCE_ID: workspace_resource_id})
         addons.remove('monitoring')
 
-=======
-        if 'monitoring' in addons:
-            addon_profiles[CONST_MONITORING_ADDON_NAME] = ManagedClusterAddonProfile(enabled=True, config={CONST_MONITORING_LOG_ANALYTICS_WORKSPACE_RESOURCE_ID: workspace_resource_id})
-            addons.remove('monitoring')
-        if 'azure-defender' in addons:
-            addon_profiles[CONST_AZURE_DEFENDER_ADDON_NAME] = ManagedClusterAddonProfile(enabled=True, config={CONST_AZURE_DEFENDER_LOG_ANALYTICS_WORKSPACE_RESOURCE_ID: workspace_resource_id})
-            addons.remove('azure-defender')
->>>>>>> cca419dd
     # error out if '--enable-addons=monitoring/azure-defender' isn't set but workspace_resource_id is
     elif workspace_resource_id:
         raise CLIError(
-            '"--workspace-resource-id" requires "--enable-addons [monitoring/azure-defender]".')
+            '"--workspace-resource-id" requires "--enable-addons monitoring".')
     if 'azure-policy' in addons:
         addon_profiles[CONST_AZURE_POLICY_ADDON_NAME] = ManagedClusterAddonProfile(
             enabled=True)
@@ -3385,16 +3375,11 @@
             addon_profile = addon_profiles.get(
                 addon, ManagedClusterAddonProfile(enabled=False))
             # special config handling for certain addons
-<<<<<<< HEAD
             if addon == CONST_MONITORING_ADDON_NAME:
                 logAnalyticsConstName = CONST_MONITORING_ADDON_NAME
-=======
-            if addon in [CONST_MONITORING_ADDON_NAME, CONST_AZURE_DEFENDER_ADDON_NAME]:
-                logAnalyticsConstName = CONST_MONITORING_LOG_ANALYTICS_WORKSPACE_RESOURCE_ID if addon == CONST_MONITORING_ADDON_NAME else CONST_AZURE_DEFENDER_LOG_ANALYTICS_WORKSPACE_RESOURCE_ID
->>>>>>> cca419dd
                 if addon_profile.enabled:
-                    raise CLIError(f'The {addon} addon is already enabled for this managed cluster.\n'
-                                   f'To change {addon} configuration, run "az aks disable-addons -a {addon}"'
+                    raise CLIError('The monitoring addon is already enabled for this managed cluster.\n'
+                                   'To change monitoring configuration, run "az aks disable-addons -a monitoring"'
                                    'before enabling it again.')
                 if not workspace_resource_id:
                     workspace_resource_id = _ensure_default_log_analytics_workspace_for_monitoring(
