--- conflicted
+++ resolved
@@ -892,8 +892,6 @@
     if 'omsagent' in addon_profiles:
         monitoring = True
         _ensure_container_insights_for_monitoring(cmd, addon_profiles['omsagent'])
-<<<<<<< HEAD
-=======
     if CONST_INGRESS_APPGW_ADDON_NAME in addon_profiles:
         if CONST_INGRESS_APPGW_APPLICATION_GATEWAY_ID in addon_profiles[CONST_INGRESS_APPGW_ADDON_NAME].config:
             appgw_id = addon_profiles[CONST_INGRESS_APPGW_ADDON_NAME].config[CONST_INGRESS_APPGW_APPLICATION_GATEWAY_ID]
@@ -915,7 +913,6 @@
                 logger.warning('Could not create a role assignment for subnet: {subnet_id} '
                                'specified in {CONST_INGRESS_APPGW_ADDON_NAME} addon. '
                                'Are you an Owner on this subscription?')
->>>>>>> 33814220
 
     aad_profile = None
     if any([aad_client_app_id, aad_server_app_id, aad_server_app_secret, aad_tenant_id]):
@@ -1415,14 +1412,9 @@
     if not prompt_y_n('Do you want to see analysis results now?', default="n"):
         print(f"You can run 'az aks kanalyze -g {resource_group_name} -n {name}' "
               f"anytime to check the analysis results.")
-<<<<<<< HEAD
-    else:
-        display_diagnostics_report(temp_kubeconfig_path)
-=======
         return
 
     display_diagnostics_report(temp_kubeconfig_path)
->>>>>>> 33814220
 
     return
 
@@ -2183,16 +2175,10 @@
                       subnet_name=None, appgw_name=None, appgw_subnet_prefix=None, appgw_id=None, appgw_subnet_id=None, appgw_shared=False, appgw_watch_namespace=None, no_wait=False):
     instance = client.get(resource_group_name, name)
     subscription_id = get_subscription_id(cmd.cli_ctx)
-<<<<<<< HEAD
-
-    instance = _update_addons(cmd, instance, subscription_id, resource_group_name, addons, enable=True,
-                              workspace_resource_id=workspace_resource_id, subnet_name=subnet_name, no_wait=no_wait)
-=======
     service_principal_client_id = instance.service_principal_profile.client_id
     instance = _update_addons(cmd, instance, subscription_id, resource_group_name, name, addons, enable=True,
                               workspace_resource_id=workspace_resource_id, subnet_name=subnet_name,
                               appgw_name=appgw_name, appgw_subnet_prefix=appgw_subnet_prefix, appgw_id=appgw_id, appgw_subnet_id=appgw_subnet_id, appgw_shared=appgw_shared, appgw_watch_namespace=appgw_watch_namespace, no_wait=no_wait)
->>>>>>> 33814220
 
     if 'omsagent' in instance.addon_profiles:
         _ensure_container_insights_for_monitoring(cmd, instance.addon_profiles['omsagent'])
@@ -2214,12 +2200,9 @@
                 namespace='Microsoft.ContainerService', type='managedClusters',
                 name=name
             )
-<<<<<<< HEAD
-=======
-            if not _add_role_assignment(cmd.cli_ctx, 'Monitoring Metrics Publisher',
-                                        service_principal_client_id, scope=cluster_resource_id):
-                logger.warning('Could not create a role assignment for Monitoring addon. '
-                               'Are you an Owner on this subscription?')
+        _add_monitoring_role_assignment(result, cluster_resource_id, cmd)
+        
+
     if CONST_INGRESS_APPGW_ADDON_NAME in instance.addon_profiles:
         if CONST_INGRESS_APPGW_APPLICATION_GATEWAY_ID in instance.addon_profiles[CONST_INGRESS_APPGW_ADDON_NAME].config:
             appgw_id = instance.addon_profiles[CONST_INGRESS_APPGW_ADDON_NAME].config[CONST_INGRESS_APPGW_APPLICATION_GATEWAY_ID]
@@ -2239,9 +2222,7 @@
                 logger.warning('Could not create a role assignment for subnet: {subnet_id} '
                                'specified in {CONST_INGRESS_APPGW_ADDON_NAME} addon. '
                                'Are you an Owner on this subscription?')
->>>>>>> 33814220
-
-        _add_monitoring_role_assignment(result, cluster_resource_id, cmd)
+
 
     return result
 
