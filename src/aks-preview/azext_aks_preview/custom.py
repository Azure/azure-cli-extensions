# pylint: disable=too-many-lines
# --------------------------------------------------------------------------------------------
# Copyright (c) Microsoft Corporation. All rights reserved.
# Licensed under the MIT License. See License.txt in the project root for license information.
# --------------------------------------------------------------------------------------------

from __future__ import print_function

import binascii
import datetime
import errno
import json
import os
import os.path
import platform
import re
import ssl
import stat
import subprocess
import sys
import tempfile
import threading
import time
import uuid
import base64
import webbrowser
from distutils.version import StrictVersion
from math import isnan
from six.moves.urllib.request import urlopen  # pylint: disable=import-error
from six.moves.urllib.error import URLError  # pylint: disable=import-error
import requests
from knack.log import get_logger
from knack.util import CLIError
from knack.prompting import prompt_pass, NoTTYException

import yaml  # pylint: disable=import-error
from dateutil.relativedelta import relativedelta  # pylint: disable=import-error
from dateutil.parser import parse  # pylint: disable=import-error
from msrestazure.azure_exceptions import CloudError

import colorama  # pylint: disable=import-error
from tabulate import tabulate  # pylint: disable=import-error
from azure.cli.core.api import get_config_dir
from azure.cli.core.commands.client_factory import get_mgmt_service_client, get_subscription_id
from azure.cli.core.keys import is_valid_ssh_rsa_public_key
from azure.cli.core.util import get_file_json, in_cloud_console, shell_safe_json_parse, truncate_text, sdk_no_wait
from azure.cli.core.commands import LongRunningOperation
from azure.graphrbac.models import (ApplicationCreateParameters,
                                    PasswordCredential,
                                    KeyCredential,
                                    ServicePrincipalCreateParameters,
                                    GetObjectsParameters)
from .vendored_sdks.azure_mgmt_preview_aks.v2020_11_01.models import (ContainerServiceLinuxProfile,
                                                                      ManagedClusterWindowsProfile,
                                                                      ContainerServiceNetworkProfile,
                                                                      ManagedClusterServicePrincipalProfile,
                                                                      ContainerServiceSshConfiguration,
                                                                      ContainerServiceSshPublicKey,
                                                                      ManagedCluster,
                                                                      ManagedClusterAADProfile,
                                                                      ManagedClusterAddonProfile,
                                                                      ManagedClusterAgentPoolProfile,
                                                                      AgentPool,
                                                                      AgentPoolUpgradeSettings,
                                                                      ContainerServiceStorageProfileTypes,
                                                                      ManagedClusterIdentity,
                                                                      ManagedClusterAPIServerAccessProfile,
                                                                      ManagedClusterSKU,
                                                                      ManagedClusterIdentityUserAssignedIdentitiesValue,
                                                                      KubeletConfig,
                                                                      LinuxOSConfig,
                                                                      SysctlConfig)
from ._client_factory import cf_resource_groups
from ._client_factory import get_auth_management_client
from ._client_factory import get_graph_rbac_management_client
from ._client_factory import get_msi_client
from ._client_factory import cf_resources
from ._client_factory import get_resource_by_name
from ._client_factory import cf_container_registry_service
from ._client_factory import cf_storage
from ._client_factory import cf_agent_pools


from ._helpers import (_populate_api_server_access_profile, _set_vm_set_type,
                       _set_outbound_type, _parse_comma_separated_list,
                       _trim_fqdn_name_containing_hcp)
from ._loadbalancer import (set_load_balancer_sku, is_load_balancer_profile_provided,
                            update_load_balancer_profile, create_load_balancer_profile)
from ._consts import CONST_HTTP_APPLICATION_ROUTING_ADDON_NAME
from ._consts import CONST_MONITORING_ADDON_NAME
from ._consts import CONST_MONITORING_LOG_ANALYTICS_WORKSPACE_RESOURCE_ID
from ._consts import CONST_VIRTUAL_NODE_ADDON_NAME
from ._consts import CONST_VIRTUAL_NODE_SUBNET_NAME
from ._consts import CONST_AZURE_POLICY_ADDON_NAME
from ._consts import CONST_KUBE_DASHBOARD_ADDON_NAME
from ._consts import CONST_INGRESS_APPGW_ADDON_NAME
from ._consts import CONST_INGRESS_APPGW_APPLICATION_GATEWAY_ID, CONST_INGRESS_APPGW_APPLICATION_GATEWAY_NAME
from ._consts import CONST_INGRESS_APPGW_SUBNET_PREFIX, CONST_INGRESS_APPGW_SUBNET_ID
from ._consts import CONST_INGRESS_APPGW_WATCH_NAMESPACE
from ._consts import CONST_SCALE_SET_PRIORITY_REGULAR, CONST_SCALE_SET_PRIORITY_SPOT, CONST_SPOT_EVICTION_POLICY_DELETE
from ._consts import CONST_CONFCOM_ADDON_NAME, CONST_ACC_SGX_QUOTE_HELPER_ENABLED
from ._consts import CONST_OPEN_SERVICE_MESH_ADDON_NAME
from ._consts import ADDONS
logger = get_logger(__name__)


def which(binary):
    path_var = os.getenv('PATH')
    if platform.system() == 'Windows':
        binary = binary + '.exe'
        parts = path_var.split(';')
    else:
        parts = path_var.split(':')

    for part in parts:
        bin_path = os.path.join(part, binary)
        if os.path.exists(bin_path) and os.path.isfile(bin_path) and os.access(bin_path, os.X_OK):
            return bin_path

    return None


def wait_then_open(url):
    """
    Waits for a bit then opens a URL.  Useful for waiting for a proxy to come up, and then open the URL.
    """
    for _ in range(1, 10):
        try:
            urlopen(url, context=_ssl_context())
        except URLError:
            time.sleep(1)
        break
    webbrowser.open_new_tab(url)


def wait_then_open_async(url):
    """
    Spawns a thread that waits for a bit then opens a URL.
    """
    t = threading.Thread(target=wait_then_open, args=({url}))
    t.daemon = True
    t.start()


def _ssl_context():
    if sys.version_info < (3, 4) or (in_cloud_console() and platform.system() == 'Windows'):
        try:
            return ssl.SSLContext(ssl.PROTOCOL_TLS)  # added in python 2.7.13 and 3.6
        except AttributeError:
            return ssl.SSLContext(ssl.PROTOCOL_TLSv1)

    return ssl.create_default_context()


def _build_service_principal(rbac_client, cli_ctx, name, url, client_secret):
    # use get_progress_controller
    hook = cli_ctx.get_progress_controller(True)
    hook.add(messsage='Creating service principal', value=0, total_val=1.0)
    logger.info('Creating service principal')
    # always create application with 5 years expiration
    start_date = datetime.datetime.utcnow()
    end_date = start_date + relativedelta(years=5)
    result = create_application(rbac_client.applications, name, url, [url], password=client_secret,
                                start_date=start_date, end_date=end_date)
    service_principal = result.app_id  # pylint: disable=no-member
    for x in range(0, 10):
        hook.add(message='Creating service principal', value=0.1 * x, total_val=1.0)
        try:
            create_service_principal(cli_ctx, service_principal, rbac_client=rbac_client)
            break
        # TODO figure out what exception AAD throws here sometimes.
        except Exception as ex:  # pylint: disable=broad-except
            logger.info(ex)
            time.sleep(2 + 2 * x)
    else:
        return False
    hook.add(message='Finished service principal creation', value=1.0, total_val=1.0)
    logger.info('Finished service principal creation')
    return service_principal


def _add_role_assignment(cli_ctx, role, service_principal_msi_id, is_service_principal=True, delay=2, scope=None):
    # AAD can have delays in propagating data, so sleep and retry
    hook = cli_ctx.get_progress_controller(True)
    hook.add(message='Waiting for AAD role to propagate', value=0, total_val=1.0)
    logger.info('Waiting for AAD role to propagate')
    for x in range(0, 10):
        hook.add(message='Waiting for AAD role to propagate', value=0.1 * x, total_val=1.0)
        try:
            # TODO: break this out into a shared utility library
            create_role_assignment(cli_ctx, role, service_principal_msi_id, is_service_principal, scope=scope)
            break
        except CloudError as ex:
            if ex.message == 'The role assignment already exists.':
                break
            logger.info(ex.message)
        except:  # pylint: disable=bare-except
            pass
        time.sleep(delay + delay * x)
    else:
        return False
    hook.add(message='AAD role propagation done', value=1.0, total_val=1.0)
    logger.info('AAD role propagation done')
    return True


def _delete_role_assignments(cli_ctx, role, service_principal, delay=2, scope=None):
    # AAD can have delays in propagating data, so sleep and retry
    hook = cli_ctx.get_progress_controller(True)
    hook.add(message='Waiting for AAD role to delete', value=0, total_val=1.0)
    logger.info('Waiting for AAD role to delete')
    for x in range(0, 10):
        hook.add(message='Waiting for AAD role to delete', value=0.1 * x, total_val=1.0)
        try:
            delete_role_assignments(cli_ctx,
                                    role=role,
                                    assignee=service_principal,
                                    scope=scope)
            break
        except CLIError as ex:
            raise ex
        except CloudError as ex:
            logger.info(ex)
        time.sleep(delay + delay * x)
    else:
        return False
    hook.add(message='AAD role deletion done', value=1.0, total_val=1.0)
    logger.info('AAD role deletion done')
    return True


def _get_default_dns_prefix(name, resource_group_name, subscription_id):
    # Use subscription id to provide uniqueness and prevent DNS name clashes
    name_part = re.sub('[^A-Za-z0-9-]', '', name)[0:10]
    if not name_part[0].isalpha():
        name_part = (str('a') + name_part)[0:10]
    resource_group_part = re.sub('[^A-Za-z0-9-]', '', resource_group_name)[0:16]
    return '{}-{}-{}'.format(name_part, resource_group_part, subscription_id[0:6])


# pylint: disable=too-many-locals
def store_acs_service_principal(subscription_id, client_secret, service_principal,
                                file_name='acsServicePrincipal.json'):
    obj = {}
    if client_secret:
        obj['client_secret'] = client_secret
    if service_principal:
        obj['service_principal'] = service_principal

    config_path = os.path.join(get_config_dir(), file_name)
    full_config = load_service_principals(config_path=config_path)
    if not full_config:
        full_config = {}
    full_config[subscription_id] = obj

    with os.fdopen(os.open(config_path, os.O_RDWR | os.O_CREAT | os.O_TRUNC, 0o600),
                   'w+') as spFile:
        json.dump(full_config, spFile)


def load_acs_service_principal(subscription_id, file_name='acsServicePrincipal.json'):
    config_path = os.path.join(get_config_dir(), file_name)
    config = load_service_principals(config_path)
    if not config:
        return None
    return config.get(subscription_id)


def load_service_principals(config_path):
    if not os.path.exists(config_path):
        return None
    fd = os.open(config_path, os.O_RDONLY)
    try:
        with os.fdopen(fd) as f:
            return shell_safe_json_parse(f.read())
    except:  # pylint: disable=bare-except
        return None


def _invoke_deployment(cmd, resource_group_name, deployment_name, template, parameters, validate, no_wait,
                       subscription_id=None):
    from azure.cli.core.profiles import ResourceType
    DeploymentProperties = cmd.get_models('DeploymentProperties', resource_type=ResourceType.MGMT_RESOURCE_RESOURCES)
    properties = DeploymentProperties(template=template, parameters=parameters, mode='incremental')
    smc = get_mgmt_service_client(cmd.cli_ctx, ResourceType.MGMT_RESOURCE_RESOURCES,
                                  subscription_id=subscription_id).deployments
    if validate:
        logger.info('==== BEGIN TEMPLATE ====')
        logger.info(json.dumps(template, indent=2))
        logger.info('==== END TEMPLATE ====')

    if cmd.supported_api_version(min_api='2019-10-01', resource_type=ResourceType.MGMT_RESOURCE_RESOURCES):
        Deployment = cmd.get_models('Deployment', resource_type=ResourceType.MGMT_RESOURCE_RESOURCES)
        deployment = Deployment(properties=properties)

        if validate:
            validation_poller = smc.validate(resource_group_name, deployment_name, deployment)
            return LongRunningOperation(cmd.cli_ctx)(validation_poller)
        return sdk_no_wait(no_wait, smc.create_or_update, resource_group_name, deployment_name, deployment)

    if validate:
        return smc.validate(resource_group_name, deployment_name, properties)
    return sdk_no_wait(no_wait, smc.create_or_update, resource_group_name, deployment_name, properties)


def create_application(client, display_name, homepage, identifier_uris,
                       available_to_other_tenants=False, password=None, reply_urls=None,
                       key_value=None, key_type=None, key_usage=None, start_date=None,
                       end_date=None):
    from azure.graphrbac.models import GraphErrorException
    password_creds, key_creds = _build_application_creds(password=password, key_value=key_value, key_type=key_type,
                                                         key_usage=key_usage, start_date=start_date, end_date=end_date)

    app_create_param = ApplicationCreateParameters(available_to_other_tenants=available_to_other_tenants,
                                                   display_name=display_name,
                                                   identifier_uris=identifier_uris,
                                                   homepage=homepage,
                                                   reply_urls=reply_urls,
                                                   key_credentials=key_creds,
                                                   password_credentials=password_creds)
    try:
        return client.create(app_create_param)
    except GraphErrorException as ex:
        if 'insufficient privileges' in str(ex).lower():
            link = 'https://docs.microsoft.com/azure/azure-resource-manager/resource-group-create-service-principal-portal'  # pylint: disable=line-too-long
            raise CLIError("Directory permission is needed for the current user to register the application. "
                           "For how to configure, please refer '{}'. Original error: {}".format(link, ex))
        raise


def _build_application_creds(password=None, key_value=None, key_type=None,
                             key_usage=None, start_date=None, end_date=None):
    if password and key_value:
        raise CLIError('specify either --password or --key-value, but not both.')

    if not start_date:
        start_date = datetime.datetime.utcnow()
    elif isinstance(start_date, str):
        start_date = parse(start_date)

    if not end_date:
        end_date = start_date + relativedelta(years=1)
    elif isinstance(end_date, str):
        end_date = parse(end_date)

    key_type = key_type or 'AsymmetricX509Cert'
    key_usage = key_usage or 'Verify'

    password_creds = None
    key_creds = None
    if password:
        password_creds = [PasswordCredential(start_date=start_date, end_date=end_date,
                                             key_id=str(uuid.uuid4()), value=password)]
    elif key_value:
        key_creds = [KeyCredential(start_date=start_date, end_date=end_date, value=key_value,
                                   key_id=str(uuid.uuid4()), usage=key_usage, type=key_type)]

    return (password_creds, key_creds)


def create_service_principal(cli_ctx, identifier, resolve_app=True, rbac_client=None):
    if rbac_client is None:
        rbac_client = get_graph_rbac_management_client(cli_ctx)

    if resolve_app:
        try:
            uuid.UUID(identifier)
            result = list(rbac_client.applications.list(filter="appId eq '{}'".format(identifier)))
        except ValueError:
            result = list(rbac_client.applications.list(
                filter="identifierUris/any(s:s eq '{}')".format(identifier)))

        if not result:  # assume we get an object id
            result = [rbac_client.applications.get(identifier)]
        app_id = result[0].app_id
    else:
        app_id = identifier

    return rbac_client.service_principals.create(ServicePrincipalCreateParameters(app_id=app_id, account_enabled=True))


def create_role_assignment(cli_ctx, role, assignee, is_service_principal, resource_group_name=None, scope=None):
    return _create_role_assignment(cli_ctx,
                                   role, assignee, resource_group_name,
                                   scope, resolve_assignee=is_service_principal)


def _create_role_assignment(cli_ctx, role, assignee,
                            resource_group_name=None, scope=None, resolve_assignee=True):
    from azure.cli.core.profiles import ResourceType, get_sdk
    factory = get_auth_management_client(cli_ctx, scope)
    assignments_client = factory.role_assignments
    definitions_client = factory.role_definitions

    scope = _build_role_scope(resource_group_name, scope, assignments_client.config.subscription_id)

    role_id = _resolve_role_id(role, scope, definitions_client)

    # If the cluster has service principal resolve the service principal client id to get the object id,
    # if not use MSI object id.
    object_id = _resolve_object_id(cli_ctx, assignee) if resolve_assignee else assignee
    RoleAssignmentCreateParameters = get_sdk(cli_ctx, ResourceType.MGMT_AUTHORIZATION,
                                             'RoleAssignmentCreateParameters', mod='models',
                                             operation_group='role_assignments')
    parameters = RoleAssignmentCreateParameters(role_definition_id=role_id, principal_id=object_id)
    assignment_name = uuid.uuid4()
    custom_headers = None
    return assignments_client.create(scope, assignment_name, parameters, custom_headers=custom_headers)


def delete_role_assignments(cli_ctx, ids=None, assignee=None, role=None, resource_group_name=None,
                            scope=None, include_inherited=False, yes=None):
    factory = get_auth_management_client(cli_ctx, scope)
    assignments_client = factory.role_assignments
    definitions_client = factory.role_definitions
    ids = ids or []
    if ids:
        if assignee or role or resource_group_name or scope or include_inherited:
            raise CLIError('When assignment ids are used, other parameter values are not required')
        for i in ids:
            assignments_client.delete_by_id(i)
        return
    if not any([ids, assignee, role, resource_group_name, scope, assignee, yes]):
        from knack.prompting import prompt_y_n
        msg = 'This will delete all role assignments under the subscription. Are you sure?'
        if not prompt_y_n(msg, default="n"):
            return

    scope = _build_role_scope(resource_group_name, scope,
                              assignments_client.config.subscription_id)
    assignments = _search_role_assignments(cli_ctx, assignments_client, definitions_client,
                                           scope, assignee, role, include_inherited,
                                           include_groups=False)

    if assignments:
        for a in assignments:
            assignments_client.delete_by_id(a.id)


def _delete_role_assignments(cli_ctx, role, service_principal, delay=2, scope=None):
    # AAD can have delays in propagating data, so sleep and retry
    hook = cli_ctx.get_progress_controller(True)
    hook.add(message='Waiting for AAD role to delete', value=0, total_val=1.0)
    logger.info('Waiting for AAD role to delete')
    for x in range(0, 10):
        hook.add(message='Waiting for AAD role to delete', value=0.1 * x, total_val=1.0)
        try:
            delete_role_assignments(cli_ctx,
                                    role=role,
                                    assignee=service_principal,
                                    scope=scope)
            break
        except CLIError as ex:
            raise ex
        except CloudError as ex:
            logger.info(ex)
        time.sleep(delay + delay * x)
    else:
        return False
    hook.add(message='AAD role deletion done', value=1.0, total_val=1.0)
    logger.info('AAD role deletion done')
    return True


def _search_role_assignments(cli_ctx, assignments_client, definitions_client,
                             scope, assignee, role, include_inherited, include_groups):
    assignee_object_id = None
    if assignee:
        assignee_object_id = _resolve_object_id(cli_ctx, assignee)

    # always use "scope" if provided, so we can get assignments beyond subscription e.g. management groups
    if scope:
        assignments = list(assignments_client.list_for_scope(
            scope=scope, filter='atScope()'))
    elif assignee_object_id:
        if include_groups:
            f = "assignedTo('{}')".format(assignee_object_id)
        else:
            f = "principalId eq '{}'".format(assignee_object_id)
        assignments = list(assignments_client.list(filter=f))
    else:
        assignments = list(assignments_client.list())

    if assignments:
        assignments = [a for a in assignments if (
            not scope or
            include_inherited and re.match(_get_role_property(a, 'scope'), scope, re.I) or
            _get_role_property(a, 'scope').lower() == scope.lower()
        )]

        if role:
            role_id = _resolve_role_id(role, scope, definitions_client)
            assignments = [i for i in assignments if _get_role_property(
                i, 'role_definition_id') == role_id]

        if assignee_object_id:
            assignments = [i for i in assignments if _get_role_property(
                i, 'principal_id') == assignee_object_id]

    return assignments


def _get_role_property(obj, property_name):
    if isinstance(obj, dict):
        return obj[property_name]
    return getattr(obj, property_name)


def _build_role_scope(resource_group_name, scope, subscription_id):
    subscription_scope = '/subscriptions/' + subscription_id
    if scope:
        if resource_group_name:
            err = 'Resource group "{}" is redundant because scope is supplied'
            raise CLIError(err.format(resource_group_name))
    elif resource_group_name:
        scope = subscription_scope + '/resourceGroups/' + resource_group_name
    else:
        scope = subscription_scope
    return scope


def _resolve_role_id(role, scope, definitions_client):
    role_id = None
    try:
        uuid.UUID(role)
        role_id = role
    except ValueError:
        pass
    if not role_id:  # retrieve role id
        role_defs = list(definitions_client.list(scope, "roleName eq '{}'".format(role)))
        if not role_defs:
            raise CLIError("Role '{}' doesn't exist.".format(role))
        if len(role_defs) > 1:
            ids = [r.id for r in role_defs]
            err = "More than one role matches the given name '{}'. Please pick a value from '{}'"
            raise CLIError(err.format(role, ids))
        role_id = role_defs[0].id
    return role_id


def _resolve_object_id(cli_ctx, assignee):
    client = get_graph_rbac_management_client(cli_ctx)
    result = None
    if assignee.find('@') >= 0:  # looks like a user principal name
        result = list(client.users.list(filter="userPrincipalName eq '{}'".format(assignee)))
    if not result:
        result = list(client.service_principals.list(
            filter="servicePrincipalNames/any(c:c eq '{}')".format(assignee)))
    if not result:  # assume an object id, let us verify it
        result = _get_object_stubs(client, [assignee])

    # 2+ matches should never happen, so we only check 'no match' here
    if not result:
        raise CLIError("No matches in graph database for '{}'".format(assignee))

    return result[0].object_id


def _get_object_stubs(graph_client, assignees):
    params = GetObjectsParameters(include_directory_object_references=True,
                                  object_ids=assignees)
    return list(graph_client.objects.get_objects_by_object_ids(params))


def subnet_role_assignment_exists(cli_ctx, scope):
    network_contributor_role_id = "4d97b98b-1d4f-4787-a291-c67834d212e7"

    factory = get_auth_management_client(cli_ctx, scope)
    assignments_client = factory.role_assignments

    for i in assignments_client.list_for_scope(scope=scope, filter='atScope()'):
        if i.scope == scope and i.role_definition_id.endswith(network_contributor_role_id):
            return True
    return False


def _get_user_assigned_identity_client_id(cli_ctx, resource_id):
    msi_client = get_msi_client(cli_ctx)
    pattern = '/subscriptions/.*?/resourcegroups/(.*?)/providers/microsoft.managedidentity/userassignedidentities/(.*)'
    resource_id = resource_id.lower()
    match = re.search(pattern, resource_id)
    if match:
        resource_group_name = match.group(1)
        identity_name = match.group(2)
        try:
            identity = msi_client.user_assigned_identities.get(resource_group_name=resource_group_name,
                                                               resource_name=identity_name)
        except CloudError as ex:
            if 'was not found' in ex.message:
                raise CLIError("Identity {} not found.".format(resource_id))
            raise CLIError(ex.message)
        return identity.client_id
    raise CLIError("Cannot parse identity name from provided resource id {}.".format(resource_id))


def _update_dict(dict1, dict2):
    cp = dict1.copy()
    cp.update(dict2)
    return cp


def aks_browse(cmd,     # pylint: disable=too-many-statements,too-many-branches
               client,
               resource_group_name,
               name,
               disable_browser=False,
               listen_address='127.0.0.1',
               listen_port='8001'):
    # verify the kube-dashboard addon was not disabled
    instance = client.get(resource_group_name, name)
    addon_profiles = instance.addon_profiles or {}
    # addon name is case insensitive
    addon_profile = next((addon_profiles[k] for k in addon_profiles
                          if k.lower() == CONST_KUBE_DASHBOARD_ADDON_NAME.lower()),
                         ManagedClusterAddonProfile(enabled=False))

    # open portal view if addon is not enabled or k8s version >= 1.19.0
    if StrictVersion(instance.kubernetes_version) >= StrictVersion('1.19.0') or (not addon_profile.enabled):
        subscription_id = get_subscription_id(cmd.cli_ctx)
        dashboardURL = (
            cmd.cli_ctx.cloud.endpoints.portal +  # Azure Portal URL (https://portal.azure.com for public cloud)
            ('/#resource/subscriptions/{0}/resourceGroups/{1}/providers/Microsoft.ContainerService'
             '/managedClusters/{2}/workloads').format(subscription_id, resource_group_name, name)
        )

        if in_cloud_console():
            logger.warning('To view the Kubernetes resources view, please open %s in a new tab', dashboardURL)
        else:
            logger.warning('Kubernetes resources view on %s', dashboardURL)

        if not disable_browser:
            webbrowser.open_new_tab(dashboardURL)
        return

    # otherwise open the kube-dashboard addon
    if not which('kubectl'):
        raise CLIError('Can not find kubectl executable in PATH')

    _, browse_path = tempfile.mkstemp()

    aks_get_credentials(cmd, client, resource_group_name, name, admin=False, path=browse_path)
    # find the dashboard pod's name
    try:
        dashboard_pod = subprocess.check_output(
            ["kubectl", "get", "pods", "--kubeconfig", browse_path, "--namespace", "kube-system",
             "--output", "name", "--selector", "k8s-app=kubernetes-dashboard"],
            universal_newlines=True)
    except subprocess.CalledProcessError as err:
        raise CLIError('Could not find dashboard pod: {}'.format(err))
    if dashboard_pod:
        # remove any "pods/" or "pod/" prefix from the name
        dashboard_pod = str(dashboard_pod).split('/')[-1].strip()
    else:
        raise CLIError("Couldn't find the Kubernetes dashboard pod.")

    # find the port
    try:
        dashboard_port = subprocess.check_output(
            ["kubectl", "get", "pods", "--kubeconfig", browse_path, "--namespace", "kube-system",
             "--selector", "k8s-app=kubernetes-dashboard",
             "--output", "jsonpath='{.items[0].spec.containers[0].ports[0].containerPort}'"]
        )
        # output format: b"'{port}'"
        dashboard_port = int((dashboard_port.decode('utf-8').replace("'", "")))
    except subprocess.CalledProcessError as err:
        raise CLIError('Could not find dashboard port: {}'.format(err))

    # use https if dashboard container is using https
    if dashboard_port == 8443:
        protocol = 'https'
    else:
        protocol = 'http'

    proxy_url = 'http://{0}:{1}/'.format(listen_address, listen_port)
    dashboardURL = '{0}/api/v1/namespaces/kube-system/services/{1}:kubernetes-dashboard:/proxy/'.format(proxy_url,
                                                                                                        protocol)
    # launch kubectl port-forward locally to access the remote dashboard
    if in_cloud_console():
        # TODO: better error handling here.
        response = requests.post('http://localhost:8888/openport/{0}'.format(listen_port))
        result = json.loads(response.text)
        dashboardURL = '{0}api/v1/namespaces/kube-system/services/{1}:kubernetes-dashboard:/proxy/'.format(
            result['url'], protocol)
        term_id = os.environ.get('ACC_TERM_ID')
        if term_id:
            response = requests.post('http://localhost:8888/openLink/{0}'.format(term_id),
                                     json={"url": dashboardURL})
        logger.warning('To view the console, please open %s in a new tab', dashboardURL)
    else:
        logger.warning('Proxy running on %s', proxy_url)

    logger.warning('Press CTRL+C to close the tunnel...')
    if not disable_browser:
        wait_then_open_async(dashboardURL)
    try:
        try:
            subprocess.check_output(["kubectl", "--kubeconfig", browse_path, "proxy", "--address",
                                     listen_address, "--port", listen_port], stderr=subprocess.STDOUT)
        except subprocess.CalledProcessError as err:
            if err.output.find(b'unknown flag: --address'):
                if listen_address != '127.0.0.1':
                    logger.warning('"--address" is only supported in kubectl v1.13 and later.')
                    logger.warning('The "--listen-address" argument will be ignored.')
                subprocess.call(["kubectl", "--kubeconfig", browse_path, "proxy", "--port", listen_port])
    except KeyboardInterrupt:
        # Let command processing finish gracefully after the user presses [Ctrl+C]
        pass
    finally:
        if in_cloud_console():
            requests.post('http://localhost:8888/closeport/8001')


def _trim_nodepoolname(nodepool_name):
    if not nodepool_name:
        return "nodepool1"
    return nodepool_name[:12]


def _add_monitoring_role_assignment(result, cluster_resource_id, cmd):
    service_principal_msi_id = None
    # Check if service principal exists, if it does, assign permissions to service principal
    # Else, provide permissions to MSI
    if (
            hasattr(result, 'service_principal_profile') and
            hasattr(result.service_principal_profile, 'client_id') and
            result.service_principal_profile.client_id != 'msi'
    ):
        logger.info('valid service principal exists, using it')
        service_principal_msi_id = result.service_principal_profile.client_id
        is_service_principal = True
    elif (
            (hasattr(result, 'addon_profiles')) and
            (CONST_MONITORING_ADDON_NAME in result.addon_profiles) and
            (hasattr(result.addon_profiles[CONST_MONITORING_ADDON_NAME], 'identity')) and
            (hasattr(result.addon_profiles[CONST_MONITORING_ADDON_NAME].identity, 'object_id'))
    ):
        logger.info('omsagent MSI exists, using it')
        service_principal_msi_id = result.addon_profiles[CONST_MONITORING_ADDON_NAME].identity.object_id
        is_service_principal = False

    if service_principal_msi_id is not None:
        if not _add_role_assignment(cmd.cli_ctx, 'Monitoring Metrics Publisher',
                                    service_principal_msi_id, is_service_principal, scope=cluster_resource_id):
            logger.warning('Could not create a role assignment for Monitoring addon. '
                           'Are you an Owner on this subscription?')
    else:
        logger.warning('Could not find service principal or user assigned MSI for role'
                       'assignment')


def _add_ingress_appgw_addon_role_assignment(result, cmd):
    service_principal_msi_id = None
    # Check if service principal exists, if it does, assign permissions to service principal
    # Else, provide permissions to MSI
    if (
            hasattr(result, 'service_principal_profile') and
            hasattr(result.service_principal_profile, 'client_id') and
            result.service_principal_profile.client_id != 'msi'
    ):
        service_principal_msi_id = result.service_principal_profile.client_id
        is_service_principal = True
    elif (
            (hasattr(result, 'addon_profiles')) and
            (CONST_INGRESS_APPGW_ADDON_NAME in result.addon_profiles) and
            (hasattr(result.addon_profiles[CONST_INGRESS_APPGW_ADDON_NAME], 'identity')) and
            (hasattr(result.addon_profiles[CONST_INGRESS_APPGW_ADDON_NAME].identity, 'object_id'))
    ):
        service_principal_msi_id = result.addon_profiles[CONST_INGRESS_APPGW_ADDON_NAME].identity.object_id
        is_service_principal = False

    if service_principal_msi_id is not None:
        config = result.addon_profiles[CONST_INGRESS_APPGW_ADDON_NAME].config
        from msrestazure.tools import parse_resource_id, resource_id
        if CONST_INGRESS_APPGW_APPLICATION_GATEWAY_ID in config:
            appgw_id = config[CONST_INGRESS_APPGW_APPLICATION_GATEWAY_ID]
            parsed_appgw_id = parse_resource_id(appgw_id)
            appgw_group_id = resource_id(subscription=parsed_appgw_id["subscription"],
                                         resource_group=parsed_appgw_id["resource_group"])
            if not _add_role_assignment(cmd.cli_ctx, 'Contributor',
                                        service_principal_msi_id, is_service_principal, scope=appgw_group_id):
                logger.warning('Could not create a role assignment for application gateway: %s '
                               'specified in %s addon. '
                               'Are you an Owner on this subscription?', appgw_id, CONST_INGRESS_APPGW_ADDON_NAME)
        if CONST_INGRESS_APPGW_SUBNET_ID in config:
            subnet_id = config[CONST_INGRESS_APPGW_SUBNET_ID]
            if not _add_role_assignment(cmd.cli_ctx, 'Network Contributor',
                                        service_principal_msi_id, is_service_principal, scope=subnet_id):
                logger.warning('Could not create a role assignment for subnet: %s '
                               'specified in %s addon. '
                               'Are you an Owner on this subscription?', subnet_id, CONST_INGRESS_APPGW_ADDON_NAME)
        if CONST_INGRESS_APPGW_SUBNET_PREFIX in config:
            if result.agent_pool_profiles[0].vnet_subnet_id is not None:
                parsed_subnet_vnet_id = parse_resource_id(result.agent_pool_profiles[0].vnet_subnet_id)
                vnet_id = resource_id(subscription=parsed_subnet_vnet_id["subscription"],
                                      resource_group=parsed_subnet_vnet_id["resource_group"],
                                      namespace="Microsoft.Network",
                                      type="virtualNetworks",
                                      name=parsed_subnet_vnet_id["name"])
                if not _add_role_assignment(cmd.cli_ctx, 'Contributor',
                                            service_principal_msi_id, is_service_principal, scope=vnet_id):
                    logger.warning('Could not create a role assignment for virtual network: %s '
                                   'specified in %s addon. '
                                   'Are you an Owner on this subscription?', vnet_id, CONST_INGRESS_APPGW_ADDON_NAME)


def aks_create(cmd,     # pylint: disable=too-many-locals,too-many-statements,too-many-branches
               client,
               resource_group_name,
               name,
               ssh_key_value,
               dns_name_prefix=None,
               location=None,
               admin_username="azureuser",
               windows_admin_username=None,
               windows_admin_password=None,
               enable_ahub=False,
               kubernetes_version='',
               node_vm_size="Standard_DS2_v2",
               node_osdisk_type=None,
               node_osdisk_size=0,
               node_osdisk_diskencryptionset_id=None,
               node_count=3,
               nodepool_name="nodepool1",
               nodepool_tags=None,
               nodepool_labels=None,
               service_principal=None, client_secret=None,
               no_ssh_key=False,
               disable_rbac=None,
               enable_rbac=None,
               enable_vmss=None,
               vm_set_type=None,
               skip_subnet_role_assignment=False,
               enable_cluster_autoscaler=False,
               cluster_autoscaler_profile=None,
               network_plugin=None,
               network_policy=None,
               pod_cidr=None,
               service_cidr=None,
               dns_service_ip=None,
               docker_bridge_address=None,
               load_balancer_sku=None,
               load_balancer_managed_outbound_ip_count=None,
               load_balancer_outbound_ips=None,
               load_balancer_outbound_ip_prefixes=None,
               load_balancer_outbound_ports=None,
               load_balancer_idle_timeout=None,
               outbound_type=None,
               enable_addons=None,
               workspace_resource_id=None,
               min_count=None,
               max_count=None,
               vnet_subnet_id=None,
               ppg=None,
               max_pods=0,
               aad_client_app_id=None,
               aad_server_app_id=None,
               aad_server_app_secret=None,
               aad_tenant_id=None,
               tags=None,
               node_zones=None,
               enable_node_public_ip=False,
               generate_ssh_keys=False,  # pylint: disable=unused-argument
               enable_pod_security_policy=False,
               node_resource_group=None,
               uptime_sla=False,
               attach_acr=None,
               enable_private_cluster=False,
               enable_managed_identity=False,
               api_server_authorized_ip_ranges=None,
               aks_custom_headers=None,
               appgw_name=None,
               appgw_subnet_prefix=None,
               appgw_id=None,
               appgw_subnet_id=None,
               appgw_watch_namespace=None,
               enable_aad=False,
               enable_azure_rbac=False,
               aad_admin_group_object_ids=None,
               disable_sgxquotehelper=False,
               kubelet_config=None,
               linux_os_config=None,
               assign_identity=None,
               no_wait=False):
    if not no_ssh_key:
        try:
            if not ssh_key_value or not is_valid_ssh_rsa_public_key(ssh_key_value):
                raise ValueError()
        except (TypeError, ValueError):
            shortened_key = truncate_text(ssh_key_value)
            raise CLIError('Provided ssh key ({}) is invalid or non-existent'.format(shortened_key))

    subscription_id = get_subscription_id(cmd.cli_ctx)
    if not dns_name_prefix:
        dns_name_prefix = _get_default_dns_prefix(name, resource_group_name, subscription_id)

    rg_location = _get_rg_location(cmd.cli_ctx, resource_group_name)
    if location is None:
        location = rg_location

    # Flag to be removed, kept for back-compatibility only. Remove the below section
    # when we deprecate the enable-vmss flag
    if enable_vmss:
        if vm_set_type and vm_set_type.lower() != "VirtualMachineScaleSets".lower():
            raise CLIError('enable-vmss and provided vm_set_type ({}) are conflicting with each other'.
                           format(vm_set_type))
        vm_set_type = "VirtualMachineScaleSets"

    vm_set_type = _set_vm_set_type(vm_set_type, kubernetes_version)
    load_balancer_sku = set_load_balancer_sku(load_balancer_sku, kubernetes_version)

    if api_server_authorized_ip_ranges and load_balancer_sku == "basic":
        raise CLIError('--api-server-authorized-ip-ranges can only be used with standard load balancer')

    agent_pool_profile = ManagedClusterAgentPoolProfile(
        name=_trim_nodepoolname(nodepool_name),  # Must be 12 chars or less before ACS RP adds to it
        tags=nodepool_tags,
        node_labels=nodepool_labels,
        count=int(node_count),
        vm_size=node_vm_size,
        os_type="Linux",
        mode="System",
        vnet_subnet_id=vnet_subnet_id,
        proximity_placement_group_id=ppg,
        availability_zones=node_zones,
        enable_node_public_ip=enable_node_public_ip,
        max_pods=int(max_pods) if max_pods else None,
        type=vm_set_type
    )

    if node_osdisk_size:
        agent_pool_profile.os_disk_size_gb = int(node_osdisk_size)

    if node_osdisk_type:
        agent_pool_profile.os_disk_type = node_osdisk_type

    _check_cluster_autoscaler_flag(enable_cluster_autoscaler, min_count, max_count, node_count, agent_pool_profile)

    if kubelet_config:
        agent_pool_profile.kubelet_config = _get_kubelet_config(kubelet_config)

    if linux_os_config:
        agent_pool_profile.linux_os_config = _get_linux_os_config(linux_os_config)

    linux_profile = None
    # LinuxProfile is just used for SSH access to VMs, so omit it if --no-ssh-key was specified.
    if not no_ssh_key:
        ssh_config = ContainerServiceSshConfiguration(
            public_keys=[ContainerServiceSshPublicKey(key_data=ssh_key_value)])
        linux_profile = ContainerServiceLinuxProfile(admin_username=admin_username, ssh=ssh_config)

    windows_profile = None

    if windows_admin_username:
        if windows_admin_password is None:
            try:
                windows_admin_password = prompt_pass(msg='windows-admin-password: ', confirm=True)
            except NoTTYException:
                raise CLIError('Please specify both username and password in non-interactive mode.')

        windows_license_type = None
        if enable_ahub:
            windows_license_type = 'Windows_Server'

        windows_profile = ManagedClusterWindowsProfile(
            admin_username=windows_admin_username,
            admin_password=windows_admin_password,
            license_type=windows_license_type)

    principal_obj = _ensure_aks_service_principal(cmd.cli_ctx,
                                                  service_principal=service_principal, client_secret=client_secret,
                                                  subscription_id=subscription_id, dns_name_prefix=dns_name_prefix,
                                                  location=location, name=name)
    service_principal_profile = ManagedClusterServicePrincipalProfile(
        client_id=principal_obj.get("service_principal"),
        secret=principal_obj.get("client_secret"))

    if attach_acr:
        if enable_managed_identity:
            if no_wait:
                raise CLIError('When --attach-acr and --enable-managed-identity are both specified, '
                               '--no-wait is not allowed, please wait until the whole operation succeeds.')
        else:
            _ensure_aks_acr(cmd.cli_ctx,
                            client_id=service_principal_profile.client_id,
                            acr_name_or_id=attach_acr,
                            subscription_id=subscription_id)

    if (vnet_subnet_id and not skip_subnet_role_assignment and
            not subnet_role_assignment_exists(cmd.cli_ctx, vnet_subnet_id)):
        scope = vnet_subnet_id
        identity_client_id = service_principal_profile.client_id
        if enable_managed_identity and assign_identity:
            identity_client_id = _get_user_assigned_identity_client_id(cmd.cli_ctx, assign_identity)
        if not _add_role_assignment(
                cmd.cli_ctx,
                'Network Contributor',
                identity_client_id,
                scope=scope):
            logger.warning('Could not create a role assignment for subnet. '
                           'Are you an Owner on this subscription?')

    load_balancer_profile = create_load_balancer_profile(
        load_balancer_managed_outbound_ip_count,
        load_balancer_outbound_ips,
        load_balancer_outbound_ip_prefixes,
        load_balancer_outbound_ports,
        load_balancer_idle_timeout)

    outbound_type = _set_outbound_type(outbound_type, network_plugin, load_balancer_sku, load_balancer_profile)

    network_profile = None
    if any([network_plugin,
            pod_cidr,
            service_cidr,
            dns_service_ip,
            docker_bridge_address,
            network_policy]):
        if not network_plugin:
            raise CLIError('Please explicitly specify the network plugin type')
        if pod_cidr and network_plugin == "azure":
            raise CLIError('Please use kubenet as the network plugin type when pod_cidr is specified')
        network_profile = ContainerServiceNetworkProfile(
            network_plugin=network_plugin,
            pod_cidr=pod_cidr,
            service_cidr=service_cidr,
            dns_service_ip=dns_service_ip,
            docker_bridge_cidr=docker_bridge_address,
            network_policy=network_policy,
            load_balancer_sku=load_balancer_sku.lower(),
            load_balancer_profile=load_balancer_profile,
            outbound_type=outbound_type
        )
    else:
        if load_balancer_sku.lower() == "standard" or load_balancer_profile:
            network_profile = ContainerServiceNetworkProfile(
                network_plugin="kubenet",
                load_balancer_sku=load_balancer_sku.lower(),
                load_balancer_profile=load_balancer_profile,
                outbound_type=outbound_type,
            )
        if load_balancer_sku.lower() == "basic":
            network_profile = ContainerServiceNetworkProfile(
                load_balancer_sku=load_balancer_sku.lower(),
            )

    addon_profiles = _handle_addons_args(
        cmd,
        enable_addons,
        subscription_id,
        resource_group_name,
        {},
        workspace_resource_id,
        appgw_name,
        appgw_subnet_prefix,
        appgw_id,
        appgw_subnet_id,
        appgw_watch_namespace,
        disable_sgxquotehelper
    )
    monitoring = False
    if CONST_MONITORING_ADDON_NAME in addon_profiles:
        monitoring = True
        _ensure_container_insights_for_monitoring(cmd, addon_profiles[CONST_MONITORING_ADDON_NAME])

    # addon is in the list and is enabled
    ingress_appgw_addon_enabled = CONST_INGRESS_APPGW_ADDON_NAME in addon_profiles and \
        addon_profiles[CONST_INGRESS_APPGW_ADDON_NAME].enabled

    aad_profile = None
    if enable_aad:
        if any([aad_client_app_id, aad_server_app_id, aad_server_app_secret]):
            raise CLIError('"--enable-aad" cannot be used together with '
                           '"--aad-client-app-id/--aad-server-app-id/--aad-server-app-secret"')

        aad_profile = ManagedClusterAADProfile(
            managed=True,
            enable_azure_rbac=enable_azure_rbac,
            admin_group_object_ids=_parse_comma_separated_list(aad_admin_group_object_ids),
            tenant_id=aad_tenant_id
        )
    else:
        if aad_admin_group_object_ids is not None:
            raise CLIError('"--admin-aad-object-id" can only be used together with "--enable-aad"')

        if enable_azure_rbac is True:
            raise CLIError('"--enable-azure-rbac" can only be used together with "--enable-aad"')

        if any([aad_client_app_id, aad_server_app_id, aad_server_app_secret]):
            aad_profile = ManagedClusterAADProfile(
                client_app_id=aad_client_app_id,
                server_app_id=aad_server_app_id,
                server_app_secret=aad_server_app_secret,
                tenant_id=aad_tenant_id
            )

    # Check that both --disable-rbac and --enable-rbac weren't provided
    if all([disable_rbac, enable_rbac]):
        raise CLIError('specify either "--disable-rbac" or "--enable-rbac", not both.')

    api_server_access_profile = None
    if api_server_authorized_ip_ranges:
        api_server_access_profile = _populate_api_server_access_profile(api_server_authorized_ip_ranges)

    identity = None
    if not enable_managed_identity and assign_identity:
        raise CLIError('--assign-identity can only be specified when --enable-managed-identity is specified')
    if enable_managed_identity and not assign_identity:
        identity = ManagedClusterIdentity(
            type="SystemAssigned"
        )
    elif enable_managed_identity and assign_identity:
        user_assigned_identity = {
            assign_identity: ManagedClusterIdentityUserAssignedIdentitiesValue()
        }
        identity = ManagedClusterIdentity(
            type="UserAssigned",
            user_assigned_identities=user_assigned_identity
        )

    enable_rbac = True
    if disable_rbac:
        enable_rbac = False

    mc = ManagedCluster(
        location=location, tags=tags,
        dns_prefix=dns_name_prefix,
        kubernetes_version=kubernetes_version,
        enable_rbac=enable_rbac,
        agent_pool_profiles=[agent_pool_profile],
        linux_profile=linux_profile,
        windows_profile=windows_profile,
        service_principal_profile=service_principal_profile,
        network_profile=network_profile,
        addon_profiles=addon_profiles,
        aad_profile=aad_profile,
        auto_scaler_profile=cluster_autoscaler_profile,
        enable_pod_security_policy=bool(enable_pod_security_policy),
        identity=identity,
        disk_encryption_set_id=node_osdisk_diskencryptionset_id,
        api_server_access_profile=api_server_access_profile)

    if node_resource_group:
        mc.node_resource_group = node_resource_group

    if enable_private_cluster:
        if load_balancer_sku.lower() != "standard":
            raise CLIError("Please use standard load balancer for private cluster")
        mc.api_server_access_profile = ManagedClusterAPIServerAccessProfile(
            enable_private_cluster=True
        )

    if uptime_sla:
        mc.sku = ManagedClusterSKU(
            name="Basic",
            tier="Paid"
        )

    headers = get_aks_custom_headers(aks_custom_headers)

    # Due to SPN replication latency, we do a few retries here
    max_retry = 30
    retry_exception = Exception(None)
    for _ in range(0, max_retry):
        try:
            created_cluster = _put_managed_cluster_ensuring_permission(
                cmd,
                client,
                subscription_id,
                resource_group_name,
                name,
                mc,
                monitoring,
                ingress_appgw_addon_enabled,
                enable_managed_identity,
                attach_acr,
                headers,
                no_wait)
            return created_cluster
        except CloudError as ex:
            retry_exception = ex
            if 'not found in Active Directory tenant' in ex.message:
                time.sleep(3)
            else:
                raise ex
    raise retry_exception


def aks_update(cmd,     # pylint: disable=too-many-statements,too-many-branches,too-many-locals
               client,
               resource_group_name,
               name,
               enable_cluster_autoscaler=False,
               disable_cluster_autoscaler=False,
               update_cluster_autoscaler=False,
               cluster_autoscaler_profile=None,
               min_count=None, max_count=None, no_wait=False,
               load_balancer_managed_outbound_ip_count=None,
               load_balancer_outbound_ips=None,
               load_balancer_outbound_ip_prefixes=None,
               load_balancer_outbound_ports=None,
               load_balancer_idle_timeout=None,
               api_server_authorized_ip_ranges=None,
               enable_pod_security_policy=False,
               disable_pod_security_policy=False,
               attach_acr=None,
               detach_acr=None,
               uptime_sla=False,
               enable_aad=False,
               aad_tenant_id=None,
               aad_admin_group_object_ids=None,
               enable_ahub=False,
               disable_ahub=False,
               aks_custom_headers=None,
               enable_managed_identity=False,
               assign_identity=None,
               yes=False):
    update_autoscaler = enable_cluster_autoscaler or disable_cluster_autoscaler or update_cluster_autoscaler
    update_acr = attach_acr is not None or detach_acr is not None
    update_pod_security = enable_pod_security_policy or disable_pod_security_policy
    update_lb_profile = is_load_balancer_profile_provided(load_balancer_managed_outbound_ip_count,
                                                          load_balancer_outbound_ips,
                                                          load_balancer_outbound_ip_prefixes,
                                                          load_balancer_outbound_ports,
                                                          load_balancer_idle_timeout)
    update_aad_profile = not (aad_tenant_id is None and aad_admin_group_object_ids is None)
    # pylint: disable=too-many-boolean-expressions
    if not update_autoscaler and \
       cluster_autoscaler_profile is None and \
       not update_acr and \
       not update_lb_profile \
       and api_server_authorized_ip_ranges is None and \
       not update_pod_security and \
       not update_lb_profile and \
       not uptime_sla and \
       not enable_aad and \
       not update_aad_profile and  \
       not enable_ahub and  \
       not disable_ahub and \
       not enable_managed_identity and \
       not assign_identity:
        raise CLIError('Please specify "--enable-cluster-autoscaler" or '
                       '"--disable-cluster-autoscaler" or '
                       '"--update-cluster-autoscaler" or '
                       '"--cluster-autoscaler-profile" or '
                       '"--enable-pod-security-policy" or '
                       '"--disable-pod-security-policy" or '
                       '"--api-server-authorized-ip-ranges" or '
                       '"--attach-acr" or '
                       '"--detach-acr" or '
                       '"--uptime-sla" or '
                       '"--load-balancer-managed-outbound-ip-count" or '
                       '"--load-balancer-outbound-ips" or '
                       '"--load-balancer-outbound-ip-prefixes" or '
                       '"--enable-aad" or '
                       '"--aad-tenant-id" or '
                       '"--aad-admin-group-object-ids" or '
                       '"--enable-ahub" or '
                       '"--disable-ahub" or'
                       '"--enable-managed-identity"')

    instance = client.get(resource_group_name, name)

    if update_autoscaler and len(instance.agent_pool_profiles) > 1:
        raise CLIError('There is more than one node pool in the cluster. Please use "az aks nodepool" command '
                       'to update per node pool auto scaler settings')

    if min_count is None or max_count is None:
        if enable_cluster_autoscaler or update_cluster_autoscaler:
            raise CLIError('Please specify both min-count and max-count when --enable-cluster-autoscaler or '
                           '--update-cluster-autoscaler set.')

    if min_count is not None and max_count is not None:
        if int(min_count) > int(max_count):
            raise CLIError('value of min-count should be less than or equal to value of max-count.')

    if enable_cluster_autoscaler:
        if instance.agent_pool_profiles[0].enable_auto_scaling:
            logger.warning('Cluster autoscaler is already enabled for this managed cluster.\n'
                           'Please run "az aks update --update-cluster-autoscaler" '
                           'if you want to update min-count or max-count.')
            return None
        instance.agent_pool_profiles[0].min_count = int(min_count)
        instance.agent_pool_profiles[0].max_count = int(max_count)
        instance.agent_pool_profiles[0].enable_auto_scaling = True

    if update_cluster_autoscaler:
        if not instance.agent_pool_profiles[0].enable_auto_scaling:
            raise CLIError('Cluster autoscaler is not enabled for this managed cluster.\n'
                           'Run "az aks update --enable-cluster-autoscaler" '
                           'to enable cluster with min-count and max-count.')
        instance.agent_pool_profiles[0].min_count = int(min_count)
        instance.agent_pool_profiles[0].max_count = int(max_count)

    if disable_cluster_autoscaler:
        if not instance.agent_pool_profiles[0].enable_auto_scaling:
            logger.warning('Cluster autoscaler is already disabled for this managed cluster.')
            return None
        instance.agent_pool_profiles[0].enable_auto_scaling = False
        instance.agent_pool_profiles[0].min_count = None
        instance.agent_pool_profiles[0].max_count = None

    # if intention is to clear profile
    if cluster_autoscaler_profile == {}:
        instance.auto_scaler_profile = {}
    # else profile is provided, update instance profile if it exists
    elif cluster_autoscaler_profile:
        instance.auto_scaler_profile = _update_dict(instance.auto_scaler_profile.__dict__,
                                                    dict((key.replace("-", "_"), value)
                                                         for (key, value) in cluster_autoscaler_profile.items())) \
            if instance.auto_scaler_profile else cluster_autoscaler_profile

    if enable_pod_security_policy and disable_pod_security_policy:
        raise CLIError('Cannot specify --enable-pod-security-policy and --disable-pod-security-policy '
                       'at the same time.')

    if enable_pod_security_policy:
        instance.enable_pod_security_policy = True

    if disable_pod_security_policy:
        instance.enable_pod_security_policy = False

    if update_lb_profile:
        instance.network_profile.load_balancer_profile = update_load_balancer_profile(
            load_balancer_managed_outbound_ip_count,
            load_balancer_outbound_ips,
            load_balancer_outbound_ip_prefixes,
            load_balancer_outbound_ports,
            load_balancer_idle_timeout,
            instance.network_profile.load_balancer_profile)

    if attach_acr and detach_acr:
        raise CLIError('Cannot specify "--attach-acr" and "--detach-acr" at the same time.')

    if uptime_sla:
        instance.sku = ManagedClusterSKU(
            name="Basic",
            tier="Paid"
        )

    subscription_id = get_subscription_id(cmd.cli_ctx)
    client_id = ""
    if _is_msi_cluster(instance):
        if instance.identity_profile is None or instance.identity_profile["kubeletidentity"] is None:
            raise CLIError('Unexpected error getting kubelet\'s identity for the cluster. '
                           'Please do not set --attach-acr or --detach-acr. '
                           'You can manually grant or revoke permission to the identity named '
                           '<ClUSTER_NAME>-agentpool in MC_ resource group to access ACR.')
        client_id = instance.identity_profile["kubeletidentity"].client_id
    else:
        client_id = instance.service_principal_profile.client_id
    if not client_id:
        raise CLIError('Cannot get the AKS cluster\'s service principal.')

    if attach_acr:
        _ensure_aks_acr(cmd.cli_ctx,
                        client_id=client_id,
                        acr_name_or_id=attach_acr,
                        subscription_id=subscription_id)

    if detach_acr:
        _ensure_aks_acr(cmd.cli_ctx,
                        client_id=client_id,
                        acr_name_or_id=detach_acr,
                        subscription_id=subscription_id,
                        detach=True)

    # empty string is valid as it disables ip whitelisting
    if api_server_authorized_ip_ranges is not None:
        instance.api_server_access_profile = \
            _populate_api_server_access_profile(api_server_authorized_ip_ranges, instance)

    if enable_aad:
        if instance.aad_profile is not None and instance.aad_profile.managed:
            raise CLIError('Cannot specify "--enable-aad" if managed AAD is already enabled')
        instance.aad_profile = ManagedClusterAADProfile(
            managed=True
        )
    if update_aad_profile:
        if instance.aad_profile is None or not instance.aad_profile.managed:
            raise CLIError('Cannot specify "--aad-tenant-id/--aad-admin-group-object-ids"'
                           ' if managed AAD is not enabled')
        if aad_tenant_id is not None:
            instance.aad_profile.tenant_id = aad_tenant_id
        if aad_admin_group_object_ids is not None:
            instance.aad_profile.admin_group_object_ids = _parse_comma_separated_list(aad_admin_group_object_ids)

    if enable_ahub and disable_ahub:
        raise CLIError('Cannot specify "--enable-ahub" and "--disable-ahub" at the same time')

    if enable_ahub:
        instance.windows_profile.license_type = 'Windows_Server'
    if disable_ahub:
        instance.windows_profile.license_type = 'None'

    if not enable_managed_identity and assign_identity:
        raise CLIError('--assign-identity can only be specified when --enable-managed-identity is specified')

    current_identity_type = "spn"
    if instance.identity is not None:
        current_identity_type = instance.identity.type.casefold()

    goal_identity_type = current_identity_type
    if enable_managed_identity:
        if not assign_identity:
            goal_identity_type = "systemassigned"
        else:
            goal_identity_type = "userassigned"

    if current_identity_type != goal_identity_type:
        from knack.prompting import prompt_y_n
        msg = ""
        if current_identity_type == "spn":
            msg = ('Your cluster is using service principal, and you are going to update the cluster to use {} managed identity.\n'
                   'After updating, your cluster\'s control plane and addon pods will switch to use managed identity, but kubelet '
                   'will KEEP USING SERVICE PRINCIPAL until you upgrade your agentpool.\n '
                   'Are you sure you want to perform this operation?').format(goal_identity_type)
        else:
            msg = ('Your cluster is already using {} managed identity, and you are going to update the cluster to use {} managed identity. \n'
                   'Are you sure you want to perform this operation?').format(current_identity_type, goal_identity_type)
        if not yes and not prompt_y_n(msg, default="n"):
            return None
        if goal_identity_type == "systemassigned":
            instance.identity = ManagedClusterIdentity(
                type="SystemAssigned"
            )
        elif goal_identity_type == "userassigned":
            user_assigned_identity = {
                assign_identity: ManagedClusterIdentityUserAssignedIdentitiesValue()
            }
            instance.identity = ManagedClusterIdentity(
                type="UserAssigned",
                user_assigned_identities=user_assigned_identity
            )

    headers = get_aks_custom_headers(aks_custom_headers)
    monitoring_addon_enabled = CONST_MONITORING_ADDON_NAME in instance.addon_profiles and \
        instance.addon_profiles[CONST_MONITORING_ADDON_NAME].enabled
    ingress_appgw_addon_enabled = CONST_INGRESS_APPGW_ADDON_NAME in instance.addon_profiles and \
        instance.addon_profiles[CONST_INGRESS_APPGW_ADDON_NAME].enabled

    return _put_managed_cluster_ensuring_permission(cmd,
                                                    client,
                                                    subscription_id,
                                                    resource_group_name,
                                                    name,
                                                    instance,
                                                    monitoring_addon_enabled,
                                                    ingress_appgw_addon_enabled,
                                                    _is_msi_cluster(instance),
                                                    attach_acr,
                                                    headers,
                                                    no_wait)


def aks_show(cmd, client, resource_group_name, name):   # pylint: disable=unused-argument
    mc = client.get(resource_group_name, name)
    return _remove_nulls([mc])[0]


def _remove_nulls(managed_clusters):
    """
    Remove some often-empty fields from a list of ManagedClusters, so the JSON representation
    doesn't contain distracting null fields.

    This works around a quirk of the SDK for python behavior. These fields are not sent
    by the server, but get recreated by the CLI's own "to_dict" serialization.
    """
    attrs = ['tags']
    ap_attrs = ['os_disk_size_gb', 'vnet_subnet_id']
    sp_attrs = ['secret']
    for managed_cluster in managed_clusters:
        for attr in attrs:
            if getattr(managed_cluster, attr, None) is None:
                delattr(managed_cluster, attr)
        if managed_cluster.agent_pool_profiles is not None:
            for ap_profile in managed_cluster.agent_pool_profiles:
                for attr in ap_attrs:
                    if getattr(ap_profile, attr, None) is None:
                        delattr(ap_profile, attr)
        for attr in sp_attrs:
            if getattr(managed_cluster.service_principal_profile, attr, None) is None:
                delattr(managed_cluster.service_principal_profile, attr)
    return managed_clusters


def aks_get_credentials(cmd,    # pylint: disable=unused-argument
                        client,
                        resource_group_name,
                        name,
                        admin=False,
                        user='clusterUser',
                        path=os.path.join(os.path.expanduser('~'), '.kube', 'config'),
                        overwrite_existing=False,
                        context_name=None):
    credentialResults = None
    if admin:
        credentialResults = client.list_cluster_admin_credentials(resource_group_name, name)
    else:
        if user.lower() == 'clusteruser':
            credentialResults = client.list_cluster_user_credentials(resource_group_name, name)
        elif user.lower() == 'clustermonitoringuser':
            credentialResults = client.list_cluster_monitoring_user_credentials(resource_group_name, name)
        else:
            raise CLIError("The user is invalid.")
    if not credentialResults:
        raise CLIError("No Kubernetes credentials found.")

    try:
        kubeconfig = credentialResults.kubeconfigs[0].value.decode(encoding='UTF-8')
        _print_or_merge_credentials(path, kubeconfig, overwrite_existing, context_name)
    except (IndexError, ValueError):
        raise CLIError("Fail to find kubeconfig file.")


# pylint: disable=line-too-long
def aks_kollect(cmd,    # pylint: disable=too-many-statements,too-many-locals
                client,
                resource_group_name,
                name,
                storage_account=None,
                sas_token=None,
                container_logs=None,
                kube_objects=None,
                node_logs=None):
    colorama.init()

    mc = client.get(resource_group_name, name)

    if not which('kubectl'):
        raise CLIError('Can not find kubectl executable in PATH')

    storage_account_id = None
    if storage_account is None:
        print("No storage account specified. Try getting storage account from diagnostic settings")
        storage_account_id = get_storage_account_from_diag_settings(cmd.cli_ctx, resource_group_name, name)
        if storage_account_id is None:
            raise CLIError("A storage account must be specified, since there isn't one in the diagnostic settings.")

    from msrestazure.tools import is_valid_resource_id, parse_resource_id, resource_id
    if storage_account_id is None:
        if not is_valid_resource_id(storage_account):
            storage_account_id = resource_id(
                subscription=get_subscription_id(cmd.cli_ctx),
                resource_group=resource_group_name,
                namespace='Microsoft.Storage', type='storageAccounts',
                name=storage_account
            )
        else:
            storage_account_id = storage_account

    if is_valid_resource_id(storage_account_id):
        try:
            parsed_storage_account = parse_resource_id(storage_account_id)
        except CloudError as ex:
            raise CLIError(ex.message)
    else:
        raise CLIError("Invalid storage account id %s" % storage_account_id)

    storage_account_name = parsed_storage_account['name']

    readonly_sas_token = None
    if sas_token is None:
        storage_client = cf_storage(cmd.cli_ctx, parsed_storage_account['subscription'])
        storage_account_keys = storage_client.storage_accounts.list_keys(parsed_storage_account['resource_group'],
                                                                         storage_account_name)
        kwargs = {
            'account_name': storage_account_name,
            'account_key': storage_account_keys.keys[0].value
        }
        cloud_storage_client = cloud_storage_account_service_factory(cmd.cli_ctx, kwargs)

        sas_token = cloud_storage_client.generate_shared_access_signature(
            'b',
            'sco',
            'rwdlacup',
            datetime.datetime.utcnow() + datetime.timedelta(days=1))

        readonly_sas_token = cloud_storage_client.generate_shared_access_signature(
            'b',
            'sco',
            'rl',
            datetime.datetime.utcnow() + datetime.timedelta(days=1))

        readonly_sas_token = readonly_sas_token.strip('?')

    from knack.prompting import prompt_y_n

    print()
    print('This will deploy a daemon set to your cluster to collect logs and diagnostic information and '
          f'save them to the storage account '
          f'{colorama.Style.BRIGHT}{colorama.Fore.GREEN}{storage_account_name}{colorama.Style.RESET_ALL} as '
          f'outlined in {format_hyperlink("http://aka.ms/AKSPeriscope")}.')
    print()
    print('If you share access to that storage account to Azure support, you consent to the terms outlined'
          f' in {format_hyperlink("http://aka.ms/DiagConsent")}.')
    print()
    if not prompt_y_n('Do you confirm?', default="n"):
        return

    print()
    print("Getting credentials for cluster %s " % name)
    _, temp_kubeconfig_path = tempfile.mkstemp()
    aks_get_credentials(cmd, client, resource_group_name, name, admin=True, path=temp_kubeconfig_path)

    print()
    print("Starts collecting diag info for cluster %s " % name)

    sas_token = sas_token.strip('?')
    deployment_yaml = urlopen(
        "https://raw.githubusercontent.com/Azure/aks-periscope/latest/deployment/aks-periscope.yaml").read().decode()
    deployment_yaml = deployment_yaml.replace("# <accountName, base64 encoded>",
                                              (base64.b64encode(bytes(storage_account_name, 'ascii'))).decode('ascii'))
    deployment_yaml = deployment_yaml.replace("# <saskey, base64 encoded>",
                                              (base64.b64encode(bytes("?" + sas_token, 'ascii'))).decode('ascii'))

    yaml_lines = deployment_yaml.splitlines()
    for index, line in enumerate(yaml_lines):
        if "DIAGNOSTIC_CONTAINERLOGS_LIST" in line and container_logs is not None:
            yaml_lines[index] = line + ' ' + container_logs
        if "DIAGNOSTIC_KUBEOBJECTS_LIST" in line and kube_objects is not None:
            yaml_lines[index] = line + ' ' + kube_objects
        if "DIAGNOSTIC_NODELOGS_LIST" in line and node_logs is not None:
            yaml_lines[index] = line + ' ' + node_logs
    deployment_yaml = '\n'.join(yaml_lines)

    fd, temp_yaml_path = tempfile.mkstemp()
    temp_yaml_file = os.fdopen(fd, 'w+t')
    try:
        temp_yaml_file.write(deployment_yaml)
        temp_yaml_file.flush()
        temp_yaml_file.close()
        try:
            print()
            print("Cleaning up aks-periscope resources if existing")

            subprocess.call(["kubectl", "--kubeconfig", temp_kubeconfig_path, "delete",
                             "serviceaccount,configmap,daemonset,secret",
                             "--all", "-n", "aks-periscope", "--ignore-not-found"],
                            stderr=subprocess.STDOUT)

            subprocess.call(["kubectl", "--kubeconfig", temp_kubeconfig_path, "delete",
                             "ClusterRoleBinding",
                             "aks-periscope-role-binding", "--ignore-not-found"],
                            stderr=subprocess.STDOUT)

            subprocess.call(["kubectl", "--kubeconfig", temp_kubeconfig_path, "delete",
                             "ClusterRoleBinding",
                             "aks-periscope-role-binding-view", "--ignore-not-found"],
                            stderr=subprocess.STDOUT)

            subprocess.call(["kubectl", "--kubeconfig", temp_kubeconfig_path, "delete",
                             "ClusterRole",
                             "aks-periscope-role", "--ignore-not-found"],
                            stderr=subprocess.STDOUT)

            subprocess.call(["kubectl", "--kubeconfig", temp_kubeconfig_path, "delete",
                             "--all",
                             "apd", "-n", "aks-periscope", "--ignore-not-found"],
                            stderr=subprocess.DEVNULL)

            subprocess.call(["kubectl", "--kubeconfig", temp_kubeconfig_path, "delete",
                             "CustomResourceDefinition",
                             "diagnostics.aks-periscope.azure.github.com", "--ignore-not-found"],
                            stderr=subprocess.STDOUT)

            print()
            print("Deploying aks-periscope")
            subprocess.check_output(["kubectl", "--kubeconfig", temp_kubeconfig_path, "apply", "-f",
                                     temp_yaml_path, "-n", "aks-periscope"], stderr=subprocess.STDOUT)
        except subprocess.CalledProcessError as err:
            raise CLIError(err.output)
    finally:
        os.remove(temp_yaml_path)

    print()
    fqdn = mc.fqdn if mc.fqdn is not None else mc.private_fqdn
    normalized_fqdn = fqdn.replace('.', '-')
    token_in_storage_account_url = readonly_sas_token if readonly_sas_token is not None else sas_token
    log_storage_account_url = f"https://{storage_account_name}.blob.core.windows.net/" \
                              f"{_trim_fqdn_name_containing_hcp(normalized_fqdn)}?{token_in_storage_account_url}"

    print(f'{colorama.Fore.GREEN}Your logs are being uploaded to storage account {format_bright(storage_account_name)}')

    print()
    print(f'You can download Azure Stroage Explorer here '
          f'{format_hyperlink("https://azure.microsoft.com/en-us/features/storage-explorer/")}'
          f' to check the logs by adding the storage account using the following URL:')
    print(f'{format_hyperlink(log_storage_account_url)}')

    print()
    if not prompt_y_n('Do you want to see analysis results now?', default="n"):
        print(f"You can run 'az aks kanalyze -g {resource_group_name} -n {name}' "
              f"anytime to check the analysis results.")
    else:
        display_diagnostics_report(temp_kubeconfig_path)


def aks_kanalyze(cmd, client, resource_group_name, name):
    colorama.init()

    client.get(resource_group_name, name)

    _, temp_kubeconfig_path = tempfile.mkstemp()
    aks_get_credentials(cmd, client, resource_group_name, name, admin=True, path=temp_kubeconfig_path)

    display_diagnostics_report(temp_kubeconfig_path)


def aks_scale(cmd,  # pylint: disable=unused-argument
              client,
              resource_group_name,
              name,
              node_count,
              nodepool_name="",
              no_wait=False):
    instance = client.get(resource_group_name, name)

    if len(instance.agent_pool_profiles) > 1 and nodepool_name == "":
        raise CLIError('There are more than one node pool in the cluster. '
                       'Please specify nodepool name or use az aks nodepool command to scale node pool')

    for agent_profile in instance.agent_pool_profiles:
        if agent_profile.name == nodepool_name or (nodepool_name == "" and len(instance.agent_pool_profiles) == 1):
            if agent_profile.enable_auto_scaling:
                raise CLIError("Cannot scale cluster autoscaler enabled node pool.")

            agent_profile.count = int(node_count)  # pylint: disable=no-member
            # null out the SP and AAD profile because otherwise validation complains
            instance.service_principal_profile = None
            instance.aad_profile = None
            return sdk_no_wait(no_wait, client.create_or_update, resource_group_name, name, instance)
    raise CLIError('The nodepool "{}" was not found.'.format(nodepool_name))


def aks_upgrade(cmd,    # pylint: disable=unused-argument, too-many-return-statements
                client,
                resource_group_name,
                name,
                kubernetes_version='',
                control_plane_only=False,
                no_wait=False,
                node_image_only=False,
                yes=False):
    from knack.prompting import prompt_y_n
    msg = 'Kubernetes may be unavailable during cluster upgrades.\n Are you sure you want to perform this operation?'
    if not yes and not prompt_y_n(msg, default="n"):
        return None

    instance = client.get(resource_group_name, name)

    vmas_cluster = False
    for agent_profile in instance.agent_pool_profiles:
        if agent_profile.type.lower() == "availabilityset":
            vmas_cluster = True
            break

    if kubernetes_version != '' and node_image_only:
        raise CLIError('Conflicting flags. Upgrading the Kubernetes version will also upgrade node image version. '
                       'If you only want to upgrade the node version please use the "--node-image-only" option only.')

    if node_image_only:
        msg = "This node image upgrade operation will run across every node pool in the cluster" \
              "and might take a while, do you wish to continue?"
        if not yes and not prompt_y_n(msg, default="n"):
            return None

        # This only provide convenience for customer at client side so they can run az aks upgrade to upgrade all
        # nodepools of a cluster. The SDK only support upgrade single nodepool at a time.
        for agent_pool_profile in instance.agent_pool_profiles:
            if vmas_cluster:
                raise CLIError('This cluster is not using VirtualMachineScaleSets. Node image upgrade only operation '
                               'can only be applied on VirtualMachineScaleSets cluster.')
            agent_pool_client = cf_agent_pools(cmd.cli_ctx)
            _upgrade_single_nodepool_image_version(True, agent_pool_client, resource_group_name, name, agent_pool_profile.name)
        mc = client.get(resource_group_name, name)
        return _remove_nulls([mc])[0]

    if instance.kubernetes_version == kubernetes_version:
        if instance.provisioning_state == "Succeeded":
            logger.warning("The cluster is already on version %s and is not in a failed state. No operations "
                           "will occur when upgrading to the same version if the cluster is not in a failed state.",
                           instance.kubernetes_version)
        elif instance.provisioning_state == "Failed":
            logger.warning("Cluster currently in failed state. Proceeding with upgrade to existing version %s to "
                           "attempt resolution of failed cluster state.", instance.kubernetes_version)

    upgrade_all = False
    instance.kubernetes_version = kubernetes_version

    # for legacy clusters, we always upgrade node pools with CCP.
    if instance.max_agent_pools < 8 or vmas_cluster:
        if control_plane_only:
            msg = ("Legacy clusters do not support control plane only upgrade. All node pools will be "
                   "upgraded to {} as well. Continue?").format(instance.kubernetes_version)
            if not yes and not prompt_y_n(msg, default="n"):
                return None
        upgrade_all = True
    else:
        if not control_plane_only:
            msg = ("Since control-plane-only argument is not specified, this will upgrade the control plane "
                   "AND all nodepools to version {}. Continue?").format(instance.kubernetes_version)
            if not yes and not prompt_y_n(msg, default="n"):
                return None
            upgrade_all = True
        else:
            msg = ("Since control-plane-only argument is specified, this will upgrade only the control plane to {}. "
                   "Node pool will not change. Continue?").format(instance.kubernetes_version)
            if not yes and not prompt_y_n(msg, default="n"):
                return None

    if upgrade_all:
        for agent_profile in instance.agent_pool_profiles:
            agent_profile.orchestrator_version = kubernetes_version

    # null out the SP and AAD profile because otherwise validation complains
    instance.service_principal_profile = None
    instance.aad_profile = None

    return sdk_no_wait(no_wait, client.create_or_update, resource_group_name, name, instance)


def _upgrade_single_nodepool_image_version(no_wait, client, resource_group_name, cluster_name, nodepool_name):
    return sdk_no_wait(no_wait, client.upgrade_node_image_version, resource_group_name, cluster_name, nodepool_name)


def _handle_addons_args(cmd,  # pylint: disable=too-many-statements
                        addons_str,
                        subscription_id,
                        resource_group_name,
                        addon_profiles=None,
                        workspace_resource_id=None,
                        appgw_name=None,
                        appgw_subnet_prefix=None,
                        appgw_id=None,
                        appgw_subnet_id=None,
                        appgw_watch_namespace=None,
                        disable_sgxquotehelper=False):
    if not addon_profiles:
        addon_profiles = {}
    addons = addons_str.split(',') if addons_str else []
    if 'http_application_routing' in addons:
        addon_profiles[CONST_HTTP_APPLICATION_ROUTING_ADDON_NAME] = ManagedClusterAddonProfile(enabled=True)
        addons.remove('http_application_routing')
    if 'kube-dashboard' in addons:
        addon_profiles[CONST_KUBE_DASHBOARD_ADDON_NAME] = ManagedClusterAddonProfile(enabled=True)
        addons.remove('kube-dashboard')
    # TODO: can we help the user find a workspace resource ID?
    if 'monitoring' in addons:
        if not workspace_resource_id:
            # use default workspace if exists else create default workspace
            workspace_resource_id = _ensure_default_log_analytics_workspace_for_monitoring(
                cmd, subscription_id, resource_group_name)

        workspace_resource_id = workspace_resource_id.strip()
        if not workspace_resource_id.startswith('/'):
            workspace_resource_id = '/' + workspace_resource_id
        if workspace_resource_id.endswith('/'):
            workspace_resource_id = workspace_resource_id.rstrip('/')
        addon_profiles[CONST_MONITORING_ADDON_NAME] = ManagedClusterAddonProfile(
            enabled=True, config={CONST_MONITORING_LOG_ANALYTICS_WORKSPACE_RESOURCE_ID: workspace_resource_id})
        addons.remove('monitoring')
    # error out if '--enable-addons=monitoring' isn't set but workspace_resource_id is
    elif workspace_resource_id:
        raise CLIError('"--workspace-resource-id" requires "--enable-addons monitoring".')
    if 'azure-policy' in addons:
        addon_profiles[CONST_AZURE_POLICY_ADDON_NAME] = ManagedClusterAddonProfile(enabled=True)
        addons.remove('azure-policy')
    if 'gitops' in addons:
        addon_profiles['gitops'] = ManagedClusterAddonProfile(enabled=True)
        addons.remove('gitops')
    if 'ingress-appgw' in addons:
        addon_profile = ManagedClusterAddonProfile(enabled=True, config={})
        if appgw_name is not None:
            addon_profile.config[CONST_INGRESS_APPGW_APPLICATION_GATEWAY_NAME] = appgw_name
        if appgw_subnet_prefix is not None:
            addon_profile.config[CONST_INGRESS_APPGW_SUBNET_PREFIX] = appgw_subnet_prefix
        if appgw_id is not None:
            addon_profile.config[CONST_INGRESS_APPGW_APPLICATION_GATEWAY_ID] = appgw_id
        if appgw_subnet_id is not None:
            addon_profile.config[CONST_INGRESS_APPGW_SUBNET_ID] = appgw_subnet_id
        if appgw_watch_namespace is not None:
            addon_profile.config[CONST_INGRESS_APPGW_WATCH_NAMESPACE] = appgw_watch_namespace
        addon_profiles[CONST_INGRESS_APPGW_ADDON_NAME] = addon_profile
        addons.remove('ingress-appgw')
    if 'open-service-mesh' in addons:
        addon_profile = ManagedClusterAddonProfile(enabled=True, config={})
        addon_profiles[CONST_OPEN_SERVICE_MESH_ADDON_NAME] = addon_profile
        addons.remove('open-service-mesh')
    if 'confcom' in addons:
        addon_profile = ManagedClusterAddonProfile(enabled=True, config={CONST_ACC_SGX_QUOTE_HELPER_ENABLED: "true"})
        if disable_sgxquotehelper:
            addon_profile.config[CONST_ACC_SGX_QUOTE_HELPER_ENABLED] = "false"
        addon_profiles[CONST_CONFCOM_ADDON_NAME] = addon_profile
        addons.remove('confcom')

    # error out if any (unrecognized) addons remain
    if addons:
        raise CLIError('"{}" {} not recognized by the --enable-addons argument.'.format(
            ",".join(addons), "are" if len(addons) > 1 else "is"))
    return addon_profiles


def _ensure_default_log_analytics_workspace_for_monitoring(cmd, subscription_id, resource_group_name):
    # mapping for azure public cloud
    # log analytics workspaces cannot be created in WCUS region due to capacity limits
    # so mapped to EUS per discussion with log analytics team
    AzureCloudLocationToOmsRegionCodeMap = {
        "australiasoutheast": "ASE",
        "australiaeast": "EAU",
        "australiacentral": "CAU",
        "canadacentral": "CCA",
        "centralindia": "CIN",
        "centralus": "CUS",
        "eastasia": "EA",
        "eastus": "EUS",
        "eastus2": "EUS2",
        "eastus2euap": "EAP",
        "francecentral": "PAR",
        "japaneast": "EJP",
        "koreacentral": "SE",
        "northeurope": "NEU",
        "southcentralus": "SCUS",
        "southeastasia": "SEA",
        "uksouth": "SUK",
        "usgovvirginia": "USGV",
        "westcentralus": "EUS",
        "westeurope": "WEU",
        "westus": "WUS",
        "westus2": "WUS2"
    }
    AzureCloudRegionToOmsRegionMap = {
        "australiacentral": "australiacentral",
        "australiacentral2": "australiacentral",
        "australiaeast": "australiaeast",
        "australiasoutheast": "australiasoutheast",
        "brazilsouth": "southcentralus",
        "canadacentral": "canadacentral",
        "canadaeast": "canadacentral",
        "centralus": "centralus",
        "centralindia": "centralindia",
        "eastasia": "eastasia",
        "eastus": "eastus",
        "eastus2": "eastus2",
        "francecentral": "francecentral",
        "francesouth": "francecentral",
        "japaneast": "japaneast",
        "japanwest": "japaneast",
        "koreacentral": "koreacentral",
        "koreasouth": "koreacentral",
        "northcentralus": "eastus",
        "northeurope": "northeurope",
        "southafricanorth": "westeurope",
        "southafricawest": "westeurope",
        "southcentralus": "southcentralus",
        "southeastasia": "southeastasia",
        "southindia": "centralindia",
        "uksouth": "uksouth",
        "ukwest": "uksouth",
        "westcentralus": "eastus",
        "westeurope": "westeurope",
        "westindia": "centralindia",
        "westus": "westus",
        "westus2": "westus2"
    }

    # mapping for azure china cloud
    # log analytics only support China East2 region
    AzureChinaLocationToOmsRegionCodeMap = {
        "chinaeast": "EAST2",
        "chinaeast2": "EAST2",
        "chinanorth": "EAST2",
        "chinanorth2": "EAST2"
    }
    AzureChinaRegionToOmsRegionMap = {
        "chinaeast": "chinaeast2",
        "chinaeast2": "chinaeast2",
        "chinanorth": "chinaeast2",
        "chinanorth2": "chinaeast2"
    }

    # mapping for azure us governmner cloud
    AzureFairfaxLocationToOmsRegionCodeMap = {
        "usgovvirginia": "USGV"
    }
    AzureFairfaxRegionToOmsRegionMap = {
        "usgovvirginia": "usgovvirginia"
    }

    rg_location = _get_rg_location(cmd.cli_ctx, resource_group_name)
    cloud_name = cmd.cli_ctx.cloud.name

    if cloud_name.lower() == 'azurecloud':
        workspace_region = AzureCloudRegionToOmsRegionMap.get(rg_location, "eastus")
        workspace_region_code = AzureCloudLocationToOmsRegionCodeMap.get(workspace_region, "EUS")
    elif cloud_name.lower() == 'azurechinacloud':
        workspace_region = AzureChinaRegionToOmsRegionMap.get(rg_location, "chinaeast2")
        workspace_region_code = AzureChinaLocationToOmsRegionCodeMap.get(workspace_region, "EAST2")
    elif cloud_name.lower() == 'azureusgovernment':
        workspace_region = AzureFairfaxRegionToOmsRegionMap.get(rg_location, "usgovvirginia")
        workspace_region_code = AzureFairfaxLocationToOmsRegionCodeMap.get(workspace_region, "USGV")
    else:
        logger.error("AKS Monitoring addon not supported in cloud : %s", cloud_name)

    default_workspace_resource_group = 'DefaultResourceGroup-' + workspace_region_code
    default_workspace_name = 'DefaultWorkspace-{0}-{1}'.format(subscription_id, workspace_region_code)

    default_workspace_resource_id = '/subscriptions/{0}/resourceGroups/{1}/providers/Microsoft.OperationalInsights' \
        '/workspaces/{2}'.format(subscription_id, default_workspace_resource_group, default_workspace_name)
    resource_groups = cf_resource_groups(cmd.cli_ctx, subscription_id)
    resources = cf_resources(cmd.cli_ctx, subscription_id)

    # check if default RG exists
    if resource_groups.check_existence(default_workspace_resource_group):
        try:
            resource = resources.get_by_id(default_workspace_resource_id, '2015-11-01-preview')
            return resource.id
        except CloudError as ex:
            if ex.status_code != 404:
                raise ex
    else:
        resource_groups.create_or_update(default_workspace_resource_group, {'location': workspace_region})

    default_workspace_params = {
        'location': workspace_region,
        'properties': {
            'sku': {
                'name': 'standalone'
            }
        }
    }
    async_poller = resources.create_or_update_by_id(default_workspace_resource_id, '2015-11-01-preview',
                                                    default_workspace_params)

    ws_resource_id = ''
    while True:
        result = async_poller.result(15)
        if async_poller.done():
            ws_resource_id = result.id
            break

    return ws_resource_id


def _ensure_container_insights_for_monitoring(cmd, addon):
    if not addon.enabled:
        return None

    # workaround for this addon key which has been seen lowercased in the wild
    for key in list(addon.config):
        if key.lower() == CONST_MONITORING_LOG_ANALYTICS_WORKSPACE_RESOURCE_ID.lower() and key != CONST_MONITORING_LOG_ANALYTICS_WORKSPACE_RESOURCE_ID:
            addon.config[CONST_MONITORING_LOG_ANALYTICS_WORKSPACE_RESOURCE_ID] = addon.config.pop(key)

    workspace_resource_id = addon.config[CONST_MONITORING_LOG_ANALYTICS_WORKSPACE_RESOURCE_ID].strip()
    if not workspace_resource_id.startswith('/'):
        workspace_resource_id = '/' + workspace_resource_id

    if workspace_resource_id.endswith('/'):
        workspace_resource_id = workspace_resource_id.rstrip('/')

    # extract subscription ID and resource group from workspace_resource_id URL
    try:
        subscription_id = workspace_resource_id.split('/')[2]
        resource_group = workspace_resource_id.split('/')[4]
    except IndexError:
        raise CLIError('Could not locate resource group in workspace-resource-id URL.')

    # region of workspace can be different from region of RG so find the location of the workspace_resource_id
    resources = cf_resources(cmd.cli_ctx, subscription_id)
    try:
        resource = resources.get_by_id(workspace_resource_id, '2015-11-01-preview')
        location = resource.location
    except CloudError as ex:
        raise ex

    unix_time_in_millis = int(
        (datetime.datetime.utcnow() - datetime.datetime.utcfromtimestamp(0)).total_seconds() * 1000.0)

    solution_deployment_name = 'ContainerInsights-{}'.format(unix_time_in_millis)

    # pylint: disable=line-too-long
    template = {
        "$schema": "https://schema.management.azure.com/schemas/2015-01-01/deploymentTemplate.json#",
        "contentVersion": "1.0.0.0",
        "parameters": {
            "workspaceResourceId": {
                "type": "string",
                "metadata": {
                    "description": "Azure Monitor Log Analytics Resource ID"
                }
            },
            "workspaceRegion": {
                "type": "string",
                "metadata": {
                    "description": "Azure Monitor Log Analytics workspace region"
                }
            },
            "solutionDeploymentName": {
                "type": "string",
                "metadata": {
                    "description": "Name of the solution deployment"
                }
            }
        },
        "resources": [
            {
                "type": "Microsoft.Resources/deployments",
                "name": "[parameters('solutionDeploymentName')]",
                "apiVersion": "2017-05-10",
                "subscriptionId": "[split(parameters('workspaceResourceId'),'/')[2]]",
                "resourceGroup": "[split(parameters('workspaceResourceId'),'/')[4]]",
                "properties": {
                    "mode": "Incremental",
                    "template": {
                        "$schema": "https://schema.management.azure.com/schemas/2015-01-01/deploymentTemplate.json#",
                        "contentVersion": "1.0.0.0",
                        "parameters": {},
                        "variables": {},
                        "resources": [
                            {
                                "apiVersion": "2015-11-01-preview",
                                "type": "Microsoft.OperationsManagement/solutions",
                                "location": "[parameters('workspaceRegion')]",
                                "name": "[Concat('ContainerInsights', '(', split(parameters('workspaceResourceId'),'/')[8], ')')]",
                                "properties": {
                                    "workspaceResourceId": "[parameters('workspaceResourceId')]"
                                },
                                "plan": {
                                    "name": "[Concat('ContainerInsights', '(', split(parameters('workspaceResourceId'),'/')[8], ')')]",
                                    "product": "[Concat('OMSGallery/', 'ContainerInsights')]",
                                    "promotionCode": "",
                                    "publisher": "Microsoft"
                                }
                            }
                        ]
                    },
                    "parameters": {}
                }
            }
        ]
    }

    params = {
        "workspaceResourceId": {
            "value": workspace_resource_id
        },
        "workspaceRegion": {
            "value": location
        },
        "solutionDeploymentName": {
            "value": solution_deployment_name
        }
    }

    deployment_name = 'aks-monitoring-{}'.format(unix_time_in_millis)
    # publish the Container Insights solution to the Log Analytics workspace
    return _invoke_deployment(cmd, resource_group, deployment_name, template, params,
                              validate=False, no_wait=False, subscription_id=subscription_id)


def _ensure_aks_service_principal(cli_ctx,
                                  service_principal=None,
                                  client_secret=None,
                                  subscription_id=None,
                                  dns_name_prefix=None,
                                  location=None,
                                  name=None):
    file_name_aks = 'aksServicePrincipal.json'
    # TODO: This really needs to be unit tested.
    rbac_client = get_graph_rbac_management_client(cli_ctx)
    if not service_principal:
        # --service-principal not specified, try to load it from local disk
        principal_obj = load_acs_service_principal(subscription_id, file_name=file_name_aks)
        if principal_obj:
            service_principal = principal_obj.get('service_principal')
            client_secret = principal_obj.get('client_secret')
        else:
            # Nothing to load, make one.
            if not client_secret:
                client_secret = _create_client_secret()
            salt = binascii.b2a_hex(os.urandom(3)).decode('utf-8')
            url = 'http://{}.{}.{}.cloudapp.azure.com'.format(salt, dns_name_prefix, location)

            service_principal = _build_service_principal(rbac_client, cli_ctx, name, url, client_secret)
            if not service_principal:
                raise CLIError('Could not create a service principal with the right permissions. '
                               'Are you an Owner on this project?')
            logger.info('Created a service principal: %s', service_principal)
            # We don't need to add role assignment for this created SPN
    else:
        # --service-principal specfied, validate --client-secret was too
        if not client_secret:
            raise CLIError('--client-secret is required if --service-principal is specified')
    store_acs_service_principal(subscription_id, client_secret, service_principal, file_name=file_name_aks)
    return load_acs_service_principal(subscription_id, file_name=file_name_aks)


def _get_rg_location(ctx, resource_group_name, subscription_id=None):
    groups = cf_resource_groups(ctx, subscription_id=subscription_id)
    # Just do the get, we don't need the result, it will error out if the group doesn't exist.
    rg = groups.get(resource_group_name)
    return rg.location


def _check_cluster_autoscaler_flag(enable_cluster_autoscaler,
                                   min_count,
                                   max_count,
                                   node_count,
                                   agent_pool_profile):
    if enable_cluster_autoscaler:
        if min_count is None or max_count is None:
            raise CLIError('Please specify both min-count and max-count when --enable-cluster-autoscaler enabled')
        if int(min_count) > int(max_count):
            raise CLIError('value of min-count should be less than or equal to value of max-count')
        if int(node_count) < int(min_count) or int(node_count) > int(max_count):
            raise CLIError('node-count is not in the range of min-count and max-count')
        agent_pool_profile.min_count = int(min_count)
        agent_pool_profile.max_count = int(max_count)
        agent_pool_profile.enable_auto_scaling = True
    else:
        if min_count is not None or max_count is not None:
            raise CLIError('min-count and max-count are required for --enable-cluster-autoscaler, please use the flag')


def _create_client_secret():
    # Add a special character to satsify AAD SP secret requirements
    special_char = '$'
    client_secret = binascii.b2a_hex(os.urandom(10)).decode('utf-8') + special_char
    return client_secret


def _ensure_aks_acr(cli_ctx,
                    client_id,
                    acr_name_or_id,
                    subscription_id,    # pylint: disable=unused-argument
                    detach=False):
    from msrestazure.tools import is_valid_resource_id, parse_resource_id
    # Check if the ACR exists by resource ID.
    if is_valid_resource_id(acr_name_or_id):
        try:
            parsed_registry = parse_resource_id(acr_name_or_id)
            acr_client = cf_container_registry_service(cli_ctx, subscription_id=parsed_registry['subscription'])
            registry = acr_client.registries.get(parsed_registry['resource_group'], parsed_registry['name'])
        except CloudError as ex:
            raise CLIError(ex.message)
        _ensure_aks_acr_role_assignment(cli_ctx, client_id, registry.id, detach)
        return

    # Check if the ACR exists by name accross all resource groups.
    registry_name = acr_name_or_id
    registry_resource = 'Microsoft.ContainerRegistry/registries'
    try:
        registry = get_resource_by_name(cli_ctx, registry_name, registry_resource)
    except CloudError as ex:
        if 'was not found' in ex.message:
            raise CLIError("ACR {} not found. Have you provided the right ACR name?".format(registry_name))
        raise CLIError(ex.message)
    _ensure_aks_acr_role_assignment(cli_ctx, client_id, registry.id, detach)
    return


def _ensure_aks_acr_role_assignment(cli_ctx,
                                    client_id,
                                    registry_id,
                                    detach=False):
    if detach:
        if not _delete_role_assignments(cli_ctx,
                                        'acrpull',
                                        client_id,
                                        scope=registry_id):
            raise CLIError('Could not delete role assignments for ACR. '
                           'Are you an Owner on this subscription?')
        return

    if not _add_role_assignment(cli_ctx,
                                'acrpull',
                                client_id,
                                scope=registry_id):
        raise CLIError('Could not create a role assignment for ACR. '
                       'Are you an Owner on this subscription?')
    return


def aks_agentpool_show(cmd,     # pylint: disable=unused-argument
                       client,
                       resource_group_name,
                       cluster_name,
                       nodepool_name):
    instance = client.get(resource_group_name, cluster_name, nodepool_name)
    return instance


def aks_agentpool_list(cmd,     # pylint: disable=unused-argument
                       client,
                       resource_group_name,
                       cluster_name):
    return client.list(resource_group_name, cluster_name)


def aks_agentpool_add(cmd,      # pylint: disable=unused-argument,too-many-locals
                      client,
                      resource_group_name,
                      cluster_name,
                      nodepool_name,
                      tags=None,
                      kubernetes_version=None,
                      node_zones=None,
                      enable_node_public_ip=False,
                      node_vm_size=None,
                      node_osdisk_type=None,
                      node_osdisk_size=0,
                      node_count=3,
                      vnet_subnet_id=None,
                      ppg=None,
                      max_pods=0,
                      os_type="Linux",
                      min_count=None,
                      max_count=None,
                      enable_cluster_autoscaler=False,
                      node_taints=None,
                      priority=CONST_SCALE_SET_PRIORITY_REGULAR,
                      eviction_policy=CONST_SPOT_EVICTION_POLICY_DELETE,
                      spot_max_price=float('nan'),
                      labels=None,
                      max_surge=None,
                      mode="User",
                      aks_custom_headers=None,
                      kubelet_config=None,
                      linux_os_config=None,
                      no_wait=False):
    instances = client.list(resource_group_name, cluster_name)
    for agentpool_profile in instances:
        if agentpool_profile.name == nodepool_name:
            raise CLIError("Node pool {} already exists, please try a different name, "
                           "use 'aks nodepool list' to get current list of node pool".format(nodepool_name))

    upgradeSettings = AgentPoolUpgradeSettings()
    taints_array = []

    if node_taints is not None:
        for taint in node_taints.split(','):
            try:
                taint = taint.strip()
                taints_array.append(taint)
            except ValueError:
                raise CLIError('Taint does not match allowed values. Expect value such as "special=true:NoSchedule".')

    if node_vm_size is None:
        if os_type == "Windows":
            node_vm_size = "Standard_D2s_v3"
        else:
            node_vm_size = "Standard_DS2_v2"

    if max_surge:
        upgradeSettings.max_surge = max_surge

    agent_pool = AgentPool(
        name=nodepool_name,
        tags=tags,
        node_labels=labels,
        count=int(node_count),
        vm_size=node_vm_size,
        os_type=os_type,
        storage_profile=ContainerServiceStorageProfileTypes.managed_disks,
        vnet_subnet_id=vnet_subnet_id,
        proximity_placement_group_id=ppg,
        agent_pool_type="VirtualMachineScaleSets",
        max_pods=int(max_pods) if max_pods else None,
        orchestrator_version=kubernetes_version,
        availability_zones=node_zones,
        enable_node_public_ip=enable_node_public_ip,
        node_taints=taints_array,
        scale_set_priority=priority,
        upgrade_settings=upgradeSettings,
        mode=mode
    )

    if priority == CONST_SCALE_SET_PRIORITY_SPOT:
        agent_pool.scale_set_eviction_policy = eviction_policy
        if isnan(spot_max_price):
            spot_max_price = -1
        agent_pool.spot_max_price = spot_max_price

    _check_cluster_autoscaler_flag(enable_cluster_autoscaler, min_count, max_count, node_count, agent_pool)

    if node_osdisk_size:
        agent_pool.os_disk_size_gb = int(node_osdisk_size)

    if node_osdisk_type:
        agent_pool.os_disk_type = node_osdisk_type

    if kubelet_config:
        agent_pool.kubelet_config = _get_kubelet_config(kubelet_config)

    if linux_os_config:
        agent_pool.linux_os_config = _get_linux_os_config(linux_os_config)

    headers = get_aks_custom_headers(aks_custom_headers)
    return sdk_no_wait(no_wait, client.create_or_update, resource_group_name, cluster_name, nodepool_name, agent_pool, custom_headers=headers)


def aks_agentpool_scale(cmd,    # pylint: disable=unused-argument
                        client,
                        resource_group_name,
                        cluster_name,
                        nodepool_name,
                        node_count=3,
                        no_wait=False):
    instance = client.get(resource_group_name, cluster_name, nodepool_name)
    new_node_count = int(node_count)
    if instance.enable_auto_scaling:
        raise CLIError("Cannot scale cluster autoscaler enabled node pool.")
    if new_node_count == instance.count:
        raise CLIError("The new node count is the same as the current node count.")
    instance.count = new_node_count  # pylint: disable=no-member
    return sdk_no_wait(no_wait, client.create_or_update, resource_group_name, cluster_name, nodepool_name, instance)


def aks_agentpool_upgrade(cmd,  # pylint: disable=unused-argument
                          client,
                          resource_group_name,
                          cluster_name,
                          nodepool_name,
                          kubernetes_version='',
                          no_wait=False,
                          node_image_only=False,
                          max_surge=None):
    if kubernetes_version != '' and node_image_only:
        raise CLIError('Conflicting flags. Upgrading the Kubernetes version will also upgrade node image version.'
                       'If you only want to upgrade the node version please use the "--node-image-only" option only.')

    if node_image_only:
        return _upgrade_single_nodepool_image_version(no_wait,
                                                      client,
                                                      resource_group_name,
                                                      cluster_name,
                                                      nodepool_name)

    instance = client.get(resource_group_name, cluster_name, nodepool_name)
    instance.orchestrator_version = kubernetes_version

    if not instance.upgrade_settings:
        instance.upgrade_settings = AgentPoolUpgradeSettings()

    if max_surge:
        instance.upgrade_settings.max_surge = max_surge

    return sdk_no_wait(no_wait, client.create_or_update, resource_group_name, cluster_name, nodepool_name, instance)


def aks_agentpool_get_upgrade_profile(cmd,   # pylint: disable=unused-argument
                                      client,
                                      resource_group_name,
                                      cluster_name,
                                      nodepool_name):
    return client.get_upgrade_profile(resource_group_name, cluster_name, nodepool_name)


def aks_agentpool_update(cmd,   # pylint: disable=unused-argument
                         client,
                         resource_group_name,
                         cluster_name,
                         nodepool_name,
                         tags=None,
                         enable_cluster_autoscaler=False,
                         disable_cluster_autoscaler=False,
                         update_cluster_autoscaler=False,
                         min_count=None, max_count=None,
                         max_surge=None,
                         mode=None,
                         no_wait=False):

    update_autoscaler = enable_cluster_autoscaler + disable_cluster_autoscaler + update_cluster_autoscaler

    if (update_autoscaler != 1 and not tags and not mode and not max_surge):
        raise CLIError('Please specify one or more of "--enable-cluster-autoscaler" or '
                       '"--disable-cluster-autoscaler" or '
                       '"--update-cluster-autoscaler" or '
                       '"--tags" or "--mode" or "--max-surge"')

    instance = client.get(resource_group_name, cluster_name, nodepool_name)

    if min_count is None or max_count is None:
        if enable_cluster_autoscaler or update_cluster_autoscaler:
            raise CLIError('Please specify both min-count and max-count when --enable-cluster-autoscaler or '
                           '--update-cluster-autoscaler set.')
    if min_count is not None and max_count is not None:
        if int(min_count) > int(max_count):
            raise CLIError('value of min-count should be less than or equal to value of max-count.')

    if enable_cluster_autoscaler:
        if instance.enable_auto_scaling:
            logger.warning('Autoscaler is already enabled for this node pool.\n'
                           'Please run "az aks nodepool update --update-cluster-autoscaler" '
                           'if you want to update min-count or max-count.')
            return None
        instance.min_count = int(min_count)
        instance.max_count = int(max_count)
        instance.enable_auto_scaling = True

    if update_cluster_autoscaler:
        if not instance.enable_auto_scaling:
            raise CLIError('Autoscaler is not enabled for this node pool.\n'
                           'Run "az aks nodepool update --enable-cluster-autoscaler" '
                           'to enable cluster with min-count and max-count.')
        instance.min_count = int(min_count)
        instance.max_count = int(max_count)

    if not instance.upgrade_settings:
        instance.upgrade_settings = AgentPoolUpgradeSettings()

    if max_surge:
        instance.upgrade_settings.max_surge = max_surge

    if disable_cluster_autoscaler:
        if not instance.enable_auto_scaling:
            logger.warning('Autoscaler is already disabled for this node pool.')
            return None
        instance.enable_auto_scaling = False
        instance.min_count = None
        instance.max_count = None

    instance.tags = tags
    if mode is not None:
        instance.mode = mode

    return sdk_no_wait(no_wait, client.create_or_update, resource_group_name, cluster_name, nodepool_name, instance)


def aks_agentpool_delete(cmd,   # pylint: disable=unused-argument
                         client,
                         resource_group_name,
                         cluster_name,
                         nodepool_name,
                         no_wait=False):
    agentpool_exists = False
    instances = client.list(resource_group_name, cluster_name)
    for agentpool_profile in instances:
        if agentpool_profile.name.lower() == nodepool_name.lower():
            agentpool_exists = True
            break

    if not agentpool_exists:
        raise CLIError("Node pool {} doesnt exist, "
                       "use 'aks nodepool list' to get current node pool list".format(nodepool_name))

    return sdk_no_wait(no_wait, client.delete, resource_group_name, cluster_name, nodepool_name)


def aks_disable_addons(cmd, client, resource_group_name, name, addons, no_wait=False):
    instance = client.get(resource_group_name, name)
    subscription_id = get_subscription_id(cmd.cli_ctx)

    instance = _update_addons(
        cmd,
        instance,
        subscription_id,
        resource_group_name,
        name,
        addons,
        enable=False,
        no_wait=no_wait
    )

    # send the managed cluster representation to update the addon profiles
    return sdk_no_wait(no_wait, client.create_or_update, resource_group_name, name, instance)


def aks_enable_addons(cmd, client, resource_group_name, name, addons, workspace_resource_id=None,
                      subnet_name=None, appgw_name=None, appgw_subnet_prefix=None, appgw_id=None, appgw_subnet_id=None,
                      appgw_watch_namespace=None, disable_sgxquotehelper=False, no_wait=False):
    instance = client.get(resource_group_name, name)
    subscription_id = get_subscription_id(cmd.cli_ctx)
    instance = _update_addons(cmd, instance, subscription_id, resource_group_name, name, addons, enable=True,
                              workspace_resource_id=workspace_resource_id, subnet_name=subnet_name,
                              appgw_name=appgw_name, appgw_subnet_prefix=appgw_subnet_prefix, appgw_id=appgw_id, appgw_subnet_id=appgw_subnet_id, appgw_watch_namespace=appgw_watch_namespace,
                              disable_sgxquotehelper=disable_sgxquotehelper, no_wait=no_wait)

    if CONST_MONITORING_ADDON_NAME in instance.addon_profiles and instance.addon_profiles[CONST_MONITORING_ADDON_NAME].enabled:
        _ensure_container_insights_for_monitoring(cmd, instance.addon_profiles[CONST_MONITORING_ADDON_NAME])

    monitoring = CONST_MONITORING_ADDON_NAME in instance.addon_profiles and instance.addon_profiles[CONST_MONITORING_ADDON_NAME].enabled
    ingress_appgw_addon_enabled = CONST_INGRESS_APPGW_ADDON_NAME in instance.addon_profiles and instance.addon_profiles[CONST_INGRESS_APPGW_ADDON_NAME].enabled
    need_post_creation_role_assignment = monitoring or ingress_appgw_addon_enabled

    if need_post_creation_role_assignment:
        # adding a wait here since we rely on the result for role assignment
        result = LongRunningOperation(cmd.cli_ctx)(client.create_or_update(resource_group_name, name, instance))
        cloud_name = cmd.cli_ctx.cloud.name
        # mdm metrics supported only in Azure Public cloud so add the role assignment only in this cloud
        if monitoring and cloud_name.lower() == 'azurecloud':
            from msrestazure.tools import resource_id
            cluster_resource_id = resource_id(
                subscription=subscription_id,
                resource_group=resource_group_name,
                namespace='Microsoft.ContainerService', type='managedClusters',
                name=name
            )
            _add_monitoring_role_assignment(result, cluster_resource_id, cmd)
        if ingress_appgw_addon_enabled:
            _add_ingress_appgw_addon_role_assignment(result, cmd)

    else:
        result = sdk_no_wait(no_wait, client.create_or_update,
                             resource_group_name, name, instance)
    return result


def aks_rotate_certs(cmd, client, resource_group_name, name, no_wait=True):     # pylint: disable=unused-argument
    return sdk_no_wait(no_wait, client.rotate_cluster_certificates, resource_group_name, name)


def _update_addons(cmd,  # pylint: disable=too-many-branches,too-many-statements
                   instance,
                   subscription_id,
                   resource_group_name,
                   name,
                   addons,
                   enable,
                   workspace_resource_id=None,
                   subnet_name=None,
                   appgw_name=None,
                   appgw_subnet_prefix=None,
                   appgw_id=None,
                   appgw_subnet_id=None,
                   appgw_watch_namespace=None,
                   disable_sgxquotehelper=False,
                   no_wait=False):  # pylint: disable=unused-argument

    # parse the comma-separated addons argument
    addon_args = addons.split(',')

    addon_profiles = instance.addon_profiles or {}

    os_type = 'Linux'

    # for each addons argument
    for addon_arg in addon_args:
        if addon_arg not in ADDONS:
            raise CLIError("Invalid addon name: {}.".format(addon_arg))
        addon = ADDONS[addon_arg]
        if addon == CONST_VIRTUAL_NODE_ADDON_NAME:
            # only linux is supported for now, in the future this will be a user flag
            addon += os_type

        # honor addon names defined in Azure CLI
        for key in list(addon_profiles):
            if key.lower() == addon.lower() and key != addon:
                addon_profiles[addon] = addon_profiles.pop(key)

        if enable:
            # add new addons or update existing ones and enable them
            addon_profile = addon_profiles.get(addon, ManagedClusterAddonProfile(enabled=False))
            # special config handling for certain addons
            if addon == CONST_MONITORING_ADDON_NAME:
                if addon_profile.enabled:
                    raise CLIError('The monitoring addon is already enabled for this managed cluster.\n'
                                   'To change monitoring configuration, run "az aks disable-addons -a monitoring"'
                                   'before enabling it again.')
                if not workspace_resource_id:
                    workspace_resource_id = _ensure_default_log_analytics_workspace_for_monitoring(
                        cmd,
                        subscription_id,
                        resource_group_name)
                workspace_resource_id = workspace_resource_id.strip()
                if not workspace_resource_id.startswith('/'):
                    workspace_resource_id = '/' + workspace_resource_id
                if workspace_resource_id.endswith('/'):
                    workspace_resource_id = workspace_resource_id.rstrip('/')
                addon_profile.config = {CONST_MONITORING_LOG_ANALYTICS_WORKSPACE_RESOURCE_ID: workspace_resource_id}
            elif addon == (CONST_VIRTUAL_NODE_ADDON_NAME + os_type):
                if addon_profile.enabled:
                    raise CLIError('The virtual-node addon is already enabled for this managed cluster.\n'
                                   'To change virtual-node configuration, run '
                                   '"az aks disable-addons -a virtual-node -g {resource_group_name}" '
                                   'before enabling it again.')
                if not subnet_name:
                    raise CLIError('The aci-connector addon requires setting a subnet name.')
                addon_profile.config = {CONST_VIRTUAL_NODE_SUBNET_NAME: subnet_name}
            elif addon == CONST_INGRESS_APPGW_ADDON_NAME:
                if addon_profile.enabled:
                    raise CLIError('The ingress-appgw addon is already enabled for this managed cluster.\n'
                                   'To change ingress-appgw configuration, run '
                                   f'"az aks disable-addons -a ingress-appgw -n {name} -g {resource_group_name}" '
                                   'before enabling it again.')
                addon_profile = ManagedClusterAddonProfile(enabled=True, config={})
                if appgw_name is not None:
                    addon_profile.config[CONST_INGRESS_APPGW_APPLICATION_GATEWAY_NAME] = appgw_name
                if appgw_subnet_prefix is not None:
                    addon_profile.config[CONST_INGRESS_APPGW_SUBNET_PREFIX] = appgw_subnet_prefix
                if appgw_id is not None:
                    addon_profile.config[CONST_INGRESS_APPGW_APPLICATION_GATEWAY_ID] = appgw_id
                if appgw_subnet_id is not None:
                    addon_profile.config[CONST_INGRESS_APPGW_SUBNET_ID] = appgw_subnet_id
                if appgw_watch_namespace is not None:
                    addon_profile.config[CONST_INGRESS_APPGW_WATCH_NAMESPACE] = appgw_watch_namespace
            elif addon == CONST_OPEN_SERVICE_MESH_ADDON_NAME:
                if addon_profile.enabled:
                    raise CLIError('The open-service-mesh addon is already enabled for this managed cluster.\n'
                                   'To change open-service-mesh configuration, run '
                                   f'"az aks disable-addons -a open-service-mesh -n {name} -g {resource_group_name}" '
                                   'before enabling it again.')
                addon_profile = ManagedClusterAddonProfile(enabled=True, config={})
            elif addon == CONST_CONFCOM_ADDON_NAME:
                if addon_profile.enabled:
                    raise CLIError('The confcom addon is already enabled for this managed cluster.\n'
                                   'To change confcom configuration, run '
                                   f'"az aks disable-addons -a confcom -n {name} -g {resource_group_name}" '
                                   'before enabling it again.')
                addon_profile = ManagedClusterAddonProfile(enabled=True, config={CONST_ACC_SGX_QUOTE_HELPER_ENABLED: "true"})
                if disable_sgxquotehelper:
                    addon_profile.config[CONST_ACC_SGX_QUOTE_HELPER_ENABLED] = "false"
            addon_profiles[addon] = addon_profile
        else:
            if addon not in addon_profiles:
                if addon == CONST_KUBE_DASHBOARD_ADDON_NAME:
                    addon_profiles[addon] = ManagedClusterAddonProfile(enabled=False)
                else:
                    raise CLIError("The addon {} is not installed.".format(addon))
            addon_profiles[addon].config = None
        addon_profiles[addon].enabled = enable

    instance.addon_profiles = addon_profiles

    # null out the SP and AAD profile because otherwise validation complains
    instance.service_principal_profile = None
    instance.aad_profile = None

    return instance


def aks_get_versions(cmd, client, location):    # pylint: disable=unused-argument
    return client.list_orchestrators(location, resource_type='managedClusters')


def _print_or_merge_credentials(path, kubeconfig, overwrite_existing, context_name):
    """Merge an unencrypted kubeconfig into the file at the specified path, or print it to
    stdout if the path is "-".
    """
    # Special case for printing to stdout
    if path == "-":
        print(kubeconfig)
        return

    # ensure that at least an empty ~/.kube/config exists
    directory = os.path.dirname(path)
    if directory and not os.path.exists(directory):
        try:
            os.makedirs(directory)
        except OSError as ex:
            if ex.errno != errno.EEXIST:
                raise
    if not os.path.exists(path):
        with os.fdopen(os.open(path, os.O_CREAT | os.O_WRONLY, 0o600), 'wt'):
            pass

    # merge the new kubeconfig into the existing one
    fd, temp_path = tempfile.mkstemp()
    additional_file = os.fdopen(fd, 'w+t')
    try:
        additional_file.write(kubeconfig)
        additional_file.flush()
        merge_kubernetes_configurations(path, temp_path, overwrite_existing, context_name)
    except yaml.YAMLError as ex:
        logger.warning('Failed to merge credentials to kube config file: %s', ex)
    finally:
        additional_file.close()
        os.remove(temp_path)


def _handle_merge(existing, addition, key, replace):
    if not addition[key]:
        return
    if existing[key] is None:
        existing[key] = addition[key]
        return

    for i in addition[key]:
        for j in existing[key]:
            if i['name'] == j['name']:
                if replace or i == j:
                    existing[key].remove(j)
                else:
                    from knack.prompting import prompt_y_n
                    msg = 'A different object named {} already exists in your kubeconfig file.\nOverwrite?'
                    overwrite = False
                    try:
                        overwrite = prompt_y_n(msg.format(i['name']))
                    except NoTTYException:
                        pass
                    if overwrite:
                        existing[key].remove(j)
                    else:
                        msg = 'A different object named {} already exists in {} in your kubeconfig file.'
                        raise CLIError(msg.format(i['name'], key))
        existing[key].append(i)


def load_kubernetes_configuration(filename):
    try:
        with open(filename) as stream:
            return yaml.safe_load(stream)
    except (IOError, OSError) as ex:
        if getattr(ex, 'errno', 0) == errno.ENOENT:
            raise CLIError('{} does not exist'.format(filename))
    except (yaml.parser.ParserError, UnicodeDecodeError) as ex:
        raise CLIError('Error parsing {} ({})'.format(filename, str(ex)))


def merge_kubernetes_configurations(existing_file, addition_file, replace, context_name=None):
    existing = load_kubernetes_configuration(existing_file)
    addition = load_kubernetes_configuration(addition_file)

    if context_name is not None:
        addition['contexts'][0]['name'] = context_name
        addition['contexts'][0]['context']['cluster'] = context_name
        addition['clusters'][0]['name'] = context_name
        addition['current-context'] = context_name

    # rename the admin context so it doesn't overwrite the user context
    for ctx in addition.get('contexts', []):
        try:
            if ctx['context']['user'].startswith('clusterAdmin'):
                admin_name = ctx['name'] + '-admin'
                addition['current-context'] = ctx['name'] = admin_name
                break
        except (KeyError, TypeError):
            continue

    if addition is None:
        raise CLIError('failed to load additional configuration from {}'.format(addition_file))

    if existing is None:
        existing = addition
    else:
        _handle_merge(existing, addition, 'clusters', replace)
        _handle_merge(existing, addition, 'users', replace)
        _handle_merge(existing, addition, 'contexts', replace)
        existing['current-context'] = addition['current-context']

    # check that ~/.kube/config is only read- and writable by its owner
    if platform.system() != 'Windows':
        existing_file_perms = "{:o}".format(stat.S_IMODE(os.lstat(existing_file).st_mode))
        if not existing_file_perms.endswith('600'):
            logger.warning('%s has permissions "%s".\nIt should be readable and writable only by its owner.',
                           existing_file, existing_file_perms)

    with open(existing_file, 'w+') as stream:
        yaml.safe_dump(existing, stream, default_flow_style=False)

    current_context = addition.get('current-context', 'UNKNOWN')
    msg = 'Merged "{}" as current context in {}'.format(current_context, existing_file)
    print(msg)


def cloud_storage_account_service_factory(cli_ctx, kwargs):
    from azure.cli.core.profiles import ResourceType, get_sdk
    t_cloud_storage_account = get_sdk(cli_ctx, ResourceType.DATA_STORAGE, 'common#CloudStorageAccount')
    account_name = kwargs.pop('account_name', None)
    account_key = kwargs.pop('account_key', None)
    sas_token = kwargs.pop('sas_token', None)
    kwargs.pop('connection_string', None)
    return t_cloud_storage_account(account_name, account_key, sas_token)


def get_storage_account_from_diag_settings(cli_ctx, resource_group_name, name):
    from azure.mgmt.monitor import MonitorManagementClient
    diag_settings_client = get_mgmt_service_client(cli_ctx, MonitorManagementClient).diagnostic_settings
    subscription_id = get_subscription_id(cli_ctx)
    aks_resource_id = '/subscriptions/{0}/resourceGroups/{1}/providers/Microsoft.ContainerService' \
        '/managedClusters/{2}'.format(subscription_id, resource_group_name, name)
    diag_settings = diag_settings_client.list(aks_resource_id)
    if diag_settings.value:
        return diag_settings.value[0].storage_account_id

    print("No diag settings specified")
    return None


def display_diagnostics_report(temp_kubeconfig_path):   # pylint: disable=too-many-statements
    if not which('kubectl'):
        raise CLIError('Can not find kubectl executable in PATH')

    nodes = subprocess.check_output(
        ["kubectl", "--kubeconfig", temp_kubeconfig_path, "get", "node", "--no-headers"],
        universal_newlines=True)
    logger.debug(nodes)
    node_lines = nodes.splitlines()
    ready_nodes = {}
    for node_line in node_lines:
        columns = node_line.split()
        logger.debug(node_line)
        if columns[1] != "Ready":
            logger.warning("Node %s is not Ready. Current state is: %s.", columns[0], columns[1])
        else:
            ready_nodes[columns[0]] = False

    logger.debug('There are %s ready nodes in the cluster', str(len(ready_nodes)))

    if not ready_nodes:
        logger.warning('No nodes are ready in the current cluster. Diagnostics info might not be available.')

    network_config_array = []
    network_status_array = []
    apds_created = False

    max_retry = 10
    for retry in range(0, max_retry):
        if not apds_created:
            apd = subprocess.check_output(
                ["kubectl", "--kubeconfig", temp_kubeconfig_path, "get", "apd", "-n", "aks-periscope", "--no-headers"],
                universal_newlines=True
            )
            apd_lines = apd.splitlines()
            if apd_lines and 'No resources found' in apd_lines[0]:
                apd_lines.pop(0)

            print("Got {} diagnostic results for {} ready nodes{}\r".format(len(apd_lines),
                                                                            len(ready_nodes),
                                                                            '.' * retry), end='')
            if len(apd_lines) < len(ready_nodes):
                time.sleep(3)
            else:
                apds_created = True
                print()
        else:
            for node_name in ready_nodes:
                if ready_nodes[node_name]:
                    continue
                apdName = "aks-periscope-diagnostic-" + node_name
                try:
                    network_config = subprocess.check_output(
                        ["kubectl", "--kubeconfig", temp_kubeconfig_path,
                         "get", "apd", apdName, "-n",
                         "aks-periscope", "-o=jsonpath={.spec.networkconfig}"],
                        universal_newlines=True)
                    logger.debug('Dns status for node %s is %s', node_name, network_config)
                    network_status = subprocess.check_output(
                        ["kubectl", "--kubeconfig", temp_kubeconfig_path,
                         "get", "apd", apdName, "-n",
                         "aks-periscope", "-o=jsonpath={.spec.networkoutbound}"],
                        universal_newlines=True)
                    logger.debug('Network status for node %s is %s', node_name, network_status)

                    if not network_config or not network_status:
                        print("The diagnostics information for node {} is not ready yet. "
                              "Will try again in 10 seconds.".format(node_name))
                        time.sleep(10)
                        break

                    network_config_array += json.loads('[' + network_config + ']')
                    network_status_object = json.loads(network_status)
                    network_status_array += format_diag_status(network_status_object)
                    ready_nodes[node_name] = True
                except subprocess.CalledProcessError as err:
                    raise CLIError(err.output)

    print()
    if network_config_array:
        print("Below are the network configuration for each node: ")
        print()
        print(tabulate(network_config_array, headers="keys", tablefmt='simple'))
        print()
    else:
        logger.warning("Could not get network config. "
                       "Please run 'az aks kanalyze' command later to get the analysis results.")

    if network_status_array:
        print("Below are the network connectivity results for each node:")
        print()
        print(tabulate(network_status_array, headers="keys", tablefmt='simple'))
    else:
        logger.warning("Could not get networking status. "
                       "Please run 'az aks kanalyze' command later to get the analysis results.")


def format_diag_status(diag_status):
    for diag in diag_status:
        if diag["Status"]:
            if "Error:" in diag["Status"]:
                diag["Status"] = f'{colorama.Fore.RED}{diag["Status"]}{colorama.Style.RESET_ALL}'
            else:
                diag["Status"] = f'{colorama.Fore.GREEN}{diag["Status"]}{colorama.Style.RESET_ALL}'

    return diag_status


def format_bright(msg):
    return f'\033[1m{colorama.Style.BRIGHT}{msg}{colorama.Style.RESET_ALL}'


def format_hyperlink(the_link):
    return f'\033[1m{colorama.Style.BRIGHT}{colorama.Fore.BLUE}{the_link}{colorama.Style.RESET_ALL}'


def get_aks_custom_headers(aks_custom_headers=None):
    headers = {}
    if aks_custom_headers is not None:
        if aks_custom_headers != "":
            for pair in aks_custom_headers.split(','):
                parts = pair.split('=')
                if len(parts) != 2:
                    raise CLIError('custom headers format is incorrect')
                headers[parts[0]] = parts[1]
    return headers


<<<<<<< HEAD
def _put_managed_cluster_ensuring_permission(
    cmd,     # pylint: disable=too-many-locals,too-many-statements,too-many-branches
    client,
    subscription_id,
    resource_group_name,
    name,
    managed_cluster,
    monitoring_addon_enabled,
    ingress_appgw_addon_enabled,
    enable_managed_identity,
    attach_acr,
    headers,
    no_wait
):
    # some addons require post cluster creation role assigment
    need_post_creation_role_assignment = monitoring_addon_enabled or ingress_appgw_addon_enabled or (enable_managed_identity and attach_acr)
    if need_post_creation_role_assignment:
        # adding a wait here since we rely on the result for role assignment
        cluster = LongRunningOperation(cmd.cli_ctx)(client.create_or_update(
            resource_group_name=resource_group_name,
            resource_name=name,
            parameters=managed_cluster,
            custom_headers=headers))
        cloud_name = cmd.cli_ctx.cloud.name
        # add cluster spn/msi Monitoring Metrics Publisher role assignment to publish metrics to MDM
        # mdm metrics is supported only in azure public cloud, so add the role assignment only in this cloud
        if monitoring_addon_enabled and cloud_name.lower() == 'azurecloud':
            from msrestazure.tools import resource_id
            cluster_resource_id = resource_id(
                subscription=subscription_id,
                resource_group=resource_group_name,
                namespace='Microsoft.ContainerService', type='managedClusters',
                name=name
            )
            _add_monitoring_role_assignment(cluster, cluster_resource_id, cmd)
        if ingress_appgw_addon_enabled:
            _add_ingress_appgw_addon_role_assignment(cluster, cmd)
        if enable_managed_identity and attach_acr:
            # Attach ACR to cluster enabled managed identity
            if cluster.identity_profile is None or \
               cluster.identity_profile["kubeletidentity"] is None:
                logger.warning('Your cluster is successfully created, but we failed to attach '
                               'acr to it, you can manually grant permission to the identity '
                               'named <ClUSTER_NAME>-agentpool in MC_ resource group to give '
                               'it permission to pull from ACR.')
            else:
                kubelet_identity_client_id = cluster.identity_profile["kubeletidentity"].client_id
                _ensure_aks_acr(cmd.cli_ctx,
                                client_id=kubelet_identity_client_id,
                                acr_name_or_id=attach_acr,
                                subscription_id=subscription_id)
    else:
        cluster = sdk_no_wait(no_wait, client.create_or_update,
                              resource_group_name=resource_group_name,
                              resource_name=name,
                              parameters=managed_cluster,
                              custom_headers=headers)

    return cluster


def _is_msi_cluster(managed_cluster):
    return (managed_cluster and managed_cluster.identity and
            (managed_cluster.identity.type.casefold() == "systemassigned" or managed_cluster.identity.type.casefold() == "userassigned"))
=======
def _get_kubelet_config(file_path):
    kubelet_config = get_file_json(file_path)
    if not isinstance(kubelet_config, dict):
        raise CLIError("Error reading kubelet configuration at {}. Please see https://aka.ms/CustomNodeConfig for correct format.".format(file_path))
    config_object = KubeletConfig()
    config_object.cpu_manager_policy = kubelet_config.get("cpuManagerPolicy", None)
    config_object.cpu_cfs_quota = kubelet_config.get("cpuCfsQuota", None)
    config_object.cpu_cfs_quota_period = kubelet_config.get("cpuCfsQuotaPeriod", None)
    config_object.image_gc_high_threshold = kubelet_config.get("imageGcHighThreshold", None)
    config_object.image_gc_low_threshold = kubelet_config.get("imageGcLowThreshold", None)
    config_object.topology_manager_policy = kubelet_config.get("topologyManagerPolicy", None)
    config_object.allowed_unsafe_sysctls = kubelet_config.get("allowedUnsafeSysctls", None)
    config_object.fail_swap_on = kubelet_config.get("failSwapOn", None)

    return config_object


def _get_linux_os_config(file_path):
    os_config = get_file_json(file_path)
    if not isinstance(os_config, dict):
        raise CLIError("Error reading Linux OS configuration at {}. Please see https://aka.ms/CustomNodeConfig for correct format.".format(file_path))
    config_object = LinuxOSConfig()
    config_object.transparent_huge_page_enabled = os_config.get("transparentHugePageEnabled", None)
    config_object.transparent_huge_page_defrag = os_config.get("transparentHugePageDefrag", None)
    config_object.swap_file_size_mb = os_config.get("swapFileSizeMB", None)
    # sysctl settings
    sysctls = os_config.get("sysctls", None)
    if not isinstance(sysctls, dict):
        raise CLIError("Error reading Sysctl settings at {}. Please see https://aka.ms/CustomNodeConfig for correct format.".format(file_path))
    config_object.sysctls = SysctlConfig()
    config_object.sysctls.net_core_somaxconn = sysctls.get("netCoreSomaxconn", None)
    config_object.sysctls.net_core_netdev_max_backlog = sysctls.get("netCoreNetdevMaxBacklog", None)
    config_object.sysctls.net_core_rmem_max = sysctls.get("netCoreRmemMax", None)
    config_object.sysctls.net_core_wmem_max = sysctls.get("netCoreWmemMax", None)
    config_object.sysctls.net_core_optmem_max = sysctls.get("netCoreOptmemMax", None)
    config_object.sysctls.net_ipv4_tcp_max_syn_backlog = sysctls.get("netIpv4TcpMaxSynBacklog", None)
    config_object.sysctls.net_ipv4_tcp_max_tw_buckets = sysctls.get("netIpv4TcpMaxTwBuckets", None)
    config_object.sysctls.net_ipv4_tcp_fin_timeout = sysctls.get("netIpv4TcpFinTimeout", None)
    config_object.sysctls.net_ipv4_tcp_keepalive_time = sysctls.get("netIpv4TcpKeepaliveTime", None)
    config_object.sysctls.net_ipv4_tcp_keepalive_probes = sysctls.get("netIpv4TcpKeepaliveProbes", None)
    config_object.sysctls.net_ipv4_tcpkeepalive_intvl = sysctls.get("netIpv4TcpkeepaliveIntvl", None)
    config_object.sysctls.net_ipv4_tcp_rmem = sysctls.get("netIpv4TcpRmem", None)
    config_object.sysctls.net_ipv4_tcp_wmem = sysctls.get("netIpv4TcpWmem", None)
    config_object.sysctls.net_ipv4_tcp_tw_reuse = sysctls.get("netIpv4TcpTwReuse", None)
    config_object.sysctls.net_ipv4_ip_local_port_range = sysctls.get("netIpv4IpLocalPortRange", None)
    config_object.sysctls.net_ipv4_neigh_default_gc_thresh1 = sysctls.get("netIpv4NeighDefaultGcThresh1", None)
    config_object.sysctls.net_ipv4_neigh_default_gc_thresh2 = sysctls.get("netIpv4NeighDefaultGcThresh2", None)
    config_object.sysctls.net_ipv4_neigh_default_gc_thresh3 = sysctls.get("netIpv4NeighDefaultGcThresh3", None)
    config_object.sysctls.net_netfilter_nf_conntrack_max = sysctls.get("netNetfilterNfConntrackMax", None)
    config_object.sysctls.net_netfilter_nf_conntrack_buckets = sysctls.get("netNetfilterNfConntrackBuckets", None)
    config_object.sysctls.fs_inotify_max_user_watches = sysctls.get("fsInotifyMaxUserWatches", None)
    config_object.sysctls.fs_file_max = sysctls.get("fsFileMax", None)
    config_object.sysctls.fs_aio_max_nr = sysctls.get("fsAioMaxNr", None)
    config_object.sysctls.fs_nr_open = sysctls.get("fsNrOpen", None)
    config_object.sysctls.kernel_threads_max = sysctls.get("kernelThreadsMax", None)
    config_object.sysctls.vm_max_map_count = sysctls.get("vmMaxMapCount", None)
    config_object.sysctls.vm_swappiness = sysctls.get("vmSwappiness", None)
    config_object.sysctls.vm_vfs_cache_pressure = sysctls.get("vmVfsCachePressure", None)

    return config_object
>>>>>>> 2d8da3b4
<|MERGE_RESOLUTION|>--- conflicted
+++ resolved
@@ -3004,7 +3004,6 @@
     return headers
 
 
-<<<<<<< HEAD
 def _put_managed_cluster_ensuring_permission(
     cmd,     # pylint: disable=too-many-locals,too-many-statements,too-many-branches
     client,
@@ -3069,7 +3068,8 @@
 def _is_msi_cluster(managed_cluster):
     return (managed_cluster and managed_cluster.identity and
             (managed_cluster.identity.type.casefold() == "systemassigned" or managed_cluster.identity.type.casefold() == "userassigned"))
-=======
+
+
 def _get_kubelet_config(file_path):
     kubelet_config = get_file_json(file_path)
     if not isinstance(kubelet_config, dict):
@@ -3129,5 +3129,4 @@
     config_object.sysctls.vm_swappiness = sysctls.get("vmSwappiness", None)
     config_object.sysctls.vm_vfs_cache_pressure = sysctls.get("vmVfsCachePressure", None)
 
-    return config_object
->>>>>>> 2d8da3b4
+    return config_object