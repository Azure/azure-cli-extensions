--- conflicted
+++ resolved
@@ -9,11 +9,7 @@
 
 import azext_storage_preview._help  # pylint: disable=unused-import
 from .profiles import (CUSTOM_DATA_STORAGE, CUSTOM_MGMT_PREVIEW_STORAGE, CUSTOM_DATA_STORAGE_ADLS,
-<<<<<<< HEAD
-                       CUSTOM_DATA_STORAGE_FILESHARE, CUSTOM_DATA_STORAGE_QUEUE, CUSTOM_DATA_STORAGE_ADLS_V2)
-=======
-                       CUSTOM_DATA_STORAGE_FILESHARE)
->>>>>>> df93277f
+                       CUSTOM_DATA_STORAGE_FILESHARE, CUSTOM_DATA_STORAGE_ADLS_V2)
 
 
 class StorageCommandsLoader(AzCommandsLoader):
