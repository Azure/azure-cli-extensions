# --------------------------------------------------------------------------------------------
# Copyright (c) Microsoft Corporation. All rights reserved.
# Licensed under the MIT License. See License.txt in the project root for license information.
# --------------------------------------------------------------------------------------------

from azure.cli.core.commands import CliCommandType
from azure.cli.core.commands.arm import show_exception_handler
from ._client_factory import (cf_sa, cf_blob_data_gen_update,
                              blob_data_service_factory, adls_blob_data_service_factory,
                              cf_sa_blob_inventory, cf_mgmt_file_services, cf_share_client, cf_share_file_client,
                              cf_adls_service, cf_adls_file_system)
from .profiles import (CUSTOM_DATA_STORAGE, CUSTOM_DATA_STORAGE_ADLS, CUSTOM_MGMT_STORAGE,
                       CUSTOM_DATA_STORAGE_FILESHARE, CUSTOM_DATA_STORAGE_FILEDATALAKE)


def load_command_table(self, _):  # pylint: disable=too-many-locals, too-many-statements

    def get_custom_sdk(custom_module, client_factory, resource_type=CUSTOM_DATA_STORAGE):
        """Returns a CliCommandType instance with specified operation template based on the given custom module name.
        This is useful when the command is not defined in the default 'custom' module but instead in a module under
        'operations' package."""
        return CliCommandType(
            operations_tmpl='azext_storage_preview.operations.{}#'.format(custom_module) + '{}',
            client_factory=client_factory,
            resource_type=resource_type
        )

    storage_account_sdk = CliCommandType(
        operations_tmpl='azext_storage_preview.vendored_sdks.azure_mgmt_storage.operations#'
                        'StorageAccountsOperations.{}',
        client_factory=cf_sa,
        resource_type=CUSTOM_MGMT_STORAGE
    )

    storage_account_custom_type = CliCommandType(
        operations_tmpl='azext_storage_preview.operations.account#{}',
        client_factory=cf_sa,
        resource_type=CUSTOM_MGMT_STORAGE
    )
<<<<<<< HEAD
    with self.command_group('storage account', storage_account_sdk, resource_type=CUSTOM_MGMT_STORAGE,
                            custom_command_type=storage_account_custom_type) as g:
        g.custom_command('create', 'create_storage_account')
        g.generic_update_command('update', getter_name='get_properties', setter_name='update',
                                 custom_func_name='update_storage_account')
=======
>>>>>>> 33d8ee75

    with self.command_group('storage account network-rule', storage_account_sdk,
                            custom_command_type=storage_account_custom_type,
                            resource_type=CUSTOM_MGMT_STORAGE, min_api='2017-06-01') as g:
        g.custom_command('add', 'add_network_rule')
        g.custom_command('list', 'list_network_rules')
        g.custom_command('remove', 'remove_network_rule')

    block_blob_sdk = CliCommandType(
        operations_tmpl='azure.multiapi.storage.blob.blockblobservice#BlockBlobService.{}',
        client_factory=blob_data_service_factory,
        resource_type=CUSTOM_DATA_STORAGE)

    with self.command_group('storage azcopy blob', command_type=block_blob_sdk,
                            custom_command_type=get_custom_sdk('azcopy', blob_data_service_factory)) as g:
        g.storage_custom_command_oauth('upload', 'storage_blob_upload')
        g.storage_custom_command_oauth('download', 'storage_blob_download')
        g.storage_custom_command_oauth('delete', 'storage_blob_remove')
        g.storage_custom_command_oauth('sync', 'storage_blob_sync')

    with self.command_group('storage azcopy', custom_command_type=get_custom_sdk('azcopy', None)) as g:
        g.custom_command('run-command', 'storage_run_command', validator=lambda namespace: None)

    # pylint: disable=line-too-long
    adls_base_blob_sdk = CliCommandType(
        operations_tmpl='azext_storage_preview.vendored_sdks.azure_adls_storage_preview.blob.baseblobservice'
                        '#BaseBlobService.{}',
        client_factory=adls_blob_data_service_factory,
        resource_type=CUSTOM_DATA_STORAGE_ADLS)

    def _adls_deprecate_message(self):
        msg = "This {} has been deprecated and will be removed in future release.".format(self.object_type)
        msg += " Use '{}' instead.".format(self.redirect)
        msg += " For more information go to"
        msg += " https://github.com/Azure/azure-cli/blob/dev/src/azure-cli/azure/cli/command_modules/storage/docs/ADLS%20Gen2.md"
        return msg

    # Change existing Blob Commands
    with self.command_group('storage blob', command_type=adls_base_blob_sdk) as g:
        from ._format import transform_blob_output
        from ._transformers import transform_storage_list_output
        g.storage_command_oauth('list', 'list_blobs', transform=transform_storage_list_output,
                                table_transformer=transform_blob_output,
                                deprecate_info=self.deprecate(redirect="az storage fs file list", hide=True,
                                                              message_func=_adls_deprecate_message))

    # New Blob Commands
    with self.command_group('storage blob', command_type=adls_base_blob_sdk,
                            custom_command_type=get_custom_sdk('blob', adls_blob_data_service_factory,
                                                               CUSTOM_DATA_STORAGE_ADLS),
                            resource_type=CUSTOM_DATA_STORAGE_ADLS) as g:
        g.storage_command_oauth('move', 'rename_path', is_preview=True,
                                deprecate_info=self.deprecate(redirect="az storage fs file move", hide=True,
                                                              message_func=_adls_deprecate_message))

    with self.command_group('storage blob access', command_type=adls_base_blob_sdk,
                            custom_command_type=get_custom_sdk('blob', adls_blob_data_service_factory,
                                                               CUSTOM_DATA_STORAGE_ADLS),
                            resource_type=CUSTOM_DATA_STORAGE_ADLS,
                            deprecate_info=self.deprecate(redirect="az storage fs access", hide=True,
                                                          message_func=_adls_deprecate_message)) as g:
        g.storage_command_oauth('set', 'set_path_access_control')
        g.storage_command_oauth('update', 'set_path_access_control')
        g.storage_command_oauth('show', 'get_path_access_control')

    # TODO: Remove them after deprecate for two sprints
    # Blob directory Commands Group
    with self.command_group('storage blob directory', command_type=adls_base_blob_sdk,
                            custom_command_type=get_custom_sdk('blob', adls_blob_data_service_factory,
                                                               CUSTOM_DATA_STORAGE_ADLS),
                            resource_type=CUSTOM_DATA_STORAGE_ADLS, is_preview=True) as g:
        from ._format import transform_blob_output
        from ._transformers import (transform_storage_list_output, create_boolean_result_output_transformer)
        g.storage_command_oauth('create', 'create_directory')
        g.storage_command_oauth('delete', 'delete_directory')
        g.storage_custom_command_oauth('move', 'rename_directory')
        g.storage_custom_command_oauth('show', 'show_directory', table_transformer=transform_blob_output,
                                       exception_handler=show_exception_handler)
        g.storage_custom_command_oauth('list', 'list_directory', transform=transform_storage_list_output,
                                       table_transformer=transform_blob_output)
        g.storage_command_oauth('exists', 'exists', transform=create_boolean_result_output_transformer('exists'))
        g.storage_command_oauth(
            'metadata show', 'get_blob_metadata', exception_handler=show_exception_handler)
        g.storage_command_oauth('metadata update', 'set_blob_metadata')

    with self.command_group('storage blob directory', is_preview=True,
                            custom_command_type=get_custom_sdk('azcopy', adls_blob_data_service_factory,
                                                               CUSTOM_DATA_STORAGE_ADLS))as g:
        g.storage_custom_command_oauth('upload', 'storage_blob_upload')
        g.storage_custom_command_oauth('download', 'storage_blob_download')

    with self.command_group('storage blob directory access', command_type=adls_base_blob_sdk, is_preview=True,
                            custom_command_type=get_custom_sdk('blob', adls_blob_data_service_factory,
                                                               CUSTOM_DATA_STORAGE_ADLS),
                            resource_type=CUSTOM_DATA_STORAGE_ADLS) as g:
        g.storage_command_oauth('set', 'set_path_access_control')
        g.storage_command_oauth('update', 'set_path_access_control')
        g.storage_command_oauth('show', 'get_path_access_control')

    with self.command_group('storage blob directory',
                            deprecate_info=self.deprecate(redirect="az storage fs directory", hide=True,
                                                          message_func=_adls_deprecate_message)) as g:
        pass

    file_client_sdk = CliCommandType(
        operations_tmpl='azure.multiapi.storagev2.fileshare._file_client#ShareFileClient.{}',
        client_factory=cf_share_client,
        resource_type=CUSTOM_DATA_STORAGE_FILESHARE
    )

    with self.command_group('storage file', file_client_sdk, resource_type=CUSTOM_DATA_STORAGE_FILESHARE,
                            min_api='2019-02-02',
                            custom_command_type=get_custom_sdk('file', client_factory=cf_share_file_client,
                                                               resource_type=CUSTOM_DATA_STORAGE_FILESHARE)) as g:
        from ._transformers import transform_file_upload

        g.storage_custom_command('upload', 'storage_file_upload', transform=transform_file_upload)
        g.storage_custom_command('upload-batch', 'storage_file_upload_batch',
                                 custom_command_type=get_custom_sdk('file', client_factory=cf_share_client))

    adls_fs_service_sdk = CliCommandType(
        operations_tmpl='azext_storage_preview.vendored_sdks.azure_storage_filedatalake._data_lake_service_client#DataLakeServiceClient.{}',
        client_factory=cf_adls_service,
        resource_type=CUSTOM_DATA_STORAGE_FILEDATALAKE
    )

    with self.command_group('storage fs service-properties', command_type=adls_fs_service_sdk,
                            custom_command_type=get_custom_sdk('filesystem', cf_adls_service),
                            resource_type=CUSTOM_DATA_STORAGE_FILEDATALAKE, min_api='2020-06-12', is_preview=True) as g:
        g.storage_command_oauth('show', 'get_service_properties', exception_handler=show_exception_handler)
        g.storage_custom_command_oauth('update', 'set_service_properties')

    adls_fs_sdk = CliCommandType(
        operations_tmpl='azext_storage_preview.vendored_sdks.azure_storage_filedatalake._file_system_client#FileSystemClient.{}',
        client_factory=cf_adls_file_system,
        resource_type=CUSTOM_DATA_STORAGE_FILEDATALAKE
    )
    with self.command_group('storage fs', command_type=adls_fs_sdk,
                            custom_command_type=get_custom_sdk('filesystem', cf_adls_file_system),
                            resource_type=CUSTOM_DATA_STORAGE_FILEDATALAKE, min_api='2020-06-12', is_preview=True) as g:
        g.storage_custom_command_oauth('list-deleted-path', 'list_deleted_path')
        g.storage_command_oauth('undelete-path', '_undelete_path')<|MERGE_RESOLUTION|>--- conflicted
+++ resolved
@@ -37,14 +37,12 @@
         client_factory=cf_sa,
         resource_type=CUSTOM_MGMT_STORAGE
     )
-<<<<<<< HEAD
+
     with self.command_group('storage account', storage_account_sdk, resource_type=CUSTOM_MGMT_STORAGE,
                             custom_command_type=storage_account_custom_type) as g:
         g.custom_command('create', 'create_storage_account')
         g.generic_update_command('update', getter_name='get_properties', setter_name='update',
                                  custom_func_name='update_storage_account')
-=======
->>>>>>> 33d8ee75
 
     with self.command_group('storage account network-rule', storage_account_sdk,
                             custom_command_type=storage_account_custom_type,
