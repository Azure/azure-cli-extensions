--- conflicted
+++ resolved
@@ -5,17 +5,10 @@
 
 from azure.cli.core.commands import CliCommandType
 from azure.cli.core.commands.arm import show_exception_handler
-<<<<<<< HEAD
-from ._client_factory import (cf_blob_data_gen_update,
-                              blob_data_service_factory, adls_blob_data_service_factory,
-                              cf_queue_service, cf_queue_client)
-from .profiles import CUSTOM_DATA_STORAGE, CUSTOM_DATA_STORAGE_ADLS, CUSTOM_DATA_STORAGE_QUEUE
-=======
 from ._client_factory import (cf_sa, cf_blob_data_gen_update,
                               blob_data_service_factory, adls_blob_data_service_factory,
-                              cf_sa_blob_inventory)
-from .profiles import CUSTOM_DATA_STORAGE, CUSTOM_DATA_STORAGE_ADLS, CUSTOM_MGMT_PREVIEW_STORAGE
->>>>>>> c16afa37
+                              cf_sa_blob_inventory, cf_queue_service, cf_queue_client)
+from .profiles import CUSTOM_DATA_STORAGE, CUSTOM_DATA_STORAGE_ADLS, CUSTOM_MGMT_PREVIEW_STORAGE, CUSTOM_DATA_STORAGE_QUEUE
 
 
 def load_command_table(self, _):  # pylint: disable=too-many-locals, too-many-statements
