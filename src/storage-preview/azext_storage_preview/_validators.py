# --------------------------------------------------------------------------------------------
# Copyright (c) Microsoft Corporation. All rights reserved.
# Licensed under the MIT License. See License.txt in the project root for license information.
# --------------------------------------------------------------------------------------------

# pylint: disable=protected-access, logging-format-interpolation
import os

from azure.cli.core.commands.client_factory import get_mgmt_service_client
from azure.cli.core.commands.validators import validate_key_value_pairs
from azure.cli.core.profiles import get_sdk
from knack.util import CLIError
from knack.log import get_logger
from ._client_factory import get_storage_data_service_client, blob_data_service_factory
from .util import guess_content_type
from .oauth_token_util import TokenUpdater
from .profiles import CUSTOM_MGMT_PREVIEW_STORAGE

logger = get_logger(__name__)


storage_account_key_options = {'primary': 'key1', 'secondary': 'key2'}


# Utilities


# pylint: disable=inconsistent-return-statements, too-many-lines
def _query_account_key(cli_ctx, account_name):
    """Query the storage account key. This is used when the customer doesn't offer account key but name."""
    rg, scf = _query_account_rg(cli_ctx, account_name)
    t_storage_account_keys = get_sdk(
        cli_ctx, CUSTOM_MGMT_PREVIEW_STORAGE, 'models.storage_account_keys#StorageAccountKeys')

    if t_storage_account_keys:
        return scf.storage_accounts.list_keys(rg, account_name).key1
    # of type: models.storage_account_list_keys_result#StorageAccountListKeysResult
    return scf.storage_accounts.list_keys(rg, account_name).keys[0].value  # pylint: disable=no-member


def _query_account_rg(cli_ctx, account_name):
    """Query the storage account's resource group, which the mgmt sdk requires."""
    scf = get_mgmt_service_client(cli_ctx, CUSTOM_MGMT_PREVIEW_STORAGE)
    acc = next((x for x in scf.storage_accounts.list() if x.name == account_name), None)
    if acc:
        from msrestazure.tools import parse_resource_id
        return parse_resource_id(acc.id)['resource_group'], scf
    raise ValueError("Storage account '{}' not found.".format(account_name))


def _create_token_credential(cli_ctx):
    from knack.cli import EVENT_CLI_POST_EXECUTE
    from .profiles import CUSTOM_DATA_STORAGE

    TokenCredential = get_sdk(cli_ctx, CUSTOM_DATA_STORAGE, 'common#TokenCredential')

    token_credential = TokenCredential()
    updater = TokenUpdater(token_credential, cli_ctx)

    def _cancel_timer_event_handler(_, **__):
        updater.cancel()
    cli_ctx.register_event(EVENT_CLI_POST_EXECUTE, _cancel_timer_event_handler)
    return token_credential


# region PARAMETER VALIDATORS

def process_resource_group(cmd, namespace):
    """Processes the resource group parameter from the account name"""
    if namespace.account_name and not namespace.resource_group_name:
        namespace.resource_group_name = _query_account_rg(cmd.cli_ctx, namespace.account_name)[0]


def validate_bypass(namespace):
    if namespace.bypass:
        namespace.bypass = ', '.join(namespace.bypass) if isinstance(namespace.bypass, list) else namespace.bypass


def get_config_value(cmd, section, key, default):
    return cmd.cli_ctx.config.get(section, key, default)


def validate_client_parameters(cmd, namespace):
    """ Retrieves storage connection parameters from environment variables and parses out connection string into
    account name and key """
    n = namespace

    if hasattr(n, 'auth_mode'):
        auth_mode = n.auth_mode or get_config_value(cmd, 'storage', 'auth_mode', None)
        del n.auth_mode
        if not n.account_name:
            n.account_name = get_config_value(cmd, 'storage', 'account', None)
        if auth_mode == 'login':
            from azure.cli.core._profile import Profile
            profile = Profile(cli_ctx=cmd.cli_ctx)
            n.token_credential, _, _ = profile.get_login_credentials(
                resource="https://storage.azure.com", subscription_id=n._subscription)

    if hasattr(n, 'token_credential') and n.token_credential:
        # give warning if there are account key args being ignored
        account_key_args = [n.account_key and "--account-key", n.sas_token and "--sas-token",
                            n.connection_string and "--connection-string"]
        account_key_args = [arg for arg in account_key_args if arg]

        if account_key_args:
            logger.warning('In "login" auth mode, the following arguments are ignored: %s',
                           ' ,'.join(account_key_args))
        return

    if not n.connection_string:
        n.connection_string = get_config_value(cmd, 'storage', 'connection_string', None)

    # if connection string supplied or in environment variables, extract account key and name
    if n.connection_string:
        conn_dict = validate_key_value_pairs(n.connection_string)
        n.account_name = conn_dict.get('AccountName')
        n.account_key = conn_dict.get('AccountKey')
        n.sas_token = conn_dict.get('SharedAccessSignature')

    # otherwise, simply try to retrieve the remaining variables from environment variables
    if not n.account_name:
        n.account_name = get_config_value(cmd, 'storage', 'account', None)
    if not n.account_key:
        n.account_key = get_config_value(cmd, 'storage', 'key', None)
    if not n.sas_token:
        n.sas_token = get_config_value(cmd, 'storage', 'sas_token', None)

    # strip the '?' from sas token. the portal and command line are returns sas token in different
    # forms
    if n.sas_token:
        n.sas_token = n.sas_token.lstrip('?')

    # account name with secondary
    if n.account_name and n.account_name.endswith('-secondary'):
        n.location_mode = 'secondary'
        n.account_name = n.account_name[:-10]

    # if account name is specified but no key, attempt to query
    if n.account_name and not n.account_key and not n.sas_token:
        logger.warning('There is no credential provided in your command and environment, we will query account key '
                       'for your storage account. \nPlease provide --connection-string, --account-key or --sas-token '
                       'as credential, or use `--auth-mode login` if you have required RBAC roles in your command. '
                       'For more information about RBAC roles in storage, you can see '
                       'https://docs.microsoft.com/en-us/azure/storage/common/storage-auth-aad-rbac-cli. \n'
                       'Setting corresponding environment variable can avoid inputting credential in your command. '
                       'Please use --help to get more information.')
        n.account_key = _query_account_key(cmd.cli_ctx, n.account_name)


def validate_azcopy_blob_source_url(cmd, namespace):
    client = blob_data_service_factory(cmd.cli_ctx, {
        'account_name': namespace.account_name})
    blob_name = namespace.source_blob
    if not blob_name:
        blob_name = os.path.basename(namespace.destination)
    url = client.make_blob_url(namespace.source_container, blob_name)
    namespace.source = url
    del namespace.source_container
    del namespace.source_blob


def validate_azcopy_container_source_url(cmd, namespace):
    client = blob_data_service_factory(cmd.cli_ctx, {
        'account_name': namespace.account_name})
    url = client.make_blob_url(namespace.source, '')
    namespace.source = url[:-1]


def validate_azcopy_upload_destination_url(cmd, namespace):
    client = blob_data_service_factory(cmd.cli_ctx, {
        'account_name': namespace.account_name})
    destination_path = namespace.destination_path
    if not destination_path:
        destination_path = ''
    url = client.make_blob_url(namespace.destination_container, destination_path)
    namespace.destination = url
    del namespace.destination_container
    del namespace.destination_path


def validate_blob_directory_download_source_url(cmd, namespace):
    client = blob_data_service_factory(cmd.cli_ctx, {
        'account_name': namespace.account_name})
    source_path = namespace.source_path
    url = client.make_blob_url(namespace.source_container, source_path)
    namespace.source = url
    del namespace.source_container
    del namespace.source_path


def validate_blob_directory_upload_destination_url(cmd, namespace):
    ns = vars(namespace)
    destination = ns.get('destination_path')
    container = ns.get('destination_container')
    client = get_blob_client(cmd, ns)
    destination = destination[1:] if destination.startswith('/') else destination
    from azure.common import AzureException
    try:
        props = client.get_blob_properties(container, destination)
        if not is_directory(props):
            raise ValueError('usage error: You are specifying --destination-path with a blob name, not directory name. '
                             'Please change to a valid blob directory name. If you want to upload to a blob file, '
                             'please use `az storage blob upload` command.')
    except AzureException:
        pass

    if not destination.endswith('/'):
        destination += '/'
    url = client.make_blob_url(container, destination)
    namespace.destination = url
    del namespace.destination_container
    del namespace.destination_path


def validate_azcopy_download_source_url(cmd, namespace):
    client = blob_data_service_factory(cmd.cli_ctx, {
        'account_name': namespace.account_name})
    source_path = namespace.source_path
    if not source_path:
        source_path = ''
    url = client.make_blob_url(namespace.source_container, source_path)
    namespace.source = url
    del namespace.source_container
    del namespace.source_path
    print(namespace)


def validate_azcopy_target_url(cmd, namespace):
    client = blob_data_service_factory(cmd.cli_ctx, {
        'account_name': namespace.account_name})
    target_path = namespace.target_path
    if not target_path:
        target_path = ''
    url = client.make_blob_url(namespace.target_container, target_path)
    namespace.target = url
    del namespace.target_container
    del namespace.target_path


def get_content_setting_validator(settings_class, update, guess_from_file=None, process_md5=False):
    def _class_name(class_type):
        return class_type.__module__ + "." + class_type.__class__.__name__

    def validator(cmd, namespace):
        t_base_blob_service, t_file_service, t_blob_content_settings, t_file_content_settings = cmd.get_models(
            'blob.baseblobservice#BaseBlobService',
            'file#FileService',
            'blob.models#ContentSettings',
            'file.models#ContentSettings')

        # must run certain validators first for an update
        if update:
            validate_client_parameters(cmd, namespace)
        if update and _class_name(settings_class) == _class_name(t_file_content_settings):
            get_file_path_validator()(namespace)
        ns = vars(namespace)

        # retrieve the existing object properties for an update
        if update:
            account = ns.get('account_name')
            key = ns.get('account_key')
            cs = ns.get('connection_string')
            sas = ns.get('sas_token')
            if _class_name(settings_class) == _class_name(t_blob_content_settings):
                client = get_storage_data_service_client(cmd.cli_ctx,
                                                         t_base_blob_service,
                                                         account,
                                                         key,
                                                         cs,
                                                         sas)
                container = ns.get('container_name')
                blob = ns.get('blob_name')
                lease_id = ns.get('lease_id')
                props = client.get_blob_properties(container, blob, lease_id=lease_id).properties.content_settings
            elif _class_name(settings_class) == _class_name(t_file_content_settings):
                client = get_storage_data_service_client(cmd.cli_ctx, t_file_service, account, key, cs, sas)
                share = ns.get('share_name')
                directory = ns.get('directory_name')
                filename = ns.get('file_name')
                props = client.get_file_properties(share, directory, filename).properties.content_settings

        # create new properties
        new_props = settings_class(
            content_type=ns.pop('content_type', None),
            content_disposition=ns.pop('content_disposition', None),
            content_encoding=ns.pop('content_encoding', None),
            content_language=ns.pop('content_language', None),
            content_md5=ns.pop('content_md5', None),
            cache_control=ns.pop('content_cache_control', None)
        )

        # if update, fill in any None values with existing
        if update:
            new_props.content_type = new_props.content_type or props.content_type
            new_props.content_disposition = new_props.content_disposition or props.content_disposition
            new_props.content_encoding = new_props.content_encoding or props.content_encoding
            new_props.content_language = new_props.content_language or props.content_language
            new_props.content_md5 = new_props.content_md5 or props.content_md5
            new_props.cache_control = new_props.cache_control or props.cache_control
        else:
            if guess_from_file:
                new_props = guess_content_type(ns[guess_from_file], new_props, settings_class)

        # In the model serialization of ContentSettings, the required type for content_md5 is str. But when uploading,
        # content_md5 needs to be converted to bytearray and it would cause a bug when converting a string to bytearray.
        # So we pass in the content_md5 of the bytearray type as a workaround.
        # There is an issue of Python SDK to follow up this problem, and if the SDK is fixed, the logic can be removed
        # Issue link: https://github.com/Azure/azure-sdk-for-python/issues/15919
        if process_md5:
            from .track2_util import string_to_bytes
            new_props.content_md5 = string_to_bytes(new_props.content_md5)

        ns['content_settings'] = new_props

    return validator


def validate_custom_domain(namespace):
    if namespace.use_subdomain and not namespace.custom_domain:
        raise ValueError('usage error: --custom-domain DOMAIN [--use-subdomain]')


def validate_encryption_services(cmd, namespace):
    """
    Builds up the encryption services object for storage account operations based on the list of services passed in.
    """
    if namespace.encryption_services:
        t_encryption_services, t_encryption_service = get_sdk(cmd.cli_ctx, CUSTOM_MGMT_PREVIEW_STORAGE,
                                                              'EncryptionServices', 'EncryptionService', mod='models')
        services = {service: t_encryption_service(enabled=True) for service in namespace.encryption_services}

        namespace.encryption_services = t_encryption_services(**services)


def validate_encryption_source(cmd, namespace):
    ns = vars(namespace)

    key_name = ns.pop('encryption_key_name', None)
    key_version = ns.pop('encryption_key_version', None)
    key_vault_uri = ns.pop('encryption_key_vault', None)

    if namespace.encryption_key_source == 'Microsoft.Keyvault' and not (key_name and key_version and key_vault_uri):
        raise ValueError('--encryption-key-name, --encryption-key-vault, and --encryption-key-version are required '
                         'when --encryption-key-source=Microsoft.Keyvault is specified.')

    if key_name or key_version or key_vault_uri:
        if namespace.encryption_key_source != 'Microsoft.Keyvault':
            raise ValueError('--encryption-key-name, --encryption-key-vault, and --encryption-key-version are not '
                             'applicable when --encryption-key-source=Microsoft.Keyvault is not specified.')
        KeyVaultProperties = get_sdk(cmd.cli_ctx, CUSTOM_MGMT_PREVIEW_STORAGE, 'KeyVaultProperties',
                                     mod='models')
        if not KeyVaultProperties:
            return

        kv_prop = KeyVaultProperties(key_name=key_name, key_version=key_version, key_vault_uri=key_vault_uri)
        namespace.encryption_key_vault_properties = kv_prop


def get_file_path_validator(default_file_param=None):
    """ Allows another path-type parameter to be named which can supply a default filename. """

    def validator(namespace):
        if not hasattr(namespace, 'path'):
            return

        path = namespace.path
        del namespace.path

        if not path:
            namespace.file_path = os.path.split(getattr(namespace, default_file_param))[1]
            return

        dir_name, file_name = os.path.split(path) if path else (None, '')

        if default_file_param and '.' not in file_name:
            dir_name = path
            file_name = os.path.split(getattr(namespace, default_file_param))[1]

        namespace.file_path = dir_name + '/' + file_name if dir_name else file_name

    return validator


def validate_key(namespace):
    namespace.key_name = storage_account_key_options[namespace.key_name]


def validate_metadata(namespace):
    if namespace.metadata:
        namespace.metadata = dict(x.split('=', 1) for x in namespace.metadata)


def validate_storage_account(cmd, namespace):
    n = namespace
    rg, scf = _query_account_rg(cmd.cli_ctx, n.account_name)

    storage_account_property = scf.storage_accounts.get_properties(rg, n.account_name)  # pylint: disable=no-member
    if "access" in cmd.name:
        if not storage_account_property.is_hns_enabled:
            raise CLIError("You storage account doesn't enable HNS property.")


def validate_subnet(cmd, namespace):
    from msrestazure.tools import resource_id, is_valid_resource_id
    from azure.cli.core.commands.client_factory import get_subscription_id

    subnet = namespace.subnet
    subnet_is_id = is_valid_resource_id(subnet)
    vnet = namespace.vnet_name

    if (subnet_is_id and not vnet) or (not subnet and not vnet):
        return
    if subnet and not subnet_is_id and vnet:
        namespace.subnet = resource_id(
            subscription=get_subscription_id(cmd.cli_ctx),
            resource_group=namespace.resource_group_name,
            namespace='Microsoft.Network',
            type='virtualNetworks',
            name=vnet,
            child_type_1='subnets',
            child_name_1=subnet)
    else:
        raise CLIError('incorrect usage: [--subnet ID | --subnet NAME --vnet-name NAME]')


def get_datetime_type(to_string):
    """ Validates UTC datetime. Examples of accepted forms:
    2017-12-31T01:11:59Z,2017-12-31T01:11Z or 2017-12-31T01Z or 2017-12-31 """
    from datetime import datetime

    def datetime_type(string):
        """ Validates UTC datetime. Examples of accepted forms:
        2017-12-31T01:11:59Z,2017-12-31T01:11Z or 2017-12-31T01Z or 2017-12-31 """
        accepted_date_formats = ['%Y-%m-%dT%H:%M:%SZ', '%Y-%m-%dT%H:%MZ',
                                 '%Y-%m-%dT%HZ', '%Y-%m-%d']
        for form in accepted_date_formats:
            try:
                if to_string:
                    return datetime.strptime(string, form).strftime(form)

                return datetime.strptime(string, form)
            except ValueError:
                continue
        raise ValueError("Input '{}' not valid. Valid example: 2000-12-31T12:59:59Z".format(string))

    return datetime_type


def ipv4_range_type(string):
    """ Validates an IPv4 address or address range. """
    import re
    ip_format = r'\d{1,3}\.\d{1,3}\.\d{1,3}\.\d{1,3}'
    if not re.match("^{}$".format(ip_format), string):
        if not re.match("^{ip_format}-{ip_format}$".format(ip_format=ip_format), string):
            raise ValueError
    return string


def resource_type_type(loader):
    """ Returns a function which validates that resource types string contains only a combination of service,
    container, and object. Their shorthand representations are s, c, and o. """

    def impl(string):
        t_resources = loader.get_models('common.models#ResourceTypes')
        if set(string) - set("sco"):
            raise ValueError
        return t_resources(_str=''.join(set(string)))

    return impl


def services_type(loader):
    """ Returns a function which validates that services string contains only a combination of blob, queue, table,
    and file. Their shorthand representations are b, q, t, and f. """

    def impl(string):
        t_services = loader.get_models('common.models#Services')
        if set(string) - set("bqtf"):
            raise ValueError
        return t_services(_str=''.join(set(string)))

    return impl


def validate_included_datasets(cmd, namespace):
    if namespace.include:
        include = namespace.include
        if set(include) - set('cmsd'):
            help_string = '(c)opy-info (m)etadata (s)napshots (d)eleted'
            raise ValueError('valid values are {} or a combination thereof.'.format(help_string))
        t_blob_include = cmd.get_models('blob#Include')
        namespace.include = t_blob_include('s' in include, 'm' in include, False, 'c' in include, 'd' in include)


def validate_storage_data_plane_list(namespace):
    if namespace.num_results == '*':
        namespace.num_results = None
    else:
        namespace.num_results = int(namespace.num_results)


def get_blob_client(cmd, ns):
    t_base_blob_service = cmd.get_models('blob.baseblobservice#BaseBlobService')
    account = ns.get('account_name')
    key = ns.get('account_key')
    cs = ns.get('connection_string')
    sas = ns.get('sas_token')
    client = get_storage_data_service_client(cmd.cli_ctx,
                                             t_base_blob_service,
                                             account,
                                             key,
                                             cs,
                                             sas)
    return client


def is_directory(props):
    return 'hdi_isfolder' in props.metadata.keys() and props.metadata['hdi_isfolder'] == 'true'


def validate_move_file(cmd, namespace):
    ns = vars(namespace)
    client = get_blob_client(cmd, ns)
    source = ns.get('source_path')
    container = ns.get('container_name')
    lease_id = ns.get('lease_id')
    # Check Source
    props = client.get_blob_properties(container, source, lease_id=lease_id)
    if is_directory(props):
        raise ValueError('usage error: You are specifying --source-blob with a blob directory name. '
                         'Please change to a valid blob name. If you want to move a blob directory, '
                         'please use `az storage blob directory move` command.')
    # Check Destination
    destination = ns.get('new_path')
    if client.exists(container, destination):
        logger.warning('The destination blob name already exists in current container. '
                       'The existing blob "{}" will be overwritten.'.format(destination))


def validate_move_directory(cmd, namespace):
    ns = vars(namespace)
    client = get_blob_client(cmd, ns)
    source = ns.get('source_path')
    container = ns.get('container_name')
    lease_id = ns.get('lease_id')
    # Check Source
    props = client.get_blob_properties(container, source, lease_id=lease_id)
    if not is_directory(props):
        raise ValueError('usage error: You are specifying --source-path with a blob name, not directory name. '
                         'Please change to a valid blob directory name. If you want to move a blob file, '
                         'please use `az storage blob move` command.')
    # Check Destination
    destination = ns.get('new_path')
    if client.exists(container, destination):
        logger.warning('The destination directory already exists in current container. If continue, '
                       'the existing directory "{}" will be overwritten.'.format(destination))


def validate_directory_name(cmd, namespace):
    ns = vars(namespace)
    client = get_blob_client(cmd, ns)
    source = ns.get('directory_path')
    container = ns.get('container_name')

    # Check Source
    if client.exists(container, source):
        raise ValueError('usage error: The specified --directory-path already exists in current container. '
                         'Please change to a valid blob directory name. If you want to rename a directory, '
                         'please use `az storage blob directory move` command.')


<<<<<<< HEAD
def get_permission_allowed_values(permission_class):
    if permission_class:
        instance = permission_class()

        allowed_values = [x.lower() for x in dir(instance) if not x.startswith('_')]
        allowed_values.remove('from_string')
        for i, item in enumerate(allowed_values):
            if item == 'delete_previous_version':
                allowed_values[i] = 'x' + item
        return allowed_values
    return None


def get_permission_help_string(permission_class):
    allowed_values = get_permission_allowed_values(permission_class)

    return ' '.join(['({}){}'.format(x[0], x[1:]) for x in allowed_values])


def get_permission_validator(permission_class):
    allowed_values = get_permission_allowed_values(permission_class)
    allowed_string = ''.join(x[0] for x in allowed_values)

    def validator(namespace):
        if namespace.permission:
            if set(namespace.permission) - set(allowed_string):
                help_string = get_permission_help_string(permission_class)
                raise ValueError(
                    'valid values are {} or a combination thereof.'.format(help_string))
            namespace.permission = permission_class.from_string(namespace.permission)

    return validator
=======
def validate_delete_retention_days(namespace):
    if namespace.enable_delete_retention is True and namespace.delete_retention_days is None:
        raise ValueError(
            "incorrect usage: you have to provide value for '--delete-retention-days' when '--enable-delete-retention' "
            "is set to true")

    if namespace.enable_delete_retention is False and namespace.delete_retention_days is not None:
        raise ValueError(
            "incorrect usage: '--delete-retention-days' is invalid when '--enable-delete-retention' is set to false")


def add_upload_progress_callback(cmd, namespace):
    def _update_progress(response):
        if response.http_response.status_code not in [200, 201]:
            return

        message = getattr(_update_progress, 'message', 'Alive')
        reuse = getattr(_update_progress, 'reuse', False)
        current = response.context['upload_stream_current']
        total = response.context['data_stream_total']

        if total:
            hook.add(message=message, value=current, total_val=total)
            if total == current and not reuse:
                hook.end()

    hook = cmd.cli_ctx.get_progress_controller(det=True)
    _update_progress.hook = hook

    if not namespace.no_progress:
        namespace.progress_callback = _update_progress
    del namespace.no_progress


def process_file_upload_batch_parameters(cmd, namespace):
    """Process the parameters of storage file batch upload command"""
    # 1. quick check
    if not os.path.exists(namespace.source):
        raise ValueError('incorrect usage: source {} does not exist'.format(namespace.source))

    if not os.path.isdir(namespace.source):
        raise ValueError('incorrect usage: source must be a directory')

    # 2. try to extract account name and container name from destination string
    from .storage_url_helpers import StorageResourceIdentifier
    identifier = StorageResourceIdentifier(cmd.cli_ctx.cloud, namespace.destination)
    if identifier.is_url():
        if identifier.filename or identifier.directory:
            raise ValueError('incorrect usage: destination must be a file share url')

        namespace.destination = identifier.share

        if not namespace.account_name:
            namespace.account_name = identifier.account_name

    namespace.source = os.path.realpath(namespace.source)
    namespace.share_name = namespace.destination
>>>>>>> bfd5ac05
<|MERGE_RESOLUTION|>--- conflicted
+++ resolved
@@ -569,7 +569,65 @@
                          'please use `az storage blob directory move` command.')
 
 
-<<<<<<< HEAD
+def validate_delete_retention_days(namespace):
+    if namespace.enable_delete_retention is True and namespace.delete_retention_days is None:
+        raise ValueError(
+            "incorrect usage: you have to provide value for '--delete-retention-days' when '--enable-delete-retention' "
+            "is set to true")
+
+    if namespace.enable_delete_retention is False and namespace.delete_retention_days is not None:
+        raise ValueError(
+            "incorrect usage: '--delete-retention-days' is invalid when '--enable-delete-retention' is set to false")
+
+
+def add_upload_progress_callback(cmd, namespace):
+    def _update_progress(response):
+        if response.http_response.status_code not in [200, 201]:
+            return
+
+        message = getattr(_update_progress, 'message', 'Alive')
+        reuse = getattr(_update_progress, 'reuse', False)
+        current = response.context['upload_stream_current']
+        total = response.context['data_stream_total']
+
+        if total:
+            hook.add(message=message, value=current, total_val=total)
+            if total == current and not reuse:
+                hook.end()
+
+    hook = cmd.cli_ctx.get_progress_controller(det=True)
+    _update_progress.hook = hook
+
+    if not namespace.no_progress:
+        namespace.progress_callback = _update_progress
+    del namespace.no_progress
+
+
+def process_file_upload_batch_parameters(cmd, namespace):
+    """Process the parameters of storage file batch upload command"""
+    # 1. quick check
+    if not os.path.exists(namespace.source):
+        raise ValueError('incorrect usage: source {} does not exist'.format(namespace.source))
+
+    if not os.path.isdir(namespace.source):
+        raise ValueError('incorrect usage: source must be a directory')
+
+    # 2. try to extract account name and container name from destination string
+    from .storage_url_helpers import StorageResourceIdentifier
+    identifier = StorageResourceIdentifier(cmd.cli_ctx.cloud, namespace.destination)
+    if identifier.is_url():
+        if identifier.filename or identifier.directory:
+            raise ValueError('incorrect usage: destination must be a file share url')
+
+        namespace.destination = identifier.share
+
+        if not namespace.account_name:
+            namespace.account_name = identifier.account_name
+
+    namespace.source = os.path.realpath(namespace.source)
+    namespace.share_name = namespace.destination
+
+
 def get_permission_allowed_values(permission_class):
     if permission_class:
         instance = permission_class()
@@ -601,63 +659,4 @@
                     'valid values are {} or a combination thereof.'.format(help_string))
             namespace.permission = permission_class.from_string(namespace.permission)
 
-    return validator
-=======
-def validate_delete_retention_days(namespace):
-    if namespace.enable_delete_retention is True and namespace.delete_retention_days is None:
-        raise ValueError(
-            "incorrect usage: you have to provide value for '--delete-retention-days' when '--enable-delete-retention' "
-            "is set to true")
-
-    if namespace.enable_delete_retention is False and namespace.delete_retention_days is not None:
-        raise ValueError(
-            "incorrect usage: '--delete-retention-days' is invalid when '--enable-delete-retention' is set to false")
-
-
-def add_upload_progress_callback(cmd, namespace):
-    def _update_progress(response):
-        if response.http_response.status_code not in [200, 201]:
-            return
-
-        message = getattr(_update_progress, 'message', 'Alive')
-        reuse = getattr(_update_progress, 'reuse', False)
-        current = response.context['upload_stream_current']
-        total = response.context['data_stream_total']
-
-        if total:
-            hook.add(message=message, value=current, total_val=total)
-            if total == current and not reuse:
-                hook.end()
-
-    hook = cmd.cli_ctx.get_progress_controller(det=True)
-    _update_progress.hook = hook
-
-    if not namespace.no_progress:
-        namespace.progress_callback = _update_progress
-    del namespace.no_progress
-
-
-def process_file_upload_batch_parameters(cmd, namespace):
-    """Process the parameters of storage file batch upload command"""
-    # 1. quick check
-    if not os.path.exists(namespace.source):
-        raise ValueError('incorrect usage: source {} does not exist'.format(namespace.source))
-
-    if not os.path.isdir(namespace.source):
-        raise ValueError('incorrect usage: source must be a directory')
-
-    # 2. try to extract account name and container name from destination string
-    from .storage_url_helpers import StorageResourceIdentifier
-    identifier = StorageResourceIdentifier(cmd.cli_ctx.cloud, namespace.destination)
-    if identifier.is_url():
-        if identifier.filename or identifier.directory:
-            raise ValueError('incorrect usage: destination must be a file share url')
-
-        namespace.destination = identifier.share
-
-        if not namespace.account_name:
-            namespace.account_name = identifier.account_name
-
-    namespace.source = os.path.realpath(namespace.source)
-    namespace.share_name = namespace.destination
->>>>>>> bfd5ac05
+    return validator