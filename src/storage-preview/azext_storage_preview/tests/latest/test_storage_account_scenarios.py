--- conflicted
+++ resolved
@@ -98,8 +98,6 @@
         self.assertEqual(activeDirectoryProperties['netBiosDomainName'], self.kwargs['net_bios_domain_name'])
 
 
-<<<<<<< HEAD
-=======
     @api_version_constraint(CUSTOM_MGMT_STORAGE, min_api='2022-05-01')
     @ResourceGroupPreparer()
     def test_create_storage_account_with_files_aadkerb(self, resource_group):
@@ -385,7 +383,6 @@
         ])
 
 
->>>>>>> cf637e59
 class StorageAccountLocalUserTests(StorageScenarioMixin, ScenarioTest):
     @AllowLargeResponse()
     @ResourceGroupPreparer(name_prefix='cli_storage_account_local_user')
