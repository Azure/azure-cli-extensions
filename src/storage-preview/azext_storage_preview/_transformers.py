# --------------------------------------------------------------------------------------------
# Copyright (c) Microsoft Corporation. All rights reserved.
# Licensed under the MIT License. See License.txt in the project root for license information.
# --------------------------------------------------------------------------------------------

import base64
from dateutil import parser
from knack.log import get_logger
from knack.util import to_camel_case, todict

storage_account_key_options = {'primary': 'key1', 'secondary': 'key2'}
logger = get_logger(__name__)


def transform_acl_list_output(result):
    """ Transform to convert SDK output into a form that is more readily
    usable by the CLI and tools such as jpterm. """
    from collections import OrderedDict
    new_result = []
    for key in sorted(result.keys()):
        new_entry = OrderedDict()
        new_entry['Name'] = key
        new_entry['Start'] = result[key]['start']
        new_entry['Expiry'] = result[key]['expiry']
        new_entry['Permissions'] = result[key]['permission']
        new_result.append(new_entry)
    return new_result


def transform_container_permission_output(result):
    return {'publicAccess': result.public_access or 'off'}


def transform_cors_list_output(result):
    from collections import OrderedDict
    new_result = []
    for service in sorted(result.keys()):
        for i, rule in enumerate(result[service]):
            new_entry = OrderedDict()
            new_entry['Service'] = service
            new_entry['Rule'] = i + 1

            new_entry['AllowedMethods'] = ', '.join((x for x in rule.allowed_methods))
            new_entry['AllowedOrigins'] = ', '.join((x for x in rule.allowed_origins))
            new_entry['ExposedHeaders'] = ', '.join((x for x in rule.exposed_headers))
            new_entry['AllowedHeaders'] = ', '.join((x for x in rule.allowed_headers))
            new_entry['MaxAgeInSeconds'] = rule.max_age_in_seconds
            new_result.append(new_entry)
    return new_result


def transform_entity_query_output(result):
    from collections import OrderedDict
    new_results = []
    ignored_keys = ['etag', 'Timestamp', 'RowKey', 'PartitionKey']
    for row in result['items']:
        new_entry = OrderedDict()
        new_entry['PartitionKey'] = row['PartitionKey']
        new_entry['RowKey'] = row['RowKey']
        other_keys = sorted([x for x in row.keys() if x not in ignored_keys])
        for key in other_keys:
            new_entry[key] = row[key]
        new_results.append(new_entry)
    return new_results


def transform_entities_result(result):
    for entity in result.items:
        transform_entity_result(entity)
    return result


def transform_entity_result(entity):
    for key in entity.keys():
        entity_property = entity[key]
        if hasattr(entity_property, 'value') and isinstance(entity_property.value, bytes):
            entity_property.value = base64.b64encode(entity_property.value).decode()
    return entity


def transform_logging_list_output(result):
    from collections import OrderedDict
    new_result = []
    for key in sorted(result.keys()):
        new_entry = OrderedDict()
        new_entry['Service'] = key
        new_entry['Read'] = str(result[key]['read'])
        new_entry['Write'] = str(result[key]['write'])
        new_entry['Delete'] = str(result[key]['delete'])
        new_entry['RetentionPolicy'] = str(result[key]['retentionPolicy']['days'])
        new_result.append(new_entry)
    return new_result


def transform_metrics_list_output(result):
    from collections import OrderedDict
    new_result = []
    for service in sorted(result.keys()):
        service_name = service
        for interval in sorted(result[service].keys()):
            item = result[service][interval]
            new_entry = OrderedDict()
            new_entry['Service'] = service_name
            service_name = ''
            new_entry['Interval'] = str(interval)
            new_entry['Enabled'] = str(item['enabled'])
            new_entry['IncludeApis'] = str(item['includeApis'])
            new_entry['RetentionPolicy'] = str(item['retentionPolicy']['days'])
            new_result.append(new_entry)
    return new_result


def create_boolean_result_output_transformer(property_name):
    def _transformer(result):
        return {property_name: result}

    return _transformer


def transform_storage_list_output(result):
    if getattr(result, 'next_marker', None):
        logger.warning('Next Marker:')
        logger.warning(result.next_marker)
    return list(result)


<<<<<<< HEAD
def transform_metadata(result):
    return result.metadata


def transform_queue_stats_output(result):
    if type(result).__name__ == 'dict':
        new_result = {}
        for key in result.keys():
            new_key = convert_to_camel_case(key)
            new_result[new_key] = transform_queue_stats_output(result[key])
        return new_result
    return result


def convert_to_camel_case(src):
    string_arr = src.split('_')
    first_flag = True
    res = ''
    for substring in string_arr:
        if first_flag:
            res += substring
            first_flag = False
        else:
            res += substring.capitalize()
    return res


def transform_message_list_output(result):
    for i, item in enumerate(result):
        result[i] = transform_message_output(item)
    return list(result)


def transform_message_output(result):
    result = dict(result)
    from collections import OrderedDict
    new_result = OrderedDict()
    new_result['expirationTime'] = result.pop('expires_on', None)
    new_result['insertionTime'] = result.pop('inserted_on', None)
    new_result['timeNextVisible'] = result.pop('next_visible_on', None)
    for key in sorted(result.keys()):
        new_result[to_camel_case(key)] = result[key]
    return new_result


def transform_queue_policy_json_output(result):
    new_result = {}
    for policy in sorted(result.keys()):
        new_result[policy] = transform_queue_policy_output(result[policy])
    return new_result


def transform_queue_policy_output(result):
    result = todict(result)
    if result['start']:
        result['start'] = parser.parse(result['start'])
    if result['expiry']:
        result['expiry'] = parser.parse(result['expiry'])
    return result
=======
def transform_file_upload(result):
    return None
>>>>>>> bfd5ac05
<|MERGE_RESOLUTION|>--- conflicted
+++ resolved
@@ -124,7 +124,10 @@
     return list(result)
 
 
-<<<<<<< HEAD
+def transform_file_upload(result):
+    return None
+
+
 def transform_metadata(result):
     return result.metadata
 
@@ -183,8 +186,4 @@
         result['start'] = parser.parse(result['start'])
     if result['expiry']:
         result['expiry'] = parser.parse(result['expiry'])
-    return result
-=======
-def transform_file_upload(result):
-    return None
->>>>>>> bfd5ac05
+    return result