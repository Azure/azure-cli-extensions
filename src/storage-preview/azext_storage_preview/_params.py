# --------------------------------------------------------------------------------------------
# Copyright (c) Microsoft Corporation. All rights reserved.
# Licensed under the MIT License. See License.txt in the project root for license information.
# --------------------------------------------------------------------------------------------

from azure.cli.core.commands.parameters import (get_enum_type, get_three_state_flag, file_type)
from azure.cli.core.local_context import LocalContextAttribute, LocalContextAction

from ._validators import (get_datetime_type, validate_metadata,
                          validate_azcopy_upload_destination_url, validate_azcopy_download_source_url,
                          validate_azcopy_target_url, validate_included_datasets,
                          validate_blob_directory_download_source_url, validate_blob_directory_upload_destination_url,
<<<<<<< HEAD
                          validate_storage_data_plane_list, process_resource_group, ipv4_range_type,
                          get_permission_help_string, get_permission_validator)
from .profiles import CUSTOM_DATA_STORAGE_QUEUE
=======
                          validate_storage_data_plane_list, validate_delete_retention_days, process_resource_group,
                          process_resource_group, add_upload_progress_callback)

from .profiles import CUSTOM_MGMT_PREVIEW_STORAGE
>>>>>>> bfd5ac05


def load_arguments(self, _):  # pylint: disable=too-many-locals, too-many-statements
    from argcomplete.completers import FilesCompleter
    from knack.arguments import CLIArgumentType
    from azure.cli.core.commands.parameters import get_resource_name_completion_list

    from .sdkutil import get_table_data_type
    from .completers import get_storage_name_completion_list, get_container_name_completions

    t_base_blob_service = self.get_sdk('blob.baseblobservice#BaseBlobService')
    t_file_service = self.get_sdk('file#FileService')
    t_table_service = get_table_data_type(self.cli_ctx, 'table', 'TableService')
    t_queue_service = self.get_sdk('_queue_service_client#QueueServiceClient')

    acct_name_type = CLIArgumentType(options_list=['--account-name', '-n'], help='The storage account name.',
                                     id_part='name',
                                     completer=get_resource_name_completion_list('Microsoft.Storage/storageAccounts'),
                                     local_context_attribute=LocalContextAttribute(
                                         name='storage_account_name', actions=[LocalContextAction.GET]))
    blob_name_type = CLIArgumentType(options_list=['--blob-name', '-b'], help='The blob name.',
                                     completer=get_storage_name_completion_list(t_base_blob_service, 'list_blobs',
                                                                                parent='container_name'))
    container_name_type = CLIArgumentType(options_list=['--container-name', '-c'], help='The container name.',
                                          completer=get_container_name_completions)
    directory_path_type = CLIArgumentType(options_list=['--directory-path', '-d'], help='The directory path name.',
                                          parent='container_name')
    share_name_type = CLIArgumentType(options_list=['--share-name', '-s'], help='The file share name.',
                                      completer=get_storage_name_completion_list(t_file_service, 'list_shares'))
    table_name_type = CLIArgumentType(options_list=['--table-name', '-t'],
                                      completer=get_storage_name_completion_list(t_table_service, 'list_tables'))
    queue_name_type = CLIArgumentType(options_list=['--queue-name', '-q'], help='The queue name.',
                                      completer=get_storage_name_completion_list(t_queue_service, 'list_queues'))
    sas_help = 'The permissions the SAS grants. Allowed values: {}. Do not use if a stored access policy is ' \
               'referenced with --policy-name that specifies this value. Can be combined.'
    num_results_type = CLIArgumentType(
        default=5000, help='Specifies the maximum number of results to return. Provide "*" to return all.',
        validator=validate_storage_data_plane_list)
    acl_type = CLIArgumentType(options_list=['--acl-spec', '-a'],
                               help='The ACL specification to set on the path in the format '
                                    '"[default:]user|group|other|mask:[entity id or UPN]:r|-w|-x|-,'
                                    '[default:]user|group|other|mask:[entity id or UPN]:r|-w|-x|-,...". '
                                    'e.g."user::rwx,user:john.doe@contoso:rwx,group::r--,other::---,mask::rwx".')
    progress_type = CLIArgumentType(help='Include this flag to disable progress reporting for the command.',
                                    action='store_true', validator=add_upload_progress_callback)

    with self.argument_context('storage') as c:
        c.argument('container_name', container_name_type)
        c.argument('share_name', share_name_type)
        c.argument('table_name', table_name_type)
        c.argument('retry_wait', options_list=('--retry-interval',))
        c.ignore('progress_callback')
        c.argument('metadata', nargs='+',
                   help='Metadata in space-separated key=value pairs. This overwrites any existing metadata.',
                   validator=validate_metadata)
        c.argument('timeout', help='Request timeout in seconds. Applies to each call to the service.', type=int)

    with self.argument_context('storage', arg_group='Precondition') as c:
        c.argument('if_modified_since', help='Alter only if modified since supplied UTC datetime (Y-m-d\'T\'H:M\'Z\')',
                   type=get_datetime_type(False))
        c.argument('if_unmodified_since',
                   help='Alter only if unmodified since supplied UTC datetime (Y-m-d\'T\'H:M\'Z\')',
                   type=get_datetime_type(False))
        c.argument('if_match')
        c.argument('if_none_match')

    with self.argument_context('storage account blob-inventory-policy') as c:
        c.ignore('blob_inventory_policy_name')
        c.argument('resource_group_name', required=False, validator=process_resource_group)
        c.argument('account_name',
                   help='The name of the storage account within the specified resource group. Storage account names '
                        'must be between 3 and 24 characters in length and use numbers and lower-case letters only.')

    with self.argument_context('storage account blob-inventory-policy create') as c:
        # t_inventory_rule_type = self.get_models('InventoryRuleType', resource_type=CUSTOM_MGMT_PREVIEW_STORAGE)
        c.argument('policy', type=file_type, completer=FilesCompleter(),
                   help='The Storage Account Blob Inventory Policy, string in JSON format or json file path. '
                        'See more details in: {https://review.docs.microsoft.com/en-us/azure/storage/blobs/'
                        'blob-inventory?branch=pr-en-us-135665}.')
        # c.argument('destination',
        #            help='Container name where blob inventory files are stored. Must be pre-created.')
        # c.argument('enabled', arg_type=get_three_state_flag(), help='Policy is enabled if set to true.')
        # c.argument('type', arg_type=get_enum_type(t_inventory_rule_type), default='Inventory', required=False,
        #            help='The valid value is Inventory. Possible values include: "Inventory".')
        # c.argument('rule_name', arg_group='Blob Inventory Policy Rule',
        #            help='A rule name can contain any combination of alpha numeric characters. Rule name is '
        #            'case-sensitive. It must be unique within a policy.')
        # c.argument('prefix_match', arg_group='Blob Inventory Policy Rule', nargs='+',
        #            help='An array of strings for blob prefixes to be matched.')
        # c.argument('blob_types', arg_group='Blob Inventory Policy Rule', nargs='+',
        #            help='An array of predefined enum values. Valid values include blockBlob, appendBlob, pageBlob. '
        #                 'Hns accounts does not support pageBlobs.')
        # c.argument('include_blob_versions', arg_group='Blob Inventory Policy Rule', arg_type=get_three_state_flag(),
        #            help='Include blob versions in blob inventory when value set to true.')
        # c.argument('include_snapshots', arg_group='Blob Inventory Policy Rule', arg_type=get_three_state_flag(),
        #            help='Include blob snapshots in blob inventory when value set to true.')

    # with self.argument_context('storage account blob-inventory-policy rule') as c:
    #     c.argument('destination', help='')
    #     c.argument('enabled', help='')
    #     c.argument('type', help='')

    with self.argument_context('storage account file-service-properties show',
                               resource_type=CUSTOM_MGMT_PREVIEW_STORAGE) as c:
        c.argument('account_name', acct_name_type, id_part=None)
        c.argument('resource_group_name', required=False, validator=process_resource_group)

    with self.argument_context('storage account file-service-properties update',
                               resource_type=CUSTOM_MGMT_PREVIEW_STORAGE) as c:
        c.argument('account_name', acct_name_type, id_part=None)
        c.argument('resource_group_name', required=False, validator=process_resource_group)
        c.argument('enable_delete_retention', arg_type=get_three_state_flag(), arg_group='Delete Retention Policy',
                   min_api='2019-06-01', help='Enable file service properties for share soft delete.')
        c.argument('delete_retention_days', type=int, arg_group='Delete Retention Policy',
                   validator=validate_delete_retention_days, min_api='2019-06-01',
                   help=' Indicate the number of days that the deleted item should be retained. The minimum specified '
                        'value can be 1 and the maximum value can be 365.')
        c.argument('enable_smb_multichannel', options_list=['--enable-smb-multichannel', '--mc'],
                   arg_type=get_three_state_flag(), min_api='2020-08-01-preview',
                   help='Set SMB Multichannel setting for file service. Applies to Premium FileStorage only.')

    with self.argument_context('storage account network-rule') as c:
        from ._validators import validate_subnet
        c.argument('account_name', acct_name_type, id_part=None)
        c.argument('ip_address', help='IPv4 address or CIDR range.')
        c.argument('subnet', help='Name or ID of subnet. If name is supplied, `--vnet-name` must be supplied.')
        c.argument('vnet_name', help='Name of a virtual network.', validator=validate_subnet)
        c.argument('action', help='The action of virtual network rule.')
        c.argument('resource_id', help='The resource id to add in network rule.')
        c.argument('tenant_id', help='The tenant id to add in network rule.')

    with self.argument_context('storage blob service-properties update') as c:
        c.argument('delete_retention', arg_type=get_three_state_flag(), arg_group='Soft Delete',
                   help='Enables soft-delete.')
        c.argument('days_retained', type=int, arg_group='Soft Delete',
                   help='Number of days that soft-deleted blob will be retained. Must be in range [1,365].')
        c.argument('static_website', arg_group='Static Website', arg_type=get_three_state_flag(),
                   help='Enables static-website.')
        c.argument('index_document', help='Represents the name of the index document. This is commonly "index.html".',
                   arg_group='Static Website')
        c.argument('error_document_404_path', options_list=['--404-document'], arg_group='Static Website',
                   help='Represents the path to the error document that should be shown when an error 404 is issued,'
                        ' in other words, when a browser requests a page that does not exist.')

    with self.argument_context('storage azcopy blob upload') as c:
        c.extra('destination_container', options_list=['--container', '-c'], required=True,
                help='The upload destination container.')
        c.extra('destination_path', options_list=['--destination', '-d'],
                validator=validate_azcopy_upload_destination_url,
                help='The upload destination path.')
        c.argument('source', options_list=['--source', '-s'],
                   help='The source file path to upload from.')
        c.argument('recursive', options_list=['--recursive', '-r'], action='store_true',
                   help='Recursively upload blobs.')
        c.ignore('destination')

    with self.argument_context('storage azcopy blob download') as c:
        c.extra('source_container', options_list=['--container', '-c'], required=True,
                help='The download source container.')
        c.extra('source_path', options_list=['--source', '-s'],
                validator=validate_azcopy_download_source_url,
                help='The download source path.')
        c.argument('destination', options_list=['--destination', '-d'],
                   help='The destination file path to download to.')
        c.argument('recursive', options_list=['--recursive', '-r'], action='store_true',
                   help='Recursively download blobs.')
        c.ignore('source')

    with self.argument_context('storage azcopy blob delete') as c:
        c.extra('target_container', options_list=['--container', '-c'], required=True,
                help='The delete target container.')
        c.extra('target_path', options_list=['--target', '-t'],
                validator=validate_azcopy_target_url,
                help='The delete target path.')
        c.argument('recursive', options_list=['--recursive', '-r'], action='store_true',
                   help='Recursively delete blobs.')
        c.ignore('target')

    with self.argument_context('storage azcopy blob sync') as c:
        c.extra('destination_container', options_list=['--container', '-c'], required=True,
                help='The sync destination container.')
        c.extra('destination_path', options_list=['--destination', '-d'],
                validator=validate_azcopy_upload_destination_url,
                help='The sync destination path.')
        c.argument('source', options_list=['--source', '-s'],
                   help='The source file path to sync from.')
        c.ignore('destination')

    with self.argument_context('storage azcopy run-command') as c:
        c.positional('command_args', help='Command to run using azcopy. Please start commands with "azcopy ".')

    with self.argument_context('storage blob access') as c:
        c.argument('path', blob_name_type)

    with self.argument_context('storage blob access set') as c:
        c.argument('acl', acl_type, required=True,)
        c.ignore('owner', 'group', 'permissions')

    with self.argument_context('storage blob access update') as c:
        c.argument('acl', acl_type)
        c.argument('owner', help='The owning user for the directory.')
        c.argument('group', help='The owning group for the directory.')
        c.argument('permissions', help='The POSIX access permissions for the file owner,'
                   'the file owning group, and others. Both symbolic (rwxrw-rw-) and 4-digit '
                   'octal notation (e.g. 0766) are supported.')

    with self.argument_context('storage blob list') as c:
        c.argument('include', validator=validate_included_datasets, default='mc')
        c.argument('num_results', arg_type=num_results_type)

    with self.argument_context('storage blob move') as c:
        from ._validators import validate_move_file
        c.argument('source_path', options_list=['--source-blob', '-s'], validator=validate_move_file,
                   help="The source blob name. It should be an absolute path under the container. e.g."
                        "'topdir1/dirsubfoo'.")
        c.argument('new_path', options_list=['--destination-blob', '-d'],
                   help="The destination blob name. It should be an absolute path under the container. e.g."
                        "'topdir1/dirbar'.")
        c.argument('container_name', container_name_type)
        c.ignore('mode')
        c.ignore('marker')

    with self.argument_context('storage blob directory') as c:
        c.argument('directory_path', directory_path_type)
        c.argument('container_name', container_name_type)

    with self.argument_context('storage blob directory access') as c:
        c.argument('path', directory_path_type)

    with self.argument_context('storage blob directory access set') as c:
        c.argument('acl', acl_type, required=True)
        c.ignore('owner', 'group', 'permissions')

    with self.argument_context('storage blob directory access update') as c:
        c.argument('acl', acl_type)
        c.argument('owner', help='The owning user for the directory.')
        c.argument('group', help='The owning group for the directory.')
        c.argument('permissions', help='The POSIX access permissions for the file owner,'
                   'the file owning group, and others. Both symbolic (rwxrw-rw-) and 4-digit '
                   'octal notation (e.g. 0766) are supported.')

    with self.argument_context('storage blob directory create') as c:
        from ._validators import validate_directory_name
        c.argument('posix_permissions', options_list=['--permissions'])
        c.argument('posix_umask', options_list=['--umask'], default='0027',
                   help='Optional and only valid if Hierarchical Namespace is enabled for the account. '
                        'The umask restricts permission settings for file and directory, and will only be applied when '
                        'default Acl does not exist in parent directory. If the umask bit has set, it means that the '
                        'corresponding permission will be disabled. In this way, the resulting permission is given by '
                        'p & ^u, where p is the permission and u is the umask. Only 4-digit octal notation (e.g. 0022) '
                        'is supported here.')
        c.argument('directory_path', directory_path_type, validator=validate_directory_name)

    with self.argument_context('storage blob directory download') as c:
        c.extra('source_container', options_list=['--container', '-c'], required=True,
                help='The download source container.')
        c.extra('source_path', options_list=['--source-path', '-s'], required=True,
                validator=validate_blob_directory_download_source_url,
                help='The download source directory path. It should be an absolute path to container.')
        c.argument('destination', options_list=['--destination-path', '-d'],
                   help='The destination local directory path to download.')
        c.argument('recursive', options_list=['--recursive', '-r'], action='store_true',
                   help='Recursively download blobs. If enabled, all the blobs including the blobs in subdirectories '
                        'will be downloaded.')
        c.ignore('source')

    with self.argument_context('storage blob directory exists') as c:
        c.argument('blob_name', directory_path_type, required=True)

    with self.argument_context('storage blob directory list') as c:
        c.argument('include', validator=validate_included_datasets, default='mc')
        c.argument('num_results', arg_type=num_results_type)

    with self.argument_context('storage blob directory metadata') as c:
        c.argument('blob_name', directory_path_type)

    with self.argument_context('storage blob directory move') as c:
        from ._validators import validate_move_directory
        c.argument('new_path', options_list=['--destination-path', '-d'],
                   help='The destination blob directory path. It can be a directory or subdirectory name, e.g. dir, '
                        'dir/subdir. If the destination path exists and is empty, the source will be moved into the '
                        'destination path. If the destination path does not exist, the destination path will be created'
                        ' and overwritten by the source. To control the move operation for nonempty path, you can use '
                        '--move-mode to determine its behavior.')
        c.argument('source_path', options_list=['--source-path', '-s'],
                   help='The source blob directory path.', validator=validate_move_directory)
        c.argument('lease_id', options_list=['--lease-id'],
                   help='A lease ID for destination directory_path. The destination directory_path must have an active '
                        'lease and the lease ID must match.')
        c.argument('mode', options_list=['--move-mode'], arg_type=get_enum_type(["legacy", "posix"]), default="posix",
                   help="Valid only when namespace is enabled. This parameter determines the behavior "
                        "of the move operation. If the destination directory is empty, for both two mode, "
                        "the destination directory will be overwritten. But if the destination directory is not empty, "
                        "in legacy mode the move operation will fail and in posix mode, the source directory will be "
                        "moved into the destination directory. ")

    with self.argument_context('storage blob directory show') as c:
        c.argument('directory_name', directory_path_type)
        c.argument('container_name', container_name_type)
        # c.argument('snapshot', help='The snapshot parameter is an opaque DateTime value that, '
        #                            'when present, specifies the directory snapshot to retrieve.')
        c.ignore('snapshot')
        c.argument('lease_id', help='Required if the blob has an active lease.')
        c.argument('if_match', help="An ETag value, or the wildcard character (*). Specify this header to perform the"
                   "operation only if the resource's ETag matches the value specified")
        c.argument('if_none_match', help="An ETag value, or the wildcard character (*). Specify this header to perform"
                   "the operation only if the resource's ETag does not match the value specified. Specify the wildcard"
                   "character (*) to perform the operation only if the resource does not exist, and fail the operation"
                   "if it does exist.")

    with self.argument_context('storage blob directory upload') as c:
        c.extra('destination_container', options_list=['--container', '-c'], required=True,
                help='The upload destination container.')
        c.extra('destination_path', options_list=['--destination-path', '-d'], required=True,
                validator=validate_blob_directory_upload_destination_url,
                help='The upload destination directory path. It should be an absolute path to container. If the '
                     'specified destination path does not exist, a new directory path will be created.')
        c.argument('source', options_list=['--source', '-s'],
                   help='The source file path to upload from.')
        c.argument('recursive', options_list=['--recursive', '-r'], action='store_true',
                   help='Recursively upload blobs. If enabled, all the blobs including the blobs in subdirectories will'
                        ' be uploaded.')
        c.ignore('destination')

<<<<<<< HEAD
    for item in ['stats', 'exists', 'metadata show', 'metadata update']:
        with self.argument_context('storage queue {}'.format(item)) as c:
            c.extra('timeout', help='Request timeout in seconds. Applies to each call to the service.', type=int)

    for item in ['exists', 'generate-sas', 'create', 'delete', 'metadata show', 'metadata update']:
        with self.argument_context('storage queue {}'.format(item)) as c:
            c.extra('queue_name', queue_name_type, options_list=('--name', '-n'), required=True)

    with self.argument_context('storage queue create') as c:
        c.argument('fail_on_exist', help='Specify whether to throw an exception if the queue already exists.')

    with self.argument_context('storage queue delete') as c:
        c.argument('fail_not_exist', help='Specify whether to throw an exception if the queue doesn\'t exist.')

    with self.argument_context('storage queue generate-sas') as c:
        from .completers import get_storage_acl_name_completion_list
        t_queue_permissions = self.get_sdk('_models#QueueSasPermissions', resource_type=CUSTOM_DATA_STORAGE_QUEUE)

        c.argument('ip', type=ipv4_range_type,
                   help='Specify the IP address or range of IP addresses from which to accept requests. '
                        'Support only IPv4 style addresses.')
        c.argument('expiry', type=get_datetime_type(True),
                   help='Specify the UTC datetime (Y-m-d\'T\'H:M\'Z\') at which the SAS becomes invalid. Do not '
                        'use if a stored access policy is referenced with --policy-name that specifies this value.')
        c.argument('start', type=get_datetime_type(True),
                   help='Specify the UTC datetime (Y-m-d\'T\'H:M\'Z\') at which the SAS becomes valid. Do not use '
                        'if a stored access policy is referenced with --policy-name that specifies this value. '
                        'Default to the time of the request.')
        c.argument('protocol', options_list=('--https-only',), action='store_const', const='https',
                   help='Only permit requests made with the HTTPS protocol. If omitted, requests from both the HTTP '
                        'and HTTPS protocol are permitted.')
        c.argument('policy_id', options_list='--policy-name',
                   help='The name of a stored access policy within the queue\'s ACL.',
                   completer=get_storage_acl_name_completion_list(t_queue_service, 'get_queue_access_policy'))
        c.argument('permission', options_list='--permissions',
                   help=sas_help.format(get_permission_help_string(t_queue_permissions)),
                   validator=get_permission_validator(t_queue_permissions))
        c.ignore('sas_token')

    for item in ['create', 'delete', 'show', 'list', 'update']:
        with self.argument_context('storage queue policy {}'.format(item)) as c:
            c.extra('queue_name', queue_name_type, required=True)

    with self.argument_context('storage queue policy') as c:
        from .completers import get_storage_acl_name_completion_list
        t_queue_permissions = self.get_sdk('_models#QueueSasPermissions', resource_type=CUSTOM_DATA_STORAGE_QUEUE)

        c.argument('policy_name', options_list=('--name', '-n'), help='The stored access policy name.',
                   completer=get_storage_acl_name_completion_list(t_queue_service, 'get_queue_access_policy'))

        help_str = 'Allowed values: {}. Can be combined'.format(get_permission_help_string(t_queue_permissions))
        c.argument('permission', options_list='--permissions', help=help_str,
                   validator=get_permission_validator(t_queue_permissions))

        c.argument('start', type=get_datetime_type(True),
                   help='start UTC datetime (Y-m-d\'T\'H:M:S\'Z\'). Defaults to time of request.')
        c.argument('expiry', type=get_datetime_type(True), help='expiration UTC datetime in (Y-m-d\'T\'H:M:S\'Z\')')
        c.ignore('auth_mode')

    from six import u as unicode_string
    for item in ['get', 'peek', 'put', 'update', 'delete', 'clear']:
        with self.argument_context('storage message {}'.format(item)) as c:
            c.extra('queue_name', queue_name_type, required=True)
            c.extra('timeout', help='Request timeout in seconds. Applies to each call to the service.', type=int)

    for item in ['update', 'delete']:
        with self.argument_context('storage message {}'.format(item)) as c:
            c.argument('message', options_list='--id', required=True,
                       help='The message id identifying the message to delete.')
            c.argument('pop_receipt', required=True,
                       help='A valid pop receipt value returned from an earlier call to '
                            'the :func:`~get_messages` or :func:`~update_message` operation.')

    with self.argument_context('storage message put') as c:
        c.argument('content', type=unicode_string, help='Message content, up to 64KB in size.')
        c.extra('time_to_live', type=int,
                help='Specify the time-to-live interval for the message, in seconds. '
                     'The time-to-live may be any positive number or -1 for infinity. '
                     'If this parameter is omitted, the default time-to-live is 7 days.')
        c.extra('visibility_timeout', type=int,
                help='If not specified, the default value is 0. Specify the new visibility timeout value, '
                     'in seconds, relative to server time. The value must be larger than or equal to 0, '
                     'and cannot be larger than 7 days. The visibility timeout of a message cannot be set '
                     'to a value later than the expiry time. visibility_timeout should be set to a value '
                     'smaller than the time_to_live value.')

    with self.argument_context('storage message get') as c:
        c.extra('messages_per_page', options_list='--num-messages', type=int, default=1,
                help='A nonzero integer value that specifies the number of messages to retrieve from the queue, '
                     'up to a maximum of 32. If fewer are visible, the visible messages are returned. '
                     'By default, a single message is retrieved from the queue with this operation.')
        c.extra('visibility_timeout', type=int,
                help='Specify the new visibility timeout value, in seconds, relative to server time. '
                     'The new value must be larger than or equal to 1 second, and cannot be larger than 7 days. '
                     'The visibility timeout of a message can be set to a value later than the expiry time.')

    with self.argument_context('storage message peek') as c:
        c.extra('max_messages', options_list='--num-messages', type=int,
                help='A nonzero integer value that specifies the number of messages to peek from the queue, up to '
                     'a maximum of 32. By default, a single message is peeked from the queue with this operation.')

    with self.argument_context('storage message update') as c:
        c.argument('content', type=unicode_string, help='Message content, up to 64KB in size.')
        c.extra('visibility_timeout', type=int,
                help='If not specified, the default value is 0. Specify the new visibility timeout value, in seconds, '
                     'relative to server time. The new value must be larger than or equal to 0, and cannot be larger '
                     'than 7 days. The visibility timeout of a message cannot be set to a value later than the expiry '
                     'time. A message can be updated until it has been deleted or has expired.')
=======
    with self.argument_context('storage file upload') as c:
        t_file_content_settings = self.get_sdk('file.models#ContentSettings')

        c.register_path_argument(default_file_param='local_file_path')
        c.register_content_settings_argument(t_file_content_settings, update=False, guess_from_file='local_file_path',
                                             process_md5=True)
        c.argument('local_file_path', options_list='--source', type=file_type, completer=FilesCompleter(),
                   help='Path of the local file to upload as the file content.')
        c.extra('no_progress', progress_type)
        c.argument('max_connections', type=int, help='Maximum number of parallel connections to use.')
        c.extra('share_name', share_name_type, required=True)
        c.argument('validate_content', action='store_true', min_api='2016-05-31',
                   help='If true, calculates an MD5 hash for each range of the file. The storage service checks the '
                        'hash of the content that has arrived with the hash that was sent. This is primarily valuable '
                        'for detecting bitflips on the wire if using http instead of https as https (the default) will '
                        'already validate. Note that this MD5 hash is not stored with the file.')

    with self.argument_context('storage file upload-batch') as c:
        from ._validators import process_file_upload_batch_parameters
        c.argument('source', options_list=('--source', '-s'), validator=process_file_upload_batch_parameters)
        c.argument('destination', options_list=('--destination', '-d'))
        c.argument('max_connections', arg_group='Upload Control', type=int)
        c.argument('validate_content', action='store_true', min_api='2016-05-31')
        c.register_content_settings_argument(t_file_content_settings, update=False, arg_group='Content Settings',
                                             process_md5=True)
        c.extra('no_progress', progress_type)
>>>>>>> bfd5ac05
<|MERGE_RESOLUTION|>--- conflicted
+++ resolved
@@ -10,16 +10,11 @@
                           validate_azcopy_upload_destination_url, validate_azcopy_download_source_url,
                           validate_azcopy_target_url, validate_included_datasets,
                           validate_blob_directory_download_source_url, validate_blob_directory_upload_destination_url,
-<<<<<<< HEAD
-                          validate_storage_data_plane_list, process_resource_group, ipv4_range_type,
+                          validate_storage_data_plane_list, validate_delete_retention_days,
+                          process_resource_group, add_upload_progress_callback, ipv4_range_type,
                           get_permission_help_string, get_permission_validator)
-from .profiles import CUSTOM_DATA_STORAGE_QUEUE
-=======
-                          validate_storage_data_plane_list, validate_delete_retention_days, process_resource_group,
-                          process_resource_group, add_upload_progress_callback)
-
-from .profiles import CUSTOM_MGMT_PREVIEW_STORAGE
->>>>>>> bfd5ac05
+
+from .profiles import CUSTOM_MGMT_PREVIEW_STORAGE, CUSTOM_DATA_STORAGE_QUEUE
 
 
 def load_arguments(self, _):  # pylint: disable=too-many-locals, too-many-statements
@@ -344,7 +339,6 @@
                         ' be uploaded.')
         c.ignore('destination')
 
-<<<<<<< HEAD
     for item in ['stats', 'exists', 'metadata show', 'metadata update']:
         with self.argument_context('storage queue {}'.format(item)) as c:
             c.extra('timeout', help='Request timeout in seconds. Applies to each call to the service.', type=int)
@@ -453,7 +447,7 @@
                      'relative to server time. The new value must be larger than or equal to 0, and cannot be larger '
                      'than 7 days. The visibility timeout of a message cannot be set to a value later than the expiry '
                      'time. A message can be updated until it has been deleted or has expired.')
-=======
+
     with self.argument_context('storage file upload') as c:
         t_file_content_settings = self.get_sdk('file.models#ContentSettings')
 
@@ -479,5 +473,4 @@
         c.argument('validate_content', action='store_true', min_api='2016-05-31')
         c.register_content_settings_argument(t_file_content_settings, update=False, arg_group='Content Settings',
                                              process_md5=True)
-        c.extra('no_progress', progress_type)
->>>>>>> bfd5ac05
+        c.extra('no_progress', progress_type)