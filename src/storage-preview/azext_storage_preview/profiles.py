--- conflicted
+++ resolved
@@ -10,9 +10,6 @@
 CUSTOM_DATA_STORAGE_ADLS = CustomResourceType('azext_storage_preview.vendored_sdks.azure_adls_storage_preview', None)
 CUSTOM_MGMT_PREVIEW_STORAGE = CustomResourceType('azext_storage_preview.vendored_sdks.azure_mgmt_preview_storage',
                                                  'StorageManagementClient')
-<<<<<<< HEAD
 CUSTOM_DATA_STORAGE_QUEUE = CustomResourceType('azext_storage_preview.vendored_sdks.azure_storage_queue', None)
-=======
 CUSTOM_DATA_STORAGE_FILESHARE = CustomResourceType('azext_storage_preview.vendored_sdks.azure_storagev2.fileshare',
-                                                   None)
->>>>>>> bfd5ac05
+                                                   None)