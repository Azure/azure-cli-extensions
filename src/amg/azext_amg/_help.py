# coding=utf-8
# --------------------------------------------------------------------------------------------
# Copyright (c) Microsoft Corporation. All rights reserved.
# Licensed under the MIT License. See License.txt in the project root for license information.
# --------------------------------------------------------------------------------------------

from knack.help_files import helps  # pylint: disable=unused-import


helps['grafana backup'] = """
    type: command
    short-summary: Backup an Azure Managed Grafana instance's content to an archive.
    examples:
        - name: backup dashboards under 2 folders (data sources are included to enable name remapping when restore dashboards to another workspace)
          text: |
            az grafana backup -g MyResourceGroup -n MyGrafana -d c:\\temp --folders-to-include "Prod" "Compute Gateway" --components datasources dashboards folders
        - name: backup dashboards and skip a few folders
          text: |
            az grafana backup -g MyResourceGroup -n MyGrafana -d c:\\temp  --folders-to-exclude General "Azure Monitor" --components datasources dashboards folders

"""

helps['grafana restore'] = """
    type: command
    short-summary: Restore an Azure Managed Grafana instance from an archive.
    examples:
       - name: Restore dashboards. If they are under folders, include "folders" in the components list; use "--remap-data-sources" so CLI will update dashboards to point to same data sources at target workspace
         text: |
           az grafana restore -g MyResourceGroup -n MyGrafana --archive-file backup\\dashboards\\ServiceHealth-202307051036.tar.gz --components dashboards folders --remap-data-sources
"""

<<<<<<< HEAD
helps['grafana migrate'] = """
    type: command
    short-summary: Migrate an existing Grafana instance to an Azure Managed Grafana instance.
    examples:
       - name: Migrate dashboards and folders from a local Grafana instance to an Azure Managed Grafana instance.
         text: |
           az grafana migrate -g MyResourceGroup -n MyGrafana -s http://localhost:3000 -t YourServiceTokenOrAPIKey
"""

helps['grafana update'] = """
    type: command
    short-summary: Update an Azure Managed Grafana instance.
    examples:
        - name: disable the public network access
          text: |
           az grafana update -g MyResourceGroup -n MyGrafana --public-network-access disabled
        - name: enable mail notification through SMTP relay sevice of mailgun
          text: |
           az grafana update -g MyResourceGroup -n MyGrafana --smtp enabled --from-address johndoe@outlook.com --from-name john --host "smtp.mailgun.org:587" --user "postmaster@sandbox12345.mailgun.org" --password "password" --start-tls-policy OpportunisticStartTLS --skip-verify true
"""
=======
>>>>>>> baee3552

helps['grafana data-source'] = """
    type: group
    short-summary: Commands to manage data sources of an instance.
"""

helps['grafana data-source create'] = """
    type: command
    short-summary: Create a data source.
    examples:
        - name: create an Azure Monitor data source using Managed Identity
          text: |
            az grafana data-source create -n MyGrafana --definition '{
              "access": "proxy",
              "jsonData": {
                "azureAuthType": "msi",
                "subscriptionId": "3a7edf7d-1488-4017-a908-111111111111"
              },
              "name": "Azure Monitor-3",
              "type": "grafana-azure-monitor-datasource"
            }'
        - name: create an Azure Monitor data source using App Registration
          text: |
            az grafana data-source create -n MyGrafana --definition '{
              "name": "Azure Monitor-2",
              "type": "grafana-azure-monitor-datasource",
              "access": "proxy",
              "jsonData": {
                "subscriptionId": "3a7edf7d-1488-4017-a908-111111111111",
                "azureAuthType": "clientsecret",
                "cloudName": "azuremonitor",
                "tenantId": "72f988bf-86f1-41af-91ab-111111111111",
                "clientId": "fb31a2f5-9122-4be9-9705-111111111111"
              },
              "secureJsonData": { "clientSecret": "verySecret" }
            }'
        - name: create an Azure Data Explorer data source using Managed Identity
          text: |
            az grafana data-source create -n MyGrafana --definition '{
              "name": "Azure Data Explorer Datasource-2",
              "type": "grafana-azure-data-explorer-datasource",
              "access": "proxy",
              "jsonData": {
                "dataConsistency": "strongconsistency",
                "clusterUrl": "https://mykusto.westcentralus.kusto.windows.net"
              }
            }'
        - name: create an Azure Data Explorer data source using App Registration
          text: |
            az grafana data-source create -n MyGrafana --definition '{
              "name": "Azure Data Explorer Datasource-1",
              "type": "grafana-azure-data-explorer-datasource",
              "access": "proxy",
              "jsonData": {
                "clusterUrl": "https://mykusto.westcentralus.kusto.windows.net",
                "azureCredentials": {
                  "authType": "clientsecret",
                  "azureCloud": "AzureCloud",
                  "tenantId": "72f988bf-86f1-41af-91ab-111111111111",
                  "clientId": "fb31a2f5-9122-4be9-9705-111111111111"
                }
              },
              "secureJsonData": { "azureClientSecret": "verySecret" }
            }'
        - name: create an Azure Managed Prometheus data source using App Registration
          text: |
            az grafana data-source create -n MyGrafana --definition '{
              "name": "Azure Managed Prometheus-1",
              "type": "prometheus",
              "access": "proxy",
              "url": "https://myprom-abcd.westcentralus.prometheus.monitor.azure.com",
              "jsonData": {
                "httpMethod": "POST",
                "azureCredentials": {
                  "authType": "clientsecret",
                  "azureCloud": "AzureCloud",
                  "tenantId": "72f988bf-86f1-41af-91ab-111111111111",
                  "clientId": "fb31a2f5-9122-4be9-9705-111111111111"
                },
                "timeInterval": "30s"
              },
              "secureJsonData": { "azureClientSecret": "verySecret" }
            }'
        - name: create an Azure Managed Prometheus data source using managed identity
          text: |
            az grafana data-source create -n MyGrafana --definition '{
              "name": "Azure Managed Prometheus-1",
              "type": "prometheus",
              "access": "proxy",
              "url": "https://myprom-jryu.westcentralus.prometheus.monitor.azure.com",
              "jsonData": {
                "httpMethod": "POST",
                "azureCredentials": { "authType": "msi" }
              }
            }'
        - name: create an Azure SQL data source
          text: |
            az grafana data-source create -n MyGrafana --definition '{
              "access": "proxy",
              "database": "testdb",
              "jsonData": {
                "authenticationType": "SQL Server Authentication",
                "encrypt": "false"
              },
              "secureJsonData": {
                "password": "verySecretPassword"
              },
              "name": "Microsoft SQL Server",
              "type": "mssql",
              "url": "testsql.database.windows.net",
              "user": "admin1"
            }'
"""

helps['grafana data-source update'] = """
    type: command
    short-summary: Update a data source.
"""

helps['grafana data-source show'] = """
    type: command
    short-summary: Get the details of a data source
"""

helps['grafana data-source delete'] = """
    type: command
    short-summary: Delete a data source
"""

helps['grafana data-source list'] = """
    type: command
    short-summary: List all data sources of an instance.
"""

helps['grafana data-source query'] = """
    type: command
    short-summary: Query a data source having backend implementation
"""

helps['grafana notification-channel'] = """
    type: group
    short-summary: Commands to manage notification channels of an instance.
    long-summary: As part of legacy alerting, this command group will be deprecated in a future release
"""

helps['grafana notification-channel list'] = """
    type: command
    short-summary: List all notification channels of an instance.
"""

helps['grafana notification-channel show'] = """
    type: command
    short-summary: Get the details of a notification channel
"""

helps['grafana notification-channel create'] = """
    type: command
    short-summary: Create a notification channel.
    examples:
        - name: create a notification channel for Teams
          text: |
            az grafana notification-channel create -n MyGrafana --definition '{
              "name": "Teams",
              "settings": {
                "uploadImage": true,
                "url": "https://webhook.office.com/IncomingWebhook/"
               },
              "type": "teams"
            }'
"""

helps['grafana notification-channel update'] = """
    type: command
    short-summary: Update a notification channel.
"""

helps['grafana notification-channel delete'] = """
    type: command
    short-summary: Delete a notification channel.
"""

helps['grafana notification-channel test'] = """
    type: command
    short-summary: Test a notification channel.
"""

helps['grafana dashboard'] = """
    type: group
    short-summary: Commands to manage dashboards of an instance.
"""

helps['grafana dashboard create'] = """
    type: command
    short-summary: Create a new dashboard.
    examples:
        - name: Create a dashboard with definition in a json file. For quick start, clone from the output of "az grafana dashboard show", remove "id" and "uid", and apply changes.
          text: |
            az grafana dashboard create -g MyResourceGroup -n MyGrafana --title "My dashboard" --folder folder1 --definition '{
              "dashboard": {
                "annotations": {
                    ...
                },
                "panels": {
                    ...
                }
              },
              "message": "Create a new test dashboard"
            }'
"""

helps['grafana dashboard update'] = """
    type: command
    short-summary: Update a dashboard.
    examples:
        - name: Update a dashboard with definition in a json file. For quick start, get existing configuration from "az grafana dashboard show", and apply changes.
                "version" field need to be updated, and "overwrite" field should be true.
          text: |
            az grafana dashboard update -g MyResourceGroup -n MyGrafana --definition @c:\\temp\\dashboard.json
"""

helps['grafana dashboard import'] = """
    type: command
    short-summary: Import a dashboard.
    long-summary: CLI command will fill in required parameters for data sources if configured
    examples:
        - name: import the dashboard of "AKS Container Insights" from Grafana gallery.
          text: |
            az grafana dashboard import -g MyResourceGroup -n MyGrafana --definition 12180
        - name: import a dashboard from a file.
          text: |
             az grafana dashboard import -g MyResourceGroup -n MyGrafana --definition @c:\\temp\\dashboard.json
"""

helps['grafana dashboard list'] = """
    type: command
    short-summary: List all dashboards of an instance.
    examples:
        - name: Find the dashboard for K8s API Server and retrieve the unique identifier(in order to invoke "az grafana dashboard show" command)
          text: |
           az grafana dashboard list -g MyResourceGroup -n MyGrafana --query "[?contains(@.title, 'API server')].uid"
"""

helps['grafana dashboard show'] = """
    type: command
    short-summary: Get the details of a dashboard.
    examples:
        - name: Get details of a dashboard specified by an unique identifier(use "az grafana dashboard list" command to retrieve the uid)
          text: |
           az grafana dashboard show -g MyResourceGroup -n MyGrafana --dashboard VdrOA7jGz
"""

helps['grafana dashboard delete'] = """
    type: command
    short-summary: Delete a dashboard.
    examples:
        - name: Delete a dashboard specified by an unique identifier(use "az grafana dashboard list" command to retrieve the uid)
          text: |
           az grafana dashboard delete -g MyResourceGroup -n MyGrafana --dashboard VdrOA7jGz
"""

helps['grafana dashboard sync'] = """
    type: command
    short-summary: Sync Azure Managed Grafana dashboards from one instance to another instance. Library panels within the dashboards will be automatically included in the sync. Note, dashboards with "Provisioned" state will be skipped due to being read-only
    examples:
        - name: Sync only dashboards under a few folders
          text: |
            az grafana dashboard sync --source /subscriptions/00000000-1111-2222-3333-444444444444/resourceGroups/workspaces/providers/Microsoft.Dashboard/grafana/source --destination /subscriptions/00000000-1111-2222-3333-444444444444/resourceGroups/workspaces/providers/Microsoft.Dashboard/grafana/destination --folders-to-include "Azure Monitor Container Insights" "Azure Monitor"
        - name: Sync a single dashboard
          text: |
            az grafana dashboard sync --source /subscriptions/00000000-1111-2222-3333-444444444444/resourceGroups/workspaces/providers/Microsoft.Dashboard/grafana/source --destination /subscriptions/00000000-1111-2222-3333-444444444444/resourceGroups/workspaces/providers/Microsoft.Dashboard/grafana/destination --folders-to-include "MyFolder" --dashboards-to-include "My Service Health"
        - name: Preview the sync
          text: |
            az grafana dashboard sync --source /subscriptions/00000000-1111-2222-3333-444444444444/resourceGroups/workspaces/providers/Microsoft.Dashboard/grafana/source --destination /subscriptions/00000000-1111-2222-3333-444444444444/resourceGroups/workspaces/providers/Microsoft.Dashboard/grafana/destination --dry-run
"""

helps['grafana folder'] = """
    type: group
    short-summary: Commands to manage folders of an instance.
"""

helps['grafana folder create'] = """
    type: command
    short-summary: Create a new folder.
"""

helps['grafana folder show'] = """
    type: command
    short-summary: Get the details of a folder.
"""

helps['grafana folder list'] = """
    type: command
    short-summary: List all folders of an instance.
"""

helps['grafana folder update'] = """
    type: command
    short-summary: Update a folder.
"""

helps['grafana folder delete'] = """
    type: command
    short-summary: Delete a folder.
"""

helps['grafana user'] = """
    type: group
    short-summary: Commands to manage users of an instance.
"""

helps['grafana user actual-user'] = """
    type: command
    short-summary: Get the details of the current user.
"""

helps['grafana user list'] = """
    type: command
    short-summary: List users.
"""

helps['grafana user show'] = """
    type: command
    short-summary: Get the details of a user.
"""

helps['grafana api-key'] = """
    type: group
    short-summary: Commands to manage api keys.
"""

helps['grafana api-key create'] = """
    type: command
    short-summary: Create a new API key.
"""

helps['grafana api-key list'] = """
    type: command
    short-summary: List existing API keys.
"""

helps['grafana api-key delete'] = """
    type: command
    short-summary: Delete an API key.
"""

helps['grafana service-account'] = """
    type: group
    short-summary: Commands to manage service accounts.
"""

helps['grafana service-account create'] = """
    type: command
    short-summary: Create a new service account.
    examples:
        - name: Create a service account with admin role
          text: |
           az grafana service-account create -g myResourceGroup -n myGrafana --service-account myAccount --role admin
"""

helps['grafana service-account update'] = """
    type: command
    short-summary: Update a service account.
    examples:
        - name: disable a service account
          text: |
           az grafana service-account update -g myResourceGroup -n myGrafana --service-account myAccount --is-disabled true
"""

helps['grafana service-account show'] = """
    type: command
    short-summary: Get the details of a service account.
"""

helps['grafana service-account list'] = """
    type: command
    short-summary: List existing service accounts.
"""

helps['grafana service-account delete'] = """
    type: command
    short-summary: Delete a service account.
"""

helps['grafana service-account token'] = """
    type: group
    short-summary: Commands to manage service account tokens.
"""

helps['grafana service-account token create'] = """
    type: command
    short-summary: Create a new service account token.
    examples:
        - name: create a service account token lasting 1 day
          text: |
           az grafana service-account token create -g myResourceGroup -n myGrafana --service-account myAccount --token myToken --time-to-live 1d
"""

helps['grafana service-account token list'] = """
    type: command
    short-summary: List existing service account tokens.
"""

helps['grafana service-account token delete'] = """
    type: command
    short-summary: Delete a service account token.
"""<|MERGE_RESOLUTION|>--- conflicted
+++ resolved
@@ -29,7 +29,6 @@
            az grafana restore -g MyResourceGroup -n MyGrafana --archive-file backup\\dashboards\\ServiceHealth-202307051036.tar.gz --components dashboards folders --remap-data-sources
 """
 
-<<<<<<< HEAD
 helps['grafana migrate'] = """
     type: command
     short-summary: Migrate an existing Grafana instance to an Azure Managed Grafana instance.
@@ -39,19 +38,6 @@
            az grafana migrate -g MyResourceGroup -n MyGrafana -s http://localhost:3000 -t YourServiceTokenOrAPIKey
 """
 
-helps['grafana update'] = """
-    type: command
-    short-summary: Update an Azure Managed Grafana instance.
-    examples:
-        - name: disable the public network access
-          text: |
-           az grafana update -g MyResourceGroup -n MyGrafana --public-network-access disabled
-        - name: enable mail notification through SMTP relay sevice of mailgun
-          text: |
-           az grafana update -g MyResourceGroup -n MyGrafana --smtp enabled --from-address johndoe@outlook.com --from-name john --host "smtp.mailgun.org:587" --user "postmaster@sandbox12345.mailgun.org" --password "password" --start-tls-policy OpportunisticStartTLS --skip-verify true
-"""
-=======
->>>>>>> baee3552
 
 helps['grafana data-source'] = """
     type: group
