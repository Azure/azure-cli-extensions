#!/usr/bin/env python

# --------------------------------------------------------------------------------------------
# Copyright (c) Microsoft Corporation. All rights reserved.
# Licensed under the MIT License. See License.txt in the project root for license information.
# --------------------------------------------------------------------------------------------


from codecs import open
from setuptools import setup, find_packages
try:
    from azure_bdist_wheel import cmdclass
except ImportError:
    from distutils import log as logger
    logger.warn("Wheel is not available, disabling bdist_wheel hook")

# TODO: Confirm this is the right version number you want and it matches your
# HISTORY.rst entry.
<<<<<<< HEAD
VERSION = '1.4.0'
=======
VERSION = '2.0.0'
>>>>>>> baee3552

# The full list of classifiers is available at
# https://pypi.python.org/pypi?%3Aaction=list_classifiers
CLASSIFIERS = [
    'Development Status :: 4 - Beta',
    'Intended Audience :: Developers',
    'Intended Audience :: System Administrators',
    'Programming Language :: Python',
    'Programming Language :: Python :: 3',
    'Programming Language :: Python :: 3.6',
    'Programming Language :: Python :: 3.7',
    'Programming Language :: Python :: 3.8',
    'License :: OSI Approved :: MIT License',
]

# TODO: Add any additional SDK dependencies here
DEPENDENCIES = []

with open('README.md', 'r', encoding='utf-8') as f:
    README = f.read()
with open('HISTORY.rst', 'r', encoding='utf-8') as f:
    HISTORY = f.read()

setup(
    name='amg',
    version=VERSION,
    description='Microsoft Azure Command-Line Tools Azure Managed Grafana Extension',
    author='Microsoft Corporation',
    author_email='ad4g@microsoft.com',
    url='https://github.com/Azure/azure-cli-extensions/tree/master/src/amg',
    long_description=README + '\n\n' + HISTORY,
    license='MIT',
    classifiers=CLASSIFIERS,
    packages=find_packages(),
    install_requires=DEPENDENCIES,
    package_data={'azext_amg': ['azext_metadata.json']},
)<|MERGE_RESOLUTION|>--- conflicted
+++ resolved
@@ -16,11 +16,7 @@
 
 # TODO: Confirm this is the right version number you want and it matches your
 # HISTORY.rst entry.
-<<<<<<< HEAD
-VERSION = '1.4.0'
-=======
-VERSION = '2.0.0'
->>>>>>> baee3552
+VERSION = '2.1.0'
 
 # The full list of classifiers is available at
 # https://pypi.python.org/pypi?%3Aaction=list_classifiers
