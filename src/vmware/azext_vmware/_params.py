--- conflicted
+++ resolved
@@ -1,198 +1,176 @@
-# --------------------------------------------------------------------------------------------
-# Copyright (c) Microsoft Corporation. All rights reserved.
-# Licensed under the MIT License. See License.txt in the project root for license information.
-# --------------------------------------------------------------------------------------------
-# pylint: disable=line-too-long,too-many-statements
-
-
-from azext_vmware.action import ScriptExecutionNamedOutputAction, ScriptExecutionParameterAction
-from azure.cli.core.commands.parameters import get_enum_type
-from ._validators import server_addresses_length
-
-
-def load_arguments(self, _):
-
-    from azure.cli.core.commands.parameters import tags_type
-    from azure.cli.core.commands.validators import get_default_location_from_resource_group
-
-    with self.argument_context('vmware') as c:
-        c.argument('tags', tags_type)
-        c.argument('location', validator=get_default_location_from_resource_group)
-        c.argument('private_cloud', options_list=['--private-cloud', '-c'], help='Name of the private cloud.')
-
-    with self.argument_context('vmware private-cloud') as c:
-        c.argument('circuit_primary_subnet', help='A /30 subnet for the primary circuit in the Express Route to configure routing between your network and Microsoft\'s Enterprise edge (MSEEs) routers.')
-        c.argument('circuit_secondary_subnet', help='A /30 subnet for the secondary circuit in the Express Route to configure routing between your network and Microsoft\'s Enterprise edge (MSEEs) routers.')
-        c.argument('cluster_size', help='Number of hosts for the default management cluster. Minimum of 3 and maximum of 16.')
-        c.argument('network_block', help='A subnet at least of size /22. Make sure the CIDR format is conformed to (A.B.C.D/X) where A,B,C,D are between 0 and 255, and X is between 0 and 22.')
-
-    with self.argument_context('vmware cluster') as c:
-        c.argument('name', options_list=['--name', '-n'], help='Name of the cluster.')
-        c.argument('sku', help='The product SKU.')
-        c.argument('size', help='Number of hosts for the cluster. Minimum of 3 and a maximum of 16.')
-
-    with self.argument_context('vmware private-cloud create') as c:
-        c.argument('name', options_list=['--name', '-n'], help='Name of the private cloud.')
-        c.argument('sku', help='The product SKU.')
-        c.argument('internet', help='Connectivity to internet. Specify "Enabled" or "Disabled".')
-        c.argument('vcenter_password', help='vCenter admin password.')
-        c.argument('nsxt_password', help='NSX-T Manager password.')
-        c.argument('accept_eula', help='Accept the end-user license agreement without prompting.')
-
-    with self.argument_context('vmware private-cloud show') as c:
-        c.argument('name', options_list=['--name', '-n'], help='Name of the private cloud.')
-
-    with self.argument_context('vmware private-cloud update') as c:
-        c.argument('name', options_list=['--name', '-n'], help='Name of the private cloud.')
-
-    with self.argument_context('vmware private-cloud delete') as c:
-        c.argument('name', options_list=['--name', '-n'], help='Name of the private cloud.')
-        c.argument('yes', help='Deletes without confirmation.')
-
-    with self.argument_context('vmware authorization') as c:
-        c.argument('name', options_list=['--name', '-n'], help='Name of the authorization.')
-
-    with self.argument_context('vmware private-cloud addidentitysource') as c:
-        c.argument('alias', help='The domain\'s NetBIOS name.')
-        c.argument('base_group_dn', help='The base distinguished name for groups.')
-        c.argument('base_user_dn', help='The base distinguished name for users.')
-        c.argument('domain', help='The domain\'s dns name.')
-        c.argument('name', options_list=['--name', '-n'], help='The name of the identity source.')
-        c.argument('password', help='The password of the Active Directory user with a minimum of read-only access to Base DN for users and groups.')
-        c.argument('primary_server', help='Primary server URL.')
-        c.argument('secondary_server', help='Secondary server URL.')
-        c.argument('ssl', help='Protect LDAP communication using SSL certificate (LDAPS). Specify "Enabled" or "Disabled".')
-        c.argument('username', help='The ID of an Active Directory user with a minimum of read-only access to Base DN for users and group.')
-
-    with self.argument_context('vmware private-cloud deleteidentitysource') as c:
-        c.argument('alias', help='The domain\'s NetBIOS name.')
-        c.argument('domain', help='The domain\'s dns name.')
-        c.argument('name', options_list=['--name', '-n'], help='The name of the identity source.')
-
-    with self.argument_context('vmware private-cloud update') as c:
-        c.argument('name', options_list=['--name', '-n'], help='Name of the private cloud.')
-        c.argument('internet', help='Connectivity to internet. Specify "Enabled" or "Disabled".')
-
-    with self.argument_context('vmware hcx-enterprise-site') as c:
-        c.argument('name', options_list=['--name', '-n'], help='The name of the HCX Enterprise Site.')
-
-    with self.argument_context('vmware datastore') as c:
-        c.argument('name', options_list=['--name', '-n'], help='The name of the datastore.')
-        c.argument('cluster', help='The name of the cluster.')
-        c.argument('lun_name', help='Name of the LUN to be used.')
-
-    with self.argument_context('vmware datastore create') as c:
-        c.argument('nfs_provider_ip', help='IP address of the NFS provider.')
-        c.argument('nfs_file_path', help='File path through which the NFS volume is exposed by the provider.')
-        c.argument('endpoints', nargs='*', help='iSCSI provider target IP address list.')
-
-    with self.argument_context('vmware datastore netapp-volume create') as c:
-        c.argument('volume_id', help='Azure resource ID of the NetApp volume.')
-
-    with self.argument_context('vmware datastore disk-pool-volume create') as c:
-        c.argument('target_id', help='Azure resource ID of the iSCSI target.')
-        c.argument('mount_option', nargs='*', help='Mode that describes whether the LUN has to be mounted as a datastore or attached as a LUN.')
-        c.argument('path', help='Device path.')
-
-    with self.argument_context('vmware addon') as c:
-        c.argument('name', options_list=['--name', '-n'], help='Name of the addon.')
-
-    with self.argument_context('vmware addon vr') as c:
-        c.argument('vrs_count', help='The vSphere Replication Server (VRS) count.')
-
-    with self.argument_context('vmware addon hcx') as c:
-        c.argument('offer', help='The HCX offer, example "VMware MaaS Cloud Provider (Enterprise)".')
-
-    with self.argument_context('vmware addon srm') as c:
-        c.argument('license_key', help='The Site Recovery Manager (SRM) license.')
-
-    with self.argument_context('vmware global-reach-connection') as c:
-        c.argument('name', options_list=['--name', '-n'], help='Name of the global reach connection.')
-
-    with self.argument_context('vmware global-reach-connection create') as c:
-        c.argument('peer_express_route_circuit', help='Identifier of the ExpressRoute Circuit to peer with.')
-        c.argument('authorization_key', help='Authorization key from the peer express route.')
-
-    with self.argument_context('vmware cloud-link') as c:
-        c.argument('name', options_list=['--name', '-n'], help='The name of the cloud link.')
-        c.argument('linked_cloud', help='Identifier of the other private cloud participating in the link.')
-
-    with self.argument_context('vmware script-package') as c:
-        c.argument('name', options_list=['--name', '-n'], help='Name of the script package.')
-
-    with self.argument_context('vmware script-cmdlet') as c:
-        c.argument('script_package', options_list=['--script-package', '-p'], help='Name of the script package.')
-        c.argument('name', options_list=['--name', '-n'], help='Name of the script cmdlet.')
-
-    with self.argument_context('vmware script-execution') as c:
-        c.argument('name', options_list=['--name', '-n'], help='Name of the script execution.')
-
-    with self.argument_context('vmware script-execution create') as c:
-        c.argument('timeout', help='Time limit for execution.')
-        c.argument('parameters', options_list=['--parameter', '-p'], action=ScriptExecutionParameterAction, nargs='*', help='Parameters the script will accept.')
-        c.argument('hidden_parameters', options_list=['--hidden-parameter'], action=ScriptExecutionParameterAction, nargs='*', help='Parameters that will be hidden/not visible to ARM, such as passwords and credentials.')
-        c.argument('failure_reason', help='Error message if the script was able to run, but if the script itself had errors or powershell threw an exception.')
-        c.argument('retention', help='Time to live for the resource. If not provided, will be available for 60 days.')
-        c.argument('out', help='Standard output stream from the powershell execution.')
-        c.argument('named_outputs', action=ScriptExecutionNamedOutputAction, nargs='*', help='User-defined dictionary.')
-        c.argument('script_cmdlet_id', help='A reference to the script cmdlet resource if user is running a AVS script.')
-
-    with self.argument_context('vmware workload-network dhcp') as c:
-        c.argument('dhcp_id', help='NSX DHCP identifier. Generally the same as the DHCP display name.')
-        c.argument('display_name', help='Display name of the DHCP entity.')
-        c.argument('revision', help='NSX revision number.')
-
-    with self.argument_context('vmware workload-network dhcp server') as c:
-        c.argument('server_address', help='DHCP Server Address.')
-        c.argument('lease_time', help='DHCP Server Lease Time.')
-
-    with self.argument_context('vmware workload-network dhcp relay') as c:
-        c.argument('server_addresses', nargs='+', validator=server_addresses_length, help='DHCP Relay Addresses. Max 3.')
-
-    with self.argument_context('vmware workload-network dns-service') as c:
-        c.argument('dns_service_id', help="NSX DNS service identifier. Generally the same as the DNS service's display name.")
-        c.argument('display_name', help='Display name of the DNS service.')
-        c.argument('dns_service_ip', help='DNS service IP of the DNS service.')
-        c.argument('default_dns_zone', help='Default DNS zone of the DNS service.')
-        c.argument('fqdn_zones', nargs='+', help='FQDN zones of the DNS service.')
-        c.argument('log_level', arg_type=get_enum_type(["DEBUG", "INFO", "WARNING", "ERROR", "FATAL"]), help='DNS service log level. Possible values include: "DEBUG", "INFO", "WARNING", "ERROR", "FATAL".')
-        c.argument('revision', help='NSX revision number.')
-
-    with self.argument_context('vmware workload-network dns-zone') as c:
-        c.argument('dns_zone_id', help="NSX DNS zone identifier. Generally the same as the DNS zone's display name.")
-        c.argument('display_name', help='Display name of the DNS zone.')
-        c.argument('domain', nargs='+', help='Domain names of the DNS zone.')
-        c.argument('dns_server_ips', nargs='+', help='DNS Server IP array of the DNS zone.')
-        c.argument('source_ip', help='Source IP of the DNS zone.')
-        c.argument('dns_services', help='Number of DNS services using the DNS zone.')
-        c.argument('revision', help='NSX revision number.')
-
-    with self.argument_context('vmware workload-network port-mirroring') as c:
-        c.argument('port_mirroring_id', help="NSX Port Mirroring identifier. Generally the same as the Port Mirroring display name.")
-        c.argument('display_name', help='Display name of the port mirroring profile.')
-        c.argument('direction', help='Direction of port mirroring profile. Possible values include: "INGRESS, EGRESS, BIDIRECTIONAL".')
-        c.argument('source', help='Source VM Group.')
-        c.argument('destination', help='Destination VM Group.')
-<<<<<<< HEAD
-        c.argument('revision', help='NSX revision number.')
-
-    with self.argument_context('vmware workload-network segment') as c:
-        c.argument('segment_id', help="NSX Segment identifier. Generally the same as the Segment's display name.")
-        c.argument('display_name', help='Display name of the segment.')
-        c.argument('connected_gateway', help='Gateway which to connect segment to.')
-        c.argument('revision', help='NSX revision number.')
-        c.argument('dhcp_ranges', nargs='+', help='DHCP Range assigned for subnet.')
-        c.argument('gateway_address', help='Gateway address.')
-
-    with self.argument_context('vmware workload-network public-ip') as c:
-        c.argument('public_ip_id', help="NSX Public IP Block identifier. Generally the same as the Public IP.")
-        c.argument('display_name', help='Display name of the Public IP Block.')
-        c.argument('number_of_public_i_ps', help='Number of Public IPs requested.')
-
-    with self.argument_context('vmware workload-network vm-group') as c:
-        c.argument('vm_group_id', help="NSX VM Group identifier. Generally the same as the VM Group's display name.")
-        c.argument('display_name', help='Display name of the VM group.')
-        c.argument('members', nargs='+', help='Virtual machine members of this group.')
-=======
->>>>>>> 253a19ae
-        c.argument('revision', help='NSX revision number.')
+# --------------------------------------------------------------------------------------------
+# Copyright (c) Microsoft Corporation. All rights reserved.
+# Licensed under the MIT License. See License.txt in the project root for license information.
+# --------------------------------------------------------------------------------------------
+# pylint: disable=line-too-long,too-many-statements
+
+
+from azext_vmware.action import ScriptExecutionNamedOutputAction, ScriptExecutionParameterAction
+from azure.cli.core.commands.parameters import get_enum_type
+from ._validators import server_addresses_length
+
+
+def load_arguments(self, _):
+
+    from azure.cli.core.commands.parameters import tags_type
+    from azure.cli.core.commands.validators import get_default_location_from_resource_group
+
+    with self.argument_context('vmware') as c:
+        c.argument('tags', tags_type)
+        c.argument('location', validator=get_default_location_from_resource_group)
+        c.argument('private_cloud', options_list=['--private-cloud', '-c'], help='Name of the private cloud.')
+
+    with self.argument_context('vmware private-cloud') as c:
+        c.argument('circuit_primary_subnet', help='A /30 subnet for the primary circuit in the Express Route to configure routing between your network and Microsoft\'s Enterprise edge (MSEEs) routers.')
+        c.argument('circuit_secondary_subnet', help='A /30 subnet for the secondary circuit in the Express Route to configure routing between your network and Microsoft\'s Enterprise edge (MSEEs) routers.')
+        c.argument('cluster_size', help='Number of hosts for the default management cluster. Minimum of 3 and maximum of 16.')
+        c.argument('network_block', help='A subnet at least of size /22. Make sure the CIDR format is conformed to (A.B.C.D/X) where A,B,C,D are between 0 and 255, and X is between 0 and 22.')
+
+    with self.argument_context('vmware cluster') as c:
+        c.argument('name', options_list=['--name', '-n'], help='Name of the cluster.')
+        c.argument('sku', help='The product SKU.')
+        c.argument('size', help='Number of hosts for the cluster. Minimum of 3 and a maximum of 16.')
+
+    with self.argument_context('vmware private-cloud create') as c:
+        c.argument('name', options_list=['--name', '-n'], help='Name of the private cloud.')
+        c.argument('sku', help='The product SKU.')
+        c.argument('internet', help='Connectivity to internet. Specify "Enabled" or "Disabled".')
+        c.argument('vcenter_password', help='vCenter admin password.')
+        c.argument('nsxt_password', help='NSX-T Manager password.')
+        c.argument('accept_eula', help='Accept the end-user license agreement without prompting.')
+
+    with self.argument_context('vmware private-cloud show') as c:
+        c.argument('name', options_list=['--name', '-n'], help='Name of the private cloud.')
+
+    with self.argument_context('vmware private-cloud update') as c:
+        c.argument('name', options_list=['--name', '-n'], help='Name of the private cloud.')
+
+    with self.argument_context('vmware private-cloud delete') as c:
+        c.argument('name', options_list=['--name', '-n'], help='Name of the private cloud.')
+        c.argument('yes', help='Deletes without confirmation.')
+
+    with self.argument_context('vmware authorization') as c:
+        c.argument('name', options_list=['--name', '-n'], help='Name of the authorization.')
+
+    with self.argument_context('vmware private-cloud addidentitysource') as c:
+        c.argument('alias', help='The domain\'s NetBIOS name.')
+        c.argument('base_group_dn', help='The base distinguished name for groups.')
+        c.argument('base_user_dn', help='The base distinguished name for users.')
+        c.argument('domain', help='The domain\'s dns name.')
+        c.argument('name', options_list=['--name', '-n'], help='The name of the identity source.')
+        c.argument('password', help='The password of the Active Directory user with a minimum of read-only access to Base DN for users and groups.')
+        c.argument('primary_server', help='Primary server URL.')
+        c.argument('secondary_server', help='Secondary server URL.')
+        c.argument('ssl', help='Protect LDAP communication using SSL certificate (LDAPS). Specify "Enabled" or "Disabled".')
+        c.argument('username', help='The ID of an Active Directory user with a minimum of read-only access to Base DN for users and group.')
+
+    with self.argument_context('vmware private-cloud deleteidentitysource') as c:
+        c.argument('alias', help='The domain\'s NetBIOS name.')
+        c.argument('domain', help='The domain\'s dns name.')
+        c.argument('name', options_list=['--name', '-n'], help='The name of the identity source.')
+
+    with self.argument_context('vmware private-cloud update') as c:
+        c.argument('name', options_list=['--name', '-n'], help='Name of the private cloud.')
+        c.argument('internet', help='Connectivity to internet. Specify "Enabled" or "Disabled".')
+
+    with self.argument_context('vmware hcx-enterprise-site') as c:
+        c.argument('name', options_list=['--name', '-n'], help='The name of the HCX Enterprise Site.')
+
+    with self.argument_context('vmware datastore') as c:
+        c.argument('name', options_list=['--name', '-n'], help='The name of the datastore.')
+        c.argument('cluster', help='The name of the cluster.')
+        c.argument('lun_name', help='Name of the LUN to be used.')
+
+    with self.argument_context('vmware datastore create') as c:
+        c.argument('nfs_provider_ip', help='IP address of the NFS provider.')
+        c.argument('nfs_file_path', help='File path through which the NFS volume is exposed by the provider.')
+        c.argument('endpoints', nargs='*', help='iSCSI provider target IP address list.')
+
+    with self.argument_context('vmware datastore netapp-volume create') as c:
+        c.argument('volume_id', help='Azure resource ID of the NetApp volume.')
+
+    with self.argument_context('vmware datastore disk-pool-volume create') as c:
+        c.argument('target_id', help='Azure resource ID of the iSCSI target.')
+        c.argument('mount_option', nargs='*', help='Mode that describes whether the LUN has to be mounted as a datastore or attached as a LUN.')
+        c.argument('path', help='Device path.')
+
+    with self.argument_context('vmware addon') as c:
+        c.argument('name', options_list=['--name', '-n'], help='Name of the addon.')
+
+    with self.argument_context('vmware addon vr') as c:
+        c.argument('vrs_count', help='The vSphere Replication Server (VRS) count.')
+
+    with self.argument_context('vmware addon hcx') as c:
+        c.argument('offer', help='The HCX offer, example "VMware MaaS Cloud Provider (Enterprise)".')
+
+    with self.argument_context('vmware addon srm') as c:
+        c.argument('license_key', help='The Site Recovery Manager (SRM) license.')
+
+    with self.argument_context('vmware global-reach-connection') as c:
+        c.argument('name', options_list=['--name', '-n'], help='Name of the global reach connection.')
+
+    with self.argument_context('vmware global-reach-connection create') as c:
+        c.argument('peer_express_route_circuit', help='Identifier of the ExpressRoute Circuit to peer with.')
+        c.argument('authorization_key', help='Authorization key from the peer express route.')
+
+    with self.argument_context('vmware cloud-link') as c:
+        c.argument('name', options_list=['--name', '-n'], help='The name of the cloud link.')
+        c.argument('linked_cloud', help='Identifier of the other private cloud participating in the link.')
+
+    with self.argument_context('vmware script-package') as c:
+        c.argument('name', options_list=['--name', '-n'], help='Name of the script package.')
+
+    with self.argument_context('vmware script-cmdlet') as c:
+        c.argument('script_package', options_list=['--script-package', '-p'], help='Name of the script package.')
+        c.argument('name', options_list=['--name', '-n'], help='Name of the script cmdlet.')
+
+    with self.argument_context('vmware script-execution') as c:
+        c.argument('name', options_list=['--name', '-n'], help='Name of the script execution.')
+
+    with self.argument_context('vmware script-execution create') as c:
+        c.argument('timeout', help='Time limit for execution.')
+        c.argument('parameters', options_list=['--parameter', '-p'], action=ScriptExecutionParameterAction, nargs='*', help='Parameters the script will accept.')
+        c.argument('hidden_parameters', options_list=['--hidden-parameter'], action=ScriptExecutionParameterAction, nargs='*', help='Parameters that will be hidden/not visible to ARM, such as passwords and credentials.')
+        c.argument('failure_reason', help='Error message if the script was able to run, but if the script itself had errors or powershell threw an exception.')
+        c.argument('retention', help='Time to live for the resource. If not provided, will be available for 60 days.')
+        c.argument('out', help='Standard output stream from the powershell execution.')
+        c.argument('named_outputs', action=ScriptExecutionNamedOutputAction, nargs='*', help='User-defined dictionary.')
+        c.argument('script_cmdlet_id', help='A reference to the script cmdlet resource if user is running a AVS script.')
+
+    with self.argument_context('vmware workload-network dhcp') as c:
+        c.argument('dhcp_id', help='NSX DHCP identifier. Generally the same as the DHCP display name.')
+        c.argument('display_name', help='Display name of the DHCP entity.')
+        c.argument('revision', help='NSX revision number.')
+
+    with self.argument_context('vmware workload-network dhcp server') as c:
+        c.argument('server_address', help='DHCP Server Address.')
+        c.argument('lease_time', help='DHCP Server Lease Time.')
+
+    with self.argument_context('vmware workload-network dhcp relay') as c:
+        c.argument('server_addresses', nargs='+', validator=server_addresses_length, help='DHCP Relay Addresses. Max 3.')
+
+    with self.argument_context('vmware workload-network dns-service') as c:
+        c.argument('dns_service_id', help="NSX DNS service identifier. Generally the same as the DNS service's display name.")
+        c.argument('display_name', help='Display name of the DNS service.')
+        c.argument('dns_service_ip', help='DNS service IP of the DNS service.')
+        c.argument('default_dns_zone', help='Default DNS zone of the DNS service.')
+        c.argument('fqdn_zones', nargs='+', help='FQDN zones of the DNS service.')
+        c.argument('log_level', arg_type=get_enum_type(["DEBUG", "INFO", "WARNING", "ERROR", "FATAL"]), help='DNS service log level. Possible values include: "DEBUG", "INFO", "WARNING", "ERROR", "FATAL".')
+        c.argument('revision', help='NSX revision number.')
+
+    with self.argument_context('vmware workload-network dns-zone') as c:
+        c.argument('dns_zone_id', help="NSX DNS zone identifier. Generally the same as the DNS zone's display name.")
+        c.argument('display_name', help='Display name of the DNS zone.')
+        c.argument('domain', nargs='+', help='Domain names of the DNS zone.')
+        c.argument('dns_server_ips', nargs='+', help='DNS Server IP array of the DNS zone.')
+        c.argument('source_ip', help='Source IP of the DNS zone.')
+        c.argument('dns_services', help='Number of DNS services using the DNS zone.')
+        c.argument('revision', help='NSX revision number.')
+
+    with self.argument_context('vmware workload-network port-mirroring') as c:
+        c.argument('port_mirroring_id', help="NSX Port Mirroring identifier. Generally the same as the Port Mirroring display name.")
+        c.argument('display_name', help='Display name of the port mirroring profile.')
+        c.argument('direction', help='Direction of port mirroring profile. Possible values include: "INGRESS, EGRESS, BIDIRECTIONAL".')
+        c.argument('source', help='Source VM Group.')
+        c.argument('destination', help='Destination VM Group.')
+        c.argument('revision', help='NSX revision number.')