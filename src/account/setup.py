#!/usr/bin/env python

# --------------------------------------------------------------------------------------------
# Copyright (c) Microsoft Corporation. All rights reserved.
# Licensed under the MIT License. See License.txt in the project root for license information.
# --------------------------------------------------------------------------------------------


from codecs import open
from setuptools import setup, find_packages
try:
    from azure_bdist_wheel import cmdclass
except ImportError:
    from distutils import log as logger
    logger.warn("Wheel is not available, disabling bdist_wheel hook")

# TODO: Confirm this is the right version number you want and it matches your
# HISTORY.rst entry.
<<<<<<< HEAD
VERSION = '0.2.3'
=======
VERSION = '0.2.5'
>>>>>>> e30aa5ef

# The full list of classifiers is available at
# https://pypi.python.org/pypi?%3Aaction=list_classifiers
CLASSIFIERS = [
    'Development Status :: 4 - Beta',
    'Intended Audience :: Developers',
    'Intended Audience :: System Administrators',
    'Programming Language :: Python',
    'Programming Language :: Python :: 3',
    'Programming Language :: Python :: 3.6',
    'Programming Language :: Python :: 3.7',
    'Programming Language :: Python :: 3.8',
    'License :: OSI Approved :: MIT License',
]

# TODO: Add any additional SDK dependencies here
DEPENDENCIES = []

with open('README.rst', 'r', encoding='utf-8') as f:
    README = f.read()
with open('HISTORY.rst', 'r', encoding='utf-8') as f:
    HISTORY = f.read()

setup(
    name='account',
    version=VERSION,
    description='Microsoft Azure Command-Line Tools SubscriptionClient Extension',
    # TODO: Update author and email, if applicable
    author='Microsoft Corporation',
    author_email='azpycli@microsoft.com',
    url='https://github.com/Azure/azure-cli-extensions/tree/main/src/account',
    long_description=README + '\n\n' + HISTORY,
    license='MIT',
    classifiers=CLASSIFIERS,
    packages=find_packages(),
    install_requires=DEPENDENCIES,
    package_data={'azext_account': ['azext_metadata.json']},
)<|MERGE_RESOLUTION|>--- conflicted
+++ resolved
@@ -16,11 +16,7 @@
 
 # TODO: Confirm this is the right version number you want and it matches your
 # HISTORY.rst entry.
-<<<<<<< HEAD
-VERSION = '0.2.3'
-=======
 VERSION = '0.2.5'
->>>>>>> e30aa5ef
 
 # The full list of classifiers is available at
 # https://pypi.python.org/pypi?%3Aaction=list_classifiers
