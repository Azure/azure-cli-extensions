--- conflicted
+++ resolved
@@ -6,13 +6,8 @@
 
 def cf_account(cli_ctx, *_):
     from azure.cli.core.commands.client_factory import get_mgmt_service_client
-<<<<<<< HEAD
-    from ..vendored_sdks.account import SubscriptionClient
-    return get_mgmt_service_client(cli_ctx, SubscriptionClient)
-=======
     from ..vendored_sdks.subscription import SubscriptionClient
     return get_mgmt_service_client(cli_ctx, SubscriptionClient,api_version='2019-10-01-preview')
->>>>>>> a7fef9cd
 
 
 def cf_subscription(cli_ctx, *_):
