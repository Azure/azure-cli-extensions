# --------------------------------------------------------------------------------------------
# Copyright (c) Microsoft Corporation. All rights reserved.
# Licensed under the MIT License. See License.txt in the project root for license information.
# --------------------------------------------------------------------------------------------

import argparse
from knack.util import CLIError


# pylint: disable=protected-access


class AddOwners(argparse._AppendAction):
    def __call__(self, parser, namespace, values, option_string=None):
        action = self.get_action(values, option_string)
        super(AddOwners, self).__call__(parser, namespace, action, option_string)

    def get_action(self, values, option_string):  # pylint: disable=no-self-use
        try:
            properties = dict(x.split('=', 1) for x in values)
        except ValueError:
            raise CLIError('usage error: {} [KEY=VALUE ...]'.format(option_string))
        d = {}
        for k in properties:
            kl = k.lower()
            v = properties[k]
<<<<<<< HEAD
            d[kl] = v
=======
            if kl == 'object_id':
                d['object_id'] = v
>>>>>>> 8328103d
        return d<|MERGE_RESOLUTION|>--- conflicted
+++ resolved
@@ -24,10 +24,6 @@
         for k in properties:
             kl = k.lower()
             v = properties[k]
-<<<<<<< HEAD
-            d[kl] = v
-=======
             if kl == 'object_id':
                 d['object_id'] = v
->>>>>>> 8328103d
         return d