--- conflicted
+++ resolved
@@ -3,32 +3,6 @@
 # Licensed under the MIT License. See License.txt in the project root for license information.
 # --------------------------------------------------------------------------------------------
 
-<<<<<<< HEAD
-import argparse
-from knack.util import CLIError
-
-
-# pylint: disable=protected-access
-
-
-class AddOwners(argparse._AppendAction):
-    def __call__(self, parser, namespace, values, option_string=None):
-        action = self.get_action(values, option_string)
-        super(AddOwners, self).__call__(parser, namespace, action, option_string)
-
-    def get_action(self, values, option_string):  # pylint: disable=no-self-use
-        try:
-            properties = dict(x.split('=', 1) for x in values)
-        except ValueError:
-            raise CLIError('usage error: {} [KEY=VALUE ...]'.format(option_string))
-        d = {}
-        for k in properties:
-            kl = k.lower()
-            v = properties[k]
-            if kl == 'object_id':
-                d['object_id'] = v
-        return d
-=======
 # pylint: disable=wildcard-import
 # pylint: disable=unused-wildcard-import
 
@@ -36,5 +10,4 @@
 try:
     from azext_account.manual.action import *  # noqa: F403
 except ImportError:
-    pass
->>>>>>> 3f72d7fe
+    pass