--- conflicted
+++ resolved
@@ -1,4 +1,3 @@
-<<<<<<< HEAD
 from azure.cli.testsdk import (
     ScenarioTest,
     JMESPathCheck,
@@ -10,9 +9,6 @@
 )
 
 import json, time
-=======
-import json
->>>>>>> 5f906dce
 
 from azext_load.tests.latest.helper import create_test, delete_test
 from azure.cli.testsdk import JMESPathCheck, ScenarioTest
@@ -122,15 +118,12 @@
                 "load_test_resource": LoadTestScenario.load_test_resource,
                 "resource_group": LoadTestScenario.resource_group,
                 "test_id": "download-test-case-1507-2608",
-<<<<<<< HEAD
+                "path": ".",
+                "load_test_config_file": LoadTestScenario.load_test_config_file,
+                "test_plan": LoadTestScenario.test_plan,
                 "path": f".",
                 "load_test_config_file": LoadTestScenario.load_test_config_file,
                 "test_plan": LoadTestScenario.test_plan,
-=======
-                "path": ".",
-                "load_test_config_file": LoadScenario.load_test_config_file,
-                "test_plan": LoadScenario.test_plan,
->>>>>>> 5f906dce
             }
         )
         create_test(
@@ -286,23 +279,13 @@
 
     def testcase_load_test_update(self):
         self.kwargs.update(
-<<<<<<< HEAD
-        {
-            "load_test_resource": LoadTestScenario.load_test_resource,
-            "resource_group": LoadTestScenario.resource_group,
-            "test_id": "update-test-case-1507-2608",
-            "load_test_config_file": LoadTestScenario.load_test_config_file,
-            "test_plan": LoadTestScenario.test_plan,
-        }
-=======
-            {
-                "load_test_resource": LoadScenario.load_test_resource,
-                "resource_group": LoadScenario.resource_group,
+            {
+                "load_test_resource": LoadTestScenario.load_test_resource,
+                "resource_group": LoadTestScenario.resource_group,
                 "test_id": "update-test-case-1507-2608",
-                "load_test_config_file": LoadScenario.load_test_config_file,
-                "test_plan": LoadScenario.test_plan,
-            }
->>>>>>> 5f906dce
+                "load_test_config_file": LoadTestScenario.load_test_config_file,
+                "test_plan": LoadTestScenario.test_plan,
+            }
         )
 
         # Create a new load test
@@ -346,30 +329,16 @@
 
     def testcase_load_test_app_components(self):
         self.kwargs.update(
-<<<<<<< HEAD
-        {
-            "load_test_resource": LoadTestScenario.load_test_resource,
-            "resource_group": LoadTestScenario.resource_group,
-            "test_id": "app-component-test-case-1507-2608",
-            "load_test_config_file": LoadTestScenario.load_test_config_file,
-            "test_plan": LoadTestScenario.test_plan,
-            "app_component_id": LoadTestScenario.app_component_id,
-            "app_component_name": "my-app-component",
-            "app_component_type": LoadTestScenario.app_component_type,
-            
-        }
-=======
-            {
-                "load_test_resource": LoadScenario.load_test_resource,
-                "resource_group": LoadScenario.resource_group,
+            {
+                "load_test_resource": LoadTestScenario.load_test_resource,
+                "resource_group": LoadTestScenario.resource_group,
                 "test_id": "app-component-test-case-1507-2608",
-                "load_test_config_file": LoadScenario.load_test_config_file,
-                "test_plan": LoadScenario.test_plan,
-                "app_component_id": LoadScenario.app_component_id,
+                "load_test_config_file": LoadTestScenario.load_test_config_file,
+                "test_plan": LoadTestScenario.test_plan,
+                "app_component_id": LoadTestScenario.app_component_id,
                 "app_component_name": "my-app-component",
-                "app_component_type": LoadScenario.app_component_type,
-            }
->>>>>>> 5f906dce
+                "app_component_type": LoadTestScenario.app_component_type,
+            }
         )
 
         # Create a new load test
@@ -439,38 +408,20 @@
 
     def testcase_load_test_server_metrics(self):
         self.kwargs.update(
-<<<<<<< HEAD
-        {
-            "load_test_resource": LoadTestScenario.load_test_resource,
-            "resource_group": LoadTestScenario.resource_group,
-            "test_id": "server-metrics-test-case-1507-2608",
-            "load_test_config_file": LoadTestScenario.load_test_config_file,
-            "test_plan": LoadTestScenario.test_plan,
-            "metric_id": LoadTestScenario.metric_id,
-            "metric_name": LoadTestScenario.metric_name,
-            "metric_namespace": LoadTestScenario.metric_namespace,
-            "aggregation": LoadTestScenario.aggregation,
-            "app_component_id": LoadTestScenario.app_component_id,
-            "app_component_name": "my-app-component",
-            "app_component_type": LoadTestScenario.app_component_type,
-            
-        }
-=======
-            {
-                "load_test_resource": LoadScenario.load_test_resource,
-                "resource_group": LoadScenario.resource_group,
+            {
+                "load_test_resource": LoadTestScenario.load_test_resource,
+                "resource_group": LoadTestScenario.resource_group,
                 "test_id": "server-metrics-test-case-1507-2608",
-                "load_test_config_file": LoadScenario.load_test_config_file,
-                "test_plan": LoadScenario.test_plan,
-                "metric_id": LoadScenario.metric_id,
-                "metric_name": LoadScenario.metric_name,
-                "metric_namespace": LoadScenario.metric_namespace,
-                "aggregation": LoadScenario.aggregation,
-                "app_component_id": LoadScenario.app_component_id,
+                "load_test_config_file": LoadTestScenario.load_test_config_file,
+                "test_plan": LoadTestScenario.test_plan,
+                "metric_id": LoadTestScenario.metric_id,
+                "metric_name": LoadTestScenario.metric_name,
+                "metric_namespace": LoadTestScenario.metric_namespace,
+                "aggregation": LoadTestScenario.aggregation,
+                "app_component_id": LoadTestScenario.app_component_id,
                 "app_component_name": "my-app-component",
-                "app_component_type": LoadScenario.app_component_type,
-            }
->>>>>>> 5f906dce
+                "app_component_type": LoadTestScenario.app_component_type,
+            }
         )
         checks = [
             JMESPathCheck("testId", self.kwargs["test_id"]),
