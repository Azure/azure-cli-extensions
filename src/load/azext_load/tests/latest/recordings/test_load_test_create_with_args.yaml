interactions:
- request:
    body: null
    headers:
      Accept:
      - application/json
      Accept-Encoding:
      - gzip, deflate
      Connection:
      - keep-alive
      User-Agent:
      - azsdk-python-mgmt-loadtesting/1.0.0 Python/3.12.8 (Linux-6.5.0-1025-azure-x86_64-with-glibc2.36)
    method: GET
    uri: https://management.azure.com/subscriptions/00000000-0000-0000-0000-000000000000/resourceGroups/clitest-load-000001/providers/Microsoft.LoadTestService/loadTests/clitest-load-000002?api-version=2022-12-01
  response:
    body:
<<<<<<< HEAD
      string: '{"id":"/subscriptions/00000000-0000-0000-0000-000000000000/resourceGroups/clitest-load-000001/providers/Microsoft.LoadTestService/loadTests/clitest-load-000002","name":"clitest-load-000002","type":"microsoft.loadtestservice/loadtests","location":"eastus","systemData":{"createdBy":"hbisht@microsoft.com","createdByType":"User","createdAt":"2025-02-26T11:14:33.8703318Z","lastModifiedBy":"hbisht@microsoft.com","lastModifiedByType":"User","lastModifiedAt":"2025-02-26T11:14:33.8703318Z"},"identity":{"type":"None"},"properties":{"dataPlaneURI":"186fc977-a776-4b65-83b8-9a6718deb2a4.eastus.cnt-prod.loadtesting.azure.com","provisioningState":"Succeeded"}}'
=======
      string: '{"id":"/subscriptions/00000000-0000-0000-0000-000000000000/resourceGroups/clitest-load-000001/providers/Microsoft.LoadTestService/loadTests/clitest-load-000002","name":"clitest-load-000002","type":"microsoft.loadtestservice/loadtests","location":"eastus","systemData":{"createdBy":"hbisht@microsoft.com","createdByType":"User","createdAt":"2025-02-24T21:52:45.7322491Z","lastModifiedBy":"hbisht@microsoft.com","lastModifiedByType":"User","lastModifiedAt":"2025-02-24T21:52:45.7322491Z"},"identity":{"type":"None"},"properties":{"dataPlaneURI":"aa3ed0a4-4d3f-4ced-8eaf-a2debd938478.eastus.cnt-prod.loadtesting.azure.com","provisioningState":"Succeeded"}}'
>>>>>>> dfd6e4c3
    headers:
      cache-control:
      - no-cache
      content-length:
      - '653'
      content-type:
      - application/json; charset=utf-8
      date:
<<<<<<< HEAD
      - Wed, 26 Feb 2025 11:15:09 GMT
      etag:
      - '"7f0188e5-0000-0200-0000-67bef7b20000"'
=======
      - Mon, 24 Feb 2025 21:53:19 GMT
      etag:
      - '"4f0172b3-0000-0200-0000-67bcea430000"'
>>>>>>> dfd6e4c3
      expires:
      - '-1'
      pragma:
      - no-cache
      strict-transport-security:
      - max-age=31536000; includeSubDomains
      x-cache:
      - CONFIG_NOCACHE
      x-content-type-options:
      - nosniff
      x-ms-providerhub-traffic:
      - 'True'
      x-ms-ratelimit-remaining-subscription-global-reads:
      - '16499'
      x-msedge-ref:
<<<<<<< HEAD
      - 'Ref A: FDFEA92CF3D74980A151EE1E5E531C7D Ref B: MAA201060513009 Ref C: 2025-02-26T11:15:08Z'
=======
      - 'Ref A: 91A6A81297BB454C9969E39A56EC4DCE Ref B: MAA201060513045 Ref C: 2025-02-24T21:53:18Z'
>>>>>>> dfd6e4c3
    status:
      code: 200
      message: OK
- request:
    body: null
    headers:
      Accept:
      - application/json
      Accept-Encoding:
      - gzip, deflate
      Connection:
      - keep-alive
      User-Agent:
<<<<<<< HEAD
      - AZURECLI/2.70.0 azsdk-python-core/1.31.0 Python/3.12.8 (Linux-6.5.0-1025-azure-x86_64-with-glibc2.36)
    method: GET
    uri: https://186fc977-a776-4b65-83b8-9a6718deb2a4.eastus.cnt-prod.loadtesting.azure.com/tests/create-with-args-test-case?api-version=2024-12-01-preview
=======
      - AZURECLI/2.69.0 azsdk-python-core/1.31.0 Python/3.12.8 (Linux-6.5.0-1025-azure-x86_64-with-glibc2.36)
    method: GET
    uri: https://aa3ed0a4-4d3f-4ced-8eaf-a2debd938478.eastus.cnt-prod.loadtesting.azure.com/tests/create-with-args-test-case?api-version=2024-12-01-preview
>>>>>>> dfd6e4c3
  response:
    body:
      string: '{"error":{"code":"TestNotFound","message":"Test couldn''t find with
        given identifier create-with-args-test-case","target":null,"details":null}}'
    headers:
      api-supported-versions:
      - 2022-11-01, 2023-04-01-preview, 2024-03-01-preview, 2024-05-01-preview, 2024-07-01-preview,
        2024-12-01-preview
      connection:
      - keep-alive
      content-type:
      - application/json
      date:
<<<<<<< HEAD
      - Wed, 26 Feb 2025 11:15:09 GMT
      mise-correlation-id:
      - c386a573-ad1d-4526-8aa0-275db714d33b
=======
      - Mon, 24 Feb 2025 21:53:20 GMT
      mise-correlation-id:
      - c39f8c5d-88fb-4a45-9420-1a0b18a7ff32
>>>>>>> dfd6e4c3
      strict-transport-security:
      - max-age=31536000; includeSubDomains
      transfer-encoding:
      - chunked
      x-azure-ref:
<<<<<<< HEAD
      - 20250226T111509Z-r16fc4b5ccfdl5zphC1SG129nn0000000ef0000000007axs
=======
      - 20250224T215320Z-r17775d4f98mc5fbhC1SG1vp2s000000140g0000000022sq
>>>>>>> dfd6e4c3
      x-cache:
      - CONFIG_NOCACHE
      x-content-type-options:
      - nosniff
      x-ms-error-code:
      - TestNotFound
    status:
      code: 404
      message: Not Found
- request:
    body: '{"displayName": "Create_with_args_test", "kind": null, "description": "This
      is a load test created with arguments", "keyvaultReferenceIdentityType": "SystemAssigned",
      "environmentVariables": {"a": "2", "b": "3"}, "secrets": {}, "loadTestConfiguration":
      {"engineInstances": 1, "regionalLoadTestConfig": null, "quickStartTest": false},
      "autoStopCriteria": {}, "baselineTestRunId": null, "engineBuiltinIdentityType":
      null, "engineBuiltinIdentityIds": null}'
    headers:
      Accept:
      - application/json
      Accept-Encoding:
      - gzip, deflate
      Connection:
      - keep-alive
      Content-Length:
      - '453'
      Content-Type:
      - application/merge-patch+json
      User-Agent:
<<<<<<< HEAD
      - AZURECLI/2.70.0 azsdk-python-core/1.31.0 Python/3.12.8 (Linux-6.5.0-1025-azure-x86_64-with-glibc2.36)
    method: PATCH
    uri: https://186fc977-a776-4b65-83b8-9a6718deb2a4.eastus.cnt-prod.loadtesting.azure.com/tests/create-with-args-test-case?api-version=2024-12-01-preview
  response:
    body:
      string: '{"autoStopCriteria":{"autoStopDisabled":false,"errorRate":90.0,"errorRateTimeWindowInSeconds":60},"environmentVariables":{"a":"2","b":"3"},"loadTestConfiguration":{"engineInstances":1,"splitAllCSVs":false,"quickStartTest":false},"inputArtifacts":{"additionalFileInfo":[]},"kind":"URL","publicIPDisabled":false,"metricsReferenceIdentityType":"SystemAssigned","testId":"create-with-args-test-case","description":"This
        is a load test created with arguments","displayName":"Create_with_args_test","keyvaultReferenceIdentityType":"SystemAssigned","createdDateTime":"2025-02-26T11:15:10.088Z","createdBy":"hbisht@microsoft.com","lastModifiedDateTime":"2025-02-26T11:15:10.088Z","lastModifiedBy":"hbisht@microsoft.com"}'
=======
      - AZURECLI/2.69.0 azsdk-python-core/1.31.0 Python/3.12.8 (Linux-6.5.0-1025-azure-x86_64-with-glibc2.36)
    method: PATCH
    uri: https://aa3ed0a4-4d3f-4ced-8eaf-a2debd938478.eastus.cnt-prod.loadtesting.azure.com/tests/create-with-args-test-case?api-version=2024-12-01-preview
  response:
    body:
      string: '{"autoStopCriteria":{"autoStopDisabled":false,"errorRate":90.0,"errorRateTimeWindowInSeconds":60},"environmentVariables":{"a":"2","b":"3"},"loadTestConfiguration":{"engineInstances":1,"splitAllCSVs":false,"quickStartTest":false},"inputArtifacts":{"additionalFileInfo":[]},"kind":"URL","publicIPDisabled":false,"metricsReferenceIdentityType":"SystemAssigned","testId":"create-with-args-test-case","description":"This
        is a load test created with arguments","displayName":"Create_with_args_test","keyvaultReferenceIdentityType":"SystemAssigned","createdDateTime":"2025-02-24T21:53:21.112Z","createdBy":"hbisht@microsoft.com","lastModifiedDateTime":"2025-02-24T21:53:21.112Z","lastModifiedBy":"hbisht@microsoft.com"}'
>>>>>>> dfd6e4c3
    headers:
      api-supported-versions:
      - 2022-11-01, 2023-04-01-preview, 2024-03-01-preview, 2024-05-01-preview, 2024-07-01-preview,
        2024-12-01-preview
      connection:
      - keep-alive
      content-length:
      - '712'
      content-type:
      - application/json; charset=utf-8
      date:
<<<<<<< HEAD
      - Wed, 26 Feb 2025 11:15:10 GMT
      location:
      - https://186fc977-a776-4b65-83b8-9a6718deb2a4.eastus.cnt-prod.loadtesting.azure.com/tests/create-with-args-test-case?api-version=2024-12-01-preview
      mise-correlation-id:
      - 14563337-1c77-486b-b0fb-60178f58104e
      strict-transport-security:
      - max-age=31536000; includeSubDomains
      x-azure-ref:
      - 20250226T111509Z-r16fc4b5ccfdl5zphC1SG129nn0000000ef0000000007ay2
=======
      - Mon, 24 Feb 2025 21:53:21 GMT
      location:
      - https://aa3ed0a4-4d3f-4ced-8eaf-a2debd938478.eastus.cnt-prod.loadtesting.azure.com/tests/create-with-args-test-case?api-version=2024-12-01-preview
      mise-correlation-id:
      - 6918bc75-7bdc-4c3c-80e4-3d52f9b6d740
      strict-transport-security:
      - max-age=31536000; includeSubDomains
      x-azure-ref:
      - 20250224T215320Z-r17775d4f98mc5fbhC1SG1vp2s000000140g0000000022ua
>>>>>>> dfd6e4c3
      x-cache:
      - CONFIG_NOCACHE
      x-content-type-options:
      - nosniff
    status:
      code: 201
      message: Created
- request:
    body: null
    headers:
      Accept:
      - application/json
      Accept-Encoding:
      - gzip, deflate
      Connection:
      - keep-alive
      User-Agent:
<<<<<<< HEAD
      - AZURECLI/2.70.0 azsdk-python-core/1.31.0 Python/3.12.8 (Linux-6.5.0-1025-azure-x86_64-with-glibc2.36)
    method: GET
    uri: https://186fc977-a776-4b65-83b8-9a6718deb2a4.eastus.cnt-prod.loadtesting.azure.com/tests/create-with-args-test-case/files?api-version=2024-12-01-preview
=======
      - AZURECLI/2.69.0 azsdk-python-core/1.31.0 Python/3.12.8 (Linux-6.5.0-1025-azure-x86_64-with-glibc2.36)
    method: GET
    uri: https://aa3ed0a4-4d3f-4ced-8eaf-a2debd938478.eastus.cnt-prod.loadtesting.azure.com/tests/create-with-args-test-case/files?api-version=2024-12-01-preview
>>>>>>> dfd6e4c3
  response:
    body:
      string: '{"value":[]}'
    headers:
      accept-ranges:
      - bytes
      api-supported-versions:
      - 2022-11-01, 2023-04-01-preview, 2024-03-01-preview, 2024-05-01-preview, 2024-07-01-preview,
        2024-12-01-preview
      connection:
      - keep-alive
      content-length:
      - '12'
      content-type:
      - application/json; charset=utf-8
      date:
<<<<<<< HEAD
      - Wed, 26 Feb 2025 11:15:10 GMT
      mise-correlation-id:
      - 6118dabf-b127-483d-ae5f-ac657a0f7040
      strict-transport-security:
      - max-age=31536000; includeSubDomains
      x-azure-ref:
      - 20250226T111510Z-r16fc4b5ccfdl5zphC1SG129nn0000000ef0000000007ayk
=======
      - Mon, 24 Feb 2025 21:53:21 GMT
      mise-correlation-id:
      - 5b7036a0-7829-4bca-8696-81f8dd10ad20
      strict-transport-security:
      - max-age=31536000; includeSubDomains
      x-azure-ref:
      - 20250224T215321Z-r17775d4f98mc5fbhC1SG1vp2s000000140g0000000022v9
>>>>>>> dfd6e4c3
      x-cache:
      - CONFIG_NOCACHE
      x-content-type-options:
      - nosniff
    status:
      code: 200
      message: OK
- request:
    body: !!python/object/new:_io.BytesIO
      state: !!python/tuple
      - !!binary |
        PD94bWwgdmVyc2lvbj0iMS4wIiBlbmNvZGluZz0iVVRGLTgiPz4KPGptZXRlclRlc3RQbGFuIHZl
        cnNpb249IjEuMiIgcHJvcGVydGllcz0iNS4wIiBqbWV0ZXI9IjUuNSI+CiAgPGhhc2hUcmVlPgog
        ICAgPFRlc3RQbGFuIGd1aWNsYXNzPSJUZXN0UGxhbkd1aSIgdGVzdGNsYXNzPSJUZXN0UGxhbiIg
        dGVzdG5hbWU9IkF6dXJlIExvYWQgVGVzdGluZyIgZW5hYmxlZD0idHJ1ZSI+CiAgICAgIDxzdHJp
        bmdQcm9wIG5hbWU9IlRlc3RQbGFuLmNvbW1lbnRzIj48L3N0cmluZ1Byb3A+CiAgICAgIDxib29s
        UHJvcCBuYW1lPSJUZXN0UGxhbi5mdW5jdGlvbmFsX21vZGUiPmZhbHNlPC9ib29sUHJvcD4KICAg
        ICAgPGJvb2xQcm9wIG5hbWU9IlRlc3RQbGFuLnRlYXJEb3duX29uX3NodXRkb3duIj50cnVlPC9i
        b29sUHJvcD4KICAgICAgPGJvb2xQcm9wIG5hbWU9IlRlc3RQbGFuLnNlcmlhbGl6ZV90aHJlYWRn
        cm91cHMiPmZhbHNlPC9ib29sUHJvcD4KICAgICAgPGVsZW1lbnRQcm9wIG5hbWU9IlRlc3RQbGFu
        LnVzZXJfZGVmaW5lZF92YXJpYWJsZXMiIGVsZW1lbnRUeXBlPSJBcmd1bWVudHMiIGd1aWNsYXNz
        PSJBcmd1bWVudHNQYW5lbCIgdGVzdGNsYXNzPSJBcmd1bWVudHMiIHRlc3RuYW1lPSJVc2VyIERl
        ZmluZWQgVmFyaWFibGVzIiBlbmFibGVkPSJ0cnVlIj4KICAgICAgICA8Y29sbGVjdGlvblByb3Ag
        bmFtZT0iQXJndW1lbnRzLmFyZ3VtZW50cyIvPgogICAgICA8L2VsZW1lbnRQcm9wPgogICAgICA8
        c3RyaW5nUHJvcCBuYW1lPSJUZXN0UGxhbi51c2VyX2RlZmluZV9jbGFzc3BhdGgiPjwvc3RyaW5n
        UHJvcD4KICAgIDwvVGVzdFBsYW4+CiAgICA8aGFzaFRyZWU+CiAgICAgIDxBcmd1bWVudHMgZ3Vp
        Y2xhc3M9IkFyZ3VtZW50c1BhbmVsIiB0ZXN0Y2xhc3M9IkFyZ3VtZW50cyIgdGVzdG5hbWU9IlVz
        ZXIgRGVmaW5lZCBWYXJpYWJsZXMiIGVuYWJsZWQ9InRydWUiPgogICAgICAgIDxjb2xsZWN0aW9u
        UHJvcCBuYW1lPSJBcmd1bWVudHMuYXJndW1lbnRzIj4KICAgICAgICAgIDxlbGVtZW50UHJvcCBu
        YW1lPSJkdXJhdGlvbl9pbl9zZWMiIGVsZW1lbnRUeXBlPSJBcmd1bWVudCI+CiAgICAgICAgICAg
        IDxzdHJpbmdQcm9wIG5hbWU9IkFyZ3VtZW50Lm5hbWUiPmR1cmF0aW9uX2luX3NlYzwvc3RyaW5n
        UHJvcD4KICAgICAgICAgICAgPHN0cmluZ1Byb3AgbmFtZT0iQXJndW1lbnQudmFsdWUiPiR7X19n
        cm9vdnkoIFN5c3RlbS5nZXRlbnYoJnF1b3Q7ZHVyYXRpb25faW5fc2VjJnF1b3Q7KSA/OiAmcXVv
        dDsxMCZxdW90OyApfTwvc3RyaW5nUHJvcD4KICAgICAgICAgICAgPHN0cmluZ1Byb3AgbmFtZT0i
        QXJndW1lbnQubWV0YWRhdGEiPj08L3N0cmluZ1Byb3A+CiAgICAgICAgICA8L2VsZW1lbnRQcm9w
        PgogICAgICAgICAgPGVsZW1lbnRQcm9wIG5hbWU9InJwcyIgZWxlbWVudFR5cGU9IkFyZ3VtZW50
        Ij4KICAgICAgICAgICAgPHN0cmluZ1Byb3AgbmFtZT0iQXJndW1lbnQubmFtZSI+cnBzPC9zdHJp
        bmdQcm9wPgogICAgICAgICAgICA8c3RyaW5nUHJvcCBuYW1lPSJBcmd1bWVudC52YWx1ZSI+JHtf
        X2dyb292eSggU3lzdGVtLmdldGVudigmcXVvdDtycHMmcXVvdDspID86ICZxdW90OzEmcXVvdDsg
        KX08L3N0cmluZ1Byb3A+CiAgICAgICAgICAgIDxzdHJpbmdQcm9wIG5hbWU9IkFyZ3VtZW50Lm1l
        dGFkYXRhIj49PC9zdHJpbmdQcm9wPgogICAgICAgICAgPC9lbGVtZW50UHJvcD4KICAgICAgICAg
        IDxlbGVtZW50UHJvcCBuYW1lPSJkb21haW4iIGVsZW1lbnRUeXBlPSJBcmd1bWVudCI+CiAgICAg
        ICAgICAgIDxzdHJpbmdQcm9wIG5hbWU9IkFyZ3VtZW50Lm5hbWUiPmRvbWFpbjwvc3RyaW5nUHJv
        cD4KICAgICAgICAgICAgPHN0cmluZ1Byb3AgbmFtZT0iQXJndW1lbnQudmFsdWUiPiR7X19ncm9v
        dnkoIFN5c3RlbS5nZXRlbnYoJnF1b3Q7ZG9tYWluJnF1b3Q7KSA/OiAmcXVvdDtleGFtcGxlLmNv
        bSZxdW90OyApfTwvc3RyaW5nUHJvcD4KICAgICAgICAgICAgPHN0cmluZ1Byb3AgbmFtZT0iQXJn
        dW1lbnQubWV0YWRhdGEiPj08L3N0cmluZ1Byb3A+CiAgICAgICAgICA8L2VsZW1lbnRQcm9wPgog
        ICAgICAgICAgPGVsZW1lbnRQcm9wIG5hbWU9InByb3RvY29sIiBlbGVtZW50VHlwZT0iQXJndW1l
        bnQiPgogICAgICAgICAgICA8c3RyaW5nUHJvcCBuYW1lPSJBcmd1bWVudC5uYW1lIj5wcm90b2Nv
        bDwvc3RyaW5nUHJvcD4KICAgICAgICAgICAgPHN0cmluZ1Byb3AgbmFtZT0iQXJndW1lbnQudmFs
        dWUiPiR7X19ncm9vdnkoIFN5c3RlbS5nZXRlbnYoJnF1b3Q7cHJvdG9jb2wmcXVvdDspID86ICZx
        dW90O2h0dHBzJnF1b3Q7ICl9PC9zdHJpbmdQcm9wPgogICAgICAgICAgICA8c3RyaW5nUHJvcCBu
        YW1lPSJBcmd1bWVudC5tZXRhZGF0YSI+PTwvc3RyaW5nUHJvcD4KICAgICAgICAgIDwvZWxlbWVu
        dFByb3A+CiAgICAgICAgICA8ZWxlbWVudFByb3AgbmFtZT0idXJsX3BhdGgiIGVsZW1lbnRUeXBl
        PSJBcmd1bWVudCI+CiAgICAgICAgICAgIDxzdHJpbmdQcm9wIG5hbWU9IkFyZ3VtZW50Lm5hbWUi
        PnVybF9wYXRoPC9zdHJpbmdQcm9wPgogICAgICAgICAgICA8c3RyaW5nUHJvcCBuYW1lPSJBcmd1
        bWVudC52YWx1ZSI+JHtfX2dyb292eSggU3lzdGVtLmdldGVudigmcXVvdDt1cmxfcGF0aCZxdW90
        OykgPzogJnF1b3Q7LyZxdW90OyApfTwvc3RyaW5nUHJvcD4KICAgICAgICAgICAgPHN0cmluZ1By
        b3AgbmFtZT0iQXJndW1lbnQubWV0YWRhdGEiPj08L3N0cmluZ1Byb3A+CiAgICAgICAgICA8L2Vs
        ZW1lbnRQcm9wPgogICAgICAgIDwvY29sbGVjdGlvblByb3A+CiAgICAgIDwvQXJndW1lbnRzPgog
        ICAgICA8aGFzaFRyZWUvPgogICAgICA8T3Blbk1vZGVsVGhyZWFkR3JvdXAgZ3VpY2xhc3M9Ik9w
        ZW5Nb2RlbFRocmVhZEdyb3VwR3VpIiB0ZXN0Y2xhc3M9Ik9wZW5Nb2RlbFRocmVhZEdyb3VwIiB0
        ZXN0bmFtZT0iT3BlbiBNb2RlbCBUaHJlYWQgR3JvdXAiIGVuYWJsZWQ9InRydWUiPgogICAgICAg
        IDxlbGVtZW50UHJvcCBuYW1lPSJUaHJlYWRHcm91cC5tYWluX2NvbnRyb2xsZXIiIGVsZW1lbnRU
        eXBlPSJPcGVuTW9kZWxUaHJlYWRHcm91cENvbnRyb2xsZXIiLz4KICAgICAgICA8c3RyaW5nUHJv
        cCBuYW1lPSJUaHJlYWRHcm91cC5vbl9zYW1wbGVfZXJyb3IiPmNvbnRpbnVlPC9zdHJpbmdQcm9w
        PgogICAgICAgIDxzdHJpbmdQcm9wIG5hbWU9Ik9wZW5Nb2RlbFRocmVhZEdyb3VwLnNjaGVkdWxl
        Ij5yYXRlKCR7cnBzfS9zZWMpIHJhbmRvbV9hcnJpdmFscygke2R1cmF0aW9uX2luX3NlY30gc2Vj
        KTwvc3RyaW5nUHJvcD4KICAgICAgICA8c3RyaW5nUHJvcCBuYW1lPSJPcGVuTW9kZWxUaHJlYWRH
        cm91cC5yYW5kb21fc2VlZCI+PC9zdHJpbmdQcm9wPgogICAgICA8L09wZW5Nb2RlbFRocmVhZEdy
        b3VwPgogICAgICA8aGFzaFRyZWU+CiAgICAgICAgPEhUVFBTYW1wbGVyUHJveHkgZ3VpY2xhc3M9
        Ikh0dHBUZXN0U2FtcGxlR3VpIiB0ZXN0Y2xhc3M9IkhUVFBTYW1wbGVyUHJveHkiIHRlc3RuYW1l
        PSJIVFRQIFJlcXVlc3QiIGVuYWJsZWQ9InRydWUiPgogICAgICAgICAgPGVsZW1lbnRQcm9wIG5h
        bWU9IkhUVFBzYW1wbGVyLkFyZ3VtZW50cyIgZWxlbWVudFR5cGU9IkFyZ3VtZW50cyIgZ3VpY2xh
        c3M9IkhUVFBBcmd1bWVudHNQYW5lbCIgdGVzdGNsYXNzPSJBcmd1bWVudHMiIHRlc3RuYW1lPSJV
        c2VyIERlZmluZWQgVmFyaWFibGVzIiBlbmFibGVkPSJ0cnVlIj4KICAgICAgICAgICAgPGNvbGxl
        Y3Rpb25Qcm9wIG5hbWU9IkFyZ3VtZW50cy5hcmd1bWVudHMiLz4KICAgICAgICAgIDwvZWxlbWVu
        dFByb3A+CiAgICAgICAgICA8c3RyaW5nUHJvcCBuYW1lPSJIVFRQU2FtcGxlci5kb21haW4iPiR7
        ZG9tYWlufTwvc3RyaW5nUHJvcD4KICAgICAgICAgIDxzdHJpbmdQcm9wIG5hbWU9IkhUVFBTYW1w
        bGVyLnBvcnQiPjwvc3RyaW5nUHJvcD4KICAgICAgICAgIDxzdHJpbmdQcm9wIG5hbWU9IkhUVFBT
        YW1wbGVyLnByb3RvY29sIj4ke3Byb3RvY29sfTwvc3RyaW5nUHJvcD4KICAgICAgICAgIDxzdHJp
        bmdQcm9wIG5hbWU9IkhUVFBTYW1wbGVyLmNvbnRlbnRFbmNvZGluZyI+PC9zdHJpbmdQcm9wPgog
        ICAgICAgICAgPHN0cmluZ1Byb3AgbmFtZT0iSFRUUFNhbXBsZXIucGF0aCI+JHt1cmxfcGF0aH08
        L3N0cmluZ1Byb3A+CiAgICAgICAgICA8c3RyaW5nUHJvcCBuYW1lPSJIVFRQU2FtcGxlci5tZXRo
        b2QiPkdFVDwvc3RyaW5nUHJvcD4KICAgICAgICAgIDxib29sUHJvcCBuYW1lPSJIVFRQU2FtcGxl
        ci5mb2xsb3dfcmVkaXJlY3RzIj50cnVlPC9ib29sUHJvcD4KICAgICAgICAgIDxib29sUHJvcCBu
        YW1lPSJIVFRQU2FtcGxlci5hdXRvX3JlZGlyZWN0cyI+ZmFsc2U8L2Jvb2xQcm9wPgogICAgICAg
        ICAgPGJvb2xQcm9wIG5hbWU9IkhUVFBTYW1wbGVyLnVzZV9rZWVwYWxpdmUiPnRydWU8L2Jvb2xQ
        cm9wPgogICAgICAgICAgPGJvb2xQcm9wIG5hbWU9IkhUVFBTYW1wbGVyLkRPX01VTFRJUEFSVF9Q
        T1NUIj5mYWxzZTwvYm9vbFByb3A+CiAgICAgICAgICA8c3RyaW5nUHJvcCBuYW1lPSJIVFRQU2Ft
        cGxlci5lbWJlZGRlZF91cmxfcmUiPjwvc3RyaW5nUHJvcD4KICAgICAgICAgIDxzdHJpbmdQcm9w
        IG5hbWU9IkhUVFBTYW1wbGVyLmNvbm5lY3RfdGltZW91dCI+PC9zdHJpbmdQcm9wPgogICAgICAg
        ICAgPHN0cmluZ1Byb3AgbmFtZT0iSFRUUFNhbXBsZXIucmVzcG9uc2VfdGltZW91dCI+PC9zdHJp
        bmdQcm9wPgogICAgICAgIDwvSFRUUFNhbXBsZXJQcm94eT4KICAgICAgICA8aGFzaFRyZWUvPgog
        ICAgICA8L2hhc2hUcmVlPgogICAgPC9oYXNoVHJlZT4KICA8L2hhc2hUcmVlPgo8L2ptZXRlclRl
        c3RQbGFuPgo=
      - 0
      - null
    headers:
      Accept:
      - application/json
      Accept-Encoding:
      - gzip, deflate
      Connection:
      - keep-alive
      Content-Length:
      - '4796'
      User-Agent:
<<<<<<< HEAD
      - AZURECLI/2.70.0 azsdk-python-core/1.31.0 Python/3.12.8 (Linux-6.5.0-1025-azure-x86_64-with-glibc2.36)
      content-type:
      - application/octet-stream
    method: PUT
    uri: https://186fc977-a776-4b65-83b8-9a6718deb2a4.eastus.cnt-prod.loadtesting.azure.com/tests/create-with-args-test-case/files/sample-JMX-file.jmx?api-version=2024-12-01-preview&fileType=JMX_FILE
  response:
    body:
      string: '{"url":"https://k3b7bqohvizfi1xsn1aeydmu.z46.blob.storage.azure.net/c092cb62-2919-4bb2-b211-d520578c0944/da9e9267-5e41-47b2-b17c-e4dec1c3c7e3?skoid=713ccf3d-dc33-4787-a1ee-6b0cc537c37a&sktid=33e01921-4d64-4f8c-a055-5bdaffd5e33d&skt=2025-02-26T11%3A15%3A10Z&ske=2025-02-26T18%3A15%3A10Z&sks=b&skv=2024-05-04&sv=2024-05-04&se=2025-02-26T11%3A25%3A11Z&sr=b&sp=r&sig=***","fileName":"sample-JMX-file.jmx","fileType":"JMX_FILE","expireDateTime":"2025-02-26T11:25:11.0108788Z","validationStatus":"VALIDATION_INITIATED"}'
=======
      - AZURECLI/2.69.0 azsdk-python-core/1.31.0 Python/3.12.8 (Linux-6.5.0-1025-azure-x86_64-with-glibc2.36)
      content-type:
      - application/octet-stream
    method: PUT
    uri: https://aa3ed0a4-4d3f-4ced-8eaf-a2debd938478.eastus.cnt-prod.loadtesting.azure.com/tests/create-with-args-test-case/files/sample-JMX-file.jmx?api-version=2024-12-01-preview&fileType=JMX_FILE
  response:
    body:
      string: '{"url":"https://nqm41ez8ue1crqzafugmmior.z9.blob.storage.azure.net/ab62500d-f8bc-4dfa-8655-2cbc7632e35d/22c92aeb-e456-4ac5-bf6a-595e9182a478?skoid=713ccf3d-dc33-4787-a1ee-6b0cc537c37a&sktid=33e01921-4d64-4f8c-a055-5bdaffd5e33d&skt=2025-02-24T21%3A53%3A22Z&ske=2025-02-25T04%3A53%3A22Z&sks=b&skv=2024-05-04&sv=2024-05-04&se=2025-02-24T22%3A03%3A23Z&sr=b&sp=r&sig=***","fileName":"sample-JMX-file.jmx","fileType":"JMX_FILE","expireDateTime":"2025-02-24T22:03:23.0112905Z","validationStatus":"VALIDATION_INITIATED"}'
>>>>>>> dfd6e4c3
    headers:
      api-supported-versions:
      - 2022-11-01, 2023-04-01-preview, 2024-03-01-preview, 2024-05-01-preview, 2024-07-01-preview,
        2024-12-01-preview
      connection:
      - keep-alive
      content-length:
<<<<<<< HEAD
      - '556'
      content-type:
      - application/json; charset=utf-8
      date:
      - Wed, 26 Feb 2025 11:15:11 GMT
      location:
      - https://186fc977-a776-4b65-83b8-9a6718deb2a4.eastus.cnt-prod.loadtesting.azure.com/tests/create-with-args-test-case/files/sample-JMX-file.jmx?api-version=2024-12-01-preview
      mise-correlation-id:
      - 3d771a62-ab70-470a-8804-9667537e3fdc
      strict-transport-security:
      - max-age=31536000; includeSubDomains
      x-azure-ref:
      - 20250226T111510Z-r16fc4b5ccfdl5zphC1SG129nn0000000ef0000000007ayy
=======
      - '557'
      content-type:
      - application/json; charset=utf-8
      date:
      - Mon, 24 Feb 2025 21:53:23 GMT
      location:
      - https://aa3ed0a4-4d3f-4ced-8eaf-a2debd938478.eastus.cnt-prod.loadtesting.azure.com/tests/create-with-args-test-case/files/sample-JMX-file.jmx?api-version=2024-12-01-preview
      mise-correlation-id:
      - f0ab5eb1-c884-4992-a11d-4d00deba60e0
      strict-transport-security:
      - max-age=31536000; includeSubDomains
      x-azure-ref:
      - 20250224T215321Z-r17775d4f98mc5fbhC1SG1vp2s000000140g0000000022vz
>>>>>>> dfd6e4c3
      x-cache:
      - CONFIG_NOCACHE
      x-content-type-options:
      - nosniff
    status:
      code: 201
      message: Created
- request:
    body: null
    headers:
      Accept:
      - application/json
      Accept-Encoding:
      - gzip, deflate
      Connection:
      - keep-alive
      User-Agent:
<<<<<<< HEAD
      - AZURECLI/2.70.0 azsdk-python-core/1.31.0 Python/3.12.8 (Linux-6.5.0-1025-azure-x86_64-with-glibc2.36)
    method: GET
    uri: https://186fc977-a776-4b65-83b8-9a6718deb2a4.eastus.cnt-prod.loadtesting.azure.com/tests/create-with-args-test-case/files/sample-JMX-file.jmx?api-version=2024-12-01-preview
  response:
    body:
      string: '{"url":"https://k3b7bqohvizfi1xsn1aeydmu.z46.blob.storage.azure.net/c092cb62-2919-4bb2-b211-d520578c0944/da9e9267-5e41-47b2-b17c-e4dec1c3c7e3?skoid=713ccf3d-dc33-4787-a1ee-6b0cc537c37a&sktid=33e01921-4d64-4f8c-a055-5bdaffd5e33d&skt=2025-02-26T11%3A15%3A11Z&ske=2025-02-26T18%3A15%3A11Z&sks=b&skv=2024-05-04&sv=2024-05-04&se=2025-02-26T11%3A25%3A11Z&sr=b&sp=r&sig=***","fileName":"sample-JMX-file.jmx","fileType":"JMX_FILE","expireDateTime":"2025-02-26T11:25:11.3164339Z","validationStatus":"VALIDATION_INITIATED"}'
=======
      - AZURECLI/2.69.0 azsdk-python-core/1.31.0 Python/3.12.8 (Linux-6.5.0-1025-azure-x86_64-with-glibc2.36)
    method: GET
    uri: https://aa3ed0a4-4d3f-4ced-8eaf-a2debd938478.eastus.cnt-prod.loadtesting.azure.com/tests/create-with-args-test-case/files/sample-JMX-file.jmx?api-version=2024-12-01-preview
  response:
    body:
      string: '{"url":"https://nqm41ez8ue1crqzafugmmior.z9.blob.storage.azure.net/ab62500d-f8bc-4dfa-8655-2cbc7632e35d/22c92aeb-e456-4ac5-bf6a-595e9182a478?skoid=713ccf3d-dc33-4787-a1ee-6b0cc537c37a&sktid=33e01921-4d64-4f8c-a055-5bdaffd5e33d&skt=2025-02-24T21%3A53%3A23Z&ske=2025-02-25T04%3A53%3A23Z&sks=b&skv=2024-05-04&sv=2024-05-04&se=2025-02-24T22%3A03%3A23Z&sr=b&sp=r&sig=***","fileName":"sample-JMX-file.jmx","fileType":"JMX_FILE","expireDateTime":"2025-02-24T22:03:23.3196201Z","validationStatus":"VALIDATION_INITIATED"}'
>>>>>>> dfd6e4c3
    headers:
      accept-ranges:
      - bytes
      api-supported-versions:
      - 2022-11-01, 2023-04-01-preview, 2024-03-01-preview, 2024-05-01-preview, 2024-07-01-preview,
        2024-12-01-preview
      connection:
      - keep-alive
      content-length:
<<<<<<< HEAD
      - '562'
      content-type:
      - application/json; charset=utf-8
      date:
      - Wed, 26 Feb 2025 11:15:11 GMT
      mise-correlation-id:
      - 4a932b39-bb69-477c-b458-a1730c221a04
      strict-transport-security:
      - max-age=31536000; includeSubDomains
      x-azure-ref:
      - 20250226T111511Z-r16fc4b5ccfdl5zphC1SG129nn0000000ef0000000007aza
=======
      - '559'
      content-type:
      - application/json; charset=utf-8
      date:
      - Mon, 24 Feb 2025 21:53:23 GMT
      mise-correlation-id:
      - df4b99ef-dd40-4c14-b729-e3902a0a4b10
      strict-transport-security:
      - max-age=31536000; includeSubDomains
      x-azure-ref:
      - 20250224T215323Z-r17775d4f98mc5fbhC1SG1vp2s000000140g00000000230c
>>>>>>> dfd6e4c3
      x-cache:
      - CONFIG_NOCACHE
      x-content-type-options:
      - nosniff
    status:
      code: 200
      message: OK
- request:
    body: null
    headers:
      Accept:
      - application/json
      Accept-Encoding:
      - gzip, deflate
      Connection:
      - keep-alive
      User-Agent:
<<<<<<< HEAD
      - AZURECLI/2.70.0 azsdk-python-core/1.31.0 Python/3.12.8 (Linux-6.5.0-1025-azure-x86_64-with-glibc2.36)
    method: GET
    uri: https://186fc977-a776-4b65-83b8-9a6718deb2a4.eastus.cnt-prod.loadtesting.azure.com/tests/create-with-args-test-case/files/sample-JMX-file.jmx?api-version=2024-12-01-preview
  response:
    body:
      string: '{"url":"https://k3b7bqohvizfi1xsn1aeydmu.z46.blob.storage.azure.net/c092cb62-2919-4bb2-b211-d520578c0944/da9e9267-5e41-47b2-b17c-e4dec1c3c7e3?skoid=713ccf3d-dc33-4787-a1ee-6b0cc537c37a&sktid=33e01921-4d64-4f8c-a055-5bdaffd5e33d&skt=2025-02-26T11%3A15%3A11Z&ske=2025-02-26T18%3A15%3A11Z&sks=b&skv=2024-05-04&sv=2024-05-04&se=2025-02-26T11%3A25%3A16Z&sr=b&sp=r&sig=***","fileName":"sample-JMX-file.jmx","fileType":"JMX_FILE","expireDateTime":"2025-02-26T11:25:16.5674152Z","validationStatus":"VALIDATION_INITIATED"}'
=======
      - AZURECLI/2.69.0 azsdk-python-core/1.31.0 Python/3.12.8 (Linux-6.5.0-1025-azure-x86_64-with-glibc2.36)
    method: GET
    uri: https://aa3ed0a4-4d3f-4ced-8eaf-a2debd938478.eastus.cnt-prod.loadtesting.azure.com/tests/create-with-args-test-case/files/sample-JMX-file.jmx?api-version=2024-12-01-preview
  response:
    body:
      string: '{"url":"https://nqm41ez8ue1crqzafugmmior.z9.blob.storage.azure.net/ab62500d-f8bc-4dfa-8655-2cbc7632e35d/22c92aeb-e456-4ac5-bf6a-595e9182a478?skoid=713ccf3d-dc33-4787-a1ee-6b0cc537c37a&sktid=33e01921-4d64-4f8c-a055-5bdaffd5e33d&skt=2025-02-24T21%3A53%3A28Z&ske=2025-02-25T04%3A53%3A28Z&sks=b&skv=2024-05-04&sv=2024-05-04&se=2025-02-24T22%3A03%3A28Z&sr=b&sp=r&sig=***","fileName":"sample-JMX-file.jmx","fileType":"JMX_FILE","expireDateTime":"2025-02-24T22:03:28.6260936Z","validationStatus":"VALIDATION_INITIATED"}'
>>>>>>> dfd6e4c3
    headers:
      accept-ranges:
      - bytes
      api-supported-versions:
      - 2022-11-01, 2023-04-01-preview, 2024-03-01-preview, 2024-05-01-preview, 2024-07-01-preview,
        2024-12-01-preview
      connection:
      - keep-alive
      content-length:
<<<<<<< HEAD
      - '560'
      content-type:
      - application/json; charset=utf-8
      date:
      - Wed, 26 Feb 2025 11:15:16 GMT
      mise-correlation-id:
      - e81262e7-1904-441e-8fce-2bbfbcfedb1a
      strict-transport-security:
      - max-age=31536000; includeSubDomains
      x-azure-ref:
      - 20250226T111516Z-r16fc4b5ccfdl5zphC1SG129nn0000000ef0000000007b4a
=======
      - '557'
      content-type:
      - application/json; charset=utf-8
      date:
      - Mon, 24 Feb 2025 21:53:28 GMT
      mise-correlation-id:
      - 7ce9e351-900e-492a-8022-efaa2eefdb2e
      strict-transport-security:
      - max-age=31536000; includeSubDomains
      x-azure-ref:
      - 20250224T215328Z-r17775d4f98mc5fbhC1SG1vp2s000000140g0000000023e2
>>>>>>> dfd6e4c3
      x-cache:
      - CONFIG_NOCACHE
      x-content-type-options:
      - nosniff
    status:
      code: 200
      message: OK
- request:
    body: null
    headers:
      Accept:
      - application/json
      Accept-Encoding:
      - gzip, deflate
      Connection:
      - keep-alive
      User-Agent:
<<<<<<< HEAD
      - AZURECLI/2.70.0 azsdk-python-core/1.31.0 Python/3.12.8 (Linux-6.5.0-1025-azure-x86_64-with-glibc2.36)
    method: GET
    uri: https://186fc977-a776-4b65-83b8-9a6718deb2a4.eastus.cnt-prod.loadtesting.azure.com/tests/create-with-args-test-case/files/sample-JMX-file.jmx?api-version=2024-12-01-preview
  response:
    body:
      string: '{"url":"https://k3b7bqohvizfi1xsn1aeydmu.z46.blob.storage.azure.net/c092cb62-2919-4bb2-b211-d520578c0944/da9e9267-5e41-47b2-b17c-e4dec1c3c7e3?skoid=713ccf3d-dc33-4787-a1ee-6b0cc537c37a&sktid=33e01921-4d64-4f8c-a055-5bdaffd5e33d&skt=2025-02-26T11%3A15%3A21Z&ske=2025-02-26T18%3A15%3A21Z&sks=b&skv=2024-05-04&sv=2024-05-04&se=2025-02-26T11%3A25%3A21Z&sr=b&sp=r&sig=***","fileName":"sample-JMX-file.jmx","fileType":"JMX_FILE","expireDateTime":"2025-02-26T11:25:21.8505534Z","validationStatus":"VALIDATION_INITIATED"}'
=======
      - AZURECLI/2.69.0 azsdk-python-core/1.31.0 Python/3.12.8 (Linux-6.5.0-1025-azure-x86_64-with-glibc2.36)
    method: GET
    uri: https://aa3ed0a4-4d3f-4ced-8eaf-a2debd938478.eastus.cnt-prod.loadtesting.azure.com/tests/create-with-args-test-case/files/sample-JMX-file.jmx?api-version=2024-12-01-preview
  response:
    body:
      string: '{"url":"https://nqm41ez8ue1crqzafugmmior.z9.blob.storage.azure.net/ab62500d-f8bc-4dfa-8655-2cbc7632e35d/22c92aeb-e456-4ac5-bf6a-595e9182a478?skoid=713ccf3d-dc33-4787-a1ee-6b0cc537c37a&sktid=33e01921-4d64-4f8c-a055-5bdaffd5e33d&skt=2025-02-24T21%3A53%3A33Z&ske=2025-02-25T04%3A53%3A33Z&sks=b&skv=2024-05-04&sv=2024-05-04&se=2025-02-24T22%3A03%3A33Z&sr=b&sp=r&sig=***","fileName":"sample-JMX-file.jmx","fileType":"JMX_FILE","expireDateTime":"2025-02-24T22:03:33.9194433Z","validationStatus":"VALIDATION_INITIATED"}'
>>>>>>> dfd6e4c3
    headers:
      accept-ranges:
      - bytes
      api-supported-versions:
      - 2022-11-01, 2023-04-01-preview, 2024-03-01-preview, 2024-05-01-preview, 2024-07-01-preview,
        2024-12-01-preview
      connection:
      - keep-alive
      content-length:
<<<<<<< HEAD
      - '556'
      content-type:
      - application/json; charset=utf-8
      date:
      - Wed, 26 Feb 2025 11:15:21 GMT
      mise-correlation-id:
      - 6b277f1d-7b0c-461d-8b2e-327e895361d0
      strict-transport-security:
      - max-age=31536000; includeSubDomains
      x-azure-ref:
      - 20250226T111521Z-r16fc4b5ccfdl5zphC1SG129nn0000000ef0000000007bad
=======
      - '559'
      content-type:
      - application/json; charset=utf-8
      date:
      - Mon, 24 Feb 2025 21:53:34 GMT
      mise-correlation-id:
      - a91f3c54-a9c7-448d-a946-cee00a370385
      strict-transport-security:
      - max-age=31536000; includeSubDomains
      x-azure-ref:
      - 20250224T215333Z-r17775d4f98mc5fbhC1SG1vp2s000000140g0000000023u9
>>>>>>> dfd6e4c3
      x-cache:
      - CONFIG_NOCACHE
      x-content-type-options:
      - nosniff
    status:
      code: 200
      message: OK
- request:
    body: null
    headers:
      Accept:
      - application/json
      Accept-Encoding:
      - gzip, deflate
      Connection:
      - keep-alive
      User-Agent:
<<<<<<< HEAD
      - AZURECLI/2.70.0 azsdk-python-core/1.31.0 Python/3.12.8 (Linux-6.5.0-1025-azure-x86_64-with-glibc2.36)
    method: GET
    uri: https://186fc977-a776-4b65-83b8-9a6718deb2a4.eastus.cnt-prod.loadtesting.azure.com/tests/create-with-args-test-case/files/sample-JMX-file.jmx?api-version=2024-12-01-preview
  response:
    body:
      string: '{"url":"https://k3b7bqohvizfi1xsn1aeydmu.z46.blob.storage.azure.net/c092cb62-2919-4bb2-b211-d520578c0944/da9e9267-5e41-47b2-b17c-e4dec1c3c7e3?skoid=713ccf3d-dc33-4787-a1ee-6b0cc537c37a&sktid=33e01921-4d64-4f8c-a055-5bdaffd5e33d&skt=2025-02-26T11%3A15%3A27Z&ske=2025-02-26T18%3A15%3A27Z&sks=b&skv=2024-05-04&sv=2024-05-04&se=2025-02-26T11%3A25%3A27Z&sr=b&sp=r&sig=***","fileName":"sample-JMX-file.jmx","fileType":"JMX_FILE","expireDateTime":"2025-02-26T11:25:27.1401141Z","validationStatus":"VALIDATION_INITIATED"}'
=======
      - AZURECLI/2.69.0 azsdk-python-core/1.31.0 Python/3.12.8 (Linux-6.5.0-1025-azure-x86_64-with-glibc2.36)
    method: GET
    uri: https://aa3ed0a4-4d3f-4ced-8eaf-a2debd938478.eastus.cnt-prod.loadtesting.azure.com/tests/create-with-args-test-case/files/sample-JMX-file.jmx?api-version=2024-12-01-preview
  response:
    body:
      string: '{"url":"https://nqm41ez8ue1crqzafugmmior.z9.blob.storage.azure.net/ab62500d-f8bc-4dfa-8655-2cbc7632e35d/22c92aeb-e456-4ac5-bf6a-595e9182a478?skoid=713ccf3d-dc33-4787-a1ee-6b0cc537c37a&sktid=33e01921-4d64-4f8c-a055-5bdaffd5e33d&skt=2025-02-24T21%3A53%3A28Z&ske=2025-02-25T04%3A53%3A28Z&sks=b&skv=2024-05-04&sv=2024-05-04&se=2025-02-24T22%3A03%3A39Z&sr=b&sp=r&sig=***","fileName":"sample-JMX-file.jmx","fileType":"JMX_FILE","expireDateTime":"2025-02-24T22:03:39.1686762Z","validationStatus":"VALIDATION_INITIATED"}'
>>>>>>> dfd6e4c3
    headers:
      accept-ranges:
      - bytes
      api-supported-versions:
      - 2022-11-01, 2023-04-01-preview, 2024-03-01-preview, 2024-05-01-preview, 2024-07-01-preview,
        2024-12-01-preview
      connection:
      - keep-alive
      content-length:
      - '558'
      content-type:
      - application/json; charset=utf-8
      date:
<<<<<<< HEAD
      - Wed, 26 Feb 2025 11:15:27 GMT
      mise-correlation-id:
      - fdd3f8c0-0117-4cde-b742-43db26696f78
      strict-transport-security:
      - max-age=31536000; includeSubDomains
      x-azure-ref:
      - 20250226T111526Z-r16fc4b5ccfdl5zphC1SG129nn0000000ef0000000007bfq
=======
      - Mon, 24 Feb 2025 21:53:39 GMT
      mise-correlation-id:
      - 454943e3-0e7f-4fd9-895f-3a601bdf21d1
      strict-transport-security:
      - max-age=31536000; includeSubDomains
      x-azure-ref:
      - 20250224T215339Z-r17775d4f98mc5fbhC1SG1vp2s000000140g000000002452
>>>>>>> dfd6e4c3
      x-cache:
      - CONFIG_NOCACHE
      x-content-type-options:
      - nosniff
    status:
      code: 200
      message: OK
- request:
    body: null
    headers:
      Accept:
      - application/json
      Accept-Encoding:
      - gzip, deflate
      Connection:
      - keep-alive
      User-Agent:
<<<<<<< HEAD
      - AZURECLI/2.70.0 azsdk-python-core/1.31.0 Python/3.12.8 (Linux-6.5.0-1025-azure-x86_64-with-glibc2.36)
    method: GET
    uri: https://186fc977-a776-4b65-83b8-9a6718deb2a4.eastus.cnt-prod.loadtesting.azure.com/tests/create-with-args-test-case/files/sample-JMX-file.jmx?api-version=2024-12-01-preview
  response:
    body:
      string: '{"url":"https://k3b7bqohvizfi1xsn1aeydmu.z46.blob.storage.azure.net/c092cb62-2919-4bb2-b211-d520578c0944/da9e9267-5e41-47b2-b17c-e4dec1c3c7e3?skoid=713ccf3d-dc33-4787-a1ee-6b0cc537c37a&sktid=33e01921-4d64-4f8c-a055-5bdaffd5e33d&skt=2025-02-26T11%3A15%3A10Z&ske=2025-02-26T18%3A15%3A10Z&sks=b&skv=2024-05-04&sv=2024-05-04&se=2025-02-26T11%3A25%3A32Z&sr=b&sp=r&sig=***","fileName":"sample-JMX-file.jmx","fileType":"JMX_FILE","expireDateTime":"2025-02-26T11:25:32.3907383Z","validationStatus":"VALIDATION_INITIATED"}'
=======
      - AZURECLI/2.69.0 azsdk-python-core/1.31.0 Python/3.12.8 (Linux-6.5.0-1025-azure-x86_64-with-glibc2.36)
    method: GET
    uri: https://aa3ed0a4-4d3f-4ced-8eaf-a2debd938478.eastus.cnt-prod.loadtesting.azure.com/tests/create-with-args-test-case/files/sample-JMX-file.jmx?api-version=2024-12-01-preview
  response:
    body:
      string: '{"url":"https://nqm41ez8ue1crqzafugmmior.z9.blob.storage.azure.net/ab62500d-f8bc-4dfa-8655-2cbc7632e35d/22c92aeb-e456-4ac5-bf6a-595e9182a478?skoid=713ccf3d-dc33-4787-a1ee-6b0cc537c37a&sktid=33e01921-4d64-4f8c-a055-5bdaffd5e33d&skt=2025-02-24T21%3A53%3A23Z&ske=2025-02-25T04%3A53%3A23Z&sks=b&skv=2024-05-04&sv=2024-05-04&se=2025-02-24T22%3A03%3A44Z&sr=b&sp=r&sig=***","fileName":"sample-JMX-file.jmx","fileType":"JMX_FILE","expireDateTime":"2025-02-24T22:03:44.4298756Z","validationStatus":"VALIDATION_INITIATED"}'
>>>>>>> dfd6e4c3
    headers:
      accept-ranges:
      - bytes
      api-supported-versions:
      - 2022-11-01, 2023-04-01-preview, 2024-03-01-preview, 2024-05-01-preview, 2024-07-01-preview,
        2024-12-01-preview
      connection:
      - keep-alive
      content-length:
      - '556'
      content-type:
      - application/json; charset=utf-8
      date:
<<<<<<< HEAD
      - Wed, 26 Feb 2025 11:15:32 GMT
      mise-correlation-id:
      - d4cd2971-0b15-4904-9a8b-430b80bcaa68
      strict-transport-security:
      - max-age=31536000; includeSubDomains
      x-azure-ref:
      - 20250226T111532Z-r16fc4b5ccfdl5zphC1SG129nn0000000ef0000000007bp5
=======
      - Mon, 24 Feb 2025 21:53:44 GMT
      mise-correlation-id:
      - 5f52abb4-b0f5-4330-bb53-adddfe081864
      strict-transport-security:
      - max-age=31536000; includeSubDomains
      x-azure-ref:
      - 20250224T215344Z-r17775d4f98mc5fbhC1SG1vp2s000000140g0000000024hb
>>>>>>> dfd6e4c3
      x-cache:
      - CONFIG_NOCACHE
      x-content-type-options:
      - nosniff
    status:
      code: 200
      message: OK
- request:
    body: null
    headers:
      Accept:
      - application/json
      Accept-Encoding:
      - gzip, deflate
      Connection:
      - keep-alive
      User-Agent:
<<<<<<< HEAD
      - AZURECLI/2.70.0 azsdk-python-core/1.31.0 Python/3.12.8 (Linux-6.5.0-1025-azure-x86_64-with-glibc2.36)
    method: GET
    uri: https://186fc977-a776-4b65-83b8-9a6718deb2a4.eastus.cnt-prod.loadtesting.azure.com/tests/create-with-args-test-case/files/sample-JMX-file.jmx?api-version=2024-12-01-preview
  response:
    body:
      string: '{"url":"https://k3b7bqohvizfi1xsn1aeydmu.z46.blob.storage.azure.net/c092cb62-2919-4bb2-b211-d520578c0944/da9e9267-5e41-47b2-b17c-e4dec1c3c7e3?skoid=713ccf3d-dc33-4787-a1ee-6b0cc537c37a&sktid=33e01921-4d64-4f8c-a055-5bdaffd5e33d&skt=2025-02-26T11%3A15%3A27Z&ske=2025-02-26T18%3A15%3A27Z&sks=b&skv=2024-05-04&sv=2024-05-04&se=2025-02-26T11%3A25%3A37Z&sr=b&sp=r&sig=***","fileName":"sample-JMX-file.jmx","fileType":"JMX_FILE","expireDateTime":"2025-02-26T11:25:37.6493612Z","validationStatus":"VALIDATION_INITIATED"}'
=======
      - AZURECLI/2.69.0 azsdk-python-core/1.31.0 Python/3.12.8 (Linux-6.5.0-1025-azure-x86_64-with-glibc2.36)
    method: GET
    uri: https://aa3ed0a4-4d3f-4ced-8eaf-a2debd938478.eastus.cnt-prod.loadtesting.azure.com/tests/create-with-args-test-case/files/sample-JMX-file.jmx?api-version=2024-12-01-preview
  response:
    body:
      string: '{"url":"https://nqm41ez8ue1crqzafugmmior.z9.blob.storage.azure.net/ab62500d-f8bc-4dfa-8655-2cbc7632e35d/22c92aeb-e456-4ac5-bf6a-595e9182a478?skoid=713ccf3d-dc33-4787-a1ee-6b0cc537c37a&sktid=33e01921-4d64-4f8c-a055-5bdaffd5e33d&skt=2025-02-24T21%3A53%3A28Z&ske=2025-02-25T04%3A53%3A28Z&sks=b&skv=2024-05-04&sv=2024-05-04&se=2025-02-24T22%3A03%3A49Z&sr=b&sp=r&sig=***","fileName":"sample-JMX-file.jmx","fileType":"JMX_FILE","expireDateTime":"2025-02-24T22:03:49.6820767Z","validationStatus":"VALIDATION_INITIATED"}'
>>>>>>> dfd6e4c3
    headers:
      accept-ranges:
      - bytes
      api-supported-versions:
      - 2022-11-01, 2023-04-01-preview, 2024-03-01-preview, 2024-05-01-preview, 2024-07-01-preview,
        2024-12-01-preview
      connection:
      - keep-alive
      content-length:
      - '560'
      content-type:
      - application/json; charset=utf-8
      date:
<<<<<<< HEAD
      - Wed, 26 Feb 2025 11:15:37 GMT
      mise-correlation-id:
      - 721f2692-d331-48e0-9500-89f9c72b9c79
      strict-transport-security:
      - max-age=31536000; includeSubDomains
      x-azure-ref:
      - 20250226T111537Z-r16fc4b5ccfdl5zphC1SG129nn0000000ef0000000007bw2
=======
      - Mon, 24 Feb 2025 21:53:49 GMT
      mise-correlation-id:
      - be6e8595-be18-40e3-8228-c5562eecabd6
      strict-transport-security:
      - max-age=31536000; includeSubDomains
      x-azure-ref:
      - 20250224T215349Z-r17775d4f98mc5fbhC1SG1vp2s000000140g0000000024ux
>>>>>>> dfd6e4c3
      x-cache:
      - CONFIG_NOCACHE
      x-content-type-options:
      - nosniff
    status:
      code: 200
      message: OK
- request:
    body: null
    headers:
      Accept:
      - application/json
      Accept-Encoding:
      - gzip, deflate
      Connection:
      - keep-alive
      User-Agent:
<<<<<<< HEAD
      - AZURECLI/2.70.0 azsdk-python-core/1.31.0 Python/3.12.8 (Linux-6.5.0-1025-azure-x86_64-with-glibc2.36)
    method: GET
    uri: https://186fc977-a776-4b65-83b8-9a6718deb2a4.eastus.cnt-prod.loadtesting.azure.com/tests/create-with-args-test-case/files/sample-JMX-file.jmx?api-version=2024-12-01-preview
  response:
    body:
      string: '{"url":"https://k3b7bqohvizfi1xsn1aeydmu.z46.blob.storage.azure.net/c092cb62-2919-4bb2-b211-d520578c0944/da9e9267-5e41-47b2-b17c-e4dec1c3c7e3?skoid=713ccf3d-dc33-4787-a1ee-6b0cc537c37a&sktid=33e01921-4d64-4f8c-a055-5bdaffd5e33d&skt=2025-02-26T11%3A15%3A11Z&ske=2025-02-26T18%3A15%3A11Z&sks=b&skv=2024-05-04&sv=2024-05-04&se=2025-02-26T11%3A25%3A42Z&sr=b&sp=r&sig=***","fileName":"sample-JMX-file.jmx","fileType":"JMX_FILE","expireDateTime":"2025-02-26T11:25:42.9015358Z","validationStatus":"VALIDATION_SUCCESS"}'
=======
      - AZURECLI/2.69.0 azsdk-python-core/1.31.0 Python/3.12.8 (Linux-6.5.0-1025-azure-x86_64-with-glibc2.36)
    method: GET
    uri: https://aa3ed0a4-4d3f-4ced-8eaf-a2debd938478.eastus.cnt-prod.loadtesting.azure.com/tests/create-with-args-test-case/files/sample-JMX-file.jmx?api-version=2024-12-01-preview
  response:
    body:
      string: '{"url":"https://nqm41ez8ue1crqzafugmmior.z9.blob.storage.azure.net/ab62500d-f8bc-4dfa-8655-2cbc7632e35d/22c92aeb-e456-4ac5-bf6a-595e9182a478?skoid=713ccf3d-dc33-4787-a1ee-6b0cc537c37a&sktid=33e01921-4d64-4f8c-a055-5bdaffd5e33d&skt=2025-02-24T21%3A53%3A54Z&ske=2025-02-25T04%3A53%3A54Z&sks=b&skv=2024-05-04&sv=2024-05-04&se=2025-02-24T22%3A03%3A54Z&sr=b&sp=r&sig=***","fileName":"sample-JMX-file.jmx","fileType":"JMX_FILE","expireDateTime":"2025-02-24T22:03:54.9681136Z","validationStatus":"VALIDATION_SUCCESS"}'
>>>>>>> dfd6e4c3
    headers:
      accept-ranges:
      - bytes
      api-supported-versions:
      - 2022-11-01, 2023-04-01-preview, 2024-03-01-preview, 2024-05-01-preview, 2024-07-01-preview,
        2024-12-01-preview
      connection:
      - keep-alive
      content-length:
<<<<<<< HEAD
      - '554'
      content-type:
      - application/json; charset=utf-8
      date:
      - Wed, 26 Feb 2025 11:15:43 GMT
      mise-correlation-id:
      - dd971858-4215-452c-81bd-e7985a415e81
      strict-transport-security:
      - max-age=31536000; includeSubDomains
      x-azure-ref:
      - 20250226T111542Z-r16fc4b5ccfdl5zphC1SG129nn0000000ef0000000007c4d
=======
      - '557'
      content-type:
      - application/json; charset=utf-8
      date:
      - Mon, 24 Feb 2025 21:53:55 GMT
      mise-correlation-id:
      - 00474bef-1ed6-492f-8bd5-c666f63bd526
      strict-transport-security:
      - max-age=31536000; includeSubDomains
      x-azure-ref:
      - 20250224T215354Z-r17775d4f98mc5fbhC1SG1vp2s000000140g000000002542
>>>>>>> dfd6e4c3
      x-cache:
      - CONFIG_NOCACHE
      x-content-type-options:
      - nosniff
    status:
      code: 200
      message: OK
- request:
    body: null
    headers:
      Accept:
      - application/json
      Accept-Encoding:
      - gzip, deflate
      Connection:
      - keep-alive
      User-Agent:
<<<<<<< HEAD
      - AZURECLI/2.70.0 azsdk-python-core/1.31.0 Python/3.12.8 (Linux-6.5.0-1025-azure-x86_64-with-glibc2.36)
    method: GET
    uri: https://186fc977-a776-4b65-83b8-9a6718deb2a4.eastus.cnt-prod.loadtesting.azure.com/tests/create-with-args-test-case?api-version=2024-12-01-preview
  response:
    body:
      string: '{"autoStopCriteria":{"autoStopDisabled":false,"errorRate":90.0,"errorRateTimeWindowInSeconds":60},"environmentVariables":{"a":"2","b":"3"},"loadTestConfiguration":{"engineInstances":1,"splitAllCSVs":false,"quickStartTest":false},"inputArtifacts":{"testScriptFileInfo":{"url":"https://k3b7bqohvizfi1xsn1aeydmu.z46.blob.storage.azure.net/c092cb62-2919-4bb2-b211-d520578c0944/da9e9267-5e41-47b2-b17c-e4dec1c3c7e3?skoid=713ccf3d-dc33-4787-a1ee-6b0cc537c37a&sktid=33e01921-4d64-4f8c-a055-5bdaffd5e33d&skt=2025-02-26T11%3A15%3A27Z&ske=2025-02-26T18%3A15%3A27Z&sks=b&skv=2024-05-04&sv=2024-05-04&se=2025-02-26T12%3A15%3A43Z&sr=b&sp=r&sig=***","fileName":"sample-JMX-file.jmx","fileType":"JMX_FILE","expireDateTime":"2025-02-26T12:15:43.1575446Z","validationStatus":"VALIDATION_SUCCESS"},"additionalFileInfo":[]},"kind":"JMX","publicIPDisabled":false,"metricsReferenceIdentityType":"SystemAssigned","testId":"create-with-args-test-case","description":"This
        is a load test created with arguments","displayName":"Create_with_args_test","keyvaultReferenceIdentityType":"SystemAssigned","createdDateTime":"2025-02-26T11:15:10.088Z","createdBy":"hbisht@microsoft.com","lastModifiedDateTime":"2025-02-26T11:15:40.902Z","lastModifiedBy":"hbisht@microsoft.com"}'
=======
      - AZURECLI/2.69.0 azsdk-python-core/1.31.0 Python/3.12.8 (Linux-6.5.0-1025-azure-x86_64-with-glibc2.36)
    method: GET
    uri: https://aa3ed0a4-4d3f-4ced-8eaf-a2debd938478.eastus.cnt-prod.loadtesting.azure.com/tests/create-with-args-test-case?api-version=2024-12-01-preview
  response:
    body:
      string: '{"autoStopCriteria":{"autoStopDisabled":false,"errorRate":90.0,"errorRateTimeWindowInSeconds":60},"environmentVariables":{"a":"2","b":"3"},"loadTestConfiguration":{"engineInstances":1,"splitAllCSVs":false,"quickStartTest":false},"inputArtifacts":{"testScriptFileInfo":{"url":"https://nqm41ez8ue1crqzafugmmior.z9.blob.storage.azure.net/ab62500d-f8bc-4dfa-8655-2cbc7632e35d/22c92aeb-e456-4ac5-bf6a-595e9182a478?skoid=713ccf3d-dc33-4787-a1ee-6b0cc537c37a&sktid=33e01921-4d64-4f8c-a055-5bdaffd5e33d&skt=2025-02-24T21%3A53%3A55Z&ske=2025-02-25T04%3A53%3A55Z&sks=b&skv=2024-05-04&sv=2024-05-04&se=2025-02-24T22%3A53%3A55Z&sr=b&sp=r&sig=***","fileName":"sample-JMX-file.jmx","fileType":"JMX_FILE","expireDateTime":"2025-02-24T22:53:55.2213023Z","validationStatus":"VALIDATION_SUCCESS"},"additionalFileInfo":[]},"kind":"JMX","publicIPDisabled":false,"metricsReferenceIdentityType":"SystemAssigned","testId":"create-with-args-test-case","description":"This
        is a load test created with arguments","displayName":"Create_with_args_test","keyvaultReferenceIdentityType":"SystemAssigned","createdDateTime":"2025-02-24T21:53:21.112Z","createdBy":"hbisht@microsoft.com","lastModifiedDateTime":"2025-02-24T21:53:53.503Z","lastModifiedBy":"hbisht@microsoft.com"}'
>>>>>>> dfd6e4c3
    headers:
      accept-ranges:
      - bytes
      api-supported-versions:
      - 2022-11-01, 2023-04-01-preview, 2024-03-01-preview, 2024-05-01-preview, 2024-07-01-preview,
        2024-12-01-preview
      connection:
      - keep-alive
      content-length:
<<<<<<< HEAD
      - '1292'
      content-type:
      - application/json; charset=utf-8
      date:
      - Wed, 26 Feb 2025 11:15:43 GMT
      mise-correlation-id:
      - 572c158e-c40c-4b1b-88e9-89128037d20d
      strict-transport-security:
      - max-age=31536000; includeSubDomains
      x-azure-ref:
      - 20250226T111543Z-r16fc4b5ccfdl5zphC1SG129nn0000000ef0000000007c4r
=======
      - '1289'
      content-type:
      - application/json; charset=utf-8
      date:
      - Mon, 24 Feb 2025 21:53:55 GMT
      mise-correlation-id:
      - 8b868275-e309-46fa-90d8-43d131248224
      strict-transport-security:
      - max-age=31536000; includeSubDomains
      x-azure-ref:
      - 20250224T215355Z-r17775d4f98mc5fbhC1SG1vp2s000000140g00000000254e
>>>>>>> dfd6e4c3
      x-cache:
      - CONFIG_NOCACHE
      x-content-type-options:
      - nosniff
    status:
      code: 200
      message: OK
- request:
    body: null
    headers:
      Accept:
      - application/json
      Accept-Encoding:
      - gzip, deflate
      Connection:
      - keep-alive
      User-Agent:
      - azsdk-python-mgmt-loadtesting/1.0.0 Python/3.12.8 (Linux-6.5.0-1025-azure-x86_64-with-glibc2.36)
    method: GET
    uri: https://management.azure.com/subscriptions/00000000-0000-0000-0000-000000000000/resourceGroups/clitest-load-000001/providers/Microsoft.LoadTestService/loadTests/clitest-load-000002?api-version=2022-12-01
  response:
    body:
<<<<<<< HEAD
      string: '{"id":"/subscriptions/00000000-0000-0000-0000-000000000000/resourceGroups/clitest-load-000001/providers/Microsoft.LoadTestService/loadTests/clitest-load-000002","name":"clitest-load-000002","type":"microsoft.loadtestservice/loadtests","location":"eastus","systemData":{"createdBy":"hbisht@microsoft.com","createdByType":"User","createdAt":"2025-02-26T11:14:33.8703318Z","lastModifiedBy":"hbisht@microsoft.com","lastModifiedByType":"User","lastModifiedAt":"2025-02-26T11:14:33.8703318Z"},"identity":{"type":"None"},"properties":{"dataPlaneURI":"186fc977-a776-4b65-83b8-9a6718deb2a4.eastus.cnt-prod.loadtesting.azure.com","provisioningState":"Succeeded"}}'
=======
      string: '{"id":"/subscriptions/00000000-0000-0000-0000-000000000000/resourceGroups/clitest-load-000001/providers/Microsoft.LoadTestService/loadTests/clitest-load-000002","name":"clitest-load-000002","type":"microsoft.loadtestservice/loadtests","location":"eastus","systemData":{"createdBy":"hbisht@microsoft.com","createdByType":"User","createdAt":"2025-02-24T21:52:45.7322491Z","lastModifiedBy":"hbisht@microsoft.com","lastModifiedByType":"User","lastModifiedAt":"2025-02-24T21:52:45.7322491Z"},"identity":{"type":"None"},"properties":{"dataPlaneURI":"aa3ed0a4-4d3f-4ced-8eaf-a2debd938478.eastus.cnt-prod.loadtesting.azure.com","provisioningState":"Succeeded"}}'
>>>>>>> dfd6e4c3
    headers:
      cache-control:
      - no-cache
      content-length:
      - '653'
      content-type:
      - application/json; charset=utf-8
      date:
<<<<<<< HEAD
      - Wed, 26 Feb 2025 11:15:43 GMT
      etag:
      - '"7f0188e5-0000-0200-0000-67bef7b20000"'
=======
      - Mon, 24 Feb 2025 21:53:55 GMT
      etag:
      - '"4f0172b3-0000-0200-0000-67bcea430000"'
>>>>>>> dfd6e4c3
      expires:
      - '-1'
      pragma:
      - no-cache
      strict-transport-security:
      - max-age=31536000; includeSubDomains
      x-cache:
      - CONFIG_NOCACHE
      x-content-type-options:
      - nosniff
      x-ms-providerhub-traffic:
      - 'True'
      x-ms-ratelimit-remaining-subscription-global-reads:
      - '16499'
      x-msedge-ref:
<<<<<<< HEAD
      - 'Ref A: 13DA3C06004C46DF91A52792EA6BE30A Ref B: MAA201060515037 Ref C: 2025-02-26T11:15:43Z'
=======
      - 'Ref A: FBE3D308FAE54E3EB14F0A6D6CA2CC05 Ref B: MAA201060516031 Ref C: 2025-02-24T21:53:55Z'
>>>>>>> dfd6e4c3
    status:
      code: 200
      message: OK
- request:
    body: null
    headers:
      Accept:
      - application/json
      Accept-Encoding:
      - gzip, deflate
      Connection:
      - keep-alive
      User-Agent:
<<<<<<< HEAD
      - AZURECLI/2.70.0 azsdk-python-core/1.31.0 Python/3.12.8 (Linux-6.5.0-1025-azure-x86_64-with-glibc2.36)
    method: GET
    uri: https://186fc977-a776-4b65-83b8-9a6718deb2a4.eastus.cnt-prod.loadtesting.azure.com/tests?api-version=2024-12-01-preview
  response:
    body:
      string: '{"value":[{"autoStopCriteria":{"autoStopDisabled":false,"errorRate":90.0,"errorRateTimeWindowInSeconds":60},"environmentVariables":{"a":"2","b":"3"},"loadTestConfiguration":{"engineInstances":1,"splitAllCSVs":false,"quickStartTest":false},"inputArtifacts":{"testScriptFileInfo":{"url":"https://k3b7bqohvizfi1xsn1aeydmu.z46.blob.storage.azure.net/c092cb62-2919-4bb2-b211-d520578c0944/da9e9267-5e41-47b2-b17c-e4dec1c3c7e3?skoid=713ccf3d-dc33-4787-a1ee-6b0cc537c37a&sktid=33e01921-4d64-4f8c-a055-5bdaffd5e33d&skt=2025-02-26T11%3A15%3A45Z&ske=2025-02-26T18%3A15%3A45Z&sks=b&skv=2024-05-04&sv=2024-05-04&se=2025-02-26T12%3A15%3A45Z&sr=b&sp=r&sig=***","fileName":"sample-JMX-file.jmx","fileType":"JMX_FILE","expireDateTime":"2025-02-26T12:15:45.0945019Z","validationStatus":"VALIDATION_SUCCESS"},"additionalFileInfo":[]},"kind":"JMX","publicIPDisabled":false,"metricsReferenceIdentityType":"SystemAssigned","testId":"create-with-args-test-case","description":"This
        is a load test created with arguments","displayName":"Create_with_args_test","keyvaultReferenceIdentityType":"SystemAssigned","createdDateTime":"2025-02-26T11:15:10.088Z","createdBy":"hbisht@microsoft.com","lastModifiedDateTime":"2025-02-26T11:15:40.902Z","lastModifiedBy":"hbisht@microsoft.com"}]}'
=======
      - AZURECLI/2.69.0 azsdk-python-core/1.31.0 Python/3.12.8 (Linux-6.5.0-1025-azure-x86_64-with-glibc2.36)
    method: GET
    uri: https://aa3ed0a4-4d3f-4ced-8eaf-a2debd938478.eastus.cnt-prod.loadtesting.azure.com/tests?api-version=2024-12-01-preview
  response:
    body:
      string: '{"value":[{"autoStopCriteria":{"autoStopDisabled":false,"errorRate":90.0,"errorRateTimeWindowInSeconds":60},"environmentVariables":{"a":"2","b":"3"},"loadTestConfiguration":{"engineInstances":1,"splitAllCSVs":false,"quickStartTest":false},"inputArtifacts":{"testScriptFileInfo":{"url":"https://nqm41ez8ue1crqzafugmmior.z9.blob.storage.azure.net/ab62500d-f8bc-4dfa-8655-2cbc7632e35d/22c92aeb-e456-4ac5-bf6a-595e9182a478?skoid=713ccf3d-dc33-4787-a1ee-6b0cc537c37a&sktid=33e01921-4d64-4f8c-a055-5bdaffd5e33d&skt=2025-02-24T21%3A53%3A33Z&ske=2025-02-25T04%3A53%3A33Z&sks=b&skv=2024-05-04&sv=2024-05-04&se=2025-02-24T22%3A53%3A57Z&sr=b&sp=r&sig=***","fileName":"sample-JMX-file.jmx","fileType":"JMX_FILE","expireDateTime":"2025-02-24T22:53:57.3642797Z","validationStatus":"VALIDATION_SUCCESS"},"additionalFileInfo":[]},"kind":"JMX","publicIPDisabled":false,"metricsReferenceIdentityType":"SystemAssigned","testId":"create-with-args-test-case","description":"This
        is a load test created with arguments","displayName":"Create_with_args_test","keyvaultReferenceIdentityType":"SystemAssigned","createdDateTime":"2025-02-24T21:53:21.112Z","createdBy":"hbisht@microsoft.com","lastModifiedDateTime":"2025-02-24T21:53:53.503Z","lastModifiedBy":"hbisht@microsoft.com"}]}'
>>>>>>> dfd6e4c3
    headers:
      accept-ranges:
      - bytes
      api-supported-versions:
      - 2022-11-01, 2023-04-01-preview, 2024-03-01-preview, 2024-05-01-preview, 2024-07-01-preview,
        2024-12-01-preview
      connection:
      - keep-alive
      content-length:
<<<<<<< HEAD
      - '1302'
      content-type:
      - application/json; charset=utf-8
      date:
      - Wed, 26 Feb 2025 11:15:45 GMT
      mise-correlation-id:
      - a671c2e1-a817-4d10-ad34-b5dd6cb17a8c
      strict-transport-security:
      - max-age=31536000; includeSubDomains
      x-azure-ref:
      - 20250226T111544Z-r17775d4f9888gqkhC1SG1bvr80000000d00000000008xn9
=======
      - '1303'
      content-type:
      - application/json; charset=utf-8
      date:
      - Mon, 24 Feb 2025 21:53:57 GMT
      mise-correlation-id:
      - b15bc944-f128-4d4a-a657-58fdc35cc5a0
      strict-transport-security:
      - max-age=31536000; includeSubDomains
      x-azure-ref:
      - 20250224T215356Z-r17775d4f98m8b5phC1SG1qcms00000007ug000000009yem
>>>>>>> dfd6e4c3
      x-cache:
      - CONFIG_NOCACHE
      x-content-type-options:
      - nosniff
    status:
      code: 200
      message: OK
version: 1<|MERGE_RESOLUTION|>--- conflicted
+++ resolved
@@ -14,11 +14,7 @@
     uri: https://management.azure.com/subscriptions/00000000-0000-0000-0000-000000000000/resourceGroups/clitest-load-000001/providers/Microsoft.LoadTestService/loadTests/clitest-load-000002?api-version=2022-12-01
   response:
     body:
-<<<<<<< HEAD
-      string: '{"id":"/subscriptions/00000000-0000-0000-0000-000000000000/resourceGroups/clitest-load-000001/providers/Microsoft.LoadTestService/loadTests/clitest-load-000002","name":"clitest-load-000002","type":"microsoft.loadtestservice/loadtests","location":"eastus","systemData":{"createdBy":"hbisht@microsoft.com","createdByType":"User","createdAt":"2025-02-26T11:14:33.8703318Z","lastModifiedBy":"hbisht@microsoft.com","lastModifiedByType":"User","lastModifiedAt":"2025-02-26T11:14:33.8703318Z"},"identity":{"type":"None"},"properties":{"dataPlaneURI":"186fc977-a776-4b65-83b8-9a6718deb2a4.eastus.cnt-prod.loadtesting.azure.com","provisioningState":"Succeeded"}}'
-=======
-      string: '{"id":"/subscriptions/00000000-0000-0000-0000-000000000000/resourceGroups/clitest-load-000001/providers/Microsoft.LoadTestService/loadTests/clitest-load-000002","name":"clitest-load-000002","type":"microsoft.loadtestservice/loadtests","location":"eastus","systemData":{"createdBy":"hbisht@microsoft.com","createdByType":"User","createdAt":"2025-02-24T21:52:45.7322491Z","lastModifiedBy":"hbisht@microsoft.com","lastModifiedByType":"User","lastModifiedAt":"2025-02-24T21:52:45.7322491Z"},"identity":{"type":"None"},"properties":{"dataPlaneURI":"aa3ed0a4-4d3f-4ced-8eaf-a2debd938478.eastus.cnt-prod.loadtesting.azure.com","provisioningState":"Succeeded"}}'
->>>>>>> dfd6e4c3
+      string: '{"id":"/subscriptions/00000000-0000-0000-0000-000000000000/resourceGroups/clitest-load-000001/providers/Microsoft.LoadTestService/loadTests/clitest-load-000002","name":"clitest-load-000002","type":"microsoft.loadtestservice/loadtests","location":"eastus","systemData":{"createdBy":"hbisht@microsoft.com","createdByType":"User","createdAt":"2025-02-26T23:07:05.5547647Z","lastModifiedBy":"hbisht@microsoft.com","lastModifiedByType":"User","lastModifiedAt":"2025-02-26T23:07:05.5547647Z"},"identity":{"type":"None"},"properties":{"dataPlaneURI":"061b476d-bf86-4438-b1a9-940514f1b0c6.eastus.cnt-prod.loadtesting.azure.com","provisioningState":"Succeeded"}}'
     headers:
       cache-control:
       - no-cache
@@ -27,15 +23,9 @@
       content-type:
       - application/json; charset=utf-8
       date:
-<<<<<<< HEAD
-      - Wed, 26 Feb 2025 11:15:09 GMT
+      - Wed, 26 Feb 2025 23:07:38 GMT
       etag:
-      - '"7f0188e5-0000-0200-0000-67bef7b20000"'
-=======
-      - Mon, 24 Feb 2025 21:53:19 GMT
-      etag:
-      - '"4f0172b3-0000-0200-0000-67bcea430000"'
->>>>>>> dfd6e4c3
+      - '"8f01595f-0000-0200-0000-67bf9eaf0000"'
       expires:
       - '-1'
       pragma:
@@ -51,33 +41,23 @@
       x-ms-ratelimit-remaining-subscription-global-reads:
       - '16499'
       x-msedge-ref:
-<<<<<<< HEAD
-      - 'Ref A: FDFEA92CF3D74980A151EE1E5E531C7D Ref B: MAA201060513009 Ref C: 2025-02-26T11:15:08Z'
-=======
-      - 'Ref A: 91A6A81297BB454C9969E39A56EC4DCE Ref B: MAA201060513045 Ref C: 2025-02-24T21:53:18Z'
->>>>>>> dfd6e4c3
-    status:
-      code: 200
-      message: OK
-- request:
-    body: null
-    headers:
-      Accept:
-      - application/json
-      Accept-Encoding:
-      - gzip, deflate
-      Connection:
-      - keep-alive
-      User-Agent:
-<<<<<<< HEAD
-      - AZURECLI/2.70.0 azsdk-python-core/1.31.0 Python/3.12.8 (Linux-6.5.0-1025-azure-x86_64-with-glibc2.36)
-    method: GET
-    uri: https://186fc977-a776-4b65-83b8-9a6718deb2a4.eastus.cnt-prod.loadtesting.azure.com/tests/create-with-args-test-case?api-version=2024-12-01-preview
-=======
-      - AZURECLI/2.69.0 azsdk-python-core/1.31.0 Python/3.12.8 (Linux-6.5.0-1025-azure-x86_64-with-glibc2.36)
-    method: GET
-    uri: https://aa3ed0a4-4d3f-4ced-8eaf-a2debd938478.eastus.cnt-prod.loadtesting.azure.com/tests/create-with-args-test-case?api-version=2024-12-01-preview
->>>>>>> dfd6e4c3
+      - 'Ref A: 34A74F6A4CE0425AB977BD639438FD7D Ref B: MAA201060515021 Ref C: 2025-02-26T23:07:38Z'
+    status:
+      code: 200
+      message: OK
+- request:
+    body: null
+    headers:
+      Accept:
+      - application/json
+      Accept-Encoding:
+      - gzip, deflate
+      Connection:
+      - keep-alive
+      User-Agent:
+      - AZURECLI/2.70.0 azsdk-python-core/1.31.0 Python/3.12.8 (Linux-6.5.0-1025-azure-x86_64-with-glibc2.36)
+    method: GET
+    uri: https://061b476d-bf86-4438-b1a9-940514f1b0c6.eastus.cnt-prod.loadtesting.azure.com/tests/create-with-args-test-case?api-version=2024-12-01-preview
   response:
     body:
       string: '{"error":{"code":"TestNotFound","message":"Test couldn''t find with
@@ -91,25 +71,15 @@
       content-type:
       - application/json
       date:
-<<<<<<< HEAD
-      - Wed, 26 Feb 2025 11:15:09 GMT
-      mise-correlation-id:
-      - c386a573-ad1d-4526-8aa0-275db714d33b
-=======
-      - Mon, 24 Feb 2025 21:53:20 GMT
-      mise-correlation-id:
-      - c39f8c5d-88fb-4a45-9420-1a0b18a7ff32
->>>>>>> dfd6e4c3
+      - Wed, 26 Feb 2025 23:07:39 GMT
+      mise-correlation-id:
+      - 30d5844b-6966-4c7b-b9fc-a307e8ed228f
       strict-transport-security:
       - max-age=31536000; includeSubDomains
       transfer-encoding:
       - chunked
       x-azure-ref:
-<<<<<<< HEAD
-      - 20250226T111509Z-r16fc4b5ccfdl5zphC1SG129nn0000000ef0000000007axs
-=======
-      - 20250224T215320Z-r17775d4f98mc5fbhC1SG1vp2s000000140g0000000022sq
->>>>>>> dfd6e4c3
+      - 20250226T230739Z-r17775d4f989qmrnhC1SG1rde40000001ar000000000c4hp
       x-cache:
       - CONFIG_NOCACHE
       x-content-type-options:
@@ -138,23 +108,13 @@
       Content-Type:
       - application/merge-patch+json
       User-Agent:
-<<<<<<< HEAD
       - AZURECLI/2.70.0 azsdk-python-core/1.31.0 Python/3.12.8 (Linux-6.5.0-1025-azure-x86_64-with-glibc2.36)
     method: PATCH
-    uri: https://186fc977-a776-4b65-83b8-9a6718deb2a4.eastus.cnt-prod.loadtesting.azure.com/tests/create-with-args-test-case?api-version=2024-12-01-preview
+    uri: https://061b476d-bf86-4438-b1a9-940514f1b0c6.eastus.cnt-prod.loadtesting.azure.com/tests/create-with-args-test-case?api-version=2024-12-01-preview
   response:
     body:
       string: '{"autoStopCriteria":{"autoStopDisabled":false,"errorRate":90.0,"errorRateTimeWindowInSeconds":60},"environmentVariables":{"a":"2","b":"3"},"loadTestConfiguration":{"engineInstances":1,"splitAllCSVs":false,"quickStartTest":false},"inputArtifacts":{"additionalFileInfo":[]},"kind":"URL","publicIPDisabled":false,"metricsReferenceIdentityType":"SystemAssigned","testId":"create-with-args-test-case","description":"This
-        is a load test created with arguments","displayName":"Create_with_args_test","keyvaultReferenceIdentityType":"SystemAssigned","createdDateTime":"2025-02-26T11:15:10.088Z","createdBy":"hbisht@microsoft.com","lastModifiedDateTime":"2025-02-26T11:15:10.088Z","lastModifiedBy":"hbisht@microsoft.com"}'
-=======
-      - AZURECLI/2.69.0 azsdk-python-core/1.31.0 Python/3.12.8 (Linux-6.5.0-1025-azure-x86_64-with-glibc2.36)
-    method: PATCH
-    uri: https://aa3ed0a4-4d3f-4ced-8eaf-a2debd938478.eastus.cnt-prod.loadtesting.azure.com/tests/create-with-args-test-case?api-version=2024-12-01-preview
-  response:
-    body:
-      string: '{"autoStopCriteria":{"autoStopDisabled":false,"errorRate":90.0,"errorRateTimeWindowInSeconds":60},"environmentVariables":{"a":"2","b":"3"},"loadTestConfiguration":{"engineInstances":1,"splitAllCSVs":false,"quickStartTest":false},"inputArtifacts":{"additionalFileInfo":[]},"kind":"URL","publicIPDisabled":false,"metricsReferenceIdentityType":"SystemAssigned","testId":"create-with-args-test-case","description":"This
-        is a load test created with arguments","displayName":"Create_with_args_test","keyvaultReferenceIdentityType":"SystemAssigned","createdDateTime":"2025-02-24T21:53:21.112Z","createdBy":"hbisht@microsoft.com","lastModifiedDateTime":"2025-02-24T21:53:21.112Z","lastModifiedBy":"hbisht@microsoft.com"}'
->>>>>>> dfd6e4c3
+        is a load test created with arguments","displayName":"Create_with_args_test","keyvaultReferenceIdentityType":"SystemAssigned","createdDateTime":"2025-02-26T23:07:40.182Z","createdBy":"hbisht@microsoft.com","lastModifiedDateTime":"2025-02-26T23:07:40.182Z","lastModifiedBy":"hbisht@microsoft.com"}'
     headers:
       api-supported-versions:
       - 2022-11-01, 2023-04-01-preview, 2024-03-01-preview, 2024-05-01-preview, 2024-07-01-preview,
@@ -166,27 +126,15 @@
       content-type:
       - application/json; charset=utf-8
       date:
-<<<<<<< HEAD
-      - Wed, 26 Feb 2025 11:15:10 GMT
+      - Wed, 26 Feb 2025 23:07:40 GMT
       location:
-      - https://186fc977-a776-4b65-83b8-9a6718deb2a4.eastus.cnt-prod.loadtesting.azure.com/tests/create-with-args-test-case?api-version=2024-12-01-preview
-      mise-correlation-id:
-      - 14563337-1c77-486b-b0fb-60178f58104e
-      strict-transport-security:
-      - max-age=31536000; includeSubDomains
-      x-azure-ref:
-      - 20250226T111509Z-r16fc4b5ccfdl5zphC1SG129nn0000000ef0000000007ay2
-=======
-      - Mon, 24 Feb 2025 21:53:21 GMT
-      location:
-      - https://aa3ed0a4-4d3f-4ced-8eaf-a2debd938478.eastus.cnt-prod.loadtesting.azure.com/tests/create-with-args-test-case?api-version=2024-12-01-preview
-      mise-correlation-id:
-      - 6918bc75-7bdc-4c3c-80e4-3d52f9b6d740
-      strict-transport-security:
-      - max-age=31536000; includeSubDomains
-      x-azure-ref:
-      - 20250224T215320Z-r17775d4f98mc5fbhC1SG1vp2s000000140g0000000022ua
->>>>>>> dfd6e4c3
+      - https://061b476d-bf86-4438-b1a9-940514f1b0c6.eastus.cnt-prod.loadtesting.azure.com/tests/create-with-args-test-case?api-version=2024-12-01-preview
+      mise-correlation-id:
+      - 110e4b59-f6af-4143-a3b0-3e46e1de9f9e
+      strict-transport-security:
+      - max-age=31536000; includeSubDomains
+      x-azure-ref:
+      - 20250226T230739Z-r17775d4f989qmrnhC1SG1rde40000001ar000000000c4mf
       x-cache:
       - CONFIG_NOCACHE
       x-content-type-options:
@@ -204,15 +152,9 @@
       Connection:
       - keep-alive
       User-Agent:
-<<<<<<< HEAD
-      - AZURECLI/2.70.0 azsdk-python-core/1.31.0 Python/3.12.8 (Linux-6.5.0-1025-azure-x86_64-with-glibc2.36)
-    method: GET
-    uri: https://186fc977-a776-4b65-83b8-9a6718deb2a4.eastus.cnt-prod.loadtesting.azure.com/tests/create-with-args-test-case/files?api-version=2024-12-01-preview
-=======
-      - AZURECLI/2.69.0 azsdk-python-core/1.31.0 Python/3.12.8 (Linux-6.5.0-1025-azure-x86_64-with-glibc2.36)
-    method: GET
-    uri: https://aa3ed0a4-4d3f-4ced-8eaf-a2debd938478.eastus.cnt-prod.loadtesting.azure.com/tests/create-with-args-test-case/files?api-version=2024-12-01-preview
->>>>>>> dfd6e4c3
+      - AZURECLI/2.70.0 azsdk-python-core/1.31.0 Python/3.12.8 (Linux-6.5.0-1025-azure-x86_64-with-glibc2.36)
+    method: GET
+    uri: https://061b476d-bf86-4438-b1a9-940514f1b0c6.eastus.cnt-prod.loadtesting.azure.com/tests/create-with-args-test-case/files?api-version=2024-12-01-preview
   response:
     body:
       string: '{"value":[]}'
@@ -229,23 +171,13 @@
       content-type:
       - application/json; charset=utf-8
       date:
-<<<<<<< HEAD
-      - Wed, 26 Feb 2025 11:15:10 GMT
-      mise-correlation-id:
-      - 6118dabf-b127-483d-ae5f-ac657a0f7040
-      strict-transport-security:
-      - max-age=31536000; includeSubDomains
-      x-azure-ref:
-      - 20250226T111510Z-r16fc4b5ccfdl5zphC1SG129nn0000000ef0000000007ayk
-=======
-      - Mon, 24 Feb 2025 21:53:21 GMT
-      mise-correlation-id:
-      - 5b7036a0-7829-4bca-8696-81f8dd10ad20
-      strict-transport-security:
-      - max-age=31536000; includeSubDomains
-      x-azure-ref:
-      - 20250224T215321Z-r17775d4f98mc5fbhC1SG1vp2s000000140g0000000022v9
->>>>>>> dfd6e4c3
+      - Wed, 26 Feb 2025 23:07:40 GMT
+      mise-correlation-id:
+      - 5275fead-3602-4704-a1b9-ca3f0366dd8b
+      strict-transport-security:
+      - max-age=31536000; includeSubDomains
+      x-azure-ref:
+      - 20250226T230740Z-r17775d4f989qmrnhC1SG1rde40000001ar000000000c4nh
       x-cache:
       - CONFIG_NOCACHE
       x-content-type-options:
@@ -354,61 +286,34 @@
       Content-Length:
       - '4796'
       User-Agent:
-<<<<<<< HEAD
       - AZURECLI/2.70.0 azsdk-python-core/1.31.0 Python/3.12.8 (Linux-6.5.0-1025-azure-x86_64-with-glibc2.36)
       content-type:
       - application/octet-stream
     method: PUT
-    uri: https://186fc977-a776-4b65-83b8-9a6718deb2a4.eastus.cnt-prod.loadtesting.azure.com/tests/create-with-args-test-case/files/sample-JMX-file.jmx?api-version=2024-12-01-preview&fileType=JMX_FILE
-  response:
-    body:
-      string: '{"url":"https://k3b7bqohvizfi1xsn1aeydmu.z46.blob.storage.azure.net/c092cb62-2919-4bb2-b211-d520578c0944/da9e9267-5e41-47b2-b17c-e4dec1c3c7e3?skoid=713ccf3d-dc33-4787-a1ee-6b0cc537c37a&sktid=33e01921-4d64-4f8c-a055-5bdaffd5e33d&skt=2025-02-26T11%3A15%3A10Z&ske=2025-02-26T18%3A15%3A10Z&sks=b&skv=2024-05-04&sv=2024-05-04&se=2025-02-26T11%3A25%3A11Z&sr=b&sp=r&sig=***","fileName":"sample-JMX-file.jmx","fileType":"JMX_FILE","expireDateTime":"2025-02-26T11:25:11.0108788Z","validationStatus":"VALIDATION_INITIATED"}'
-=======
-      - AZURECLI/2.69.0 azsdk-python-core/1.31.0 Python/3.12.8 (Linux-6.5.0-1025-azure-x86_64-with-glibc2.36)
-      content-type:
-      - application/octet-stream
-    method: PUT
-    uri: https://aa3ed0a4-4d3f-4ced-8eaf-a2debd938478.eastus.cnt-prod.loadtesting.azure.com/tests/create-with-args-test-case/files/sample-JMX-file.jmx?api-version=2024-12-01-preview&fileType=JMX_FILE
-  response:
-    body:
-      string: '{"url":"https://nqm41ez8ue1crqzafugmmior.z9.blob.storage.azure.net/ab62500d-f8bc-4dfa-8655-2cbc7632e35d/22c92aeb-e456-4ac5-bf6a-595e9182a478?skoid=713ccf3d-dc33-4787-a1ee-6b0cc537c37a&sktid=33e01921-4d64-4f8c-a055-5bdaffd5e33d&skt=2025-02-24T21%3A53%3A22Z&ske=2025-02-25T04%3A53%3A22Z&sks=b&skv=2024-05-04&sv=2024-05-04&se=2025-02-24T22%3A03%3A23Z&sr=b&sp=r&sig=***","fileName":"sample-JMX-file.jmx","fileType":"JMX_FILE","expireDateTime":"2025-02-24T22:03:23.0112905Z","validationStatus":"VALIDATION_INITIATED"}'
->>>>>>> dfd6e4c3
-    headers:
-      api-supported-versions:
-      - 2022-11-01, 2023-04-01-preview, 2024-03-01-preview, 2024-05-01-preview, 2024-07-01-preview,
-        2024-12-01-preview
-      connection:
-      - keep-alive
-      content-length:
-<<<<<<< HEAD
+    uri: https://061b476d-bf86-4438-b1a9-940514f1b0c6.eastus.cnt-prod.loadtesting.azure.com/tests/create-with-args-test-case/files/sample-JMX-file.jmx?api-version=2024-12-01-preview&fileType=JMX_FILE
+  response:
+    body:
+      string: '{"url":"https://ad21iz96jbjtpsykfkt7g7s2.z43.blob.storage.azure.net/daebbf96-f14c-475b-8744-7221f6543f04/901813bf-5041-439d-835e-efa3cf88645a?skoid=713ccf3d-dc33-4787-a1ee-6b0cc537c37a&sktid=33e01921-4d64-4f8c-a055-5bdaffd5e33d&skt=2025-02-26T23%3A07%3A40Z&ske=2025-02-27T06%3A07%3A40Z&sks=b&skv=2024-05-04&sv=2024-05-04&se=2025-02-26T23%3A17%3A41Z&sr=b&sp=r&sig=***","fileName":"sample-JMX-file.jmx","fileType":"JMX_FILE","expireDateTime":"2025-02-26T23:17:41.0402272Z","validationStatus":"VALIDATION_INITIATED"}'
+    headers:
+      api-supported-versions:
+      - 2022-11-01, 2023-04-01-preview, 2024-03-01-preview, 2024-05-01-preview, 2024-07-01-preview,
+        2024-12-01-preview
+      connection:
+      - keep-alive
+      content-length:
       - '556'
       content-type:
       - application/json; charset=utf-8
       date:
-      - Wed, 26 Feb 2025 11:15:11 GMT
+      - Wed, 26 Feb 2025 23:07:41 GMT
       location:
-      - https://186fc977-a776-4b65-83b8-9a6718deb2a4.eastus.cnt-prod.loadtesting.azure.com/tests/create-with-args-test-case/files/sample-JMX-file.jmx?api-version=2024-12-01-preview
-      mise-correlation-id:
-      - 3d771a62-ab70-470a-8804-9667537e3fdc
-      strict-transport-security:
-      - max-age=31536000; includeSubDomains
-      x-azure-ref:
-      - 20250226T111510Z-r16fc4b5ccfdl5zphC1SG129nn0000000ef0000000007ayy
-=======
-      - '557'
-      content-type:
-      - application/json; charset=utf-8
-      date:
-      - Mon, 24 Feb 2025 21:53:23 GMT
-      location:
-      - https://aa3ed0a4-4d3f-4ced-8eaf-a2debd938478.eastus.cnt-prod.loadtesting.azure.com/tests/create-with-args-test-case/files/sample-JMX-file.jmx?api-version=2024-12-01-preview
-      mise-correlation-id:
-      - f0ab5eb1-c884-4992-a11d-4d00deba60e0
-      strict-transport-security:
-      - max-age=31536000; includeSubDomains
-      x-azure-ref:
-      - 20250224T215321Z-r17775d4f98mc5fbhC1SG1vp2s000000140g0000000022vz
->>>>>>> dfd6e4c3
+      - https://061b476d-bf86-4438-b1a9-940514f1b0c6.eastus.cnt-prod.loadtesting.azure.com/tests/create-with-args-test-case/files/sample-JMX-file.jmx?api-version=2024-12-01-preview
+      mise-correlation-id:
+      - 052f9174-0882-4f0e-a083-ef0db306cc9c
+      strict-transport-security:
+      - max-age=31536000; includeSubDomains
+      x-azure-ref:
+      - 20250226T230740Z-r17775d4f989qmrnhC1SG1rde40000001ar000000000c4p3
       x-cache:
       - CONFIG_NOCACHE
       x-content-type-options:
@@ -426,507 +331,334 @@
       Connection:
       - keep-alive
       User-Agent:
-<<<<<<< HEAD
-      - AZURECLI/2.70.0 azsdk-python-core/1.31.0 Python/3.12.8 (Linux-6.5.0-1025-azure-x86_64-with-glibc2.36)
-    method: GET
-    uri: https://186fc977-a776-4b65-83b8-9a6718deb2a4.eastus.cnt-prod.loadtesting.azure.com/tests/create-with-args-test-case/files/sample-JMX-file.jmx?api-version=2024-12-01-preview
-  response:
-    body:
-      string: '{"url":"https://k3b7bqohvizfi1xsn1aeydmu.z46.blob.storage.azure.net/c092cb62-2919-4bb2-b211-d520578c0944/da9e9267-5e41-47b2-b17c-e4dec1c3c7e3?skoid=713ccf3d-dc33-4787-a1ee-6b0cc537c37a&sktid=33e01921-4d64-4f8c-a055-5bdaffd5e33d&skt=2025-02-26T11%3A15%3A11Z&ske=2025-02-26T18%3A15%3A11Z&sks=b&skv=2024-05-04&sv=2024-05-04&se=2025-02-26T11%3A25%3A11Z&sr=b&sp=r&sig=***","fileName":"sample-JMX-file.jmx","fileType":"JMX_FILE","expireDateTime":"2025-02-26T11:25:11.3164339Z","validationStatus":"VALIDATION_INITIATED"}'
-=======
-      - AZURECLI/2.69.0 azsdk-python-core/1.31.0 Python/3.12.8 (Linux-6.5.0-1025-azure-x86_64-with-glibc2.36)
-    method: GET
-    uri: https://aa3ed0a4-4d3f-4ced-8eaf-a2debd938478.eastus.cnt-prod.loadtesting.azure.com/tests/create-with-args-test-case/files/sample-JMX-file.jmx?api-version=2024-12-01-preview
-  response:
-    body:
-      string: '{"url":"https://nqm41ez8ue1crqzafugmmior.z9.blob.storage.azure.net/ab62500d-f8bc-4dfa-8655-2cbc7632e35d/22c92aeb-e456-4ac5-bf6a-595e9182a478?skoid=713ccf3d-dc33-4787-a1ee-6b0cc537c37a&sktid=33e01921-4d64-4f8c-a055-5bdaffd5e33d&skt=2025-02-24T21%3A53%3A23Z&ske=2025-02-25T04%3A53%3A23Z&sks=b&skv=2024-05-04&sv=2024-05-04&se=2025-02-24T22%3A03%3A23Z&sr=b&sp=r&sig=***","fileName":"sample-JMX-file.jmx","fileType":"JMX_FILE","expireDateTime":"2025-02-24T22:03:23.3196201Z","validationStatus":"VALIDATION_INITIATED"}'
->>>>>>> dfd6e4c3
-    headers:
-      accept-ranges:
-      - bytes
-      api-supported-versions:
-      - 2022-11-01, 2023-04-01-preview, 2024-03-01-preview, 2024-05-01-preview, 2024-07-01-preview,
-        2024-12-01-preview
-      connection:
-      - keep-alive
-      content-length:
-<<<<<<< HEAD
+      - AZURECLI/2.70.0 azsdk-python-core/1.31.0 Python/3.12.8 (Linux-6.5.0-1025-azure-x86_64-with-glibc2.36)
+    method: GET
+    uri: https://061b476d-bf86-4438-b1a9-940514f1b0c6.eastus.cnt-prod.loadtesting.azure.com/tests/create-with-args-test-case/files/sample-JMX-file.jmx?api-version=2024-12-01-preview
+  response:
+    body:
+      string: '{"url":"https://ad21iz96jbjtpsykfkt7g7s2.z43.blob.storage.azure.net/daebbf96-f14c-475b-8744-7221f6543f04/901813bf-5041-439d-835e-efa3cf88645a?skoid=713ccf3d-dc33-4787-a1ee-6b0cc537c37a&sktid=33e01921-4d64-4f8c-a055-5bdaffd5e33d&skt=2025-02-26T23%3A07%3A40Z&ske=2025-02-27T06%3A07%3A40Z&sks=b&skv=2024-05-04&sv=2024-05-04&se=2025-02-26T23%3A17%3A41Z&sr=b&sp=r&sig=***","fileName":"sample-JMX-file.jmx","fileType":"JMX_FILE","expireDateTime":"2025-02-26T23:17:41.3057341Z","validationStatus":"VALIDATION_INITIATED"}'
+    headers:
+      accept-ranges:
+      - bytes
+      api-supported-versions:
+      - 2022-11-01, 2023-04-01-preview, 2024-03-01-preview, 2024-05-01-preview, 2024-07-01-preview,
+        2024-12-01-preview
+      connection:
+      - keep-alive
+      content-length:
+      - '556'
+      content-type:
+      - application/json; charset=utf-8
+      date:
+      - Wed, 26 Feb 2025 23:07:41 GMT
+      mise-correlation-id:
+      - d0a1606a-3899-4e2f-a01f-8a561f67889e
+      strict-transport-security:
+      - max-age=31536000; includeSubDomains
+      x-azure-ref:
+      - 20250226T230741Z-r17775d4f989qmrnhC1SG1rde40000001ar000000000c4qe
+      x-cache:
+      - CONFIG_NOCACHE
+      x-content-type-options:
+      - nosniff
+    status:
+      code: 200
+      message: OK
+- request:
+    body: null
+    headers:
+      Accept:
+      - application/json
+      Accept-Encoding:
+      - gzip, deflate
+      Connection:
+      - keep-alive
+      User-Agent:
+      - AZURECLI/2.70.0 azsdk-python-core/1.31.0 Python/3.12.8 (Linux-6.5.0-1025-azure-x86_64-with-glibc2.36)
+    method: GET
+    uri: https://061b476d-bf86-4438-b1a9-940514f1b0c6.eastus.cnt-prod.loadtesting.azure.com/tests/create-with-args-test-case/files/sample-JMX-file.jmx?api-version=2024-12-01-preview
+  response:
+    body:
+      string: '{"url":"https://ad21iz96jbjtpsykfkt7g7s2.z43.blob.storage.azure.net/daebbf96-f14c-475b-8744-7221f6543f04/901813bf-5041-439d-835e-efa3cf88645a?skoid=713ccf3d-dc33-4787-a1ee-6b0cc537c37a&sktid=33e01921-4d64-4f8c-a055-5bdaffd5e33d&skt=2025-02-26T23%3A07%3A46Z&ske=2025-02-27T06%3A07%3A46Z&sks=b&skv=2024-05-04&sv=2024-05-04&se=2025-02-26T23%3A17%3A46Z&sr=b&sp=r&sig=***","fileName":"sample-JMX-file.jmx","fileType":"JMX_FILE","expireDateTime":"2025-02-26T23:17:46.5990593Z","validationStatus":"VALIDATION_INITIATED"}'
+    headers:
+      accept-ranges:
+      - bytes
+      api-supported-versions:
+      - 2022-11-01, 2023-04-01-preview, 2024-03-01-preview, 2024-05-01-preview, 2024-07-01-preview,
+        2024-12-01-preview
+      connection:
+      - keep-alive
+      content-length:
       - '562'
       content-type:
       - application/json; charset=utf-8
       date:
-      - Wed, 26 Feb 2025 11:15:11 GMT
-      mise-correlation-id:
-      - 4a932b39-bb69-477c-b458-a1730c221a04
-      strict-transport-security:
-      - max-age=31536000; includeSubDomains
-      x-azure-ref:
-      - 20250226T111511Z-r16fc4b5ccfdl5zphC1SG129nn0000000ef0000000007aza
-=======
-      - '559'
-      content-type:
-      - application/json; charset=utf-8
-      date:
-      - Mon, 24 Feb 2025 21:53:23 GMT
-      mise-correlation-id:
-      - df4b99ef-dd40-4c14-b729-e3902a0a4b10
-      strict-transport-security:
-      - max-age=31536000; includeSubDomains
-      x-azure-ref:
-      - 20250224T215323Z-r17775d4f98mc5fbhC1SG1vp2s000000140g00000000230c
->>>>>>> dfd6e4c3
-      x-cache:
-      - CONFIG_NOCACHE
-      x-content-type-options:
-      - nosniff
-    status:
-      code: 200
-      message: OK
-- request:
-    body: null
-    headers:
-      Accept:
-      - application/json
-      Accept-Encoding:
-      - gzip, deflate
-      Connection:
-      - keep-alive
-      User-Agent:
-<<<<<<< HEAD
-      - AZURECLI/2.70.0 azsdk-python-core/1.31.0 Python/3.12.8 (Linux-6.5.0-1025-azure-x86_64-with-glibc2.36)
-    method: GET
-    uri: https://186fc977-a776-4b65-83b8-9a6718deb2a4.eastus.cnt-prod.loadtesting.azure.com/tests/create-with-args-test-case/files/sample-JMX-file.jmx?api-version=2024-12-01-preview
-  response:
-    body:
-      string: '{"url":"https://k3b7bqohvizfi1xsn1aeydmu.z46.blob.storage.azure.net/c092cb62-2919-4bb2-b211-d520578c0944/da9e9267-5e41-47b2-b17c-e4dec1c3c7e3?skoid=713ccf3d-dc33-4787-a1ee-6b0cc537c37a&sktid=33e01921-4d64-4f8c-a055-5bdaffd5e33d&skt=2025-02-26T11%3A15%3A11Z&ske=2025-02-26T18%3A15%3A11Z&sks=b&skv=2024-05-04&sv=2024-05-04&se=2025-02-26T11%3A25%3A16Z&sr=b&sp=r&sig=***","fileName":"sample-JMX-file.jmx","fileType":"JMX_FILE","expireDateTime":"2025-02-26T11:25:16.5674152Z","validationStatus":"VALIDATION_INITIATED"}'
-=======
-      - AZURECLI/2.69.0 azsdk-python-core/1.31.0 Python/3.12.8 (Linux-6.5.0-1025-azure-x86_64-with-glibc2.36)
-    method: GET
-    uri: https://aa3ed0a4-4d3f-4ced-8eaf-a2debd938478.eastus.cnt-prod.loadtesting.azure.com/tests/create-with-args-test-case/files/sample-JMX-file.jmx?api-version=2024-12-01-preview
-  response:
-    body:
-      string: '{"url":"https://nqm41ez8ue1crqzafugmmior.z9.blob.storage.azure.net/ab62500d-f8bc-4dfa-8655-2cbc7632e35d/22c92aeb-e456-4ac5-bf6a-595e9182a478?skoid=713ccf3d-dc33-4787-a1ee-6b0cc537c37a&sktid=33e01921-4d64-4f8c-a055-5bdaffd5e33d&skt=2025-02-24T21%3A53%3A28Z&ske=2025-02-25T04%3A53%3A28Z&sks=b&skv=2024-05-04&sv=2024-05-04&se=2025-02-24T22%3A03%3A28Z&sr=b&sp=r&sig=***","fileName":"sample-JMX-file.jmx","fileType":"JMX_FILE","expireDateTime":"2025-02-24T22:03:28.6260936Z","validationStatus":"VALIDATION_INITIATED"}'
->>>>>>> dfd6e4c3
-    headers:
-      accept-ranges:
-      - bytes
-      api-supported-versions:
-      - 2022-11-01, 2023-04-01-preview, 2024-03-01-preview, 2024-05-01-preview, 2024-07-01-preview,
-        2024-12-01-preview
-      connection:
-      - keep-alive
-      content-length:
-<<<<<<< HEAD
+      - Wed, 26 Feb 2025 23:07:46 GMT
+      mise-correlation-id:
+      - c40c82da-2560-4345-9634-9bf9f23efe1a
+      strict-transport-security:
+      - max-age=31536000; includeSubDomains
+      x-azure-ref:
+      - 20250226T230746Z-r17775d4f989qmrnhC1SG1rde40000001ar000000000c535
+      x-cache:
+      - CONFIG_NOCACHE
+      x-content-type-options:
+      - nosniff
+    status:
+      code: 200
+      message: OK
+- request:
+    body: null
+    headers:
+      Accept:
+      - application/json
+      Accept-Encoding:
+      - gzip, deflate
+      Connection:
+      - keep-alive
+      User-Agent:
+      - AZURECLI/2.70.0 azsdk-python-core/1.31.0 Python/3.12.8 (Linux-6.5.0-1025-azure-x86_64-with-glibc2.36)
+    method: GET
+    uri: https://061b476d-bf86-4438-b1a9-940514f1b0c6.eastus.cnt-prod.loadtesting.azure.com/tests/create-with-args-test-case/files/sample-JMX-file.jmx?api-version=2024-12-01-preview
+  response:
+    body:
+      string: '{"url":"https://ad21iz96jbjtpsykfkt7g7s2.z43.blob.storage.azure.net/daebbf96-f14c-475b-8744-7221f6543f04/901813bf-5041-439d-835e-efa3cf88645a?skoid=713ccf3d-dc33-4787-a1ee-6b0cc537c37a&sktid=33e01921-4d64-4f8c-a055-5bdaffd5e33d&skt=2025-02-26T23%3A07%3A51Z&ske=2025-02-27T06%3A07%3A51Z&sks=b&skv=2024-05-04&sv=2024-05-04&se=2025-02-26T23%3A17%3A51Z&sr=b&sp=r&sig=***","fileName":"sample-JMX-file.jmx","fileType":"JMX_FILE","expireDateTime":"2025-02-26T23:17:51.9036973Z","validationStatus":"VALIDATION_INITIATED"}'
+    headers:
+      accept-ranges:
+      - bytes
+      api-supported-versions:
+      - 2022-11-01, 2023-04-01-preview, 2024-03-01-preview, 2024-05-01-preview, 2024-07-01-preview,
+        2024-12-01-preview
+      connection:
+      - keep-alive
+      content-length:
       - '560'
       content-type:
       - application/json; charset=utf-8
       date:
-      - Wed, 26 Feb 2025 11:15:16 GMT
-      mise-correlation-id:
-      - e81262e7-1904-441e-8fce-2bbfbcfedb1a
-      strict-transport-security:
-      - max-age=31536000; includeSubDomains
-      x-azure-ref:
-      - 20250226T111516Z-r16fc4b5ccfdl5zphC1SG129nn0000000ef0000000007b4a
-=======
+      - Wed, 26 Feb 2025 23:07:52 GMT
+      mise-correlation-id:
+      - 99ab90db-fe51-43e0-8ade-5e30749d3447
+      strict-transport-security:
+      - max-age=31536000; includeSubDomains
+      x-azure-ref:
+      - 20250226T230751Z-r17775d4f989qmrnhC1SG1rde40000001ar000000000c5ky
+      x-cache:
+      - CONFIG_NOCACHE
+      x-content-type-options:
+      - nosniff
+    status:
+      code: 200
+      message: OK
+- request:
+    body: null
+    headers:
+      Accept:
+      - application/json
+      Accept-Encoding:
+      - gzip, deflate
+      Connection:
+      - keep-alive
+      User-Agent:
+      - AZURECLI/2.70.0 azsdk-python-core/1.31.0 Python/3.12.8 (Linux-6.5.0-1025-azure-x86_64-with-glibc2.36)
+    method: GET
+    uri: https://061b476d-bf86-4438-b1a9-940514f1b0c6.eastus.cnt-prod.loadtesting.azure.com/tests/create-with-args-test-case/files/sample-JMX-file.jmx?api-version=2024-12-01-preview
+  response:
+    body:
+      string: '{"url":"https://ad21iz96jbjtpsykfkt7g7s2.z43.blob.storage.azure.net/daebbf96-f14c-475b-8744-7221f6543f04/901813bf-5041-439d-835e-efa3cf88645a?skoid=713ccf3d-dc33-4787-a1ee-6b0cc537c37a&sktid=33e01921-4d64-4f8c-a055-5bdaffd5e33d&skt=2025-02-26T23%3A07%3A57Z&ske=2025-02-27T06%3A07%3A57Z&sks=b&skv=2024-05-04&sv=2024-05-04&se=2025-02-26T23%3A17%3A57Z&sr=b&sp=r&sig=***","fileName":"sample-JMX-file.jmx","fileType":"JMX_FILE","expireDateTime":"2025-02-26T23:17:57.2084285Z","validationStatus":"VALIDATION_INITIATED"}'
+    headers:
+      accept-ranges:
+      - bytes
+      api-supported-versions:
+      - 2022-11-01, 2023-04-01-preview, 2024-03-01-preview, 2024-05-01-preview, 2024-07-01-preview,
+        2024-12-01-preview
+      connection:
+      - keep-alive
+      content-length:
+      - '560'
+      content-type:
+      - application/json; charset=utf-8
+      date:
+      - Wed, 26 Feb 2025 23:07:57 GMT
+      mise-correlation-id:
+      - 64fedafd-66c8-4d96-b6e7-cc469a26e9dd
+      strict-transport-security:
+      - max-age=31536000; includeSubDomains
+      x-azure-ref:
+      - 20250226T230757Z-r17775d4f989qmrnhC1SG1rde40000001ar000000000c62k
+      x-cache:
+      - CONFIG_NOCACHE
+      x-content-type-options:
+      - nosniff
+    status:
+      code: 200
+      message: OK
+- request:
+    body: null
+    headers:
+      Accept:
+      - application/json
+      Accept-Encoding:
+      - gzip, deflate
+      Connection:
+      - keep-alive
+      User-Agent:
+      - AZURECLI/2.70.0 azsdk-python-core/1.31.0 Python/3.12.8 (Linux-6.5.0-1025-azure-x86_64-with-glibc2.36)
+    method: GET
+    uri: https://061b476d-bf86-4438-b1a9-940514f1b0c6.eastus.cnt-prod.loadtesting.azure.com/tests/create-with-args-test-case/files/sample-JMX-file.jmx?api-version=2024-12-01-preview
+  response:
+    body:
+      string: '{"url":"https://ad21iz96jbjtpsykfkt7g7s2.z43.blob.storage.azure.net/daebbf96-f14c-475b-8744-7221f6543f04/901813bf-5041-439d-835e-efa3cf88645a?skoid=713ccf3d-dc33-4787-a1ee-6b0cc537c37a&sktid=33e01921-4d64-4f8c-a055-5bdaffd5e33d&skt=2025-02-26T23%3A07%3A51Z&ske=2025-02-27T06%3A07%3A51Z&sks=b&skv=2024-05-04&sv=2024-05-04&se=2025-02-26T23%3A18%3A02Z&sr=b&sp=r&sig=***","fileName":"sample-JMX-file.jmx","fileType":"JMX_FILE","expireDateTime":"2025-02-26T23:18:02.4695489Z","validationStatus":"VALIDATION_INITIATED"}'
+    headers:
+      accept-ranges:
+      - bytes
+      api-supported-versions:
+      - 2022-11-01, 2023-04-01-preview, 2024-03-01-preview, 2024-05-01-preview, 2024-07-01-preview,
+        2024-12-01-preview
+      connection:
+      - keep-alive
+      content-length:
+      - '556'
+      content-type:
+      - application/json; charset=utf-8
+      date:
+      - Wed, 26 Feb 2025 23:08:02 GMT
+      mise-correlation-id:
+      - edccee28-15f7-4263-ab48-315fb88907e7
+      strict-transport-security:
+      - max-age=31536000; includeSubDomains
+      x-azure-ref:
+      - 20250226T230802Z-r17775d4f989qmrnhC1SG1rde40000001ar000000000c6hp
+      x-cache:
+      - CONFIG_NOCACHE
+      x-content-type-options:
+      - nosniff
+    status:
+      code: 200
+      message: OK
+- request:
+    body: null
+    headers:
+      Accept:
+      - application/json
+      Accept-Encoding:
+      - gzip, deflate
+      Connection:
+      - keep-alive
+      User-Agent:
+      - AZURECLI/2.70.0 azsdk-python-core/1.31.0 Python/3.12.8 (Linux-6.5.0-1025-azure-x86_64-with-glibc2.36)
+    method: GET
+    uri: https://061b476d-bf86-4438-b1a9-940514f1b0c6.eastus.cnt-prod.loadtesting.azure.com/tests/create-with-args-test-case/files/sample-JMX-file.jmx?api-version=2024-12-01-preview
+  response:
+    body:
+      string: '{"url":"https://ad21iz96jbjtpsykfkt7g7s2.z43.blob.storage.azure.net/daebbf96-f14c-475b-8744-7221f6543f04/901813bf-5041-439d-835e-efa3cf88645a?skoid=713ccf3d-dc33-4787-a1ee-6b0cc537c37a&sktid=33e01921-4d64-4f8c-a055-5bdaffd5e33d&skt=2025-02-26T23%3A07%3A51Z&ske=2025-02-27T06%3A07%3A51Z&sks=b&skv=2024-05-04&sv=2024-05-04&se=2025-02-26T23%3A18%3A07Z&sr=b&sp=r&sig=***","fileName":"sample-JMX-file.jmx","fileType":"JMX_FILE","expireDateTime":"2025-02-26T23:18:07.7165033Z","validationStatus":"VALIDATION_INITIATED"}'
+    headers:
+      accept-ranges:
+      - bytes
+      api-supported-versions:
+      - 2022-11-01, 2023-04-01-preview, 2024-03-01-preview, 2024-05-01-preview, 2024-07-01-preview,
+        2024-12-01-preview
+      connection:
+      - keep-alive
+      content-length:
+      - '558'
+      content-type:
+      - application/json; charset=utf-8
+      date:
+      - Wed, 26 Feb 2025 23:08:07 GMT
+      mise-correlation-id:
+      - cec24777-ace0-4fd6-8d68-d9e1c9f2ad5e
+      strict-transport-security:
+      - max-age=31536000; includeSubDomains
+      x-azure-ref:
+      - 20250226T230807Z-r17775d4f989qmrnhC1SG1rde40000001ar000000000c722
+      x-cache:
+      - CONFIG_NOCACHE
+      x-content-type-options:
+      - nosniff
+    status:
+      code: 200
+      message: OK
+- request:
+    body: null
+    headers:
+      Accept:
+      - application/json
+      Accept-Encoding:
+      - gzip, deflate
+      Connection:
+      - keep-alive
+      User-Agent:
+      - AZURECLI/2.70.0 azsdk-python-core/1.31.0 Python/3.12.8 (Linux-6.5.0-1025-azure-x86_64-with-glibc2.36)
+    method: GET
+    uri: https://061b476d-bf86-4438-b1a9-940514f1b0c6.eastus.cnt-prod.loadtesting.azure.com/tests/create-with-args-test-case/files/sample-JMX-file.jmx?api-version=2024-12-01-preview
+  response:
+    body:
+      string: '{"url":"https://ad21iz96jbjtpsykfkt7g7s2.z43.blob.storage.azure.net/daebbf96-f14c-475b-8744-7221f6543f04/901813bf-5041-439d-835e-efa3cf88645a?skoid=713ccf3d-dc33-4787-a1ee-6b0cc537c37a&sktid=33e01921-4d64-4f8c-a055-5bdaffd5e33d&skt=2025-02-26T23%3A07%3A57Z&ske=2025-02-27T06%3A07%3A57Z&sks=b&skv=2024-05-04&sv=2024-05-04&se=2025-02-26T23%3A18%3A12Z&sr=b&sp=r&sig=***","fileName":"sample-JMX-file.jmx","fileType":"JMX_FILE","expireDateTime":"2025-02-26T23:18:12.972108Z","validationStatus":"VALIDATION_SUCCESS"}'
+    headers:
+      accept-ranges:
+      - bytes
+      api-supported-versions:
+      - 2022-11-01, 2023-04-01-preview, 2024-03-01-preview, 2024-05-01-preview, 2024-07-01-preview,
+        2024-12-01-preview
+      connection:
+      - keep-alive
+      content-length:
       - '557'
       content-type:
       - application/json; charset=utf-8
       date:
-      - Mon, 24 Feb 2025 21:53:28 GMT
-      mise-correlation-id:
-      - 7ce9e351-900e-492a-8022-efaa2eefdb2e
-      strict-transport-security:
-      - max-age=31536000; includeSubDomains
-      x-azure-ref:
-      - 20250224T215328Z-r17775d4f98mc5fbhC1SG1vp2s000000140g0000000023e2
->>>>>>> dfd6e4c3
-      x-cache:
-      - CONFIG_NOCACHE
-      x-content-type-options:
-      - nosniff
-    status:
-      code: 200
-      message: OK
-- request:
-    body: null
-    headers:
-      Accept:
-      - application/json
-      Accept-Encoding:
-      - gzip, deflate
-      Connection:
-      - keep-alive
-      User-Agent:
-<<<<<<< HEAD
-      - AZURECLI/2.70.0 azsdk-python-core/1.31.0 Python/3.12.8 (Linux-6.5.0-1025-azure-x86_64-with-glibc2.36)
-    method: GET
-    uri: https://186fc977-a776-4b65-83b8-9a6718deb2a4.eastus.cnt-prod.loadtesting.azure.com/tests/create-with-args-test-case/files/sample-JMX-file.jmx?api-version=2024-12-01-preview
-  response:
-    body:
-      string: '{"url":"https://k3b7bqohvizfi1xsn1aeydmu.z46.blob.storage.azure.net/c092cb62-2919-4bb2-b211-d520578c0944/da9e9267-5e41-47b2-b17c-e4dec1c3c7e3?skoid=713ccf3d-dc33-4787-a1ee-6b0cc537c37a&sktid=33e01921-4d64-4f8c-a055-5bdaffd5e33d&skt=2025-02-26T11%3A15%3A21Z&ske=2025-02-26T18%3A15%3A21Z&sks=b&skv=2024-05-04&sv=2024-05-04&se=2025-02-26T11%3A25%3A21Z&sr=b&sp=r&sig=***","fileName":"sample-JMX-file.jmx","fileType":"JMX_FILE","expireDateTime":"2025-02-26T11:25:21.8505534Z","validationStatus":"VALIDATION_INITIATED"}'
-=======
-      - AZURECLI/2.69.0 azsdk-python-core/1.31.0 Python/3.12.8 (Linux-6.5.0-1025-azure-x86_64-with-glibc2.36)
-    method: GET
-    uri: https://aa3ed0a4-4d3f-4ced-8eaf-a2debd938478.eastus.cnt-prod.loadtesting.azure.com/tests/create-with-args-test-case/files/sample-JMX-file.jmx?api-version=2024-12-01-preview
-  response:
-    body:
-      string: '{"url":"https://nqm41ez8ue1crqzafugmmior.z9.blob.storage.azure.net/ab62500d-f8bc-4dfa-8655-2cbc7632e35d/22c92aeb-e456-4ac5-bf6a-595e9182a478?skoid=713ccf3d-dc33-4787-a1ee-6b0cc537c37a&sktid=33e01921-4d64-4f8c-a055-5bdaffd5e33d&skt=2025-02-24T21%3A53%3A33Z&ske=2025-02-25T04%3A53%3A33Z&sks=b&skv=2024-05-04&sv=2024-05-04&se=2025-02-24T22%3A03%3A33Z&sr=b&sp=r&sig=***","fileName":"sample-JMX-file.jmx","fileType":"JMX_FILE","expireDateTime":"2025-02-24T22:03:33.9194433Z","validationStatus":"VALIDATION_INITIATED"}'
->>>>>>> dfd6e4c3
-    headers:
-      accept-ranges:
-      - bytes
-      api-supported-versions:
-      - 2022-11-01, 2023-04-01-preview, 2024-03-01-preview, 2024-05-01-preview, 2024-07-01-preview,
-        2024-12-01-preview
-      connection:
-      - keep-alive
-      content-length:
-<<<<<<< HEAD
-      - '556'
-      content-type:
-      - application/json; charset=utf-8
-      date:
-      - Wed, 26 Feb 2025 11:15:21 GMT
-      mise-correlation-id:
-      - 6b277f1d-7b0c-461d-8b2e-327e895361d0
-      strict-transport-security:
-      - max-age=31536000; includeSubDomains
-      x-azure-ref:
-      - 20250226T111521Z-r16fc4b5ccfdl5zphC1SG129nn0000000ef0000000007bad
-=======
-      - '559'
-      content-type:
-      - application/json; charset=utf-8
-      date:
-      - Mon, 24 Feb 2025 21:53:34 GMT
-      mise-correlation-id:
-      - a91f3c54-a9c7-448d-a946-cee00a370385
-      strict-transport-security:
-      - max-age=31536000; includeSubDomains
-      x-azure-ref:
-      - 20250224T215333Z-r17775d4f98mc5fbhC1SG1vp2s000000140g0000000023u9
->>>>>>> dfd6e4c3
-      x-cache:
-      - CONFIG_NOCACHE
-      x-content-type-options:
-      - nosniff
-    status:
-      code: 200
-      message: OK
-- request:
-    body: null
-    headers:
-      Accept:
-      - application/json
-      Accept-Encoding:
-      - gzip, deflate
-      Connection:
-      - keep-alive
-      User-Agent:
-<<<<<<< HEAD
-      - AZURECLI/2.70.0 azsdk-python-core/1.31.0 Python/3.12.8 (Linux-6.5.0-1025-azure-x86_64-with-glibc2.36)
-    method: GET
-    uri: https://186fc977-a776-4b65-83b8-9a6718deb2a4.eastus.cnt-prod.loadtesting.azure.com/tests/create-with-args-test-case/files/sample-JMX-file.jmx?api-version=2024-12-01-preview
-  response:
-    body:
-      string: '{"url":"https://k3b7bqohvizfi1xsn1aeydmu.z46.blob.storage.azure.net/c092cb62-2919-4bb2-b211-d520578c0944/da9e9267-5e41-47b2-b17c-e4dec1c3c7e3?skoid=713ccf3d-dc33-4787-a1ee-6b0cc537c37a&sktid=33e01921-4d64-4f8c-a055-5bdaffd5e33d&skt=2025-02-26T11%3A15%3A27Z&ske=2025-02-26T18%3A15%3A27Z&sks=b&skv=2024-05-04&sv=2024-05-04&se=2025-02-26T11%3A25%3A27Z&sr=b&sp=r&sig=***","fileName":"sample-JMX-file.jmx","fileType":"JMX_FILE","expireDateTime":"2025-02-26T11:25:27.1401141Z","validationStatus":"VALIDATION_INITIATED"}'
-=======
-      - AZURECLI/2.69.0 azsdk-python-core/1.31.0 Python/3.12.8 (Linux-6.5.0-1025-azure-x86_64-with-glibc2.36)
-    method: GET
-    uri: https://aa3ed0a4-4d3f-4ced-8eaf-a2debd938478.eastus.cnt-prod.loadtesting.azure.com/tests/create-with-args-test-case/files/sample-JMX-file.jmx?api-version=2024-12-01-preview
-  response:
-    body:
-      string: '{"url":"https://nqm41ez8ue1crqzafugmmior.z9.blob.storage.azure.net/ab62500d-f8bc-4dfa-8655-2cbc7632e35d/22c92aeb-e456-4ac5-bf6a-595e9182a478?skoid=713ccf3d-dc33-4787-a1ee-6b0cc537c37a&sktid=33e01921-4d64-4f8c-a055-5bdaffd5e33d&skt=2025-02-24T21%3A53%3A28Z&ske=2025-02-25T04%3A53%3A28Z&sks=b&skv=2024-05-04&sv=2024-05-04&se=2025-02-24T22%3A03%3A39Z&sr=b&sp=r&sig=***","fileName":"sample-JMX-file.jmx","fileType":"JMX_FILE","expireDateTime":"2025-02-24T22:03:39.1686762Z","validationStatus":"VALIDATION_INITIATED"}'
->>>>>>> dfd6e4c3
-    headers:
-      accept-ranges:
-      - bytes
-      api-supported-versions:
-      - 2022-11-01, 2023-04-01-preview, 2024-03-01-preview, 2024-05-01-preview, 2024-07-01-preview,
-        2024-12-01-preview
-      connection:
-      - keep-alive
-      content-length:
-      - '558'
-      content-type:
-      - application/json; charset=utf-8
-      date:
-<<<<<<< HEAD
-      - Wed, 26 Feb 2025 11:15:27 GMT
-      mise-correlation-id:
-      - fdd3f8c0-0117-4cde-b742-43db26696f78
-      strict-transport-security:
-      - max-age=31536000; includeSubDomains
-      x-azure-ref:
-      - 20250226T111526Z-r16fc4b5ccfdl5zphC1SG129nn0000000ef0000000007bfq
-=======
-      - Mon, 24 Feb 2025 21:53:39 GMT
-      mise-correlation-id:
-      - 454943e3-0e7f-4fd9-895f-3a601bdf21d1
-      strict-transport-security:
-      - max-age=31536000; includeSubDomains
-      x-azure-ref:
-      - 20250224T215339Z-r17775d4f98mc5fbhC1SG1vp2s000000140g000000002452
->>>>>>> dfd6e4c3
-      x-cache:
-      - CONFIG_NOCACHE
-      x-content-type-options:
-      - nosniff
-    status:
-      code: 200
-      message: OK
-- request:
-    body: null
-    headers:
-      Accept:
-      - application/json
-      Accept-Encoding:
-      - gzip, deflate
-      Connection:
-      - keep-alive
-      User-Agent:
-<<<<<<< HEAD
-      - AZURECLI/2.70.0 azsdk-python-core/1.31.0 Python/3.12.8 (Linux-6.5.0-1025-azure-x86_64-with-glibc2.36)
-    method: GET
-    uri: https://186fc977-a776-4b65-83b8-9a6718deb2a4.eastus.cnt-prod.loadtesting.azure.com/tests/create-with-args-test-case/files/sample-JMX-file.jmx?api-version=2024-12-01-preview
-  response:
-    body:
-      string: '{"url":"https://k3b7bqohvizfi1xsn1aeydmu.z46.blob.storage.azure.net/c092cb62-2919-4bb2-b211-d520578c0944/da9e9267-5e41-47b2-b17c-e4dec1c3c7e3?skoid=713ccf3d-dc33-4787-a1ee-6b0cc537c37a&sktid=33e01921-4d64-4f8c-a055-5bdaffd5e33d&skt=2025-02-26T11%3A15%3A10Z&ske=2025-02-26T18%3A15%3A10Z&sks=b&skv=2024-05-04&sv=2024-05-04&se=2025-02-26T11%3A25%3A32Z&sr=b&sp=r&sig=***","fileName":"sample-JMX-file.jmx","fileType":"JMX_FILE","expireDateTime":"2025-02-26T11:25:32.3907383Z","validationStatus":"VALIDATION_INITIATED"}'
-=======
-      - AZURECLI/2.69.0 azsdk-python-core/1.31.0 Python/3.12.8 (Linux-6.5.0-1025-azure-x86_64-with-glibc2.36)
-    method: GET
-    uri: https://aa3ed0a4-4d3f-4ced-8eaf-a2debd938478.eastus.cnt-prod.loadtesting.azure.com/tests/create-with-args-test-case/files/sample-JMX-file.jmx?api-version=2024-12-01-preview
-  response:
-    body:
-      string: '{"url":"https://nqm41ez8ue1crqzafugmmior.z9.blob.storage.azure.net/ab62500d-f8bc-4dfa-8655-2cbc7632e35d/22c92aeb-e456-4ac5-bf6a-595e9182a478?skoid=713ccf3d-dc33-4787-a1ee-6b0cc537c37a&sktid=33e01921-4d64-4f8c-a055-5bdaffd5e33d&skt=2025-02-24T21%3A53%3A23Z&ske=2025-02-25T04%3A53%3A23Z&sks=b&skv=2024-05-04&sv=2024-05-04&se=2025-02-24T22%3A03%3A44Z&sr=b&sp=r&sig=***","fileName":"sample-JMX-file.jmx","fileType":"JMX_FILE","expireDateTime":"2025-02-24T22:03:44.4298756Z","validationStatus":"VALIDATION_INITIATED"}'
->>>>>>> dfd6e4c3
-    headers:
-      accept-ranges:
-      - bytes
-      api-supported-versions:
-      - 2022-11-01, 2023-04-01-preview, 2024-03-01-preview, 2024-05-01-preview, 2024-07-01-preview,
-        2024-12-01-preview
-      connection:
-      - keep-alive
-      content-length:
-      - '556'
-      content-type:
-      - application/json; charset=utf-8
-      date:
-<<<<<<< HEAD
-      - Wed, 26 Feb 2025 11:15:32 GMT
-      mise-correlation-id:
-      - d4cd2971-0b15-4904-9a8b-430b80bcaa68
-      strict-transport-security:
-      - max-age=31536000; includeSubDomains
-      x-azure-ref:
-      - 20250226T111532Z-r16fc4b5ccfdl5zphC1SG129nn0000000ef0000000007bp5
-=======
-      - Mon, 24 Feb 2025 21:53:44 GMT
-      mise-correlation-id:
-      - 5f52abb4-b0f5-4330-bb53-adddfe081864
-      strict-transport-security:
-      - max-age=31536000; includeSubDomains
-      x-azure-ref:
-      - 20250224T215344Z-r17775d4f98mc5fbhC1SG1vp2s000000140g0000000024hb
->>>>>>> dfd6e4c3
-      x-cache:
-      - CONFIG_NOCACHE
-      x-content-type-options:
-      - nosniff
-    status:
-      code: 200
-      message: OK
-- request:
-    body: null
-    headers:
-      Accept:
-      - application/json
-      Accept-Encoding:
-      - gzip, deflate
-      Connection:
-      - keep-alive
-      User-Agent:
-<<<<<<< HEAD
-      - AZURECLI/2.70.0 azsdk-python-core/1.31.0 Python/3.12.8 (Linux-6.5.0-1025-azure-x86_64-with-glibc2.36)
-    method: GET
-    uri: https://186fc977-a776-4b65-83b8-9a6718deb2a4.eastus.cnt-prod.loadtesting.azure.com/tests/create-with-args-test-case/files/sample-JMX-file.jmx?api-version=2024-12-01-preview
-  response:
-    body:
-      string: '{"url":"https://k3b7bqohvizfi1xsn1aeydmu.z46.blob.storage.azure.net/c092cb62-2919-4bb2-b211-d520578c0944/da9e9267-5e41-47b2-b17c-e4dec1c3c7e3?skoid=713ccf3d-dc33-4787-a1ee-6b0cc537c37a&sktid=33e01921-4d64-4f8c-a055-5bdaffd5e33d&skt=2025-02-26T11%3A15%3A27Z&ske=2025-02-26T18%3A15%3A27Z&sks=b&skv=2024-05-04&sv=2024-05-04&se=2025-02-26T11%3A25%3A37Z&sr=b&sp=r&sig=***","fileName":"sample-JMX-file.jmx","fileType":"JMX_FILE","expireDateTime":"2025-02-26T11:25:37.6493612Z","validationStatus":"VALIDATION_INITIATED"}'
-=======
-      - AZURECLI/2.69.0 azsdk-python-core/1.31.0 Python/3.12.8 (Linux-6.5.0-1025-azure-x86_64-with-glibc2.36)
-    method: GET
-    uri: https://aa3ed0a4-4d3f-4ced-8eaf-a2debd938478.eastus.cnt-prod.loadtesting.azure.com/tests/create-with-args-test-case/files/sample-JMX-file.jmx?api-version=2024-12-01-preview
-  response:
-    body:
-      string: '{"url":"https://nqm41ez8ue1crqzafugmmior.z9.blob.storage.azure.net/ab62500d-f8bc-4dfa-8655-2cbc7632e35d/22c92aeb-e456-4ac5-bf6a-595e9182a478?skoid=713ccf3d-dc33-4787-a1ee-6b0cc537c37a&sktid=33e01921-4d64-4f8c-a055-5bdaffd5e33d&skt=2025-02-24T21%3A53%3A28Z&ske=2025-02-25T04%3A53%3A28Z&sks=b&skv=2024-05-04&sv=2024-05-04&se=2025-02-24T22%3A03%3A49Z&sr=b&sp=r&sig=***","fileName":"sample-JMX-file.jmx","fileType":"JMX_FILE","expireDateTime":"2025-02-24T22:03:49.6820767Z","validationStatus":"VALIDATION_INITIATED"}'
->>>>>>> dfd6e4c3
-    headers:
-      accept-ranges:
-      - bytes
-      api-supported-versions:
-      - 2022-11-01, 2023-04-01-preview, 2024-03-01-preview, 2024-05-01-preview, 2024-07-01-preview,
-        2024-12-01-preview
-      connection:
-      - keep-alive
-      content-length:
-      - '560'
-      content-type:
-      - application/json; charset=utf-8
-      date:
-<<<<<<< HEAD
-      - Wed, 26 Feb 2025 11:15:37 GMT
-      mise-correlation-id:
-      - 721f2692-d331-48e0-9500-89f9c72b9c79
-      strict-transport-security:
-      - max-age=31536000; includeSubDomains
-      x-azure-ref:
-      - 20250226T111537Z-r16fc4b5ccfdl5zphC1SG129nn0000000ef0000000007bw2
-=======
-      - Mon, 24 Feb 2025 21:53:49 GMT
-      mise-correlation-id:
-      - be6e8595-be18-40e3-8228-c5562eecabd6
-      strict-transport-security:
-      - max-age=31536000; includeSubDomains
-      x-azure-ref:
-      - 20250224T215349Z-r17775d4f98mc5fbhC1SG1vp2s000000140g0000000024ux
->>>>>>> dfd6e4c3
-      x-cache:
-      - CONFIG_NOCACHE
-      x-content-type-options:
-      - nosniff
-    status:
-      code: 200
-      message: OK
-- request:
-    body: null
-    headers:
-      Accept:
-      - application/json
-      Accept-Encoding:
-      - gzip, deflate
-      Connection:
-      - keep-alive
-      User-Agent:
-<<<<<<< HEAD
-      - AZURECLI/2.70.0 azsdk-python-core/1.31.0 Python/3.12.8 (Linux-6.5.0-1025-azure-x86_64-with-glibc2.36)
-    method: GET
-    uri: https://186fc977-a776-4b65-83b8-9a6718deb2a4.eastus.cnt-prod.loadtesting.azure.com/tests/create-with-args-test-case/files/sample-JMX-file.jmx?api-version=2024-12-01-preview
-  response:
-    body:
-      string: '{"url":"https://k3b7bqohvizfi1xsn1aeydmu.z46.blob.storage.azure.net/c092cb62-2919-4bb2-b211-d520578c0944/da9e9267-5e41-47b2-b17c-e4dec1c3c7e3?skoid=713ccf3d-dc33-4787-a1ee-6b0cc537c37a&sktid=33e01921-4d64-4f8c-a055-5bdaffd5e33d&skt=2025-02-26T11%3A15%3A11Z&ske=2025-02-26T18%3A15%3A11Z&sks=b&skv=2024-05-04&sv=2024-05-04&se=2025-02-26T11%3A25%3A42Z&sr=b&sp=r&sig=***","fileName":"sample-JMX-file.jmx","fileType":"JMX_FILE","expireDateTime":"2025-02-26T11:25:42.9015358Z","validationStatus":"VALIDATION_SUCCESS"}'
-=======
-      - AZURECLI/2.69.0 azsdk-python-core/1.31.0 Python/3.12.8 (Linux-6.5.0-1025-azure-x86_64-with-glibc2.36)
-    method: GET
-    uri: https://aa3ed0a4-4d3f-4ced-8eaf-a2debd938478.eastus.cnt-prod.loadtesting.azure.com/tests/create-with-args-test-case/files/sample-JMX-file.jmx?api-version=2024-12-01-preview
-  response:
-    body:
-      string: '{"url":"https://nqm41ez8ue1crqzafugmmior.z9.blob.storage.azure.net/ab62500d-f8bc-4dfa-8655-2cbc7632e35d/22c92aeb-e456-4ac5-bf6a-595e9182a478?skoid=713ccf3d-dc33-4787-a1ee-6b0cc537c37a&sktid=33e01921-4d64-4f8c-a055-5bdaffd5e33d&skt=2025-02-24T21%3A53%3A54Z&ske=2025-02-25T04%3A53%3A54Z&sks=b&skv=2024-05-04&sv=2024-05-04&se=2025-02-24T22%3A03%3A54Z&sr=b&sp=r&sig=***","fileName":"sample-JMX-file.jmx","fileType":"JMX_FILE","expireDateTime":"2025-02-24T22:03:54.9681136Z","validationStatus":"VALIDATION_SUCCESS"}'
->>>>>>> dfd6e4c3
-    headers:
-      accept-ranges:
-      - bytes
-      api-supported-versions:
-      - 2022-11-01, 2023-04-01-preview, 2024-03-01-preview, 2024-05-01-preview, 2024-07-01-preview,
-        2024-12-01-preview
-      connection:
-      - keep-alive
-      content-length:
-<<<<<<< HEAD
-      - '554'
-      content-type:
-      - application/json; charset=utf-8
-      date:
-      - Wed, 26 Feb 2025 11:15:43 GMT
-      mise-correlation-id:
-      - dd971858-4215-452c-81bd-e7985a415e81
-      strict-transport-security:
-      - max-age=31536000; includeSubDomains
-      x-azure-ref:
-      - 20250226T111542Z-r16fc4b5ccfdl5zphC1SG129nn0000000ef0000000007c4d
-=======
-      - '557'
-      content-type:
-      - application/json; charset=utf-8
-      date:
-      - Mon, 24 Feb 2025 21:53:55 GMT
-      mise-correlation-id:
-      - 00474bef-1ed6-492f-8bd5-c666f63bd526
-      strict-transport-security:
-      - max-age=31536000; includeSubDomains
-      x-azure-ref:
-      - 20250224T215354Z-r17775d4f98mc5fbhC1SG1vp2s000000140g000000002542
->>>>>>> dfd6e4c3
-      x-cache:
-      - CONFIG_NOCACHE
-      x-content-type-options:
-      - nosniff
-    status:
-      code: 200
-      message: OK
-- request:
-    body: null
-    headers:
-      Accept:
-      - application/json
-      Accept-Encoding:
-      - gzip, deflate
-      Connection:
-      - keep-alive
-      User-Agent:
-<<<<<<< HEAD
-      - AZURECLI/2.70.0 azsdk-python-core/1.31.0 Python/3.12.8 (Linux-6.5.0-1025-azure-x86_64-with-glibc2.36)
-    method: GET
-    uri: https://186fc977-a776-4b65-83b8-9a6718deb2a4.eastus.cnt-prod.loadtesting.azure.com/tests/create-with-args-test-case?api-version=2024-12-01-preview
-  response:
-    body:
-      string: '{"autoStopCriteria":{"autoStopDisabled":false,"errorRate":90.0,"errorRateTimeWindowInSeconds":60},"environmentVariables":{"a":"2","b":"3"},"loadTestConfiguration":{"engineInstances":1,"splitAllCSVs":false,"quickStartTest":false},"inputArtifacts":{"testScriptFileInfo":{"url":"https://k3b7bqohvizfi1xsn1aeydmu.z46.blob.storage.azure.net/c092cb62-2919-4bb2-b211-d520578c0944/da9e9267-5e41-47b2-b17c-e4dec1c3c7e3?skoid=713ccf3d-dc33-4787-a1ee-6b0cc537c37a&sktid=33e01921-4d64-4f8c-a055-5bdaffd5e33d&skt=2025-02-26T11%3A15%3A27Z&ske=2025-02-26T18%3A15%3A27Z&sks=b&skv=2024-05-04&sv=2024-05-04&se=2025-02-26T12%3A15%3A43Z&sr=b&sp=r&sig=***","fileName":"sample-JMX-file.jmx","fileType":"JMX_FILE","expireDateTime":"2025-02-26T12:15:43.1575446Z","validationStatus":"VALIDATION_SUCCESS"},"additionalFileInfo":[]},"kind":"JMX","publicIPDisabled":false,"metricsReferenceIdentityType":"SystemAssigned","testId":"create-with-args-test-case","description":"This
-        is a load test created with arguments","displayName":"Create_with_args_test","keyvaultReferenceIdentityType":"SystemAssigned","createdDateTime":"2025-02-26T11:15:10.088Z","createdBy":"hbisht@microsoft.com","lastModifiedDateTime":"2025-02-26T11:15:40.902Z","lastModifiedBy":"hbisht@microsoft.com"}'
-=======
-      - AZURECLI/2.69.0 azsdk-python-core/1.31.0 Python/3.12.8 (Linux-6.5.0-1025-azure-x86_64-with-glibc2.36)
-    method: GET
-    uri: https://aa3ed0a4-4d3f-4ced-8eaf-a2debd938478.eastus.cnt-prod.loadtesting.azure.com/tests/create-with-args-test-case?api-version=2024-12-01-preview
-  response:
-    body:
-      string: '{"autoStopCriteria":{"autoStopDisabled":false,"errorRate":90.0,"errorRateTimeWindowInSeconds":60},"environmentVariables":{"a":"2","b":"3"},"loadTestConfiguration":{"engineInstances":1,"splitAllCSVs":false,"quickStartTest":false},"inputArtifacts":{"testScriptFileInfo":{"url":"https://nqm41ez8ue1crqzafugmmior.z9.blob.storage.azure.net/ab62500d-f8bc-4dfa-8655-2cbc7632e35d/22c92aeb-e456-4ac5-bf6a-595e9182a478?skoid=713ccf3d-dc33-4787-a1ee-6b0cc537c37a&sktid=33e01921-4d64-4f8c-a055-5bdaffd5e33d&skt=2025-02-24T21%3A53%3A55Z&ske=2025-02-25T04%3A53%3A55Z&sks=b&skv=2024-05-04&sv=2024-05-04&se=2025-02-24T22%3A53%3A55Z&sr=b&sp=r&sig=***","fileName":"sample-JMX-file.jmx","fileType":"JMX_FILE","expireDateTime":"2025-02-24T22:53:55.2213023Z","validationStatus":"VALIDATION_SUCCESS"},"additionalFileInfo":[]},"kind":"JMX","publicIPDisabled":false,"metricsReferenceIdentityType":"SystemAssigned","testId":"create-with-args-test-case","description":"This
-        is a load test created with arguments","displayName":"Create_with_args_test","keyvaultReferenceIdentityType":"SystemAssigned","createdDateTime":"2025-02-24T21:53:21.112Z","createdBy":"hbisht@microsoft.com","lastModifiedDateTime":"2025-02-24T21:53:53.503Z","lastModifiedBy":"hbisht@microsoft.com"}'
->>>>>>> dfd6e4c3
-    headers:
-      accept-ranges:
-      - bytes
-      api-supported-versions:
-      - 2022-11-01, 2023-04-01-preview, 2024-03-01-preview, 2024-05-01-preview, 2024-07-01-preview,
-        2024-12-01-preview
-      connection:
-      - keep-alive
-      content-length:
-<<<<<<< HEAD
-      - '1292'
-      content-type:
-      - application/json; charset=utf-8
-      date:
-      - Wed, 26 Feb 2025 11:15:43 GMT
-      mise-correlation-id:
-      - 572c158e-c40c-4b1b-88e9-89128037d20d
-      strict-transport-security:
-      - max-age=31536000; includeSubDomains
-      x-azure-ref:
-      - 20250226T111543Z-r16fc4b5ccfdl5zphC1SG129nn0000000ef0000000007c4r
-=======
-      - '1289'
-      content-type:
-      - application/json; charset=utf-8
-      date:
-      - Mon, 24 Feb 2025 21:53:55 GMT
-      mise-correlation-id:
-      - 8b868275-e309-46fa-90d8-43d131248224
-      strict-transport-security:
-      - max-age=31536000; includeSubDomains
-      x-azure-ref:
-      - 20250224T215355Z-r17775d4f98mc5fbhC1SG1vp2s000000140g00000000254e
->>>>>>> dfd6e4c3
+      - Wed, 26 Feb 2025 23:08:13 GMT
+      mise-correlation-id:
+      - 99026f23-7f86-42ce-a6eb-bf085f11f6a7
+      strict-transport-security:
+      - max-age=31536000; includeSubDomains
+      x-azure-ref:
+      - 20250226T230812Z-r17775d4f989qmrnhC1SG1rde40000001ar000000000c7nh
+      x-cache:
+      - CONFIG_NOCACHE
+      x-content-type-options:
+      - nosniff
+    status:
+      code: 200
+      message: OK
+- request:
+    body: null
+    headers:
+      Accept:
+      - application/json
+      Accept-Encoding:
+      - gzip, deflate
+      Connection:
+      - keep-alive
+      User-Agent:
+      - AZURECLI/2.70.0 azsdk-python-core/1.31.0 Python/3.12.8 (Linux-6.5.0-1025-azure-x86_64-with-glibc2.36)
+    method: GET
+    uri: https://061b476d-bf86-4438-b1a9-940514f1b0c6.eastus.cnt-prod.loadtesting.azure.com/tests/create-with-args-test-case?api-version=2024-12-01-preview
+  response:
+    body:
+      string: '{"autoStopCriteria":{"autoStopDisabled":false,"errorRate":90.0,"errorRateTimeWindowInSeconds":60},"environmentVariables":{"a":"2","b":"3"},"loadTestConfiguration":{"engineInstances":1,"splitAllCSVs":false,"quickStartTest":false},"inputArtifacts":{"testScriptFileInfo":{"url":"https://ad21iz96jbjtpsykfkt7g7s2.z43.blob.storage.azure.net/daebbf96-f14c-475b-8744-7221f6543f04/901813bf-5041-439d-835e-efa3cf88645a?skoid=713ccf3d-dc33-4787-a1ee-6b0cc537c37a&sktid=33e01921-4d64-4f8c-a055-5bdaffd5e33d&skt=2025-02-26T23%3A08%3A13Z&ske=2025-02-27T06%3A08%3A13Z&sks=b&skv=2024-05-04&sv=2024-05-04&se=2025-02-27T00%3A08%3A13Z&sr=b&sp=r&sig=***","fileName":"sample-JMX-file.jmx","fileType":"JMX_FILE","expireDateTime":"2025-02-27T00:08:13.2285942Z","validationStatus":"VALIDATION_SUCCESS"},"additionalFileInfo":[]},"kind":"JMX","publicIPDisabled":false,"metricsReferenceIdentityType":"SystemAssigned","testId":"create-with-args-test-case","description":"This
+        is a load test created with arguments","displayName":"Create_with_args_test","keyvaultReferenceIdentityType":"SystemAssigned","createdDateTime":"2025-02-26T23:07:40.182Z","createdBy":"hbisht@microsoft.com","lastModifiedDateTime":"2025-02-26T23:08:11.236Z","lastModifiedBy":"hbisht@microsoft.com"}'
+    headers:
+      accept-ranges:
+      - bytes
+      api-supported-versions:
+      - 2022-11-01, 2023-04-01-preview, 2024-03-01-preview, 2024-05-01-preview, 2024-07-01-preview,
+        2024-12-01-preview
+      connection:
+      - keep-alive
+      content-length:
+      - '1298'
+      content-type:
+      - application/json; charset=utf-8
+      date:
+      - Wed, 26 Feb 2025 23:08:13 GMT
+      mise-correlation-id:
+      - f1d1af70-0467-4ac6-b0d2-198462beee61
+      strict-transport-security:
+      - max-age=31536000; includeSubDomains
+      x-azure-ref:
+      - 20250226T230813Z-r17775d4f989qmrnhC1SG1rde40000001ar000000000c7pe
       x-cache:
       - CONFIG_NOCACHE
       x-content-type-options:
@@ -949,11 +681,7 @@
     uri: https://management.azure.com/subscriptions/00000000-0000-0000-0000-000000000000/resourceGroups/clitest-load-000001/providers/Microsoft.LoadTestService/loadTests/clitest-load-000002?api-version=2022-12-01
   response:
     body:
-<<<<<<< HEAD
-      string: '{"id":"/subscriptions/00000000-0000-0000-0000-000000000000/resourceGroups/clitest-load-000001/providers/Microsoft.LoadTestService/loadTests/clitest-load-000002","name":"clitest-load-000002","type":"microsoft.loadtestservice/loadtests","location":"eastus","systemData":{"createdBy":"hbisht@microsoft.com","createdByType":"User","createdAt":"2025-02-26T11:14:33.8703318Z","lastModifiedBy":"hbisht@microsoft.com","lastModifiedByType":"User","lastModifiedAt":"2025-02-26T11:14:33.8703318Z"},"identity":{"type":"None"},"properties":{"dataPlaneURI":"186fc977-a776-4b65-83b8-9a6718deb2a4.eastus.cnt-prod.loadtesting.azure.com","provisioningState":"Succeeded"}}'
-=======
-      string: '{"id":"/subscriptions/00000000-0000-0000-0000-000000000000/resourceGroups/clitest-load-000001/providers/Microsoft.LoadTestService/loadTests/clitest-load-000002","name":"clitest-load-000002","type":"microsoft.loadtestservice/loadtests","location":"eastus","systemData":{"createdBy":"hbisht@microsoft.com","createdByType":"User","createdAt":"2025-02-24T21:52:45.7322491Z","lastModifiedBy":"hbisht@microsoft.com","lastModifiedByType":"User","lastModifiedAt":"2025-02-24T21:52:45.7322491Z"},"identity":{"type":"None"},"properties":{"dataPlaneURI":"aa3ed0a4-4d3f-4ced-8eaf-a2debd938478.eastus.cnt-prod.loadtesting.azure.com","provisioningState":"Succeeded"}}'
->>>>>>> dfd6e4c3
+      string: '{"id":"/subscriptions/00000000-0000-0000-0000-000000000000/resourceGroups/clitest-load-000001/providers/Microsoft.LoadTestService/loadTests/clitest-load-000002","name":"clitest-load-000002","type":"microsoft.loadtestservice/loadtests","location":"eastus","systemData":{"createdBy":"hbisht@microsoft.com","createdByType":"User","createdAt":"2025-02-26T23:07:05.5547647Z","lastModifiedBy":"hbisht@microsoft.com","lastModifiedByType":"User","lastModifiedAt":"2025-02-26T23:07:05.5547647Z"},"identity":{"type":"None"},"properties":{"dataPlaneURI":"061b476d-bf86-4438-b1a9-940514f1b0c6.eastus.cnt-prod.loadtesting.azure.com","provisioningState":"Succeeded"}}'
     headers:
       cache-control:
       - no-cache
@@ -962,15 +690,9 @@
       content-type:
       - application/json; charset=utf-8
       date:
-<<<<<<< HEAD
-      - Wed, 26 Feb 2025 11:15:43 GMT
+      - Wed, 26 Feb 2025 23:08:14 GMT
       etag:
-      - '"7f0188e5-0000-0200-0000-67bef7b20000"'
-=======
-      - Mon, 24 Feb 2025 21:53:55 GMT
-      etag:
-      - '"4f0172b3-0000-0200-0000-67bcea430000"'
->>>>>>> dfd6e4c3
+      - '"8f01595f-0000-0200-0000-67bf9eaf0000"'
       expires:
       - '-1'
       pragma:
@@ -986,75 +708,47 @@
       x-ms-ratelimit-remaining-subscription-global-reads:
       - '16499'
       x-msedge-ref:
-<<<<<<< HEAD
-      - 'Ref A: 13DA3C06004C46DF91A52792EA6BE30A Ref B: MAA201060515037 Ref C: 2025-02-26T11:15:43Z'
-=======
-      - 'Ref A: FBE3D308FAE54E3EB14F0A6D6CA2CC05 Ref B: MAA201060516031 Ref C: 2025-02-24T21:53:55Z'
->>>>>>> dfd6e4c3
-    status:
-      code: 200
-      message: OK
-- request:
-    body: null
-    headers:
-      Accept:
-      - application/json
-      Accept-Encoding:
-      - gzip, deflate
-      Connection:
-      - keep-alive
-      User-Agent:
-<<<<<<< HEAD
-      - AZURECLI/2.70.0 azsdk-python-core/1.31.0 Python/3.12.8 (Linux-6.5.0-1025-azure-x86_64-with-glibc2.36)
-    method: GET
-    uri: https://186fc977-a776-4b65-83b8-9a6718deb2a4.eastus.cnt-prod.loadtesting.azure.com/tests?api-version=2024-12-01-preview
-  response:
-    body:
-      string: '{"value":[{"autoStopCriteria":{"autoStopDisabled":false,"errorRate":90.0,"errorRateTimeWindowInSeconds":60},"environmentVariables":{"a":"2","b":"3"},"loadTestConfiguration":{"engineInstances":1,"splitAllCSVs":false,"quickStartTest":false},"inputArtifacts":{"testScriptFileInfo":{"url":"https://k3b7bqohvizfi1xsn1aeydmu.z46.blob.storage.azure.net/c092cb62-2919-4bb2-b211-d520578c0944/da9e9267-5e41-47b2-b17c-e4dec1c3c7e3?skoid=713ccf3d-dc33-4787-a1ee-6b0cc537c37a&sktid=33e01921-4d64-4f8c-a055-5bdaffd5e33d&skt=2025-02-26T11%3A15%3A45Z&ske=2025-02-26T18%3A15%3A45Z&sks=b&skv=2024-05-04&sv=2024-05-04&se=2025-02-26T12%3A15%3A45Z&sr=b&sp=r&sig=***","fileName":"sample-JMX-file.jmx","fileType":"JMX_FILE","expireDateTime":"2025-02-26T12:15:45.0945019Z","validationStatus":"VALIDATION_SUCCESS"},"additionalFileInfo":[]},"kind":"JMX","publicIPDisabled":false,"metricsReferenceIdentityType":"SystemAssigned","testId":"create-with-args-test-case","description":"This
-        is a load test created with arguments","displayName":"Create_with_args_test","keyvaultReferenceIdentityType":"SystemAssigned","createdDateTime":"2025-02-26T11:15:10.088Z","createdBy":"hbisht@microsoft.com","lastModifiedDateTime":"2025-02-26T11:15:40.902Z","lastModifiedBy":"hbisht@microsoft.com"}]}'
-=======
-      - AZURECLI/2.69.0 azsdk-python-core/1.31.0 Python/3.12.8 (Linux-6.5.0-1025-azure-x86_64-with-glibc2.36)
-    method: GET
-    uri: https://aa3ed0a4-4d3f-4ced-8eaf-a2debd938478.eastus.cnt-prod.loadtesting.azure.com/tests?api-version=2024-12-01-preview
-  response:
-    body:
-      string: '{"value":[{"autoStopCriteria":{"autoStopDisabled":false,"errorRate":90.0,"errorRateTimeWindowInSeconds":60},"environmentVariables":{"a":"2","b":"3"},"loadTestConfiguration":{"engineInstances":1,"splitAllCSVs":false,"quickStartTest":false},"inputArtifacts":{"testScriptFileInfo":{"url":"https://nqm41ez8ue1crqzafugmmior.z9.blob.storage.azure.net/ab62500d-f8bc-4dfa-8655-2cbc7632e35d/22c92aeb-e456-4ac5-bf6a-595e9182a478?skoid=713ccf3d-dc33-4787-a1ee-6b0cc537c37a&sktid=33e01921-4d64-4f8c-a055-5bdaffd5e33d&skt=2025-02-24T21%3A53%3A33Z&ske=2025-02-25T04%3A53%3A33Z&sks=b&skv=2024-05-04&sv=2024-05-04&se=2025-02-24T22%3A53%3A57Z&sr=b&sp=r&sig=***","fileName":"sample-JMX-file.jmx","fileType":"JMX_FILE","expireDateTime":"2025-02-24T22:53:57.3642797Z","validationStatus":"VALIDATION_SUCCESS"},"additionalFileInfo":[]},"kind":"JMX","publicIPDisabled":false,"metricsReferenceIdentityType":"SystemAssigned","testId":"create-with-args-test-case","description":"This
-        is a load test created with arguments","displayName":"Create_with_args_test","keyvaultReferenceIdentityType":"SystemAssigned","createdDateTime":"2025-02-24T21:53:21.112Z","createdBy":"hbisht@microsoft.com","lastModifiedDateTime":"2025-02-24T21:53:53.503Z","lastModifiedBy":"hbisht@microsoft.com"}]}'
->>>>>>> dfd6e4c3
-    headers:
-      accept-ranges:
-      - bytes
-      api-supported-versions:
-      - 2022-11-01, 2023-04-01-preview, 2024-03-01-preview, 2024-05-01-preview, 2024-07-01-preview,
-        2024-12-01-preview
-      connection:
-      - keep-alive
-      content-length:
-<<<<<<< HEAD
-      - '1302'
-      content-type:
-      - application/json; charset=utf-8
-      date:
-      - Wed, 26 Feb 2025 11:15:45 GMT
-      mise-correlation-id:
-      - a671c2e1-a817-4d10-ad34-b5dd6cb17a8c
-      strict-transport-security:
-      - max-age=31536000; includeSubDomains
-      x-azure-ref:
-      - 20250226T111544Z-r17775d4f9888gqkhC1SG1bvr80000000d00000000008xn9
-=======
-      - '1303'
-      content-type:
-      - application/json; charset=utf-8
-      date:
-      - Mon, 24 Feb 2025 21:53:57 GMT
-      mise-correlation-id:
-      - b15bc944-f128-4d4a-a657-58fdc35cc5a0
-      strict-transport-security:
-      - max-age=31536000; includeSubDomains
-      x-azure-ref:
-      - 20250224T215356Z-r17775d4f98m8b5phC1SG1qcms00000007ug000000009yem
->>>>>>> dfd6e4c3
+      - 'Ref A: 49A763A479804C97A6434C444EEDDBF8 Ref B: MAA201060515033 Ref C: 2025-02-26T23:08:13Z'
+    status:
+      code: 200
+      message: OK
+- request:
+    body: null
+    headers:
+      Accept:
+      - application/json
+      Accept-Encoding:
+      - gzip, deflate
+      Connection:
+      - keep-alive
+      User-Agent:
+      - AZURECLI/2.70.0 azsdk-python-core/1.31.0 Python/3.12.8 (Linux-6.5.0-1025-azure-x86_64-with-glibc2.36)
+    method: GET
+    uri: https://061b476d-bf86-4438-b1a9-940514f1b0c6.eastus.cnt-prod.loadtesting.azure.com/tests?api-version=2024-12-01-preview
+  response:
+    body:
+      string: '{"value":[{"autoStopCriteria":{"autoStopDisabled":false,"errorRate":90.0,"errorRateTimeWindowInSeconds":60},"environmentVariables":{"a":"2","b":"3"},"loadTestConfiguration":{"engineInstances":1,"splitAllCSVs":false,"quickStartTest":false},"inputArtifacts":{"testScriptFileInfo":{"url":"https://ad21iz96jbjtpsykfkt7g7s2.z43.blob.storage.azure.net/daebbf96-f14c-475b-8744-7221f6543f04/901813bf-5041-439d-835e-efa3cf88645a?skoid=713ccf3d-dc33-4787-a1ee-6b0cc537c37a&sktid=33e01921-4d64-4f8c-a055-5bdaffd5e33d&skt=2025-02-26T23%3A07%3A57Z&ske=2025-02-27T06%3A07%3A57Z&sks=b&skv=2024-05-04&sv=2024-05-04&se=2025-02-27T00%3A08%3A15Z&sr=b&sp=r&sig=***","fileName":"sample-JMX-file.jmx","fileType":"JMX_FILE","expireDateTime":"2025-02-27T00:08:15.9824465Z","validationStatus":"VALIDATION_SUCCESS"},"additionalFileInfo":[]},"kind":"JMX","publicIPDisabled":false,"metricsReferenceIdentityType":"SystemAssigned","testId":"create-with-args-test-case","description":"This
+        is a load test created with arguments","displayName":"Create_with_args_test","keyvaultReferenceIdentityType":"SystemAssigned","createdDateTime":"2025-02-26T23:07:40.182Z","createdBy":"hbisht@microsoft.com","lastModifiedDateTime":"2025-02-26T23:08:11.236Z","lastModifiedBy":"hbisht@microsoft.com"}]}'
+    headers:
+      accept-ranges:
+      - bytes
+      api-supported-versions:
+      - 2022-11-01, 2023-04-01-preview, 2024-03-01-preview, 2024-05-01-preview, 2024-07-01-preview,
+        2024-12-01-preview
+      connection:
+      - keep-alive
+      content-length:
+      - '1300'
+      content-type:
+      - application/json; charset=utf-8
+      date:
+      - Wed, 26 Feb 2025 23:08:16 GMT
+      mise-correlation-id:
+      - a911fb09-5c5c-42d2-8093-9235c95a87c5
+      strict-transport-security:
+      - max-age=31536000; includeSubDomains
+      x-azure-ref:
+      - 20250226T230815Z-167c755789dbzxjrhC1SG1x06c00000002b000000000ft90
       x-cache:
       - CONFIG_NOCACHE
       x-content-type-options:
