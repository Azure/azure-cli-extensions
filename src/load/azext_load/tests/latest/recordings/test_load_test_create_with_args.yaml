--- conflicted
+++ resolved
@@ -9,20 +9,12 @@
       Connection:
       - keep-alive
       User-Agent:
-<<<<<<< HEAD
-      - azsdk-python-mgmt-loadtesting/1.0.0 Python/3.8.10 (Windows-10-10.0.26100-SP0)
-=======
       - azsdk-python-mgmt-loadtesting/1.0.0 Python/3.8.10 (Windows-10-10.0.22631-SP0)
->>>>>>> 2417e415
     method: GET
     uri: https://management.azure.com/subscriptions/00000000-0000-0000-0000-000000000000/resourceGroups/clitest-load-000001/providers/Microsoft.LoadTestService/loadTests/clitest-load-000002?api-version=2022-12-01
   response:
     body:
-<<<<<<< HEAD
-      string: '{"id":"/subscriptions/00000000-0000-0000-0000-000000000000/resourceGroups/clitest-load-000001/providers/Microsoft.LoadTestService/loadTests/clitest-load-000002","name":"clitest-load-000002","type":"microsoft.loadtestservice/loadtests","location":"eastus","systemData":{"createdBy":"mbhardwaj@microsoft.com","createdByType":"User","createdAt":"2024-10-07T09:33:41.4456301Z","lastModifiedBy":"mbhardwaj@microsoft.com","lastModifiedByType":"User","lastModifiedAt":"2024-10-07T09:33:41.4456301Z"},"identity":{"type":"None"},"properties":{"dataPlaneURI":"e6a2e672-ae6b-4a24-a744-6e6511561cd7.eastus.cnt-prod.loadtesting.azure.com","provisioningState":"Succeeded"}}'
-=======
       string: '{"id":"/subscriptions/00000000-0000-0000-0000-000000000000/resourceGroups/clitest-load-000001/providers/Microsoft.LoadTestService/loadTests/clitest-load-000002","name":"clitest-load-000002","type":"microsoft.loadtestservice/loadtests","location":"eastus","systemData":{"createdBy":"mbhardwaj@microsoft.com","createdByType":"User","createdAt":"2024-09-23T06:57:14.3929309Z","lastModifiedBy":"mbhardwaj@microsoft.com","lastModifiedByType":"User","lastModifiedAt":"2024-09-23T06:57:14.3929309Z"},"identity":{"type":"None"},"properties":{"dataPlaneURI":"89ad27d5-74b1-4596-93b8-362ec2f3baaf.eastus.cnt-prod.loadtesting.azure.com","provisioningState":"Succeeded"}}'
->>>>>>> 2417e415
     headers:
       cache-control:
       - no-cache
@@ -31,15 +23,9 @@
       content-type:
       - application/json; charset=utf-8
       date:
-<<<<<<< HEAD
-      - Mon, 07 Oct 2024 09:34:12 GMT
-      etag:
-      - '"7600839c-0000-0200-0000-6703ab0a0000"'
-=======
       - Mon, 23 Sep 2024 06:57:46 GMT
       etag:
       - '"ab018c61-0000-0200-0000-66f111610000"'
->>>>>>> 2417e415
       expires:
       - '-1'
       pragma:
@@ -53,33 +39,23 @@
       x-ms-providerhub-traffic:
       - 'True'
       x-msedge-ref:
-<<<<<<< HEAD
-      - 'Ref A: B4A6C2E33A6C4DA4A1EC38A3876D5A47 Ref B: CO6AA3150218011 Ref C: 2024-10-07T09:34:12Z'
-=======
       - 'Ref A: 0259FEE242914FDEA18B12AA3A4AEDEB Ref B: CO6AA3150220027 Ref C: 2024-09-23T06:57:46Z'
->>>>>>> 2417e415
-    status:
-      code: 200
-      message: OK
-- request:
-    body: null
-    headers:
-      Accept:
-      - application/json
-      Accept-Encoding:
-      - gzip, deflate
-      Connection:
-      - keep-alive
-      User-Agent:
-<<<<<<< HEAD
-      - AZURECLI/2.64.0 azsdk-python-core/1.31.0 Python/3.8.10 (Windows-10-10.0.26100-SP0)
-    method: GET
-    uri: https://e6a2e672-ae6b-4a24-a744-6e6511561cd7.eastus.cnt-prod.loadtesting.azure.com/tests/create-with-args-test-case?api-version=2024-05-01-preview
-=======
+    status:
+      code: 200
+      message: OK
+- request:
+    body: null
+    headers:
+      Accept:
+      - application/json
+      Accept-Encoding:
+      - gzip, deflate
+      Connection:
+      - keep-alive
+      User-Agent:
       - AZURECLI/2.64.0 azsdk-python-core/1.31.0 Python/3.8.10 (Windows-10-10.0.22631-SP0)
     method: GET
     uri: https://89ad27d5-74b1-4596-93b8-362ec2f3baaf.eastus.cnt-prod.loadtesting.azure.com/tests/create-with-args-test-case?api-version=2022-11-01
->>>>>>> 2417e415
   response:
     body:
       string: '{"error":{"code":"TestNotFound","message":"Test couldn''t find with
@@ -92,25 +68,15 @@
       content-type:
       - application/json
       date:
-<<<<<<< HEAD
-      - Mon, 07 Oct 2024 09:34:13 GMT
-      mise-correlation-id:
-      - 334191d7-86c6-4b80-b090-33026457c059
-=======
       - Mon, 23 Sep 2024 06:57:46 GMT
       mise-correlation-id:
       - bfdab83b-02ad-47a8-865c-6346c107aa13
->>>>>>> 2417e415
       strict-transport-security:
       - max-age=31536000; includeSubDomains
       transfer-encoding:
       - chunked
       x-azure-ref:
-<<<<<<< HEAD
-      - 20241007T093413Z-17b7cdcdcf6l22c5wvf6zw2vtc0000000g800000000000ta
-=======
       - 20240923T065746Z-r1565bbdbc8ktdhsstq5vwq2ag0000000gwg000000005s51
->>>>>>> 2417e415
       x-cache:
       - CONFIG_NOCACHE
       x-content-type-options:
@@ -137,15 +103,6 @@
       Content-Type:
       - application/merge-patch+json
       User-Agent:
-<<<<<<< HEAD
-      - AZURECLI/2.64.0 azsdk-python-core/1.31.0 Python/3.8.10 (Windows-10-10.0.26100-SP0)
-    method: PATCH
-    uri: https://e6a2e672-ae6b-4a24-a744-6e6511561cd7.eastus.cnt-prod.loadtesting.azure.com/tests/create-with-args-test-case?api-version=2024-05-01-preview
-  response:
-    body:
-      string: '{"environmentVariables":{"a":"2","b":"3"},"loadTestConfiguration":{"engineInstances":1,"splitAllCSVs":false,"quickStartTest":false},"inputArtifacts":{"additionalFileInfo":[]},"kind":"URL","publicIPDisabled":false,"testId":"create-with-args-test-case","description":"This
-        is a load test created with arguments","displayName":"Create_with_args_test","keyvaultReferenceIdentityType":"SystemAssigned","createdDateTime":"2024-10-07T09:34:13.837Z","createdBy":"mbhardwaj@microsoft.com","lastModifiedDateTime":"2024-10-07T09:34:13.837Z","lastModifiedBy":"mbhardwaj@microsoft.com"}'
-=======
       - AZURECLI/2.64.0 azsdk-python-core/1.31.0 Python/3.8.10 (Windows-10-10.0.22631-SP0)
     method: PATCH
     uri: https://89ad27d5-74b1-4596-93b8-362ec2f3baaf.eastus.cnt-prod.loadtesting.azure.com/tests/create-with-args-test-case?api-version=2022-11-01
@@ -153,28 +110,12 @@
     body:
       string: '{"environmentVariables":{"a":"2","b":"3"},"loadTestConfiguration":{"engineInstances":1,"splitAllCSVs":false,"quickStartTest":false},"inputArtifacts":{"additionalFileInfo":[]},"testId":"create-with-args-test-case","description":"This
         is a load test created with arguments","displayName":"Create_with_args_test","keyvaultReferenceIdentityType":"SystemAssigned","createdDateTime":"2024-09-23T06:57:47.186Z","createdBy":"mbhardwaj@microsoft.com","lastModifiedDateTime":"2024-09-23T06:57:47.186Z","lastModifiedBy":"mbhardwaj@microsoft.com"}'
->>>>>>> 2417e415
-    headers:
-      api-supported-versions:
-      - 2022-11-01, 2023-04-01-preview, 2024-03-01-preview, 2024-05-01-preview, 2024-07-01-preview
-      connection:
-      - keep-alive
-      content-length:
-<<<<<<< HEAD
-      - '573'
-      content-type:
-      - application/json; charset=utf-8
-      date:
-      - Mon, 07 Oct 2024 09:34:13 GMT
-      location:
-      - https://e6a2e672-ae6b-4a24-a744-6e6511561cd7.eastus.cnt-prod.loadtesting.azure.com/tests/create-with-args-test-case?api-version=2024-03-01-preview
-      mise-correlation-id:
-      - a4a4f3e5-75a3-4bc5-98ac-e2447c0eed2e
-      strict-transport-security:
-      - max-age=31536000; includeSubDomains
-      x-azure-ref:
-      - 20241007T093413Z-17b7cdcdcf6xnv9n0kqs5apvvc0000000fdg0000000017h2
-=======
+    headers:
+      api-supported-versions:
+      - 2022-11-01, 2023-04-01-preview, 2024-03-01-preview, 2024-05-01-preview, 2024-07-01-preview
+      connection:
+      - keep-alive
+      content-length:
       - '535'
       content-type:
       - application/json; charset=utf-8
@@ -188,7 +129,6 @@
       - max-age=31536000; includeSubDomains
       x-azure-ref:
       - 20240923T065746Z-r1565bbdbc88knxzyc72w7sw2s0000000gv000000000a8bg
->>>>>>> 2417e415
       x-cache:
       - CONFIG_NOCACHE
       x-content-type-options:
@@ -206,15 +146,9 @@
       Connection:
       - keep-alive
       User-Agent:
-<<<<<<< HEAD
-      - AZURECLI/2.64.0 azsdk-python-core/1.31.0 Python/3.8.10 (Windows-10-10.0.26100-SP0)
-    method: GET
-    uri: https://e6a2e672-ae6b-4a24-a744-6e6511561cd7.eastus.cnt-prod.loadtesting.azure.com/tests/create-with-args-test-case/files?api-version=2024-05-01-preview
-=======
       - AZURECLI/2.64.0 azsdk-python-core/1.31.0 Python/3.8.10 (Windows-10-10.0.22631-SP0)
     method: GET
     uri: https://89ad27d5-74b1-4596-93b8-362ec2f3baaf.eastus.cnt-prod.loadtesting.azure.com/tests/create-with-args-test-case/files?api-version=2022-11-01
->>>>>>> 2417e415
   response:
     body:
       string: '{"value":[]}'
@@ -230,15 +164,6 @@
       content-type:
       - application/json; charset=utf-8
       date:
-<<<<<<< HEAD
-      - Mon, 07 Oct 2024 09:34:14 GMT
-      mise-correlation-id:
-      - aa9d9fcd-42f7-4f6c-b557-c28c1bd78e36
-      strict-transport-security:
-      - max-age=31536000; includeSubDomains
-      x-azure-ref:
-      - 20241007T093413Z-17b7cdcdcf67r5l7adxkwn0k5n0000000gag000000007d3p
-=======
       - Mon, 23 Sep 2024 06:57:47 GMT
       mise-correlation-id:
       - 4aad77f7-cb18-4965-b49d-012ef438d937
@@ -246,7 +171,6 @@
       - max-age=31536000; includeSubDomains
       x-azure-ref:
       - 20240923T065747Z-r1565bbdbc8vk7xvg4userts8w00000005b00000000046ua
->>>>>>> 2417e415
       x-cache:
       - CONFIG_NOCACHE
       x-content-type-options:
@@ -356,44 +280,22 @@
       Content-Length:
       - '4870'
       User-Agent:
-<<<<<<< HEAD
       - AZURECLI/2.64.0 azsdk-python-core/1.31.0 Python/3.8.10 (Windows-10-10.0.26100-SP0)
       content-type:
       - application/octet-stream
-    method: PUT
-    uri: https://e6a2e672-ae6b-4a24-a744-6e6511561cd7.eastus.cnt-prod.loadtesting.azure.com/tests/create-with-args-test-case/files/sample-JMX-file.jmx?api-version=2024-05-01-preview&fileType=JMX_FILE
-  response:
-    body:
-      string: '{"url":"https://et25fj3xvtr1qb6j8h1p4v0l.z29.blob.storage.azure.net/ffa88a76-6511-4b8c-a346-53ba6d5c62e1/59245ce7-33cf-4e5d-9caa-4f9378d1319e?skoid=713ccf3d-dc33-4787-a1ee-6b0cc537c37a&sktid=33e01921-4d64-4f8c-a055-5bdaffd5e33d&skt=2024-10-07T09%3A34%3A14Z&ske=2024-10-08T01%3A34%3A14Z&sks=b&skv=2024-05-04&sv=2024-05-04&se=2024-10-07T09%3A44%3A14Z&sr=b&sp=r&sig=1O4k6cTPRLwZKejKta%2B3gdIuDSmpCWpGqn80zYYqGHw%3D","fileName":"sample-JMX-file.jmx","fileType":"JMX_FILE","expireDateTime":"2024-10-07T09:44:14.7290217Z","validationStatus":"VALIDATION_INITIATED"}'
-=======
+      User-Agent:
       - AZURECLI/2.64.0 azsdk-python-core/1.31.0 Python/3.8.10 (Windows-10-10.0.22631-SP0)
     method: PUT
     uri: https://89ad27d5-74b1-4596-93b8-362ec2f3baaf.eastus.cnt-prod.loadtesting.azure.com/tests/create-with-args-test-case/files/sample-JMX-file.jmx?fileType=JMX_FILE&api-version=2022-11-01
   response:
     body:
       string: '{"url":"https://zvqw1xjftj83zy02oi9b6vz6.z43.blob.storage.azure.net/79079926-b455-45d4-969d-6b41255f1016/f9176b1f-0a4f-4db2-aa00-feadd51fa443?skoid=713ccf3d-dc33-4787-a1ee-6b0cc537c37a&sktid=33e01921-4d64-4f8c-a055-5bdaffd5e33d&skt=2024-09-23T06%3A57%3A47Z&ske=2024-09-23T22%3A57%3A47Z&sks=b&skv=2024-05-04&sv=2024-05-04&se=2024-09-23T07%3A07%3A47Z&sr=b&sp=r&sig=qP6G83mdNX29E2ReZwJdaRwAFwucDyaLFiJeHLutFXs%3D","fileName":"sample-JMX-file.jmx","fileType":"JMX_FILE","expireDateTime":"2024-09-23T07:07:47.8689792Z","validationStatus":"VALIDATION_INITIATED"}'
->>>>>>> 2417e415
-    headers:
-      api-supported-versions:
-      - 2022-11-01, 2023-04-01-preview, 2024-03-01-preview, 2024-05-01-preview, 2024-07-01-preview
-      connection:
-      - keep-alive
-      content-length:
-<<<<<<< HEAD
-      - '558'
-      content-type:
-      - application/json; charset=utf-8
-      date:
-      - Mon, 07 Oct 2024 09:34:14 GMT
-      location:
-      - https://e6a2e672-ae6b-4a24-a744-6e6511561cd7.eastus.cnt-prod.loadtesting.azure.com/tests/create-with-args-test-case/files/sample-JMX-file.jmx?api-version=2024-03-01-preview
-      mise-correlation-id:
-      - 72ddfbf3-998f-4c94-8b25-4292a21da80f
-      strict-transport-security:
-      - max-age=31536000; includeSubDomains
-      x-azure-ref:
-      - 20241007T093414Z-1657d887ccc4h2xxbqsup3gqxw0000000byg000000005w6m
-=======
+    headers:
+      api-supported-versions:
+      - 2022-11-01, 2023-04-01-preview, 2024-03-01-preview, 2024-05-01-preview, 2024-07-01-preview
+      connection:
+      - keep-alive
+      content-length:
       - '556'
       content-type:
       - application/json; charset=utf-8
@@ -407,7 +309,6 @@
       - max-age=31536000; includeSubDomains
       x-azure-ref:
       - 20240923T065747Z-r1565bbdbc8t5gvd67uyee79pw0000000gcg0000000056nx
->>>>>>> 2417e415
       x-cache:
       - CONFIG_NOCACHE
       x-content-type-options:
@@ -425,42 +326,20 @@
       Connection:
       - keep-alive
       User-Agent:
-<<<<<<< HEAD
-      - AZURECLI/2.64.0 azsdk-python-core/1.31.0 Python/3.8.10 (Windows-10-10.0.26100-SP0)
-    method: GET
-    uri: https://e6a2e672-ae6b-4a24-a744-6e6511561cd7.eastus.cnt-prod.loadtesting.azure.com/tests/create-with-args-test-case/files/sample-JMX-file.jmx?api-version=2024-05-01-preview
-  response:
-    body:
-      string: '{"url":"https://et25fj3xvtr1qb6j8h1p4v0l.z29.blob.storage.azure.net/ffa88a76-6511-4b8c-a346-53ba6d5c62e1/59245ce7-33cf-4e5d-9caa-4f9378d1319e?skoid=713ccf3d-dc33-4787-a1ee-6b0cc537c37a&sktid=33e01921-4d64-4f8c-a055-5bdaffd5e33d&skt=2024-10-07T09%3A34%3A15Z&ske=2024-10-07T16%3A34%3A15Z&sks=b&skv=2024-05-04&sv=2024-05-04&se=2024-10-07T09%3A44%3A15Z&sr=b&sp=r&sig=a9vo60HE8QCWV3SpzjyjubkBZv45sEMPTwuz2I6Jl78%3D","fileName":"sample-JMX-file.jmx","fileType":"JMX_FILE","expireDateTime":"2024-10-07T09:44:15.0548866Z","validationStatus":"VALIDATION_INITIATED"}'
-=======
       - AZURECLI/2.64.0 azsdk-python-core/1.31.0 Python/3.8.10 (Windows-10-10.0.22631-SP0)
     method: GET
     uri: https://89ad27d5-74b1-4596-93b8-362ec2f3baaf.eastus.cnt-prod.loadtesting.azure.com/tests/create-with-args-test-case/files/sample-JMX-file.jmx?api-version=2022-11-01
   response:
     body:
       string: '{"url":"https://zvqw1xjftj83zy02oi9b6vz6.z43.blob.storage.azure.net/79079926-b455-45d4-969d-6b41255f1016/f9176b1f-0a4f-4db2-aa00-feadd51fa443?skoid=713ccf3d-dc33-4787-a1ee-6b0cc537c37a&sktid=33e01921-4d64-4f8c-a055-5bdaffd5e33d&skt=2024-09-23T06%3A57%3A48Z&ske=2024-09-23T13%3A57%3A48Z&sks=b&skv=2024-05-04&sv=2024-05-04&se=2024-09-23T07%3A07%3A48Z&sr=b&sp=r&sig=WH8NJ0F%2Fjibgz1oA3uq%2FX%2FzhXstY4kV9%2Fi%2BUhtl5f9M%3D","fileName":"sample-JMX-file.jmx","fileType":"JMX_FILE","expireDateTime":"2024-09-23T07:07:48.1474486Z","validationStatus":"VALIDATION_INITIATED"}'
->>>>>>> 2417e415
-    headers:
-      accept-ranges:
-      - bytes
-      api-supported-versions:
-      - 2022-11-01, 2023-04-01-preview, 2024-03-01-preview, 2024-05-01-preview, 2024-07-01-preview
-      connection:
-      - keep-alive
-      content-length:
-<<<<<<< HEAD
-      - '556'
-      content-type:
-      - application/json; charset=utf-8
-      date:
-      - Mon, 07 Oct 2024 09:34:15 GMT
-      mise-correlation-id:
-      - 612b1a9b-6c9a-448a-b715-86a905fc7bd5
-      strict-transport-security:
-      - max-age=31536000; includeSubDomains
-      x-azure-ref:
-      - 20241007T093414Z-1657d887ccclnl6gpe6y3unuzg0000000g4g00000000bnm0
-=======
+    headers:
+      accept-ranges:
+      - bytes
+      api-supported-versions:
+      - 2022-11-01, 2023-04-01-preview, 2024-03-01-preview, 2024-05-01-preview, 2024-07-01-preview
+      connection:
+      - keep-alive
+      content-length:
       - '566'
       content-type:
       - application/json; charset=utf-8
@@ -472,39 +351,29 @@
       - max-age=31536000; includeSubDomains
       x-azure-ref:
       - 20240923T065747Z-r1565bbdbc8ktdhsstq5vwq2ag0000000gug000000008415
->>>>>>> 2417e415
-      x-cache:
-      - CONFIG_NOCACHE
-      x-content-type-options:
-      - nosniff
-    status:
-      code: 200
-      message: OK
-- request:
-    body: null
-    headers:
-      Accept:
-      - application/json
-      Accept-Encoding:
-      - gzip, deflate
-      Connection:
-      - keep-alive
-      User-Agent:
-<<<<<<< HEAD
-      - AZURECLI/2.64.0 azsdk-python-core/1.31.0 Python/3.8.10 (Windows-10-10.0.26100-SP0)
-    method: GET
-    uri: https://e6a2e672-ae6b-4a24-a744-6e6511561cd7.eastus.cnt-prod.loadtesting.azure.com/tests/create-with-args-test-case/files/sample-JMX-file.jmx?api-version=2024-05-01-preview
-  response:
-    body:
-      string: '{"url":"https://et25fj3xvtr1qb6j8h1p4v0l.z29.blob.storage.azure.net/ffa88a76-6511-4b8c-a346-53ba6d5c62e1/59245ce7-33cf-4e5d-9caa-4f9378d1319e?skoid=713ccf3d-dc33-4787-a1ee-6b0cc537c37a&sktid=33e01921-4d64-4f8c-a055-5bdaffd5e33d&skt=2024-10-07T09%3A34%3A15Z&ske=2024-10-07T16%3A34%3A15Z&sks=b&skv=2024-05-04&sv=2024-05-04&se=2024-10-07T09%3A44%3A20Z&sr=b&sp=r&sig=LqFI3BtAjBKvQcKdaodlL5tQrHGARF7F4WbqoRlpkZo%3D","fileName":"sample-JMX-file.jmx","fileType":"JMX_FILE","expireDateTime":"2024-10-07T09:44:20.3553407Z","validationStatus":"VALIDATION_INITIATED"}'
-=======
+      x-cache:
+      - CONFIG_NOCACHE
+      x-content-type-options:
+      - nosniff
+    status:
+      code: 200
+      message: OK
+- request:
+    body: null
+    headers:
+      Accept:
+      - application/json
+      Accept-Encoding:
+      - gzip, deflate
+      Connection:
+      - keep-alive
+      User-Agent:
       - AZURECLI/2.64.0 azsdk-python-core/1.31.0 Python/3.8.10 (Windows-10-10.0.22631-SP0)
     method: GET
     uri: https://89ad27d5-74b1-4596-93b8-362ec2f3baaf.eastus.cnt-prod.loadtesting.azure.com/tests/create-with-args-test-case/files/sample-JMX-file.jmx?api-version=2022-11-01
   response:
     body:
       string: '{"url":"https://zvqw1xjftj83zy02oi9b6vz6.z43.blob.storage.azure.net/79079926-b455-45d4-969d-6b41255f1016/f9176b1f-0a4f-4db2-aa00-feadd51fa443?skoid=713ccf3d-dc33-4787-a1ee-6b0cc537c37a&sktid=33e01921-4d64-4f8c-a055-5bdaffd5e33d&skt=2024-09-23T06%3A57%3A53Z&ske=2024-09-23T13%3A57%3A53Z&sks=b&skv=2024-05-04&sv=2024-05-04&se=2024-09-23T07%3A07%3A53Z&sr=b&sp=r&sig=O9D4rUIZ2RhQf6o9R%2Fmo%2F7Qe6WwfAiZO9dQM64e6MMA%3D","fileName":"sample-JMX-file.jmx","fileType":"JMX_FILE","expireDateTime":"2024-09-23T07:07:53.4845789Z","validationStatus":"VALIDATION_INITIATED"}'
->>>>>>> 2417e415
     headers:
       accept-ranges:
       - bytes
@@ -517,42 +386,125 @@
       content-type:
       - application/json; charset=utf-8
       date:
-<<<<<<< HEAD
-      - Mon, 07 Oct 2024 09:34:20 GMT
-      mise-correlation-id:
-      - 48b4f661-3e28-47e9-9eb0-a3353e6f80f9
-      strict-transport-security:
-      - max-age=31536000; includeSubDomains
-      x-azure-ref:
-      - 20241007T093420Z-17b7cdcdcf6xnv9n0kqs5apvvc0000000f8000000000b0yr
-      x-cache:
-      - CONFIG_NOCACHE
-      x-content-type-options:
-      - nosniff
-    status:
-      code: 200
-      message: OK
-- request:
-    body: null
-    headers:
-      Accept:
-      - application/json
-      Accept-Encoding:
-      - gzip, deflate
-      Connection:
-      - keep-alive
-      User-Agent:
-      - AZURECLI/2.64.0 azsdk-python-core/1.31.0 Python/3.8.10 (Windows-10-10.0.26100-SP0)
-    method: GET
-    uri: https://e6a2e672-ae6b-4a24-a744-6e6511561cd7.eastus.cnt-prod.loadtesting.azure.com/tests/create-with-args-test-case/files/sample-JMX-file.jmx?api-version=2024-05-01-preview
-  response:
-    body:
-      string: '{"url":"https://et25fj3xvtr1qb6j8h1p4v0l.z29.blob.storage.azure.net/ffa88a76-6511-4b8c-a346-53ba6d5c62e1/59245ce7-33cf-4e5d-9caa-4f9378d1319e?skoid=713ccf3d-dc33-4787-a1ee-6b0cc537c37a&sktid=33e01921-4d64-4f8c-a055-5bdaffd5e33d&skt=2024-10-07T09%3A34%3A15Z&ske=2024-10-07T16%3A34%3A15Z&sks=b&skv=2024-05-04&sv=2024-05-04&se=2024-10-07T09%3A44%3A25Z&sr=b&sp=r&sig=9h9YMmG3snE7pUO7WTVkbAHgIMoO8%2FEl9eKAOPGTmdE%3D","fileName":"sample-JMX-file.jmx","fileType":"JMX_FILE","expireDateTime":"2024-10-07T09:44:25.691735Z","validationStatus":"VALIDATION_INITIATED"}'
-    headers:
-      accept-ranges:
-      - bytes
-      api-supported-versions:
-      - 2022-11-01, 2023-04-01-preview
+      - Mon, 23 Sep 2024 06:57:53 GMT
+      mise-correlation-id:
+      - 7f974231-6602-435a-8187-26db4461c055
+      strict-transport-security:
+      - max-age=31536000; includeSubDomains
+      x-azure-ref:
+      - 20240923T065753Z-15b8cc659d5jzdkre86h035qzn000000062g000000008c23
+      x-cache:
+      - CONFIG_NOCACHE
+      x-content-type-options:
+      - nosniff
+    status:
+      code: 200
+      message: OK
+- request:
+    body: null
+    headers:
+      Accept:
+      - application/json
+      Accept-Encoding:
+      - gzip, deflate
+      Connection:
+      - keep-alive
+      User-Agent:
+      - AZURECLI/2.64.0 azsdk-python-core/1.31.0 Python/3.8.10 (Windows-10-10.0.22631-SP0)
+    method: GET
+    uri: https://89ad27d5-74b1-4596-93b8-362ec2f3baaf.eastus.cnt-prod.loadtesting.azure.com/tests/create-with-args-test-case/files/sample-JMX-file.jmx?api-version=2022-11-01
+  response:
+    body:
+      string: '{"url":"https://zvqw1xjftj83zy02oi9b6vz6.z43.blob.storage.azure.net/79079926-b455-45d4-969d-6b41255f1016/f9176b1f-0a4f-4db2-aa00-feadd51fa443?skoid=713ccf3d-dc33-4787-a1ee-6b0cc537c37a&sktid=33e01921-4d64-4f8c-a055-5bdaffd5e33d&skt=2024-09-23T06%3A57%3A48Z&ske=2024-09-23T13%3A57%3A48Z&sks=b&skv=2024-05-04&sv=2024-05-04&se=2024-09-23T07%3A07%3A58Z&sr=b&sp=r&sig=tGKxgOsCIfgu2WSQbHy%2Fyv2daJKP5BGBK1A7WttqZkQ%3D","fileName":"sample-JMX-file.jmx","fileType":"JMX_FILE","expireDateTime":"2024-09-23T07:07:58.8020795Z","validationStatus":"VALIDATION_INITIATED"}'
+    headers:
+      accept-ranges:
+      - bytes
+      api-supported-versions:
+      - 2022-11-01, 2023-04-01-preview, 2024-03-01-preview, 2024-05-01-preview, 2024-07-01-preview
+      connection:
+      - keep-alive
+      content-length:
+      - '558'
+      content-type:
+      - application/json; charset=utf-8
+      date:
+      - Mon, 23 Sep 2024 06:57:58 GMT
+      mise-correlation-id:
+      - 865438cc-e980-4a7d-b777-4085b4ab086b
+      strict-transport-security:
+      - max-age=31536000; includeSubDomains
+      x-azure-ref:
+      - 20240923T065758Z-15b8cc659d5nlqrp5c09zq268800000007900000000086fx
+      x-cache:
+      - CONFIG_NOCACHE
+      x-content-type-options:
+      - nosniff
+    status:
+      code: 200
+      message: OK
+- request:
+    body: null
+    headers:
+      Accept:
+      - application/json
+      Accept-Encoding:
+      - gzip, deflate
+      Connection:
+      - keep-alive
+      User-Agent:
+      - AZURECLI/2.64.0 azsdk-python-core/1.31.0 Python/3.8.10 (Windows-10-10.0.22631-SP0)
+    method: GET
+    uri: https://89ad27d5-74b1-4596-93b8-362ec2f3baaf.eastus.cnt-prod.loadtesting.azure.com/tests/create-with-args-test-case/files/sample-JMX-file.jmx?api-version=2022-11-01
+  response:
+    body:
+      string: '{"url":"https://zvqw1xjftj83zy02oi9b6vz6.z43.blob.storage.azure.net/79079926-b455-45d4-969d-6b41255f1016/f9176b1f-0a4f-4db2-aa00-feadd51fa443?skoid=713ccf3d-dc33-4787-a1ee-6b0cc537c37a&sktid=33e01921-4d64-4f8c-a055-5bdaffd5e33d&skt=2024-09-23T06%3A58%3A03Z&ske=2024-09-23T13%3A58%3A03Z&sks=b&skv=2024-05-04&sv=2024-05-04&se=2024-09-23T07%3A08%3A04Z&sr=b&sp=r&sig=Z9%2BJtmwO706H6NsmQxvYPV6elGB2awJaJ1Khu3BiFpE%3D","fileName":"sample-JMX-file.jmx","fileType":"JMX_FILE","expireDateTime":"2024-09-23T07:08:04.0231335Z","validationStatus":"VALIDATION_INITIATED"}'
+    headers:
+      accept-ranges:
+      - bytes
+      api-supported-versions:
+      - 2022-11-01, 2023-04-01-preview, 2024-03-01-preview, 2024-05-01-preview, 2024-07-01-preview
+      connection:
+      - keep-alive
+      content-length:
+      - '558'
+      content-type:
+      - application/json; charset=utf-8
+      date:
+      - Mon, 23 Sep 2024 06:58:04 GMT
+      mise-correlation-id:
+      - 413ae331-a930-4031-95b6-55f252b4c5ab
+      strict-transport-security:
+      - max-age=31536000; includeSubDomains
+      x-azure-ref:
+      - 20240923T065803Z-17fb59d447c425tm8zpv3nznq800000006u0000000002y0r
+      x-cache:
+      - CONFIG_NOCACHE
+      x-content-type-options:
+      - nosniff
+    status:
+      code: 200
+      message: OK
+- request:
+    body: null
+    headers:
+      Accept:
+      - application/json
+      Accept-Encoding:
+      - gzip, deflate
+      Connection:
+      - keep-alive
+      User-Agent:
+      - AZURECLI/2.64.0 azsdk-python-core/1.31.0 Python/3.8.10 (Windows-10-10.0.22631-SP0)
+    method: GET
+    uri: https://89ad27d5-74b1-4596-93b8-362ec2f3baaf.eastus.cnt-prod.loadtesting.azure.com/tests/create-with-args-test-case/files/sample-JMX-file.jmx?api-version=2022-11-01
+  response:
+    body:
+      string: '{"url":"https://zvqw1xjftj83zy02oi9b6vz6.z43.blob.storage.azure.net/79079926-b455-45d4-969d-6b41255f1016/f9176b1f-0a4f-4db2-aa00-feadd51fa443?skoid=713ccf3d-dc33-4787-a1ee-6b0cc537c37a&sktid=33e01921-4d64-4f8c-a055-5bdaffd5e33d&skt=2024-09-23T06%3A57%3A47Z&ske=2024-09-23T22%3A57%3A47Z&sks=b&skv=2024-05-04&sv=2024-05-04&se=2024-09-23T07%3A08%3A09Z&sr=b&sp=r&sig=mkQpCrxCTdg7vWFUMpiY55dGllsMicE9e%2BasxLzZl3g%3D","fileName":"sample-JMX-file.jmx","fileType":"JMX_FILE","expireDateTime":"2024-09-23T07:08:09.341484Z","validationStatus":"VALIDATION_INITIATED"}'
+    headers:
+      accept-ranges:
+      - bytes
+      api-supported-versions:
+      - 2022-11-01, 2023-04-01-preview, 2024-03-01-preview, 2024-05-01-preview, 2024-07-01-preview
       connection:
       - keep-alive
       content-length:
@@ -560,54 +512,78 @@
       content-type:
       - application/json; charset=utf-8
       date:
-      - Mon, 07 Oct 2024 09:34:25 GMT
-      mise-correlation-id:
-      - 3aff0c7a-0b00-4dc4-9440-afb09876afba
-      strict-transport-security:
-      - max-age=31536000; includeSubDomains
-      x-azure-ref:
-      - 20241007T093425Z-r1d78bdccbft94dvp2k39ammbs00000011t00000000003v8
-=======
-      - Mon, 23 Sep 2024 06:57:53 GMT
-      mise-correlation-id:
-      - 7f974231-6602-435a-8187-26db4461c055
-      strict-transport-security:
-      - max-age=31536000; includeSubDomains
-      x-azure-ref:
-      - 20240923T065753Z-15b8cc659d5jzdkre86h035qzn000000062g000000008c23
->>>>>>> 2417e415
-      x-cache:
-      - CONFIG_NOCACHE
-      x-content-type-options:
-      - nosniff
-    status:
-      code: 200
-      message: OK
-- request:
-    body: null
-    headers:
-      Accept:
-      - application/json
-      Accept-Encoding:
-      - gzip, deflate
-      Connection:
-      - keep-alive
-      User-Agent:
-<<<<<<< HEAD
-      - AZURECLI/2.64.0 azsdk-python-core/1.31.0 Python/3.8.10 (Windows-10-10.0.26100-SP0)
-    method: GET
-    uri: https://e6a2e672-ae6b-4a24-a744-6e6511561cd7.eastus.cnt-prod.loadtesting.azure.com/tests/create-with-args-test-case/files/sample-JMX-file.jmx?api-version=2024-05-01-preview
-  response:
-    body:
-      string: '{"url":"https://et25fj3xvtr1qb6j8h1p4v0l.z29.blob.storage.azure.net/ffa88a76-6511-4b8c-a346-53ba6d5c62e1/59245ce7-33cf-4e5d-9caa-4f9378d1319e?skoid=713ccf3d-dc33-4787-a1ee-6b0cc537c37a&sktid=33e01921-4d64-4f8c-a055-5bdaffd5e33d&skt=2024-10-07T09%3A34%3A15Z&ske=2024-10-07T16%3A34%3A15Z&sks=b&skv=2024-05-04&sv=2024-05-04&se=2024-10-07T09%3A44%3A30Z&sr=b&sp=r&sig=CsTQAqbv04zW0M2nzh6PfwAMxLNCrVcoZCAEhDPWz3s%3D","fileName":"sample-JMX-file.jmx","fileType":"JMX_FILE","expireDateTime":"2024-10-07T09:44:30.8685969Z","validationStatus":"VALIDATION_INITIATED"}'
-=======
+      - Mon, 23 Sep 2024 06:58:09 GMT
+      mise-correlation-id:
+      - 3a7a17b6-2e82-4f51-8269-5a44699c765c
+      strict-transport-security:
+      - max-age=31536000; includeSubDomains
+      x-azure-ref:
+      - 20240923T065809Z-17fb59d447ckv2kjypdwyutqag0000000730000000001rqx
+      x-cache:
+      - CONFIG_NOCACHE
+      x-content-type-options:
+      - nosniff
+    status:
+      code: 200
+      message: OK
+- request:
+    body: null
+    headers:
+      Accept:
+      - application/json
+      Accept-Encoding:
+      - gzip, deflate
+      Connection:
+      - keep-alive
+      User-Agent:
       - AZURECLI/2.64.0 azsdk-python-core/1.31.0 Python/3.8.10 (Windows-10-10.0.22631-SP0)
     method: GET
     uri: https://89ad27d5-74b1-4596-93b8-362ec2f3baaf.eastus.cnt-prod.loadtesting.azure.com/tests/create-with-args-test-case/files/sample-JMX-file.jmx?api-version=2022-11-01
   response:
     body:
-      string: '{"url":"https://zvqw1xjftj83zy02oi9b6vz6.z43.blob.storage.azure.net/79079926-b455-45d4-969d-6b41255f1016/f9176b1f-0a4f-4db2-aa00-feadd51fa443?skoid=713ccf3d-dc33-4787-a1ee-6b0cc537c37a&sktid=33e01921-4d64-4f8c-a055-5bdaffd5e33d&skt=2024-09-23T06%3A57%3A48Z&ske=2024-09-23T13%3A57%3A48Z&sks=b&skv=2024-05-04&sv=2024-05-04&se=2024-09-23T07%3A07%3A58Z&sr=b&sp=r&sig=tGKxgOsCIfgu2WSQbHy%2Fyv2daJKP5BGBK1A7WttqZkQ%3D","fileName":"sample-JMX-file.jmx","fileType":"JMX_FILE","expireDateTime":"2024-09-23T07:07:58.8020795Z","validationStatus":"VALIDATION_INITIATED"}'
->>>>>>> 2417e415
+      string: '{"url":"https://zvqw1xjftj83zy02oi9b6vz6.z43.blob.storage.azure.net/79079926-b455-45d4-969d-6b41255f1016/f9176b1f-0a4f-4db2-aa00-feadd51fa443?skoid=713ccf3d-dc33-4787-a1ee-6b0cc537c37a&sktid=33e01921-4d64-4f8c-a055-5bdaffd5e33d&skt=2024-09-23T06%3A58%3A03Z&ske=2024-09-23T13%3A58%3A03Z&sks=b&skv=2024-05-04&sv=2024-05-04&se=2024-09-23T07%3A08%3A14Z&sr=b&sp=r&sig=XLa%2B70DjNTOf%2F4PcGGarUwMvhUsADuoI8iivopL17%2FA%3D","fileName":"sample-JMX-file.jmx","fileType":"JMX_FILE","expireDateTime":"2024-09-23T07:08:14.6698445Z","validationStatus":"VALIDATION_INITIATED"}'
+    headers:
+      accept-ranges:
+      - bytes
+      api-supported-versions:
+      - 2022-11-01, 2023-04-01-preview, 2024-03-01-preview, 2024-05-01-preview, 2024-07-01-preview
+      connection:
+      - keep-alive
+      content-length:
+      - '562'
+      content-type:
+      - application/json; charset=utf-8
+      date:
+      - Mon, 23 Sep 2024 06:58:14 GMT
+      mise-correlation-id:
+      - fbf23ea1-dd8b-4662-a555-38f8cf30f9b4
+      strict-transport-security:
+      - max-age=31536000; includeSubDomains
+      x-azure-ref:
+      - 20240923T065814Z-15b8cc659d5rfpxjvdd0htwnw800000008k0000000008vvb
+      x-cache:
+      - CONFIG_NOCACHE
+      x-content-type-options:
+      - nosniff
+    status:
+      code: 200
+      message: OK
+- request:
+    body: null
+    headers:
+      Accept:
+      - application/json
+      Accept-Encoding:
+      - gzip, deflate
+      Connection:
+      - keep-alive
+      User-Agent:
+      - AZURECLI/2.64.0 azsdk-python-core/1.31.0 Python/3.8.10 (Windows-10-10.0.22631-SP0)
+    method: GET
+    uri: https://89ad27d5-74b1-4596-93b8-362ec2f3baaf.eastus.cnt-prod.loadtesting.azure.com/tests/create-with-args-test-case/files/sample-JMX-file.jmx?api-version=2022-11-01
+  response:
+    body:
+      string: '{"url":"https://zvqw1xjftj83zy02oi9b6vz6.z43.blob.storage.azure.net/79079926-b455-45d4-969d-6b41255f1016/f9176b1f-0a4f-4db2-aa00-feadd51fa443?skoid=713ccf3d-dc33-4787-a1ee-6b0cc537c37a&sktid=33e01921-4d64-4f8c-a055-5bdaffd5e33d&skt=2024-09-23T06%3A57%3A47Z&ske=2024-09-23T22%3A57%3A47Z&sks=b&skv=2024-05-04&sv=2024-05-04&se=2024-09-23T07%3A08%3A19Z&sr=b&sp=r&sig=%2FqKnOqgNplevqR96wNoCIJi%2B2g1MqeQeyfchseqIggE%3D","fileName":"sample-JMX-file.jmx","fileType":"JMX_FILE","expireDateTime":"2024-09-23T07:08:19.9833149Z","validationStatus":"VALIDATION_SUCCESS"}'
     headers:
       accept-ranges:
       - bytes
@@ -620,267 +596,6 @@
       content-type:
       - application/json; charset=utf-8
       date:
-<<<<<<< HEAD
-      - Mon, 07 Oct 2024 09:34:30 GMT
-      mise-correlation-id:
-      - 3906ab1a-1e65-4124-a336-b70fc7b23aa9
-      strict-transport-security:
-      - max-age=31536000; includeSubDomains
-      x-azure-ref:
-      - 20241007T093430Z-r1d78bdccbfqklpxr3mwzd0gzc00000012b0000000004acz
-=======
-      - Mon, 23 Sep 2024 06:57:58 GMT
-      mise-correlation-id:
-      - 865438cc-e980-4a7d-b777-4085b4ab086b
-      strict-transport-security:
-      - max-age=31536000; includeSubDomains
-      x-azure-ref:
-      - 20240923T065758Z-15b8cc659d5nlqrp5c09zq268800000007900000000086fx
->>>>>>> 2417e415
-      x-cache:
-      - CONFIG_NOCACHE
-      x-content-type-options:
-      - nosniff
-    status:
-      code: 200
-      message: OK
-- request:
-    body: null
-    headers:
-      Accept:
-      - application/json
-      Accept-Encoding:
-      - gzip, deflate
-      Connection:
-      - keep-alive
-      User-Agent:
-<<<<<<< HEAD
-      - AZURECLI/2.64.0 azsdk-python-core/1.31.0 Python/3.8.10 (Windows-10-10.0.26100-SP0)
-    method: GET
-    uri: https://e6a2e672-ae6b-4a24-a744-6e6511561cd7.eastus.cnt-prod.loadtesting.azure.com/tests/create-with-args-test-case/files/sample-JMX-file.jmx?api-version=2024-05-01-preview
-  response:
-    body:
-      string: '{"url":"https://et25fj3xvtr1qb6j8h1p4v0l.z29.blob.storage.azure.net/ffa88a76-6511-4b8c-a346-53ba6d5c62e1/59245ce7-33cf-4e5d-9caa-4f9378d1319e?skoid=713ccf3d-dc33-4787-a1ee-6b0cc537c37a&sktid=33e01921-4d64-4f8c-a055-5bdaffd5e33d&skt=2024-10-07T09%3A34%3A36Z&ske=2024-10-07T16%3A34%3A36Z&sks=b&skv=2024-05-04&sv=2024-05-04&se=2024-10-07T09%3A44%3A36Z&sr=b&sp=r&sig=y7iOpUqr%2BCtjnoCkzcjkjmqxibi1Cn8G3u8b4yQR6EY%3D","fileName":"sample-JMX-file.jmx","fileType":"JMX_FILE","expireDateTime":"2024-10-07T09:44:36.2066055Z","validationStatus":"VALIDATION_INITIATED"}'
-=======
-      - AZURECLI/2.64.0 azsdk-python-core/1.31.0 Python/3.8.10 (Windows-10-10.0.22631-SP0)
-    method: GET
-    uri: https://89ad27d5-74b1-4596-93b8-362ec2f3baaf.eastus.cnt-prod.loadtesting.azure.com/tests/create-with-args-test-case/files/sample-JMX-file.jmx?api-version=2022-11-01
-  response:
-    body:
-      string: '{"url":"https://zvqw1xjftj83zy02oi9b6vz6.z43.blob.storage.azure.net/79079926-b455-45d4-969d-6b41255f1016/f9176b1f-0a4f-4db2-aa00-feadd51fa443?skoid=713ccf3d-dc33-4787-a1ee-6b0cc537c37a&sktid=33e01921-4d64-4f8c-a055-5bdaffd5e33d&skt=2024-09-23T06%3A58%3A03Z&ske=2024-09-23T13%3A58%3A03Z&sks=b&skv=2024-05-04&sv=2024-05-04&se=2024-09-23T07%3A08%3A04Z&sr=b&sp=r&sig=Z9%2BJtmwO706H6NsmQxvYPV6elGB2awJaJ1Khu3BiFpE%3D","fileName":"sample-JMX-file.jmx","fileType":"JMX_FILE","expireDateTime":"2024-09-23T07:08:04.0231335Z","validationStatus":"VALIDATION_INITIATED"}'
->>>>>>> 2417e415
-    headers:
-      accept-ranges:
-      - bytes
-      api-supported-versions:
-      - 2022-11-01, 2023-04-01-preview, 2024-03-01-preview, 2024-05-01-preview, 2024-07-01-preview
-      connection:
-      - keep-alive
-      content-length:
-      - '558'
-      content-type:
-      - application/json; charset=utf-8
-      date:
-<<<<<<< HEAD
-      - Mon, 07 Oct 2024 09:34:36 GMT
-      mise-correlation-id:
-      - 653b467e-b3a1-4d69-a2b7-ffd4e654fdec
-      strict-transport-security:
-      - max-age=31536000; includeSubDomains
-      x-azure-ref:
-      - 20241007T093435Z-1657d887ccchxr7byyaqzuuaxn0000000g8g000000003mu3
-=======
-      - Mon, 23 Sep 2024 06:58:04 GMT
-      mise-correlation-id:
-      - 413ae331-a930-4031-95b6-55f252b4c5ab
-      strict-transport-security:
-      - max-age=31536000; includeSubDomains
-      x-azure-ref:
-      - 20240923T065803Z-17fb59d447c425tm8zpv3nznq800000006u0000000002y0r
->>>>>>> 2417e415
-      x-cache:
-      - CONFIG_NOCACHE
-      x-content-type-options:
-      - nosniff
-    status:
-      code: 200
-      message: OK
-- request:
-    body: null
-    headers:
-      Accept:
-      - application/json
-      Accept-Encoding:
-      - gzip, deflate
-      Connection:
-      - keep-alive
-      User-Agent:
-<<<<<<< HEAD
-      - AZURECLI/2.64.0 azsdk-python-core/1.31.0 Python/3.8.10 (Windows-10-10.0.26100-SP0)
-    method: GET
-    uri: https://e6a2e672-ae6b-4a24-a744-6e6511561cd7.eastus.cnt-prod.loadtesting.azure.com/tests/create-with-args-test-case/files/sample-JMX-file.jmx?api-version=2024-05-01-preview
-  response:
-    body:
-      string: '{"url":"https://et25fj3xvtr1qb6j8h1p4v0l.z29.blob.storage.azure.net/ffa88a76-6511-4b8c-a346-53ba6d5c62e1/59245ce7-33cf-4e5d-9caa-4f9378d1319e?skoid=713ccf3d-dc33-4787-a1ee-6b0cc537c37a&sktid=33e01921-4d64-4f8c-a055-5bdaffd5e33d&skt=2024-10-07T09%3A34%3A41Z&ske=2024-10-07T16%3A34%3A41Z&sks=b&skv=2024-05-04&sv=2024-05-04&se=2024-10-07T09%3A44%3A41Z&sr=b&sp=r&sig=O61dA1ZWp3JyCKLK84p%2FXH5gUnt7h0Ix2zQ3r9lH3MA%3D","fileName":"sample-JMX-file.jmx","fileType":"JMX_FILE","expireDateTime":"2024-10-07T09:44:41.5483552Z","validationStatus":"VALIDATION_INITIATED"}'
-=======
-      - AZURECLI/2.64.0 azsdk-python-core/1.31.0 Python/3.8.10 (Windows-10-10.0.22631-SP0)
-    method: GET
-    uri: https://89ad27d5-74b1-4596-93b8-362ec2f3baaf.eastus.cnt-prod.loadtesting.azure.com/tests/create-with-args-test-case/files/sample-JMX-file.jmx?api-version=2022-11-01
-  response:
-    body:
-      string: '{"url":"https://zvqw1xjftj83zy02oi9b6vz6.z43.blob.storage.azure.net/79079926-b455-45d4-969d-6b41255f1016/f9176b1f-0a4f-4db2-aa00-feadd51fa443?skoid=713ccf3d-dc33-4787-a1ee-6b0cc537c37a&sktid=33e01921-4d64-4f8c-a055-5bdaffd5e33d&skt=2024-09-23T06%3A57%3A47Z&ske=2024-09-23T22%3A57%3A47Z&sks=b&skv=2024-05-04&sv=2024-05-04&se=2024-09-23T07%3A08%3A09Z&sr=b&sp=r&sig=mkQpCrxCTdg7vWFUMpiY55dGllsMicE9e%2BasxLzZl3g%3D","fileName":"sample-JMX-file.jmx","fileType":"JMX_FILE","expireDateTime":"2024-09-23T07:08:09.341484Z","validationStatus":"VALIDATION_INITIATED"}'
->>>>>>> 2417e415
-    headers:
-      accept-ranges:
-      - bytes
-      api-supported-versions:
-      - 2022-11-01, 2023-04-01-preview, 2024-03-01-preview, 2024-05-01-preview, 2024-07-01-preview
-      connection:
-      - keep-alive
-      content-length:
-<<<<<<< HEAD
-      - '558'
-      content-type:
-      - application/json; charset=utf-8
-      date:
-      - Mon, 07 Oct 2024 09:34:41 GMT
-      mise-correlation-id:
-      - dead9ce6-b9bf-4b74-b3cd-354d8a0aab10
-      strict-transport-security:
-      - max-age=31536000; includeSubDomains
-      x-azure-ref:
-      - 20241007T093441Z-1657d887cccflvlcc4gmtsaf7w0000000g3000000000bw28
-=======
-      - '557'
-      content-type:
-      - application/json; charset=utf-8
-      date:
-      - Mon, 23 Sep 2024 06:58:09 GMT
-      mise-correlation-id:
-      - 3a7a17b6-2e82-4f51-8269-5a44699c765c
-      strict-transport-security:
-      - max-age=31536000; includeSubDomains
-      x-azure-ref:
-      - 20240923T065809Z-17fb59d447ckv2kjypdwyutqag0000000730000000001rqx
->>>>>>> 2417e415
-      x-cache:
-      - CONFIG_NOCACHE
-      x-content-type-options:
-      - nosniff
-    status:
-      code: 200
-      message: OK
-- request:
-    body: null
-    headers:
-      Accept:
-      - application/json
-      Accept-Encoding:
-      - gzip, deflate
-      Connection:
-      - keep-alive
-      User-Agent:
-<<<<<<< HEAD
-      - AZURECLI/2.64.0 azsdk-python-core/1.31.0 Python/3.8.10 (Windows-10-10.0.26100-SP0)
-    method: GET
-    uri: https://e6a2e672-ae6b-4a24-a744-6e6511561cd7.eastus.cnt-prod.loadtesting.azure.com/tests/create-with-args-test-case/files/sample-JMX-file.jmx?api-version=2024-05-01-preview
-  response:
-    body:
-      string: '{"url":"https://et25fj3xvtr1qb6j8h1p4v0l.z29.blob.storage.azure.net/ffa88a76-6511-4b8c-a346-53ba6d5c62e1/59245ce7-33cf-4e5d-9caa-4f9378d1319e?skoid=713ccf3d-dc33-4787-a1ee-6b0cc537c37a&sktid=33e01921-4d64-4f8c-a055-5bdaffd5e33d&skt=2024-10-07T09%3A34%3A48Z&ske=2024-10-07T16%3A34%3A48Z&sks=b&skv=2024-05-04&sv=2024-05-04&se=2024-10-07T09%3A44%3A49Z&sr=b&sp=r&sig=vBC6%2Fr2CrGgkYgO35LPlBFvTNkKztPD%2FEaYWTZ%2B0g8w%3D","fileName":"sample-JMX-file.jmx","fileType":"JMX_FILE","expireDateTime":"2024-10-07T09:44:49.3361739Z","validationStatus":"VALIDATION_INITIATED"}'
-=======
-      - AZURECLI/2.64.0 azsdk-python-core/1.31.0 Python/3.8.10 (Windows-10-10.0.22631-SP0)
-    method: GET
-    uri: https://89ad27d5-74b1-4596-93b8-362ec2f3baaf.eastus.cnt-prod.loadtesting.azure.com/tests/create-with-args-test-case/files/sample-JMX-file.jmx?api-version=2022-11-01
-  response:
-    body:
-      string: '{"url":"https://zvqw1xjftj83zy02oi9b6vz6.z43.blob.storage.azure.net/79079926-b455-45d4-969d-6b41255f1016/f9176b1f-0a4f-4db2-aa00-feadd51fa443?skoid=713ccf3d-dc33-4787-a1ee-6b0cc537c37a&sktid=33e01921-4d64-4f8c-a055-5bdaffd5e33d&skt=2024-09-23T06%3A58%3A03Z&ske=2024-09-23T13%3A58%3A03Z&sks=b&skv=2024-05-04&sv=2024-05-04&se=2024-09-23T07%3A08%3A14Z&sr=b&sp=r&sig=XLa%2B70DjNTOf%2F4PcGGarUwMvhUsADuoI8iivopL17%2FA%3D","fileName":"sample-JMX-file.jmx","fileType":"JMX_FILE","expireDateTime":"2024-09-23T07:08:14.6698445Z","validationStatus":"VALIDATION_INITIATED"}'
->>>>>>> 2417e415
-    headers:
-      accept-ranges:
-      - bytes
-      api-supported-versions:
-      - 2022-11-01, 2023-04-01-preview, 2024-03-01-preview, 2024-05-01-preview, 2024-07-01-preview
-      connection:
-      - keep-alive
-      content-length:
-      - '562'
-      content-type:
-      - application/json; charset=utf-8
-      date:
-<<<<<<< HEAD
-      - Mon, 07 Oct 2024 09:34:49 GMT
-      mise-correlation-id:
-      - d594a544-f2e5-41ac-bae0-9b7aeddb4752
-      strict-transport-security:
-      - max-age=31536000; includeSubDomains
-      x-azure-ref:
-      - 20241007T093446Z-17b7cdcdcf6q5zhc7gxb54qn6s0000000g90000000002mg3
-=======
-      - Mon, 23 Sep 2024 06:58:14 GMT
-      mise-correlation-id:
-      - fbf23ea1-dd8b-4662-a555-38f8cf30f9b4
-      strict-transport-security:
-      - max-age=31536000; includeSubDomains
-      x-azure-ref:
-      - 20240923T065814Z-15b8cc659d5rfpxjvdd0htwnw800000008k0000000008vvb
->>>>>>> 2417e415
-      x-cache:
-      - CONFIG_NOCACHE
-      x-content-type-options:
-      - nosniff
-    status:
-      code: 200
-      message: OK
-- request:
-    body: null
-    headers:
-      Accept:
-      - application/json
-      Accept-Encoding:
-      - gzip, deflate
-      Connection:
-      - keep-alive
-      User-Agent:
-<<<<<<< HEAD
-      - AZURECLI/2.64.0 azsdk-python-core/1.31.0 Python/3.8.10 (Windows-10-10.0.26100-SP0)
-    method: GET
-    uri: https://e6a2e672-ae6b-4a24-a744-6e6511561cd7.eastus.cnt-prod.loadtesting.azure.com/tests/create-with-args-test-case/files/sample-JMX-file.jmx?api-version=2024-05-01-preview
-  response:
-    body:
-      string: '{"url":"https://et25fj3xvtr1qb6j8h1p4v0l.z29.blob.storage.azure.net/ffa88a76-6511-4b8c-a346-53ba6d5c62e1/59245ce7-33cf-4e5d-9caa-4f9378d1319e?skoid=713ccf3d-dc33-4787-a1ee-6b0cc537c37a&sktid=33e01921-4d64-4f8c-a055-5bdaffd5e33d&skt=2024-10-07T09%3A34%3A54Z&ske=2024-10-07T16%3A34%3A54Z&sks=b&skv=2024-05-04&sv=2024-05-04&se=2024-10-07T09%3A44%3A54Z&sr=b&sp=r&sig=M1dug3r5%2B%2BiRGtxESac%2FCiSWQbDOQS2xbRbcr2LGLK8%3D","fileName":"sample-JMX-file.jmx","fileType":"JMX_FILE","expireDateTime":"2024-10-07T09:44:54.707532Z","validationStatus":"VALIDATION_SUCCESS"}'
-=======
-      - AZURECLI/2.64.0 azsdk-python-core/1.31.0 Python/3.8.10 (Windows-10-10.0.22631-SP0)
-    method: GET
-    uri: https://89ad27d5-74b1-4596-93b8-362ec2f3baaf.eastus.cnt-prod.loadtesting.azure.com/tests/create-with-args-test-case/files/sample-JMX-file.jmx?api-version=2022-11-01
-  response:
-    body:
-      string: '{"url":"https://zvqw1xjftj83zy02oi9b6vz6.z43.blob.storage.azure.net/79079926-b455-45d4-969d-6b41255f1016/f9176b1f-0a4f-4db2-aa00-feadd51fa443?skoid=713ccf3d-dc33-4787-a1ee-6b0cc537c37a&sktid=33e01921-4d64-4f8c-a055-5bdaffd5e33d&skt=2024-09-23T06%3A57%3A47Z&ske=2024-09-23T22%3A57%3A47Z&sks=b&skv=2024-05-04&sv=2024-05-04&se=2024-09-23T07%3A08%3A19Z&sr=b&sp=r&sig=%2FqKnOqgNplevqR96wNoCIJi%2B2g1MqeQeyfchseqIggE%3D","fileName":"sample-JMX-file.jmx","fileType":"JMX_FILE","expireDateTime":"2024-09-23T07:08:19.9833149Z","validationStatus":"VALIDATION_SUCCESS"}'
->>>>>>> 2417e415
-    headers:
-      accept-ranges:
-      - bytes
-      api-supported-versions:
-      - 2022-11-01, 2023-04-01-preview, 2024-03-01-preview, 2024-05-01-preview, 2024-07-01-preview
-      connection:
-      - keep-alive
-      content-length:
-<<<<<<< HEAD
-      - '559'
-      content-type:
-      - application/json; charset=utf-8
-      date:
-      - Mon, 07 Oct 2024 09:34:54 GMT
-      mise-correlation-id:
-      - c4e5a8da-9200-48ce-88b5-3e189f0dea1d
-      strict-transport-security:
-      - max-age=31536000; includeSubDomains
-      x-azure-ref:
-      - 20241007T093454Z-17b7cdcdcf6cl5zbt7dtwpw7sn0000000g3g000000007eg9
-=======
-      - '558'
-      content-type:
-      - application/json; charset=utf-8
-      date:
       - Mon, 23 Sep 2024 06:58:19 GMT
       mise-correlation-id:
       - 1c8b1b9c-3dc5-4893-9fa4-79d8f7257e6c
@@ -888,33 +603,23 @@
       - max-age=31536000; includeSubDomains
       x-azure-ref:
       - 20240923T065819Z-176645dbc77rd7cprqu4awu8pg00000004m0000000000edn
->>>>>>> 2417e415
-      x-cache:
-      - CONFIG_NOCACHE
-      x-content-type-options:
-      - nosniff
-    status:
-      code: 200
-      message: OK
-- request:
-    body: null
-    headers:
-      Accept:
-      - application/json
-      Accept-Encoding:
-      - gzip, deflate
-      Connection:
-      - keep-alive
-      User-Agent:
-<<<<<<< HEAD
-      - AZURECLI/2.64.0 azsdk-python-core/1.31.0 Python/3.8.10 (Windows-10-10.0.26100-SP0)
-    method: GET
-    uri: https://e6a2e672-ae6b-4a24-a744-6e6511561cd7.eastus.cnt-prod.loadtesting.azure.com/tests/create-with-args-test-case?api-version=2024-05-01-preview
-  response:
-    body:
-      string: '{"environmentVariables":{"a":"2","b":"3"},"loadTestConfiguration":{"engineInstances":1,"splitAllCSVs":false,"quickStartTest":false},"inputArtifacts":{"testScriptFileInfo":{"url":"https://et25fj3xvtr1qb6j8h1p4v0l.z29.blob.storage.azure.net/ffa88a76-6511-4b8c-a346-53ba6d5c62e1/59245ce7-33cf-4e5d-9caa-4f9378d1319e?skoid=713ccf3d-dc33-4787-a1ee-6b0cc537c37a&sktid=33e01921-4d64-4f8c-a055-5bdaffd5e33d&skt=2024-10-07T09%3A34%3A36Z&ske=2024-10-07T16%3A34%3A36Z&sks=b&skv=2024-05-04&sv=2024-05-04&se=2024-10-07T10%3A34%3A54Z&sr=b&sp=r&sig=W5EkKFcj6haBApl8N%2BIwfg0%2BbuzN3Ufr4jd%2B86tjmoU%3D","fileName":"sample-JMX-file.jmx","fileType":"JMX_FILE","expireDateTime":"2024-10-07T10:34:54.8831012Z","validationStatus":"VALIDATION_SUCCESS"},"additionalFileInfo":[]},"kind":"JMX","publicIPDisabled":false,"testId":"create-with-args-test-case","description":"This
-        is a load test created with arguments","displayName":"Create_with_args_test","keyvaultReferenceIdentityType":"SystemAssigned","createdDateTime":"2024-10-07T09:34:13.837Z","createdBy":"mbhardwaj@microsoft.com","lastModifiedDateTime":"2024-10-07T09:34:52.936Z","lastModifiedBy":"mbhardwaj@microsoft.com"}'
-=======
+      x-cache:
+      - CONFIG_NOCACHE
+      x-content-type-options:
+      - nosniff
+    status:
+      code: 200
+      message: OK
+- request:
+    body: null
+    headers:
+      Accept:
+      - application/json
+      Accept-Encoding:
+      - gzip, deflate
+      Connection:
+      - keep-alive
+      User-Agent:
       - AZURECLI/2.64.0 azsdk-python-core/1.31.0 Python/3.8.10 (Windows-10-10.0.22631-SP0)
     method: GET
     uri: https://89ad27d5-74b1-4596-93b8-362ec2f3baaf.eastus.cnt-prod.loadtesting.azure.com/tests/create-with-args-test-case?api-version=2022-11-01
@@ -922,28 +627,14 @@
     body:
       string: '{"environmentVariables":{"a":"2","b":"3"},"loadTestConfiguration":{"engineInstances":1,"splitAllCSVs":false,"quickStartTest":false},"inputArtifacts":{"testScriptFileInfo":{"url":"https://zvqw1xjftj83zy02oi9b6vz6.z43.blob.storage.azure.net/79079926-b455-45d4-969d-6b41255f1016/f9176b1f-0a4f-4db2-aa00-feadd51fa443?skoid=713ccf3d-dc33-4787-a1ee-6b0cc537c37a&sktid=33e01921-4d64-4f8c-a055-5bdaffd5e33d&skt=2024-09-23T06%3A57%3A48Z&ske=2024-09-23T13%3A57%3A48Z&sks=b&skv=2024-05-04&sv=2024-05-04&se=2024-09-23T07%3A58%3A20Z&sr=b&sp=r&sig=jkFuP%2FPHJx0fFFpMQpnxQlybZ6CUTvEygXBEE4EFpq4%3D","fileName":"sample-JMX-file.jmx","fileType":"JMX_FILE","expireDateTime":"2024-09-23T07:58:20.318241Z","validationStatus":"VALIDATION_SUCCESS"},"additionalFileInfo":[]},"testId":"create-with-args-test-case","description":"This
         is a load test created with arguments","displayName":"Create_with_args_test","keyvaultReferenceIdentityType":"SystemAssigned","createdDateTime":"2024-09-23T06:57:47.186Z","createdBy":"mbhardwaj@microsoft.com","lastModifiedDateTime":"2024-09-23T06:58:19.831Z","lastModifiedBy":"mbhardwaj@microsoft.com"}'
->>>>>>> 2417e415
-    headers:
-      accept-ranges:
-      - bytes
-      api-supported-versions:
-      - 2022-11-01, 2023-04-01-preview, 2024-03-01-preview, 2024-05-01-preview, 2024-07-01-preview
-      connection:
-      - keep-alive
-      content-length:
-<<<<<<< HEAD
-      - '1155'
-      content-type:
-      - application/json; charset=utf-8
-      date:
-      - Mon, 07 Oct 2024 09:34:54 GMT
-      mise-correlation-id:
-      - 70774c1b-34da-44a8-ba98-bd7d593cd829
-      strict-transport-security:
-      - max-age=31536000; includeSubDomains
-      x-azure-ref:
-      - 20241007T093454Z-17b7cdcdcf645vn486vthme7p40000000g2g00000000f9ch
-=======
+    headers:
+      accept-ranges:
+      - bytes
+      api-supported-versions:
+      - 2022-11-01, 2023-04-01-preview, 2024-03-01-preview, 2024-05-01-preview, 2024-07-01-preview
+      connection:
+      - keep-alive
+      content-length:
       - '1112'
       content-type:
       - application/json; charset=utf-8
@@ -955,38 +646,29 @@
       - max-age=31536000; includeSubDomains
       x-azure-ref:
       - 20240923T065820Z-17fb59d447chw6t8m1c9x4ef5400000006wg00000000afgv
->>>>>>> 2417e415
-      x-cache:
-      - CONFIG_NOCACHE
-      x-content-type-options:
-      - nosniff
-    status:
-      code: 200
-      message: OK
-- request:
-    body: null
-    headers:
-      Accept:
-      - application/json
-      Accept-Encoding:
-      - gzip, deflate
-      Connection:
-      - keep-alive
-      User-Agent:
-<<<<<<< HEAD
-      - azsdk-python-mgmt-loadtesting/1.0.0 Python/3.8.10 (Windows-10-10.0.26100-SP0)
-=======
+      x-cache:
+      - CONFIG_NOCACHE
+      x-content-type-options:
+      - nosniff
+    status:
+      code: 200
+      message: OK
+- request:
+    body: null
+    headers:
+      Accept:
+      - application/json
+      Accept-Encoding:
+      - gzip, deflate
+      Connection:
+      - keep-alive
+      User-Agent:
       - azsdk-python-mgmt-loadtesting/1.0.0 Python/3.8.10 (Windows-10-10.0.22631-SP0)
->>>>>>> 2417e415
     method: GET
     uri: https://management.azure.com/subscriptions/00000000-0000-0000-0000-000000000000/resourceGroups/clitest-load-000001/providers/Microsoft.LoadTestService/loadTests/clitest-load-000002?api-version=2022-12-01
   response:
     body:
-<<<<<<< HEAD
-      string: '{"id":"/subscriptions/00000000-0000-0000-0000-000000000000/resourceGroups/clitest-load-000001/providers/Microsoft.LoadTestService/loadTests/clitest-load-000002","name":"clitest-load-000002","type":"microsoft.loadtestservice/loadtests","location":"eastus","systemData":{"createdBy":"mbhardwaj@microsoft.com","createdByType":"User","createdAt":"2024-10-07T09:33:41.4456301Z","lastModifiedBy":"mbhardwaj@microsoft.com","lastModifiedByType":"User","lastModifiedAt":"2024-10-07T09:33:41.4456301Z"},"identity":{"type":"None"},"properties":{"dataPlaneURI":"e6a2e672-ae6b-4a24-a744-6e6511561cd7.eastus.cnt-prod.loadtesting.azure.com","provisioningState":"Succeeded"}}'
-=======
       string: '{"id":"/subscriptions/00000000-0000-0000-0000-000000000000/resourceGroups/clitest-load-000001/providers/Microsoft.LoadTestService/loadTests/clitest-load-000002","name":"clitest-load-000002","type":"microsoft.loadtestservice/loadtests","location":"eastus","systemData":{"createdBy":"mbhardwaj@microsoft.com","createdByType":"User","createdAt":"2024-09-23T06:57:14.3929309Z","lastModifiedBy":"mbhardwaj@microsoft.com","lastModifiedByType":"User","lastModifiedAt":"2024-09-23T06:57:14.3929309Z"},"identity":{"type":"None"},"properties":{"dataPlaneURI":"89ad27d5-74b1-4596-93b8-362ec2f3baaf.eastus.cnt-prod.loadtesting.azure.com","provisioningState":"Succeeded"}}'
->>>>>>> 2417e415
     headers:
       cache-control:
       - no-cache
@@ -995,15 +677,9 @@
       content-type:
       - application/json; charset=utf-8
       date:
-<<<<<<< HEAD
-      - Mon, 07 Oct 2024 09:34:54 GMT
-      etag:
-      - '"7600839c-0000-0200-0000-6703ab0a0000"'
-=======
       - Mon, 23 Sep 2024 06:58:20 GMT
       etag:
       - '"ab018c61-0000-0200-0000-66f111610000"'
->>>>>>> 2417e415
       expires:
       - '-1'
       pragma:
@@ -1017,33 +693,20 @@
       x-ms-providerhub-traffic:
       - 'True'
       x-msedge-ref:
-<<<<<<< HEAD
-      - 'Ref A: 17157D50F21C4B7F91248CE99F3D4179 Ref B: CO6AA3150218011 Ref C: 2024-10-07T09:34:55Z'
-=======
       - 'Ref A: E7A08EE752FA43379C56916E1E15B510 Ref B: CO6AA3150220017 Ref C: 2024-09-23T06:58:20Z'
->>>>>>> 2417e415
-    status:
-      code: 200
-      message: OK
-- request:
-    body: null
-    headers:
-      Accept:
-      - application/json
-      Accept-Encoding:
-      - gzip, deflate
-      Connection:
-      - keep-alive
-      User-Agent:
-<<<<<<< HEAD
-      - AZURECLI/2.64.0 azsdk-python-core/1.31.0 Python/3.8.10 (Windows-10-10.0.26100-SP0)
-    method: GET
-    uri: https://e6a2e672-ae6b-4a24-a744-6e6511561cd7.eastus.cnt-prod.loadtesting.azure.com/tests?api-version=2024-05-01-preview
-  response:
-    body:
-      string: '{"value":[{"environmentVariables":{"a":"2","b":"3"},"loadTestConfiguration":{"engineInstances":1,"splitAllCSVs":false,"quickStartTest":false},"inputArtifacts":{"testScriptFileInfo":{"url":"https://et25fj3xvtr1qb6j8h1p4v0l.z29.blob.storage.azure.net/ffa88a76-6511-4b8c-a346-53ba6d5c62e1/59245ce7-33cf-4e5d-9caa-4f9378d1319e?skoid=713ccf3d-dc33-4787-a1ee-6b0cc537c37a&sktid=33e01921-4d64-4f8c-a055-5bdaffd5e33d&skt=2024-10-07T09%3A34%3A14Z&ske=2024-10-08T01%3A34%3A14Z&sks=b&skv=2024-05-04&sv=2024-05-04&se=2024-10-07T10%3A34%3A55Z&sr=b&sp=r&sig=Hx%2BsguUS%2BQOMs9GXBhMok%2BuT3iApgVFHG0sFt7CJhrA%3D","fileName":"sample-JMX-file.jmx","fileType":"JMX_FILE","expireDateTime":"2024-10-07T10:34:55.8556842Z","validationStatus":"VALIDATION_SUCCESS"},"additionalFileInfo":[]},"kind":"JMX","publicIPDisabled":false,"testId":"create-with-args-test-case","description":"This
-        is a load test created with arguments","displayName":"Create_with_args_test","keyvaultReferenceIdentityType":"SystemAssigned","createdDateTime":"2024-10-07T09:34:13.837Z","createdBy":"mbhardwaj@microsoft.com","lastModifiedDateTime":"2024-10-07T09:34:52.936Z","lastModifiedBy":"mbhardwaj@microsoft.com"}]}'
-=======
+    status:
+      code: 200
+      message: OK
+- request:
+    body: null
+    headers:
+      Accept:
+      - application/json
+      Accept-Encoding:
+      - gzip, deflate
+      Connection:
+      - keep-alive
+      User-Agent:
       - AZURECLI/2.64.0 azsdk-python-core/1.31.0 Python/3.8.10 (Windows-10-10.0.22631-SP0)
     method: GET
     uri: https://89ad27d5-74b1-4596-93b8-362ec2f3baaf.eastus.cnt-prod.loadtesting.azure.com/tests?api-version=2022-11-01
@@ -1051,28 +714,14 @@
     body:
       string: '{"value":[{"environmentVariables":{"a":"2","b":"3"},"loadTestConfiguration":{"engineInstances":1,"splitAllCSVs":false,"quickStartTest":false},"inputArtifacts":{"testScriptFileInfo":{"url":"https://zvqw1xjftj83zy02oi9b6vz6.z43.blob.storage.azure.net/79079926-b455-45d4-969d-6b41255f1016/f9176b1f-0a4f-4db2-aa00-feadd51fa443?skoid=713ccf3d-dc33-4787-a1ee-6b0cc537c37a&sktid=33e01921-4d64-4f8c-a055-5bdaffd5e33d&skt=2024-09-23T06%3A58%3A19Z&ske=2024-09-23T20%3A58%3A19Z&sks=b&skv=2024-05-04&sv=2024-05-04&se=2024-09-23T07%3A58%3A21Z&sr=b&sp=r&sig=0t2JdyTY2NnGBMSkwqOKKBnZ7sAnqLjHcz1Xva%2FEiwo%3D","fileName":"sample-JMX-file.jmx","fileType":"JMX_FILE","expireDateTime":"2024-09-23T07:58:21.2042227Z","validationStatus":"VALIDATION_SUCCESS"},"additionalFileInfo":[]},"testId":"create-with-args-test-case","description":"This
         is a load test created with arguments","displayName":"Create_with_args_test","keyvaultReferenceIdentityType":"SystemAssigned","createdDateTime":"2024-09-23T06:57:47.186Z","createdBy":"mbhardwaj@microsoft.com","lastModifiedDateTime":"2024-09-23T06:58:19.831Z","lastModifiedBy":"mbhardwaj@microsoft.com"}]}'
->>>>>>> 2417e415
-    headers:
-      accept-ranges:
-      - bytes
-      api-supported-versions:
-      - 2022-11-01, 2023-04-01-preview, 2024-03-01-preview, 2024-05-01-preview, 2024-07-01-preview
-      connection:
-      - keep-alive
-      content-length:
-<<<<<<< HEAD
-      - '1167'
-      content-type:
-      - application/json; charset=utf-8
-      date:
-      - Mon, 07 Oct 2024 09:34:55 GMT
-      mise-correlation-id:
-      - 3af33001-fd87-42a8-a332-0579d3493b1f
-      strict-transport-security:
-      - max-age=31536000; includeSubDomains
-      x-azure-ref:
-      - 20241007T093455Z-17b7cdcdcf6rw9cj9tb13p11fc0000000gbg000000005dzh
-=======
+    headers:
+      accept-ranges:
+      - bytes
+      api-supported-versions:
+      - 2022-11-01, 2023-04-01-preview, 2024-03-01-preview, 2024-05-01-preview, 2024-07-01-preview
+      connection:
+      - keep-alive
+      content-length:
       - '1125'
       content-type:
       - application/json; charset=utf-8
@@ -1084,7 +733,6 @@
       - max-age=31536000; includeSubDomains
       x-azure-ref:
       - 20240923T065821Z-15b8cc659d5pbq96ftph4b9v2g00000007xg000000007qad
->>>>>>> 2417e415
       x-cache:
       - CONFIG_NOCACHE
       x-content-type-options:
