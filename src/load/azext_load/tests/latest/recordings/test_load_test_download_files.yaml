interactions:
- request:
    body: null
    headers:
      Accept:
      - application/json
      Accept-Encoding:
      - gzip, deflate
      Connection:
      - keep-alive
      User-Agent:
      - azsdk-python-mgmt-loadtesting/1.0.0 Python/3.12.8 (Linux-6.5.0-1025-azure-x86_64-with-glibc2.36)
    method: GET
    uri: https://management.azure.com/subscriptions/00000000-0000-0000-0000-000000000000/resourceGroups/clitest-load-000001/providers/Microsoft.LoadTestService/loadTests/clitest-load-000002?api-version=2022-12-01
  response:
    body:
<<<<<<< HEAD
      string: '{"id":"/subscriptions/00000000-0000-0000-0000-000000000000/resourceGroups/clitest-load-000001/providers/Microsoft.LoadTestService/loadTests/clitest-load-000002","name":"clitest-load-000002","type":"microsoft.loadtestservice/loadtests","location":"eastus","systemData":{"createdBy":"hbisht@microsoft.com","createdByType":"User","createdAt":"2025-02-26T11:14:34.0120978Z","lastModifiedBy":"hbisht@microsoft.com","lastModifiedByType":"User","lastModifiedAt":"2025-02-26T11:14:34.0120978Z"},"identity":{"type":"None"},"properties":{"dataPlaneURI":"03e5a579-fa86-4599-bf82-176a729079da.eastus.cnt-prod.loadtesting.azure.com","provisioningState":"Succeeded"}}'
=======
      string: '{"id":"/subscriptions/00000000-0000-0000-0000-000000000000/resourceGroups/clitest-load-000001/providers/Microsoft.LoadTestService/loadTests/clitest-load-000002","name":"clitest-load-000002","type":"microsoft.loadtestservice/loadtests","location":"eastus","systemData":{"createdBy":"hbisht@microsoft.com","createdByType":"User","createdAt":"2025-02-24T21:52:44.4919024Z","lastModifiedBy":"hbisht@microsoft.com","lastModifiedByType":"User","lastModifiedAt":"2025-02-24T21:52:44.4919024Z"},"identity":{"type":"None"},"properties":{"dataPlaneURI":"19c0c34f-c98b-41a0-a23c-7b8ee02971c6.eastus.cnt-prod.loadtesting.azure.com","provisioningState":"Succeeded"}}'
>>>>>>> dfd6e4c3
    headers:
      cache-control:
      - no-cache
      content-length:
      - '653'
      content-type:
      - application/json; charset=utf-8
      date:
<<<<<<< HEAD
      - Wed, 26 Feb 2025 11:15:07 GMT
      etag:
      - '"7f016ae5-0000-0200-0000-67bef7af0000"'
=======
      - Mon, 24 Feb 2025 21:53:18 GMT
      etag:
      - '"4f014fb3-0000-0200-0000-67bcea410000"'
>>>>>>> dfd6e4c3
      expires:
      - '-1'
      pragma:
      - no-cache
      strict-transport-security:
      - max-age=31536000; includeSubDomains
      x-cache:
      - CONFIG_NOCACHE
      x-content-type-options:
      - nosniff
      x-ms-providerhub-traffic:
      - 'True'
      x-ms-ratelimit-remaining-subscription-global-reads:
      - '16499'
      x-msedge-ref:
<<<<<<< HEAD
      - 'Ref A: EA6136DBC9224976873616FFE39D7000 Ref B: MAA201060515049 Ref C: 2025-02-26T11:15:06Z'
=======
      - 'Ref A: 1EEC3D1AE0444A96AF05246BC44320CC Ref B: MAA201060513019 Ref C: 2025-02-24T21:53:18Z'
>>>>>>> dfd6e4c3
    status:
      code: 200
      message: OK
- request:
    body: null
    headers:
      Accept:
      - application/json
      Accept-Encoding:
      - gzip, deflate
      Connection:
      - keep-alive
      User-Agent:
<<<<<<< HEAD
      - AZURECLI/2.70.0 azsdk-python-core/1.31.0 Python/3.12.8 (Linux-6.5.0-1025-azure-x86_64-with-glibc2.36)
    method: GET
    uri: https://03e5a579-fa86-4599-bf82-176a729079da.eastus.cnt-prod.loadtesting.azure.com/tests/download-test-case?api-version=2024-12-01-preview
=======
      - AZURECLI/2.69.0 azsdk-python-core/1.31.0 Python/3.12.8 (Linux-6.5.0-1025-azure-x86_64-with-glibc2.36)
    method: GET
    uri: https://19c0c34f-c98b-41a0-a23c-7b8ee02971c6.eastus.cnt-prod.loadtesting.azure.com/tests/download-test-case?api-version=2024-12-01-preview
>>>>>>> dfd6e4c3
  response:
    body:
      string: '{"error":{"code":"TestNotFound","message":"Test couldn''t find with
        given identifier download-test-case","target":null,"details":null}}'
    headers:
      api-supported-versions:
      - 2022-11-01, 2023-04-01-preview, 2024-03-01-preview, 2024-05-01-preview, 2024-07-01-preview,
        2024-12-01-preview
      connection:
      - keep-alive
      content-type:
      - application/json
      date:
<<<<<<< HEAD
      - Wed, 26 Feb 2025 11:15:07 GMT
      mise-correlation-id:
      - 1861b5c4-0e02-4cae-b93d-fee550eeb43a
=======
      - Mon, 24 Feb 2025 21:53:20 GMT
      mise-correlation-id:
      - 7c05171a-67c2-429b-95c4-f9c96c68ed0c
>>>>>>> dfd6e4c3
      strict-transport-security:
      - max-age=31536000; includeSubDomains
      transfer-encoding:
      - chunked
      x-azure-ref:
<<<<<<< HEAD
      - 20250226T111507Z-r16fc4b5ccftmcznhC1SG1b17c0000000c00000000003s32
=======
      - 20250224T215319Z-r17775d4f98kr5knhC1SG1nvrw00000007pg00000000a6w7
>>>>>>> dfd6e4c3
      x-cache:
      - CONFIG_NOCACHE
      x-content-type-options:
      - nosniff
      x-ms-error-code:
      - TestNotFound
    status:
      code: 404
      message: Not Found
- request:
    body: '{"displayName": "CLI-Test", "kind": null, "description": "Test created
      from az load test command", "keyvaultReferenceIdentityType": "SystemAssigned",
      "publicIPDisabled": false, "environmentVariables": {"rps": 1, "duration_in_sec":
      "1"}, "secrets": {}, "certificate": null, "loadTestConfiguration": {"engineInstances":
      1, "regionalLoadTestConfig": null, "quickStartTest": false, "splitAllCSVs":
<<<<<<< HEAD
      true}, "passFailCriteria": {"passFailMetrics": {"7f205258-6671-4e3f-a4bf-2a6b62ba20d0":
      {"aggregate": "avg", "clientMetric": "requests_per_sec", "condition": ">", "value":
      "78"}, "49cfc7a2-9365-4d19-be68-8f56bdd56f0b": {"aggregate": "percentage", "clientMetric":
      "error", "condition": ">", "value": "50"}, "e4bce10e-8274-4efe-9222-3601426a3584":
      {"aggregate": "p75", "clientMetric": "response_time_ms", "condition": ">", "value":
      "380"}, "366739f1-2a9b-49ac-8e63-665be8169dc7": {"aggregate": "p99", "clientMetric":
      "response_time_ms", "condition": ">", "value": "520"}, "6cfec458-42e7-4330-8709-6079fef9a464":
      {"aggregate": "p99.9", "clientMetric": "response_time_ms", "condition": ">",
      "value": "540"}, "bbfd75b4-fec8-4697-b5d0-520fd02b4734": {"aggregate": "avg",
=======
      true}, "passFailCriteria": {"passFailMetrics": {"35259a29-9d25-45fb-8a77-2ca6bffe37ce":
      {"aggregate": "avg", "clientMetric": "requests_per_sec", "condition": ">", "value":
      "78"}, "90a2ff26-5f2a-4d62-8618-3bceb6d6f3c7": {"aggregate": "percentage", "clientMetric":
      "error", "condition": ">", "value": "50"}, "d9f432d9-c05d-4b00-8737-6039ec991e53":
      {"aggregate": "p75", "clientMetric": "response_time_ms", "condition": ">", "value":
      "380"}, "db967abf-79de-42e5-a945-0bbb9f806da3": {"aggregate": "p99", "clientMetric":
      "response_time_ms", "condition": ">", "value": "520"}, "5278d0ff-f56d-4907-aaa1-876eaf55e8c8":
      {"aggregate": "p99.9", "clientMetric": "response_time_ms", "condition": ">",
      "value": "540"}, "42e1d566-5fd5-4c91-8afb-8ac50de8e98a": {"aggregate": "avg",
>>>>>>> dfd6e4c3
      "clientMetric": "latency", "condition": ">", "value": "200", "requestName":
      "GetCustomerDetails"}}}, "autoStopCriteria": {"autoStopDisabled": true}, "engineBuiltinIdentityType":
      null, "engineBuiltinIdentityIds": null}'
    headers:
      Accept:
      - application/json
      Accept-Encoding:
      - gzip, deflate
      Connection:
      - keep-alive
      Content-Length:
      - '1376'
      Content-Type:
      - application/merge-patch+json
      User-Agent:
<<<<<<< HEAD
      - AZURECLI/2.70.0 azsdk-python-core/1.31.0 Python/3.12.8 (Linux-6.5.0-1025-azure-x86_64-with-glibc2.36)
    method: PATCH
    uri: https://03e5a579-fa86-4599-bf82-176a729079da.eastus.cnt-prod.loadtesting.azure.com/tests/download-test-case?api-version=2024-12-01-preview
  response:
    body:
      string: '{"passFailCriteria":{"passFailMetrics":{"7f205258-6671-4e3f-a4bf-2a6b62ba20d0":{"clientMetric":"requests_per_sec","aggregate":"avg","condition":">","value":78.0,"action":"continue"},"49cfc7a2-9365-4d19-be68-8f56bdd56f0b":{"clientMetric":"error","aggregate":"percentage","condition":">","value":50.0,"action":"continue"},"e4bce10e-8274-4efe-9222-3601426a3584":{"clientMetric":"response_time_ms","aggregate":"p75","condition":">","value":380.0,"action":"continue"},"366739f1-2a9b-49ac-8e63-665be8169dc7":{"clientMetric":"response_time_ms","aggregate":"p99","condition":">","value":520.0,"action":"continue"},"6cfec458-42e7-4330-8709-6079fef9a464":{"clientMetric":"response_time_ms","aggregate":"p99.9","condition":">","value":540.0,"action":"continue"},"bbfd75b4-fec8-4697-b5d0-520fd02b4734":{"clientMetric":"latency","aggregate":"avg","condition":">","requestName":"GetCustomerDetails","value":200.0,"action":"continue"}},"passFailServerMetrics":{}},"autoStopCriteria":{"autoStopDisabled":true,"errorRate":90.0,"errorRateTimeWindowInSeconds":60},"environmentVariables":{"rps":"1","duration_in_sec":"1"},"loadTestConfiguration":{"engineInstances":1,"splitAllCSVs":true,"quickStartTest":false},"inputArtifacts":{"additionalFileInfo":[]},"kind":"URL","publicIPDisabled":false,"metricsReferenceIdentityType":"SystemAssigned","testId":"download-test-case","description":"Test
        created from az load test command","displayName":"CLI-Test","keyvaultReferenceIdentityType":"SystemAssigned","createdDateTime":"2025-02-26T11:15:08.138Z","createdBy":"hbisht@microsoft.com","lastModifiedDateTime":"2025-02-26T11:15:08.138Z","lastModifiedBy":"hbisht@microsoft.com"}'
=======
      - AZURECLI/2.69.0 azsdk-python-core/1.31.0 Python/3.12.8 (Linux-6.5.0-1025-azure-x86_64-with-glibc2.36)
    method: PATCH
    uri: https://19c0c34f-c98b-41a0-a23c-7b8ee02971c6.eastus.cnt-prod.loadtesting.azure.com/tests/download-test-case?api-version=2024-12-01-preview
  response:
    body:
      string: '{"passFailCriteria":{"passFailMetrics":{"35259a29-9d25-45fb-8a77-2ca6bffe37ce":{"clientMetric":"requests_per_sec","aggregate":"avg","condition":">","value":78.0,"action":"continue"},"90a2ff26-5f2a-4d62-8618-3bceb6d6f3c7":{"clientMetric":"error","aggregate":"percentage","condition":">","value":50.0,"action":"continue"},"d9f432d9-c05d-4b00-8737-6039ec991e53":{"clientMetric":"response_time_ms","aggregate":"p75","condition":">","value":380.0,"action":"continue"},"db967abf-79de-42e5-a945-0bbb9f806da3":{"clientMetric":"response_time_ms","aggregate":"p99","condition":">","value":520.0,"action":"continue"},"5278d0ff-f56d-4907-aaa1-876eaf55e8c8":{"clientMetric":"response_time_ms","aggregate":"p99.9","condition":">","value":540.0,"action":"continue"},"42e1d566-5fd5-4c91-8afb-8ac50de8e98a":{"clientMetric":"latency","aggregate":"avg","condition":">","requestName":"GetCustomerDetails","value":200.0,"action":"continue"}},"passFailServerMetrics":{}},"autoStopCriteria":{"autoStopDisabled":true,"errorRate":90.0,"errorRateTimeWindowInSeconds":60},"environmentVariables":{"rps":"1","duration_in_sec":"1"},"loadTestConfiguration":{"engineInstances":1,"splitAllCSVs":true,"quickStartTest":false},"inputArtifacts":{"additionalFileInfo":[]},"kind":"URL","publicIPDisabled":false,"metricsReferenceIdentityType":"SystemAssigned","testId":"download-test-case","description":"Test
        created from az load test command","displayName":"CLI-Test","keyvaultReferenceIdentityType":"SystemAssigned","createdDateTime":"2025-02-24T21:53:20.87Z","createdBy":"hbisht@microsoft.com","lastModifiedDateTime":"2025-02-24T21:53:20.87Z","lastModifiedBy":"hbisht@microsoft.com"}'
>>>>>>> dfd6e4c3
    headers:
      api-supported-versions:
      - 2022-11-01, 2023-04-01-preview, 2024-03-01-preview, 2024-05-01-preview, 2024-07-01-preview,
        2024-12-01-preview
      connection:
      - keep-alive
      content-length:
<<<<<<< HEAD
      - '1649'
      content-type:
      - application/json; charset=utf-8
      date:
      - Wed, 26 Feb 2025 11:15:08 GMT
      location:
      - https://03e5a579-fa86-4599-bf82-176a729079da.eastus.cnt-prod.loadtesting.azure.com/tests/download-test-case?api-version=2024-12-01-preview
      mise-correlation-id:
      - 18c0c327-d59b-4aff-9639-5fa2f66714db
      strict-transport-security:
      - max-age=31536000; includeSubDomains
      x-azure-ref:
      - 20250226T111507Z-r16fc4b5ccftmcznhC1SG1b17c0000000c00000000003s3m
=======
      - '1647'
      content-type:
      - application/json; charset=utf-8
      date:
      - Mon, 24 Feb 2025 21:53:21 GMT
      location:
      - https://19c0c34f-c98b-41a0-a23c-7b8ee02971c6.eastus.cnt-prod.loadtesting.azure.com/tests/download-test-case?api-version=2024-12-01-preview
      mise-correlation-id:
      - 11eff828-c4bb-4973-ba7d-f13b53a07ffc
      strict-transport-security:
      - max-age=31536000; includeSubDomains
      x-azure-ref:
      - 20250224T215320Z-r17775d4f98kr5knhC1SG1nvrw00000007pg00000000a6x5
>>>>>>> dfd6e4c3
      x-cache:
      - CONFIG_NOCACHE
      x-content-type-options:
      - nosniff
    status:
      code: 201
      message: Created
- request:
    body: null
    headers:
      Accept:
      - application/json
      Accept-Encoding:
      - gzip, deflate
      Connection:
      - keep-alive
      User-Agent:
<<<<<<< HEAD
      - AZURECLI/2.70.0 azsdk-python-core/1.31.0 Python/3.12.8 (Linux-6.5.0-1025-azure-x86_64-with-glibc2.36)
    method: GET
    uri: https://03e5a579-fa86-4599-bf82-176a729079da.eastus.cnt-prod.loadtesting.azure.com/tests/download-test-case/files?api-version=2024-12-01-preview
=======
      - AZURECLI/2.69.0 azsdk-python-core/1.31.0 Python/3.12.8 (Linux-6.5.0-1025-azure-x86_64-with-glibc2.36)
    method: GET
    uri: https://19c0c34f-c98b-41a0-a23c-7b8ee02971c6.eastus.cnt-prod.loadtesting.azure.com/tests/download-test-case/files?api-version=2024-12-01-preview
>>>>>>> dfd6e4c3
  response:
    body:
      string: '{"value":[]}'
    headers:
      accept-ranges:
      - bytes
      api-supported-versions:
      - 2022-11-01, 2023-04-01-preview, 2024-03-01-preview, 2024-05-01-preview, 2024-07-01-preview,
        2024-12-01-preview
      connection:
      - keep-alive
      content-length:
      - '12'
      content-type:
      - application/json; charset=utf-8
      date:
<<<<<<< HEAD
      - Wed, 26 Feb 2025 11:15:08 GMT
      mise-correlation-id:
      - e652bba9-002e-4515-827d-c26c9b60c606
      strict-transport-security:
      - max-age=31536000; includeSubDomains
      x-azure-ref:
      - 20250226T111508Z-r16fc4b5ccftmcznhC1SG1b17c0000000c00000000003s4h
=======
      - Mon, 24 Feb 2025 21:53:22 GMT
      mise-correlation-id:
      - db889fca-68ea-4672-b6c7-326f368dcd84
      strict-transport-security:
      - max-age=31536000; includeSubDomains
      x-azure-ref:
      - 20250224T215321Z-r17775d4f98kr5knhC1SG1nvrw00000007pg00000000a6yy
>>>>>>> dfd6e4c3
      x-cache:
      - CONFIG_NOCACHE
      x-content-type-options:
      - nosniff
    status:
      code: 200
      message: OK
- request:
    body: !!python/object/new:_io.BytesIO
      state: !!python/tuple
      - !!binary |
        YSxiLGMsZAoxLDIsMyw0Cg==
      - 0
      - null
    headers:
      Accept:
      - application/json
      Accept-Encoding:
      - gzip, deflate
      Connection:
      - keep-alive
      Content-Length:
      - '16'
      User-Agent:
<<<<<<< HEAD
      - AZURECLI/2.70.0 azsdk-python-core/1.31.0 Python/3.12.8 (Linux-6.5.0-1025-azure-x86_64-with-glibc2.36)
      content-type:
      - application/octet-stream
    method: PUT
    uri: https://03e5a579-fa86-4599-bf82-176a729079da.eastus.cnt-prod.loadtesting.azure.com/tests/download-test-case/files/additional-data.csv?api-version=2024-12-01-preview&fileType=ADDITIONAL_ARTIFACTS
  response:
    body:
      string: '{"url":"https://a2ueffwafy8omf3nhmtnjn6r.z39.blob.storage.azure.net/1d15c95d-1822-471b-ae25-9a75a1414835/dc2df2a0-202d-42f4-8dff-01531eea4a94?skoid=713ccf3d-dc33-4787-a1ee-6b0cc537c37a&sktid=33e01921-4d64-4f8c-a055-5bdaffd5e33d&skt=2025-02-26T11%3A15%3A08Z&ske=2025-02-26T18%3A15%3A08Z&sks=b&skv=2024-05-04&sv=2024-05-04&se=2025-02-26T11%3A25%3A08Z&sr=b&sp=r&sig=***","fileName":"additional-data.csv","fileType":"ADDITIONAL_ARTIFACTS","expireDateTime":"2025-02-26T11:25:08.8963873Z","validationStatus":"VALIDATION_NOT_REQUIRED"}'
=======
      - AZURECLI/2.69.0 azsdk-python-core/1.31.0 Python/3.12.8 (Linux-6.5.0-1025-azure-x86_64-with-glibc2.36)
      content-type:
      - application/octet-stream
    method: PUT
    uri: https://19c0c34f-c98b-41a0-a23c-7b8ee02971c6.eastus.cnt-prod.loadtesting.azure.com/tests/download-test-case/files/additional-data.csv?api-version=2024-12-01-preview&fileType=ADDITIONAL_ARTIFACTS
  response:
    body:
      string: '{"url":"https://i3b32lnch18l9jcy7iw4ceyt.z41.blob.storage.azure.net/89bc485a-679a-470c-a2bb-9f0ea7f20cbc/d8db6de3-9911-4799-8d4b-0012da804c54?skoid=713ccf3d-dc33-4787-a1ee-6b0cc537c37a&sktid=33e01921-4d64-4f8c-a055-5bdaffd5e33d&skt=2025-02-24T21%3A53%3A23Z&ske=2025-02-25T04%3A53%3A23Z&sks=b&skv=2024-05-04&sv=2024-05-04&se=2025-02-24T22%3A03%3A24Z&sr=b&sp=r&sig=***","fileName":"additional-data.csv","fileType":"ADDITIONAL_ARTIFACTS","expireDateTime":"2025-02-24T22:03:24.1564518Z","validationStatus":"VALIDATION_NOT_REQUIRED"}'
>>>>>>> dfd6e4c3
    headers:
      api-supported-versions:
      - 2022-11-01, 2023-04-01-preview, 2024-03-01-preview, 2024-05-01-preview, 2024-07-01-preview,
        2024-12-01-preview
      connection:
      - keep-alive
      content-length:
      - '573'
      content-type:
      - application/json; charset=utf-8
      date:
<<<<<<< HEAD
      - Wed, 26 Feb 2025 11:15:08 GMT
      location:
      - https://03e5a579-fa86-4599-bf82-176a729079da.eastus.cnt-prod.loadtesting.azure.com/tests/download-test-case/files/additional-data.csv?api-version=2024-12-01-preview
      mise-correlation-id:
      - 44812bee-ef3c-4fe8-8c9a-528f733082ab
      strict-transport-security:
      - max-age=31536000; includeSubDomains
      x-azure-ref:
      - 20250226T111508Z-r16fc4b5ccftmcznhC1SG1b17c0000000c00000000003s4u
=======
      - Mon, 24 Feb 2025 21:53:24 GMT
      location:
      - https://19c0c34f-c98b-41a0-a23c-7b8ee02971c6.eastus.cnt-prod.loadtesting.azure.com/tests/download-test-case/files/additional-data.csv?api-version=2024-12-01-preview
      mise-correlation-id:
      - c573fe42-40b3-4cd5-93aa-335b947ff472
      strict-transport-security:
      - max-age=31536000; includeSubDomains
      x-azure-ref:
      - 20250224T215322Z-r17775d4f98kr5knhC1SG1nvrw00000007pg00000000a6zb
>>>>>>> dfd6e4c3
      x-cache:
      - CONFIG_NOCACHE
      x-content-type-options:
      - nosniff
    status:
      code: 201
      message: Created
- request:
    body: null
    headers:
      Accept:
      - application/json
      Accept-Encoding:
      - gzip, deflate
      Connection:
      - keep-alive
      User-Agent:
<<<<<<< HEAD
      - AZURECLI/2.70.0 azsdk-python-core/1.31.0 Python/3.12.8 (Linux-6.5.0-1025-azure-x86_64-with-glibc2.36)
    method: GET
    uri: https://03e5a579-fa86-4599-bf82-176a729079da.eastus.cnt-prod.loadtesting.azure.com/tests/download-test-case/files/additional-data.csv?api-version=2024-12-01-preview
  response:
    body:
      string: '{"url":"https://a2ueffwafy8omf3nhmtnjn6r.z39.blob.storage.azure.net/1d15c95d-1822-471b-ae25-9a75a1414835/dc2df2a0-202d-42f4-8dff-01531eea4a94?skoid=713ccf3d-dc33-4787-a1ee-6b0cc537c37a&sktid=33e01921-4d64-4f8c-a055-5bdaffd5e33d&skt=2025-02-26T11%3A15%3A09Z&ske=2025-02-26T18%3A15%3A09Z&sks=b&skv=2024-05-04&sv=2024-05-04&se=2025-02-26T11%3A25%3A09Z&sr=b&sp=r&sig=***","fileName":"additional-data.csv","fileType":"ADDITIONAL_ARTIFACTS","expireDateTime":"2025-02-26T11:25:09.2025Z","validationStatus":"VALIDATION_NOT_REQUIRED"}'
=======
      - AZURECLI/2.69.0 azsdk-python-core/1.31.0 Python/3.12.8 (Linux-6.5.0-1025-azure-x86_64-with-glibc2.36)
    method: GET
    uri: https://19c0c34f-c98b-41a0-a23c-7b8ee02971c6.eastus.cnt-prod.loadtesting.azure.com/tests/download-test-case/files/additional-data.csv?api-version=2024-12-01-preview
  response:
    body:
      string: '{"url":"https://i3b32lnch18l9jcy7iw4ceyt.z41.blob.storage.azure.net/89bc485a-679a-470c-a2bb-9f0ea7f20cbc/d8db6de3-9911-4799-8d4b-0012da804c54?skoid=713ccf3d-dc33-4787-a1ee-6b0cc537c37a&sktid=33e01921-4d64-4f8c-a055-5bdaffd5e33d&skt=2025-02-24T21%3A53%3A24Z&ske=2025-02-25T04%3A53%3A24Z&sks=b&skv=2024-05-04&sv=2024-05-04&se=2025-02-24T22%3A03%3A24Z&sr=b&sp=r&sig=***","fileName":"additional-data.csv","fileType":"ADDITIONAL_ARTIFACTS","expireDateTime":"2025-02-24T22:03:24.4401792Z","validationStatus":"VALIDATION_NOT_REQUIRED"}'
>>>>>>> dfd6e4c3
    headers:
      accept-ranges:
      - bytes
      api-supported-versions:
      - 2022-11-01, 2023-04-01-preview, 2024-03-01-preview, 2024-05-01-preview, 2024-07-01-preview,
        2024-12-01-preview
      connection:
      - keep-alive
      content-length:
<<<<<<< HEAD
      - '570'
      content-type:
      - application/json; charset=utf-8
      date:
      - Wed, 26 Feb 2025 11:15:09 GMT
      mise-correlation-id:
      - c4bde2d9-a44d-452e-8e9e-bada6fbe2b5e
      strict-transport-security:
      - max-age=31536000; includeSubDomains
      x-azure-ref:
      - 20250226T111509Z-r16fc4b5ccftmcznhC1SG1b17c0000000c00000000003s5m
=======
      - '575'
      content-type:
      - application/json; charset=utf-8
      date:
      - Mon, 24 Feb 2025 21:53:24 GMT
      mise-correlation-id:
      - 03b2dedc-7098-4079-9ed6-ae67050188bd
      strict-transport-security:
      - max-age=31536000; includeSubDomains
      x-azure-ref:
      - 20250224T215324Z-r17775d4f98kr5knhC1SG1nvrw00000007pg00000000a737
>>>>>>> dfd6e4c3
      x-cache:
      - CONFIG_NOCACHE
      x-content-type-options:
      - nosniff
    status:
      code: 200
      message: OK
- request:
    body: !!python/object/new:_io.BytesIO
      state: !!python/tuple
      - !!binary |
        UEsDBBQACAAIAANbLVkAAAAAAAAAABIAAAATACAAYWRkaXRpb25hbC1kYXRhLmNzdlVUDQAHf9Pj
        ZneG/2a5hP9mdXgLAAEEAAAAAAQAAAAAS9RJ0knWSeHlMtQx0jHWMeHlAgBQSwcI/dwPKxQAAAAS
        AAAAUEsBAhQDFAAIAAgAA1stWf3cDysUAAAAEgAAABMAIAAAAAAAAAAAALaBAAAAAGFkZGl0aW9u
        YWwtZGF0YS5jc3ZVVA0AB3/T42Z3hv9muYT/ZnV4CwABBAAAAAAEAAAAAFBLBQYAAAAAAQABAGEA
        AAB1AAAAAAA=
      - 0
      - null
    headers:
      Accept:
      - application/json
      Accept-Encoding:
      - gzip, deflate
      Connection:
      - keep-alive
      Content-Length:
      - '236'
      User-Agent:
<<<<<<< HEAD
      - AZURECLI/2.70.0 azsdk-python-core/1.31.0 Python/3.12.8 (Linux-6.5.0-1025-azure-x86_64-with-glibc2.36)
      content-type:
      - application/octet-stream
    method: PUT
    uri: https://03e5a579-fa86-4599-bf82-176a729079da.eastus.cnt-prod.loadtesting.azure.com/tests/download-test-case/files/sample-ZIP-artifact.zip?api-version=2024-12-01-preview&fileType=ZIPPED_ARTIFACTS
  response:
    body:
      string: '{"url":"https://a2ueffwafy8omf3nhmtnjn6r.z39.blob.storage.azure.net/1d15c95d-1822-471b-ae25-9a75a1414835/814eef33-7726-485b-95fe-9232ffb5f0a6?skoid=713ccf3d-dc33-4787-a1ee-6b0cc537c37a&sktid=33e01921-4d64-4f8c-a055-5bdaffd5e33d&skt=2025-02-26T11%3A15%3A09Z&ske=2025-02-26T18%3A15%3A09Z&sks=b&skv=2024-05-04&sv=2024-05-04&se=2025-02-26T11%3A25%3A10Z&sr=b&sp=r&sig=***","fileName":"sample-ZIP-artifact.zip","fileType":"ZIPPED_ARTIFACTS","expireDateTime":"2025-02-26T11:25:10.3656745Z","validationStatus":"NOT_VALIDATED"}'
=======
      - AZURECLI/2.69.0 azsdk-python-core/1.31.0 Python/3.12.8 (Linux-6.5.0-1025-azure-x86_64-with-glibc2.36)
      content-type:
      - application/octet-stream
    method: PUT
    uri: https://19c0c34f-c98b-41a0-a23c-7b8ee02971c6.eastus.cnt-prod.loadtesting.azure.com/tests/download-test-case/files/sample-ZIP-artifact.zip?api-version=2024-12-01-preview&fileType=ZIPPED_ARTIFACTS
  response:
    body:
      string: '{"url":"https://i3b32lnch18l9jcy7iw4ceyt.z41.blob.storage.azure.net/89bc485a-679a-470c-a2bb-9f0ea7f20cbc/d1cff6e3-7a37-4954-a7fe-a0a15a3bc6ea?skoid=713ccf3d-dc33-4787-a1ee-6b0cc537c37a&sktid=33e01921-4d64-4f8c-a055-5bdaffd5e33d&skt=2025-02-24T21%3A53%3A24Z&ske=2025-02-25T04%3A53%3A24Z&sks=b&skv=2024-05-04&sv=2024-05-04&se=2025-02-24T22%3A03%3A24Z&sr=b&sp=r&sig=***","fileName":"sample-ZIP-artifact.zip","fileType":"ZIPPED_ARTIFACTS","expireDateTime":"2025-02-24T22:03:24.9011283Z","validationStatus":"NOT_VALIDATED"}'
>>>>>>> dfd6e4c3
    headers:
      api-supported-versions:
      - 2022-11-01, 2023-04-01-preview, 2024-03-01-preview, 2024-05-01-preview, 2024-07-01-preview,
        2024-12-01-preview
      connection:
      - keep-alive
      content-length:
      - '563'
      content-type:
      - application/json; charset=utf-8
      date:
<<<<<<< HEAD
      - Wed, 26 Feb 2025 11:15:10 GMT
      location:
      - https://03e5a579-fa86-4599-bf82-176a729079da.eastus.cnt-prod.loadtesting.azure.com/tests/download-test-case/files/sample-ZIP-artifact.zip?api-version=2024-12-01-preview
      mise-correlation-id:
      - f516717a-69f1-4990-9013-20c58ba58ee1
      strict-transport-security:
      - max-age=31536000; includeSubDomains
      x-azure-ref:
      - 20250226T111509Z-r16fc4b5ccftmcznhC1SG1b17c0000000c00000000003s5u
=======
      - Mon, 24 Feb 2025 21:53:25 GMT
      location:
      - https://19c0c34f-c98b-41a0-a23c-7b8ee02971c6.eastus.cnt-prod.loadtesting.azure.com/tests/download-test-case/files/sample-ZIP-artifact.zip?api-version=2024-12-01-preview
      mise-correlation-id:
      - 61665d3c-e59d-4435-b11b-f620978dd9ca
      strict-transport-security:
      - max-age=31536000; includeSubDomains
      x-azure-ref:
      - 20250224T215324Z-r17775d4f98kr5knhC1SG1nvrw00000007pg00000000a73u
>>>>>>> dfd6e4c3
      x-cache:
      - CONFIG_NOCACHE
      x-content-type-options:
      - nosniff
    status:
      code: 201
      message: Created
- request:
    body: null
    headers:
      Accept:
      - application/json
      Accept-Encoding:
      - gzip, deflate
      Connection:
      - keep-alive
      User-Agent:
<<<<<<< HEAD
      - AZURECLI/2.70.0 azsdk-python-core/1.31.0 Python/3.12.8 (Linux-6.5.0-1025-azure-x86_64-with-glibc2.36)
    method: GET
    uri: https://03e5a579-fa86-4599-bf82-176a729079da.eastus.cnt-prod.loadtesting.azure.com/tests/download-test-case/files/sample-ZIP-artifact.zip?api-version=2024-12-01-preview
  response:
    body:
      string: '{"url":"https://a2ueffwafy8omf3nhmtnjn6r.z39.blob.storage.azure.net/1d15c95d-1822-471b-ae25-9a75a1414835/814eef33-7726-485b-95fe-9232ffb5f0a6?skoid=713ccf3d-dc33-4787-a1ee-6b0cc537c37a&sktid=33e01921-4d64-4f8c-a055-5bdaffd5e33d&skt=2025-02-26T11%3A15%3A09Z&ske=2025-02-26T18%3A15%3A09Z&sks=b&skv=2024-05-04&sv=2024-05-04&se=2025-02-26T11%3A25%3A10Z&sr=b&sp=r&sig=***","fileName":"sample-ZIP-artifact.zip","fileType":"ZIPPED_ARTIFACTS","expireDateTime":"2025-02-26T11:25:10.6177307Z","validationStatus":"NOT_VALIDATED"}'
    headers:
      accept-ranges:
      - bytes
      api-supported-versions:
      - 2022-11-01, 2023-04-01-preview, 2024-03-01-preview, 2024-05-01-preview, 2024-07-01-preview,
        2024-12-01-preview
      connection:
      - keep-alive
      content-length:
      - '563'
      content-type:
      - application/json; charset=utf-8
      date:
      - Wed, 26 Feb 2025 11:15:10 GMT
      mise-correlation-id:
      - 4509b4e2-cf85-4c7f-aaab-ee06a5cf29d5
      strict-transport-security:
      - max-age=31536000; includeSubDomains
      x-azure-ref:
      - 20250226T111510Z-r16fc4b5ccftmcznhC1SG1b17c0000000c00000000003s71
      x-cache:
      - CONFIG_NOCACHE
      x-content-type-options:
      - nosniff
    status:
      code: 200
      message: OK
- request:
    body: !!python/object/new:_io.BytesIO
      state: !!python/tuple
      - !!binary |
        PD94bWwgdmVyc2lvbj0iMS4wIiBlbmNvZGluZz0iVVRGLTgiPz4KPGptZXRlclRlc3RQbGFuIHZl
        cnNpb249IjEuMiIgcHJvcGVydGllcz0iNS4wIiBqbWV0ZXI9IjUuNSI+CiAgPGhhc2hUcmVlPgog
        ICAgPFRlc3RQbGFuIGd1aWNsYXNzPSJUZXN0UGxhbkd1aSIgdGVzdGNsYXNzPSJUZXN0UGxhbiIg
        dGVzdG5hbWU9IkF6dXJlIExvYWQgVGVzdGluZyIgZW5hYmxlZD0idHJ1ZSI+CiAgICAgIDxzdHJp
        bmdQcm9wIG5hbWU9IlRlc3RQbGFuLmNvbW1lbnRzIj48L3N0cmluZ1Byb3A+CiAgICAgIDxib29s
        UHJvcCBuYW1lPSJUZXN0UGxhbi5mdW5jdGlvbmFsX21vZGUiPmZhbHNlPC9ib29sUHJvcD4KICAg
        ICAgPGJvb2xQcm9wIG5hbWU9IlRlc3RQbGFuLnRlYXJEb3duX29uX3NodXRkb3duIj50cnVlPC9i
        b29sUHJvcD4KICAgICAgPGJvb2xQcm9wIG5hbWU9IlRlc3RQbGFuLnNlcmlhbGl6ZV90aHJlYWRn
        cm91cHMiPmZhbHNlPC9ib29sUHJvcD4KICAgICAgPGVsZW1lbnRQcm9wIG5hbWU9IlRlc3RQbGFu
        LnVzZXJfZGVmaW5lZF92YXJpYWJsZXMiIGVsZW1lbnRUeXBlPSJBcmd1bWVudHMiIGd1aWNsYXNz
        PSJBcmd1bWVudHNQYW5lbCIgdGVzdGNsYXNzPSJBcmd1bWVudHMiIHRlc3RuYW1lPSJVc2VyIERl
        ZmluZWQgVmFyaWFibGVzIiBlbmFibGVkPSJ0cnVlIj4KICAgICAgICA8Y29sbGVjdGlvblByb3Ag
        bmFtZT0iQXJndW1lbnRzLmFyZ3VtZW50cyIvPgogICAgICA8L2VsZW1lbnRQcm9wPgogICAgICA8
        c3RyaW5nUHJvcCBuYW1lPSJUZXN0UGxhbi51c2VyX2RlZmluZV9jbGFzc3BhdGgiPjwvc3RyaW5n
        UHJvcD4KICAgIDwvVGVzdFBsYW4+CiAgICA8aGFzaFRyZWU+CiAgICAgIDxBcmd1bWVudHMgZ3Vp
        Y2xhc3M9IkFyZ3VtZW50c1BhbmVsIiB0ZXN0Y2xhc3M9IkFyZ3VtZW50cyIgdGVzdG5hbWU9IlVz
        ZXIgRGVmaW5lZCBWYXJpYWJsZXMiIGVuYWJsZWQ9InRydWUiPgogICAgICAgIDxjb2xsZWN0aW9u
        UHJvcCBuYW1lPSJBcmd1bWVudHMuYXJndW1lbnRzIj4KICAgICAgICAgIDxlbGVtZW50UHJvcCBu
        YW1lPSJkdXJhdGlvbl9pbl9zZWMiIGVsZW1lbnRUeXBlPSJBcmd1bWVudCI+CiAgICAgICAgICAg
        IDxzdHJpbmdQcm9wIG5hbWU9IkFyZ3VtZW50Lm5hbWUiPmR1cmF0aW9uX2luX3NlYzwvc3RyaW5n
        UHJvcD4KICAgICAgICAgICAgPHN0cmluZ1Byb3AgbmFtZT0iQXJndW1lbnQudmFsdWUiPiR7X19n
        cm9vdnkoIFN5c3RlbS5nZXRlbnYoJnF1b3Q7ZHVyYXRpb25faW5fc2VjJnF1b3Q7KSA/OiAmcXVv
        dDsxMCZxdW90OyApfTwvc3RyaW5nUHJvcD4KICAgICAgICAgICAgPHN0cmluZ1Byb3AgbmFtZT0i
        QXJndW1lbnQubWV0YWRhdGEiPj08L3N0cmluZ1Byb3A+CiAgICAgICAgICA8L2VsZW1lbnRQcm9w
        PgogICAgICAgICAgPGVsZW1lbnRQcm9wIG5hbWU9InJwcyIgZWxlbWVudFR5cGU9IkFyZ3VtZW50
        Ij4KICAgICAgICAgICAgPHN0cmluZ1Byb3AgbmFtZT0iQXJndW1lbnQubmFtZSI+cnBzPC9zdHJp
        bmdQcm9wPgogICAgICAgICAgICA8c3RyaW5nUHJvcCBuYW1lPSJBcmd1bWVudC52YWx1ZSI+JHtf
        X2dyb292eSggU3lzdGVtLmdldGVudigmcXVvdDtycHMmcXVvdDspID86ICZxdW90OzEmcXVvdDsg
        KX08L3N0cmluZ1Byb3A+CiAgICAgICAgICAgIDxzdHJpbmdQcm9wIG5hbWU9IkFyZ3VtZW50Lm1l
        dGFkYXRhIj49PC9zdHJpbmdQcm9wPgogICAgICAgICAgPC9lbGVtZW50UHJvcD4KICAgICAgICAg
        IDxlbGVtZW50UHJvcCBuYW1lPSJkb21haW4iIGVsZW1lbnRUeXBlPSJBcmd1bWVudCI+CiAgICAg
        ICAgICAgIDxzdHJpbmdQcm9wIG5hbWU9IkFyZ3VtZW50Lm5hbWUiPmRvbWFpbjwvc3RyaW5nUHJv
        cD4KICAgICAgICAgICAgPHN0cmluZ1Byb3AgbmFtZT0iQXJndW1lbnQudmFsdWUiPiR7X19ncm9v
        dnkoIFN5c3RlbS5nZXRlbnYoJnF1b3Q7ZG9tYWluJnF1b3Q7KSA/OiAmcXVvdDtleGFtcGxlLmNv
        bSZxdW90OyApfTwvc3RyaW5nUHJvcD4KICAgICAgICAgICAgPHN0cmluZ1Byb3AgbmFtZT0iQXJn
        dW1lbnQubWV0YWRhdGEiPj08L3N0cmluZ1Byb3A+CiAgICAgICAgICA8L2VsZW1lbnRQcm9wPgog
        ICAgICAgICAgPGVsZW1lbnRQcm9wIG5hbWU9InByb3RvY29sIiBlbGVtZW50VHlwZT0iQXJndW1l
        bnQiPgogICAgICAgICAgICA8c3RyaW5nUHJvcCBuYW1lPSJBcmd1bWVudC5uYW1lIj5wcm90b2Nv
        bDwvc3RyaW5nUHJvcD4KICAgICAgICAgICAgPHN0cmluZ1Byb3AgbmFtZT0iQXJndW1lbnQudmFs
        dWUiPiR7X19ncm9vdnkoIFN5c3RlbS5nZXRlbnYoJnF1b3Q7cHJvdG9jb2wmcXVvdDspID86ICZx
        dW90O2h0dHBzJnF1b3Q7ICl9PC9zdHJpbmdQcm9wPgogICAgICAgICAgICA8c3RyaW5nUHJvcCBu
        YW1lPSJBcmd1bWVudC5tZXRhZGF0YSI+PTwvc3RyaW5nUHJvcD4KICAgICAgICAgIDwvZWxlbWVu
        dFByb3A+CiAgICAgICAgICA8ZWxlbWVudFByb3AgbmFtZT0idXJsX3BhdGgiIGVsZW1lbnRUeXBl
        PSJBcmd1bWVudCI+CiAgICAgICAgICAgIDxzdHJpbmdQcm9wIG5hbWU9IkFyZ3VtZW50Lm5hbWUi
        PnVybF9wYXRoPC9zdHJpbmdQcm9wPgogICAgICAgICAgICA8c3RyaW5nUHJvcCBuYW1lPSJBcmd1
        bWVudC52YWx1ZSI+JHtfX2dyb292eSggU3lzdGVtLmdldGVudigmcXVvdDt1cmxfcGF0aCZxdW90
        OykgPzogJnF1b3Q7LyZxdW90OyApfTwvc3RyaW5nUHJvcD4KICAgICAgICAgICAgPHN0cmluZ1By
        b3AgbmFtZT0iQXJndW1lbnQubWV0YWRhdGEiPj08L3N0cmluZ1Byb3A+CiAgICAgICAgICA8L2Vs
        ZW1lbnRQcm9wPgogICAgICAgIDwvY29sbGVjdGlvblByb3A+CiAgICAgIDwvQXJndW1lbnRzPgog
        ICAgICA8aGFzaFRyZWUvPgogICAgICA8T3Blbk1vZGVsVGhyZWFkR3JvdXAgZ3VpY2xhc3M9Ik9w
        ZW5Nb2RlbFRocmVhZEdyb3VwR3VpIiB0ZXN0Y2xhc3M9Ik9wZW5Nb2RlbFRocmVhZEdyb3VwIiB0
        ZXN0bmFtZT0iT3BlbiBNb2RlbCBUaHJlYWQgR3JvdXAiIGVuYWJsZWQ9InRydWUiPgogICAgICAg
        IDxlbGVtZW50UHJvcCBuYW1lPSJUaHJlYWRHcm91cC5tYWluX2NvbnRyb2xsZXIiIGVsZW1lbnRU
        eXBlPSJPcGVuTW9kZWxUaHJlYWRHcm91cENvbnRyb2xsZXIiLz4KICAgICAgICA8c3RyaW5nUHJv
        cCBuYW1lPSJUaHJlYWRHcm91cC5vbl9zYW1wbGVfZXJyb3IiPmNvbnRpbnVlPC9zdHJpbmdQcm9w
        PgogICAgICAgIDxzdHJpbmdQcm9wIG5hbWU9Ik9wZW5Nb2RlbFRocmVhZEdyb3VwLnNjaGVkdWxl
        Ij5yYXRlKCR7cnBzfS9zZWMpIHJhbmRvbV9hcnJpdmFscygke2R1cmF0aW9uX2luX3NlY30gc2Vj
        KTwvc3RyaW5nUHJvcD4KICAgICAgICA8c3RyaW5nUHJvcCBuYW1lPSJPcGVuTW9kZWxUaHJlYWRH
        cm91cC5yYW5kb21fc2VlZCI+PC9zdHJpbmdQcm9wPgogICAgICA8L09wZW5Nb2RlbFRocmVhZEdy
        b3VwPgogICAgICA8aGFzaFRyZWU+CiAgICAgICAgPEhUVFBTYW1wbGVyUHJveHkgZ3VpY2xhc3M9
        Ikh0dHBUZXN0U2FtcGxlR3VpIiB0ZXN0Y2xhc3M9IkhUVFBTYW1wbGVyUHJveHkiIHRlc3RuYW1l
        PSJIVFRQIFJlcXVlc3QiIGVuYWJsZWQ9InRydWUiPgogICAgICAgICAgPGVsZW1lbnRQcm9wIG5h
        bWU9IkhUVFBzYW1wbGVyLkFyZ3VtZW50cyIgZWxlbWVudFR5cGU9IkFyZ3VtZW50cyIgZ3VpY2xh
        c3M9IkhUVFBBcmd1bWVudHNQYW5lbCIgdGVzdGNsYXNzPSJBcmd1bWVudHMiIHRlc3RuYW1lPSJV
        c2VyIERlZmluZWQgVmFyaWFibGVzIiBlbmFibGVkPSJ0cnVlIj4KICAgICAgICAgICAgPGNvbGxl
        Y3Rpb25Qcm9wIG5hbWU9IkFyZ3VtZW50cy5hcmd1bWVudHMiLz4KICAgICAgICAgIDwvZWxlbWVu
        dFByb3A+CiAgICAgICAgICA8c3RyaW5nUHJvcCBuYW1lPSJIVFRQU2FtcGxlci5kb21haW4iPiR7
        ZG9tYWlufTwvc3RyaW5nUHJvcD4KICAgICAgICAgIDxzdHJpbmdQcm9wIG5hbWU9IkhUVFBTYW1w
        bGVyLnBvcnQiPjwvc3RyaW5nUHJvcD4KICAgICAgICAgIDxzdHJpbmdQcm9wIG5hbWU9IkhUVFBT
        YW1wbGVyLnByb3RvY29sIj4ke3Byb3RvY29sfTwvc3RyaW5nUHJvcD4KICAgICAgICAgIDxzdHJp
        bmdQcm9wIG5hbWU9IkhUVFBTYW1wbGVyLmNvbnRlbnRFbmNvZGluZyI+PC9zdHJpbmdQcm9wPgog
        ICAgICAgICAgPHN0cmluZ1Byb3AgbmFtZT0iSFRUUFNhbXBsZXIucGF0aCI+JHt1cmxfcGF0aH08
        L3N0cmluZ1Byb3A+CiAgICAgICAgICA8c3RyaW5nUHJvcCBuYW1lPSJIVFRQU2FtcGxlci5tZXRo
        b2QiPkdFVDwvc3RyaW5nUHJvcD4KICAgICAgICAgIDxib29sUHJvcCBuYW1lPSJIVFRQU2FtcGxl
        ci5mb2xsb3dfcmVkaXJlY3RzIj50cnVlPC9ib29sUHJvcD4KICAgICAgICAgIDxib29sUHJvcCBu
        YW1lPSJIVFRQU2FtcGxlci5hdXRvX3JlZGlyZWN0cyI+ZmFsc2U8L2Jvb2xQcm9wPgogICAgICAg
        ICAgPGJvb2xQcm9wIG5hbWU9IkhUVFBTYW1wbGVyLnVzZV9rZWVwYWxpdmUiPnRydWU8L2Jvb2xQ
        cm9wPgogICAgICAgICAgPGJvb2xQcm9wIG5hbWU9IkhUVFBTYW1wbGVyLkRPX01VTFRJUEFSVF9Q
        T1NUIj5mYWxzZTwvYm9vbFByb3A+CiAgICAgICAgICA8c3RyaW5nUHJvcCBuYW1lPSJIVFRQU2Ft
        cGxlci5lbWJlZGRlZF91cmxfcmUiPjwvc3RyaW5nUHJvcD4KICAgICAgICAgIDxzdHJpbmdQcm9w
        IG5hbWU9IkhUVFBTYW1wbGVyLmNvbm5lY3RfdGltZW91dCI+PC9zdHJpbmdQcm9wPgogICAgICAg
        ICAgPHN0cmluZ1Byb3AgbmFtZT0iSFRUUFNhbXBsZXIucmVzcG9uc2VfdGltZW91dCI+PC9zdHJp
        bmdQcm9wPgogICAgICAgIDwvSFRUUFNhbXBsZXJQcm94eT4KICAgICAgICA8aGFzaFRyZWUvPgog
        ICAgICA8L2hhc2hUcmVlPgogICAgPC9oYXNoVHJlZT4KICA8L2hhc2hUcmVlPgo8L2ptZXRlclRl
        c3RQbGFuPgo=
      - 0
      - null
    headers:
      Accept:
      - application/json
      Accept-Encoding:
      - gzip, deflate
      Connection:
      - keep-alive
      Content-Length:
      - '4796'
      User-Agent:
      - AZURECLI/2.70.0 azsdk-python-core/1.31.0 Python/3.12.8 (Linux-6.5.0-1025-azure-x86_64-with-glibc2.36)
      content-type:
      - application/octet-stream
    method: PUT
    uri: https://03e5a579-fa86-4599-bf82-176a729079da.eastus.cnt-prod.loadtesting.azure.com/tests/download-test-case/files/sample-JMX-file.jmx?api-version=2024-12-01-preview&fileType=TEST_SCRIPT
  response:
    body:
      string: '{"url":"https://a2ueffwafy8omf3nhmtnjn6r.z39.blob.storage.azure.net/1d15c95d-1822-471b-ae25-9a75a1414835/59c53a96-5ab7-4d2b-81b1-25f92eda6f9e?skoid=713ccf3d-dc33-4787-a1ee-6b0cc537c37a&sktid=33e01921-4d64-4f8c-a055-5bdaffd5e33d&skt=2025-02-26T11%3A15%3A11Z&ske=2025-02-26T18%3A15%3A11Z&sks=b&skv=2024-05-04&sv=2024-05-04&se=2025-02-26T11%3A25%3A12Z&sr=b&sp=r&sig=***","fileName":"sample-JMX-file.jmx","fileType":"TEST_SCRIPT","expireDateTime":"2025-02-26T11:25:12.4079646Z","validationStatus":"VALIDATION_INITIATED"}'
    headers:
      api-supported-versions:
      - 2022-11-01, 2023-04-01-preview, 2024-03-01-preview, 2024-05-01-preview, 2024-07-01-preview,
        2024-12-01-preview
      connection:
      - keep-alive
      content-length:
      - '561'
      content-type:
      - application/json; charset=utf-8
      date:
      - Wed, 26 Feb 2025 11:15:12 GMT
      location:
      - https://03e5a579-fa86-4599-bf82-176a729079da.eastus.cnt-prod.loadtesting.azure.com/tests/download-test-case/files/sample-JMX-file.jmx?api-version=2024-12-01-preview
      mise-correlation-id:
      - b15bbc1a-d4cb-4245-a08a-1520a369f62d
      strict-transport-security:
      - max-age=31536000; includeSubDomains
      x-azure-ref:
      - 20250226T111510Z-r16fc4b5ccftmcznhC1SG1b17c0000000c00000000003s7a
      x-cache:
      - CONFIG_NOCACHE
      x-content-type-options:
      - nosniff
    status:
      code: 201
      message: Created
- request:
    body: null
    headers:
      Accept:
      - application/json
      Accept-Encoding:
      - gzip, deflate
      Connection:
      - keep-alive
      User-Agent:
      - AZURECLI/2.70.0 azsdk-python-core/1.31.0 Python/3.12.8 (Linux-6.5.0-1025-azure-x86_64-with-glibc2.36)
    method: GET
    uri: https://03e5a579-fa86-4599-bf82-176a729079da.eastus.cnt-prod.loadtesting.azure.com/tests/download-test-case/files/sample-JMX-file.jmx?api-version=2024-12-01-preview
  response:
    body:
      string: '{"url":"https://a2ueffwafy8omf3nhmtnjn6r.z39.blob.storage.azure.net/1d15c95d-1822-471b-ae25-9a75a1414835/59c53a96-5ab7-4d2b-81b1-25f92eda6f9e?skoid=713ccf3d-dc33-4787-a1ee-6b0cc537c37a&sktid=33e01921-4d64-4f8c-a055-5bdaffd5e33d&skt=2025-02-26T11%3A15%3A09Z&ske=2025-02-26T18%3A15%3A09Z&sks=b&skv=2024-05-04&sv=2024-05-04&se=2025-02-26T11%3A25%3A12Z&sr=b&sp=r&sig=***","fileName":"sample-JMX-file.jmx","fileType":"TEST_SCRIPT","expireDateTime":"2025-02-26T11:25:12.6593738Z","validationStatus":"VALIDATION_INITIATED"}'
    headers:
      accept-ranges:
      - bytes
      api-supported-versions:
      - 2022-11-01, 2023-04-01-preview, 2024-03-01-preview, 2024-05-01-preview, 2024-07-01-preview,
        2024-12-01-preview
      connection:
      - keep-alive
      content-length:
      - '565'
      content-type:
      - application/json; charset=utf-8
      date:
      - Wed, 26 Feb 2025 11:15:12 GMT
      mise-correlation-id:
      - a0fece15-0109-44bb-af1a-a9331f6cc6c8
      strict-transport-security:
      - max-age=31536000; includeSubDomains
      x-azure-ref:
      - 20250226T111512Z-r16fc4b5ccftmcznhC1SG1b17c0000000c00000000003s9t
      x-cache:
      - CONFIG_NOCACHE
      x-content-type-options:
      - nosniff
    status:
      code: 200
      message: OK
- request:
    body: null
    headers:
      Accept:
      - application/json
      Accept-Encoding:
      - gzip, deflate
      Connection:
      - keep-alive
      User-Agent:
      - AZURECLI/2.70.0 azsdk-python-core/1.31.0 Python/3.12.8 (Linux-6.5.0-1025-azure-x86_64-with-glibc2.36)
    method: GET
    uri: https://03e5a579-fa86-4599-bf82-176a729079da.eastus.cnt-prod.loadtesting.azure.com/tests/download-test-case/files/sample-JMX-file.jmx?api-version=2024-12-01-preview
  response:
    body:
      string: '{"url":"https://a2ueffwafy8omf3nhmtnjn6r.z39.blob.storage.azure.net/1d15c95d-1822-471b-ae25-9a75a1414835/59c53a96-5ab7-4d2b-81b1-25f92eda6f9e?skoid=713ccf3d-dc33-4787-a1ee-6b0cc537c37a&sktid=33e01921-4d64-4f8c-a055-5bdaffd5e33d&skt=2025-02-26T11%3A15%3A17Z&ske=2025-02-26T18%3A15%3A17Z&sks=b&skv=2024-05-04&sv=2024-05-04&se=2025-02-26T11%3A25%3A17Z&sr=b&sp=r&sig=***","fileName":"sample-JMX-file.jmx","fileType":"TEST_SCRIPT","expireDateTime":"2025-02-26T11:25:17.9456397Z","validationStatus":"VALIDATION_INITIATED"}'
=======
      - AZURECLI/2.69.0 azsdk-python-core/1.31.0 Python/3.12.8 (Linux-6.5.0-1025-azure-x86_64-with-glibc2.36)
    method: GET
    uri: https://19c0c34f-c98b-41a0-a23c-7b8ee02971c6.eastus.cnt-prod.loadtesting.azure.com/tests/download-test-case/files/sample-ZIP-artifact.zip?api-version=2024-12-01-preview
  response:
    body:
      string: '{"url":"https://i3b32lnch18l9jcy7iw4ceyt.z41.blob.storage.azure.net/89bc485a-679a-470c-a2bb-9f0ea7f20cbc/d1cff6e3-7a37-4954-a7fe-a0a15a3bc6ea?skoid=713ccf3d-dc33-4787-a1ee-6b0cc537c37a&sktid=33e01921-4d64-4f8c-a055-5bdaffd5e33d&skt=2025-02-24T21%3A53%3A25Z&ske=2025-02-25T04%3A53%3A25Z&sks=b&skv=2024-05-04&sv=2024-05-04&se=2025-02-24T22%3A03%3A25Z&sr=b&sp=r&sig=***","fileName":"sample-ZIP-artifact.zip","fileType":"ZIPPED_ARTIFACTS","expireDateTime":"2025-02-24T22:03:25.1766791Z","validationStatus":"NOT_VALIDATED"}'
>>>>>>> dfd6e4c3
    headers:
      accept-ranges:
      - bytes
      api-supported-versions:
      - 2022-11-01, 2023-04-01-preview, 2024-03-01-preview, 2024-05-01-preview, 2024-07-01-preview,
        2024-12-01-preview
      connection:
      - keep-alive
      content-length:
<<<<<<< HEAD
      - '561'
      content-type:
      - application/json; charset=utf-8
      date:
      - Wed, 26 Feb 2025 11:15:18 GMT
      mise-correlation-id:
      - 9cbc7bb6-e00b-4aba-82c5-e01caf7b64d1
      strict-transport-security:
      - max-age=31536000; includeSubDomains
      x-azure-ref:
      - 20250226T111517Z-r16fc4b5ccftmcznhC1SG1b17c0000000c00000000003sfy
=======
      - '565'
      content-type:
      - application/json; charset=utf-8
      date:
      - Mon, 24 Feb 2025 21:53:25 GMT
      mise-correlation-id:
      - a5cd5b8c-674a-414e-8b0e-93b09fbecfca
      strict-transport-security:
      - max-age=31536000; includeSubDomains
      x-azure-ref:
      - 20250224T215325Z-r17775d4f98kr5knhC1SG1nvrw00000007pg00000000a74k
>>>>>>> dfd6e4c3
      x-cache:
      - CONFIG_NOCACHE
      x-content-type-options:
      - nosniff
    status:
      code: 200
      message: OK
- request:
<<<<<<< HEAD
=======
    body: !!python/object/new:_io.BytesIO
      state: !!python/tuple
      - !!binary |
        PD94bWwgdmVyc2lvbj0iMS4wIiBlbmNvZGluZz0iVVRGLTgiPz4KPGptZXRlclRlc3RQbGFuIHZl
        cnNpb249IjEuMiIgcHJvcGVydGllcz0iNS4wIiBqbWV0ZXI9IjUuNSI+CiAgPGhhc2hUcmVlPgog
        ICAgPFRlc3RQbGFuIGd1aWNsYXNzPSJUZXN0UGxhbkd1aSIgdGVzdGNsYXNzPSJUZXN0UGxhbiIg
        dGVzdG5hbWU9IkF6dXJlIExvYWQgVGVzdGluZyIgZW5hYmxlZD0idHJ1ZSI+CiAgICAgIDxzdHJp
        bmdQcm9wIG5hbWU9IlRlc3RQbGFuLmNvbW1lbnRzIj48L3N0cmluZ1Byb3A+CiAgICAgIDxib29s
        UHJvcCBuYW1lPSJUZXN0UGxhbi5mdW5jdGlvbmFsX21vZGUiPmZhbHNlPC9ib29sUHJvcD4KICAg
        ICAgPGJvb2xQcm9wIG5hbWU9IlRlc3RQbGFuLnRlYXJEb3duX29uX3NodXRkb3duIj50cnVlPC9i
        b29sUHJvcD4KICAgICAgPGJvb2xQcm9wIG5hbWU9IlRlc3RQbGFuLnNlcmlhbGl6ZV90aHJlYWRn
        cm91cHMiPmZhbHNlPC9ib29sUHJvcD4KICAgICAgPGVsZW1lbnRQcm9wIG5hbWU9IlRlc3RQbGFu
        LnVzZXJfZGVmaW5lZF92YXJpYWJsZXMiIGVsZW1lbnRUeXBlPSJBcmd1bWVudHMiIGd1aWNsYXNz
        PSJBcmd1bWVudHNQYW5lbCIgdGVzdGNsYXNzPSJBcmd1bWVudHMiIHRlc3RuYW1lPSJVc2VyIERl
        ZmluZWQgVmFyaWFibGVzIiBlbmFibGVkPSJ0cnVlIj4KICAgICAgICA8Y29sbGVjdGlvblByb3Ag
        bmFtZT0iQXJndW1lbnRzLmFyZ3VtZW50cyIvPgogICAgICA8L2VsZW1lbnRQcm9wPgogICAgICA8
        c3RyaW5nUHJvcCBuYW1lPSJUZXN0UGxhbi51c2VyX2RlZmluZV9jbGFzc3BhdGgiPjwvc3RyaW5n
        UHJvcD4KICAgIDwvVGVzdFBsYW4+CiAgICA8aGFzaFRyZWU+CiAgICAgIDxBcmd1bWVudHMgZ3Vp
        Y2xhc3M9IkFyZ3VtZW50c1BhbmVsIiB0ZXN0Y2xhc3M9IkFyZ3VtZW50cyIgdGVzdG5hbWU9IlVz
        ZXIgRGVmaW5lZCBWYXJpYWJsZXMiIGVuYWJsZWQ9InRydWUiPgogICAgICAgIDxjb2xsZWN0aW9u
        UHJvcCBuYW1lPSJBcmd1bWVudHMuYXJndW1lbnRzIj4KICAgICAgICAgIDxlbGVtZW50UHJvcCBu
        YW1lPSJkdXJhdGlvbl9pbl9zZWMiIGVsZW1lbnRUeXBlPSJBcmd1bWVudCI+CiAgICAgICAgICAg
        IDxzdHJpbmdQcm9wIG5hbWU9IkFyZ3VtZW50Lm5hbWUiPmR1cmF0aW9uX2luX3NlYzwvc3RyaW5n
        UHJvcD4KICAgICAgICAgICAgPHN0cmluZ1Byb3AgbmFtZT0iQXJndW1lbnQudmFsdWUiPiR7X19n
        cm9vdnkoIFN5c3RlbS5nZXRlbnYoJnF1b3Q7ZHVyYXRpb25faW5fc2VjJnF1b3Q7KSA/OiAmcXVv
        dDsxMCZxdW90OyApfTwvc3RyaW5nUHJvcD4KICAgICAgICAgICAgPHN0cmluZ1Byb3AgbmFtZT0i
        QXJndW1lbnQubWV0YWRhdGEiPj08L3N0cmluZ1Byb3A+CiAgICAgICAgICA8L2VsZW1lbnRQcm9w
        PgogICAgICAgICAgPGVsZW1lbnRQcm9wIG5hbWU9InJwcyIgZWxlbWVudFR5cGU9IkFyZ3VtZW50
        Ij4KICAgICAgICAgICAgPHN0cmluZ1Byb3AgbmFtZT0iQXJndW1lbnQubmFtZSI+cnBzPC9zdHJp
        bmdQcm9wPgogICAgICAgICAgICA8c3RyaW5nUHJvcCBuYW1lPSJBcmd1bWVudC52YWx1ZSI+JHtf
        X2dyb292eSggU3lzdGVtLmdldGVudigmcXVvdDtycHMmcXVvdDspID86ICZxdW90OzEmcXVvdDsg
        KX08L3N0cmluZ1Byb3A+CiAgICAgICAgICAgIDxzdHJpbmdQcm9wIG5hbWU9IkFyZ3VtZW50Lm1l
        dGFkYXRhIj49PC9zdHJpbmdQcm9wPgogICAgICAgICAgPC9lbGVtZW50UHJvcD4KICAgICAgICAg
        IDxlbGVtZW50UHJvcCBuYW1lPSJkb21haW4iIGVsZW1lbnRUeXBlPSJBcmd1bWVudCI+CiAgICAg
        ICAgICAgIDxzdHJpbmdQcm9wIG5hbWU9IkFyZ3VtZW50Lm5hbWUiPmRvbWFpbjwvc3RyaW5nUHJv
        cD4KICAgICAgICAgICAgPHN0cmluZ1Byb3AgbmFtZT0iQXJndW1lbnQudmFsdWUiPiR7X19ncm9v
        dnkoIFN5c3RlbS5nZXRlbnYoJnF1b3Q7ZG9tYWluJnF1b3Q7KSA/OiAmcXVvdDtleGFtcGxlLmNv
        bSZxdW90OyApfTwvc3RyaW5nUHJvcD4KICAgICAgICAgICAgPHN0cmluZ1Byb3AgbmFtZT0iQXJn
        dW1lbnQubWV0YWRhdGEiPj08L3N0cmluZ1Byb3A+CiAgICAgICAgICA8L2VsZW1lbnRQcm9wPgog
        ICAgICAgICAgPGVsZW1lbnRQcm9wIG5hbWU9InByb3RvY29sIiBlbGVtZW50VHlwZT0iQXJndW1l
        bnQiPgogICAgICAgICAgICA8c3RyaW5nUHJvcCBuYW1lPSJBcmd1bWVudC5uYW1lIj5wcm90b2Nv
        bDwvc3RyaW5nUHJvcD4KICAgICAgICAgICAgPHN0cmluZ1Byb3AgbmFtZT0iQXJndW1lbnQudmFs
        dWUiPiR7X19ncm9vdnkoIFN5c3RlbS5nZXRlbnYoJnF1b3Q7cHJvdG9jb2wmcXVvdDspID86ICZx
        dW90O2h0dHBzJnF1b3Q7ICl9PC9zdHJpbmdQcm9wPgogICAgICAgICAgICA8c3RyaW5nUHJvcCBu
        YW1lPSJBcmd1bWVudC5tZXRhZGF0YSI+PTwvc3RyaW5nUHJvcD4KICAgICAgICAgIDwvZWxlbWVu
        dFByb3A+CiAgICAgICAgICA8ZWxlbWVudFByb3AgbmFtZT0idXJsX3BhdGgiIGVsZW1lbnRUeXBl
        PSJBcmd1bWVudCI+CiAgICAgICAgICAgIDxzdHJpbmdQcm9wIG5hbWU9IkFyZ3VtZW50Lm5hbWUi
        PnVybF9wYXRoPC9zdHJpbmdQcm9wPgogICAgICAgICAgICA8c3RyaW5nUHJvcCBuYW1lPSJBcmd1
        bWVudC52YWx1ZSI+JHtfX2dyb292eSggU3lzdGVtLmdldGVudigmcXVvdDt1cmxfcGF0aCZxdW90
        OykgPzogJnF1b3Q7LyZxdW90OyApfTwvc3RyaW5nUHJvcD4KICAgICAgICAgICAgPHN0cmluZ1By
        b3AgbmFtZT0iQXJndW1lbnQubWV0YWRhdGEiPj08L3N0cmluZ1Byb3A+CiAgICAgICAgICA8L2Vs
        ZW1lbnRQcm9wPgogICAgICAgIDwvY29sbGVjdGlvblByb3A+CiAgICAgIDwvQXJndW1lbnRzPgog
        ICAgICA8aGFzaFRyZWUvPgogICAgICA8T3Blbk1vZGVsVGhyZWFkR3JvdXAgZ3VpY2xhc3M9Ik9w
        ZW5Nb2RlbFRocmVhZEdyb3VwR3VpIiB0ZXN0Y2xhc3M9Ik9wZW5Nb2RlbFRocmVhZEdyb3VwIiB0
        ZXN0bmFtZT0iT3BlbiBNb2RlbCBUaHJlYWQgR3JvdXAiIGVuYWJsZWQ9InRydWUiPgogICAgICAg
        IDxlbGVtZW50UHJvcCBuYW1lPSJUaHJlYWRHcm91cC5tYWluX2NvbnRyb2xsZXIiIGVsZW1lbnRU
        eXBlPSJPcGVuTW9kZWxUaHJlYWRHcm91cENvbnRyb2xsZXIiLz4KICAgICAgICA8c3RyaW5nUHJv
        cCBuYW1lPSJUaHJlYWRHcm91cC5vbl9zYW1wbGVfZXJyb3IiPmNvbnRpbnVlPC9zdHJpbmdQcm9w
        PgogICAgICAgIDxzdHJpbmdQcm9wIG5hbWU9Ik9wZW5Nb2RlbFRocmVhZEdyb3VwLnNjaGVkdWxl
        Ij5yYXRlKCR7cnBzfS9zZWMpIHJhbmRvbV9hcnJpdmFscygke2R1cmF0aW9uX2luX3NlY30gc2Vj
        KTwvc3RyaW5nUHJvcD4KICAgICAgICA8c3RyaW5nUHJvcCBuYW1lPSJPcGVuTW9kZWxUaHJlYWRH
        cm91cC5yYW5kb21fc2VlZCI+PC9zdHJpbmdQcm9wPgogICAgICA8L09wZW5Nb2RlbFRocmVhZEdy
        b3VwPgogICAgICA8aGFzaFRyZWU+CiAgICAgICAgPEhUVFBTYW1wbGVyUHJveHkgZ3VpY2xhc3M9
        Ikh0dHBUZXN0U2FtcGxlR3VpIiB0ZXN0Y2xhc3M9IkhUVFBTYW1wbGVyUHJveHkiIHRlc3RuYW1l
        PSJIVFRQIFJlcXVlc3QiIGVuYWJsZWQ9InRydWUiPgogICAgICAgICAgPGVsZW1lbnRQcm9wIG5h
        bWU9IkhUVFBzYW1wbGVyLkFyZ3VtZW50cyIgZWxlbWVudFR5cGU9IkFyZ3VtZW50cyIgZ3VpY2xh
        c3M9IkhUVFBBcmd1bWVudHNQYW5lbCIgdGVzdGNsYXNzPSJBcmd1bWVudHMiIHRlc3RuYW1lPSJV
        c2VyIERlZmluZWQgVmFyaWFibGVzIiBlbmFibGVkPSJ0cnVlIj4KICAgICAgICAgICAgPGNvbGxl
        Y3Rpb25Qcm9wIG5hbWU9IkFyZ3VtZW50cy5hcmd1bWVudHMiLz4KICAgICAgICAgIDwvZWxlbWVu
        dFByb3A+CiAgICAgICAgICA8c3RyaW5nUHJvcCBuYW1lPSJIVFRQU2FtcGxlci5kb21haW4iPiR7
        ZG9tYWlufTwvc3RyaW5nUHJvcD4KICAgICAgICAgIDxzdHJpbmdQcm9wIG5hbWU9IkhUVFBTYW1w
        bGVyLnBvcnQiPjwvc3RyaW5nUHJvcD4KICAgICAgICAgIDxzdHJpbmdQcm9wIG5hbWU9IkhUVFBT
        YW1wbGVyLnByb3RvY29sIj4ke3Byb3RvY29sfTwvc3RyaW5nUHJvcD4KICAgICAgICAgIDxzdHJp
        bmdQcm9wIG5hbWU9IkhUVFBTYW1wbGVyLmNvbnRlbnRFbmNvZGluZyI+PC9zdHJpbmdQcm9wPgog
        ICAgICAgICAgPHN0cmluZ1Byb3AgbmFtZT0iSFRUUFNhbXBsZXIucGF0aCI+JHt1cmxfcGF0aH08
        L3N0cmluZ1Byb3A+CiAgICAgICAgICA8c3RyaW5nUHJvcCBuYW1lPSJIVFRQU2FtcGxlci5tZXRo
        b2QiPkdFVDwvc3RyaW5nUHJvcD4KICAgICAgICAgIDxib29sUHJvcCBuYW1lPSJIVFRQU2FtcGxl
        ci5mb2xsb3dfcmVkaXJlY3RzIj50cnVlPC9ib29sUHJvcD4KICAgICAgICAgIDxib29sUHJvcCBu
        YW1lPSJIVFRQU2FtcGxlci5hdXRvX3JlZGlyZWN0cyI+ZmFsc2U8L2Jvb2xQcm9wPgogICAgICAg
        ICAgPGJvb2xQcm9wIG5hbWU9IkhUVFBTYW1wbGVyLnVzZV9rZWVwYWxpdmUiPnRydWU8L2Jvb2xQ
        cm9wPgogICAgICAgICAgPGJvb2xQcm9wIG5hbWU9IkhUVFBTYW1wbGVyLkRPX01VTFRJUEFSVF9Q
        T1NUIj5mYWxzZTwvYm9vbFByb3A+CiAgICAgICAgICA8c3RyaW5nUHJvcCBuYW1lPSJIVFRQU2Ft
        cGxlci5lbWJlZGRlZF91cmxfcmUiPjwvc3RyaW5nUHJvcD4KICAgICAgICAgIDxzdHJpbmdQcm9w
        IG5hbWU9IkhUVFBTYW1wbGVyLmNvbm5lY3RfdGltZW91dCI+PC9zdHJpbmdQcm9wPgogICAgICAg
        ICAgPHN0cmluZ1Byb3AgbmFtZT0iSFRUUFNhbXBsZXIucmVzcG9uc2VfdGltZW91dCI+PC9zdHJp
        bmdQcm9wPgogICAgICAgIDwvSFRUUFNhbXBsZXJQcm94eT4KICAgICAgICA8aGFzaFRyZWUvPgog
        ICAgICA8L2hhc2hUcmVlPgogICAgPC9oYXNoVHJlZT4KICA8L2hhc2hUcmVlPgo8L2ptZXRlclRl
        c3RQbGFuPgo=
      - 0
      - null
    headers:
      Accept:
      - application/json
      Accept-Encoding:
      - gzip, deflate
      Connection:
      - keep-alive
      Content-Length:
      - '4796'
      User-Agent:
      - AZURECLI/2.69.0 azsdk-python-core/1.31.0 Python/3.12.8 (Linux-6.5.0-1025-azure-x86_64-with-glibc2.36)
      content-type:
      - application/octet-stream
    method: PUT
    uri: https://19c0c34f-c98b-41a0-a23c-7b8ee02971c6.eastus.cnt-prod.loadtesting.azure.com/tests/download-test-case/files/sample-JMX-file.jmx?api-version=2024-12-01-preview&fileType=TEST_SCRIPT
  response:
    body:
      string: '{"url":"https://i3b32lnch18l9jcy7iw4ceyt.z41.blob.storage.azure.net/89bc485a-679a-470c-a2bb-9f0ea7f20cbc/8c789c9f-2182-4db6-a1ca-8b9f2cc87d67?skoid=713ccf3d-dc33-4787-a1ee-6b0cc537c37a&sktid=33e01921-4d64-4f8c-a055-5bdaffd5e33d&skt=2025-02-24T21%3A53%3A25Z&ske=2025-02-25T04%3A53%3A25Z&sks=b&skv=2024-05-04&sv=2024-05-04&se=2025-02-24T22%3A03%3A25Z&sr=b&sp=r&sig=***","fileName":"sample-JMX-file.jmx","fileType":"TEST_SCRIPT","expireDateTime":"2025-02-24T22:03:25.9453419Z","validationStatus":"VALIDATION_INITIATED"}'
    headers:
      api-supported-versions:
      - 2022-11-01, 2023-04-01-preview, 2024-03-01-preview, 2024-05-01-preview, 2024-07-01-preview,
        2024-12-01-preview
      connection:
      - keep-alive
      content-length:
      - '567'
      content-type:
      - application/json; charset=utf-8
      date:
      - Mon, 24 Feb 2025 21:53:26 GMT
      location:
      - https://19c0c34f-c98b-41a0-a23c-7b8ee02971c6.eastus.cnt-prod.loadtesting.azure.com/tests/download-test-case/files/sample-JMX-file.jmx?api-version=2024-12-01-preview
      mise-correlation-id:
      - 4d3a4661-914b-42fd-93bb-534ef840aed0
      strict-transport-security:
      - max-age=31536000; includeSubDomains
      x-azure-ref:
      - 20250224T215325Z-r17775d4f98kr5knhC1SG1nvrw00000007pg00000000a752
      x-cache:
      - CONFIG_NOCACHE
      x-content-type-options:
      - nosniff
    status:
      code: 201
      message: Created
- request:
>>>>>>> dfd6e4c3
    body: null
    headers:
      Accept:
      - application/json
      Accept-Encoding:
      - gzip, deflate
      Connection:
      - keep-alive
      User-Agent:
<<<<<<< HEAD
      - AZURECLI/2.70.0 azsdk-python-core/1.31.0 Python/3.12.8 (Linux-6.5.0-1025-azure-x86_64-with-glibc2.36)
    method: GET
    uri: https://03e5a579-fa86-4599-bf82-176a729079da.eastus.cnt-prod.loadtesting.azure.com/tests/download-test-case/files/sample-JMX-file.jmx?api-version=2024-12-01-preview
  response:
    body:
      string: '{"url":"https://a2ueffwafy8omf3nhmtnjn6r.z39.blob.storage.azure.net/1d15c95d-1822-471b-ae25-9a75a1414835/59c53a96-5ab7-4d2b-81b1-25f92eda6f9e?skoid=713ccf3d-dc33-4787-a1ee-6b0cc537c37a&sktid=33e01921-4d64-4f8c-a055-5bdaffd5e33d&skt=2025-02-26T11%3A15%3A08Z&ske=2025-02-26T18%3A15%3A08Z&sks=b&skv=2024-05-04&sv=2024-05-04&se=2025-02-26T11%3A25%3A23Z&sr=b&sp=r&sig=***","fileName":"sample-JMX-file.jmx","fileType":"TEST_SCRIPT","expireDateTime":"2025-02-26T11:25:23.2060542Z","validationStatus":"VALIDATION_INITIATED"}'
=======
      - AZURECLI/2.69.0 azsdk-python-core/1.31.0 Python/3.12.8 (Linux-6.5.0-1025-azure-x86_64-with-glibc2.36)
    method: GET
    uri: https://19c0c34f-c98b-41a0-a23c-7b8ee02971c6.eastus.cnt-prod.loadtesting.azure.com/tests/download-test-case/files/sample-JMX-file.jmx?api-version=2024-12-01-preview
  response:
    body:
      string: '{"url":"https://i3b32lnch18l9jcy7iw4ceyt.z41.blob.storage.azure.net/89bc485a-679a-470c-a2bb-9f0ea7f20cbc/8c789c9f-2182-4db6-a1ca-8b9f2cc87d67?skoid=713ccf3d-dc33-4787-a1ee-6b0cc537c37a&sktid=33e01921-4d64-4f8c-a055-5bdaffd5e33d&skt=2025-02-24T21%3A53%3A26Z&ske=2025-02-25T04%3A53%3A26Z&sks=b&skv=2024-05-04&sv=2024-05-04&se=2025-02-24T22%3A03%3A26Z&sr=b&sp=r&sig=***","fileName":"sample-JMX-file.jmx","fileType":"TEST_SCRIPT","expireDateTime":"2025-02-24T22:03:26.2307028Z","validationStatus":"VALIDATION_INITIATED"}'
>>>>>>> dfd6e4c3
    headers:
      accept-ranges:
      - bytes
      api-supported-versions:
      - 2022-11-01, 2023-04-01-preview, 2024-03-01-preview, 2024-05-01-preview, 2024-07-01-preview,
        2024-12-01-preview
      connection:
      - keep-alive
      content-length:
      - '561'
      content-type:
      - application/json; charset=utf-8
      date:
<<<<<<< HEAD
      - Wed, 26 Feb 2025 11:15:23 GMT
      mise-correlation-id:
      - ebdc3eea-ef61-478d-8dcd-49f50723cb7f
      strict-transport-security:
      - max-age=31536000; includeSubDomains
      x-azure-ref:
      - 20250226T111523Z-r16fc4b5ccftmcznhC1SG1b17c0000000c00000000003sqa
=======
      - Mon, 24 Feb 2025 21:53:26 GMT
      mise-correlation-id:
      - 3cc67f70-7eff-4111-bd5d-88f24c56eaf0
      strict-transport-security:
      - max-age=31536000; includeSubDomains
      x-azure-ref:
      - 20250224T215326Z-r17775d4f98kr5knhC1SG1nvrw00000007pg00000000a76r
>>>>>>> dfd6e4c3
      x-cache:
      - CONFIG_NOCACHE
      x-content-type-options:
      - nosniff
    status:
      code: 200
      message: OK
- request:
    body: null
    headers:
      Accept:
      - application/json
      Accept-Encoding:
      - gzip, deflate
      Connection:
      - keep-alive
      User-Agent:
<<<<<<< HEAD
      - AZURECLI/2.70.0 azsdk-python-core/1.31.0 Python/3.12.8 (Linux-6.5.0-1025-azure-x86_64-with-glibc2.36)
    method: GET
    uri: https://03e5a579-fa86-4599-bf82-176a729079da.eastus.cnt-prod.loadtesting.azure.com/tests/download-test-case/files/sample-JMX-file.jmx?api-version=2024-12-01-preview
  response:
    body:
      string: '{"url":"https://a2ueffwafy8omf3nhmtnjn6r.z39.blob.storage.azure.net/1d15c95d-1822-471b-ae25-9a75a1414835/59c53a96-5ab7-4d2b-81b1-25f92eda6f9e?skoid=713ccf3d-dc33-4787-a1ee-6b0cc537c37a&sktid=33e01921-4d64-4f8c-a055-5bdaffd5e33d&skt=2025-02-26T11%3A15%3A09Z&ske=2025-02-26T18%3A15%3A09Z&sks=b&skv=2024-05-04&sv=2024-05-04&se=2025-02-26T11%3A25%3A28Z&sr=b&sp=r&sig=***","fileName":"sample-JMX-file.jmx","fileType":"TEST_SCRIPT","expireDateTime":"2025-02-26T11:25:28.4568718Z","validationStatus":"VALIDATION_INITIATED"}'
=======
      - AZURECLI/2.69.0 azsdk-python-core/1.31.0 Python/3.12.8 (Linux-6.5.0-1025-azure-x86_64-with-glibc2.36)
    method: GET
    uri: https://19c0c34f-c98b-41a0-a23c-7b8ee02971c6.eastus.cnt-prod.loadtesting.azure.com/tests/download-test-case/files/sample-JMX-file.jmx?api-version=2024-12-01-preview
  response:
    body:
      string: '{"url":"https://i3b32lnch18l9jcy7iw4ceyt.z41.blob.storage.azure.net/89bc485a-679a-470c-a2bb-9f0ea7f20cbc/8c789c9f-2182-4db6-a1ca-8b9f2cc87d67?skoid=713ccf3d-dc33-4787-a1ee-6b0cc537c37a&sktid=33e01921-4d64-4f8c-a055-5bdaffd5e33d&skt=2025-02-24T21%3A53%3A24Z&ske=2025-02-25T04%3A53%3A24Z&sks=b&skv=2024-05-04&sv=2024-05-04&se=2025-02-24T22%3A03%3A31Z&sr=b&sp=r&sig=***","fileName":"sample-JMX-file.jmx","fileType":"TEST_SCRIPT","expireDateTime":"2025-02-24T22:03:31.4892341Z","validationStatus":"VALIDATION_INITIATED"}'
>>>>>>> dfd6e4c3
    headers:
      accept-ranges:
      - bytes
      api-supported-versions:
      - 2022-11-01, 2023-04-01-preview, 2024-03-01-preview, 2024-05-01-preview, 2024-07-01-preview,
        2024-12-01-preview
      connection:
      - keep-alive
      content-length:
<<<<<<< HEAD
      - '563'
      content-type:
      - application/json; charset=utf-8
      date:
      - Wed, 26 Feb 2025 11:15:28 GMT
      mise-correlation-id:
      - 286bf2ba-e029-4d30-8b38-95d7817a38fc
      strict-transport-security:
      - max-age=31536000; includeSubDomains
      x-azure-ref:
      - 20250226T111528Z-r16fc4b5ccftmcznhC1SG1b17c0000000c00000000003swy
=======
      - '559'
      content-type:
      - application/json; charset=utf-8
      date:
      - Mon, 24 Feb 2025 21:53:31 GMT
      mise-correlation-id:
      - e60aacb8-8a19-472f-a1e5-70dad385d350
      strict-transport-security:
      - max-age=31536000; includeSubDomains
      x-azure-ref:
      - 20250224T215331Z-r17775d4f98kr5knhC1SG1nvrw00000007pg00000000a7ev
>>>>>>> dfd6e4c3
      x-cache:
      - CONFIG_NOCACHE
      x-content-type-options:
      - nosniff
    status:
      code: 200
      message: OK
- request:
    body: null
    headers:
      Accept:
      - application/json
      Accept-Encoding:
      - gzip, deflate
      Connection:
      - keep-alive
      User-Agent:
<<<<<<< HEAD
      - AZURECLI/2.70.0 azsdk-python-core/1.31.0 Python/3.12.8 (Linux-6.5.0-1025-azure-x86_64-with-glibc2.36)
    method: GET
    uri: https://03e5a579-fa86-4599-bf82-176a729079da.eastus.cnt-prod.loadtesting.azure.com/tests/download-test-case/files/sample-JMX-file.jmx?api-version=2024-12-01-preview
  response:
    body:
      string: '{"url":"https://a2ueffwafy8omf3nhmtnjn6r.z39.blob.storage.azure.net/1d15c95d-1822-471b-ae25-9a75a1414835/59c53a96-5ab7-4d2b-81b1-25f92eda6f9e?skoid=713ccf3d-dc33-4787-a1ee-6b0cc537c37a&sktid=33e01921-4d64-4f8c-a055-5bdaffd5e33d&skt=2025-02-26T11%3A15%3A09Z&ske=2025-02-26T18%3A15%3A09Z&sks=b&skv=2024-05-04&sv=2024-05-04&se=2025-02-26T11%3A25%3A33Z&sr=b&sp=r&sig=***","fileName":"sample-JMX-file.jmx","fileType":"TEST_SCRIPT","expireDateTime":"2025-02-26T11:25:33.7187632Z","validationStatus":"VALIDATION_INITIATED"}'
=======
      - AZURECLI/2.69.0 azsdk-python-core/1.31.0 Python/3.12.8 (Linux-6.5.0-1025-azure-x86_64-with-glibc2.36)
    method: GET
    uri: https://19c0c34f-c98b-41a0-a23c-7b8ee02971c6.eastus.cnt-prod.loadtesting.azure.com/tests/download-test-case/files/sample-JMX-file.jmx?api-version=2024-12-01-preview
  response:
    body:
      string: '{"url":"https://i3b32lnch18l9jcy7iw4ceyt.z41.blob.storage.azure.net/89bc485a-679a-470c-a2bb-9f0ea7f20cbc/8c789c9f-2182-4db6-a1ca-8b9f2cc87d67?skoid=713ccf3d-dc33-4787-a1ee-6b0cc537c37a&sktid=33e01921-4d64-4f8c-a055-5bdaffd5e33d&skt=2025-02-24T21%3A53%3A25Z&ske=2025-02-25T04%3A53%3A25Z&sks=b&skv=2024-05-04&sv=2024-05-04&se=2025-02-24T22%3A03%3A36Z&sr=b&sp=r&sig=***","fileName":"sample-JMX-file.jmx","fileType":"TEST_SCRIPT","expireDateTime":"2025-02-24T22:03:36.7375986Z","validationStatus":"VALIDATION_INITIATED"}'
>>>>>>> dfd6e4c3
    headers:
      accept-ranges:
      - bytes
      api-supported-versions:
      - 2022-11-01, 2023-04-01-preview, 2024-03-01-preview, 2024-05-01-preview, 2024-07-01-preview,
        2024-12-01-preview
      connection:
      - keep-alive
      content-length:
      - '563'
      content-type:
      - application/json; charset=utf-8
      date:
<<<<<<< HEAD
      - Wed, 26 Feb 2025 11:15:33 GMT
      mise-correlation-id:
      - 93ceb8d5-06f5-4101-99df-d9b6b53c84a1
      strict-transport-security:
      - max-age=31536000; includeSubDomains
      x-azure-ref:
      - 20250226T111533Z-r16fc4b5ccftmcznhC1SG1b17c0000000c00000000003t30
=======
      - Mon, 24 Feb 2025 21:53:36 GMT
      mise-correlation-id:
      - ede22752-d0b6-4768-b2b0-aa71e1519f01
      strict-transport-security:
      - max-age=31536000; includeSubDomains
      x-azure-ref:
      - 20250224T215336Z-r17775d4f98kr5knhC1SG1nvrw00000007pg00000000a7t1
>>>>>>> dfd6e4c3
      x-cache:
      - CONFIG_NOCACHE
      x-content-type-options:
      - nosniff
    status:
      code: 200
      message: OK
- request:
    body: null
    headers:
      Accept:
      - application/json
      Accept-Encoding:
      - gzip, deflate
      Connection:
      - keep-alive
      User-Agent:
<<<<<<< HEAD
      - AZURECLI/2.70.0 azsdk-python-core/1.31.0 Python/3.12.8 (Linux-6.5.0-1025-azure-x86_64-with-glibc2.36)
    method: GET
    uri: https://03e5a579-fa86-4599-bf82-176a729079da.eastus.cnt-prod.loadtesting.azure.com/tests/download-test-case/files/sample-JMX-file.jmx?api-version=2024-12-01-preview
  response:
    body:
      string: '{"url":"https://a2ueffwafy8omf3nhmtnjn6r.z39.blob.storage.azure.net/1d15c95d-1822-471b-ae25-9a75a1414835/59c53a96-5ab7-4d2b-81b1-25f92eda6f9e?skoid=713ccf3d-dc33-4787-a1ee-6b0cc537c37a&sktid=33e01921-4d64-4f8c-a055-5bdaffd5e33d&skt=2025-02-26T11%3A15%3A17Z&ske=2025-02-26T18%3A15%3A17Z&sks=b&skv=2024-05-04&sv=2024-05-04&se=2025-02-26T11%3A25%3A38Z&sr=b&sp=r&sig=***","fileName":"sample-JMX-file.jmx","fileType":"TEST_SCRIPT","expireDateTime":"2025-02-26T11:25:38.9780757Z","validationStatus":"VALIDATION_INITIATED"}'
=======
      - AZURECLI/2.69.0 azsdk-python-core/1.31.0 Python/3.12.8 (Linux-6.5.0-1025-azure-x86_64-with-glibc2.36)
    method: GET
    uri: https://19c0c34f-c98b-41a0-a23c-7b8ee02971c6.eastus.cnt-prod.loadtesting.azure.com/tests/download-test-case/files/sample-JMX-file.jmx?api-version=2024-12-01-preview
  response:
    body:
      string: '{"url":"https://i3b32lnch18l9jcy7iw4ceyt.z41.blob.storage.azure.net/89bc485a-679a-470c-a2bb-9f0ea7f20cbc/8c789c9f-2182-4db6-a1ca-8b9f2cc87d67?skoid=713ccf3d-dc33-4787-a1ee-6b0cc537c37a&sktid=33e01921-4d64-4f8c-a055-5bdaffd5e33d&skt=2025-02-24T21%3A53%3A23Z&ske=2025-02-25T04%3A53%3A23Z&sks=b&skv=2024-05-04&sv=2024-05-04&se=2025-02-24T22%3A03%3A41Z&sr=b&sp=r&sig=***","fileName":"sample-JMX-file.jmx","fileType":"TEST_SCRIPT","expireDateTime":"2025-02-24T22:03:41.9933239Z","validationStatus":"VALIDATION_INITIATED"}'
>>>>>>> dfd6e4c3
    headers:
      accept-ranges:
      - bytes
      api-supported-versions:
      - 2022-11-01, 2023-04-01-preview, 2024-03-01-preview, 2024-05-01-preview, 2024-07-01-preview,
        2024-12-01-preview
      connection:
      - keep-alive
      content-length:
<<<<<<< HEAD
      - '563'
      content-type:
      - application/json; charset=utf-8
      date:
      - Wed, 26 Feb 2025 11:15:39 GMT
      mise-correlation-id:
      - f182e5de-d045-492e-904f-1ea263ae3481
      strict-transport-security:
      - max-age=31536000; includeSubDomains
      x-azure-ref:
      - 20250226T111538Z-r16fc4b5ccftmcznhC1SG1b17c0000000c00000000003t8k
=======
      - '559'
      content-type:
      - application/json; charset=utf-8
      date:
      - Mon, 24 Feb 2025 21:53:42 GMT
      mise-correlation-id:
      - 8714a42b-91f0-4c81-b260-2b18c7c2365d
      strict-transport-security:
      - max-age=31536000; includeSubDomains
      x-azure-ref:
      - 20250224T215341Z-r17775d4f98kr5knhC1SG1nvrw00000007pg00000000a827
>>>>>>> dfd6e4c3
      x-cache:
      - CONFIG_NOCACHE
      x-content-type-options:
      - nosniff
    status:
      code: 200
      message: OK
- request:
    body: null
    headers:
      Accept:
      - application/json
      Accept-Encoding:
      - gzip, deflate
      Connection:
      - keep-alive
      User-Agent:
<<<<<<< HEAD
      - AZURECLI/2.70.0 azsdk-python-core/1.31.0 Python/3.12.8 (Linux-6.5.0-1025-azure-x86_64-with-glibc2.36)
    method: GET
    uri: https://03e5a579-fa86-4599-bf82-176a729079da.eastus.cnt-prod.loadtesting.azure.com/tests/download-test-case/files/sample-JMX-file.jmx?api-version=2024-12-01-preview
  response:
    body:
      string: '{"url":"https://a2ueffwafy8omf3nhmtnjn6r.z39.blob.storage.azure.net/1d15c95d-1822-471b-ae25-9a75a1414835/59c53a96-5ab7-4d2b-81b1-25f92eda6f9e?skoid=713ccf3d-dc33-4787-a1ee-6b0cc537c37a&sktid=33e01921-4d64-4f8c-a055-5bdaffd5e33d&skt=2025-02-26T11%3A15%3A08Z&ske=2025-02-26T18%3A15%3A08Z&sks=b&skv=2024-05-04&sv=2024-05-04&se=2025-02-26T11%3A25%3A44Z&sr=b&sp=r&sig=***","fileName":"sample-JMX-file.jmx","fileType":"TEST_SCRIPT","expireDateTime":"2025-02-26T11:25:44.2359616Z","validationStatus":"VALIDATION_INITIATED"}'
=======
      - AZURECLI/2.69.0 azsdk-python-core/1.31.0 Python/3.12.8 (Linux-6.5.0-1025-azure-x86_64-with-glibc2.36)
    method: GET
    uri: https://19c0c34f-c98b-41a0-a23c-7b8ee02971c6.eastus.cnt-prod.loadtesting.azure.com/tests/download-test-case/files/sample-JMX-file.jmx?api-version=2024-12-01-preview
  response:
    body:
      string: '{"url":"https://i3b32lnch18l9jcy7iw4ceyt.z41.blob.storage.azure.net/89bc485a-679a-470c-a2bb-9f0ea7f20cbc/8c789c9f-2182-4db6-a1ca-8b9f2cc87d67?skoid=713ccf3d-dc33-4787-a1ee-6b0cc537c37a&sktid=33e01921-4d64-4f8c-a055-5bdaffd5e33d&skt=2025-02-24T21%3A53%3A24Z&ske=2025-02-25T04%3A53%3A24Z&sks=b&skv=2024-05-04&sv=2024-05-04&se=2025-02-24T22%3A03%3A47Z&sr=b&sp=r&sig=***","fileName":"sample-JMX-file.jmx","fileType":"TEST_SCRIPT","expireDateTime":"2025-02-24T22:03:47.2428227Z","validationStatus":"VALIDATION_INITIATED"}'
>>>>>>> dfd6e4c3
    headers:
      accept-ranges:
      - bytes
      api-supported-versions:
      - 2022-11-01, 2023-04-01-preview, 2024-03-01-preview, 2024-05-01-preview, 2024-07-01-preview,
        2024-12-01-preview
      connection:
      - keep-alive
      content-length:
      - '561'
      content-type:
      - application/json; charset=utf-8
      date:
<<<<<<< HEAD
      - Wed, 26 Feb 2025 11:15:44 GMT
      mise-correlation-id:
      - c7acd144-59c2-4557-92ee-d623416e96c7
      strict-transport-security:
      - max-age=31536000; includeSubDomains
      x-azure-ref:
      - 20250226T111544Z-r16fc4b5ccftmcznhC1SG1b17c0000000c00000000003teu
=======
      - Mon, 24 Feb 2025 21:53:47 GMT
      mise-correlation-id:
      - d5663405-42f4-4e62-9a0f-c3030a56f051
      strict-transport-security:
      - max-age=31536000; includeSubDomains
      x-azure-ref:
      - 20250224T215347Z-r17775d4f98kr5knhC1SG1nvrw00000007pg00000000a8aa
>>>>>>> dfd6e4c3
      x-cache:
      - CONFIG_NOCACHE
      x-content-type-options:
      - nosniff
    status:
      code: 200
      message: OK
- request:
    body: null
    headers:
      Accept:
      - application/json
      Accept-Encoding:
      - gzip, deflate
      Connection:
      - keep-alive
      User-Agent:
<<<<<<< HEAD
      - AZURECLI/2.70.0 azsdk-python-core/1.31.0 Python/3.12.8 (Linux-6.5.0-1025-azure-x86_64-with-glibc2.36)
    method: GET
    uri: https://03e5a579-fa86-4599-bf82-176a729079da.eastus.cnt-prod.loadtesting.azure.com/tests/download-test-case/files/sample-JMX-file.jmx?api-version=2024-12-01-preview
  response:
    body:
      string: '{"url":"https://a2ueffwafy8omf3nhmtnjn6r.z39.blob.storage.azure.net/1d15c95d-1822-471b-ae25-9a75a1414835/59c53a96-5ab7-4d2b-81b1-25f92eda6f9e?skoid=713ccf3d-dc33-4787-a1ee-6b0cc537c37a&sktid=33e01921-4d64-4f8c-a055-5bdaffd5e33d&skt=2025-02-26T11%3A15%3A09Z&ske=2025-02-26T18%3A15%3A09Z&sks=b&skv=2024-05-04&sv=2024-05-04&se=2025-02-26T11%3A25%3A49Z&sr=b&sp=r&sig=***","fileName":"sample-JMX-file.jmx","fileType":"TEST_SCRIPT","expireDateTime":"2025-02-26T11:25:49.493715Z","validationStatus":"VALIDATION_INITIATED"}'
=======
      - AZURECLI/2.69.0 azsdk-python-core/1.31.0 Python/3.12.8 (Linux-6.5.0-1025-azure-x86_64-with-glibc2.36)
    method: GET
    uri: https://19c0c34f-c98b-41a0-a23c-7b8ee02971c6.eastus.cnt-prod.loadtesting.azure.com/tests/download-test-case/files/sample-JMX-file.jmx?api-version=2024-12-01-preview
  response:
    body:
      string: '{"url":"https://i3b32lnch18l9jcy7iw4ceyt.z41.blob.storage.azure.net/89bc485a-679a-470c-a2bb-9f0ea7f20cbc/8c789c9f-2182-4db6-a1ca-8b9f2cc87d67?skoid=713ccf3d-dc33-4787-a1ee-6b0cc537c37a&sktid=33e01921-4d64-4f8c-a055-5bdaffd5e33d&skt=2025-02-24T21%3A53%3A24Z&ske=2025-02-25T04%3A53%3A24Z&sks=b&skv=2024-05-04&sv=2024-05-04&se=2025-02-24T22%3A03%3A52Z&sr=b&sp=r&sig=***","fileName":"sample-JMX-file.jmx","fileType":"TEST_SCRIPT","expireDateTime":"2025-02-24T22:03:52.4996252Z","validationStatus":"VALIDATION_INITIATED"}'
>>>>>>> dfd6e4c3
    headers:
      accept-ranges:
      - bytes
      api-supported-versions:
      - 2022-11-01, 2023-04-01-preview, 2024-03-01-preview, 2024-05-01-preview, 2024-07-01-preview,
        2024-12-01-preview
      connection:
      - keep-alive
      content-length:
      - '561'
      content-type:
      - application/json; charset=utf-8
      date:
<<<<<<< HEAD
      - Wed, 26 Feb 2025 11:15:49 GMT
      mise-correlation-id:
      - 88011928-4e6a-4bf5-93b4-83cfc5dfd1be
      strict-transport-security:
      - max-age=31536000; includeSubDomains
      x-azure-ref:
      - 20250226T111549Z-r16fc4b5ccftmcznhC1SG1b17c0000000c00000000003tnt
=======
      - Mon, 24 Feb 2025 21:53:52 GMT
      mise-correlation-id:
      - dc757608-d23e-4399-a2d1-5a81c43937bf
      strict-transport-security:
      - max-age=31536000; includeSubDomains
      x-azure-ref:
      - 20250224T215352Z-r17775d4f98kr5knhC1SG1nvrw00000007pg00000000a8q7
      x-cache:
      - CONFIG_NOCACHE
      x-content-type-options:
      - nosniff
    status:
      code: 200
      message: OK
- request:
    body: null
    headers:
      Accept:
      - application/json
      Accept-Encoding:
      - gzip, deflate
      Connection:
      - keep-alive
      User-Agent:
      - AZURECLI/2.69.0 azsdk-python-core/1.31.0 Python/3.12.8 (Linux-6.5.0-1025-azure-x86_64-with-glibc2.36)
    method: GET
    uri: https://19c0c34f-c98b-41a0-a23c-7b8ee02971c6.eastus.cnt-prod.loadtesting.azure.com/tests/download-test-case/files/sample-JMX-file.jmx?api-version=2024-12-01-preview
  response:
    body:
      string: '{"url":"https://i3b32lnch18l9jcy7iw4ceyt.z41.blob.storage.azure.net/89bc485a-679a-470c-a2bb-9f0ea7f20cbc/8c789c9f-2182-4db6-a1ca-8b9f2cc87d67?skoid=713ccf3d-dc33-4787-a1ee-6b0cc537c37a&sktid=33e01921-4d64-4f8c-a055-5bdaffd5e33d&skt=2025-02-24T21%3A53%3A24Z&ske=2025-02-25T04%3A53%3A24Z&sks=b&skv=2024-05-04&sv=2024-05-04&se=2025-02-24T22%3A03%3A57Z&sr=b&sp=r&sig=***","fileName":"sample-JMX-file.jmx","fileType":"TEST_SCRIPT","expireDateTime":"2025-02-24T22:03:57.7487198Z","validationStatus":"VALIDATION_INITIATED"}'
    headers:
      accept-ranges:
      - bytes
      api-supported-versions:
      - 2022-11-01, 2023-04-01-preview, 2024-03-01-preview, 2024-05-01-preview, 2024-07-01-preview,
        2024-12-01-preview
      connection:
      - keep-alive
      content-length:
      - '561'
      content-type:
      - application/json; charset=utf-8
      date:
      - Mon, 24 Feb 2025 21:53:57 GMT
      mise-correlation-id:
      - 9f9ef2cc-c275-4a7d-8346-fd04d7c29859
      strict-transport-security:
      - max-age=31536000; includeSubDomains
      x-azure-ref:
      - 20250224T215357Z-r17775d4f98kr5knhC1SG1nvrw00000007pg00000000a90p
>>>>>>> dfd6e4c3
      x-cache:
      - CONFIG_NOCACHE
      x-content-type-options:
      - nosniff
    status:
      code: 200
      message: OK
- request:
    body: null
    headers:
      Accept:
      - application/json
      Accept-Encoding:
      - gzip, deflate
      Connection:
      - keep-alive
      User-Agent:
<<<<<<< HEAD
      - AZURECLI/2.70.0 azsdk-python-core/1.31.0 Python/3.12.8 (Linux-6.5.0-1025-azure-x86_64-with-glibc2.36)
    method: GET
    uri: https://03e5a579-fa86-4599-bf82-176a729079da.eastus.cnt-prod.loadtesting.azure.com/tests/download-test-case/files/sample-JMX-file.jmx?api-version=2024-12-01-preview
  response:
    body:
      string: '{"url":"https://a2ueffwafy8omf3nhmtnjn6r.z39.blob.storage.azure.net/1d15c95d-1822-471b-ae25-9a75a1414835/59c53a96-5ab7-4d2b-81b1-25f92eda6f9e?skoid=713ccf3d-dc33-4787-a1ee-6b0cc537c37a&sktid=33e01921-4d64-4f8c-a055-5bdaffd5e33d&skt=2025-02-26T11%3A15%3A17Z&ske=2025-02-26T18%3A15%3A17Z&sks=b&skv=2024-05-04&sv=2024-05-04&se=2025-02-26T11%3A25%3A54Z&sr=b&sp=r&sig=***","fileName":"sample-JMX-file.jmx","fileType":"TEST_SCRIPT","expireDateTime":"2025-02-26T11:25:54.7891134Z","validationStatus":"VALIDATION_SUCCESS"}'
=======
      - AZURECLI/2.69.0 azsdk-python-core/1.31.0 Python/3.12.8 (Linux-6.5.0-1025-azure-x86_64-with-glibc2.36)
    method: GET
    uri: https://19c0c34f-c98b-41a0-a23c-7b8ee02971c6.eastus.cnt-prod.loadtesting.azure.com/tests/download-test-case/files/sample-JMX-file.jmx?api-version=2024-12-01-preview
  response:
    body:
      string: '{"url":"https://i3b32lnch18l9jcy7iw4ceyt.z41.blob.storage.azure.net/89bc485a-679a-470c-a2bb-9f0ea7f20cbc/8c789c9f-2182-4db6-a1ca-8b9f2cc87d67?skoid=713ccf3d-dc33-4787-a1ee-6b0cc537c37a&sktid=33e01921-4d64-4f8c-a055-5bdaffd5e33d&skt=2025-02-24T21%3A53%3A26Z&ske=2025-02-25T04%3A53%3A26Z&sks=b&skv=2024-05-04&sv=2024-05-04&se=2025-02-24T22%3A04%3A02Z&sr=b&sp=r&sig=***","fileName":"sample-JMX-file.jmx","fileType":"TEST_SCRIPT","expireDateTime":"2025-02-24T22:04:02.9999285Z","validationStatus":"VALIDATION_SUCCESS"}'
>>>>>>> dfd6e4c3
    headers:
      accept-ranges:
      - bytes
      api-supported-versions:
      - 2022-11-01, 2023-04-01-preview, 2024-03-01-preview, 2024-05-01-preview, 2024-07-01-preview,
        2024-12-01-preview
      connection:
      - keep-alive
      content-length:
<<<<<<< HEAD
      - '561'
      content-type:
      - application/json; charset=utf-8
      date:
      - Wed, 26 Feb 2025 11:15:54 GMT
      mise-correlation-id:
      - d6ba96a2-65a8-4b63-9d55-866e7cc13991
      strict-transport-security:
      - max-age=31536000; includeSubDomains
      x-azure-ref:
      - 20250226T111554Z-r16fc4b5ccftmcznhC1SG1b17c0000000c00000000003tv9
=======
      - '559'
      content-type:
      - application/json; charset=utf-8
      date:
      - Mon, 24 Feb 2025 21:54:03 GMT
      mise-correlation-id:
      - 94522b3f-1bec-4229-bebf-d0006901f375
      strict-transport-security:
      - max-age=31536000; includeSubDomains
      x-azure-ref:
      - 20250224T215402Z-r17775d4f98kr5knhC1SG1nvrw00000007pg00000000a9bs
>>>>>>> dfd6e4c3
      x-cache:
      - CONFIG_NOCACHE
      x-content-type-options:
      - nosniff
    status:
      code: 200
      message: OK
- request:
    body: null
    headers:
      Accept:
      - application/json
      Accept-Encoding:
      - gzip, deflate
      Connection:
      - keep-alive
      User-Agent:
<<<<<<< HEAD
      - AZURECLI/2.70.0 azsdk-python-core/1.31.0 Python/3.12.8 (Linux-6.5.0-1025-azure-x86_64-with-glibc2.36)
    method: GET
    uri: https://03e5a579-fa86-4599-bf82-176a729079da.eastus.cnt-prod.loadtesting.azure.com/tests/download-test-case?api-version=2024-12-01-preview
  response:
    body:
      string: '{"passFailCriteria":{"passFailMetrics":{"7f205258-6671-4e3f-a4bf-2a6b62ba20d0":{"clientMetric":"requests_per_sec","aggregate":"avg","condition":">","value":78.0,"action":"continue"},"49cfc7a2-9365-4d19-be68-8f56bdd56f0b":{"clientMetric":"error","aggregate":"percentage","condition":">","value":50.0,"action":"continue"},"e4bce10e-8274-4efe-9222-3601426a3584":{"clientMetric":"response_time_ms","aggregate":"p75","condition":">","value":380.0,"action":"continue"},"366739f1-2a9b-49ac-8e63-665be8169dc7":{"clientMetric":"response_time_ms","aggregate":"p99","condition":">","value":520.0,"action":"continue"},"6cfec458-42e7-4330-8709-6079fef9a464":{"clientMetric":"response_time_ms","aggregate":"p99.9","condition":">","value":540.0,"action":"continue"},"bbfd75b4-fec8-4697-b5d0-520fd02b4734":{"clientMetric":"latency","aggregate":"avg","condition":">","requestName":"GetCustomerDetails","value":200.0,"action":"continue"}},"passFailServerMetrics":{}},"autoStopCriteria":{"autoStopDisabled":true,"errorRate":90.0,"errorRateTimeWindowInSeconds":60},"environmentVariables":{"rps":"1","duration_in_sec":"1"},"loadTestConfiguration":{"engineInstances":1,"splitAllCSVs":true,"quickStartTest":false},"inputArtifacts":{"testScriptFileInfo":{"url":"https://a2ueffwafy8omf3nhmtnjn6r.z39.blob.storage.azure.net/1d15c95d-1822-471b-ae25-9a75a1414835/59c53a96-5ab7-4d2b-81b1-25f92eda6f9e?skoid=713ccf3d-dc33-4787-a1ee-6b0cc537c37a&sktid=33e01921-4d64-4f8c-a055-5bdaffd5e33d&skt=2025-02-26T11%3A15%3A09Z&ske=2025-02-26T18%3A15%3A09Z&sks=b&skv=2024-05-04&sv=2024-05-04&se=2025-02-26T12%3A15%3A55Z&sr=b&sp=r&sig=***","fileName":"sample-JMX-file.jmx","fileType":"TEST_SCRIPT","expireDateTime":"2025-02-26T12:15:55.0426649Z","validationStatus":"VALIDATION_SUCCESS"},"additionalFileInfo":[{"url":"https://a2ueffwafy8omf3nhmtnjn6r.z39.blob.storage.azure.net/1d15c95d-1822-471b-ae25-9a75a1414835/dc2df2a0-202d-42f4-8dff-01531eea4a94?skoid=713ccf3d-dc33-4787-a1ee-6b0cc537c37a&sktid=33e01921-4d64-4f8c-a055-5bdaffd5e33d&skt=2025-02-26T11%3A15%3A09Z&ske=2025-02-26T18%3A15%3A09Z&sks=b&skv=2024-05-04&sv=2024-05-04&se=2025-02-26T12%3A15%3A55Z&sr=b&sp=r&sig=***","fileName":"additional-data.csv","fileType":"ADDITIONAL_ARTIFACTS","expireDateTime":"2025-02-26T12:15:55.0429319Z","validationStatus":"VALIDATION_NOT_REQUIRED"},{"url":"https://a2ueffwafy8omf3nhmtnjn6r.z39.blob.storage.azure.net/1d15c95d-1822-471b-ae25-9a75a1414835/814eef33-7726-485b-95fe-9232ffb5f0a6?skoid=713ccf3d-dc33-4787-a1ee-6b0cc537c37a&sktid=33e01921-4d64-4f8c-a055-5bdaffd5e33d&skt=2025-02-26T11%3A15%3A09Z&ske=2025-02-26T18%3A15%3A09Z&sks=b&skv=2024-05-04&sv=2024-05-04&se=2025-02-26T12%3A15%3A55Z&sr=b&sp=r&sig=***","fileName":"sample-ZIP-artifact.zip","fileType":"ZIPPED_ARTIFACTS","expireDateTime":"2025-02-26T12:15:55.0430235Z","validationStatus":"VALIDATION_SUCCESS"}]},"kind":"JMX","publicIPDisabled":false,"metricsReferenceIdentityType":"SystemAssigned","testId":"download-test-case","description":"Test
        created from az load test command","displayName":"CLI-Test","keyvaultReferenceIdentityType":"SystemAssigned","createdDateTime":"2025-02-26T11:15:08.138Z","createdBy":"hbisht@microsoft.com","lastModifiedDateTime":"2025-02-26T11:15:52.164Z","lastModifiedBy":"hbisht@microsoft.com"}'
=======
      - AZURECLI/2.69.0 azsdk-python-core/1.31.0 Python/3.12.8 (Linux-6.5.0-1025-azure-x86_64-with-glibc2.36)
    method: GET
    uri: https://19c0c34f-c98b-41a0-a23c-7b8ee02971c6.eastus.cnt-prod.loadtesting.azure.com/tests/download-test-case?api-version=2024-12-01-preview
  response:
    body:
      string: '{"passFailCriteria":{"passFailMetrics":{"35259a29-9d25-45fb-8a77-2ca6bffe37ce":{"clientMetric":"requests_per_sec","aggregate":"avg","condition":">","value":78.0,"action":"continue"},"90a2ff26-5f2a-4d62-8618-3bceb6d6f3c7":{"clientMetric":"error","aggregate":"percentage","condition":">","value":50.0,"action":"continue"},"d9f432d9-c05d-4b00-8737-6039ec991e53":{"clientMetric":"response_time_ms","aggregate":"p75","condition":">","value":380.0,"action":"continue"},"db967abf-79de-42e5-a945-0bbb9f806da3":{"clientMetric":"response_time_ms","aggregate":"p99","condition":">","value":520.0,"action":"continue"},"5278d0ff-f56d-4907-aaa1-876eaf55e8c8":{"clientMetric":"response_time_ms","aggregate":"p99.9","condition":">","value":540.0,"action":"continue"},"42e1d566-5fd5-4c91-8afb-8ac50de8e98a":{"clientMetric":"latency","aggregate":"avg","condition":">","requestName":"GetCustomerDetails","value":200.0,"action":"continue"}},"passFailServerMetrics":{}},"autoStopCriteria":{"autoStopDisabled":true,"errorRate":90.0,"errorRateTimeWindowInSeconds":60},"environmentVariables":{"rps":"1","duration_in_sec":"1"},"loadTestConfiguration":{"engineInstances":1,"splitAllCSVs":true,"quickStartTest":false},"inputArtifacts":{"testScriptFileInfo":{"url":"https://i3b32lnch18l9jcy7iw4ceyt.z41.blob.storage.azure.net/89bc485a-679a-470c-a2bb-9f0ea7f20cbc/8c789c9f-2182-4db6-a1ca-8b9f2cc87d67?skoid=713ccf3d-dc33-4787-a1ee-6b0cc537c37a&sktid=33e01921-4d64-4f8c-a055-5bdaffd5e33d&skt=2025-02-24T21%3A53%3A23Z&ske=2025-02-25T04%3A53%3A23Z&sks=b&skv=2024-05-04&sv=2024-05-04&se=2025-02-24T22%3A54%3A03Z&sr=b&sp=r&sig=***","fileName":"sample-JMX-file.jmx","fileType":"TEST_SCRIPT","expireDateTime":"2025-02-24T22:54:03.2562538Z","validationStatus":"VALIDATION_SUCCESS"},"additionalFileInfo":[{"url":"https://i3b32lnch18l9jcy7iw4ceyt.z41.blob.storage.azure.net/89bc485a-679a-470c-a2bb-9f0ea7f20cbc/d8db6de3-9911-4799-8d4b-0012da804c54?skoid=713ccf3d-dc33-4787-a1ee-6b0cc537c37a&sktid=33e01921-4d64-4f8c-a055-5bdaffd5e33d&skt=2025-02-24T21%3A53%3A23Z&ske=2025-02-25T04%3A53%3A23Z&sks=b&skv=2024-05-04&sv=2024-05-04&se=2025-02-24T22%3A54%3A03Z&sr=b&sp=r&sig=***","fileName":"additional-data.csv","fileType":"ADDITIONAL_ARTIFACTS","expireDateTime":"2025-02-24T22:54:03.2566992Z","validationStatus":"VALIDATION_NOT_REQUIRED"},{"url":"https://i3b32lnch18l9jcy7iw4ceyt.z41.blob.storage.azure.net/89bc485a-679a-470c-a2bb-9f0ea7f20cbc/d1cff6e3-7a37-4954-a7fe-a0a15a3bc6ea?skoid=713ccf3d-dc33-4787-a1ee-6b0cc537c37a&sktid=33e01921-4d64-4f8c-a055-5bdaffd5e33d&skt=2025-02-24T21%3A53%3A23Z&ske=2025-02-25T04%3A53%3A23Z&sks=b&skv=2024-05-04&sv=2024-05-04&se=2025-02-24T22%3A54%3A03Z&sr=b&sp=r&sig=***","fileName":"sample-ZIP-artifact.zip","fileType":"ZIPPED_ARTIFACTS","expireDateTime":"2025-02-24T22:54:03.2568764Z","validationStatus":"VALIDATION_SUCCESS"}]},"kind":"JMX","publicIPDisabled":false,"metricsReferenceIdentityType":"SystemAssigned","testId":"download-test-case","description":"Test
        created from az load test command","displayName":"CLI-Test","keyvaultReferenceIdentityType":"SystemAssigned","createdDateTime":"2025-02-24T21:53:20.87Z","createdBy":"hbisht@microsoft.com","lastModifiedDateTime":"2025-02-24T21:53:58.524Z","lastModifiedBy":"hbisht@microsoft.com"}'
>>>>>>> dfd6e4c3
    headers:
      accept-ranges:
      - bytes
      api-supported-versions:
      - 2022-11-01, 2023-04-01-preview, 2024-03-01-preview, 2024-05-01-preview, 2024-07-01-preview,
        2024-12-01-preview
      connection:
      - keep-alive
      content-length:
<<<<<<< HEAD
      - '3372'
      content-type:
      - application/json; charset=utf-8
      date:
      - Wed, 26 Feb 2025 11:15:55 GMT
      mise-correlation-id:
      - ef227ab5-60bb-4f9f-b414-9d3c7886a61c
      strict-transport-security:
      - max-age=31536000; includeSubDomains
      x-azure-ref:
      - 20250226T111554Z-r16fc4b5ccftmcznhC1SG1b17c0000000c00000000003tvq
=======
      - '3373'
      content-type:
      - application/json; charset=utf-8
      date:
      - Mon, 24 Feb 2025 21:54:03 GMT
      mise-correlation-id:
      - b389aab7-3c06-47a9-9551-287542961d98
      strict-transport-security:
      - max-age=31536000; includeSubDomains
      x-azure-ref:
      - 20250224T215403Z-r17775d4f98kr5knhC1SG1nvrw00000007pg00000000a9cm
>>>>>>> dfd6e4c3
      x-cache:
      - CONFIG_NOCACHE
      x-content-type-options:
      - nosniff
    status:
      code: 200
      message: OK
- request:
    body: null
    headers:
      Accept:
      - application/json
      Accept-Encoding:
      - gzip, deflate
      Connection:
      - keep-alive
      User-Agent:
      - azsdk-python-mgmt-loadtesting/1.0.0 Python/3.12.8 (Linux-6.5.0-1025-azure-x86_64-with-glibc2.36)
    method: GET
    uri: https://management.azure.com/subscriptions/00000000-0000-0000-0000-000000000000/resourceGroups/clitest-load-000001/providers/Microsoft.LoadTestService/loadTests/clitest-load-000002?api-version=2022-12-01
  response:
    body:
<<<<<<< HEAD
      string: '{"id":"/subscriptions/00000000-0000-0000-0000-000000000000/resourceGroups/clitest-load-000001/providers/Microsoft.LoadTestService/loadTests/clitest-load-000002","name":"clitest-load-000002","type":"microsoft.loadtestservice/loadtests","location":"eastus","systemData":{"createdBy":"hbisht@microsoft.com","createdByType":"User","createdAt":"2025-02-26T11:14:34.0120978Z","lastModifiedBy":"hbisht@microsoft.com","lastModifiedByType":"User","lastModifiedAt":"2025-02-26T11:14:34.0120978Z"},"identity":{"type":"None"},"properties":{"dataPlaneURI":"03e5a579-fa86-4599-bf82-176a729079da.eastus.cnt-prod.loadtesting.azure.com","provisioningState":"Succeeded"}}'
=======
      string: '{"id":"/subscriptions/00000000-0000-0000-0000-000000000000/resourceGroups/clitest-load-000001/providers/Microsoft.LoadTestService/loadTests/clitest-load-000002","name":"clitest-load-000002","type":"microsoft.loadtestservice/loadtests","location":"eastus","systemData":{"createdBy":"hbisht@microsoft.com","createdByType":"User","createdAt":"2025-02-24T21:52:44.4919024Z","lastModifiedBy":"hbisht@microsoft.com","lastModifiedByType":"User","lastModifiedAt":"2025-02-24T21:52:44.4919024Z"},"identity":{"type":"None"},"properties":{"dataPlaneURI":"19c0c34f-c98b-41a0-a23c-7b8ee02971c6.eastus.cnt-prod.loadtesting.azure.com","provisioningState":"Succeeded"}}'
>>>>>>> dfd6e4c3
    headers:
      cache-control:
      - no-cache
      content-length:
      - '653'
      content-type:
      - application/json; charset=utf-8
      date:
<<<<<<< HEAD
      - Wed, 26 Feb 2025 11:15:55 GMT
      etag:
      - '"7f016ae5-0000-0200-0000-67bef7af0000"'
=======
      - Mon, 24 Feb 2025 21:54:03 GMT
      etag:
      - '"4f014fb3-0000-0200-0000-67bcea410000"'
>>>>>>> dfd6e4c3
      expires:
      - '-1'
      pragma:
      - no-cache
      strict-transport-security:
      - max-age=31536000; includeSubDomains
      x-cache:
      - CONFIG_NOCACHE
      x-content-type-options:
      - nosniff
      x-ms-providerhub-traffic:
      - 'True'
      x-ms-ratelimit-remaining-subscription-global-reads:
      - '16499'
      x-msedge-ref:
<<<<<<< HEAD
      - 'Ref A: 2D34756CD93647AE99FD43A4A25B4F29 Ref B: MAA201060515037 Ref C: 2025-02-26T11:15:55Z'
=======
      - 'Ref A: 547684016C6B4F24AB30A24D08612513 Ref B: MAA201060516019 Ref C: 2025-02-24T21:54:03Z'
>>>>>>> dfd6e4c3
    status:
      code: 200
      message: OK
- request:
    body: null
    headers:
      Accept:
      - application/json
      Accept-Encoding:
      - gzip, deflate
      Connection:
      - keep-alive
      User-Agent:
<<<<<<< HEAD
      - AZURECLI/2.70.0 azsdk-python-core/1.31.0 Python/3.12.8 (Linux-6.5.0-1025-azure-x86_64-with-glibc2.36)
    method: GET
    uri: https://03e5a579-fa86-4599-bf82-176a729079da.eastus.cnt-prod.loadtesting.azure.com/tests?api-version=2024-12-01-preview
  response:
    body:
      string: '{"value":[{"passFailCriteria":{"passFailMetrics":{"7f205258-6671-4e3f-a4bf-2a6b62ba20d0":{"clientMetric":"requests_per_sec","aggregate":"avg","condition":">","value":78.0,"action":"continue"},"49cfc7a2-9365-4d19-be68-8f56bdd56f0b":{"clientMetric":"error","aggregate":"percentage","condition":">","value":50.0,"action":"continue"},"e4bce10e-8274-4efe-9222-3601426a3584":{"clientMetric":"response_time_ms","aggregate":"p75","condition":">","value":380.0,"action":"continue"},"366739f1-2a9b-49ac-8e63-665be8169dc7":{"clientMetric":"response_time_ms","aggregate":"p99","condition":">","value":520.0,"action":"continue"},"6cfec458-42e7-4330-8709-6079fef9a464":{"clientMetric":"response_time_ms","aggregate":"p99.9","condition":">","value":540.0,"action":"continue"},"bbfd75b4-fec8-4697-b5d0-520fd02b4734":{"clientMetric":"latency","aggregate":"avg","condition":">","requestName":"GetCustomerDetails","value":200.0,"action":"continue"}},"passFailServerMetrics":{}},"autoStopCriteria":{"autoStopDisabled":true,"errorRate":90.0,"errorRateTimeWindowInSeconds":60},"environmentVariables":{"rps":"1","duration_in_sec":"1"},"loadTestConfiguration":{"engineInstances":1,"splitAllCSVs":true,"quickStartTest":false},"inputArtifacts":{"testScriptFileInfo":{"url":"https://a2ueffwafy8omf3nhmtnjn6r.z39.blob.storage.azure.net/1d15c95d-1822-471b-ae25-9a75a1414835/59c53a96-5ab7-4d2b-81b1-25f92eda6f9e?skoid=713ccf3d-dc33-4787-a1ee-6b0cc537c37a&sktid=33e01921-4d64-4f8c-a055-5bdaffd5e33d&skt=2025-02-26T11%3A15%3A09Z&ske=2025-02-26T18%3A15%3A09Z&sks=b&skv=2024-05-04&sv=2024-05-04&se=2025-02-26T12%3A15%3A56Z&sr=b&sp=r&sig=***","fileName":"sample-JMX-file.jmx","fileType":"TEST_SCRIPT","expireDateTime":"2025-02-26T12:15:56.996323Z","validationStatus":"VALIDATION_SUCCESS"},"additionalFileInfo":[{"url":"https://a2ueffwafy8omf3nhmtnjn6r.z39.blob.storage.azure.net/1d15c95d-1822-471b-ae25-9a75a1414835/dc2df2a0-202d-42f4-8dff-01531eea4a94?skoid=713ccf3d-dc33-4787-a1ee-6b0cc537c37a&sktid=33e01921-4d64-4f8c-a055-5bdaffd5e33d&skt=2025-02-26T11%3A15%3A09Z&ske=2025-02-26T18%3A15%3A09Z&sks=b&skv=2024-05-04&sv=2024-05-04&se=2025-02-26T12%3A15%3A56Z&sr=b&sp=r&sig=***","fileName":"additional-data.csv","fileType":"ADDITIONAL_ARTIFACTS","expireDateTime":"2025-02-26T12:15:56.9973838Z","validationStatus":"VALIDATION_NOT_REQUIRED"},{"url":"https://a2ueffwafy8omf3nhmtnjn6r.z39.blob.storage.azure.net/1d15c95d-1822-471b-ae25-9a75a1414835/814eef33-7726-485b-95fe-9232ffb5f0a6?skoid=713ccf3d-dc33-4787-a1ee-6b0cc537c37a&sktid=33e01921-4d64-4f8c-a055-5bdaffd5e33d&skt=2025-02-26T11%3A15%3A09Z&ske=2025-02-26T18%3A15%3A09Z&sks=b&skv=2024-05-04&sv=2024-05-04&se=2025-02-26T12%3A15%3A56Z&sr=b&sp=r&sig=***","fileName":"sample-ZIP-artifact.zip","fileType":"ZIPPED_ARTIFACTS","expireDateTime":"2025-02-26T12:15:56.9976108Z","validationStatus":"VALIDATION_SUCCESS"}]},"kind":"JMX","publicIPDisabled":false,"metricsReferenceIdentityType":"SystemAssigned","testId":"download-test-case","description":"Test
        created from az load test command","displayName":"CLI-Test","keyvaultReferenceIdentityType":"SystemAssigned","createdDateTime":"2025-02-26T11:15:08.138Z","createdBy":"hbisht@microsoft.com","lastModifiedDateTime":"2025-02-26T11:15:52.164Z","lastModifiedBy":"hbisht@microsoft.com"}]}'
=======
      - AZURECLI/2.69.0 azsdk-python-core/1.31.0 Python/3.12.8 (Linux-6.5.0-1025-azure-x86_64-with-glibc2.36)
    method: GET
    uri: https://19c0c34f-c98b-41a0-a23c-7b8ee02971c6.eastus.cnt-prod.loadtesting.azure.com/tests?api-version=2024-12-01-preview
  response:
    body:
      string: '{"value":[{"passFailCriteria":{"passFailMetrics":{"35259a29-9d25-45fb-8a77-2ca6bffe37ce":{"clientMetric":"requests_per_sec","aggregate":"avg","condition":">","value":78.0,"action":"continue"},"90a2ff26-5f2a-4d62-8618-3bceb6d6f3c7":{"clientMetric":"error","aggregate":"percentage","condition":">","value":50.0,"action":"continue"},"d9f432d9-c05d-4b00-8737-6039ec991e53":{"clientMetric":"response_time_ms","aggregate":"p75","condition":">","value":380.0,"action":"continue"},"db967abf-79de-42e5-a945-0bbb9f806da3":{"clientMetric":"response_time_ms","aggregate":"p99","condition":">","value":520.0,"action":"continue"},"5278d0ff-f56d-4907-aaa1-876eaf55e8c8":{"clientMetric":"response_time_ms","aggregate":"p99.9","condition":">","value":540.0,"action":"continue"},"42e1d566-5fd5-4c91-8afb-8ac50de8e98a":{"clientMetric":"latency","aggregate":"avg","condition":">","requestName":"GetCustomerDetails","value":200.0,"action":"continue"}},"passFailServerMetrics":{}},"autoStopCriteria":{"autoStopDisabled":true,"errorRate":90.0,"errorRateTimeWindowInSeconds":60},"environmentVariables":{"rps":"1","duration_in_sec":"1"},"loadTestConfiguration":{"engineInstances":1,"splitAllCSVs":true,"quickStartTest":false},"inputArtifacts":{"testScriptFileInfo":{"url":"https://i3b32lnch18l9jcy7iw4ceyt.z41.blob.storage.azure.net/89bc485a-679a-470c-a2bb-9f0ea7f20cbc/8c789c9f-2182-4db6-a1ca-8b9f2cc87d67?skoid=713ccf3d-dc33-4787-a1ee-6b0cc537c37a&sktid=33e01921-4d64-4f8c-a055-5bdaffd5e33d&skt=2025-02-24T21%3A53%3A23Z&ske=2025-02-25T04%3A53%3A23Z&sks=b&skv=2024-05-04&sv=2024-05-04&se=2025-02-24T22%3A54%3A04Z&sr=b&sp=r&sig=***","fileName":"sample-JMX-file.jmx","fileType":"TEST_SCRIPT","expireDateTime":"2025-02-24T22:54:04.7375871Z","validationStatus":"VALIDATION_SUCCESS"},"additionalFileInfo":[{"url":"https://i3b32lnch18l9jcy7iw4ceyt.z41.blob.storage.azure.net/89bc485a-679a-470c-a2bb-9f0ea7f20cbc/d8db6de3-9911-4799-8d4b-0012da804c54?skoid=713ccf3d-dc33-4787-a1ee-6b0cc537c37a&sktid=33e01921-4d64-4f8c-a055-5bdaffd5e33d&skt=2025-02-24T21%3A53%3A23Z&ske=2025-02-25T04%3A53%3A23Z&sks=b&skv=2024-05-04&sv=2024-05-04&se=2025-02-24T22%3A54%3A04Z&sr=b&sp=r&sig=***","fileName":"additional-data.csv","fileType":"ADDITIONAL_ARTIFACTS","expireDateTime":"2025-02-24T22:54:04.7379932Z","validationStatus":"VALIDATION_NOT_REQUIRED"},{"url":"https://i3b32lnch18l9jcy7iw4ceyt.z41.blob.storage.azure.net/89bc485a-679a-470c-a2bb-9f0ea7f20cbc/d1cff6e3-7a37-4954-a7fe-a0a15a3bc6ea?skoid=713ccf3d-dc33-4787-a1ee-6b0cc537c37a&sktid=33e01921-4d64-4f8c-a055-5bdaffd5e33d&skt=2025-02-24T21%3A53%3A23Z&ske=2025-02-25T04%3A53%3A23Z&sks=b&skv=2024-05-04&sv=2024-05-04&se=2025-02-24T22%3A54%3A04Z&sr=b&sp=r&sig=***","fileName":"sample-ZIP-artifact.zip","fileType":"ZIPPED_ARTIFACTS","expireDateTime":"2025-02-24T22:54:04.7381468Z","validationStatus":"VALIDATION_SUCCESS"}]},"kind":"JMX","publicIPDisabled":false,"metricsReferenceIdentityType":"SystemAssigned","testId":"download-test-case","description":"Test
        created from az load test command","displayName":"CLI-Test","keyvaultReferenceIdentityType":"SystemAssigned","createdDateTime":"2025-02-24T21:53:20.87Z","createdBy":"hbisht@microsoft.com","lastModifiedDateTime":"2025-02-24T21:53:58.524Z","lastModifiedBy":"hbisht@microsoft.com"}]}'
>>>>>>> dfd6e4c3
    headers:
      accept-ranges:
      - bytes
      api-supported-versions:
      - 2022-11-01, 2023-04-01-preview, 2024-03-01-preview, 2024-05-01-preview, 2024-07-01-preview,
        2024-12-01-preview
      connection:
      - keep-alive
      content-length:
<<<<<<< HEAD
      - '3393'
      content-type:
      - application/json; charset=utf-8
      date:
      - Wed, 26 Feb 2025 11:15:57 GMT
      mise-correlation-id:
      - cfddb9d2-2513-4c17-a057-8a3db147a851
      strict-transport-security:
      - max-age=31536000; includeSubDomains
      x-azure-ref:
      - 20250226T111556Z-r17775d4f98jjkc6hC1SG1dcu80000000d8000000000arbq
=======
      - '3389'
      content-type:
      - application/json; charset=utf-8
      date:
      - Mon, 24 Feb 2025 21:54:04 GMT
      mise-correlation-id:
      - 882e5f86-5dc2-4f2a-9c87-a6e1ac126ee6
      strict-transport-security:
      - max-age=31536000; includeSubDomains
      x-azure-ref:
      - 20250224T215404Z-r17775d4f98p9dsnhC1SG1tym00000000e5000000000027r
>>>>>>> dfd6e4c3
      x-cache:
      - CONFIG_NOCACHE
      x-content-type-options:
      - nosniff
    status:
      code: 200
      message: OK
- request:
    body: null
    headers:
      Accept:
      - application/json
      Accept-Encoding:
      - gzip, deflate
      Connection:
      - keep-alive
      User-Agent:
      - azsdk-python-mgmt-loadtesting/1.0.0 Python/3.12.8 (Linux-6.5.0-1025-azure-x86_64-with-glibc2.36)
    method: GET
    uri: https://management.azure.com/subscriptions/00000000-0000-0000-0000-000000000000/resourceGroups/clitest-load-000001/providers/Microsoft.LoadTestService/loadTests/clitest-load-000002?api-version=2022-12-01
  response:
    body:
<<<<<<< HEAD
      string: '{"id":"/subscriptions/00000000-0000-0000-0000-000000000000/resourceGroups/clitest-load-000001/providers/Microsoft.LoadTestService/loadTests/clitest-load-000002","name":"clitest-load-000002","type":"microsoft.loadtestservice/loadtests","location":"eastus","systemData":{"createdBy":"hbisht@microsoft.com","createdByType":"User","createdAt":"2025-02-26T11:14:34.0120978Z","lastModifiedBy":"hbisht@microsoft.com","lastModifiedByType":"User","lastModifiedAt":"2025-02-26T11:14:34.0120978Z"},"identity":{"type":"None"},"properties":{"dataPlaneURI":"03e5a579-fa86-4599-bf82-176a729079da.eastus.cnt-prod.loadtesting.azure.com","provisioningState":"Succeeded"}}'
=======
      string: '{"id":"/subscriptions/00000000-0000-0000-0000-000000000000/resourceGroups/clitest-load-000001/providers/Microsoft.LoadTestService/loadTests/clitest-load-000002","name":"clitest-load-000002","type":"microsoft.loadtestservice/loadtests","location":"eastus","systemData":{"createdBy":"hbisht@microsoft.com","createdByType":"User","createdAt":"2025-02-24T21:52:44.4919024Z","lastModifiedBy":"hbisht@microsoft.com","lastModifiedByType":"User","lastModifiedAt":"2025-02-24T21:52:44.4919024Z"},"identity":{"type":"None"},"properties":{"dataPlaneURI":"19c0c34f-c98b-41a0-a23c-7b8ee02971c6.eastus.cnt-prod.loadtesting.azure.com","provisioningState":"Succeeded"}}'
>>>>>>> dfd6e4c3
    headers:
      cache-control:
      - no-cache
      content-length:
      - '653'
      content-type:
      - application/json; charset=utf-8
      date:
<<<<<<< HEAD
      - Wed, 26 Feb 2025 11:15:57 GMT
      etag:
      - '"7f016ae5-0000-0200-0000-67bef7af0000"'
=======
      - Mon, 24 Feb 2025 21:54:05 GMT
      etag:
      - '"4f014fb3-0000-0200-0000-67bcea410000"'
>>>>>>> dfd6e4c3
      expires:
      - '-1'
      pragma:
      - no-cache
      strict-transport-security:
      - max-age=31536000; includeSubDomains
      x-cache:
      - CONFIG_NOCACHE
      x-content-type-options:
      - nosniff
      x-ms-providerhub-traffic:
      - 'True'
      x-ms-ratelimit-remaining-subscription-global-reads:
      - '16499'
      x-msedge-ref:
<<<<<<< HEAD
      - 'Ref A: AAC7B12062F5489BA456798452620188 Ref B: MAA201060514047 Ref C: 2025-02-26T11:15:57Z'
=======
      - 'Ref A: 72433EDE94CC4CE78666E2A417D29CCB Ref B: MAA201060514039 Ref C: 2025-02-24T21:54:05Z'
>>>>>>> dfd6e4c3
    status:
      code: 200
      message: OK
- request:
    body: null
    headers:
      Accept:
      - application/json
      Accept-Encoding:
      - gzip, deflate
      Connection:
      - keep-alive
      User-Agent:
<<<<<<< HEAD
      - AZURECLI/2.70.0 azsdk-python-core/1.31.0 Python/3.12.8 (Linux-6.5.0-1025-azure-x86_64-with-glibc2.36)
    method: GET
    uri: https://03e5a579-fa86-4599-bf82-176a729079da.eastus.cnt-prod.loadtesting.azure.com/tests/download-test-case/files?api-version=2024-12-01-preview
  response:
    body:
      string: '{"value":[{"url":"https://a2ueffwafy8omf3nhmtnjn6r.z39.blob.storage.azure.net/1d15c95d-1822-471b-ae25-9a75a1414835/59c53a96-5ab7-4d2b-81b1-25f92eda6f9e?skoid=713ccf3d-dc33-4787-a1ee-6b0cc537c37a&sktid=33e01921-4d64-4f8c-a055-5bdaffd5e33d&skt=2025-02-26T11%3A15%3A08Z&ske=2025-02-26T18%3A15%3A08Z&sks=b&skv=2024-05-04&sv=2024-05-04&se=2025-02-26T11%3A25%3A58Z&sr=b&sp=r&sig=***","fileName":"sample-JMX-file.jmx","fileType":"TEST_SCRIPT","expireDateTime":"2025-02-26T11:25:58.5681243Z","validationStatus":"VALIDATION_SUCCESS"},{"url":"https://a2ueffwafy8omf3nhmtnjn6r.z39.blob.storage.azure.net/1d15c95d-1822-471b-ae25-9a75a1414835/dc2df2a0-202d-42f4-8dff-01531eea4a94?skoid=713ccf3d-dc33-4787-a1ee-6b0cc537c37a&sktid=33e01921-4d64-4f8c-a055-5bdaffd5e33d&skt=2025-02-26T11%3A15%3A08Z&ske=2025-02-26T18%3A15%3A08Z&sks=b&skv=2024-05-04&sv=2024-05-04&se=2025-02-26T11%3A25%3A58Z&sr=b&sp=r&sig=***","fileName":"additional-data.csv","fileType":"ADDITIONAL_ARTIFACTS","expireDateTime":"2025-02-26T11:25:58.5682211Z","validationStatus":"VALIDATION_NOT_REQUIRED"},{"url":"https://a2ueffwafy8omf3nhmtnjn6r.z39.blob.storage.azure.net/1d15c95d-1822-471b-ae25-9a75a1414835/814eef33-7726-485b-95fe-9232ffb5f0a6?skoid=713ccf3d-dc33-4787-a1ee-6b0cc537c37a&sktid=33e01921-4d64-4f8c-a055-5bdaffd5e33d&skt=2025-02-26T11%3A15%3A08Z&ske=2025-02-26T18%3A15%3A08Z&sks=b&skv=2024-05-04&sv=2024-05-04&se=2025-02-26T11%3A25%3A58Z&sr=b&sp=r&sig=***","fileName":"sample-ZIP-artifact.zip","fileType":"ZIPPED_ARTIFACTS","expireDateTime":"2025-02-26T11:25:58.5683177Z","validationStatus":"VALIDATION_SUCCESS"}]}'
=======
      - AZURECLI/2.69.0 azsdk-python-core/1.31.0 Python/3.12.8 (Linux-6.5.0-1025-azure-x86_64-with-glibc2.36)
    method: GET
    uri: https://19c0c34f-c98b-41a0-a23c-7b8ee02971c6.eastus.cnt-prod.loadtesting.azure.com/tests/download-test-case/files?api-version=2024-12-01-preview
  response:
    body:
      string: '{"value":[{"url":"https://i3b32lnch18l9jcy7iw4ceyt.z41.blob.storage.azure.net/89bc485a-679a-470c-a2bb-9f0ea7f20cbc/8c789c9f-2182-4db6-a1ca-8b9f2cc87d67?skoid=713ccf3d-dc33-4787-a1ee-6b0cc537c37a&sktid=33e01921-4d64-4f8c-a055-5bdaffd5e33d&skt=2025-02-24T21%3A53%3A24Z&ske=2025-02-25T04%3A53%3A24Z&sks=b&skv=2024-05-04&sv=2024-05-04&se=2025-02-24T22%3A04%3A05Z&sr=b&sp=r&sig=***","fileName":"sample-JMX-file.jmx","fileType":"TEST_SCRIPT","expireDateTime":"2025-02-24T22:04:05.7837815Z","validationStatus":"VALIDATION_SUCCESS"},{"url":"https://i3b32lnch18l9jcy7iw4ceyt.z41.blob.storage.azure.net/89bc485a-679a-470c-a2bb-9f0ea7f20cbc/d8db6de3-9911-4799-8d4b-0012da804c54?skoid=713ccf3d-dc33-4787-a1ee-6b0cc537c37a&sktid=33e01921-4d64-4f8c-a055-5bdaffd5e33d&skt=2025-02-24T21%3A53%3A24Z&ske=2025-02-25T04%3A53%3A24Z&sks=b&skv=2024-05-04&sv=2024-05-04&se=2025-02-24T22%3A04%3A05Z&sr=b&sp=r&sig=***","fileName":"additional-data.csv","fileType":"ADDITIONAL_ARTIFACTS","expireDateTime":"2025-02-24T22:04:05.7839173Z","validationStatus":"VALIDATION_NOT_REQUIRED"},{"url":"https://i3b32lnch18l9jcy7iw4ceyt.z41.blob.storage.azure.net/89bc485a-679a-470c-a2bb-9f0ea7f20cbc/d1cff6e3-7a37-4954-a7fe-a0a15a3bc6ea?skoid=713ccf3d-dc33-4787-a1ee-6b0cc537c37a&sktid=33e01921-4d64-4f8c-a055-5bdaffd5e33d&skt=2025-02-24T21%3A53%3A24Z&ske=2025-02-25T04%3A53%3A24Z&sks=b&skv=2024-05-04&sv=2024-05-04&se=2025-02-24T22%3A04%3A05Z&sr=b&sp=r&sig=***","fileName":"sample-ZIP-artifact.zip","fileType":"ZIPPED_ARTIFACTS","expireDateTime":"2025-02-24T22:04:05.7840723Z","validationStatus":"VALIDATION_SUCCESS"}]}'
>>>>>>> dfd6e4c3
    headers:
      accept-ranges:
      - bytes
      api-supported-versions:
      - 2022-11-01, 2023-04-01-preview, 2024-03-01-preview, 2024-05-01-preview, 2024-07-01-preview,
        2024-12-01-preview
      connection:
      - keep-alive
      content-length:
<<<<<<< HEAD
      - '1710'
      content-type:
      - application/json; charset=utf-8
      date:
      - Wed, 26 Feb 2025 11:15:58 GMT
      mise-correlation-id:
      - 9c8ee470-191f-4804-9964-56bfafdf8518
      strict-transport-security:
      - max-age=31536000; includeSubDomains
      x-azure-ref:
      - 20250226T111557Z-167c755789djnhhnhC1SG1sch0000000011g000000003d5x
=======
      - '1712'
      content-type:
      - application/json; charset=utf-8
      date:
      - Mon, 24 Feb 2025 21:54:05 GMT
      mise-correlation-id:
      - 4c82f158-cf02-44b3-a573-a894bd6f98b8
      strict-transport-security:
      - max-age=31536000; includeSubDomains
      x-azure-ref:
      - 20250224T215405Z-r17775d4f98t9jlfhC1SG10apg000000082g00000000b2yp
>>>>>>> dfd6e4c3
      x-cache:
      - CONFIG_NOCACHE
      x-content-type-options:
      - nosniff
    status:
      code: 200
      message: OK
- request:
    body: null
    headers:
      Accept:
      - '*/*'
      Accept-Encoding:
      - gzip, deflate
      Connection:
      - keep-alive
      User-Agent:
      - python-requests/2.32.3
    method: GET
<<<<<<< HEAD
    uri: https://a2ueffwafy8omf3nhmtnjn6r.z39.blob.storage.azure.net/1d15c95d-1822-471b-ae25-9a75a1414835/59c53a96-5ab7-4d2b-81b1-25f92eda6f9e?skoid=713ccf3d-dc33-4787-a1ee-6b0cc537c37a&sktid=33e01921-4d64-4f8c-a055-5bdaffd5e33d&skt=2025-02-26T11%3A15%3A08Z&ske=2025-02-26T18%3A15%3A08Z&sks=b&skv=2024-05-04&sv=2024-05-04&se=2025-02-26T11%3A25%3A58Z&sr=b&sp=r&sig=***
=======
    uri: https://i3b32lnch18l9jcy7iw4ceyt.z41.blob.storage.azure.net/89bc485a-679a-470c-a2bb-9f0ea7f20cbc/8c789c9f-2182-4db6-a1ca-8b9f2cc87d67?skoid=713ccf3d-dc33-4787-a1ee-6b0cc537c37a&sktid=33e01921-4d64-4f8c-a055-5bdaffd5e33d&skt=2025-02-24T21%3A53%3A24Z&ske=2025-02-25T04%3A53%3A24Z&sks=b&skv=2024-05-04&sv=2024-05-04&se=2025-02-24T22%3A04%3A05Z&sr=b&sp=r&sig=***
>>>>>>> dfd6e4c3
  response:
    body:
      string: "<?xml version=\"1.0\" encoding=\"UTF-8\"?>\n<jmeterTestPlan version=\"1.2\"
        properties=\"5.0\" jmeter=\"5.5\">\n  <hashTree>\n    <TestPlan guiclass=\"TestPlanGui\"
        testclass=\"TestPlan\" testname=\"Azure Load Testing\" enabled=\"true\">\n
        \     <stringProp name=\"TestPlan.comments\"></stringProp>\n      <boolProp
        name=\"TestPlan.functional_mode\">false</boolProp>\n      <boolProp name=\"TestPlan.tearDown_on_shutdown\">true</boolProp>\n
        \     <boolProp name=\"TestPlan.serialize_threadgroups\">false</boolProp>\n
        \     <elementProp name=\"TestPlan.user_defined_variables\" elementType=\"Arguments\"
        guiclass=\"ArgumentsPanel\" testclass=\"Arguments\" testname=\"User Defined
        Variables\" enabled=\"true\">\n        <collectionProp name=\"Arguments.arguments\"/>\n
        \     </elementProp>\n      <stringProp name=\"TestPlan.user_define_classpath\"></stringProp>\n
        \   </TestPlan>\n    <hashTree>\n      <Arguments guiclass=\"ArgumentsPanel\"
        testclass=\"Arguments\" testname=\"User Defined Variables\" enabled=\"true\">\n
        \       <collectionProp name=\"Arguments.arguments\">\n          <elementProp
        name=\"duration_in_sec\" elementType=\"Argument\">\n            <stringProp
        name=\"Argument.name\">duration_in_sec</stringProp>\n            <stringProp
        name=\"Argument.value\">${__groovy( System.getenv(&quot;duration_in_sec&quot;)
        ?: &quot;10&quot; )}</stringProp>\n            <stringProp name=\"Argument.metadata\">=</stringProp>\n
        \         </elementProp>\n          <elementProp name=\"rps\" elementType=\"Argument\">\n
        \           <stringProp name=\"Argument.name\">rps</stringProp>\n            <stringProp
        name=\"Argument.value\">${__groovy( System.getenv(&quot;rps&quot;) ?: &quot;1&quot;
        )}</stringProp>\n            <stringProp name=\"Argument.metadata\">=</stringProp>\n
        \         </elementProp>\n          <elementProp name=\"domain\" elementType=\"Argument\">\n
        \           <stringProp name=\"Argument.name\">domain</stringProp>\n            <stringProp
        name=\"Argument.value\">${__groovy( System.getenv(&quot;domain&quot;) ?: &quot;example.com&quot;
        )}</stringProp>\n            <stringProp name=\"Argument.metadata\">=</stringProp>\n
        \         </elementProp>\n          <elementProp name=\"protocol\" elementType=\"Argument\">\n
        \           <stringProp name=\"Argument.name\">protocol</stringProp>\n            <stringProp
        name=\"Argument.value\">${__groovy( System.getenv(&quot;protocol&quot;) ?:
        &quot;https&quot; )}</stringProp>\n            <stringProp name=\"Argument.metadata\">=</stringProp>\n
        \         </elementProp>\n          <elementProp name=\"url_path\" elementType=\"Argument\">\n
        \           <stringProp name=\"Argument.name\">url_path</stringProp>\n            <stringProp
        name=\"Argument.value\">${__groovy( System.getenv(&quot;url_path&quot;) ?:
        &quot;/&quot; )}</stringProp>\n            <stringProp name=\"Argument.metadata\">=</stringProp>\n
        \         </elementProp>\n        </collectionProp>\n      </Arguments>\n
        \     <hashTree/>\n      <OpenModelThreadGroup guiclass=\"OpenModelThreadGroupGui\"
        testclass=\"OpenModelThreadGroup\" testname=\"Open Model Thread Group\" enabled=\"true\">\n
        \       <elementProp name=\"ThreadGroup.main_controller\" elementType=\"OpenModelThreadGroupController\"/>\n
        \       <stringProp name=\"ThreadGroup.on_sample_error\">continue</stringProp>\n
        \       <stringProp name=\"OpenModelThreadGroup.schedule\">rate(${rps}/sec)
        random_arrivals(${duration_in_sec} sec)</stringProp>\n        <stringProp
        name=\"OpenModelThreadGroup.random_seed\"></stringProp>\n      </OpenModelThreadGroup>\n
        \     <hashTree>\n        <HTTPSamplerProxy guiclass=\"HttpTestSampleGui\"
        testclass=\"HTTPSamplerProxy\" testname=\"HTTP Request\" enabled=\"true\">\n
        \         <elementProp name=\"HTTPsampler.Arguments\" elementType=\"Arguments\"
        guiclass=\"HTTPArgumentsPanel\" testclass=\"Arguments\" testname=\"User Defined
        Variables\" enabled=\"true\">\n            <collectionProp name=\"Arguments.arguments\"/>\n
        \         </elementProp>\n          <stringProp name=\"HTTPSampler.domain\">${domain}</stringProp>\n
        \         <stringProp name=\"HTTPSampler.port\"></stringProp>\n          <stringProp
        name=\"HTTPSampler.protocol\">${protocol}</stringProp>\n          <stringProp
        name=\"HTTPSampler.contentEncoding\"></stringProp>\n          <stringProp
        name=\"HTTPSampler.path\">${url_path}</stringProp>\n          <stringProp
        name=\"HTTPSampler.method\">GET</stringProp>\n          <boolProp name=\"HTTPSampler.follow_redirects\">true</boolProp>\n
        \         <boolProp name=\"HTTPSampler.auto_redirects\">false</boolProp>\n
        \         <boolProp name=\"HTTPSampler.use_keepalive\">true</boolProp>\n          <boolProp
        name=\"HTTPSampler.DO_MULTIPART_POST\">false</boolProp>\n          <stringProp
        name=\"HTTPSampler.embedded_url_re\"></stringProp>\n          <stringProp
        name=\"HTTPSampler.connect_timeout\"></stringProp>\n          <stringProp
        name=\"HTTPSampler.response_timeout\"></stringProp>\n        </HTTPSamplerProxy>\n
        \       <hashTree/>\n      </hashTree>\n    </hashTree>\n  </hashTree>\n</jmeterTestPlan>\n"
    headers:
      accept-ranges:
      - bytes
      content-length:
      - '4796'
      content-md5:
      - XcKH6uL+Z1osmVmCgxfxag==
      content-type:
      - application/octet-stream
      date:
<<<<<<< HEAD
      - Wed, 26 Feb 2025 11:15:59 GMT
      etag:
      - '"0x8DD5656D615A5C4"'
      last-modified:
      - Wed, 26 Feb 2025 11:15:11 GMT
=======
      - Mon, 24 Feb 2025 21:54:06 GMT
      etag:
      - '"0x8DD551DAA4A1C68"'
      last-modified:
      - Mon, 24 Feb 2025 21:53:25 GMT
>>>>>>> dfd6e4c3
      server:
      - Windows-Azure-Blob/1.0 Microsoft-HTTPAPI/2.0
      x-ms-acl:
      - user::rw-,group::r--,other::---
      x-ms-blob-type:
      - BlockBlob
      x-ms-creation-time:
<<<<<<< HEAD
      - Wed, 26 Feb 2025 11:15:11 GMT
=======
      - Mon, 24 Feb 2025 21:53:25 GMT
>>>>>>> dfd6e4c3
      x-ms-group:
      - 713ccf3d-dc33-4787-a1ee-6b0cc537c37a
      x-ms-lease-state:
      - available
      x-ms-lease-status:
      - unlocked
      x-ms-meta-filename:
      - c2FtcGxlLUpNWC1maWxlLmpteA==
      x-ms-meta-filetype:
      - TEST_SCRIPT
      x-ms-meta-isencoded:
      - 'true'
      x-ms-owner:
      - 713ccf3d-dc33-4787-a1ee-6b0cc537c37a
      x-ms-permissions:
      - rw-r-----
      x-ms-resource-type:
      - file
      x-ms-server-encrypted:
      - 'true'
      x-ms-version:
      - '2024-05-04'
    status:
      code: 200
      message: OK
- request:
    body: null
    headers:
      Accept:
      - '*/*'
      Accept-Encoding:
      - gzip, deflate
      Connection:
      - keep-alive
      User-Agent:
      - python-requests/2.32.3
    method: GET
<<<<<<< HEAD
    uri: https://a2ueffwafy8omf3nhmtnjn6r.z39.blob.storage.azure.net/1d15c95d-1822-471b-ae25-9a75a1414835/dc2df2a0-202d-42f4-8dff-01531eea4a94?skoid=713ccf3d-dc33-4787-a1ee-6b0cc537c37a&sktid=33e01921-4d64-4f8c-a055-5bdaffd5e33d&skt=2025-02-26T11%3A15%3A08Z&ske=2025-02-26T18%3A15%3A08Z&sks=b&skv=2024-05-04&sv=2024-05-04&se=2025-02-26T11%3A25%3A58Z&sr=b&sp=r&sig=***
=======
    uri: https://i3b32lnch18l9jcy7iw4ceyt.z41.blob.storage.azure.net/89bc485a-679a-470c-a2bb-9f0ea7f20cbc/d8db6de3-9911-4799-8d4b-0012da804c54?skoid=713ccf3d-dc33-4787-a1ee-6b0cc537c37a&sktid=33e01921-4d64-4f8c-a055-5bdaffd5e33d&skt=2025-02-24T21%3A53%3A24Z&ske=2025-02-25T04%3A53%3A24Z&sks=b&skv=2024-05-04&sv=2024-05-04&se=2025-02-24T22%3A04%3A05Z&sr=b&sp=r&sig=***
>>>>>>> dfd6e4c3
  response:
    body:
      string: 'a,b,c,d

        1,2,3,4

        '
    headers:
      accept-ranges:
      - bytes
      content-length:
      - '16'
      content-md5:
      - ZaXJIPqbDP9pUwqBVVncbg==
      content-type:
      - application/octet-stream
      date:
<<<<<<< HEAD
      - Wed, 26 Feb 2025 11:15:59 GMT
      etag:
      - '"0x8DD5656D478CB54"'
      last-modified:
      - Wed, 26 Feb 2025 11:15:08 GMT
=======
      - Mon, 24 Feb 2025 21:54:07 GMT
      etag:
      - '"0x8DD551DA8FF09EC"'
      last-modified:
      - Mon, 24 Feb 2025 21:53:23 GMT
>>>>>>> dfd6e4c3
      server:
      - Windows-Azure-Blob/1.0 Microsoft-HTTPAPI/2.0
      x-ms-acl:
      - user::rw-,group::r--,other::---
      x-ms-blob-type:
      - BlockBlob
      x-ms-creation-time:
<<<<<<< HEAD
      - Wed, 26 Feb 2025 11:15:08 GMT
=======
      - Mon, 24 Feb 2025 21:53:23 GMT
>>>>>>> dfd6e4c3
      x-ms-group:
      - 713ccf3d-dc33-4787-a1ee-6b0cc537c37a
      x-ms-lease-state:
      - available
      x-ms-lease-status:
      - unlocked
      x-ms-meta-filename:
      - YWRkaXRpb25hbC1kYXRhLmNzdg==
      x-ms-meta-filetype:
      - ADDITIONAL_ARTIFACTS
      x-ms-meta-isencoded:
      - 'true'
      x-ms-owner:
      - 713ccf3d-dc33-4787-a1ee-6b0cc537c37a
      x-ms-permissions:
      - rw-r-----
      x-ms-resource-type:
      - file
      x-ms-server-encrypted:
      - 'true'
      x-ms-version:
      - '2024-05-04'
    status:
      code: 200
      message: OK
- request:
    body: null
    headers:
      Accept:
      - '*/*'
      Accept-Encoding:
      - gzip, deflate
      Connection:
      - keep-alive
      User-Agent:
      - python-requests/2.32.3
    method: GET
<<<<<<< HEAD
    uri: https://a2ueffwafy8omf3nhmtnjn6r.z39.blob.storage.azure.net/1d15c95d-1822-471b-ae25-9a75a1414835/814eef33-7726-485b-95fe-9232ffb5f0a6?skoid=713ccf3d-dc33-4787-a1ee-6b0cc537c37a&sktid=33e01921-4d64-4f8c-a055-5bdaffd5e33d&skt=2025-02-26T11%3A15%3A08Z&ske=2025-02-26T18%3A15%3A08Z&sks=b&skv=2024-05-04&sv=2024-05-04&se=2025-02-26T11%3A25%3A58Z&sr=b&sp=r&sig=***
=======
    uri: https://i3b32lnch18l9jcy7iw4ceyt.z41.blob.storage.azure.net/89bc485a-679a-470c-a2bb-9f0ea7f20cbc/d1cff6e3-7a37-4954-a7fe-a0a15a3bc6ea?skoid=713ccf3d-dc33-4787-a1ee-6b0cc537c37a&sktid=33e01921-4d64-4f8c-a055-5bdaffd5e33d&skt=2025-02-24T21%3A53%3A24Z&ske=2025-02-25T04%3A53%3A24Z&sks=b&skv=2024-05-04&sv=2024-05-04&se=2025-02-24T22%3A04%3A05Z&sr=b&sp=r&sig=***
>>>>>>> dfd6e4c3
  response:
    body:
      string: !!binary |
        UEsDBBQACAAIAANbLVkAAAAAAAAAABIAAAATACAAYWRkaXRpb25hbC1kYXRhLmNzdlVUDQAHf9Pj
        ZneG/2a5hP9mdXgLAAEEAAAAAAQAAAAAS9RJ0knWSeHlMtQx0jHWMeHlAgBQSwcI/dwPKxQAAAAS
        AAAAUEsBAhQDFAAIAAgAA1stWf3cDysUAAAAEgAAABMAIAAAAAAAAAAAALaBAAAAAGFkZGl0aW9u
        YWwtZGF0YS5jc3ZVVA0AB3/T42Z3hv9muYT/ZnV4CwABBAAAAAAEAAAAAFBLBQYAAAAAAQABAGEA
        AAB1AAAAAAA=
    headers:
      accept-ranges:
      - bytes
      content-length:
      - '236'
      content-md5:
      - vy6p+UNBBZAoIbURz45YAg==
      content-type:
      - application/octet-stream
      date:
<<<<<<< HEAD
      - Wed, 26 Feb 2025 11:16:00 GMT
      etag:
      - '"0x8DD5656D55862C8"'
      last-modified:
      - Wed, 26 Feb 2025 11:15:10 GMT
=======
      - Mon, 24 Feb 2025 21:54:08 GMT
      etag:
      - '"0x8DD551DA9D777B8"'
      last-modified:
      - Mon, 24 Feb 2025 21:53:24 GMT
>>>>>>> dfd6e4c3
      server:
      - Windows-Azure-Blob/1.0 Microsoft-HTTPAPI/2.0
      x-ms-acl:
      - user::rw-,group::r--,other::---
      x-ms-blob-type:
      - BlockBlob
      x-ms-creation-time:
<<<<<<< HEAD
      - Wed, 26 Feb 2025 11:15:10 GMT
=======
      - Mon, 24 Feb 2025 21:53:24 GMT
>>>>>>> dfd6e4c3
      x-ms-group:
      - 713ccf3d-dc33-4787-a1ee-6b0cc537c37a
      x-ms-lease-state:
      - available
      x-ms-lease-status:
      - unlocked
      x-ms-meta-filename:
      - c2FtcGxlLVpJUC1hcnRpZmFjdC56aXA=
      x-ms-meta-filetype:
      - ZIPPED_ARTIFACTS
      x-ms-meta-isencoded:
      - 'true'
      x-ms-owner:
      - 713ccf3d-dc33-4787-a1ee-6b0cc537c37a
      x-ms-permissions:
      - rw-r-----
      x-ms-resource-type:
      - file
      x-ms-server-encrypted:
      - 'true'
      x-ms-version:
      - '2024-05-04'
    status:
      code: 200
      message: OK
- request:
    body: null
    headers:
      Accept:
      - application/json
      Accept-Encoding:
      - gzip, deflate
      Connection:
      - keep-alive
      User-Agent:
      - azsdk-python-mgmt-loadtesting/1.0.0 Python/3.12.8 (Linux-6.5.0-1025-azure-x86_64-with-glibc2.36)
    method: GET
    uri: https://management.azure.com/subscriptions/00000000-0000-0000-0000-000000000000/resourceGroups/clitest-load-000001/providers/Microsoft.LoadTestService/loadTests/clitest-load-000002?api-version=2022-12-01
  response:
    body:
<<<<<<< HEAD
      string: '{"id":"/subscriptions/00000000-0000-0000-0000-000000000000/resourceGroups/clitest-load-000001/providers/Microsoft.LoadTestService/loadTests/clitest-load-000002","name":"clitest-load-000002","type":"microsoft.loadtestservice/loadtests","location":"eastus","systemData":{"createdBy":"hbisht@microsoft.com","createdByType":"User","createdAt":"2025-02-26T11:14:34.0120978Z","lastModifiedBy":"hbisht@microsoft.com","lastModifiedByType":"User","lastModifiedAt":"2025-02-26T11:14:34.0120978Z"},"identity":{"type":"None"},"properties":{"dataPlaneURI":"03e5a579-fa86-4599-bf82-176a729079da.eastus.cnt-prod.loadtesting.azure.com","provisioningState":"Succeeded"}}'
=======
      string: '{"id":"/subscriptions/00000000-0000-0000-0000-000000000000/resourceGroups/clitest-load-000001/providers/Microsoft.LoadTestService/loadTests/clitest-load-000002","name":"clitest-load-000002","type":"microsoft.loadtestservice/loadtests","location":"eastus","systemData":{"createdBy":"hbisht@microsoft.com","createdByType":"User","createdAt":"2025-02-24T21:52:44.4919024Z","lastModifiedBy":"hbisht@microsoft.com","lastModifiedByType":"User","lastModifiedAt":"2025-02-24T21:52:44.4919024Z"},"identity":{"type":"None"},"properties":{"dataPlaneURI":"19c0c34f-c98b-41a0-a23c-7b8ee02971c6.eastus.cnt-prod.loadtesting.azure.com","provisioningState":"Succeeded"}}'
>>>>>>> dfd6e4c3
    headers:
      cache-control:
      - no-cache
      content-length:
      - '653'
      content-type:
      - application/json; charset=utf-8
      date:
<<<<<<< HEAD
      - Wed, 26 Feb 2025 11:16:02 GMT
      etag:
      - '"7f016ae5-0000-0200-0000-67bef7af0000"'
=======
      - Mon, 24 Feb 2025 21:54:09 GMT
      etag:
      - '"4f014fb3-0000-0200-0000-67bcea410000"'
>>>>>>> dfd6e4c3
      expires:
      - '-1'
      pragma:
      - no-cache
      strict-transport-security:
      - max-age=31536000; includeSubDomains
      x-cache:
      - CONFIG_NOCACHE
      x-content-type-options:
      - nosniff
      x-ms-providerhub-traffic:
      - 'True'
      x-ms-ratelimit-remaining-subscription-global-reads:
      - '16499'
      x-msedge-ref:
<<<<<<< HEAD
      - 'Ref A: EBE9151A8F1A4147AE9D9C252AF25504 Ref B: MAA201060513037 Ref C: 2025-02-26T11:16:01Z'
=======
      - 'Ref A: 5775C5A212C44CDF8DF7B4B8C23D0D1E Ref B: MAA201060513039 Ref C: 2025-02-24T21:54:08Z'
>>>>>>> dfd6e4c3
    status:
      code: 200
      message: OK
- request:
    body: null
    headers:
      Accept:
      - application/json
      Accept-Encoding:
      - gzip, deflate
      Connection:
      - keep-alive
      User-Agent:
<<<<<<< HEAD
      - AZURECLI/2.70.0 azsdk-python-core/1.31.0 Python/3.12.8 (Linux-6.5.0-1025-azure-x86_64-with-glibc2.36)
    method: GET
    uri: https://03e5a579-fa86-4599-bf82-176a729079da.eastus.cnt-prod.loadtesting.azure.com/tests/download-test-case/files?api-version=2024-12-01-preview
  response:
    body:
      string: '{"value":[{"url":"https://a2ueffwafy8omf3nhmtnjn6r.z39.blob.storage.azure.net/1d15c95d-1822-471b-ae25-9a75a1414835/59c53a96-5ab7-4d2b-81b1-25f92eda6f9e?skoid=713ccf3d-dc33-4787-a1ee-6b0cc537c37a&sktid=33e01921-4d64-4f8c-a055-5bdaffd5e33d&skt=2025-02-26T11%3A15%3A09Z&ske=2025-02-26T18%3A15%3A09Z&sks=b&skv=2024-05-04&sv=2024-05-04&se=2025-02-26T11%3A26%3A02Z&sr=b&sp=r&sig=***","fileName":"sample-JMX-file.jmx","fileType":"TEST_SCRIPT","expireDateTime":"2025-02-26T11:26:02.9393621Z","validationStatus":"VALIDATION_SUCCESS"},{"url":"https://a2ueffwafy8omf3nhmtnjn6r.z39.blob.storage.azure.net/1d15c95d-1822-471b-ae25-9a75a1414835/dc2df2a0-202d-42f4-8dff-01531eea4a94?skoid=713ccf3d-dc33-4787-a1ee-6b0cc537c37a&sktid=33e01921-4d64-4f8c-a055-5bdaffd5e33d&skt=2025-02-26T11%3A15%3A09Z&ske=2025-02-26T18%3A15%3A09Z&sks=b&skv=2024-05-04&sv=2024-05-04&se=2025-02-26T11%3A26%3A02Z&sr=b&sp=r&sig=***","fileName":"additional-data.csv","fileType":"ADDITIONAL_ARTIFACTS","expireDateTime":"2025-02-26T11:26:02.9394592Z","validationStatus":"VALIDATION_NOT_REQUIRED"},{"url":"https://a2ueffwafy8omf3nhmtnjn6r.z39.blob.storage.azure.net/1d15c95d-1822-471b-ae25-9a75a1414835/814eef33-7726-485b-95fe-9232ffb5f0a6?skoid=713ccf3d-dc33-4787-a1ee-6b0cc537c37a&sktid=33e01921-4d64-4f8c-a055-5bdaffd5e33d&skt=2025-02-26T11%3A15%3A09Z&ske=2025-02-26T18%3A15%3A09Z&sks=b&skv=2024-05-04&sv=2024-05-04&se=2025-02-26T11%3A26%3A02Z&sr=b&sp=r&sig=***","fileName":"sample-ZIP-artifact.zip","fileType":"ZIPPED_ARTIFACTS","expireDateTime":"2025-02-26T11:26:02.9395547Z","validationStatus":"VALIDATION_SUCCESS"}]}'
=======
      - AZURECLI/2.69.0 azsdk-python-core/1.31.0 Python/3.12.8 (Linux-6.5.0-1025-azure-x86_64-with-glibc2.36)
    method: GET
    uri: https://19c0c34f-c98b-41a0-a23c-7b8ee02971c6.eastus.cnt-prod.loadtesting.azure.com/tests/download-test-case/files?api-version=2024-12-01-preview
  response:
    body:
      string: '{"value":[{"url":"https://i3b32lnch18l9jcy7iw4ceyt.z41.blob.storage.azure.net/89bc485a-679a-470c-a2bb-9f0ea7f20cbc/8c789c9f-2182-4db6-a1ca-8b9f2cc87d67?skoid=713ccf3d-dc33-4787-a1ee-6b0cc537c37a&sktid=33e01921-4d64-4f8c-a055-5bdaffd5e33d&skt=2025-02-24T21%3A53%3A25Z&ske=2025-02-25T04%3A53%3A25Z&sks=b&skv=2024-05-04&sv=2024-05-04&se=2025-02-24T22%3A04%3A10Z&sr=b&sp=r&sig=***","fileName":"sample-JMX-file.jmx","fileType":"TEST_SCRIPT","expireDateTime":"2025-02-24T22:04:10.6081118Z","validationStatus":"VALIDATION_SUCCESS"},{"url":"https://i3b32lnch18l9jcy7iw4ceyt.z41.blob.storage.azure.net/89bc485a-679a-470c-a2bb-9f0ea7f20cbc/d8db6de3-9911-4799-8d4b-0012da804c54?skoid=713ccf3d-dc33-4787-a1ee-6b0cc537c37a&sktid=33e01921-4d64-4f8c-a055-5bdaffd5e33d&skt=2025-02-24T21%3A53%3A25Z&ske=2025-02-25T04%3A53%3A25Z&sks=b&skv=2024-05-04&sv=2024-05-04&se=2025-02-24T22%3A04%3A10Z&sr=b&sp=r&sig=***","fileName":"additional-data.csv","fileType":"ADDITIONAL_ARTIFACTS","expireDateTime":"2025-02-24T22:04:10.608386Z","validationStatus":"VALIDATION_NOT_REQUIRED"},{"url":"https://i3b32lnch18l9jcy7iw4ceyt.z41.blob.storage.azure.net/89bc485a-679a-470c-a2bb-9f0ea7f20cbc/d1cff6e3-7a37-4954-a7fe-a0a15a3bc6ea?skoid=713ccf3d-dc33-4787-a1ee-6b0cc537c37a&sktid=33e01921-4d64-4f8c-a055-5bdaffd5e33d&skt=2025-02-24T21%3A53%3A25Z&ske=2025-02-25T04%3A53%3A25Z&sks=b&skv=2024-05-04&sv=2024-05-04&se=2025-02-24T22%3A04%3A10Z&sr=b&sp=r&sig=***","fileName":"sample-ZIP-artifact.zip","fileType":"ZIPPED_ARTIFACTS","expireDateTime":"2025-02-24T22:04:10.6085063Z","validationStatus":"VALIDATION_SUCCESS"}]}'
>>>>>>> dfd6e4c3
    headers:
      accept-ranges:
      - bytes
      api-supported-versions:
      - 2022-11-01, 2023-04-01-preview, 2024-03-01-preview, 2024-05-01-preview, 2024-07-01-preview,
        2024-12-01-preview
      connection:
      - keep-alive
      content-length:
<<<<<<< HEAD
      - '1718'
      content-type:
      - application/json; charset=utf-8
      date:
      - Wed, 26 Feb 2025 11:16:03 GMT
      mise-correlation-id:
      - 6ec81a15-5ff0-45c0-a2da-19eaf3e39175
      strict-transport-security:
      - max-age=31536000; includeSubDomains
      x-azure-ref:
      - 20250226T111602Z-r17775d4f9888gqkhC1SG1bvr80000000d0000000000904a
=======
      - '1709'
      content-type:
      - application/json; charset=utf-8
      date:
      - Mon, 24 Feb 2025 21:54:10 GMT
      mise-correlation-id:
      - 21c627bb-f371-495c-94b4-670b5410c927
      strict-transport-security:
      - max-age=31536000; includeSubDomains
      x-azure-ref:
      - 20250224T215410Z-r17775d4f98p9dsnhC1SG1tym00000000e3g000000002hr1
>>>>>>> dfd6e4c3
      x-cache:
      - CONFIG_NOCACHE
      x-content-type-options:
      - nosniff
    status:
      code: 200
      message: OK
version: 1<|MERGE_RESOLUTION|>--- conflicted
+++ resolved
@@ -14,11 +14,7 @@
     uri: https://management.azure.com/subscriptions/00000000-0000-0000-0000-000000000000/resourceGroups/clitest-load-000001/providers/Microsoft.LoadTestService/loadTests/clitest-load-000002?api-version=2022-12-01
   response:
     body:
-<<<<<<< HEAD
-      string: '{"id":"/subscriptions/00000000-0000-0000-0000-000000000000/resourceGroups/clitest-load-000001/providers/Microsoft.LoadTestService/loadTests/clitest-load-000002","name":"clitest-load-000002","type":"microsoft.loadtestservice/loadtests","location":"eastus","systemData":{"createdBy":"hbisht@microsoft.com","createdByType":"User","createdAt":"2025-02-26T11:14:34.0120978Z","lastModifiedBy":"hbisht@microsoft.com","lastModifiedByType":"User","lastModifiedAt":"2025-02-26T11:14:34.0120978Z"},"identity":{"type":"None"},"properties":{"dataPlaneURI":"03e5a579-fa86-4599-bf82-176a729079da.eastus.cnt-prod.loadtesting.azure.com","provisioningState":"Succeeded"}}'
-=======
-      string: '{"id":"/subscriptions/00000000-0000-0000-0000-000000000000/resourceGroups/clitest-load-000001/providers/Microsoft.LoadTestService/loadTests/clitest-load-000002","name":"clitest-load-000002","type":"microsoft.loadtestservice/loadtests","location":"eastus","systemData":{"createdBy":"hbisht@microsoft.com","createdByType":"User","createdAt":"2025-02-24T21:52:44.4919024Z","lastModifiedBy":"hbisht@microsoft.com","lastModifiedByType":"User","lastModifiedAt":"2025-02-24T21:52:44.4919024Z"},"identity":{"type":"None"},"properties":{"dataPlaneURI":"19c0c34f-c98b-41a0-a23c-7b8ee02971c6.eastus.cnt-prod.loadtesting.azure.com","provisioningState":"Succeeded"}}'
->>>>>>> dfd6e4c3
+      string: '{"id":"/subscriptions/00000000-0000-0000-0000-000000000000/resourceGroups/clitest-load-000001/providers/Microsoft.LoadTestService/loadTests/clitest-load-000002","name":"clitest-load-000002","type":"microsoft.loadtestservice/loadtests","location":"eastus","systemData":{"createdBy":"hbisht@microsoft.com","createdByType":"User","createdAt":"2025-02-26T23:07:06.9754224Z","lastModifiedBy":"hbisht@microsoft.com","lastModifiedByType":"User","lastModifiedAt":"2025-02-26T23:07:06.9754224Z"},"identity":{"type":"None"},"properties":{"dataPlaneURI":"c57a2edd-6239-489c-92e6-0043a9e54a33.eastus.cnt-prod.loadtesting.azure.com","provisioningState":"Succeeded"}}'
     headers:
       cache-control:
       - no-cache
@@ -27,15 +23,9 @@
       content-type:
       - application/json; charset=utf-8
       date:
-<<<<<<< HEAD
-      - Wed, 26 Feb 2025 11:15:07 GMT
+      - Wed, 26 Feb 2025 23:07:41 GMT
       etag:
-      - '"7f016ae5-0000-0200-0000-67bef7af0000"'
-=======
-      - Mon, 24 Feb 2025 21:53:18 GMT
-      etag:
-      - '"4f014fb3-0000-0200-0000-67bcea410000"'
->>>>>>> dfd6e4c3
+      - '"8f016c5f-0000-0200-0000-67bf9eb00000"'
       expires:
       - '-1'
       pragma:
@@ -51,33 +41,23 @@
       x-ms-ratelimit-remaining-subscription-global-reads:
       - '16499'
       x-msedge-ref:
-<<<<<<< HEAD
-      - 'Ref A: EA6136DBC9224976873616FFE39D7000 Ref B: MAA201060515049 Ref C: 2025-02-26T11:15:06Z'
-=======
-      - 'Ref A: 1EEC3D1AE0444A96AF05246BC44320CC Ref B: MAA201060513019 Ref C: 2025-02-24T21:53:18Z'
->>>>>>> dfd6e4c3
-    status:
-      code: 200
-      message: OK
-- request:
-    body: null
-    headers:
-      Accept:
-      - application/json
-      Accept-Encoding:
-      - gzip, deflate
-      Connection:
-      - keep-alive
-      User-Agent:
-<<<<<<< HEAD
-      - AZURECLI/2.70.0 azsdk-python-core/1.31.0 Python/3.12.8 (Linux-6.5.0-1025-azure-x86_64-with-glibc2.36)
-    method: GET
-    uri: https://03e5a579-fa86-4599-bf82-176a729079da.eastus.cnt-prod.loadtesting.azure.com/tests/download-test-case?api-version=2024-12-01-preview
-=======
-      - AZURECLI/2.69.0 azsdk-python-core/1.31.0 Python/3.12.8 (Linux-6.5.0-1025-azure-x86_64-with-glibc2.36)
-    method: GET
-    uri: https://19c0c34f-c98b-41a0-a23c-7b8ee02971c6.eastus.cnt-prod.loadtesting.azure.com/tests/download-test-case?api-version=2024-12-01-preview
->>>>>>> dfd6e4c3
+      - 'Ref A: 10708753A75E4D698575E11EF40E6904 Ref B: MAA201060514021 Ref C: 2025-02-26T23:07:41Z'
+    status:
+      code: 200
+      message: OK
+- request:
+    body: null
+    headers:
+      Accept:
+      - application/json
+      Accept-Encoding:
+      - gzip, deflate
+      Connection:
+      - keep-alive
+      User-Agent:
+      - AZURECLI/2.70.0 azsdk-python-core/1.31.0 Python/3.12.8 (Linux-6.5.0-1025-azure-x86_64-with-glibc2.36)
+    method: GET
+    uri: https://c57a2edd-6239-489c-92e6-0043a9e54a33.eastus.cnt-prod.loadtesting.azure.com/tests/download-test-case?api-version=2024-12-01-preview
   response:
     body:
       string: '{"error":{"code":"TestNotFound","message":"Test couldn''t find with
@@ -91,25 +71,15 @@
       content-type:
       - application/json
       date:
-<<<<<<< HEAD
-      - Wed, 26 Feb 2025 11:15:07 GMT
-      mise-correlation-id:
-      - 1861b5c4-0e02-4cae-b93d-fee550eeb43a
-=======
-      - Mon, 24 Feb 2025 21:53:20 GMT
-      mise-correlation-id:
-      - 7c05171a-67c2-429b-95c4-f9c96c68ed0c
->>>>>>> dfd6e4c3
+      - Wed, 26 Feb 2025 23:07:43 GMT
+      mise-correlation-id:
+      - d85ef968-c864-4286-9a66-47604bac3368
       strict-transport-security:
       - max-age=31536000; includeSubDomains
       transfer-encoding:
       - chunked
       x-azure-ref:
-<<<<<<< HEAD
-      - 20250226T111507Z-r16fc4b5ccftmcznhC1SG1b17c0000000c00000000003s32
-=======
-      - 20250224T215319Z-r17775d4f98kr5knhC1SG1nvrw00000007pg00000000a6w7
->>>>>>> dfd6e4c3
+      - 20250226T230742Z-167c755789dw9d62hC1SG1x2v800000001sg000000003k3t
       x-cache:
       - CONFIG_NOCACHE
       x-content-type-options:
@@ -125,27 +95,15 @@
       "publicIPDisabled": false, "environmentVariables": {"rps": 1, "duration_in_sec":
       "1"}, "secrets": {}, "certificate": null, "loadTestConfiguration": {"engineInstances":
       1, "regionalLoadTestConfig": null, "quickStartTest": false, "splitAllCSVs":
-<<<<<<< HEAD
-      true}, "passFailCriteria": {"passFailMetrics": {"7f205258-6671-4e3f-a4bf-2a6b62ba20d0":
+      true}, "passFailCriteria": {"passFailMetrics": {"7e6c2135-8254-4b55-9e2d-f4d48c0ea89a":
       {"aggregate": "avg", "clientMetric": "requests_per_sec", "condition": ">", "value":
-      "78"}, "49cfc7a2-9365-4d19-be68-8f56bdd56f0b": {"aggregate": "percentage", "clientMetric":
-      "error", "condition": ">", "value": "50"}, "e4bce10e-8274-4efe-9222-3601426a3584":
+      "78"}, "bc0e9d8d-20de-458d-b1be-5e54819fc4e1": {"aggregate": "percentage", "clientMetric":
+      "error", "condition": ">", "value": "50"}, "225790df-237b-4f60-a344-af5962172168":
       {"aggregate": "p75", "clientMetric": "response_time_ms", "condition": ">", "value":
-      "380"}, "366739f1-2a9b-49ac-8e63-665be8169dc7": {"aggregate": "p99", "clientMetric":
-      "response_time_ms", "condition": ">", "value": "520"}, "6cfec458-42e7-4330-8709-6079fef9a464":
+      "380"}, "f32d2790-ebf2-46cc-8e84-716663c214e4": {"aggregate": "p99", "clientMetric":
+      "response_time_ms", "condition": ">", "value": "520"}, "b8d622f2-60da-4485-a57a-a5ae28baccd3":
       {"aggregate": "p99.9", "clientMetric": "response_time_ms", "condition": ">",
-      "value": "540"}, "bbfd75b4-fec8-4697-b5d0-520fd02b4734": {"aggregate": "avg",
-=======
-      true}, "passFailCriteria": {"passFailMetrics": {"35259a29-9d25-45fb-8a77-2ca6bffe37ce":
-      {"aggregate": "avg", "clientMetric": "requests_per_sec", "condition": ">", "value":
-      "78"}, "90a2ff26-5f2a-4d62-8618-3bceb6d6f3c7": {"aggregate": "percentage", "clientMetric":
-      "error", "condition": ">", "value": "50"}, "d9f432d9-c05d-4b00-8737-6039ec991e53":
-      {"aggregate": "p75", "clientMetric": "response_time_ms", "condition": ">", "value":
-      "380"}, "db967abf-79de-42e5-a945-0bbb9f806da3": {"aggregate": "p99", "clientMetric":
-      "response_time_ms", "condition": ">", "value": "520"}, "5278d0ff-f56d-4907-aaa1-876eaf55e8c8":
-      {"aggregate": "p99.9", "clientMetric": "response_time_ms", "condition": ">",
-      "value": "540"}, "42e1d566-5fd5-4c91-8afb-8ac50de8e98a": {"aggregate": "avg",
->>>>>>> dfd6e4c3
+      "value": "540"}, "55f02521-57c1-4009-a4d4-0f07b3f5617a": {"aggregate": "avg",
       "clientMetric": "latency", "condition": ">", "value": "200", "requestName":
       "GetCustomerDetails"}}}, "autoStopCriteria": {"autoStopDisabled": true}, "engineBuiltinIdentityType":
       null, "engineBuiltinIdentityIds": null}'
@@ -161,59 +119,33 @@
       Content-Type:
       - application/merge-patch+json
       User-Agent:
-<<<<<<< HEAD
       - AZURECLI/2.70.0 azsdk-python-core/1.31.0 Python/3.12.8 (Linux-6.5.0-1025-azure-x86_64-with-glibc2.36)
     method: PATCH
-    uri: https://03e5a579-fa86-4599-bf82-176a729079da.eastus.cnt-prod.loadtesting.azure.com/tests/download-test-case?api-version=2024-12-01-preview
-  response:
-    body:
-      string: '{"passFailCriteria":{"passFailMetrics":{"7f205258-6671-4e3f-a4bf-2a6b62ba20d0":{"clientMetric":"requests_per_sec","aggregate":"avg","condition":">","value":78.0,"action":"continue"},"49cfc7a2-9365-4d19-be68-8f56bdd56f0b":{"clientMetric":"error","aggregate":"percentage","condition":">","value":50.0,"action":"continue"},"e4bce10e-8274-4efe-9222-3601426a3584":{"clientMetric":"response_time_ms","aggregate":"p75","condition":">","value":380.0,"action":"continue"},"366739f1-2a9b-49ac-8e63-665be8169dc7":{"clientMetric":"response_time_ms","aggregate":"p99","condition":">","value":520.0,"action":"continue"},"6cfec458-42e7-4330-8709-6079fef9a464":{"clientMetric":"response_time_ms","aggregate":"p99.9","condition":">","value":540.0,"action":"continue"},"bbfd75b4-fec8-4697-b5d0-520fd02b4734":{"clientMetric":"latency","aggregate":"avg","condition":">","requestName":"GetCustomerDetails","value":200.0,"action":"continue"}},"passFailServerMetrics":{}},"autoStopCriteria":{"autoStopDisabled":true,"errorRate":90.0,"errorRateTimeWindowInSeconds":60},"environmentVariables":{"rps":"1","duration_in_sec":"1"},"loadTestConfiguration":{"engineInstances":1,"splitAllCSVs":true,"quickStartTest":false},"inputArtifacts":{"additionalFileInfo":[]},"kind":"URL","publicIPDisabled":false,"metricsReferenceIdentityType":"SystemAssigned","testId":"download-test-case","description":"Test
-        created from az load test command","displayName":"CLI-Test","keyvaultReferenceIdentityType":"SystemAssigned","createdDateTime":"2025-02-26T11:15:08.138Z","createdBy":"hbisht@microsoft.com","lastModifiedDateTime":"2025-02-26T11:15:08.138Z","lastModifiedBy":"hbisht@microsoft.com"}'
-=======
-      - AZURECLI/2.69.0 azsdk-python-core/1.31.0 Python/3.12.8 (Linux-6.5.0-1025-azure-x86_64-with-glibc2.36)
-    method: PATCH
-    uri: https://19c0c34f-c98b-41a0-a23c-7b8ee02971c6.eastus.cnt-prod.loadtesting.azure.com/tests/download-test-case?api-version=2024-12-01-preview
-  response:
-    body:
-      string: '{"passFailCriteria":{"passFailMetrics":{"35259a29-9d25-45fb-8a77-2ca6bffe37ce":{"clientMetric":"requests_per_sec","aggregate":"avg","condition":">","value":78.0,"action":"continue"},"90a2ff26-5f2a-4d62-8618-3bceb6d6f3c7":{"clientMetric":"error","aggregate":"percentage","condition":">","value":50.0,"action":"continue"},"d9f432d9-c05d-4b00-8737-6039ec991e53":{"clientMetric":"response_time_ms","aggregate":"p75","condition":">","value":380.0,"action":"continue"},"db967abf-79de-42e5-a945-0bbb9f806da3":{"clientMetric":"response_time_ms","aggregate":"p99","condition":">","value":520.0,"action":"continue"},"5278d0ff-f56d-4907-aaa1-876eaf55e8c8":{"clientMetric":"response_time_ms","aggregate":"p99.9","condition":">","value":540.0,"action":"continue"},"42e1d566-5fd5-4c91-8afb-8ac50de8e98a":{"clientMetric":"latency","aggregate":"avg","condition":">","requestName":"GetCustomerDetails","value":200.0,"action":"continue"}},"passFailServerMetrics":{}},"autoStopCriteria":{"autoStopDisabled":true,"errorRate":90.0,"errorRateTimeWindowInSeconds":60},"environmentVariables":{"rps":"1","duration_in_sec":"1"},"loadTestConfiguration":{"engineInstances":1,"splitAllCSVs":true,"quickStartTest":false},"inputArtifacts":{"additionalFileInfo":[]},"kind":"URL","publicIPDisabled":false,"metricsReferenceIdentityType":"SystemAssigned","testId":"download-test-case","description":"Test
-        created from az load test command","displayName":"CLI-Test","keyvaultReferenceIdentityType":"SystemAssigned","createdDateTime":"2025-02-24T21:53:20.87Z","createdBy":"hbisht@microsoft.com","lastModifiedDateTime":"2025-02-24T21:53:20.87Z","lastModifiedBy":"hbisht@microsoft.com"}'
->>>>>>> dfd6e4c3
-    headers:
-      api-supported-versions:
-      - 2022-11-01, 2023-04-01-preview, 2024-03-01-preview, 2024-05-01-preview, 2024-07-01-preview,
-        2024-12-01-preview
-      connection:
-      - keep-alive
-      content-length:
-<<<<<<< HEAD
+    uri: https://c57a2edd-6239-489c-92e6-0043a9e54a33.eastus.cnt-prod.loadtesting.azure.com/tests/download-test-case?api-version=2024-12-01-preview
+  response:
+    body:
+      string: '{"passFailCriteria":{"passFailMetrics":{"7e6c2135-8254-4b55-9e2d-f4d48c0ea89a":{"clientMetric":"requests_per_sec","aggregate":"avg","condition":">","value":78.0,"action":"continue"},"bc0e9d8d-20de-458d-b1be-5e54819fc4e1":{"clientMetric":"error","aggregate":"percentage","condition":">","value":50.0,"action":"continue"},"225790df-237b-4f60-a344-af5962172168":{"clientMetric":"response_time_ms","aggregate":"p75","condition":">","value":380.0,"action":"continue"},"f32d2790-ebf2-46cc-8e84-716663c214e4":{"clientMetric":"response_time_ms","aggregate":"p99","condition":">","value":520.0,"action":"continue"},"b8d622f2-60da-4485-a57a-a5ae28baccd3":{"clientMetric":"response_time_ms","aggregate":"p99.9","condition":">","value":540.0,"action":"continue"},"55f02521-57c1-4009-a4d4-0f07b3f5617a":{"clientMetric":"latency","aggregate":"avg","condition":">","requestName":"GetCustomerDetails","value":200.0,"action":"continue"}},"passFailServerMetrics":{}},"autoStopCriteria":{"autoStopDisabled":true,"errorRate":90.0,"errorRateTimeWindowInSeconds":60},"environmentVariables":{"rps":"1","duration_in_sec":"1"},"loadTestConfiguration":{"engineInstances":1,"splitAllCSVs":true,"quickStartTest":false},"inputArtifacts":{"additionalFileInfo":[]},"kind":"URL","publicIPDisabled":false,"metricsReferenceIdentityType":"SystemAssigned","testId":"download-test-case","description":"Test
+        created from az load test command","displayName":"CLI-Test","keyvaultReferenceIdentityType":"SystemAssigned","createdDateTime":"2025-02-26T23:07:43.837Z","createdBy":"hbisht@microsoft.com","lastModifiedDateTime":"2025-02-26T23:07:43.837Z","lastModifiedBy":"hbisht@microsoft.com"}'
+    headers:
+      api-supported-versions:
+      - 2022-11-01, 2023-04-01-preview, 2024-03-01-preview, 2024-05-01-preview, 2024-07-01-preview,
+        2024-12-01-preview
+      connection:
+      - keep-alive
+      content-length:
       - '1649'
       content-type:
       - application/json; charset=utf-8
       date:
-      - Wed, 26 Feb 2025 11:15:08 GMT
+      - Wed, 26 Feb 2025 23:07:43 GMT
       location:
-      - https://03e5a579-fa86-4599-bf82-176a729079da.eastus.cnt-prod.loadtesting.azure.com/tests/download-test-case?api-version=2024-12-01-preview
-      mise-correlation-id:
-      - 18c0c327-d59b-4aff-9639-5fa2f66714db
-      strict-transport-security:
-      - max-age=31536000; includeSubDomains
-      x-azure-ref:
-      - 20250226T111507Z-r16fc4b5ccftmcznhC1SG1b17c0000000c00000000003s3m
-=======
-      - '1647'
-      content-type:
-      - application/json; charset=utf-8
-      date:
-      - Mon, 24 Feb 2025 21:53:21 GMT
-      location:
-      - https://19c0c34f-c98b-41a0-a23c-7b8ee02971c6.eastus.cnt-prod.loadtesting.azure.com/tests/download-test-case?api-version=2024-12-01-preview
-      mise-correlation-id:
-      - 11eff828-c4bb-4973-ba7d-f13b53a07ffc
-      strict-transport-security:
-      - max-age=31536000; includeSubDomains
-      x-azure-ref:
-      - 20250224T215320Z-r17775d4f98kr5knhC1SG1nvrw00000007pg00000000a6x5
->>>>>>> dfd6e4c3
+      - https://c57a2edd-6239-489c-92e6-0043a9e54a33.eastus.cnt-prod.loadtesting.azure.com/tests/download-test-case?api-version=2024-12-01-preview
+      mise-correlation-id:
+      - a986ac7e-872d-41a8-8ec4-760ef0c631fe
+      strict-transport-security:
+      - max-age=31536000; includeSubDomains
+      x-azure-ref:
+      - 20250226T230743Z-167c755789dw9d62hC1SG1x2v800000001sg000000003k6z
       x-cache:
       - CONFIG_NOCACHE
       x-content-type-options:
@@ -231,15 +163,9 @@
       Connection:
       - keep-alive
       User-Agent:
-<<<<<<< HEAD
-      - AZURECLI/2.70.0 azsdk-python-core/1.31.0 Python/3.12.8 (Linux-6.5.0-1025-azure-x86_64-with-glibc2.36)
-    method: GET
-    uri: https://03e5a579-fa86-4599-bf82-176a729079da.eastus.cnt-prod.loadtesting.azure.com/tests/download-test-case/files?api-version=2024-12-01-preview
-=======
-      - AZURECLI/2.69.0 azsdk-python-core/1.31.0 Python/3.12.8 (Linux-6.5.0-1025-azure-x86_64-with-glibc2.36)
-    method: GET
-    uri: https://19c0c34f-c98b-41a0-a23c-7b8ee02971c6.eastus.cnt-prod.loadtesting.azure.com/tests/download-test-case/files?api-version=2024-12-01-preview
->>>>>>> dfd6e4c3
+      - AZURECLI/2.70.0 azsdk-python-core/1.31.0 Python/3.12.8 (Linux-6.5.0-1025-azure-x86_64-with-glibc2.36)
+    method: GET
+    uri: https://c57a2edd-6239-489c-92e6-0043a9e54a33.eastus.cnt-prod.loadtesting.azure.com/tests/download-test-case/files?api-version=2024-12-01-preview
   response:
     body:
       string: '{"value":[]}'
@@ -256,23 +182,13 @@
       content-type:
       - application/json; charset=utf-8
       date:
-<<<<<<< HEAD
-      - Wed, 26 Feb 2025 11:15:08 GMT
-      mise-correlation-id:
-      - e652bba9-002e-4515-827d-c26c9b60c606
-      strict-transport-security:
-      - max-age=31536000; includeSubDomains
-      x-azure-ref:
-      - 20250226T111508Z-r16fc4b5ccftmcznhC1SG1b17c0000000c00000000003s4h
-=======
-      - Mon, 24 Feb 2025 21:53:22 GMT
-      mise-correlation-id:
-      - db889fca-68ea-4672-b6c7-326f368dcd84
-      strict-transport-security:
-      - max-age=31536000; includeSubDomains
-      x-azure-ref:
-      - 20250224T215321Z-r17775d4f98kr5knhC1SG1nvrw00000007pg00000000a6yy
->>>>>>> dfd6e4c3
+      - Wed, 26 Feb 2025 23:07:44 GMT
+      mise-correlation-id:
+      - 31cdcbdf-0ca5-4c18-ad69-edcd4b9995ae
+      strict-transport-security:
+      - max-age=31536000; includeSubDomains
+      x-azure-ref:
+      - 20250226T230743Z-167c755789dw9d62hC1SG1x2v800000001sg000000003k8n
       x-cache:
       - CONFIG_NOCACHE
       x-content-type-options:
@@ -297,57 +213,34 @@
       Content-Length:
       - '16'
       User-Agent:
-<<<<<<< HEAD
       - AZURECLI/2.70.0 azsdk-python-core/1.31.0 Python/3.12.8 (Linux-6.5.0-1025-azure-x86_64-with-glibc2.36)
       content-type:
       - application/octet-stream
     method: PUT
-    uri: https://03e5a579-fa86-4599-bf82-176a729079da.eastus.cnt-prod.loadtesting.azure.com/tests/download-test-case/files/additional-data.csv?api-version=2024-12-01-preview&fileType=ADDITIONAL_ARTIFACTS
-  response:
-    body:
-      string: '{"url":"https://a2ueffwafy8omf3nhmtnjn6r.z39.blob.storage.azure.net/1d15c95d-1822-471b-ae25-9a75a1414835/dc2df2a0-202d-42f4-8dff-01531eea4a94?skoid=713ccf3d-dc33-4787-a1ee-6b0cc537c37a&sktid=33e01921-4d64-4f8c-a055-5bdaffd5e33d&skt=2025-02-26T11%3A15%3A08Z&ske=2025-02-26T18%3A15%3A08Z&sks=b&skv=2024-05-04&sv=2024-05-04&se=2025-02-26T11%3A25%3A08Z&sr=b&sp=r&sig=***","fileName":"additional-data.csv","fileType":"ADDITIONAL_ARTIFACTS","expireDateTime":"2025-02-26T11:25:08.8963873Z","validationStatus":"VALIDATION_NOT_REQUIRED"}'
-=======
-      - AZURECLI/2.69.0 azsdk-python-core/1.31.0 Python/3.12.8 (Linux-6.5.0-1025-azure-x86_64-with-glibc2.36)
-      content-type:
-      - application/octet-stream
-    method: PUT
-    uri: https://19c0c34f-c98b-41a0-a23c-7b8ee02971c6.eastus.cnt-prod.loadtesting.azure.com/tests/download-test-case/files/additional-data.csv?api-version=2024-12-01-preview&fileType=ADDITIONAL_ARTIFACTS
-  response:
-    body:
-      string: '{"url":"https://i3b32lnch18l9jcy7iw4ceyt.z41.blob.storage.azure.net/89bc485a-679a-470c-a2bb-9f0ea7f20cbc/d8db6de3-9911-4799-8d4b-0012da804c54?skoid=713ccf3d-dc33-4787-a1ee-6b0cc537c37a&sktid=33e01921-4d64-4f8c-a055-5bdaffd5e33d&skt=2025-02-24T21%3A53%3A23Z&ske=2025-02-25T04%3A53%3A23Z&sks=b&skv=2024-05-04&sv=2024-05-04&se=2025-02-24T22%3A03%3A24Z&sr=b&sp=r&sig=***","fileName":"additional-data.csv","fileType":"ADDITIONAL_ARTIFACTS","expireDateTime":"2025-02-24T22:03:24.1564518Z","validationStatus":"VALIDATION_NOT_REQUIRED"}'
->>>>>>> dfd6e4c3
-    headers:
-      api-supported-versions:
-      - 2022-11-01, 2023-04-01-preview, 2024-03-01-preview, 2024-05-01-preview, 2024-07-01-preview,
-        2024-12-01-preview
-      connection:
-      - keep-alive
-      content-length:
-      - '573'
-      content-type:
-      - application/json; charset=utf-8
-      date:
-<<<<<<< HEAD
-      - Wed, 26 Feb 2025 11:15:08 GMT
+    uri: https://c57a2edd-6239-489c-92e6-0043a9e54a33.eastus.cnt-prod.loadtesting.azure.com/tests/download-test-case/files/additional-data.csv?api-version=2024-12-01-preview&fileType=ADDITIONAL_ARTIFACTS
+  response:
+    body:
+      string: '{"url":"https://n237s0btukdf8v1warnfvnex.z48.blob.storage.azure.net/19d088c2-4a02-4e5b-81b5-d5cdc8f0bd00/1984667b-028f-44ae-84fa-7b7ad4959bf9?skoid=713ccf3d-dc33-4787-a1ee-6b0cc537c37a&sktid=33e01921-4d64-4f8c-a055-5bdaffd5e33d&skt=2025-02-26T23%3A07%3A44Z&ske=2025-02-27T06%3A07%3A44Z&sks=b&skv=2024-05-04&sv=2024-05-04&se=2025-02-26T23%3A17%3A44Z&sr=b&sp=r&sig=***","fileName":"additional-data.csv","fileType":"ADDITIONAL_ARTIFACTS","expireDateTime":"2025-02-26T23:17:44.6290043Z","validationStatus":"VALIDATION_NOT_REQUIRED"}'
+    headers:
+      api-supported-versions:
+      - 2022-11-01, 2023-04-01-preview, 2024-03-01-preview, 2024-05-01-preview, 2024-07-01-preview,
+        2024-12-01-preview
+      connection:
+      - keep-alive
+      content-length:
+      - '571'
+      content-type:
+      - application/json; charset=utf-8
+      date:
+      - Wed, 26 Feb 2025 23:07:44 GMT
       location:
-      - https://03e5a579-fa86-4599-bf82-176a729079da.eastus.cnt-prod.loadtesting.azure.com/tests/download-test-case/files/additional-data.csv?api-version=2024-12-01-preview
-      mise-correlation-id:
-      - 44812bee-ef3c-4fe8-8c9a-528f733082ab
-      strict-transport-security:
-      - max-age=31536000; includeSubDomains
-      x-azure-ref:
-      - 20250226T111508Z-r16fc4b5ccftmcznhC1SG1b17c0000000c00000000003s4u
-=======
-      - Mon, 24 Feb 2025 21:53:24 GMT
-      location:
-      - https://19c0c34f-c98b-41a0-a23c-7b8ee02971c6.eastus.cnt-prod.loadtesting.azure.com/tests/download-test-case/files/additional-data.csv?api-version=2024-12-01-preview
-      mise-correlation-id:
-      - c573fe42-40b3-4cd5-93aa-335b947ff472
-      strict-transport-security:
-      - max-age=31536000; includeSubDomains
-      x-azure-ref:
-      - 20250224T215322Z-r17775d4f98kr5knhC1SG1nvrw00000007pg00000000a6zb
->>>>>>> dfd6e4c3
+      - https://c57a2edd-6239-489c-92e6-0043a9e54a33.eastus.cnt-prod.loadtesting.azure.com/tests/download-test-case/files/additional-data.csv?api-version=2024-12-01-preview
+      mise-correlation-id:
+      - 9a9e6f4a-3b75-400d-ad7c-a92da5986b1c
+      strict-transport-security:
+      - max-age=31536000; includeSubDomains
+      x-azure-ref:
+      - 20250226T230744Z-167c755789dw9d62hC1SG1x2v800000001sg000000003k97
       x-cache:
       - CONFIG_NOCACHE
       x-content-type-options:
@@ -365,55 +258,32 @@
       Connection:
       - keep-alive
       User-Agent:
-<<<<<<< HEAD
-      - AZURECLI/2.70.0 azsdk-python-core/1.31.0 Python/3.12.8 (Linux-6.5.0-1025-azure-x86_64-with-glibc2.36)
-    method: GET
-    uri: https://03e5a579-fa86-4599-bf82-176a729079da.eastus.cnt-prod.loadtesting.azure.com/tests/download-test-case/files/additional-data.csv?api-version=2024-12-01-preview
-  response:
-    body:
-      string: '{"url":"https://a2ueffwafy8omf3nhmtnjn6r.z39.blob.storage.azure.net/1d15c95d-1822-471b-ae25-9a75a1414835/dc2df2a0-202d-42f4-8dff-01531eea4a94?skoid=713ccf3d-dc33-4787-a1ee-6b0cc537c37a&sktid=33e01921-4d64-4f8c-a055-5bdaffd5e33d&skt=2025-02-26T11%3A15%3A09Z&ske=2025-02-26T18%3A15%3A09Z&sks=b&skv=2024-05-04&sv=2024-05-04&se=2025-02-26T11%3A25%3A09Z&sr=b&sp=r&sig=***","fileName":"additional-data.csv","fileType":"ADDITIONAL_ARTIFACTS","expireDateTime":"2025-02-26T11:25:09.2025Z","validationStatus":"VALIDATION_NOT_REQUIRED"}'
-=======
-      - AZURECLI/2.69.0 azsdk-python-core/1.31.0 Python/3.12.8 (Linux-6.5.0-1025-azure-x86_64-with-glibc2.36)
-    method: GET
-    uri: https://19c0c34f-c98b-41a0-a23c-7b8ee02971c6.eastus.cnt-prod.loadtesting.azure.com/tests/download-test-case/files/additional-data.csv?api-version=2024-12-01-preview
-  response:
-    body:
-      string: '{"url":"https://i3b32lnch18l9jcy7iw4ceyt.z41.blob.storage.azure.net/89bc485a-679a-470c-a2bb-9f0ea7f20cbc/d8db6de3-9911-4799-8d4b-0012da804c54?skoid=713ccf3d-dc33-4787-a1ee-6b0cc537c37a&sktid=33e01921-4d64-4f8c-a055-5bdaffd5e33d&skt=2025-02-24T21%3A53%3A24Z&ske=2025-02-25T04%3A53%3A24Z&sks=b&skv=2024-05-04&sv=2024-05-04&se=2025-02-24T22%3A03%3A24Z&sr=b&sp=r&sig=***","fileName":"additional-data.csv","fileType":"ADDITIONAL_ARTIFACTS","expireDateTime":"2025-02-24T22:03:24.4401792Z","validationStatus":"VALIDATION_NOT_REQUIRED"}'
->>>>>>> dfd6e4c3
-    headers:
-      accept-ranges:
-      - bytes
-      api-supported-versions:
-      - 2022-11-01, 2023-04-01-preview, 2024-03-01-preview, 2024-05-01-preview, 2024-07-01-preview,
-        2024-12-01-preview
-      connection:
-      - keep-alive
-      content-length:
-<<<<<<< HEAD
-      - '570'
-      content-type:
-      - application/json; charset=utf-8
-      date:
-      - Wed, 26 Feb 2025 11:15:09 GMT
-      mise-correlation-id:
-      - c4bde2d9-a44d-452e-8e9e-bada6fbe2b5e
-      strict-transport-security:
-      - max-age=31536000; includeSubDomains
-      x-azure-ref:
-      - 20250226T111509Z-r16fc4b5ccftmcznhC1SG1b17c0000000c00000000003s5m
-=======
-      - '575'
-      content-type:
-      - application/json; charset=utf-8
-      date:
-      - Mon, 24 Feb 2025 21:53:24 GMT
-      mise-correlation-id:
-      - 03b2dedc-7098-4079-9ed6-ae67050188bd
-      strict-transport-security:
-      - max-age=31536000; includeSubDomains
-      x-azure-ref:
-      - 20250224T215324Z-r17775d4f98kr5knhC1SG1nvrw00000007pg00000000a737
->>>>>>> dfd6e4c3
+      - AZURECLI/2.70.0 azsdk-python-core/1.31.0 Python/3.12.8 (Linux-6.5.0-1025-azure-x86_64-with-glibc2.36)
+    method: GET
+    uri: https://c57a2edd-6239-489c-92e6-0043a9e54a33.eastus.cnt-prod.loadtesting.azure.com/tests/download-test-case/files/additional-data.csv?api-version=2024-12-01-preview
+  response:
+    body:
+      string: '{"url":"https://n237s0btukdf8v1warnfvnex.z48.blob.storage.azure.net/19d088c2-4a02-4e5b-81b5-d5cdc8f0bd00/1984667b-028f-44ae-84fa-7b7ad4959bf9?skoid=713ccf3d-dc33-4787-a1ee-6b0cc537c37a&sktid=33e01921-4d64-4f8c-a055-5bdaffd5e33d&skt=2025-02-26T23%3A07%3A44Z&ske=2025-02-27T06%3A07%3A44Z&sks=b&skv=2024-05-04&sv=2024-05-04&se=2025-02-26T23%3A17%3A44Z&sr=b&sp=r&sig=***","fileName":"additional-data.csv","fileType":"ADDITIONAL_ARTIFACTS","expireDateTime":"2025-02-26T23:17:44.9243198Z","validationStatus":"VALIDATION_NOT_REQUIRED"}'
+    headers:
+      accept-ranges:
+      - bytes
+      api-supported-versions:
+      - 2022-11-01, 2023-04-01-preview, 2024-03-01-preview, 2024-05-01-preview, 2024-07-01-preview,
+        2024-12-01-preview
+      connection:
+      - keep-alive
+      content-length:
+      - '571'
+      content-type:
+      - application/json; charset=utf-8
+      date:
+      - Wed, 26 Feb 2025 23:07:45 GMT
+      mise-correlation-id:
+      - 8a4fbb29-57d1-47d7-ae24-9680d1472921
+      strict-transport-security:
+      - max-age=31536000; includeSubDomains
+      x-azure-ref:
+      - 20250226T230744Z-167c755789dw9d62hC1SG1x2v800000001sg000000003kag
       x-cache:
       - CONFIG_NOCACHE
       x-content-type-options:
@@ -442,57 +312,34 @@
       Content-Length:
       - '236'
       User-Agent:
-<<<<<<< HEAD
       - AZURECLI/2.70.0 azsdk-python-core/1.31.0 Python/3.12.8 (Linux-6.5.0-1025-azure-x86_64-with-glibc2.36)
       content-type:
       - application/octet-stream
     method: PUT
-    uri: https://03e5a579-fa86-4599-bf82-176a729079da.eastus.cnt-prod.loadtesting.azure.com/tests/download-test-case/files/sample-ZIP-artifact.zip?api-version=2024-12-01-preview&fileType=ZIPPED_ARTIFACTS
-  response:
-    body:
-      string: '{"url":"https://a2ueffwafy8omf3nhmtnjn6r.z39.blob.storage.azure.net/1d15c95d-1822-471b-ae25-9a75a1414835/814eef33-7726-485b-95fe-9232ffb5f0a6?skoid=713ccf3d-dc33-4787-a1ee-6b0cc537c37a&sktid=33e01921-4d64-4f8c-a055-5bdaffd5e33d&skt=2025-02-26T11%3A15%3A09Z&ske=2025-02-26T18%3A15%3A09Z&sks=b&skv=2024-05-04&sv=2024-05-04&se=2025-02-26T11%3A25%3A10Z&sr=b&sp=r&sig=***","fileName":"sample-ZIP-artifact.zip","fileType":"ZIPPED_ARTIFACTS","expireDateTime":"2025-02-26T11:25:10.3656745Z","validationStatus":"NOT_VALIDATED"}'
-=======
-      - AZURECLI/2.69.0 azsdk-python-core/1.31.0 Python/3.12.8 (Linux-6.5.0-1025-azure-x86_64-with-glibc2.36)
-      content-type:
-      - application/octet-stream
-    method: PUT
-    uri: https://19c0c34f-c98b-41a0-a23c-7b8ee02971c6.eastus.cnt-prod.loadtesting.azure.com/tests/download-test-case/files/sample-ZIP-artifact.zip?api-version=2024-12-01-preview&fileType=ZIPPED_ARTIFACTS
-  response:
-    body:
-      string: '{"url":"https://i3b32lnch18l9jcy7iw4ceyt.z41.blob.storage.azure.net/89bc485a-679a-470c-a2bb-9f0ea7f20cbc/d1cff6e3-7a37-4954-a7fe-a0a15a3bc6ea?skoid=713ccf3d-dc33-4787-a1ee-6b0cc537c37a&sktid=33e01921-4d64-4f8c-a055-5bdaffd5e33d&skt=2025-02-24T21%3A53%3A24Z&ske=2025-02-25T04%3A53%3A24Z&sks=b&skv=2024-05-04&sv=2024-05-04&se=2025-02-24T22%3A03%3A24Z&sr=b&sp=r&sig=***","fileName":"sample-ZIP-artifact.zip","fileType":"ZIPPED_ARTIFACTS","expireDateTime":"2025-02-24T22:03:24.9011283Z","validationStatus":"NOT_VALIDATED"}'
->>>>>>> dfd6e4c3
-    headers:
-      api-supported-versions:
-      - 2022-11-01, 2023-04-01-preview, 2024-03-01-preview, 2024-05-01-preview, 2024-07-01-preview,
-        2024-12-01-preview
-      connection:
-      - keep-alive
-      content-length:
-      - '563'
-      content-type:
-      - application/json; charset=utf-8
-      date:
-<<<<<<< HEAD
-      - Wed, 26 Feb 2025 11:15:10 GMT
+    uri: https://c57a2edd-6239-489c-92e6-0043a9e54a33.eastus.cnt-prod.loadtesting.azure.com/tests/download-test-case/files/sample-ZIP-artifact.zip?api-version=2024-12-01-preview&fileType=ZIPPED_ARTIFACTS
+  response:
+    body:
+      string: '{"url":"https://n237s0btukdf8v1warnfvnex.z48.blob.storage.azure.net/19d088c2-4a02-4e5b-81b5-d5cdc8f0bd00/165703e9-eaf5-4d71-9f80-b5012a623f95?skoid=713ccf3d-dc33-4787-a1ee-6b0cc537c37a&sktid=33e01921-4d64-4f8c-a055-5bdaffd5e33d&skt=2025-02-26T23%3A07%3A45Z&ske=2025-02-27T06%3A07%3A45Z&sks=b&skv=2024-05-04&sv=2024-05-04&se=2025-02-26T23%3A17%3A45Z&sr=b&sp=r&sig=***","fileName":"sample-ZIP-artifact.zip","fileType":"ZIPPED_ARTIFACTS","expireDateTime":"2025-02-26T23:17:45.3851698Z","validationStatus":"NOT_VALIDATED"}'
+    headers:
+      api-supported-versions:
+      - 2022-11-01, 2023-04-01-preview, 2024-03-01-preview, 2024-05-01-preview, 2024-07-01-preview,
+        2024-12-01-preview
+      connection:
+      - keep-alive
+      content-length:
+      - '561'
+      content-type:
+      - application/json; charset=utf-8
+      date:
+      - Wed, 26 Feb 2025 23:07:45 GMT
       location:
-      - https://03e5a579-fa86-4599-bf82-176a729079da.eastus.cnt-prod.loadtesting.azure.com/tests/download-test-case/files/sample-ZIP-artifact.zip?api-version=2024-12-01-preview
-      mise-correlation-id:
-      - f516717a-69f1-4990-9013-20c58ba58ee1
-      strict-transport-security:
-      - max-age=31536000; includeSubDomains
-      x-azure-ref:
-      - 20250226T111509Z-r16fc4b5ccftmcznhC1SG1b17c0000000c00000000003s5u
-=======
-      - Mon, 24 Feb 2025 21:53:25 GMT
-      location:
-      - https://19c0c34f-c98b-41a0-a23c-7b8ee02971c6.eastus.cnt-prod.loadtesting.azure.com/tests/download-test-case/files/sample-ZIP-artifact.zip?api-version=2024-12-01-preview
-      mise-correlation-id:
-      - 61665d3c-e59d-4435-b11b-f620978dd9ca
-      strict-transport-security:
-      - max-age=31536000; includeSubDomains
-      x-azure-ref:
-      - 20250224T215324Z-r17775d4f98kr5knhC1SG1nvrw00000007pg00000000a73u
->>>>>>> dfd6e4c3
+      - https://c57a2edd-6239-489c-92e6-0043a9e54a33.eastus.cnt-prod.loadtesting.azure.com/tests/download-test-case/files/sample-ZIP-artifact.zip?api-version=2024-12-01-preview
+      mise-correlation-id:
+      - 971bd55f-14dd-47b9-ac65-740fc3f99076
+      strict-transport-security:
+      - max-age=31536000; includeSubDomains
+      x-azure-ref:
+      - 20250226T230745Z-167c755789dw9d62hC1SG1x2v800000001sg000000003kb9
       x-cache:
       - CONFIG_NOCACHE
       x-content-type-options:
@@ -510,13 +357,12 @@
       Connection:
       - keep-alive
       User-Agent:
-<<<<<<< HEAD
-      - AZURECLI/2.70.0 azsdk-python-core/1.31.0 Python/3.12.8 (Linux-6.5.0-1025-azure-x86_64-with-glibc2.36)
-    method: GET
-    uri: https://03e5a579-fa86-4599-bf82-176a729079da.eastus.cnt-prod.loadtesting.azure.com/tests/download-test-case/files/sample-ZIP-artifact.zip?api-version=2024-12-01-preview
-  response:
-    body:
-      string: '{"url":"https://a2ueffwafy8omf3nhmtnjn6r.z39.blob.storage.azure.net/1d15c95d-1822-471b-ae25-9a75a1414835/814eef33-7726-485b-95fe-9232ffb5f0a6?skoid=713ccf3d-dc33-4787-a1ee-6b0cc537c37a&sktid=33e01921-4d64-4f8c-a055-5bdaffd5e33d&skt=2025-02-26T11%3A15%3A09Z&ske=2025-02-26T18%3A15%3A09Z&sks=b&skv=2024-05-04&sv=2024-05-04&se=2025-02-26T11%3A25%3A10Z&sr=b&sp=r&sig=***","fileName":"sample-ZIP-artifact.zip","fileType":"ZIPPED_ARTIFACTS","expireDateTime":"2025-02-26T11:25:10.6177307Z","validationStatus":"NOT_VALIDATED"}'
+      - AZURECLI/2.70.0 azsdk-python-core/1.31.0 Python/3.12.8 (Linux-6.5.0-1025-azure-x86_64-with-glibc2.36)
+    method: GET
+    uri: https://c57a2edd-6239-489c-92e6-0043a9e54a33.eastus.cnt-prod.loadtesting.azure.com/tests/download-test-case/files/sample-ZIP-artifact.zip?api-version=2024-12-01-preview
+  response:
+    body:
+      string: '{"url":"https://n237s0btukdf8v1warnfvnex.z48.blob.storage.azure.net/19d088c2-4a02-4e5b-81b5-d5cdc8f0bd00/165703e9-eaf5-4d71-9f80-b5012a623f95?skoid=713ccf3d-dc33-4787-a1ee-6b0cc537c37a&sktid=33e01921-4d64-4f8c-a055-5bdaffd5e33d&skt=2025-02-26T23%3A07%3A44Z&ske=2025-02-27T06%3A07%3A44Z&sks=b&skv=2024-05-04&sv=2024-05-04&se=2025-02-26T23%3A17%3A45Z&sr=b&sp=r&sig=***","fileName":"sample-ZIP-artifact.zip","fileType":"ZIPPED_ARTIFACTS","expireDateTime":"2025-02-26T23:17:45.6391385Z","validationStatus":"NOT_VALIDATED"}'
     headers:
       accept-ranges:
       - bytes
@@ -530,13 +376,13 @@
       content-type:
       - application/json; charset=utf-8
       date:
-      - Wed, 26 Feb 2025 11:15:10 GMT
-      mise-correlation-id:
-      - 4509b4e2-cf85-4c7f-aaab-ee06a5cf29d5
-      strict-transport-security:
-      - max-age=31536000; includeSubDomains
-      x-azure-ref:
-      - 20250226T111510Z-r16fc4b5ccftmcznhC1SG1b17c0000000c00000000003s71
+      - Wed, 26 Feb 2025 23:07:45 GMT
+      mise-correlation-id:
+      - db4fdd22-eb55-4ba3-be3b-68c44b82e003
+      strict-transport-security:
+      - max-age=31536000; includeSubDomains
+      x-azure-ref:
+      - 20250226T230745Z-167c755789dw9d62hC1SG1x2v800000001sg000000003kcb
       x-cache:
       - CONFIG_NOCACHE
       x-content-type-options:
@@ -649,30 +495,30 @@
       content-type:
       - application/octet-stream
     method: PUT
-    uri: https://03e5a579-fa86-4599-bf82-176a729079da.eastus.cnt-prod.loadtesting.azure.com/tests/download-test-case/files/sample-JMX-file.jmx?api-version=2024-12-01-preview&fileType=TEST_SCRIPT
-  response:
-    body:
-      string: '{"url":"https://a2ueffwafy8omf3nhmtnjn6r.z39.blob.storage.azure.net/1d15c95d-1822-471b-ae25-9a75a1414835/59c53a96-5ab7-4d2b-81b1-25f92eda6f9e?skoid=713ccf3d-dc33-4787-a1ee-6b0cc537c37a&sktid=33e01921-4d64-4f8c-a055-5bdaffd5e33d&skt=2025-02-26T11%3A15%3A11Z&ske=2025-02-26T18%3A15%3A11Z&sks=b&skv=2024-05-04&sv=2024-05-04&se=2025-02-26T11%3A25%3A12Z&sr=b&sp=r&sig=***","fileName":"sample-JMX-file.jmx","fileType":"TEST_SCRIPT","expireDateTime":"2025-02-26T11:25:12.4079646Z","validationStatus":"VALIDATION_INITIATED"}'
-    headers:
-      api-supported-versions:
-      - 2022-11-01, 2023-04-01-preview, 2024-03-01-preview, 2024-05-01-preview, 2024-07-01-preview,
-        2024-12-01-preview
-      connection:
-      - keep-alive
-      content-length:
-      - '561'
-      content-type:
-      - application/json; charset=utf-8
-      date:
-      - Wed, 26 Feb 2025 11:15:12 GMT
+    uri: https://c57a2edd-6239-489c-92e6-0043a9e54a33.eastus.cnt-prod.loadtesting.azure.com/tests/download-test-case/files/sample-JMX-file.jmx?api-version=2024-12-01-preview&fileType=TEST_SCRIPT
+  response:
+    body:
+      string: '{"url":"https://n237s0btukdf8v1warnfvnex.z48.blob.storage.azure.net/19d088c2-4a02-4e5b-81b5-d5cdc8f0bd00/4b349ee2-a393-4ee7-b652-53211c42fc04?skoid=713ccf3d-dc33-4787-a1ee-6b0cc537c37a&sktid=33e01921-4d64-4f8c-a055-5bdaffd5e33d&skt=2025-02-26T23%3A07%3A44Z&ske=2025-02-27T06%3A07%3A44Z&sks=b&skv=2024-05-04&sv=2024-05-04&se=2025-02-26T23%3A17%3A46Z&sr=b&sp=r&sig=***","fileName":"sample-JMX-file.jmx","fileType":"TEST_SCRIPT","expireDateTime":"2025-02-26T23:17:46.0823978Z","validationStatus":"VALIDATION_INITIATED"}'
+    headers:
+      api-supported-versions:
+      - 2022-11-01, 2023-04-01-preview, 2024-03-01-preview, 2024-05-01-preview, 2024-07-01-preview,
+        2024-12-01-preview
+      connection:
+      - keep-alive
+      content-length:
+      - '565'
+      content-type:
+      - application/json; charset=utf-8
+      date:
+      - Wed, 26 Feb 2025 23:07:46 GMT
       location:
-      - https://03e5a579-fa86-4599-bf82-176a729079da.eastus.cnt-prod.loadtesting.azure.com/tests/download-test-case/files/sample-JMX-file.jmx?api-version=2024-12-01-preview
-      mise-correlation-id:
-      - b15bbc1a-d4cb-4245-a08a-1520a369f62d
-      strict-transport-security:
-      - max-age=31536000; includeSubDomains
-      x-azure-ref:
-      - 20250226T111510Z-r16fc4b5ccftmcznhC1SG1b17c0000000c00000000003s7a
+      - https://c57a2edd-6239-489c-92e6-0043a9e54a33.eastus.cnt-prod.loadtesting.azure.com/tests/download-test-case/files/sample-JMX-file.jmx?api-version=2024-12-01-preview
+      mise-correlation-id:
+      - 5e2a99a2-019b-4593-a95c-6a0d7ea1b252
+      strict-transport-security:
+      - max-age=31536000; includeSubDomains
+      x-azure-ref:
+      - 20250226T230745Z-167c755789dw9d62hC1SG1x2v800000001sg000000003kd5
       x-cache:
       - CONFIG_NOCACHE
       x-content-type-options:
@@ -692,10 +538,10 @@
       User-Agent:
       - AZURECLI/2.70.0 azsdk-python-core/1.31.0 Python/3.12.8 (Linux-6.5.0-1025-azure-x86_64-with-glibc2.36)
     method: GET
-    uri: https://03e5a579-fa86-4599-bf82-176a729079da.eastus.cnt-prod.loadtesting.azure.com/tests/download-test-case/files/sample-JMX-file.jmx?api-version=2024-12-01-preview
-  response:
-    body:
-      string: '{"url":"https://a2ueffwafy8omf3nhmtnjn6r.z39.blob.storage.azure.net/1d15c95d-1822-471b-ae25-9a75a1414835/59c53a96-5ab7-4d2b-81b1-25f92eda6f9e?skoid=713ccf3d-dc33-4787-a1ee-6b0cc537c37a&sktid=33e01921-4d64-4f8c-a055-5bdaffd5e33d&skt=2025-02-26T11%3A15%3A09Z&ske=2025-02-26T18%3A15%3A09Z&sks=b&skv=2024-05-04&sv=2024-05-04&se=2025-02-26T11%3A25%3A12Z&sr=b&sp=r&sig=***","fileName":"sample-JMX-file.jmx","fileType":"TEST_SCRIPT","expireDateTime":"2025-02-26T11:25:12.6593738Z","validationStatus":"VALIDATION_INITIATED"}'
+    uri: https://c57a2edd-6239-489c-92e6-0043a9e54a33.eastus.cnt-prod.loadtesting.azure.com/tests/download-test-case/files/sample-JMX-file.jmx?api-version=2024-12-01-preview
+  response:
+    body:
+      string: '{"url":"https://n237s0btukdf8v1warnfvnex.z48.blob.storage.azure.net/19d088c2-4a02-4e5b-81b5-d5cdc8f0bd00/4b349ee2-a393-4ee7-b652-53211c42fc04?skoid=713ccf3d-dc33-4787-a1ee-6b0cc537c37a&sktid=33e01921-4d64-4f8c-a055-5bdaffd5e33d&skt=2025-02-26T23%3A07%3A44Z&ske=2025-02-27T06%3A07%3A44Z&sks=b&skv=2024-05-04&sv=2024-05-04&se=2025-02-26T23%3A17%3A46Z&sr=b&sp=r&sig=***","fileName":"sample-JMX-file.jmx","fileType":"TEST_SCRIPT","expireDateTime":"2025-02-26T23:17:46.3411979Z","validationStatus":"VALIDATION_INITIATED"}'
     headers:
       accept-ranges:
       - bytes
@@ -709,774 +555,315 @@
       content-type:
       - application/json; charset=utf-8
       date:
-      - Wed, 26 Feb 2025 11:15:12 GMT
-      mise-correlation-id:
-      - a0fece15-0109-44bb-af1a-a9331f6cc6c8
-      strict-transport-security:
-      - max-age=31536000; includeSubDomains
-      x-azure-ref:
-      - 20250226T111512Z-r16fc4b5ccftmcznhC1SG1b17c0000000c00000000003s9t
-      x-cache:
-      - CONFIG_NOCACHE
-      x-content-type-options:
-      - nosniff
-    status:
-      code: 200
-      message: OK
-- request:
-    body: null
-    headers:
-      Accept:
-      - application/json
-      Accept-Encoding:
-      - gzip, deflate
-      Connection:
-      - keep-alive
-      User-Agent:
-      - AZURECLI/2.70.0 azsdk-python-core/1.31.0 Python/3.12.8 (Linux-6.5.0-1025-azure-x86_64-with-glibc2.36)
-    method: GET
-    uri: https://03e5a579-fa86-4599-bf82-176a729079da.eastus.cnt-prod.loadtesting.azure.com/tests/download-test-case/files/sample-JMX-file.jmx?api-version=2024-12-01-preview
-  response:
-    body:
-      string: '{"url":"https://a2ueffwafy8omf3nhmtnjn6r.z39.blob.storage.azure.net/1d15c95d-1822-471b-ae25-9a75a1414835/59c53a96-5ab7-4d2b-81b1-25f92eda6f9e?skoid=713ccf3d-dc33-4787-a1ee-6b0cc537c37a&sktid=33e01921-4d64-4f8c-a055-5bdaffd5e33d&skt=2025-02-26T11%3A15%3A17Z&ske=2025-02-26T18%3A15%3A17Z&sks=b&skv=2024-05-04&sv=2024-05-04&se=2025-02-26T11%3A25%3A17Z&sr=b&sp=r&sig=***","fileName":"sample-JMX-file.jmx","fileType":"TEST_SCRIPT","expireDateTime":"2025-02-26T11:25:17.9456397Z","validationStatus":"VALIDATION_INITIATED"}'
-=======
-      - AZURECLI/2.69.0 azsdk-python-core/1.31.0 Python/3.12.8 (Linux-6.5.0-1025-azure-x86_64-with-glibc2.36)
-    method: GET
-    uri: https://19c0c34f-c98b-41a0-a23c-7b8ee02971c6.eastus.cnt-prod.loadtesting.azure.com/tests/download-test-case/files/sample-ZIP-artifact.zip?api-version=2024-12-01-preview
-  response:
-    body:
-      string: '{"url":"https://i3b32lnch18l9jcy7iw4ceyt.z41.blob.storage.azure.net/89bc485a-679a-470c-a2bb-9f0ea7f20cbc/d1cff6e3-7a37-4954-a7fe-a0a15a3bc6ea?skoid=713ccf3d-dc33-4787-a1ee-6b0cc537c37a&sktid=33e01921-4d64-4f8c-a055-5bdaffd5e33d&skt=2025-02-24T21%3A53%3A25Z&ske=2025-02-25T04%3A53%3A25Z&sks=b&skv=2024-05-04&sv=2024-05-04&se=2025-02-24T22%3A03%3A25Z&sr=b&sp=r&sig=***","fileName":"sample-ZIP-artifact.zip","fileType":"ZIPPED_ARTIFACTS","expireDateTime":"2025-02-24T22:03:25.1766791Z","validationStatus":"NOT_VALIDATED"}'
->>>>>>> dfd6e4c3
-    headers:
-      accept-ranges:
-      - bytes
-      api-supported-versions:
-      - 2022-11-01, 2023-04-01-preview, 2024-03-01-preview, 2024-05-01-preview, 2024-07-01-preview,
-        2024-12-01-preview
-      connection:
-      - keep-alive
-      content-length:
-<<<<<<< HEAD
+      - Wed, 26 Feb 2025 23:07:46 GMT
+      mise-correlation-id:
+      - e92313e5-6b62-4727-8f4d-a1fe32b189a7
+      strict-transport-security:
+      - max-age=31536000; includeSubDomains
+      x-azure-ref:
+      - 20250226T230746Z-167c755789dw9d62hC1SG1x2v800000001sg000000003ke2
+      x-cache:
+      - CONFIG_NOCACHE
+      x-content-type-options:
+      - nosniff
+    status:
+      code: 200
+      message: OK
+- request:
+    body: null
+    headers:
+      Accept:
+      - application/json
+      Accept-Encoding:
+      - gzip, deflate
+      Connection:
+      - keep-alive
+      User-Agent:
+      - AZURECLI/2.70.0 azsdk-python-core/1.31.0 Python/3.12.8 (Linux-6.5.0-1025-azure-x86_64-with-glibc2.36)
+    method: GET
+    uri: https://c57a2edd-6239-489c-92e6-0043a9e54a33.eastus.cnt-prod.loadtesting.azure.com/tests/download-test-case/files/sample-JMX-file.jmx?api-version=2024-12-01-preview
+  response:
+    body:
+      string: '{"url":"https://n237s0btukdf8v1warnfvnex.z48.blob.storage.azure.net/19d088c2-4a02-4e5b-81b5-d5cdc8f0bd00/4b349ee2-a393-4ee7-b652-53211c42fc04?skoid=713ccf3d-dc33-4787-a1ee-6b0cc537c37a&sktid=33e01921-4d64-4f8c-a055-5bdaffd5e33d&skt=2025-02-26T23%3A07%3A51Z&ske=2025-02-27T06%3A07%3A51Z&sks=b&skv=2024-05-04&sv=2024-05-04&se=2025-02-26T23%3A17%3A52Z&sr=b&sp=r&sig=***","fileName":"sample-JMX-file.jmx","fileType":"TEST_SCRIPT","expireDateTime":"2025-02-26T23:17:52.2875823Z","validationStatus":"VALIDATION_INITIATED"}'
+    headers:
+      accept-ranges:
+      - bytes
+      api-supported-versions:
+      - 2022-11-01, 2023-04-01-preview, 2024-03-01-preview, 2024-05-01-preview, 2024-07-01-preview,
+        2024-12-01-preview
+      connection:
+      - keep-alive
+      content-length:
       - '561'
       content-type:
       - application/json; charset=utf-8
       date:
-      - Wed, 26 Feb 2025 11:15:18 GMT
-      mise-correlation-id:
-      - 9cbc7bb6-e00b-4aba-82c5-e01caf7b64d1
-      strict-transport-security:
-      - max-age=31536000; includeSubDomains
-      x-azure-ref:
-      - 20250226T111517Z-r16fc4b5ccftmcznhC1SG1b17c0000000c00000000003sfy
-=======
-      - '565'
-      content-type:
-      - application/json; charset=utf-8
-      date:
-      - Mon, 24 Feb 2025 21:53:25 GMT
-      mise-correlation-id:
-      - a5cd5b8c-674a-414e-8b0e-93b09fbecfca
-      strict-transport-security:
-      - max-age=31536000; includeSubDomains
-      x-azure-ref:
-      - 20250224T215325Z-r17775d4f98kr5knhC1SG1nvrw00000007pg00000000a74k
->>>>>>> dfd6e4c3
-      x-cache:
-      - CONFIG_NOCACHE
-      x-content-type-options:
-      - nosniff
-    status:
-      code: 200
-      message: OK
-- request:
-<<<<<<< HEAD
-=======
-    body: !!python/object/new:_io.BytesIO
-      state: !!python/tuple
-      - !!binary |
-        PD94bWwgdmVyc2lvbj0iMS4wIiBlbmNvZGluZz0iVVRGLTgiPz4KPGptZXRlclRlc3RQbGFuIHZl
-        cnNpb249IjEuMiIgcHJvcGVydGllcz0iNS4wIiBqbWV0ZXI9IjUuNSI+CiAgPGhhc2hUcmVlPgog
-        ICAgPFRlc3RQbGFuIGd1aWNsYXNzPSJUZXN0UGxhbkd1aSIgdGVzdGNsYXNzPSJUZXN0UGxhbiIg
-        dGVzdG5hbWU9IkF6dXJlIExvYWQgVGVzdGluZyIgZW5hYmxlZD0idHJ1ZSI+CiAgICAgIDxzdHJp
-        bmdQcm9wIG5hbWU9IlRlc3RQbGFuLmNvbW1lbnRzIj48L3N0cmluZ1Byb3A+CiAgICAgIDxib29s
-        UHJvcCBuYW1lPSJUZXN0UGxhbi5mdW5jdGlvbmFsX21vZGUiPmZhbHNlPC9ib29sUHJvcD4KICAg
-        ICAgPGJvb2xQcm9wIG5hbWU9IlRlc3RQbGFuLnRlYXJEb3duX29uX3NodXRkb3duIj50cnVlPC9i
-        b29sUHJvcD4KICAgICAgPGJvb2xQcm9wIG5hbWU9IlRlc3RQbGFuLnNlcmlhbGl6ZV90aHJlYWRn
-        cm91cHMiPmZhbHNlPC9ib29sUHJvcD4KICAgICAgPGVsZW1lbnRQcm9wIG5hbWU9IlRlc3RQbGFu
-        LnVzZXJfZGVmaW5lZF92YXJpYWJsZXMiIGVsZW1lbnRUeXBlPSJBcmd1bWVudHMiIGd1aWNsYXNz
-        PSJBcmd1bWVudHNQYW5lbCIgdGVzdGNsYXNzPSJBcmd1bWVudHMiIHRlc3RuYW1lPSJVc2VyIERl
-        ZmluZWQgVmFyaWFibGVzIiBlbmFibGVkPSJ0cnVlIj4KICAgICAgICA8Y29sbGVjdGlvblByb3Ag
-        bmFtZT0iQXJndW1lbnRzLmFyZ3VtZW50cyIvPgogICAgICA8L2VsZW1lbnRQcm9wPgogICAgICA8
-        c3RyaW5nUHJvcCBuYW1lPSJUZXN0UGxhbi51c2VyX2RlZmluZV9jbGFzc3BhdGgiPjwvc3RyaW5n
-        UHJvcD4KICAgIDwvVGVzdFBsYW4+CiAgICA8aGFzaFRyZWU+CiAgICAgIDxBcmd1bWVudHMgZ3Vp
-        Y2xhc3M9IkFyZ3VtZW50c1BhbmVsIiB0ZXN0Y2xhc3M9IkFyZ3VtZW50cyIgdGVzdG5hbWU9IlVz
-        ZXIgRGVmaW5lZCBWYXJpYWJsZXMiIGVuYWJsZWQ9InRydWUiPgogICAgICAgIDxjb2xsZWN0aW9u
-        UHJvcCBuYW1lPSJBcmd1bWVudHMuYXJndW1lbnRzIj4KICAgICAgICAgIDxlbGVtZW50UHJvcCBu
-        YW1lPSJkdXJhdGlvbl9pbl9zZWMiIGVsZW1lbnRUeXBlPSJBcmd1bWVudCI+CiAgICAgICAgICAg
-        IDxzdHJpbmdQcm9wIG5hbWU9IkFyZ3VtZW50Lm5hbWUiPmR1cmF0aW9uX2luX3NlYzwvc3RyaW5n
-        UHJvcD4KICAgICAgICAgICAgPHN0cmluZ1Byb3AgbmFtZT0iQXJndW1lbnQudmFsdWUiPiR7X19n
-        cm9vdnkoIFN5c3RlbS5nZXRlbnYoJnF1b3Q7ZHVyYXRpb25faW5fc2VjJnF1b3Q7KSA/OiAmcXVv
-        dDsxMCZxdW90OyApfTwvc3RyaW5nUHJvcD4KICAgICAgICAgICAgPHN0cmluZ1Byb3AgbmFtZT0i
-        QXJndW1lbnQubWV0YWRhdGEiPj08L3N0cmluZ1Byb3A+CiAgICAgICAgICA8L2VsZW1lbnRQcm9w
-        PgogICAgICAgICAgPGVsZW1lbnRQcm9wIG5hbWU9InJwcyIgZWxlbWVudFR5cGU9IkFyZ3VtZW50
-        Ij4KICAgICAgICAgICAgPHN0cmluZ1Byb3AgbmFtZT0iQXJndW1lbnQubmFtZSI+cnBzPC9zdHJp
-        bmdQcm9wPgogICAgICAgICAgICA8c3RyaW5nUHJvcCBuYW1lPSJBcmd1bWVudC52YWx1ZSI+JHtf
-        X2dyb292eSggU3lzdGVtLmdldGVudigmcXVvdDtycHMmcXVvdDspID86ICZxdW90OzEmcXVvdDsg
-        KX08L3N0cmluZ1Byb3A+CiAgICAgICAgICAgIDxzdHJpbmdQcm9wIG5hbWU9IkFyZ3VtZW50Lm1l
-        dGFkYXRhIj49PC9zdHJpbmdQcm9wPgogICAgICAgICAgPC9lbGVtZW50UHJvcD4KICAgICAgICAg
-        IDxlbGVtZW50UHJvcCBuYW1lPSJkb21haW4iIGVsZW1lbnRUeXBlPSJBcmd1bWVudCI+CiAgICAg
-        ICAgICAgIDxzdHJpbmdQcm9wIG5hbWU9IkFyZ3VtZW50Lm5hbWUiPmRvbWFpbjwvc3RyaW5nUHJv
-        cD4KICAgICAgICAgICAgPHN0cmluZ1Byb3AgbmFtZT0iQXJndW1lbnQudmFsdWUiPiR7X19ncm9v
-        dnkoIFN5c3RlbS5nZXRlbnYoJnF1b3Q7ZG9tYWluJnF1b3Q7KSA/OiAmcXVvdDtleGFtcGxlLmNv
-        bSZxdW90OyApfTwvc3RyaW5nUHJvcD4KICAgICAgICAgICAgPHN0cmluZ1Byb3AgbmFtZT0iQXJn
-        dW1lbnQubWV0YWRhdGEiPj08L3N0cmluZ1Byb3A+CiAgICAgICAgICA8L2VsZW1lbnRQcm9wPgog
-        ICAgICAgICAgPGVsZW1lbnRQcm9wIG5hbWU9InByb3RvY29sIiBlbGVtZW50VHlwZT0iQXJndW1l
-        bnQiPgogICAgICAgICAgICA8c3RyaW5nUHJvcCBuYW1lPSJBcmd1bWVudC5uYW1lIj5wcm90b2Nv
-        bDwvc3RyaW5nUHJvcD4KICAgICAgICAgICAgPHN0cmluZ1Byb3AgbmFtZT0iQXJndW1lbnQudmFs
-        dWUiPiR7X19ncm9vdnkoIFN5c3RlbS5nZXRlbnYoJnF1b3Q7cHJvdG9jb2wmcXVvdDspID86ICZx
-        dW90O2h0dHBzJnF1b3Q7ICl9PC9zdHJpbmdQcm9wPgogICAgICAgICAgICA8c3RyaW5nUHJvcCBu
-        YW1lPSJBcmd1bWVudC5tZXRhZGF0YSI+PTwvc3RyaW5nUHJvcD4KICAgICAgICAgIDwvZWxlbWVu
-        dFByb3A+CiAgICAgICAgICA8ZWxlbWVudFByb3AgbmFtZT0idXJsX3BhdGgiIGVsZW1lbnRUeXBl
-        PSJBcmd1bWVudCI+CiAgICAgICAgICAgIDxzdHJpbmdQcm9wIG5hbWU9IkFyZ3VtZW50Lm5hbWUi
-        PnVybF9wYXRoPC9zdHJpbmdQcm9wPgogICAgICAgICAgICA8c3RyaW5nUHJvcCBuYW1lPSJBcmd1
-        bWVudC52YWx1ZSI+JHtfX2dyb292eSggU3lzdGVtLmdldGVudigmcXVvdDt1cmxfcGF0aCZxdW90
-        OykgPzogJnF1b3Q7LyZxdW90OyApfTwvc3RyaW5nUHJvcD4KICAgICAgICAgICAgPHN0cmluZ1By
-        b3AgbmFtZT0iQXJndW1lbnQubWV0YWRhdGEiPj08L3N0cmluZ1Byb3A+CiAgICAgICAgICA8L2Vs
-        ZW1lbnRQcm9wPgogICAgICAgIDwvY29sbGVjdGlvblByb3A+CiAgICAgIDwvQXJndW1lbnRzPgog
-        ICAgICA8aGFzaFRyZWUvPgogICAgICA8T3Blbk1vZGVsVGhyZWFkR3JvdXAgZ3VpY2xhc3M9Ik9w
-        ZW5Nb2RlbFRocmVhZEdyb3VwR3VpIiB0ZXN0Y2xhc3M9Ik9wZW5Nb2RlbFRocmVhZEdyb3VwIiB0
-        ZXN0bmFtZT0iT3BlbiBNb2RlbCBUaHJlYWQgR3JvdXAiIGVuYWJsZWQ9InRydWUiPgogICAgICAg
-        IDxlbGVtZW50UHJvcCBuYW1lPSJUaHJlYWRHcm91cC5tYWluX2NvbnRyb2xsZXIiIGVsZW1lbnRU
-        eXBlPSJPcGVuTW9kZWxUaHJlYWRHcm91cENvbnRyb2xsZXIiLz4KICAgICAgICA8c3RyaW5nUHJv
-        cCBuYW1lPSJUaHJlYWRHcm91cC5vbl9zYW1wbGVfZXJyb3IiPmNvbnRpbnVlPC9zdHJpbmdQcm9w
-        PgogICAgICAgIDxzdHJpbmdQcm9wIG5hbWU9Ik9wZW5Nb2RlbFRocmVhZEdyb3VwLnNjaGVkdWxl
-        Ij5yYXRlKCR7cnBzfS9zZWMpIHJhbmRvbV9hcnJpdmFscygke2R1cmF0aW9uX2luX3NlY30gc2Vj
-        KTwvc3RyaW5nUHJvcD4KICAgICAgICA8c3RyaW5nUHJvcCBuYW1lPSJPcGVuTW9kZWxUaHJlYWRH
-        cm91cC5yYW5kb21fc2VlZCI+PC9zdHJpbmdQcm9wPgogICAgICA8L09wZW5Nb2RlbFRocmVhZEdy
-        b3VwPgogICAgICA8aGFzaFRyZWU+CiAgICAgICAgPEhUVFBTYW1wbGVyUHJveHkgZ3VpY2xhc3M9
-        Ikh0dHBUZXN0U2FtcGxlR3VpIiB0ZXN0Y2xhc3M9IkhUVFBTYW1wbGVyUHJveHkiIHRlc3RuYW1l
-        PSJIVFRQIFJlcXVlc3QiIGVuYWJsZWQ9InRydWUiPgogICAgICAgICAgPGVsZW1lbnRQcm9wIG5h
-        bWU9IkhUVFBzYW1wbGVyLkFyZ3VtZW50cyIgZWxlbWVudFR5cGU9IkFyZ3VtZW50cyIgZ3VpY2xh
-        c3M9IkhUVFBBcmd1bWVudHNQYW5lbCIgdGVzdGNsYXNzPSJBcmd1bWVudHMiIHRlc3RuYW1lPSJV
-        c2VyIERlZmluZWQgVmFyaWFibGVzIiBlbmFibGVkPSJ0cnVlIj4KICAgICAgICAgICAgPGNvbGxl
-        Y3Rpb25Qcm9wIG5hbWU9IkFyZ3VtZW50cy5hcmd1bWVudHMiLz4KICAgICAgICAgIDwvZWxlbWVu
-        dFByb3A+CiAgICAgICAgICA8c3RyaW5nUHJvcCBuYW1lPSJIVFRQU2FtcGxlci5kb21haW4iPiR7
-        ZG9tYWlufTwvc3RyaW5nUHJvcD4KICAgICAgICAgIDxzdHJpbmdQcm9wIG5hbWU9IkhUVFBTYW1w
-        bGVyLnBvcnQiPjwvc3RyaW5nUHJvcD4KICAgICAgICAgIDxzdHJpbmdQcm9wIG5hbWU9IkhUVFBT
-        YW1wbGVyLnByb3RvY29sIj4ke3Byb3RvY29sfTwvc3RyaW5nUHJvcD4KICAgICAgICAgIDxzdHJp
-        bmdQcm9wIG5hbWU9IkhUVFBTYW1wbGVyLmNvbnRlbnRFbmNvZGluZyI+PC9zdHJpbmdQcm9wPgog
-        ICAgICAgICAgPHN0cmluZ1Byb3AgbmFtZT0iSFRUUFNhbXBsZXIucGF0aCI+JHt1cmxfcGF0aH08
-        L3N0cmluZ1Byb3A+CiAgICAgICAgICA8c3RyaW5nUHJvcCBuYW1lPSJIVFRQU2FtcGxlci5tZXRo
-        b2QiPkdFVDwvc3RyaW5nUHJvcD4KICAgICAgICAgIDxib29sUHJvcCBuYW1lPSJIVFRQU2FtcGxl
-        ci5mb2xsb3dfcmVkaXJlY3RzIj50cnVlPC9ib29sUHJvcD4KICAgICAgICAgIDxib29sUHJvcCBu
-        YW1lPSJIVFRQU2FtcGxlci5hdXRvX3JlZGlyZWN0cyI+ZmFsc2U8L2Jvb2xQcm9wPgogICAgICAg
-        ICAgPGJvb2xQcm9wIG5hbWU9IkhUVFBTYW1wbGVyLnVzZV9rZWVwYWxpdmUiPnRydWU8L2Jvb2xQ
-        cm9wPgogICAgICAgICAgPGJvb2xQcm9wIG5hbWU9IkhUVFBTYW1wbGVyLkRPX01VTFRJUEFSVF9Q
-        T1NUIj5mYWxzZTwvYm9vbFByb3A+CiAgICAgICAgICA8c3RyaW5nUHJvcCBuYW1lPSJIVFRQU2Ft
-        cGxlci5lbWJlZGRlZF91cmxfcmUiPjwvc3RyaW5nUHJvcD4KICAgICAgICAgIDxzdHJpbmdQcm9w
-        IG5hbWU9IkhUVFBTYW1wbGVyLmNvbm5lY3RfdGltZW91dCI+PC9zdHJpbmdQcm9wPgogICAgICAg
-        ICAgPHN0cmluZ1Byb3AgbmFtZT0iSFRUUFNhbXBsZXIucmVzcG9uc2VfdGltZW91dCI+PC9zdHJp
-        bmdQcm9wPgogICAgICAgIDwvSFRUUFNhbXBsZXJQcm94eT4KICAgICAgICA8aGFzaFRyZWUvPgog
-        ICAgICA8L2hhc2hUcmVlPgogICAgPC9oYXNoVHJlZT4KICA8L2hhc2hUcmVlPgo8L2ptZXRlclRl
-        c3RQbGFuPgo=
-      - 0
-      - null
-    headers:
-      Accept:
-      - application/json
-      Accept-Encoding:
-      - gzip, deflate
-      Connection:
-      - keep-alive
-      Content-Length:
-      - '4796'
-      User-Agent:
-      - AZURECLI/2.69.0 azsdk-python-core/1.31.0 Python/3.12.8 (Linux-6.5.0-1025-azure-x86_64-with-glibc2.36)
-      content-type:
-      - application/octet-stream
-    method: PUT
-    uri: https://19c0c34f-c98b-41a0-a23c-7b8ee02971c6.eastus.cnt-prod.loadtesting.azure.com/tests/download-test-case/files/sample-JMX-file.jmx?api-version=2024-12-01-preview&fileType=TEST_SCRIPT
-  response:
-    body:
-      string: '{"url":"https://i3b32lnch18l9jcy7iw4ceyt.z41.blob.storage.azure.net/89bc485a-679a-470c-a2bb-9f0ea7f20cbc/8c789c9f-2182-4db6-a1ca-8b9f2cc87d67?skoid=713ccf3d-dc33-4787-a1ee-6b0cc537c37a&sktid=33e01921-4d64-4f8c-a055-5bdaffd5e33d&skt=2025-02-24T21%3A53%3A25Z&ske=2025-02-25T04%3A53%3A25Z&sks=b&skv=2024-05-04&sv=2024-05-04&se=2025-02-24T22%3A03%3A25Z&sr=b&sp=r&sig=***","fileName":"sample-JMX-file.jmx","fileType":"TEST_SCRIPT","expireDateTime":"2025-02-24T22:03:25.9453419Z","validationStatus":"VALIDATION_INITIATED"}'
-    headers:
-      api-supported-versions:
-      - 2022-11-01, 2023-04-01-preview, 2024-03-01-preview, 2024-05-01-preview, 2024-07-01-preview,
-        2024-12-01-preview
-      connection:
-      - keep-alive
-      content-length:
-      - '567'
-      content-type:
-      - application/json; charset=utf-8
-      date:
-      - Mon, 24 Feb 2025 21:53:26 GMT
-      location:
-      - https://19c0c34f-c98b-41a0-a23c-7b8ee02971c6.eastus.cnt-prod.loadtesting.azure.com/tests/download-test-case/files/sample-JMX-file.jmx?api-version=2024-12-01-preview
-      mise-correlation-id:
-      - 4d3a4661-914b-42fd-93bb-534ef840aed0
-      strict-transport-security:
-      - max-age=31536000; includeSubDomains
-      x-azure-ref:
-      - 20250224T215325Z-r17775d4f98kr5knhC1SG1nvrw00000007pg00000000a752
-      x-cache:
-      - CONFIG_NOCACHE
-      x-content-type-options:
-      - nosniff
-    status:
-      code: 201
-      message: Created
-- request:
->>>>>>> dfd6e4c3
-    body: null
-    headers:
-      Accept:
-      - application/json
-      Accept-Encoding:
-      - gzip, deflate
-      Connection:
-      - keep-alive
-      User-Agent:
-<<<<<<< HEAD
-      - AZURECLI/2.70.0 azsdk-python-core/1.31.0 Python/3.12.8 (Linux-6.5.0-1025-azure-x86_64-with-glibc2.36)
-    method: GET
-    uri: https://03e5a579-fa86-4599-bf82-176a729079da.eastus.cnt-prod.loadtesting.azure.com/tests/download-test-case/files/sample-JMX-file.jmx?api-version=2024-12-01-preview
-  response:
-    body:
-      string: '{"url":"https://a2ueffwafy8omf3nhmtnjn6r.z39.blob.storage.azure.net/1d15c95d-1822-471b-ae25-9a75a1414835/59c53a96-5ab7-4d2b-81b1-25f92eda6f9e?skoid=713ccf3d-dc33-4787-a1ee-6b0cc537c37a&sktid=33e01921-4d64-4f8c-a055-5bdaffd5e33d&skt=2025-02-26T11%3A15%3A08Z&ske=2025-02-26T18%3A15%3A08Z&sks=b&skv=2024-05-04&sv=2024-05-04&se=2025-02-26T11%3A25%3A23Z&sr=b&sp=r&sig=***","fileName":"sample-JMX-file.jmx","fileType":"TEST_SCRIPT","expireDateTime":"2025-02-26T11:25:23.2060542Z","validationStatus":"VALIDATION_INITIATED"}'
-=======
-      - AZURECLI/2.69.0 azsdk-python-core/1.31.0 Python/3.12.8 (Linux-6.5.0-1025-azure-x86_64-with-glibc2.36)
-    method: GET
-    uri: https://19c0c34f-c98b-41a0-a23c-7b8ee02971c6.eastus.cnt-prod.loadtesting.azure.com/tests/download-test-case/files/sample-JMX-file.jmx?api-version=2024-12-01-preview
-  response:
-    body:
-      string: '{"url":"https://i3b32lnch18l9jcy7iw4ceyt.z41.blob.storage.azure.net/89bc485a-679a-470c-a2bb-9f0ea7f20cbc/8c789c9f-2182-4db6-a1ca-8b9f2cc87d67?skoid=713ccf3d-dc33-4787-a1ee-6b0cc537c37a&sktid=33e01921-4d64-4f8c-a055-5bdaffd5e33d&skt=2025-02-24T21%3A53%3A26Z&ske=2025-02-25T04%3A53%3A26Z&sks=b&skv=2024-05-04&sv=2024-05-04&se=2025-02-24T22%3A03%3A26Z&sr=b&sp=r&sig=***","fileName":"sample-JMX-file.jmx","fileType":"TEST_SCRIPT","expireDateTime":"2025-02-24T22:03:26.2307028Z","validationStatus":"VALIDATION_INITIATED"}'
->>>>>>> dfd6e4c3
-    headers:
-      accept-ranges:
-      - bytes
-      api-supported-versions:
-      - 2022-11-01, 2023-04-01-preview, 2024-03-01-preview, 2024-05-01-preview, 2024-07-01-preview,
-        2024-12-01-preview
-      connection:
-      - keep-alive
-      content-length:
-      - '561'
-      content-type:
-      - application/json; charset=utf-8
-      date:
-<<<<<<< HEAD
-      - Wed, 26 Feb 2025 11:15:23 GMT
-      mise-correlation-id:
-      - ebdc3eea-ef61-478d-8dcd-49f50723cb7f
-      strict-transport-security:
-      - max-age=31536000; includeSubDomains
-      x-azure-ref:
-      - 20250226T111523Z-r16fc4b5ccftmcznhC1SG1b17c0000000c00000000003sqa
-=======
-      - Mon, 24 Feb 2025 21:53:26 GMT
-      mise-correlation-id:
-      - 3cc67f70-7eff-4111-bd5d-88f24c56eaf0
-      strict-transport-security:
-      - max-age=31536000; includeSubDomains
-      x-azure-ref:
-      - 20250224T215326Z-r17775d4f98kr5knhC1SG1nvrw00000007pg00000000a76r
->>>>>>> dfd6e4c3
-      x-cache:
-      - CONFIG_NOCACHE
-      x-content-type-options:
-      - nosniff
-    status:
-      code: 200
-      message: OK
-- request:
-    body: null
-    headers:
-      Accept:
-      - application/json
-      Accept-Encoding:
-      - gzip, deflate
-      Connection:
-      - keep-alive
-      User-Agent:
-<<<<<<< HEAD
-      - AZURECLI/2.70.0 azsdk-python-core/1.31.0 Python/3.12.8 (Linux-6.5.0-1025-azure-x86_64-with-glibc2.36)
-    method: GET
-    uri: https://03e5a579-fa86-4599-bf82-176a729079da.eastus.cnt-prod.loadtesting.azure.com/tests/download-test-case/files/sample-JMX-file.jmx?api-version=2024-12-01-preview
-  response:
-    body:
-      string: '{"url":"https://a2ueffwafy8omf3nhmtnjn6r.z39.blob.storage.azure.net/1d15c95d-1822-471b-ae25-9a75a1414835/59c53a96-5ab7-4d2b-81b1-25f92eda6f9e?skoid=713ccf3d-dc33-4787-a1ee-6b0cc537c37a&sktid=33e01921-4d64-4f8c-a055-5bdaffd5e33d&skt=2025-02-26T11%3A15%3A09Z&ske=2025-02-26T18%3A15%3A09Z&sks=b&skv=2024-05-04&sv=2024-05-04&se=2025-02-26T11%3A25%3A28Z&sr=b&sp=r&sig=***","fileName":"sample-JMX-file.jmx","fileType":"TEST_SCRIPT","expireDateTime":"2025-02-26T11:25:28.4568718Z","validationStatus":"VALIDATION_INITIATED"}'
-=======
-      - AZURECLI/2.69.0 azsdk-python-core/1.31.0 Python/3.12.8 (Linux-6.5.0-1025-azure-x86_64-with-glibc2.36)
-    method: GET
-    uri: https://19c0c34f-c98b-41a0-a23c-7b8ee02971c6.eastus.cnt-prod.loadtesting.azure.com/tests/download-test-case/files/sample-JMX-file.jmx?api-version=2024-12-01-preview
-  response:
-    body:
-      string: '{"url":"https://i3b32lnch18l9jcy7iw4ceyt.z41.blob.storage.azure.net/89bc485a-679a-470c-a2bb-9f0ea7f20cbc/8c789c9f-2182-4db6-a1ca-8b9f2cc87d67?skoid=713ccf3d-dc33-4787-a1ee-6b0cc537c37a&sktid=33e01921-4d64-4f8c-a055-5bdaffd5e33d&skt=2025-02-24T21%3A53%3A24Z&ske=2025-02-25T04%3A53%3A24Z&sks=b&skv=2024-05-04&sv=2024-05-04&se=2025-02-24T22%3A03%3A31Z&sr=b&sp=r&sig=***","fileName":"sample-JMX-file.jmx","fileType":"TEST_SCRIPT","expireDateTime":"2025-02-24T22:03:31.4892341Z","validationStatus":"VALIDATION_INITIATED"}'
->>>>>>> dfd6e4c3
-    headers:
-      accept-ranges:
-      - bytes
-      api-supported-versions:
-      - 2022-11-01, 2023-04-01-preview, 2024-03-01-preview, 2024-05-01-preview, 2024-07-01-preview,
-        2024-12-01-preview
-      connection:
-      - keep-alive
-      content-length:
-<<<<<<< HEAD
+      - Wed, 26 Feb 2025 23:07:52 GMT
+      mise-correlation-id:
+      - dfb51ab6-b33c-47df-a275-3d50b3da7525
+      strict-transport-security:
+      - max-age=31536000; includeSubDomains
+      x-azure-ref:
+      - 20250226T230751Z-167c755789dw9d62hC1SG1x2v800000001sg000000003ky7
+      x-cache:
+      - CONFIG_NOCACHE
+      x-content-type-options:
+      - nosniff
+    status:
+      code: 200
+      message: OK
+- request:
+    body: null
+    headers:
+      Accept:
+      - application/json
+      Accept-Encoding:
+      - gzip, deflate
+      Connection:
+      - keep-alive
+      User-Agent:
+      - AZURECLI/2.70.0 azsdk-python-core/1.31.0 Python/3.12.8 (Linux-6.5.0-1025-azure-x86_64-with-glibc2.36)
+    method: GET
+    uri: https://c57a2edd-6239-489c-92e6-0043a9e54a33.eastus.cnt-prod.loadtesting.azure.com/tests/download-test-case/files/sample-JMX-file.jmx?api-version=2024-12-01-preview
+  response:
+    body:
+      string: '{"url":"https://n237s0btukdf8v1warnfvnex.z48.blob.storage.azure.net/19d088c2-4a02-4e5b-81b5-d5cdc8f0bd00/4b349ee2-a393-4ee7-b652-53211c42fc04?skoid=713ccf3d-dc33-4787-a1ee-6b0cc537c37a&sktid=33e01921-4d64-4f8c-a055-5bdaffd5e33d&skt=2025-02-26T23%3A07%3A44Z&ske=2025-02-27T06%3A07%3A44Z&sks=b&skv=2024-05-04&sv=2024-05-04&se=2025-02-26T23%3A17%3A58Z&sr=b&sp=r&sig=***","fileName":"sample-JMX-file.jmx","fileType":"TEST_SCRIPT","expireDateTime":"2025-02-26T23:17:58.1217269Z","validationStatus":"VALIDATION_INITIATED"}'
+    headers:
+      accept-ranges:
+      - bytes
+      api-supported-versions:
+      - 2022-11-01, 2023-04-01-preview, 2024-03-01-preview, 2024-05-01-preview, 2024-07-01-preview,
+        2024-12-01-preview
+      connection:
+      - keep-alive
+      content-length:
+      - '559'
+      content-type:
+      - application/json; charset=utf-8
+      date:
+      - Wed, 26 Feb 2025 23:07:58 GMT
+      mise-correlation-id:
+      - 257985d6-1b97-425e-93da-a36ef9b30a3e
+      strict-transport-security:
+      - max-age=31536000; includeSubDomains
+      x-azure-ref:
+      - 20250226T230757Z-167c755789dw9d62hC1SG1x2v800000001sg000000003mg5
+      x-cache:
+      - CONFIG_NOCACHE
+      x-content-type-options:
+      - nosniff
+    status:
+      code: 200
+      message: OK
+- request:
+    body: null
+    headers:
+      Accept:
+      - application/json
+      Accept-Encoding:
+      - gzip, deflate
+      Connection:
+      - keep-alive
+      User-Agent:
+      - AZURECLI/2.70.0 azsdk-python-core/1.31.0 Python/3.12.8 (Linux-6.5.0-1025-azure-x86_64-with-glibc2.36)
+    method: GET
+    uri: https://c57a2edd-6239-489c-92e6-0043a9e54a33.eastus.cnt-prod.loadtesting.azure.com/tests/download-test-case/files/sample-JMX-file.jmx?api-version=2024-12-01-preview
+  response:
+    body:
+      string: '{"url":"https://n237s0btukdf8v1warnfvnex.z48.blob.storage.azure.net/19d088c2-4a02-4e5b-81b5-d5cdc8f0bd00/4b349ee2-a393-4ee7-b652-53211c42fc04?skoid=713ccf3d-dc33-4787-a1ee-6b0cc537c37a&sktid=33e01921-4d64-4f8c-a055-5bdaffd5e33d&skt=2025-02-26T23%3A08%3A03Z&ske=2025-02-27T06%3A08%3A03Z&sks=b&skv=2024-05-04&sv=2024-05-04&se=2025-02-26T23%3A18%3A03Z&sr=b&sp=r&sig=***","fileName":"sample-JMX-file.jmx","fileType":"TEST_SCRIPT","expireDateTime":"2025-02-26T23:18:03.4312701Z","validationStatus":"VALIDATION_INITIATED"}'
+    headers:
+      accept-ranges:
+      - bytes
+      api-supported-versions:
+      - 2022-11-01, 2023-04-01-preview, 2024-03-01-preview, 2024-05-01-preview, 2024-07-01-preview,
+        2024-12-01-preview
+      connection:
+      - keep-alive
+      content-length:
+      - '559'
+      content-type:
+      - application/json; charset=utf-8
+      date:
+      - Wed, 26 Feb 2025 23:08:03 GMT
+      mise-correlation-id:
+      - a625da8d-98d9-4cdd-9a77-9a0d5c3d9e93
+      strict-transport-security:
+      - max-age=31536000; includeSubDomains
+      x-azure-ref:
+      - 20250226T230803Z-167c755789dw9d62hC1SG1x2v800000001sg000000003n1z
+      x-cache:
+      - CONFIG_NOCACHE
+      x-content-type-options:
+      - nosniff
+    status:
+      code: 200
+      message: OK
+- request:
+    body: null
+    headers:
+      Accept:
+      - application/json
+      Accept-Encoding:
+      - gzip, deflate
+      Connection:
+      - keep-alive
+      User-Agent:
+      - AZURECLI/2.70.0 azsdk-python-core/1.31.0 Python/3.12.8 (Linux-6.5.0-1025-azure-x86_64-with-glibc2.36)
+    method: GET
+    uri: https://c57a2edd-6239-489c-92e6-0043a9e54a33.eastus.cnt-prod.loadtesting.azure.com/tests/download-test-case/files/sample-JMX-file.jmx?api-version=2024-12-01-preview
+  response:
+    body:
+      string: '{"url":"https://n237s0btukdf8v1warnfvnex.z48.blob.storage.azure.net/19d088c2-4a02-4e5b-81b5-d5cdc8f0bd00/4b349ee2-a393-4ee7-b652-53211c42fc04?skoid=713ccf3d-dc33-4787-a1ee-6b0cc537c37a&sktid=33e01921-4d64-4f8c-a055-5bdaffd5e33d&skt=2025-02-26T23%3A08%3A08Z&ske=2025-02-27T06%3A08%3A08Z&sks=b&skv=2024-05-04&sv=2024-05-04&se=2025-02-26T23%3A18%3A08Z&sr=b&sp=r&sig=***","fileName":"sample-JMX-file.jmx","fileType":"TEST_SCRIPT","expireDateTime":"2025-02-26T23:18:08.7512987Z","validationStatus":"VALIDATION_INITIATED"}'
+    headers:
+      accept-ranges:
+      - bytes
+      api-supported-versions:
+      - 2022-11-01, 2023-04-01-preview, 2024-03-01-preview, 2024-05-01-preview, 2024-07-01-preview,
+        2024-12-01-preview
+      connection:
+      - keep-alive
+      content-length:
       - '563'
       content-type:
       - application/json; charset=utf-8
       date:
-      - Wed, 26 Feb 2025 11:15:28 GMT
-      mise-correlation-id:
-      - 286bf2ba-e029-4d30-8b38-95d7817a38fc
-      strict-transport-security:
-      - max-age=31536000; includeSubDomains
-      x-azure-ref:
-      - 20250226T111528Z-r16fc4b5ccftmcznhC1SG1b17c0000000c00000000003swy
-=======
+      - Wed, 26 Feb 2025 23:08:08 GMT
+      mise-correlation-id:
+      - a7a25e49-3de3-4a44-84b8-ab531084cfe9
+      strict-transport-security:
+      - max-age=31536000; includeSubDomains
+      x-azure-ref:
+      - 20250226T230808Z-167c755789dw9d62hC1SG1x2v800000001sg000000003nk0
+      x-cache:
+      - CONFIG_NOCACHE
+      x-content-type-options:
+      - nosniff
+    status:
+      code: 200
+      message: OK
+- request:
+    body: null
+    headers:
+      Accept:
+      - application/json
+      Accept-Encoding:
+      - gzip, deflate
+      Connection:
+      - keep-alive
+      User-Agent:
+      - AZURECLI/2.70.0 azsdk-python-core/1.31.0 Python/3.12.8 (Linux-6.5.0-1025-azure-x86_64-with-glibc2.36)
+    method: GET
+    uri: https://c57a2edd-6239-489c-92e6-0043a9e54a33.eastus.cnt-prod.loadtesting.azure.com/tests/download-test-case/files/sample-JMX-file.jmx?api-version=2024-12-01-preview
+  response:
+    body:
+      string: '{"url":"https://n237s0btukdf8v1warnfvnex.z48.blob.storage.azure.net/19d088c2-4a02-4e5b-81b5-d5cdc8f0bd00/4b349ee2-a393-4ee7-b652-53211c42fc04?skoid=713ccf3d-dc33-4787-a1ee-6b0cc537c37a&sktid=33e01921-4d64-4f8c-a055-5bdaffd5e33d&skt=2025-02-26T23%3A07%3A44Z&ske=2025-02-27T06%3A07%3A44Z&sks=b&skv=2024-05-04&sv=2024-05-04&se=2025-02-26T23%3A18%3A14Z&sr=b&sp=r&sig=***","fileName":"sample-JMX-file.jmx","fileType":"TEST_SCRIPT","expireDateTime":"2025-02-26T23:18:14.0106517Z","validationStatus":"VALIDATION_INITIATED"}'
+    headers:
+      accept-ranges:
+      - bytes
+      api-supported-versions:
+      - 2022-11-01, 2023-04-01-preview, 2024-03-01-preview, 2024-05-01-preview, 2024-07-01-preview,
+        2024-12-01-preview
+      connection:
+      - keep-alive
+      content-length:
       - '559'
       content-type:
       - application/json; charset=utf-8
       date:
-      - Mon, 24 Feb 2025 21:53:31 GMT
-      mise-correlation-id:
-      - e60aacb8-8a19-472f-a1e5-70dad385d350
-      strict-transport-security:
-      - max-age=31536000; includeSubDomains
-      x-azure-ref:
-      - 20250224T215331Z-r17775d4f98kr5knhC1SG1nvrw00000007pg00000000a7ev
->>>>>>> dfd6e4c3
-      x-cache:
-      - CONFIG_NOCACHE
-      x-content-type-options:
-      - nosniff
-    status:
-      code: 200
-      message: OK
-- request:
-    body: null
-    headers:
-      Accept:
-      - application/json
-      Accept-Encoding:
-      - gzip, deflate
-      Connection:
-      - keep-alive
-      User-Agent:
-<<<<<<< HEAD
-      - AZURECLI/2.70.0 azsdk-python-core/1.31.0 Python/3.12.8 (Linux-6.5.0-1025-azure-x86_64-with-glibc2.36)
-    method: GET
-    uri: https://03e5a579-fa86-4599-bf82-176a729079da.eastus.cnt-prod.loadtesting.azure.com/tests/download-test-case/files/sample-JMX-file.jmx?api-version=2024-12-01-preview
-  response:
-    body:
-      string: '{"url":"https://a2ueffwafy8omf3nhmtnjn6r.z39.blob.storage.azure.net/1d15c95d-1822-471b-ae25-9a75a1414835/59c53a96-5ab7-4d2b-81b1-25f92eda6f9e?skoid=713ccf3d-dc33-4787-a1ee-6b0cc537c37a&sktid=33e01921-4d64-4f8c-a055-5bdaffd5e33d&skt=2025-02-26T11%3A15%3A09Z&ske=2025-02-26T18%3A15%3A09Z&sks=b&skv=2024-05-04&sv=2024-05-04&se=2025-02-26T11%3A25%3A33Z&sr=b&sp=r&sig=***","fileName":"sample-JMX-file.jmx","fileType":"TEST_SCRIPT","expireDateTime":"2025-02-26T11:25:33.7187632Z","validationStatus":"VALIDATION_INITIATED"}'
-=======
-      - AZURECLI/2.69.0 azsdk-python-core/1.31.0 Python/3.12.8 (Linux-6.5.0-1025-azure-x86_64-with-glibc2.36)
-    method: GET
-    uri: https://19c0c34f-c98b-41a0-a23c-7b8ee02971c6.eastus.cnt-prod.loadtesting.azure.com/tests/download-test-case/files/sample-JMX-file.jmx?api-version=2024-12-01-preview
-  response:
-    body:
-      string: '{"url":"https://i3b32lnch18l9jcy7iw4ceyt.z41.blob.storage.azure.net/89bc485a-679a-470c-a2bb-9f0ea7f20cbc/8c789c9f-2182-4db6-a1ca-8b9f2cc87d67?skoid=713ccf3d-dc33-4787-a1ee-6b0cc537c37a&sktid=33e01921-4d64-4f8c-a055-5bdaffd5e33d&skt=2025-02-24T21%3A53%3A25Z&ske=2025-02-25T04%3A53%3A25Z&sks=b&skv=2024-05-04&sv=2024-05-04&se=2025-02-24T22%3A03%3A36Z&sr=b&sp=r&sig=***","fileName":"sample-JMX-file.jmx","fileType":"TEST_SCRIPT","expireDateTime":"2025-02-24T22:03:36.7375986Z","validationStatus":"VALIDATION_INITIATED"}'
->>>>>>> dfd6e4c3
-    headers:
-      accept-ranges:
-      - bytes
-      api-supported-versions:
-      - 2022-11-01, 2023-04-01-preview, 2024-03-01-preview, 2024-05-01-preview, 2024-07-01-preview,
-        2024-12-01-preview
-      connection:
-      - keep-alive
-      content-length:
-      - '563'
-      content-type:
-      - application/json; charset=utf-8
-      date:
-<<<<<<< HEAD
-      - Wed, 26 Feb 2025 11:15:33 GMT
-      mise-correlation-id:
-      - 93ceb8d5-06f5-4101-99df-d9b6b53c84a1
-      strict-transport-security:
-      - max-age=31536000; includeSubDomains
-      x-azure-ref:
-      - 20250226T111533Z-r16fc4b5ccftmcznhC1SG1b17c0000000c00000000003t30
-=======
-      - Mon, 24 Feb 2025 21:53:36 GMT
-      mise-correlation-id:
-      - ede22752-d0b6-4768-b2b0-aa71e1519f01
-      strict-transport-security:
-      - max-age=31536000; includeSubDomains
-      x-azure-ref:
-      - 20250224T215336Z-r17775d4f98kr5knhC1SG1nvrw00000007pg00000000a7t1
->>>>>>> dfd6e4c3
-      x-cache:
-      - CONFIG_NOCACHE
-      x-content-type-options:
-      - nosniff
-    status:
-      code: 200
-      message: OK
-- request:
-    body: null
-    headers:
-      Accept:
-      - application/json
-      Accept-Encoding:
-      - gzip, deflate
-      Connection:
-      - keep-alive
-      User-Agent:
-<<<<<<< HEAD
-      - AZURECLI/2.70.0 azsdk-python-core/1.31.0 Python/3.12.8 (Linux-6.5.0-1025-azure-x86_64-with-glibc2.36)
-    method: GET
-    uri: https://03e5a579-fa86-4599-bf82-176a729079da.eastus.cnt-prod.loadtesting.azure.com/tests/download-test-case/files/sample-JMX-file.jmx?api-version=2024-12-01-preview
-  response:
-    body:
-      string: '{"url":"https://a2ueffwafy8omf3nhmtnjn6r.z39.blob.storage.azure.net/1d15c95d-1822-471b-ae25-9a75a1414835/59c53a96-5ab7-4d2b-81b1-25f92eda6f9e?skoid=713ccf3d-dc33-4787-a1ee-6b0cc537c37a&sktid=33e01921-4d64-4f8c-a055-5bdaffd5e33d&skt=2025-02-26T11%3A15%3A17Z&ske=2025-02-26T18%3A15%3A17Z&sks=b&skv=2024-05-04&sv=2024-05-04&se=2025-02-26T11%3A25%3A38Z&sr=b&sp=r&sig=***","fileName":"sample-JMX-file.jmx","fileType":"TEST_SCRIPT","expireDateTime":"2025-02-26T11:25:38.9780757Z","validationStatus":"VALIDATION_INITIATED"}'
-=======
-      - AZURECLI/2.69.0 azsdk-python-core/1.31.0 Python/3.12.8 (Linux-6.5.0-1025-azure-x86_64-with-glibc2.36)
-    method: GET
-    uri: https://19c0c34f-c98b-41a0-a23c-7b8ee02971c6.eastus.cnt-prod.loadtesting.azure.com/tests/download-test-case/files/sample-JMX-file.jmx?api-version=2024-12-01-preview
-  response:
-    body:
-      string: '{"url":"https://i3b32lnch18l9jcy7iw4ceyt.z41.blob.storage.azure.net/89bc485a-679a-470c-a2bb-9f0ea7f20cbc/8c789c9f-2182-4db6-a1ca-8b9f2cc87d67?skoid=713ccf3d-dc33-4787-a1ee-6b0cc537c37a&sktid=33e01921-4d64-4f8c-a055-5bdaffd5e33d&skt=2025-02-24T21%3A53%3A23Z&ske=2025-02-25T04%3A53%3A23Z&sks=b&skv=2024-05-04&sv=2024-05-04&se=2025-02-24T22%3A03%3A41Z&sr=b&sp=r&sig=***","fileName":"sample-JMX-file.jmx","fileType":"TEST_SCRIPT","expireDateTime":"2025-02-24T22:03:41.9933239Z","validationStatus":"VALIDATION_INITIATED"}'
->>>>>>> dfd6e4c3
-    headers:
-      accept-ranges:
-      - bytes
-      api-supported-versions:
-      - 2022-11-01, 2023-04-01-preview, 2024-03-01-preview, 2024-05-01-preview, 2024-07-01-preview,
-        2024-12-01-preview
-      connection:
-      - keep-alive
-      content-length:
-<<<<<<< HEAD
-      - '563'
-      content-type:
-      - application/json; charset=utf-8
-      date:
-      - Wed, 26 Feb 2025 11:15:39 GMT
-      mise-correlation-id:
-      - f182e5de-d045-492e-904f-1ea263ae3481
-      strict-transport-security:
-      - max-age=31536000; includeSubDomains
-      x-azure-ref:
-      - 20250226T111538Z-r16fc4b5ccftmcznhC1SG1b17c0000000c00000000003t8k
-=======
-      - '559'
-      content-type:
-      - application/json; charset=utf-8
-      date:
-      - Mon, 24 Feb 2025 21:53:42 GMT
-      mise-correlation-id:
-      - 8714a42b-91f0-4c81-b260-2b18c7c2365d
-      strict-transport-security:
-      - max-age=31536000; includeSubDomains
-      x-azure-ref:
-      - 20250224T215341Z-r17775d4f98kr5knhC1SG1nvrw00000007pg00000000a827
->>>>>>> dfd6e4c3
-      x-cache:
-      - CONFIG_NOCACHE
-      x-content-type-options:
-      - nosniff
-    status:
-      code: 200
-      message: OK
-- request:
-    body: null
-    headers:
-      Accept:
-      - application/json
-      Accept-Encoding:
-      - gzip, deflate
-      Connection:
-      - keep-alive
-      User-Agent:
-<<<<<<< HEAD
-      - AZURECLI/2.70.0 azsdk-python-core/1.31.0 Python/3.12.8 (Linux-6.5.0-1025-azure-x86_64-with-glibc2.36)
-    method: GET
-    uri: https://03e5a579-fa86-4599-bf82-176a729079da.eastus.cnt-prod.loadtesting.azure.com/tests/download-test-case/files/sample-JMX-file.jmx?api-version=2024-12-01-preview
-  response:
-    body:
-      string: '{"url":"https://a2ueffwafy8omf3nhmtnjn6r.z39.blob.storage.azure.net/1d15c95d-1822-471b-ae25-9a75a1414835/59c53a96-5ab7-4d2b-81b1-25f92eda6f9e?skoid=713ccf3d-dc33-4787-a1ee-6b0cc537c37a&sktid=33e01921-4d64-4f8c-a055-5bdaffd5e33d&skt=2025-02-26T11%3A15%3A08Z&ske=2025-02-26T18%3A15%3A08Z&sks=b&skv=2024-05-04&sv=2024-05-04&se=2025-02-26T11%3A25%3A44Z&sr=b&sp=r&sig=***","fileName":"sample-JMX-file.jmx","fileType":"TEST_SCRIPT","expireDateTime":"2025-02-26T11:25:44.2359616Z","validationStatus":"VALIDATION_INITIATED"}'
-=======
-      - AZURECLI/2.69.0 azsdk-python-core/1.31.0 Python/3.12.8 (Linux-6.5.0-1025-azure-x86_64-with-glibc2.36)
-    method: GET
-    uri: https://19c0c34f-c98b-41a0-a23c-7b8ee02971c6.eastus.cnt-prod.loadtesting.azure.com/tests/download-test-case/files/sample-JMX-file.jmx?api-version=2024-12-01-preview
-  response:
-    body:
-      string: '{"url":"https://i3b32lnch18l9jcy7iw4ceyt.z41.blob.storage.azure.net/89bc485a-679a-470c-a2bb-9f0ea7f20cbc/8c789c9f-2182-4db6-a1ca-8b9f2cc87d67?skoid=713ccf3d-dc33-4787-a1ee-6b0cc537c37a&sktid=33e01921-4d64-4f8c-a055-5bdaffd5e33d&skt=2025-02-24T21%3A53%3A24Z&ske=2025-02-25T04%3A53%3A24Z&sks=b&skv=2024-05-04&sv=2024-05-04&se=2025-02-24T22%3A03%3A47Z&sr=b&sp=r&sig=***","fileName":"sample-JMX-file.jmx","fileType":"TEST_SCRIPT","expireDateTime":"2025-02-24T22:03:47.2428227Z","validationStatus":"VALIDATION_INITIATED"}'
->>>>>>> dfd6e4c3
-    headers:
-      accept-ranges:
-      - bytes
-      api-supported-versions:
-      - 2022-11-01, 2023-04-01-preview, 2024-03-01-preview, 2024-05-01-preview, 2024-07-01-preview,
-        2024-12-01-preview
-      connection:
-      - keep-alive
-      content-length:
-      - '561'
-      content-type:
-      - application/json; charset=utf-8
-      date:
-<<<<<<< HEAD
-      - Wed, 26 Feb 2025 11:15:44 GMT
-      mise-correlation-id:
-      - c7acd144-59c2-4557-92ee-d623416e96c7
-      strict-transport-security:
-      - max-age=31536000; includeSubDomains
-      x-azure-ref:
-      - 20250226T111544Z-r16fc4b5ccftmcznhC1SG1b17c0000000c00000000003teu
-=======
-      - Mon, 24 Feb 2025 21:53:47 GMT
-      mise-correlation-id:
-      - d5663405-42f4-4e62-9a0f-c3030a56f051
-      strict-transport-security:
-      - max-age=31536000; includeSubDomains
-      x-azure-ref:
-      - 20250224T215347Z-r17775d4f98kr5knhC1SG1nvrw00000007pg00000000a8aa
->>>>>>> dfd6e4c3
-      x-cache:
-      - CONFIG_NOCACHE
-      x-content-type-options:
-      - nosniff
-    status:
-      code: 200
-      message: OK
-- request:
-    body: null
-    headers:
-      Accept:
-      - application/json
-      Accept-Encoding:
-      - gzip, deflate
-      Connection:
-      - keep-alive
-      User-Agent:
-<<<<<<< HEAD
-      - AZURECLI/2.70.0 azsdk-python-core/1.31.0 Python/3.12.8 (Linux-6.5.0-1025-azure-x86_64-with-glibc2.36)
-    method: GET
-    uri: https://03e5a579-fa86-4599-bf82-176a729079da.eastus.cnt-prod.loadtesting.azure.com/tests/download-test-case/files/sample-JMX-file.jmx?api-version=2024-12-01-preview
-  response:
-    body:
-      string: '{"url":"https://a2ueffwafy8omf3nhmtnjn6r.z39.blob.storage.azure.net/1d15c95d-1822-471b-ae25-9a75a1414835/59c53a96-5ab7-4d2b-81b1-25f92eda6f9e?skoid=713ccf3d-dc33-4787-a1ee-6b0cc537c37a&sktid=33e01921-4d64-4f8c-a055-5bdaffd5e33d&skt=2025-02-26T11%3A15%3A09Z&ske=2025-02-26T18%3A15%3A09Z&sks=b&skv=2024-05-04&sv=2024-05-04&se=2025-02-26T11%3A25%3A49Z&sr=b&sp=r&sig=***","fileName":"sample-JMX-file.jmx","fileType":"TEST_SCRIPT","expireDateTime":"2025-02-26T11:25:49.493715Z","validationStatus":"VALIDATION_INITIATED"}'
-=======
-      - AZURECLI/2.69.0 azsdk-python-core/1.31.0 Python/3.12.8 (Linux-6.5.0-1025-azure-x86_64-with-glibc2.36)
-    method: GET
-    uri: https://19c0c34f-c98b-41a0-a23c-7b8ee02971c6.eastus.cnt-prod.loadtesting.azure.com/tests/download-test-case/files/sample-JMX-file.jmx?api-version=2024-12-01-preview
-  response:
-    body:
-      string: '{"url":"https://i3b32lnch18l9jcy7iw4ceyt.z41.blob.storage.azure.net/89bc485a-679a-470c-a2bb-9f0ea7f20cbc/8c789c9f-2182-4db6-a1ca-8b9f2cc87d67?skoid=713ccf3d-dc33-4787-a1ee-6b0cc537c37a&sktid=33e01921-4d64-4f8c-a055-5bdaffd5e33d&skt=2025-02-24T21%3A53%3A24Z&ske=2025-02-25T04%3A53%3A24Z&sks=b&skv=2024-05-04&sv=2024-05-04&se=2025-02-24T22%3A03%3A52Z&sr=b&sp=r&sig=***","fileName":"sample-JMX-file.jmx","fileType":"TEST_SCRIPT","expireDateTime":"2025-02-24T22:03:52.4996252Z","validationStatus":"VALIDATION_INITIATED"}'
->>>>>>> dfd6e4c3
-    headers:
-      accept-ranges:
-      - bytes
-      api-supported-versions:
-      - 2022-11-01, 2023-04-01-preview, 2024-03-01-preview, 2024-05-01-preview, 2024-07-01-preview,
-        2024-12-01-preview
-      connection:
-      - keep-alive
-      content-length:
-      - '561'
-      content-type:
-      - application/json; charset=utf-8
-      date:
-<<<<<<< HEAD
-      - Wed, 26 Feb 2025 11:15:49 GMT
-      mise-correlation-id:
-      - 88011928-4e6a-4bf5-93b4-83cfc5dfd1be
-      strict-transport-security:
-      - max-age=31536000; includeSubDomains
-      x-azure-ref:
-      - 20250226T111549Z-r16fc4b5ccftmcznhC1SG1b17c0000000c00000000003tnt
-=======
-      - Mon, 24 Feb 2025 21:53:52 GMT
-      mise-correlation-id:
-      - dc757608-d23e-4399-a2d1-5a81c43937bf
-      strict-transport-security:
-      - max-age=31536000; includeSubDomains
-      x-azure-ref:
-      - 20250224T215352Z-r17775d4f98kr5knhC1SG1nvrw00000007pg00000000a8q7
-      x-cache:
-      - CONFIG_NOCACHE
-      x-content-type-options:
-      - nosniff
-    status:
-      code: 200
-      message: OK
-- request:
-    body: null
-    headers:
-      Accept:
-      - application/json
-      Accept-Encoding:
-      - gzip, deflate
-      Connection:
-      - keep-alive
-      User-Agent:
-      - AZURECLI/2.69.0 azsdk-python-core/1.31.0 Python/3.12.8 (Linux-6.5.0-1025-azure-x86_64-with-glibc2.36)
-    method: GET
-    uri: https://19c0c34f-c98b-41a0-a23c-7b8ee02971c6.eastus.cnt-prod.loadtesting.azure.com/tests/download-test-case/files/sample-JMX-file.jmx?api-version=2024-12-01-preview
-  response:
-    body:
-      string: '{"url":"https://i3b32lnch18l9jcy7iw4ceyt.z41.blob.storage.azure.net/89bc485a-679a-470c-a2bb-9f0ea7f20cbc/8c789c9f-2182-4db6-a1ca-8b9f2cc87d67?skoid=713ccf3d-dc33-4787-a1ee-6b0cc537c37a&sktid=33e01921-4d64-4f8c-a055-5bdaffd5e33d&skt=2025-02-24T21%3A53%3A24Z&ske=2025-02-25T04%3A53%3A24Z&sks=b&skv=2024-05-04&sv=2024-05-04&se=2025-02-24T22%3A03%3A57Z&sr=b&sp=r&sig=***","fileName":"sample-JMX-file.jmx","fileType":"TEST_SCRIPT","expireDateTime":"2025-02-24T22:03:57.7487198Z","validationStatus":"VALIDATION_INITIATED"}'
-    headers:
-      accept-ranges:
-      - bytes
-      api-supported-versions:
-      - 2022-11-01, 2023-04-01-preview, 2024-03-01-preview, 2024-05-01-preview, 2024-07-01-preview,
-        2024-12-01-preview
-      connection:
-      - keep-alive
-      content-length:
-      - '561'
-      content-type:
-      - application/json; charset=utf-8
-      date:
-      - Mon, 24 Feb 2025 21:53:57 GMT
-      mise-correlation-id:
-      - 9f9ef2cc-c275-4a7d-8346-fd04d7c29859
-      strict-transport-security:
-      - max-age=31536000; includeSubDomains
-      x-azure-ref:
-      - 20250224T215357Z-r17775d4f98kr5knhC1SG1nvrw00000007pg00000000a90p
->>>>>>> dfd6e4c3
-      x-cache:
-      - CONFIG_NOCACHE
-      x-content-type-options:
-      - nosniff
-    status:
-      code: 200
-      message: OK
-- request:
-    body: null
-    headers:
-      Accept:
-      - application/json
-      Accept-Encoding:
-      - gzip, deflate
-      Connection:
-      - keep-alive
-      User-Agent:
-<<<<<<< HEAD
-      - AZURECLI/2.70.0 azsdk-python-core/1.31.0 Python/3.12.8 (Linux-6.5.0-1025-azure-x86_64-with-glibc2.36)
-    method: GET
-    uri: https://03e5a579-fa86-4599-bf82-176a729079da.eastus.cnt-prod.loadtesting.azure.com/tests/download-test-case/files/sample-JMX-file.jmx?api-version=2024-12-01-preview
-  response:
-    body:
-      string: '{"url":"https://a2ueffwafy8omf3nhmtnjn6r.z39.blob.storage.azure.net/1d15c95d-1822-471b-ae25-9a75a1414835/59c53a96-5ab7-4d2b-81b1-25f92eda6f9e?skoid=713ccf3d-dc33-4787-a1ee-6b0cc537c37a&sktid=33e01921-4d64-4f8c-a055-5bdaffd5e33d&skt=2025-02-26T11%3A15%3A17Z&ske=2025-02-26T18%3A15%3A17Z&sks=b&skv=2024-05-04&sv=2024-05-04&se=2025-02-26T11%3A25%3A54Z&sr=b&sp=r&sig=***","fileName":"sample-JMX-file.jmx","fileType":"TEST_SCRIPT","expireDateTime":"2025-02-26T11:25:54.7891134Z","validationStatus":"VALIDATION_SUCCESS"}'
-=======
-      - AZURECLI/2.69.0 azsdk-python-core/1.31.0 Python/3.12.8 (Linux-6.5.0-1025-azure-x86_64-with-glibc2.36)
-    method: GET
-    uri: https://19c0c34f-c98b-41a0-a23c-7b8ee02971c6.eastus.cnt-prod.loadtesting.azure.com/tests/download-test-case/files/sample-JMX-file.jmx?api-version=2024-12-01-preview
-  response:
-    body:
-      string: '{"url":"https://i3b32lnch18l9jcy7iw4ceyt.z41.blob.storage.azure.net/89bc485a-679a-470c-a2bb-9f0ea7f20cbc/8c789c9f-2182-4db6-a1ca-8b9f2cc87d67?skoid=713ccf3d-dc33-4787-a1ee-6b0cc537c37a&sktid=33e01921-4d64-4f8c-a055-5bdaffd5e33d&skt=2025-02-24T21%3A53%3A26Z&ske=2025-02-25T04%3A53%3A26Z&sks=b&skv=2024-05-04&sv=2024-05-04&se=2025-02-24T22%3A04%3A02Z&sr=b&sp=r&sig=***","fileName":"sample-JMX-file.jmx","fileType":"TEST_SCRIPT","expireDateTime":"2025-02-24T22:04:02.9999285Z","validationStatus":"VALIDATION_SUCCESS"}'
->>>>>>> dfd6e4c3
-    headers:
-      accept-ranges:
-      - bytes
-      api-supported-versions:
-      - 2022-11-01, 2023-04-01-preview, 2024-03-01-preview, 2024-05-01-preview, 2024-07-01-preview,
-        2024-12-01-preview
-      connection:
-      - keep-alive
-      content-length:
-<<<<<<< HEAD
-      - '561'
-      content-type:
-      - application/json; charset=utf-8
-      date:
-      - Wed, 26 Feb 2025 11:15:54 GMT
-      mise-correlation-id:
-      - d6ba96a2-65a8-4b63-9d55-866e7cc13991
-      strict-transport-security:
-      - max-age=31536000; includeSubDomains
-      x-azure-ref:
-      - 20250226T111554Z-r16fc4b5ccftmcznhC1SG1b17c0000000c00000000003tv9
-=======
-      - '559'
-      content-type:
-      - application/json; charset=utf-8
-      date:
-      - Mon, 24 Feb 2025 21:54:03 GMT
-      mise-correlation-id:
-      - 94522b3f-1bec-4229-bebf-d0006901f375
-      strict-transport-security:
-      - max-age=31536000; includeSubDomains
-      x-azure-ref:
-      - 20250224T215402Z-r17775d4f98kr5knhC1SG1nvrw00000007pg00000000a9bs
->>>>>>> dfd6e4c3
-      x-cache:
-      - CONFIG_NOCACHE
-      x-content-type-options:
-      - nosniff
-    status:
-      code: 200
-      message: OK
-- request:
-    body: null
-    headers:
-      Accept:
-      - application/json
-      Accept-Encoding:
-      - gzip, deflate
-      Connection:
-      - keep-alive
-      User-Agent:
-<<<<<<< HEAD
-      - AZURECLI/2.70.0 azsdk-python-core/1.31.0 Python/3.12.8 (Linux-6.5.0-1025-azure-x86_64-with-glibc2.36)
-    method: GET
-    uri: https://03e5a579-fa86-4599-bf82-176a729079da.eastus.cnt-prod.loadtesting.azure.com/tests/download-test-case?api-version=2024-12-01-preview
-  response:
-    body:
-      string: '{"passFailCriteria":{"passFailMetrics":{"7f205258-6671-4e3f-a4bf-2a6b62ba20d0":{"clientMetric":"requests_per_sec","aggregate":"avg","condition":">","value":78.0,"action":"continue"},"49cfc7a2-9365-4d19-be68-8f56bdd56f0b":{"clientMetric":"error","aggregate":"percentage","condition":">","value":50.0,"action":"continue"},"e4bce10e-8274-4efe-9222-3601426a3584":{"clientMetric":"response_time_ms","aggregate":"p75","condition":">","value":380.0,"action":"continue"},"366739f1-2a9b-49ac-8e63-665be8169dc7":{"clientMetric":"response_time_ms","aggregate":"p99","condition":">","value":520.0,"action":"continue"},"6cfec458-42e7-4330-8709-6079fef9a464":{"clientMetric":"response_time_ms","aggregate":"p99.9","condition":">","value":540.0,"action":"continue"},"bbfd75b4-fec8-4697-b5d0-520fd02b4734":{"clientMetric":"latency","aggregate":"avg","condition":">","requestName":"GetCustomerDetails","value":200.0,"action":"continue"}},"passFailServerMetrics":{}},"autoStopCriteria":{"autoStopDisabled":true,"errorRate":90.0,"errorRateTimeWindowInSeconds":60},"environmentVariables":{"rps":"1","duration_in_sec":"1"},"loadTestConfiguration":{"engineInstances":1,"splitAllCSVs":true,"quickStartTest":false},"inputArtifacts":{"testScriptFileInfo":{"url":"https://a2ueffwafy8omf3nhmtnjn6r.z39.blob.storage.azure.net/1d15c95d-1822-471b-ae25-9a75a1414835/59c53a96-5ab7-4d2b-81b1-25f92eda6f9e?skoid=713ccf3d-dc33-4787-a1ee-6b0cc537c37a&sktid=33e01921-4d64-4f8c-a055-5bdaffd5e33d&skt=2025-02-26T11%3A15%3A09Z&ske=2025-02-26T18%3A15%3A09Z&sks=b&skv=2024-05-04&sv=2024-05-04&se=2025-02-26T12%3A15%3A55Z&sr=b&sp=r&sig=***","fileName":"sample-JMX-file.jmx","fileType":"TEST_SCRIPT","expireDateTime":"2025-02-26T12:15:55.0426649Z","validationStatus":"VALIDATION_SUCCESS"},"additionalFileInfo":[{"url":"https://a2ueffwafy8omf3nhmtnjn6r.z39.blob.storage.azure.net/1d15c95d-1822-471b-ae25-9a75a1414835/dc2df2a0-202d-42f4-8dff-01531eea4a94?skoid=713ccf3d-dc33-4787-a1ee-6b0cc537c37a&sktid=33e01921-4d64-4f8c-a055-5bdaffd5e33d&skt=2025-02-26T11%3A15%3A09Z&ske=2025-02-26T18%3A15%3A09Z&sks=b&skv=2024-05-04&sv=2024-05-04&se=2025-02-26T12%3A15%3A55Z&sr=b&sp=r&sig=***","fileName":"additional-data.csv","fileType":"ADDITIONAL_ARTIFACTS","expireDateTime":"2025-02-26T12:15:55.0429319Z","validationStatus":"VALIDATION_NOT_REQUIRED"},{"url":"https://a2ueffwafy8omf3nhmtnjn6r.z39.blob.storage.azure.net/1d15c95d-1822-471b-ae25-9a75a1414835/814eef33-7726-485b-95fe-9232ffb5f0a6?skoid=713ccf3d-dc33-4787-a1ee-6b0cc537c37a&sktid=33e01921-4d64-4f8c-a055-5bdaffd5e33d&skt=2025-02-26T11%3A15%3A09Z&ske=2025-02-26T18%3A15%3A09Z&sks=b&skv=2024-05-04&sv=2024-05-04&se=2025-02-26T12%3A15%3A55Z&sr=b&sp=r&sig=***","fileName":"sample-ZIP-artifact.zip","fileType":"ZIPPED_ARTIFACTS","expireDateTime":"2025-02-26T12:15:55.0430235Z","validationStatus":"VALIDATION_SUCCESS"}]},"kind":"JMX","publicIPDisabled":false,"metricsReferenceIdentityType":"SystemAssigned","testId":"download-test-case","description":"Test
-        created from az load test command","displayName":"CLI-Test","keyvaultReferenceIdentityType":"SystemAssigned","createdDateTime":"2025-02-26T11:15:08.138Z","createdBy":"hbisht@microsoft.com","lastModifiedDateTime":"2025-02-26T11:15:52.164Z","lastModifiedBy":"hbisht@microsoft.com"}'
-=======
-      - AZURECLI/2.69.0 azsdk-python-core/1.31.0 Python/3.12.8 (Linux-6.5.0-1025-azure-x86_64-with-glibc2.36)
-    method: GET
-    uri: https://19c0c34f-c98b-41a0-a23c-7b8ee02971c6.eastus.cnt-prod.loadtesting.azure.com/tests/download-test-case?api-version=2024-12-01-preview
-  response:
-    body:
-      string: '{"passFailCriteria":{"passFailMetrics":{"35259a29-9d25-45fb-8a77-2ca6bffe37ce":{"clientMetric":"requests_per_sec","aggregate":"avg","condition":">","value":78.0,"action":"continue"},"90a2ff26-5f2a-4d62-8618-3bceb6d6f3c7":{"clientMetric":"error","aggregate":"percentage","condition":">","value":50.0,"action":"continue"},"d9f432d9-c05d-4b00-8737-6039ec991e53":{"clientMetric":"response_time_ms","aggregate":"p75","condition":">","value":380.0,"action":"continue"},"db967abf-79de-42e5-a945-0bbb9f806da3":{"clientMetric":"response_time_ms","aggregate":"p99","condition":">","value":520.0,"action":"continue"},"5278d0ff-f56d-4907-aaa1-876eaf55e8c8":{"clientMetric":"response_time_ms","aggregate":"p99.9","condition":">","value":540.0,"action":"continue"},"42e1d566-5fd5-4c91-8afb-8ac50de8e98a":{"clientMetric":"latency","aggregate":"avg","condition":">","requestName":"GetCustomerDetails","value":200.0,"action":"continue"}},"passFailServerMetrics":{}},"autoStopCriteria":{"autoStopDisabled":true,"errorRate":90.0,"errorRateTimeWindowInSeconds":60},"environmentVariables":{"rps":"1","duration_in_sec":"1"},"loadTestConfiguration":{"engineInstances":1,"splitAllCSVs":true,"quickStartTest":false},"inputArtifacts":{"testScriptFileInfo":{"url":"https://i3b32lnch18l9jcy7iw4ceyt.z41.blob.storage.azure.net/89bc485a-679a-470c-a2bb-9f0ea7f20cbc/8c789c9f-2182-4db6-a1ca-8b9f2cc87d67?skoid=713ccf3d-dc33-4787-a1ee-6b0cc537c37a&sktid=33e01921-4d64-4f8c-a055-5bdaffd5e33d&skt=2025-02-24T21%3A53%3A23Z&ske=2025-02-25T04%3A53%3A23Z&sks=b&skv=2024-05-04&sv=2024-05-04&se=2025-02-24T22%3A54%3A03Z&sr=b&sp=r&sig=***","fileName":"sample-JMX-file.jmx","fileType":"TEST_SCRIPT","expireDateTime":"2025-02-24T22:54:03.2562538Z","validationStatus":"VALIDATION_SUCCESS"},"additionalFileInfo":[{"url":"https://i3b32lnch18l9jcy7iw4ceyt.z41.blob.storage.azure.net/89bc485a-679a-470c-a2bb-9f0ea7f20cbc/d8db6de3-9911-4799-8d4b-0012da804c54?skoid=713ccf3d-dc33-4787-a1ee-6b0cc537c37a&sktid=33e01921-4d64-4f8c-a055-5bdaffd5e33d&skt=2025-02-24T21%3A53%3A23Z&ske=2025-02-25T04%3A53%3A23Z&sks=b&skv=2024-05-04&sv=2024-05-04&se=2025-02-24T22%3A54%3A03Z&sr=b&sp=r&sig=***","fileName":"additional-data.csv","fileType":"ADDITIONAL_ARTIFACTS","expireDateTime":"2025-02-24T22:54:03.2566992Z","validationStatus":"VALIDATION_NOT_REQUIRED"},{"url":"https://i3b32lnch18l9jcy7iw4ceyt.z41.blob.storage.azure.net/89bc485a-679a-470c-a2bb-9f0ea7f20cbc/d1cff6e3-7a37-4954-a7fe-a0a15a3bc6ea?skoid=713ccf3d-dc33-4787-a1ee-6b0cc537c37a&sktid=33e01921-4d64-4f8c-a055-5bdaffd5e33d&skt=2025-02-24T21%3A53%3A23Z&ske=2025-02-25T04%3A53%3A23Z&sks=b&skv=2024-05-04&sv=2024-05-04&se=2025-02-24T22%3A54%3A03Z&sr=b&sp=r&sig=***","fileName":"sample-ZIP-artifact.zip","fileType":"ZIPPED_ARTIFACTS","expireDateTime":"2025-02-24T22:54:03.2568764Z","validationStatus":"VALIDATION_SUCCESS"}]},"kind":"JMX","publicIPDisabled":false,"metricsReferenceIdentityType":"SystemAssigned","testId":"download-test-case","description":"Test
-        created from az load test command","displayName":"CLI-Test","keyvaultReferenceIdentityType":"SystemAssigned","createdDateTime":"2025-02-24T21:53:20.87Z","createdBy":"hbisht@microsoft.com","lastModifiedDateTime":"2025-02-24T21:53:58.524Z","lastModifiedBy":"hbisht@microsoft.com"}'
->>>>>>> dfd6e4c3
-    headers:
-      accept-ranges:
-      - bytes
-      api-supported-versions:
-      - 2022-11-01, 2023-04-01-preview, 2024-03-01-preview, 2024-05-01-preview, 2024-07-01-preview,
-        2024-12-01-preview
-      connection:
-      - keep-alive
-      content-length:
-<<<<<<< HEAD
-      - '3372'
-      content-type:
-      - application/json; charset=utf-8
-      date:
-      - Wed, 26 Feb 2025 11:15:55 GMT
-      mise-correlation-id:
-      - ef227ab5-60bb-4f9f-b414-9d3c7886a61c
-      strict-transport-security:
-      - max-age=31536000; includeSubDomains
-      x-azure-ref:
-      - 20250226T111554Z-r16fc4b5ccftmcznhC1SG1b17c0000000c00000000003tvq
-=======
-      - '3373'
-      content-type:
-      - application/json; charset=utf-8
-      date:
-      - Mon, 24 Feb 2025 21:54:03 GMT
-      mise-correlation-id:
-      - b389aab7-3c06-47a9-9551-287542961d98
-      strict-transport-security:
-      - max-age=31536000; includeSubDomains
-      x-azure-ref:
-      - 20250224T215403Z-r17775d4f98kr5knhC1SG1nvrw00000007pg00000000a9cm
->>>>>>> dfd6e4c3
+      - Wed, 26 Feb 2025 23:08:14 GMT
+      mise-correlation-id:
+      - cc5cd6b4-035c-4c88-9054-fd132648394a
+      strict-transport-security:
+      - max-age=31536000; includeSubDomains
+      x-azure-ref:
+      - 20250226T230813Z-167c755789dw9d62hC1SG1x2v800000001sg000000003p0z
+      x-cache:
+      - CONFIG_NOCACHE
+      x-content-type-options:
+      - nosniff
+    status:
+      code: 200
+      message: OK
+- request:
+    body: null
+    headers:
+      Accept:
+      - application/json
+      Accept-Encoding:
+      - gzip, deflate
+      Connection:
+      - keep-alive
+      User-Agent:
+      - AZURECLI/2.70.0 azsdk-python-core/1.31.0 Python/3.12.8 (Linux-6.5.0-1025-azure-x86_64-with-glibc2.36)
+    method: GET
+    uri: https://c57a2edd-6239-489c-92e6-0043a9e54a33.eastus.cnt-prod.loadtesting.azure.com/tests/download-test-case/files/sample-JMX-file.jmx?api-version=2024-12-01-preview
+  response:
+    body:
+      string: '{"url":"https://n237s0btukdf8v1warnfvnex.z48.blob.storage.azure.net/19d088c2-4a02-4e5b-81b5-d5cdc8f0bd00/4b349ee2-a393-4ee7-b652-53211c42fc04?skoid=713ccf3d-dc33-4787-a1ee-6b0cc537c37a&sktid=33e01921-4d64-4f8c-a055-5bdaffd5e33d&skt=2025-02-26T23%3A07%3A44Z&ske=2025-02-27T06%3A07%3A44Z&sks=b&skv=2024-05-04&sv=2024-05-04&se=2025-02-26T23%3A18%3A19Z&sr=b&sp=r&sig=***","fileName":"sample-JMX-file.jmx","fileType":"TEST_SCRIPT","expireDateTime":"2025-02-26T23:18:19.261579Z","validationStatus":"VALIDATION_SUCCESS"}'
+    headers:
+      accept-ranges:
+      - bytes
+      api-supported-versions:
+      - 2022-11-01, 2023-04-01-preview, 2024-03-01-preview, 2024-05-01-preview, 2024-07-01-preview,
+        2024-12-01-preview
+      connection:
+      - keep-alive
+      content-length:
+      - '558'
+      content-type:
+      - application/json; charset=utf-8
+      date:
+      - Wed, 26 Feb 2025 23:08:19 GMT
+      mise-correlation-id:
+      - 033c6850-e500-4f1b-80df-4056e9ba7515
+      strict-transport-security:
+      - max-age=31536000; includeSubDomains
+      x-azure-ref:
+      - 20250226T230819Z-167c755789dw9d62hC1SG1x2v800000001sg000000003pfg
+      x-cache:
+      - CONFIG_NOCACHE
+      x-content-type-options:
+      - nosniff
+    status:
+      code: 200
+      message: OK
+- request:
+    body: null
+    headers:
+      Accept:
+      - application/json
+      Accept-Encoding:
+      - gzip, deflate
+      Connection:
+      - keep-alive
+      User-Agent:
+      - AZURECLI/2.70.0 azsdk-python-core/1.31.0 Python/3.12.8 (Linux-6.5.0-1025-azure-x86_64-with-glibc2.36)
+    method: GET
+    uri: https://c57a2edd-6239-489c-92e6-0043a9e54a33.eastus.cnt-prod.loadtesting.azure.com/tests/download-test-case?api-version=2024-12-01-preview
+  response:
+    body:
+      string: '{"passFailCriteria":{"passFailMetrics":{"7e6c2135-8254-4b55-9e2d-f4d48c0ea89a":{"clientMetric":"requests_per_sec","aggregate":"avg","condition":">","value":78.0,"action":"continue"},"bc0e9d8d-20de-458d-b1be-5e54819fc4e1":{"clientMetric":"error","aggregate":"percentage","condition":">","value":50.0,"action":"continue"},"225790df-237b-4f60-a344-af5962172168":{"clientMetric":"response_time_ms","aggregate":"p75","condition":">","value":380.0,"action":"continue"},"f32d2790-ebf2-46cc-8e84-716663c214e4":{"clientMetric":"response_time_ms","aggregate":"p99","condition":">","value":520.0,"action":"continue"},"b8d622f2-60da-4485-a57a-a5ae28baccd3":{"clientMetric":"response_time_ms","aggregate":"p99.9","condition":">","value":540.0,"action":"continue"},"55f02521-57c1-4009-a4d4-0f07b3f5617a":{"clientMetric":"latency","aggregate":"avg","condition":">","requestName":"GetCustomerDetails","value":200.0,"action":"continue"}},"passFailServerMetrics":{}},"autoStopCriteria":{"autoStopDisabled":true,"errorRate":90.0,"errorRateTimeWindowInSeconds":60},"environmentVariables":{"rps":"1","duration_in_sec":"1"},"loadTestConfiguration":{"engineInstances":1,"splitAllCSVs":true,"quickStartTest":false},"inputArtifacts":{"testScriptFileInfo":{"url":"https://n237s0btukdf8v1warnfvnex.z48.blob.storage.azure.net/19d088c2-4a02-4e5b-81b5-d5cdc8f0bd00/4b349ee2-a393-4ee7-b652-53211c42fc04?skoid=713ccf3d-dc33-4787-a1ee-6b0cc537c37a&sktid=33e01921-4d64-4f8c-a055-5bdaffd5e33d&skt=2025-02-26T23%3A07%3A51Z&ske=2025-02-27T06%3A07%3A51Z&sks=b&skv=2024-05-04&sv=2024-05-04&se=2025-02-27T00%3A08%3A19Z&sr=b&sp=r&sig=***","fileName":"sample-JMX-file.jmx","fileType":"TEST_SCRIPT","expireDateTime":"2025-02-27T00:08:19.5124814Z","validationStatus":"VALIDATION_SUCCESS"},"additionalFileInfo":[{"url":"https://n237s0btukdf8v1warnfvnex.z48.blob.storage.azure.net/19d088c2-4a02-4e5b-81b5-d5cdc8f0bd00/1984667b-028f-44ae-84fa-7b7ad4959bf9?skoid=713ccf3d-dc33-4787-a1ee-6b0cc537c37a&sktid=33e01921-4d64-4f8c-a055-5bdaffd5e33d&skt=2025-02-26T23%3A07%3A51Z&ske=2025-02-27T06%3A07%3A51Z&sks=b&skv=2024-05-04&sv=2024-05-04&se=2025-02-27T00%3A08%3A19Z&sr=b&sp=r&sig=***","fileName":"additional-data.csv","fileType":"ADDITIONAL_ARTIFACTS","expireDateTime":"2025-02-27T00:08:19.5127592Z","validationStatus":"VALIDATION_NOT_REQUIRED"},{"url":"https://n237s0btukdf8v1warnfvnex.z48.blob.storage.azure.net/19d088c2-4a02-4e5b-81b5-d5cdc8f0bd00/165703e9-eaf5-4d71-9f80-b5012a623f95?skoid=713ccf3d-dc33-4787-a1ee-6b0cc537c37a&sktid=33e01921-4d64-4f8c-a055-5bdaffd5e33d&skt=2025-02-26T23%3A07%3A51Z&ske=2025-02-27T06%3A07%3A51Z&sks=b&skv=2024-05-04&sv=2024-05-04&se=2025-02-27T00%3A08%3A19Z&sr=b&sp=r&sig=***","fileName":"sample-ZIP-artifact.zip","fileType":"ZIPPED_ARTIFACTS","expireDateTime":"2025-02-27T00:08:19.5128586Z","validationStatus":"VALIDATION_SUCCESS"}]},"kind":"JMX","publicIPDisabled":false,"metricsReferenceIdentityType":"SystemAssigned","testId":"download-test-case","description":"Test
+        created from az load test command","displayName":"CLI-Test","keyvaultReferenceIdentityType":"SystemAssigned","createdDateTime":"2025-02-26T23:07:43.837Z","createdBy":"hbisht@microsoft.com","lastModifiedDateTime":"2025-02-26T23:08:17.766Z","lastModifiedBy":"hbisht@microsoft.com"}'
+    headers:
+      accept-ranges:
+      - bytes
+      api-supported-versions:
+      - 2022-11-01, 2023-04-01-preview, 2024-03-01-preview, 2024-05-01-preview, 2024-07-01-preview,
+        2024-12-01-preview
+      connection:
+      - keep-alive
+      content-length:
+      - '3376'
+      content-type:
+      - application/json; charset=utf-8
+      date:
+      - Wed, 26 Feb 2025 23:08:19 GMT
+      mise-correlation-id:
+      - 163350c4-6551-44ee-bddf-a9ccebe488de
+      strict-transport-security:
+      - max-age=31536000; includeSubDomains
+      x-azure-ref:
+      - 20250226T230819Z-167c755789dw9d62hC1SG1x2v800000001sg000000003pge
       x-cache:
       - CONFIG_NOCACHE
       x-content-type-options:
@@ -1499,11 +886,7 @@
     uri: https://management.azure.com/subscriptions/00000000-0000-0000-0000-000000000000/resourceGroups/clitest-load-000001/providers/Microsoft.LoadTestService/loadTests/clitest-load-000002?api-version=2022-12-01
   response:
     body:
-<<<<<<< HEAD
-      string: '{"id":"/subscriptions/00000000-0000-0000-0000-000000000000/resourceGroups/clitest-load-000001/providers/Microsoft.LoadTestService/loadTests/clitest-load-000002","name":"clitest-load-000002","type":"microsoft.loadtestservice/loadtests","location":"eastus","systemData":{"createdBy":"hbisht@microsoft.com","createdByType":"User","createdAt":"2025-02-26T11:14:34.0120978Z","lastModifiedBy":"hbisht@microsoft.com","lastModifiedByType":"User","lastModifiedAt":"2025-02-26T11:14:34.0120978Z"},"identity":{"type":"None"},"properties":{"dataPlaneURI":"03e5a579-fa86-4599-bf82-176a729079da.eastus.cnt-prod.loadtesting.azure.com","provisioningState":"Succeeded"}}'
-=======
-      string: '{"id":"/subscriptions/00000000-0000-0000-0000-000000000000/resourceGroups/clitest-load-000001/providers/Microsoft.LoadTestService/loadTests/clitest-load-000002","name":"clitest-load-000002","type":"microsoft.loadtestservice/loadtests","location":"eastus","systemData":{"createdBy":"hbisht@microsoft.com","createdByType":"User","createdAt":"2025-02-24T21:52:44.4919024Z","lastModifiedBy":"hbisht@microsoft.com","lastModifiedByType":"User","lastModifiedAt":"2025-02-24T21:52:44.4919024Z"},"identity":{"type":"None"},"properties":{"dataPlaneURI":"19c0c34f-c98b-41a0-a23c-7b8ee02971c6.eastus.cnt-prod.loadtesting.azure.com","provisioningState":"Succeeded"}}'
->>>>>>> dfd6e4c3
+      string: '{"id":"/subscriptions/00000000-0000-0000-0000-000000000000/resourceGroups/clitest-load-000001/providers/Microsoft.LoadTestService/loadTests/clitest-load-000002","name":"clitest-load-000002","type":"microsoft.loadtestservice/loadtests","location":"eastus","systemData":{"createdBy":"hbisht@microsoft.com","createdByType":"User","createdAt":"2025-02-26T23:07:06.9754224Z","lastModifiedBy":"hbisht@microsoft.com","lastModifiedByType":"User","lastModifiedAt":"2025-02-26T23:07:06.9754224Z"},"identity":{"type":"None"},"properties":{"dataPlaneURI":"c57a2edd-6239-489c-92e6-0043a9e54a33.eastus.cnt-prod.loadtesting.azure.com","provisioningState":"Succeeded"}}'
     headers:
       cache-control:
       - no-cache
@@ -1512,15 +895,9 @@
       content-type:
       - application/json; charset=utf-8
       date:
-<<<<<<< HEAD
-      - Wed, 26 Feb 2025 11:15:55 GMT
+      - Wed, 26 Feb 2025 23:08:20 GMT
       etag:
-      - '"7f016ae5-0000-0200-0000-67bef7af0000"'
-=======
-      - Mon, 24 Feb 2025 21:54:03 GMT
-      etag:
-      - '"4f014fb3-0000-0200-0000-67bcea410000"'
->>>>>>> dfd6e4c3
+      - '"8f016c5f-0000-0200-0000-67bf9eb00000"'
       expires:
       - '-1'
       pragma:
@@ -1536,75 +913,47 @@
       x-ms-ratelimit-remaining-subscription-global-reads:
       - '16499'
       x-msedge-ref:
-<<<<<<< HEAD
-      - 'Ref A: 2D34756CD93647AE99FD43A4A25B4F29 Ref B: MAA201060515037 Ref C: 2025-02-26T11:15:55Z'
-=======
-      - 'Ref A: 547684016C6B4F24AB30A24D08612513 Ref B: MAA201060516019 Ref C: 2025-02-24T21:54:03Z'
->>>>>>> dfd6e4c3
-    status:
-      code: 200
-      message: OK
-- request:
-    body: null
-    headers:
-      Accept:
-      - application/json
-      Accept-Encoding:
-      - gzip, deflate
-      Connection:
-      - keep-alive
-      User-Agent:
-<<<<<<< HEAD
-      - AZURECLI/2.70.0 azsdk-python-core/1.31.0 Python/3.12.8 (Linux-6.5.0-1025-azure-x86_64-with-glibc2.36)
-    method: GET
-    uri: https://03e5a579-fa86-4599-bf82-176a729079da.eastus.cnt-prod.loadtesting.azure.com/tests?api-version=2024-12-01-preview
-  response:
-    body:
-      string: '{"value":[{"passFailCriteria":{"passFailMetrics":{"7f205258-6671-4e3f-a4bf-2a6b62ba20d0":{"clientMetric":"requests_per_sec","aggregate":"avg","condition":">","value":78.0,"action":"continue"},"49cfc7a2-9365-4d19-be68-8f56bdd56f0b":{"clientMetric":"error","aggregate":"percentage","condition":">","value":50.0,"action":"continue"},"e4bce10e-8274-4efe-9222-3601426a3584":{"clientMetric":"response_time_ms","aggregate":"p75","condition":">","value":380.0,"action":"continue"},"366739f1-2a9b-49ac-8e63-665be8169dc7":{"clientMetric":"response_time_ms","aggregate":"p99","condition":">","value":520.0,"action":"continue"},"6cfec458-42e7-4330-8709-6079fef9a464":{"clientMetric":"response_time_ms","aggregate":"p99.9","condition":">","value":540.0,"action":"continue"},"bbfd75b4-fec8-4697-b5d0-520fd02b4734":{"clientMetric":"latency","aggregate":"avg","condition":">","requestName":"GetCustomerDetails","value":200.0,"action":"continue"}},"passFailServerMetrics":{}},"autoStopCriteria":{"autoStopDisabled":true,"errorRate":90.0,"errorRateTimeWindowInSeconds":60},"environmentVariables":{"rps":"1","duration_in_sec":"1"},"loadTestConfiguration":{"engineInstances":1,"splitAllCSVs":true,"quickStartTest":false},"inputArtifacts":{"testScriptFileInfo":{"url":"https://a2ueffwafy8omf3nhmtnjn6r.z39.blob.storage.azure.net/1d15c95d-1822-471b-ae25-9a75a1414835/59c53a96-5ab7-4d2b-81b1-25f92eda6f9e?skoid=713ccf3d-dc33-4787-a1ee-6b0cc537c37a&sktid=33e01921-4d64-4f8c-a055-5bdaffd5e33d&skt=2025-02-26T11%3A15%3A09Z&ske=2025-02-26T18%3A15%3A09Z&sks=b&skv=2024-05-04&sv=2024-05-04&se=2025-02-26T12%3A15%3A56Z&sr=b&sp=r&sig=***","fileName":"sample-JMX-file.jmx","fileType":"TEST_SCRIPT","expireDateTime":"2025-02-26T12:15:56.996323Z","validationStatus":"VALIDATION_SUCCESS"},"additionalFileInfo":[{"url":"https://a2ueffwafy8omf3nhmtnjn6r.z39.blob.storage.azure.net/1d15c95d-1822-471b-ae25-9a75a1414835/dc2df2a0-202d-42f4-8dff-01531eea4a94?skoid=713ccf3d-dc33-4787-a1ee-6b0cc537c37a&sktid=33e01921-4d64-4f8c-a055-5bdaffd5e33d&skt=2025-02-26T11%3A15%3A09Z&ske=2025-02-26T18%3A15%3A09Z&sks=b&skv=2024-05-04&sv=2024-05-04&se=2025-02-26T12%3A15%3A56Z&sr=b&sp=r&sig=***","fileName":"additional-data.csv","fileType":"ADDITIONAL_ARTIFACTS","expireDateTime":"2025-02-26T12:15:56.9973838Z","validationStatus":"VALIDATION_NOT_REQUIRED"},{"url":"https://a2ueffwafy8omf3nhmtnjn6r.z39.blob.storage.azure.net/1d15c95d-1822-471b-ae25-9a75a1414835/814eef33-7726-485b-95fe-9232ffb5f0a6?skoid=713ccf3d-dc33-4787-a1ee-6b0cc537c37a&sktid=33e01921-4d64-4f8c-a055-5bdaffd5e33d&skt=2025-02-26T11%3A15%3A09Z&ske=2025-02-26T18%3A15%3A09Z&sks=b&skv=2024-05-04&sv=2024-05-04&se=2025-02-26T12%3A15%3A56Z&sr=b&sp=r&sig=***","fileName":"sample-ZIP-artifact.zip","fileType":"ZIPPED_ARTIFACTS","expireDateTime":"2025-02-26T12:15:56.9976108Z","validationStatus":"VALIDATION_SUCCESS"}]},"kind":"JMX","publicIPDisabled":false,"metricsReferenceIdentityType":"SystemAssigned","testId":"download-test-case","description":"Test
-        created from az load test command","displayName":"CLI-Test","keyvaultReferenceIdentityType":"SystemAssigned","createdDateTime":"2025-02-26T11:15:08.138Z","createdBy":"hbisht@microsoft.com","lastModifiedDateTime":"2025-02-26T11:15:52.164Z","lastModifiedBy":"hbisht@microsoft.com"}]}'
-=======
-      - AZURECLI/2.69.0 azsdk-python-core/1.31.0 Python/3.12.8 (Linux-6.5.0-1025-azure-x86_64-with-glibc2.36)
-    method: GET
-    uri: https://19c0c34f-c98b-41a0-a23c-7b8ee02971c6.eastus.cnt-prod.loadtesting.azure.com/tests?api-version=2024-12-01-preview
-  response:
-    body:
-      string: '{"value":[{"passFailCriteria":{"passFailMetrics":{"35259a29-9d25-45fb-8a77-2ca6bffe37ce":{"clientMetric":"requests_per_sec","aggregate":"avg","condition":">","value":78.0,"action":"continue"},"90a2ff26-5f2a-4d62-8618-3bceb6d6f3c7":{"clientMetric":"error","aggregate":"percentage","condition":">","value":50.0,"action":"continue"},"d9f432d9-c05d-4b00-8737-6039ec991e53":{"clientMetric":"response_time_ms","aggregate":"p75","condition":">","value":380.0,"action":"continue"},"db967abf-79de-42e5-a945-0bbb9f806da3":{"clientMetric":"response_time_ms","aggregate":"p99","condition":">","value":520.0,"action":"continue"},"5278d0ff-f56d-4907-aaa1-876eaf55e8c8":{"clientMetric":"response_time_ms","aggregate":"p99.9","condition":">","value":540.0,"action":"continue"},"42e1d566-5fd5-4c91-8afb-8ac50de8e98a":{"clientMetric":"latency","aggregate":"avg","condition":">","requestName":"GetCustomerDetails","value":200.0,"action":"continue"}},"passFailServerMetrics":{}},"autoStopCriteria":{"autoStopDisabled":true,"errorRate":90.0,"errorRateTimeWindowInSeconds":60},"environmentVariables":{"rps":"1","duration_in_sec":"1"},"loadTestConfiguration":{"engineInstances":1,"splitAllCSVs":true,"quickStartTest":false},"inputArtifacts":{"testScriptFileInfo":{"url":"https://i3b32lnch18l9jcy7iw4ceyt.z41.blob.storage.azure.net/89bc485a-679a-470c-a2bb-9f0ea7f20cbc/8c789c9f-2182-4db6-a1ca-8b9f2cc87d67?skoid=713ccf3d-dc33-4787-a1ee-6b0cc537c37a&sktid=33e01921-4d64-4f8c-a055-5bdaffd5e33d&skt=2025-02-24T21%3A53%3A23Z&ske=2025-02-25T04%3A53%3A23Z&sks=b&skv=2024-05-04&sv=2024-05-04&se=2025-02-24T22%3A54%3A04Z&sr=b&sp=r&sig=***","fileName":"sample-JMX-file.jmx","fileType":"TEST_SCRIPT","expireDateTime":"2025-02-24T22:54:04.7375871Z","validationStatus":"VALIDATION_SUCCESS"},"additionalFileInfo":[{"url":"https://i3b32lnch18l9jcy7iw4ceyt.z41.blob.storage.azure.net/89bc485a-679a-470c-a2bb-9f0ea7f20cbc/d8db6de3-9911-4799-8d4b-0012da804c54?skoid=713ccf3d-dc33-4787-a1ee-6b0cc537c37a&sktid=33e01921-4d64-4f8c-a055-5bdaffd5e33d&skt=2025-02-24T21%3A53%3A23Z&ske=2025-02-25T04%3A53%3A23Z&sks=b&skv=2024-05-04&sv=2024-05-04&se=2025-02-24T22%3A54%3A04Z&sr=b&sp=r&sig=***","fileName":"additional-data.csv","fileType":"ADDITIONAL_ARTIFACTS","expireDateTime":"2025-02-24T22:54:04.7379932Z","validationStatus":"VALIDATION_NOT_REQUIRED"},{"url":"https://i3b32lnch18l9jcy7iw4ceyt.z41.blob.storage.azure.net/89bc485a-679a-470c-a2bb-9f0ea7f20cbc/d1cff6e3-7a37-4954-a7fe-a0a15a3bc6ea?skoid=713ccf3d-dc33-4787-a1ee-6b0cc537c37a&sktid=33e01921-4d64-4f8c-a055-5bdaffd5e33d&skt=2025-02-24T21%3A53%3A23Z&ske=2025-02-25T04%3A53%3A23Z&sks=b&skv=2024-05-04&sv=2024-05-04&se=2025-02-24T22%3A54%3A04Z&sr=b&sp=r&sig=***","fileName":"sample-ZIP-artifact.zip","fileType":"ZIPPED_ARTIFACTS","expireDateTime":"2025-02-24T22:54:04.7381468Z","validationStatus":"VALIDATION_SUCCESS"}]},"kind":"JMX","publicIPDisabled":false,"metricsReferenceIdentityType":"SystemAssigned","testId":"download-test-case","description":"Test
-        created from az load test command","displayName":"CLI-Test","keyvaultReferenceIdentityType":"SystemAssigned","createdDateTime":"2025-02-24T21:53:20.87Z","createdBy":"hbisht@microsoft.com","lastModifiedDateTime":"2025-02-24T21:53:58.524Z","lastModifiedBy":"hbisht@microsoft.com"}]}'
->>>>>>> dfd6e4c3
-    headers:
-      accept-ranges:
-      - bytes
-      api-supported-versions:
-      - 2022-11-01, 2023-04-01-preview, 2024-03-01-preview, 2024-05-01-preview, 2024-07-01-preview,
-        2024-12-01-preview
-      connection:
-      - keep-alive
-      content-length:
-<<<<<<< HEAD
-      - '3393'
-      content-type:
-      - application/json; charset=utf-8
-      date:
-      - Wed, 26 Feb 2025 11:15:57 GMT
-      mise-correlation-id:
-      - cfddb9d2-2513-4c17-a057-8a3db147a851
-      strict-transport-security:
-      - max-age=31536000; includeSubDomains
-      x-azure-ref:
-      - 20250226T111556Z-r17775d4f98jjkc6hC1SG1dcu80000000d8000000000arbq
-=======
-      - '3389'
-      content-type:
-      - application/json; charset=utf-8
-      date:
-      - Mon, 24 Feb 2025 21:54:04 GMT
-      mise-correlation-id:
-      - 882e5f86-5dc2-4f2a-9c87-a6e1ac126ee6
-      strict-transport-security:
-      - max-age=31536000; includeSubDomains
-      x-azure-ref:
-      - 20250224T215404Z-r17775d4f98p9dsnhC1SG1tym00000000e5000000000027r
->>>>>>> dfd6e4c3
+      - 'Ref A: C44C4A016AC6407E83BE88C5DDAF011D Ref B: MAA201060513047 Ref C: 2025-02-26T23:08:19Z'
+    status:
+      code: 200
+      message: OK
+- request:
+    body: null
+    headers:
+      Accept:
+      - application/json
+      Accept-Encoding:
+      - gzip, deflate
+      Connection:
+      - keep-alive
+      User-Agent:
+      - AZURECLI/2.70.0 azsdk-python-core/1.31.0 Python/3.12.8 (Linux-6.5.0-1025-azure-x86_64-with-glibc2.36)
+    method: GET
+    uri: https://c57a2edd-6239-489c-92e6-0043a9e54a33.eastus.cnt-prod.loadtesting.azure.com/tests?api-version=2024-12-01-preview
+  response:
+    body:
+      string: '{"value":[{"passFailCriteria":{"passFailMetrics":{"7e6c2135-8254-4b55-9e2d-f4d48c0ea89a":{"clientMetric":"requests_per_sec","aggregate":"avg","condition":">","value":78.0,"action":"continue"},"bc0e9d8d-20de-458d-b1be-5e54819fc4e1":{"clientMetric":"error","aggregate":"percentage","condition":">","value":50.0,"action":"continue"},"225790df-237b-4f60-a344-af5962172168":{"clientMetric":"response_time_ms","aggregate":"p75","condition":">","value":380.0,"action":"continue"},"f32d2790-ebf2-46cc-8e84-716663c214e4":{"clientMetric":"response_time_ms","aggregate":"p99","condition":">","value":520.0,"action":"continue"},"b8d622f2-60da-4485-a57a-a5ae28baccd3":{"clientMetric":"response_time_ms","aggregate":"p99.9","condition":">","value":540.0,"action":"continue"},"55f02521-57c1-4009-a4d4-0f07b3f5617a":{"clientMetric":"latency","aggregate":"avg","condition":">","requestName":"GetCustomerDetails","value":200.0,"action":"continue"}},"passFailServerMetrics":{}},"autoStopCriteria":{"autoStopDisabled":true,"errorRate":90.0,"errorRateTimeWindowInSeconds":60},"environmentVariables":{"rps":"1","duration_in_sec":"1"},"loadTestConfiguration":{"engineInstances":1,"splitAllCSVs":true,"quickStartTest":false},"inputArtifacts":{"testScriptFileInfo":{"url":"https://n237s0btukdf8v1warnfvnex.z48.blob.storage.azure.net/19d088c2-4a02-4e5b-81b5-d5cdc8f0bd00/4b349ee2-a393-4ee7-b652-53211c42fc04?skoid=713ccf3d-dc33-4787-a1ee-6b0cc537c37a&sktid=33e01921-4d64-4f8c-a055-5bdaffd5e33d&skt=2025-02-26T23%3A08%3A08Z&ske=2025-02-27T06%3A08%3A08Z&sks=b&skv=2024-05-04&sv=2024-05-04&se=2025-02-27T00%3A08%3A21Z&sr=b&sp=r&sig=***","fileName":"sample-JMX-file.jmx","fileType":"TEST_SCRIPT","expireDateTime":"2025-02-27T00:08:21.5148866Z","validationStatus":"VALIDATION_SUCCESS"},"additionalFileInfo":[{"url":"https://n237s0btukdf8v1warnfvnex.z48.blob.storage.azure.net/19d088c2-4a02-4e5b-81b5-d5cdc8f0bd00/1984667b-028f-44ae-84fa-7b7ad4959bf9?skoid=713ccf3d-dc33-4787-a1ee-6b0cc537c37a&sktid=33e01921-4d64-4f8c-a055-5bdaffd5e33d&skt=2025-02-26T23%3A08%3A08Z&ske=2025-02-27T06%3A08%3A08Z&sks=b&skv=2024-05-04&sv=2024-05-04&se=2025-02-27T00%3A08%3A21Z&sr=b&sp=r&sig=***","fileName":"additional-data.csv","fileType":"ADDITIONAL_ARTIFACTS","expireDateTime":"2025-02-27T00:08:21.5153817Z","validationStatus":"VALIDATION_NOT_REQUIRED"},{"url":"https://n237s0btukdf8v1warnfvnex.z48.blob.storage.azure.net/19d088c2-4a02-4e5b-81b5-d5cdc8f0bd00/165703e9-eaf5-4d71-9f80-b5012a623f95?skoid=713ccf3d-dc33-4787-a1ee-6b0cc537c37a&sktid=33e01921-4d64-4f8c-a055-5bdaffd5e33d&skt=2025-02-26T23%3A08%3A08Z&ske=2025-02-27T06%3A08%3A08Z&sks=b&skv=2024-05-04&sv=2024-05-04&se=2025-02-27T00%3A08%3A21Z&sr=b&sp=r&sig=***","fileName":"sample-ZIP-artifact.zip","fileType":"ZIPPED_ARTIFACTS","expireDateTime":"2025-02-27T00:08:21.5155887Z","validationStatus":"VALIDATION_SUCCESS"}]},"kind":"JMX","publicIPDisabled":false,"metricsReferenceIdentityType":"SystemAssigned","testId":"download-test-case","description":"Test
+        created from az load test command","displayName":"CLI-Test","keyvaultReferenceIdentityType":"SystemAssigned","createdDateTime":"2025-02-26T23:07:43.837Z","createdBy":"hbisht@microsoft.com","lastModifiedDateTime":"2025-02-26T23:08:17.766Z","lastModifiedBy":"hbisht@microsoft.com"}]}'
+    headers:
+      accept-ranges:
+      - bytes
+      api-supported-versions:
+      - 2022-11-01, 2023-04-01-preview, 2024-03-01-preview, 2024-05-01-preview, 2024-07-01-preview,
+        2024-12-01-preview
+      connection:
+      - keep-alive
+      content-length:
+      - '3382'
+      content-type:
+      - application/json; charset=utf-8
+      date:
+      - Wed, 26 Feb 2025 23:08:21 GMT
+      mise-correlation-id:
+      - 9585aaa9-0b84-4842-b28b-e74b1941cab1
+      strict-transport-security:
+      - max-age=31536000; includeSubDomains
+      x-azure-ref:
+      - 20250226T230820Z-167c755789dh5d2xhC1SG1c6dc0000000190000000007vf1
       x-cache:
       - CONFIG_NOCACHE
       x-content-type-options:
@@ -1627,11 +976,7 @@
     uri: https://management.azure.com/subscriptions/00000000-0000-0000-0000-000000000000/resourceGroups/clitest-load-000001/providers/Microsoft.LoadTestService/loadTests/clitest-load-000002?api-version=2022-12-01
   response:
     body:
-<<<<<<< HEAD
-      string: '{"id":"/subscriptions/00000000-0000-0000-0000-000000000000/resourceGroups/clitest-load-000001/providers/Microsoft.LoadTestService/loadTests/clitest-load-000002","name":"clitest-load-000002","type":"microsoft.loadtestservice/loadtests","location":"eastus","systemData":{"createdBy":"hbisht@microsoft.com","createdByType":"User","createdAt":"2025-02-26T11:14:34.0120978Z","lastModifiedBy":"hbisht@microsoft.com","lastModifiedByType":"User","lastModifiedAt":"2025-02-26T11:14:34.0120978Z"},"identity":{"type":"None"},"properties":{"dataPlaneURI":"03e5a579-fa86-4599-bf82-176a729079da.eastus.cnt-prod.loadtesting.azure.com","provisioningState":"Succeeded"}}'
-=======
-      string: '{"id":"/subscriptions/00000000-0000-0000-0000-000000000000/resourceGroups/clitest-load-000001/providers/Microsoft.LoadTestService/loadTests/clitest-load-000002","name":"clitest-load-000002","type":"microsoft.loadtestservice/loadtests","location":"eastus","systemData":{"createdBy":"hbisht@microsoft.com","createdByType":"User","createdAt":"2025-02-24T21:52:44.4919024Z","lastModifiedBy":"hbisht@microsoft.com","lastModifiedByType":"User","lastModifiedAt":"2025-02-24T21:52:44.4919024Z"},"identity":{"type":"None"},"properties":{"dataPlaneURI":"19c0c34f-c98b-41a0-a23c-7b8ee02971c6.eastus.cnt-prod.loadtesting.azure.com","provisioningState":"Succeeded"}}'
->>>>>>> dfd6e4c3
+      string: '{"id":"/subscriptions/00000000-0000-0000-0000-000000000000/resourceGroups/clitest-load-000001/providers/Microsoft.LoadTestService/loadTests/clitest-load-000002","name":"clitest-load-000002","type":"microsoft.loadtestservice/loadtests","location":"eastus","systemData":{"createdBy":"hbisht@microsoft.com","createdByType":"User","createdAt":"2025-02-26T23:07:06.9754224Z","lastModifiedBy":"hbisht@microsoft.com","lastModifiedByType":"User","lastModifiedAt":"2025-02-26T23:07:06.9754224Z"},"identity":{"type":"None"},"properties":{"dataPlaneURI":"c57a2edd-6239-489c-92e6-0043a9e54a33.eastus.cnt-prod.loadtesting.azure.com","provisioningState":"Succeeded"}}'
     headers:
       cache-control:
       - no-cache
@@ -1640,15 +985,9 @@
       content-type:
       - application/json; charset=utf-8
       date:
-<<<<<<< HEAD
-      - Wed, 26 Feb 2025 11:15:57 GMT
+      - Wed, 26 Feb 2025 23:08:22 GMT
       etag:
-      - '"7f016ae5-0000-0200-0000-67bef7af0000"'
-=======
-      - Mon, 24 Feb 2025 21:54:05 GMT
-      etag:
-      - '"4f014fb3-0000-0200-0000-67bcea410000"'
->>>>>>> dfd6e4c3
+      - '"8f016c5f-0000-0200-0000-67bf9eb00000"'
       expires:
       - '-1'
       pragma:
@@ -1662,75 +1001,48 @@
       x-ms-providerhub-traffic:
       - 'True'
       x-ms-ratelimit-remaining-subscription-global-reads:
-      - '16499'
+      - '16498'
       x-msedge-ref:
-<<<<<<< HEAD
-      - 'Ref A: AAC7B12062F5489BA456798452620188 Ref B: MAA201060514047 Ref C: 2025-02-26T11:15:57Z'
-=======
-      - 'Ref A: 72433EDE94CC4CE78666E2A417D29CCB Ref B: MAA201060514039 Ref C: 2025-02-24T21:54:05Z'
->>>>>>> dfd6e4c3
-    status:
-      code: 200
-      message: OK
-- request:
-    body: null
-    headers:
-      Accept:
-      - application/json
-      Accept-Encoding:
-      - gzip, deflate
-      Connection:
-      - keep-alive
-      User-Agent:
-<<<<<<< HEAD
-      - AZURECLI/2.70.0 azsdk-python-core/1.31.0 Python/3.12.8 (Linux-6.5.0-1025-azure-x86_64-with-glibc2.36)
-    method: GET
-    uri: https://03e5a579-fa86-4599-bf82-176a729079da.eastus.cnt-prod.loadtesting.azure.com/tests/download-test-case/files?api-version=2024-12-01-preview
-  response:
-    body:
-      string: '{"value":[{"url":"https://a2ueffwafy8omf3nhmtnjn6r.z39.blob.storage.azure.net/1d15c95d-1822-471b-ae25-9a75a1414835/59c53a96-5ab7-4d2b-81b1-25f92eda6f9e?skoid=713ccf3d-dc33-4787-a1ee-6b0cc537c37a&sktid=33e01921-4d64-4f8c-a055-5bdaffd5e33d&skt=2025-02-26T11%3A15%3A08Z&ske=2025-02-26T18%3A15%3A08Z&sks=b&skv=2024-05-04&sv=2024-05-04&se=2025-02-26T11%3A25%3A58Z&sr=b&sp=r&sig=***","fileName":"sample-JMX-file.jmx","fileType":"TEST_SCRIPT","expireDateTime":"2025-02-26T11:25:58.5681243Z","validationStatus":"VALIDATION_SUCCESS"},{"url":"https://a2ueffwafy8omf3nhmtnjn6r.z39.blob.storage.azure.net/1d15c95d-1822-471b-ae25-9a75a1414835/dc2df2a0-202d-42f4-8dff-01531eea4a94?skoid=713ccf3d-dc33-4787-a1ee-6b0cc537c37a&sktid=33e01921-4d64-4f8c-a055-5bdaffd5e33d&skt=2025-02-26T11%3A15%3A08Z&ske=2025-02-26T18%3A15%3A08Z&sks=b&skv=2024-05-04&sv=2024-05-04&se=2025-02-26T11%3A25%3A58Z&sr=b&sp=r&sig=***","fileName":"additional-data.csv","fileType":"ADDITIONAL_ARTIFACTS","expireDateTime":"2025-02-26T11:25:58.5682211Z","validationStatus":"VALIDATION_NOT_REQUIRED"},{"url":"https://a2ueffwafy8omf3nhmtnjn6r.z39.blob.storage.azure.net/1d15c95d-1822-471b-ae25-9a75a1414835/814eef33-7726-485b-95fe-9232ffb5f0a6?skoid=713ccf3d-dc33-4787-a1ee-6b0cc537c37a&sktid=33e01921-4d64-4f8c-a055-5bdaffd5e33d&skt=2025-02-26T11%3A15%3A08Z&ske=2025-02-26T18%3A15%3A08Z&sks=b&skv=2024-05-04&sv=2024-05-04&se=2025-02-26T11%3A25%3A58Z&sr=b&sp=r&sig=***","fileName":"sample-ZIP-artifact.zip","fileType":"ZIPPED_ARTIFACTS","expireDateTime":"2025-02-26T11:25:58.5683177Z","validationStatus":"VALIDATION_SUCCESS"}]}'
-=======
-      - AZURECLI/2.69.0 azsdk-python-core/1.31.0 Python/3.12.8 (Linux-6.5.0-1025-azure-x86_64-with-glibc2.36)
-    method: GET
-    uri: https://19c0c34f-c98b-41a0-a23c-7b8ee02971c6.eastus.cnt-prod.loadtesting.azure.com/tests/download-test-case/files?api-version=2024-12-01-preview
-  response:
-    body:
-      string: '{"value":[{"url":"https://i3b32lnch18l9jcy7iw4ceyt.z41.blob.storage.azure.net/89bc485a-679a-470c-a2bb-9f0ea7f20cbc/8c789c9f-2182-4db6-a1ca-8b9f2cc87d67?skoid=713ccf3d-dc33-4787-a1ee-6b0cc537c37a&sktid=33e01921-4d64-4f8c-a055-5bdaffd5e33d&skt=2025-02-24T21%3A53%3A24Z&ske=2025-02-25T04%3A53%3A24Z&sks=b&skv=2024-05-04&sv=2024-05-04&se=2025-02-24T22%3A04%3A05Z&sr=b&sp=r&sig=***","fileName":"sample-JMX-file.jmx","fileType":"TEST_SCRIPT","expireDateTime":"2025-02-24T22:04:05.7837815Z","validationStatus":"VALIDATION_SUCCESS"},{"url":"https://i3b32lnch18l9jcy7iw4ceyt.z41.blob.storage.azure.net/89bc485a-679a-470c-a2bb-9f0ea7f20cbc/d8db6de3-9911-4799-8d4b-0012da804c54?skoid=713ccf3d-dc33-4787-a1ee-6b0cc537c37a&sktid=33e01921-4d64-4f8c-a055-5bdaffd5e33d&skt=2025-02-24T21%3A53%3A24Z&ske=2025-02-25T04%3A53%3A24Z&sks=b&skv=2024-05-04&sv=2024-05-04&se=2025-02-24T22%3A04%3A05Z&sr=b&sp=r&sig=***","fileName":"additional-data.csv","fileType":"ADDITIONAL_ARTIFACTS","expireDateTime":"2025-02-24T22:04:05.7839173Z","validationStatus":"VALIDATION_NOT_REQUIRED"},{"url":"https://i3b32lnch18l9jcy7iw4ceyt.z41.blob.storage.azure.net/89bc485a-679a-470c-a2bb-9f0ea7f20cbc/d1cff6e3-7a37-4954-a7fe-a0a15a3bc6ea?skoid=713ccf3d-dc33-4787-a1ee-6b0cc537c37a&sktid=33e01921-4d64-4f8c-a055-5bdaffd5e33d&skt=2025-02-24T21%3A53%3A24Z&ske=2025-02-25T04%3A53%3A24Z&sks=b&skv=2024-05-04&sv=2024-05-04&se=2025-02-24T22%3A04%3A05Z&sr=b&sp=r&sig=***","fileName":"sample-ZIP-artifact.zip","fileType":"ZIPPED_ARTIFACTS","expireDateTime":"2025-02-24T22:04:05.7840723Z","validationStatus":"VALIDATION_SUCCESS"}]}'
->>>>>>> dfd6e4c3
-    headers:
-      accept-ranges:
-      - bytes
-      api-supported-versions:
-      - 2022-11-01, 2023-04-01-preview, 2024-03-01-preview, 2024-05-01-preview, 2024-07-01-preview,
-        2024-12-01-preview
-      connection:
-      - keep-alive
-      content-length:
-<<<<<<< HEAD
-      - '1710'
-      content-type:
-      - application/json; charset=utf-8
-      date:
-      - Wed, 26 Feb 2025 11:15:58 GMT
-      mise-correlation-id:
-      - 9c8ee470-191f-4804-9964-56bfafdf8518
-      strict-transport-security:
-      - max-age=31536000; includeSubDomains
-      x-azure-ref:
-      - 20250226T111557Z-167c755789djnhhnhC1SG1sch0000000011g000000003d5x
-=======
+      - 'Ref A: 0DB5EB5C616C403E91933EE57448C895 Ref B: MAA201060515029 Ref C: 2025-02-26T23:08:21Z'
+    status:
+      code: 200
+      message: OK
+- request:
+    body: null
+    headers:
+      Accept:
+      - application/json
+      Accept-Encoding:
+      - gzip, deflate
+      Connection:
+      - keep-alive
+      User-Agent:
+      - AZURECLI/2.70.0 azsdk-python-core/1.31.0 Python/3.12.8 (Linux-6.5.0-1025-azure-x86_64-with-glibc2.36)
+    method: GET
+    uri: https://c57a2edd-6239-489c-92e6-0043a9e54a33.eastus.cnt-prod.loadtesting.azure.com/tests/download-test-case/files?api-version=2024-12-01-preview
+  response:
+    body:
+      string: '{"value":[{"url":"https://n237s0btukdf8v1warnfvnex.z48.blob.storage.azure.net/19d088c2-4a02-4e5b-81b5-d5cdc8f0bd00/4b349ee2-a393-4ee7-b652-53211c42fc04?skoid=713ccf3d-dc33-4787-a1ee-6b0cc537c37a&sktid=33e01921-4d64-4f8c-a055-5bdaffd5e33d&skt=2025-02-26T23%3A07%3A51Z&ske=2025-02-27T06%3A07%3A51Z&sks=b&skv=2024-05-04&sv=2024-05-04&se=2025-02-26T23%3A18%3A23Z&sr=b&sp=r&sig=***","fileName":"sample-JMX-file.jmx","fileType":"TEST_SCRIPT","expireDateTime":"2025-02-26T23:18:23.0721517Z","validationStatus":"VALIDATION_SUCCESS"},{"url":"https://n237s0btukdf8v1warnfvnex.z48.blob.storage.azure.net/19d088c2-4a02-4e5b-81b5-d5cdc8f0bd00/1984667b-028f-44ae-84fa-7b7ad4959bf9?skoid=713ccf3d-dc33-4787-a1ee-6b0cc537c37a&sktid=33e01921-4d64-4f8c-a055-5bdaffd5e33d&skt=2025-02-26T23%3A07%3A51Z&ske=2025-02-27T06%3A07%3A51Z&sks=b&skv=2024-05-04&sv=2024-05-04&se=2025-02-26T23%3A18%3A23Z&sr=b&sp=r&sig=***","fileName":"additional-data.csv","fileType":"ADDITIONAL_ARTIFACTS","expireDateTime":"2025-02-26T23:18:23.072242Z","validationStatus":"VALIDATION_NOT_REQUIRED"},{"url":"https://n237s0btukdf8v1warnfvnex.z48.blob.storage.azure.net/19d088c2-4a02-4e5b-81b5-d5cdc8f0bd00/165703e9-eaf5-4d71-9f80-b5012a623f95?skoid=713ccf3d-dc33-4787-a1ee-6b0cc537c37a&sktid=33e01921-4d64-4f8c-a055-5bdaffd5e33d&skt=2025-02-26T23%3A07%3A51Z&ske=2025-02-27T06%3A07%3A51Z&sks=b&skv=2024-05-04&sv=2024-05-04&se=2025-02-26T23%3A18%3A23Z&sr=b&sp=r&sig=***","fileName":"sample-ZIP-artifact.zip","fileType":"ZIPPED_ARTIFACTS","expireDateTime":"2025-02-26T23:18:23.072338Z","validationStatus":"VALIDATION_SUCCESS"}]}'
+    headers:
+      accept-ranges:
+      - bytes
+      api-supported-versions:
+      - 2022-11-01, 2023-04-01-preview, 2024-03-01-preview, 2024-05-01-preview, 2024-07-01-preview,
+        2024-12-01-preview
+      connection:
+      - keep-alive
+      content-length:
       - '1712'
       content-type:
       - application/json; charset=utf-8
       date:
-      - Mon, 24 Feb 2025 21:54:05 GMT
-      mise-correlation-id:
-      - 4c82f158-cf02-44b3-a573-a894bd6f98b8
-      strict-transport-security:
-      - max-age=31536000; includeSubDomains
-      x-azure-ref:
-      - 20250224T215405Z-r17775d4f98t9jlfhC1SG10apg000000082g00000000b2yp
->>>>>>> dfd6e4c3
+      - Wed, 26 Feb 2025 23:08:23 GMT
+      mise-correlation-id:
+      - fa1129fd-c699-43b0-a721-4d2af3095baa
+      strict-transport-security:
+      - max-age=31536000; includeSubDomains
+      x-azure-ref:
+      - 20250226T230822Z-167c755789dpktj6hC1SG1nr68000000024g00000000cphp
       x-cache:
       - CONFIG_NOCACHE
       x-content-type-options:
@@ -1750,11 +1062,7 @@
       User-Agent:
       - python-requests/2.32.3
     method: GET
-<<<<<<< HEAD
-    uri: https://a2ueffwafy8omf3nhmtnjn6r.z39.blob.storage.azure.net/1d15c95d-1822-471b-ae25-9a75a1414835/59c53a96-5ab7-4d2b-81b1-25f92eda6f9e?skoid=713ccf3d-dc33-4787-a1ee-6b0cc537c37a&sktid=33e01921-4d64-4f8c-a055-5bdaffd5e33d&skt=2025-02-26T11%3A15%3A08Z&ske=2025-02-26T18%3A15%3A08Z&sks=b&skv=2024-05-04&sv=2024-05-04&se=2025-02-26T11%3A25%3A58Z&sr=b&sp=r&sig=***
-=======
-    uri: https://i3b32lnch18l9jcy7iw4ceyt.z41.blob.storage.azure.net/89bc485a-679a-470c-a2bb-9f0ea7f20cbc/8c789c9f-2182-4db6-a1ca-8b9f2cc87d67?skoid=713ccf3d-dc33-4787-a1ee-6b0cc537c37a&sktid=33e01921-4d64-4f8c-a055-5bdaffd5e33d&skt=2025-02-24T21%3A53%3A24Z&ske=2025-02-25T04%3A53%3A24Z&sks=b&skv=2024-05-04&sv=2024-05-04&se=2025-02-24T22%3A04%3A05Z&sr=b&sp=r&sig=***
->>>>>>> dfd6e4c3
+    uri: https://n237s0btukdf8v1warnfvnex.z48.blob.storage.azure.net/19d088c2-4a02-4e5b-81b5-d5cdc8f0bd00/4b349ee2-a393-4ee7-b652-53211c42fc04?skoid=713ccf3d-dc33-4787-a1ee-6b0cc537c37a&sktid=33e01921-4d64-4f8c-a055-5bdaffd5e33d&skt=2025-02-26T23%3A07%3A51Z&ske=2025-02-27T06%3A07%3A51Z&sks=b&skv=2024-05-04&sv=2024-05-04&se=2025-02-26T23%3A18%3A23Z&sr=b&sp=r&sig=***
   response:
     body:
       string: "<?xml version=\"1.0\" encoding=\"UTF-8\"?>\n<jmeterTestPlan version=\"1.2\"
@@ -1826,19 +1134,11 @@
       content-type:
       - application/octet-stream
       date:
-<<<<<<< HEAD
-      - Wed, 26 Feb 2025 11:15:59 GMT
+      - Wed, 26 Feb 2025 23:08:23 GMT
       etag:
-      - '"0x8DD5656D615A5C4"'
+      - '"0x8DD56BA61B0DF98"'
       last-modified:
-      - Wed, 26 Feb 2025 11:15:11 GMT
-=======
-      - Mon, 24 Feb 2025 21:54:06 GMT
-      etag:
-      - '"0x8DD551DAA4A1C68"'
-      last-modified:
-      - Mon, 24 Feb 2025 21:53:25 GMT
->>>>>>> dfd6e4c3
+      - Wed, 26 Feb 2025 23:07:45 GMT
       server:
       - Windows-Azure-Blob/1.0 Microsoft-HTTPAPI/2.0
       x-ms-acl:
@@ -1846,11 +1146,7 @@
       x-ms-blob-type:
       - BlockBlob
       x-ms-creation-time:
-<<<<<<< HEAD
-      - Wed, 26 Feb 2025 11:15:11 GMT
-=======
-      - Mon, 24 Feb 2025 21:53:25 GMT
->>>>>>> dfd6e4c3
+      - Wed, 26 Feb 2025 23:07:45 GMT
       x-ms-group:
       - 713ccf3d-dc33-4787-a1ee-6b0cc537c37a
       x-ms-lease-state:
@@ -1888,11 +1184,7 @@
       User-Agent:
       - python-requests/2.32.3
     method: GET
-<<<<<<< HEAD
-    uri: https://a2ueffwafy8omf3nhmtnjn6r.z39.blob.storage.azure.net/1d15c95d-1822-471b-ae25-9a75a1414835/dc2df2a0-202d-42f4-8dff-01531eea4a94?skoid=713ccf3d-dc33-4787-a1ee-6b0cc537c37a&sktid=33e01921-4d64-4f8c-a055-5bdaffd5e33d&skt=2025-02-26T11%3A15%3A08Z&ske=2025-02-26T18%3A15%3A08Z&sks=b&skv=2024-05-04&sv=2024-05-04&se=2025-02-26T11%3A25%3A58Z&sr=b&sp=r&sig=***
-=======
-    uri: https://i3b32lnch18l9jcy7iw4ceyt.z41.blob.storage.azure.net/89bc485a-679a-470c-a2bb-9f0ea7f20cbc/d8db6de3-9911-4799-8d4b-0012da804c54?skoid=713ccf3d-dc33-4787-a1ee-6b0cc537c37a&sktid=33e01921-4d64-4f8c-a055-5bdaffd5e33d&skt=2025-02-24T21%3A53%3A24Z&ske=2025-02-25T04%3A53%3A24Z&sks=b&skv=2024-05-04&sv=2024-05-04&se=2025-02-24T22%3A04%3A05Z&sr=b&sp=r&sig=***
->>>>>>> dfd6e4c3
+    uri: https://n237s0btukdf8v1warnfvnex.z48.blob.storage.azure.net/19d088c2-4a02-4e5b-81b5-d5cdc8f0bd00/1984667b-028f-44ae-84fa-7b7ad4959bf9?skoid=713ccf3d-dc33-4787-a1ee-6b0cc537c37a&sktid=33e01921-4d64-4f8c-a055-5bdaffd5e33d&skt=2025-02-26T23%3A07%3A51Z&ske=2025-02-27T06%3A07%3A51Z&sks=b&skv=2024-05-04&sv=2024-05-04&se=2025-02-26T23%3A18%3A23Z&sr=b&sp=r&sig=***
   response:
     body:
       string: 'a,b,c,d
@@ -1910,19 +1202,11 @@
       content-type:
       - application/octet-stream
       date:
-<<<<<<< HEAD
-      - Wed, 26 Feb 2025 11:15:59 GMT
+      - Wed, 26 Feb 2025 23:08:24 GMT
       etag:
-      - '"0x8DD5656D478CB54"'
+      - '"0x8DD56BA60D9DDDC"'
       last-modified:
-      - Wed, 26 Feb 2025 11:15:08 GMT
-=======
-      - Mon, 24 Feb 2025 21:54:07 GMT
-      etag:
-      - '"0x8DD551DA8FF09EC"'
-      last-modified:
-      - Mon, 24 Feb 2025 21:53:23 GMT
->>>>>>> dfd6e4c3
+      - Wed, 26 Feb 2025 23:07:44 GMT
       server:
       - Windows-Azure-Blob/1.0 Microsoft-HTTPAPI/2.0
       x-ms-acl:
@@ -1930,11 +1214,7 @@
       x-ms-blob-type:
       - BlockBlob
       x-ms-creation-time:
-<<<<<<< HEAD
-      - Wed, 26 Feb 2025 11:15:08 GMT
-=======
-      - Mon, 24 Feb 2025 21:53:23 GMT
->>>>>>> dfd6e4c3
+      - Wed, 26 Feb 2025 23:07:44 GMT
       x-ms-group:
       - 713ccf3d-dc33-4787-a1ee-6b0cc537c37a
       x-ms-lease-state:
@@ -1972,11 +1252,7 @@
       User-Agent:
       - python-requests/2.32.3
     method: GET
-<<<<<<< HEAD
-    uri: https://a2ueffwafy8omf3nhmtnjn6r.z39.blob.storage.azure.net/1d15c95d-1822-471b-ae25-9a75a1414835/814eef33-7726-485b-95fe-9232ffb5f0a6?skoid=713ccf3d-dc33-4787-a1ee-6b0cc537c37a&sktid=33e01921-4d64-4f8c-a055-5bdaffd5e33d&skt=2025-02-26T11%3A15%3A08Z&ske=2025-02-26T18%3A15%3A08Z&sks=b&skv=2024-05-04&sv=2024-05-04&se=2025-02-26T11%3A25%3A58Z&sr=b&sp=r&sig=***
-=======
-    uri: https://i3b32lnch18l9jcy7iw4ceyt.z41.blob.storage.azure.net/89bc485a-679a-470c-a2bb-9f0ea7f20cbc/d1cff6e3-7a37-4954-a7fe-a0a15a3bc6ea?skoid=713ccf3d-dc33-4787-a1ee-6b0cc537c37a&sktid=33e01921-4d64-4f8c-a055-5bdaffd5e33d&skt=2025-02-24T21%3A53%3A24Z&ske=2025-02-25T04%3A53%3A24Z&sks=b&skv=2024-05-04&sv=2024-05-04&se=2025-02-24T22%3A04%3A05Z&sr=b&sp=r&sig=***
->>>>>>> dfd6e4c3
+    uri: https://n237s0btukdf8v1warnfvnex.z48.blob.storage.azure.net/19d088c2-4a02-4e5b-81b5-d5cdc8f0bd00/165703e9-eaf5-4d71-9f80-b5012a623f95?skoid=713ccf3d-dc33-4787-a1ee-6b0cc537c37a&sktid=33e01921-4d64-4f8c-a055-5bdaffd5e33d&skt=2025-02-26T23%3A07%3A51Z&ske=2025-02-27T06%3A07%3A51Z&sks=b&skv=2024-05-04&sv=2024-05-04&se=2025-02-26T23%3A18%3A23Z&sr=b&sp=r&sig=***
   response:
     body:
       string: !!binary |
@@ -1995,19 +1271,11 @@
       content-type:
       - application/octet-stream
       date:
-<<<<<<< HEAD
-      - Wed, 26 Feb 2025 11:16:00 GMT
+      - Wed, 26 Feb 2025 23:08:25 GMT
       etag:
-      - '"0x8DD5656D55862C8"'
+      - '"0x8DD56BA6151F20C"'
       last-modified:
-      - Wed, 26 Feb 2025 11:15:10 GMT
-=======
-      - Mon, 24 Feb 2025 21:54:08 GMT
-      etag:
-      - '"0x8DD551DA9D777B8"'
-      last-modified:
-      - Mon, 24 Feb 2025 21:53:24 GMT
->>>>>>> dfd6e4c3
+      - Wed, 26 Feb 2025 23:07:45 GMT
       server:
       - Windows-Azure-Blob/1.0 Microsoft-HTTPAPI/2.0
       x-ms-acl:
@@ -2015,11 +1283,7 @@
       x-ms-blob-type:
       - BlockBlob
       x-ms-creation-time:
-<<<<<<< HEAD
-      - Wed, 26 Feb 2025 11:15:10 GMT
-=======
-      - Mon, 24 Feb 2025 21:53:24 GMT
->>>>>>> dfd6e4c3
+      - Wed, 26 Feb 2025 23:07:45 GMT
       x-ms-group:
       - 713ccf3d-dc33-4787-a1ee-6b0cc537c37a
       x-ms-lease-state:
@@ -2060,11 +1324,7 @@
     uri: https://management.azure.com/subscriptions/00000000-0000-0000-0000-000000000000/resourceGroups/clitest-load-000001/providers/Microsoft.LoadTestService/loadTests/clitest-load-000002?api-version=2022-12-01
   response:
     body:
-<<<<<<< HEAD
-      string: '{"id":"/subscriptions/00000000-0000-0000-0000-000000000000/resourceGroups/clitest-load-000001/providers/Microsoft.LoadTestService/loadTests/clitest-load-000002","name":"clitest-load-000002","type":"microsoft.loadtestservice/loadtests","location":"eastus","systemData":{"createdBy":"hbisht@microsoft.com","createdByType":"User","createdAt":"2025-02-26T11:14:34.0120978Z","lastModifiedBy":"hbisht@microsoft.com","lastModifiedByType":"User","lastModifiedAt":"2025-02-26T11:14:34.0120978Z"},"identity":{"type":"None"},"properties":{"dataPlaneURI":"03e5a579-fa86-4599-bf82-176a729079da.eastus.cnt-prod.loadtesting.azure.com","provisioningState":"Succeeded"}}'
-=======
-      string: '{"id":"/subscriptions/00000000-0000-0000-0000-000000000000/resourceGroups/clitest-load-000001/providers/Microsoft.LoadTestService/loadTests/clitest-load-000002","name":"clitest-load-000002","type":"microsoft.loadtestservice/loadtests","location":"eastus","systemData":{"createdBy":"hbisht@microsoft.com","createdByType":"User","createdAt":"2025-02-24T21:52:44.4919024Z","lastModifiedBy":"hbisht@microsoft.com","lastModifiedByType":"User","lastModifiedAt":"2025-02-24T21:52:44.4919024Z"},"identity":{"type":"None"},"properties":{"dataPlaneURI":"19c0c34f-c98b-41a0-a23c-7b8ee02971c6.eastus.cnt-prod.loadtesting.azure.com","provisioningState":"Succeeded"}}'
->>>>>>> dfd6e4c3
+      string: '{"id":"/subscriptions/00000000-0000-0000-0000-000000000000/resourceGroups/clitest-load-000001/providers/Microsoft.LoadTestService/loadTests/clitest-load-000002","name":"clitest-load-000002","type":"microsoft.loadtestservice/loadtests","location":"eastus","systemData":{"createdBy":"hbisht@microsoft.com","createdByType":"User","createdAt":"2025-02-26T23:07:06.9754224Z","lastModifiedBy":"hbisht@microsoft.com","lastModifiedByType":"User","lastModifiedAt":"2025-02-26T23:07:06.9754224Z"},"identity":{"type":"None"},"properties":{"dataPlaneURI":"c57a2edd-6239-489c-92e6-0043a9e54a33.eastus.cnt-prod.loadtesting.azure.com","provisioningState":"Succeeded"}}'
     headers:
       cache-control:
       - no-cache
@@ -2073,15 +1333,9 @@
       content-type:
       - application/json; charset=utf-8
       date:
-<<<<<<< HEAD
-      - Wed, 26 Feb 2025 11:16:02 GMT
+      - Wed, 26 Feb 2025 23:08:26 GMT
       etag:
-      - '"7f016ae5-0000-0200-0000-67bef7af0000"'
-=======
-      - Mon, 24 Feb 2025 21:54:09 GMT
-      etag:
-      - '"4f014fb3-0000-0200-0000-67bcea410000"'
->>>>>>> dfd6e4c3
+      - '"8f016c5f-0000-0200-0000-67bf9eb00000"'
       expires:
       - '-1'
       pragma:
@@ -2097,73 +1351,46 @@
       x-ms-ratelimit-remaining-subscription-global-reads:
       - '16499'
       x-msedge-ref:
-<<<<<<< HEAD
-      - 'Ref A: EBE9151A8F1A4147AE9D9C252AF25504 Ref B: MAA201060513037 Ref C: 2025-02-26T11:16:01Z'
-=======
-      - 'Ref A: 5775C5A212C44CDF8DF7B4B8C23D0D1E Ref B: MAA201060513039 Ref C: 2025-02-24T21:54:08Z'
->>>>>>> dfd6e4c3
-    status:
-      code: 200
-      message: OK
-- request:
-    body: null
-    headers:
-      Accept:
-      - application/json
-      Accept-Encoding:
-      - gzip, deflate
-      Connection:
-      - keep-alive
-      User-Agent:
-<<<<<<< HEAD
-      - AZURECLI/2.70.0 azsdk-python-core/1.31.0 Python/3.12.8 (Linux-6.5.0-1025-azure-x86_64-with-glibc2.36)
-    method: GET
-    uri: https://03e5a579-fa86-4599-bf82-176a729079da.eastus.cnt-prod.loadtesting.azure.com/tests/download-test-case/files?api-version=2024-12-01-preview
-  response:
-    body:
-      string: '{"value":[{"url":"https://a2ueffwafy8omf3nhmtnjn6r.z39.blob.storage.azure.net/1d15c95d-1822-471b-ae25-9a75a1414835/59c53a96-5ab7-4d2b-81b1-25f92eda6f9e?skoid=713ccf3d-dc33-4787-a1ee-6b0cc537c37a&sktid=33e01921-4d64-4f8c-a055-5bdaffd5e33d&skt=2025-02-26T11%3A15%3A09Z&ske=2025-02-26T18%3A15%3A09Z&sks=b&skv=2024-05-04&sv=2024-05-04&se=2025-02-26T11%3A26%3A02Z&sr=b&sp=r&sig=***","fileName":"sample-JMX-file.jmx","fileType":"TEST_SCRIPT","expireDateTime":"2025-02-26T11:26:02.9393621Z","validationStatus":"VALIDATION_SUCCESS"},{"url":"https://a2ueffwafy8omf3nhmtnjn6r.z39.blob.storage.azure.net/1d15c95d-1822-471b-ae25-9a75a1414835/dc2df2a0-202d-42f4-8dff-01531eea4a94?skoid=713ccf3d-dc33-4787-a1ee-6b0cc537c37a&sktid=33e01921-4d64-4f8c-a055-5bdaffd5e33d&skt=2025-02-26T11%3A15%3A09Z&ske=2025-02-26T18%3A15%3A09Z&sks=b&skv=2024-05-04&sv=2024-05-04&se=2025-02-26T11%3A26%3A02Z&sr=b&sp=r&sig=***","fileName":"additional-data.csv","fileType":"ADDITIONAL_ARTIFACTS","expireDateTime":"2025-02-26T11:26:02.9394592Z","validationStatus":"VALIDATION_NOT_REQUIRED"},{"url":"https://a2ueffwafy8omf3nhmtnjn6r.z39.blob.storage.azure.net/1d15c95d-1822-471b-ae25-9a75a1414835/814eef33-7726-485b-95fe-9232ffb5f0a6?skoid=713ccf3d-dc33-4787-a1ee-6b0cc537c37a&sktid=33e01921-4d64-4f8c-a055-5bdaffd5e33d&skt=2025-02-26T11%3A15%3A09Z&ske=2025-02-26T18%3A15%3A09Z&sks=b&skv=2024-05-04&sv=2024-05-04&se=2025-02-26T11%3A26%3A02Z&sr=b&sp=r&sig=***","fileName":"sample-ZIP-artifact.zip","fileType":"ZIPPED_ARTIFACTS","expireDateTime":"2025-02-26T11:26:02.9395547Z","validationStatus":"VALIDATION_SUCCESS"}]}'
-=======
-      - AZURECLI/2.69.0 azsdk-python-core/1.31.0 Python/3.12.8 (Linux-6.5.0-1025-azure-x86_64-with-glibc2.36)
-    method: GET
-    uri: https://19c0c34f-c98b-41a0-a23c-7b8ee02971c6.eastus.cnt-prod.loadtesting.azure.com/tests/download-test-case/files?api-version=2024-12-01-preview
-  response:
-    body:
-      string: '{"value":[{"url":"https://i3b32lnch18l9jcy7iw4ceyt.z41.blob.storage.azure.net/89bc485a-679a-470c-a2bb-9f0ea7f20cbc/8c789c9f-2182-4db6-a1ca-8b9f2cc87d67?skoid=713ccf3d-dc33-4787-a1ee-6b0cc537c37a&sktid=33e01921-4d64-4f8c-a055-5bdaffd5e33d&skt=2025-02-24T21%3A53%3A25Z&ske=2025-02-25T04%3A53%3A25Z&sks=b&skv=2024-05-04&sv=2024-05-04&se=2025-02-24T22%3A04%3A10Z&sr=b&sp=r&sig=***","fileName":"sample-JMX-file.jmx","fileType":"TEST_SCRIPT","expireDateTime":"2025-02-24T22:04:10.6081118Z","validationStatus":"VALIDATION_SUCCESS"},{"url":"https://i3b32lnch18l9jcy7iw4ceyt.z41.blob.storage.azure.net/89bc485a-679a-470c-a2bb-9f0ea7f20cbc/d8db6de3-9911-4799-8d4b-0012da804c54?skoid=713ccf3d-dc33-4787-a1ee-6b0cc537c37a&sktid=33e01921-4d64-4f8c-a055-5bdaffd5e33d&skt=2025-02-24T21%3A53%3A25Z&ske=2025-02-25T04%3A53%3A25Z&sks=b&skv=2024-05-04&sv=2024-05-04&se=2025-02-24T22%3A04%3A10Z&sr=b&sp=r&sig=***","fileName":"additional-data.csv","fileType":"ADDITIONAL_ARTIFACTS","expireDateTime":"2025-02-24T22:04:10.608386Z","validationStatus":"VALIDATION_NOT_REQUIRED"},{"url":"https://i3b32lnch18l9jcy7iw4ceyt.z41.blob.storage.azure.net/89bc485a-679a-470c-a2bb-9f0ea7f20cbc/d1cff6e3-7a37-4954-a7fe-a0a15a3bc6ea?skoid=713ccf3d-dc33-4787-a1ee-6b0cc537c37a&sktid=33e01921-4d64-4f8c-a055-5bdaffd5e33d&skt=2025-02-24T21%3A53%3A25Z&ske=2025-02-25T04%3A53%3A25Z&sks=b&skv=2024-05-04&sv=2024-05-04&se=2025-02-24T22%3A04%3A10Z&sr=b&sp=r&sig=***","fileName":"sample-ZIP-artifact.zip","fileType":"ZIPPED_ARTIFACTS","expireDateTime":"2025-02-24T22:04:10.6085063Z","validationStatus":"VALIDATION_SUCCESS"}]}'
->>>>>>> dfd6e4c3
-    headers:
-      accept-ranges:
-      - bytes
-      api-supported-versions:
-      - 2022-11-01, 2023-04-01-preview, 2024-03-01-preview, 2024-05-01-preview, 2024-07-01-preview,
-        2024-12-01-preview
-      connection:
-      - keep-alive
-      content-length:
-<<<<<<< HEAD
-      - '1718'
-      content-type:
-      - application/json; charset=utf-8
-      date:
-      - Wed, 26 Feb 2025 11:16:03 GMT
-      mise-correlation-id:
-      - 6ec81a15-5ff0-45c0-a2da-19eaf3e39175
-      strict-transport-security:
-      - max-age=31536000; includeSubDomains
-      x-azure-ref:
-      - 20250226T111602Z-r17775d4f9888gqkhC1SG1bvr80000000d0000000000904a
-=======
-      - '1709'
-      content-type:
-      - application/json; charset=utf-8
-      date:
-      - Mon, 24 Feb 2025 21:54:10 GMT
-      mise-correlation-id:
-      - 21c627bb-f371-495c-94b4-670b5410c927
-      strict-transport-security:
-      - max-age=31536000; includeSubDomains
-      x-azure-ref:
-      - 20250224T215410Z-r17775d4f98p9dsnhC1SG1tym00000000e3g000000002hr1
->>>>>>> dfd6e4c3
+      - 'Ref A: 409E4E9201804C918AAFD90C6AC4C480 Ref B: MAA201060514051 Ref C: 2025-02-26T23:08:26Z'
+    status:
+      code: 200
+      message: OK
+- request:
+    body: null
+    headers:
+      Accept:
+      - application/json
+      Accept-Encoding:
+      - gzip, deflate
+      Connection:
+      - keep-alive
+      User-Agent:
+      - AZURECLI/2.70.0 azsdk-python-core/1.31.0 Python/3.12.8 (Linux-6.5.0-1025-azure-x86_64-with-glibc2.36)
+    method: GET
+    uri: https://c57a2edd-6239-489c-92e6-0043a9e54a33.eastus.cnt-prod.loadtesting.azure.com/tests/download-test-case/files?api-version=2024-12-01-preview
+  response:
+    body:
+      string: '{"value":[{"url":"https://n237s0btukdf8v1warnfvnex.z48.blob.storage.azure.net/19d088c2-4a02-4e5b-81b5-d5cdc8f0bd00/4b349ee2-a393-4ee7-b652-53211c42fc04?skoid=713ccf3d-dc33-4787-a1ee-6b0cc537c37a&sktid=33e01921-4d64-4f8c-a055-5bdaffd5e33d&skt=2025-02-26T23%3A07%3A44Z&ske=2025-02-27T06%3A07%3A44Z&sks=b&skv=2024-05-04&sv=2024-05-04&se=2025-02-26T23%3A18%3A27Z&sr=b&sp=r&sig=***","fileName":"sample-JMX-file.jmx","fileType":"TEST_SCRIPT","expireDateTime":"2025-02-26T23:18:27.8862211Z","validationStatus":"VALIDATION_SUCCESS"},{"url":"https://n237s0btukdf8v1warnfvnex.z48.blob.storage.azure.net/19d088c2-4a02-4e5b-81b5-d5cdc8f0bd00/1984667b-028f-44ae-84fa-7b7ad4959bf9?skoid=713ccf3d-dc33-4787-a1ee-6b0cc537c37a&sktid=33e01921-4d64-4f8c-a055-5bdaffd5e33d&skt=2025-02-26T23%3A07%3A44Z&ske=2025-02-27T06%3A07%3A44Z&sks=b&skv=2024-05-04&sv=2024-05-04&se=2025-02-26T23%3A18%3A27Z&sr=b&sp=r&sig=***","fileName":"additional-data.csv","fileType":"ADDITIONAL_ARTIFACTS","expireDateTime":"2025-02-26T23:18:27.8864186Z","validationStatus":"VALIDATION_NOT_REQUIRED"},{"url":"https://n237s0btukdf8v1warnfvnex.z48.blob.storage.azure.net/19d088c2-4a02-4e5b-81b5-d5cdc8f0bd00/165703e9-eaf5-4d71-9f80-b5012a623f95?skoid=713ccf3d-dc33-4787-a1ee-6b0cc537c37a&sktid=33e01921-4d64-4f8c-a055-5bdaffd5e33d&skt=2025-02-26T23%3A07%3A44Z&ske=2025-02-27T06%3A07%3A44Z&sks=b&skv=2024-05-04&sv=2024-05-04&se=2025-02-26T23%3A18%3A27Z&sr=b&sp=r&sig=***","fileName":"sample-ZIP-artifact.zip","fileType":"ZIPPED_ARTIFACTS","expireDateTime":"2025-02-26T23:18:27.8865976Z","validationStatus":"VALIDATION_SUCCESS"}]}'
+    headers:
+      accept-ranges:
+      - bytes
+      api-supported-versions:
+      - 2022-11-01, 2023-04-01-preview, 2024-03-01-preview, 2024-05-01-preview, 2024-07-01-preview,
+        2024-12-01-preview
+      connection:
+      - keep-alive
+      content-length:
+      - '1708'
+      content-type:
+      - application/json; charset=utf-8
+      date:
+      - Wed, 26 Feb 2025 23:08:27 GMT
+      mise-correlation-id:
+      - 6e81878d-b25b-4273-ba4a-1e8f0fef1093
+      strict-transport-security:
+      - max-age=31536000; includeSubDomains
+      x-azure-ref:
+      - 20250226T230827Z-167c755789djnhhnhC1SG1sch000000002cg00000000c6e9
       x-cache:
       - CONFIG_NOCACHE
       x-content-type-options:
