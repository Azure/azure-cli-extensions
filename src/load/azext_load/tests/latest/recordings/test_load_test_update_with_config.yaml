--- conflicted
+++ resolved
@@ -9,20 +9,12 @@
       Connection:
       - keep-alive
       User-Agent:
-<<<<<<< HEAD
-      - azsdk-python-mgmt-loadtesting/1.0.0 Python/3.8.10 (Windows-10-10.0.26100-SP0)
-=======
       - azsdk-python-mgmt-loadtesting/1.0.0 Python/3.8.10 (Windows-10-10.0.22631-SP0)
->>>>>>> 2417e415
     method: GET
     uri: https://management.azure.com/subscriptions/00000000-0000-0000-0000-000000000000/resourceGroups/clitest-load-000001/providers/Microsoft.LoadTestService/loadTests/clitest-load-000002?api-version=2022-12-01
   response:
     body:
-<<<<<<< HEAD
-      string: '{"id":"/subscriptions/00000000-0000-0000-0000-000000000000/resourceGroups/clitest-load-000001/providers/Microsoft.LoadTestService/loadTests/clitest-load-000002","name":"clitest-load-000002","type":"microsoft.loadtestservice/loadtests","location":"eastus","systemData":{"createdBy":"mbhardwaj@microsoft.com","createdByType":"User","createdAt":"2024-10-07T10:18:03.3715722Z","lastModifiedBy":"mbhardwaj@microsoft.com","lastModifiedByType":"User","lastModifiedAt":"2024-10-07T10:18:03.3715722Z"},"identity":{"type":"None"},"properties":{"dataPlaneURI":"73b67921-8192-4a4b-aafb-1cbe6bfb406e.eastus.cnt-prod.loadtesting.azure.com","provisioningState":"Succeeded"}}'
-=======
       string: '{"id":"/subscriptions/00000000-0000-0000-0000-000000000000/resourceGroups/clitest-load-000001/providers/Microsoft.LoadTestService/loadTests/clitest-load-000002","name":"clitest-load-000002","type":"microsoft.loadtestservice/loadtests","location":"eastus","systemData":{"createdBy":"mbhardwaj@microsoft.com","createdByType":"User","createdAt":"2024-09-23T06:56:26.1029438Z","lastModifiedBy":"mbhardwaj@microsoft.com","lastModifiedByType":"User","lastModifiedAt":"2024-09-23T06:56:26.1029438Z"},"identity":{"type":"None"},"properties":{"dataPlaneURI":"2e324129-56c2-43ed-832d-a6438c0f691e.eastus.cnt-prod.loadtesting.azure.com","provisioningState":"Succeeded"}}'
->>>>>>> 2417e415
     headers:
       cache-control:
       - no-cache
@@ -31,15 +23,9 @@
       content-type:
       - application/json; charset=utf-8
       date:
-<<<<<<< HEAD
-      - Mon, 07 Oct 2024 10:18:35 GMT
-      etag:
-      - '"7700891f-0000-0200-0000-6703b5730000"'
-=======
       - Mon, 23 Sep 2024 06:56:57 GMT
       etag:
       - '"ab012561-0000-0200-0000-66f111300000"'
->>>>>>> 2417e415
       expires:
       - '-1'
       pragma:
@@ -53,33 +39,23 @@
       x-ms-providerhub-traffic:
       - 'True'
       x-msedge-ref:
-<<<<<<< HEAD
-      - 'Ref A: 3E7CA26BD365489D87F0322E0E342930 Ref B: CO6AA3150218009 Ref C: 2024-10-07T10:18:35Z'
-=======
       - 'Ref A: 288F27D7A70B428E8D48BB2CCE8E73A7 Ref B: CO6AA3150219025 Ref C: 2024-09-23T06:56:57Z'
->>>>>>> 2417e415
-    status:
-      code: 200
-      message: OK
-- request:
-    body: null
-    headers:
-      Accept:
-      - application/json
-      Accept-Encoding:
-      - gzip, deflate
-      Connection:
-      - keep-alive
-      User-Agent:
-<<<<<<< HEAD
-      - AZURECLI/2.64.0 azsdk-python-core/1.31.0 Python/3.8.10 (Windows-10-10.0.26100-SP0)
-    method: GET
-    uri: https://73b67921-8192-4a4b-aafb-1cbe6bfb406e.eastus.cnt-prod.loadtesting.azure.com/tests/update-with-config-test-case?api-version=2024-05-01-preview
-=======
+    status:
+      code: 200
+      message: OK
+- request:
+    body: null
+    headers:
+      Accept:
+      - application/json
+      Accept-Encoding:
+      - gzip, deflate
+      Connection:
+      - keep-alive
+      User-Agent:
       - AZURECLI/2.64.0 azsdk-python-core/1.31.0 Python/3.8.10 (Windows-10-10.0.22631-SP0)
     method: GET
     uri: https://2e324129-56c2-43ed-832d-a6438c0f691e.eastus.cnt-prod.loadtesting.azure.com/tests/update-with-config-test-case?api-version=2022-11-01
->>>>>>> 2417e415
   response:
     body:
       string: '{"error":{"code":"TestNotFound","message":"Test couldn''t find with
@@ -92,25 +68,15 @@
       content-type:
       - application/json
       date:
-<<<<<<< HEAD
-      - Mon, 07 Oct 2024 10:18:35 GMT
-      mise-correlation-id:
-      - c1eb0a4a-19f9-4f67-85da-5b8a5c298c79
-=======
       - Mon, 23 Sep 2024 06:56:58 GMT
       mise-correlation-id:
       - 1d9a3e4e-8797-494f-8eba-24fdccd04129
->>>>>>> 2417e415
       strict-transport-security:
       - max-age=31536000; includeSubDomains
       transfer-encoding:
       - chunked
       x-azure-ref:
-<<<<<<< HEAD
-      - 20241007T101835Z-17b7cdcdcf6rw9cj9tb13p11fc0000000ge0000000003wm6
-=======
       - 20240923T065657Z-r1565bbdbc86z65sndu7enzkes0000000h10000000006ts9
->>>>>>> 2417e415
       x-cache:
       - CONFIG_NOCACHE
       x-content-type-options:
@@ -137,15 +103,6 @@
       Content-Type:
       - application/merge-patch+json
       User-Agent:
-<<<<<<< HEAD
-      - AZURECLI/2.64.0 azsdk-python-core/1.31.0 Python/3.8.10 (Windows-10-10.0.26100-SP0)
-    method: PATCH
-    uri: https://73b67921-8192-4a4b-aafb-1cbe6bfb406e.eastus.cnt-prod.loadtesting.azure.com/tests/update-with-config-test-case?api-version=2024-05-01-preview
-  response:
-    body:
-      string: '{"environmentVariables":{"a":"2","b":"3"},"loadTestConfiguration":{"engineInstances":5,"splitAllCSVs":false,"quickStartTest":false},"inputArtifacts":{"additionalFileInfo":[]},"kind":"URL","publicIPDisabled":false,"testId":"update-with-config-test-case","description":"This
-        is a load test created with arguments","displayName":"Create_with_args_test","keyvaultReferenceIdentityType":"SystemAssigned","createdDateTime":"2024-10-07T10:18:36.232Z","createdBy":"mbhardwaj@microsoft.com","lastModifiedDateTime":"2024-10-07T10:18:36.232Z","lastModifiedBy":"mbhardwaj@microsoft.com"}'
-=======
       - AZURECLI/2.64.0 azsdk-python-core/1.31.0 Python/3.8.10 (Windows-10-10.0.22631-SP0)
     method: PATCH
     uri: https://2e324129-56c2-43ed-832d-a6438c0f691e.eastus.cnt-prod.loadtesting.azure.com/tests/update-with-config-test-case?api-version=2022-11-01
@@ -153,28 +110,12 @@
     body:
       string: '{"environmentVariables":{"a":"2","b":"3"},"loadTestConfiguration":{"engineInstances":5,"splitAllCSVs":false,"quickStartTest":false},"inputArtifacts":{"additionalFileInfo":[]},"testId":"update-with-config-test-case","description":"This
         is a load test created with arguments","displayName":"Create_with_args_test","keyvaultReferenceIdentityType":"SystemAssigned","createdDateTime":"2024-09-23T06:56:58.57Z","createdBy":"mbhardwaj@microsoft.com","lastModifiedDateTime":"2024-09-23T06:56:58.57Z","lastModifiedBy":"mbhardwaj@microsoft.com"}'
->>>>>>> 2417e415
-    headers:
-      api-supported-versions:
-      - 2022-11-01, 2023-04-01-preview, 2024-03-01-preview, 2024-05-01-preview, 2024-07-01-preview
-      connection:
-      - keep-alive
-      content-length:
-<<<<<<< HEAD
-      - '575'
-      content-type:
-      - application/json; charset=utf-8
-      date:
-      - Mon, 07 Oct 2024 10:18:36 GMT
-      location:
-      - https://73b67921-8192-4a4b-aafb-1cbe6bfb406e.eastus.cnt-prod.loadtesting.azure.com/tests/update-with-config-test-case?api-version=2024-03-01-preview
-      mise-correlation-id:
-      - 43759152-0d4c-4156-b18c-c41fcbbaad02
-      strict-transport-security:
-      - max-age=31536000; includeSubDomains
-      x-azure-ref:
-      - 20241007T101835Z-1657d887cccxdfmbam4r3g89fs0000000g70000000005526
-=======
+    headers:
+      api-supported-versions:
+      - 2022-11-01, 2023-04-01-preview, 2024-03-01-preview, 2024-05-01-preview, 2024-07-01-preview
+      connection:
+      - keep-alive
+      content-length:
       - '535'
       content-type:
       - application/json; charset=utf-8
@@ -188,7 +129,6 @@
       - max-age=31536000; includeSubDomains
       x-azure-ref:
       - 20240923T065658Z-r1565bbdbc8zfbdcy4yuprpa3g0000000gxg000000008g2c
->>>>>>> 2417e415
       x-cache:
       - CONFIG_NOCACHE
       x-content-type-options:
@@ -206,15 +146,9 @@
       Connection:
       - keep-alive
       User-Agent:
-<<<<<<< HEAD
-      - AZURECLI/2.64.0 azsdk-python-core/1.31.0 Python/3.8.10 (Windows-10-10.0.26100-SP0)
-    method: GET
-    uri: https://73b67921-8192-4a4b-aafb-1cbe6bfb406e.eastus.cnt-prod.loadtesting.azure.com/tests/update-with-config-test-case/files?api-version=2024-05-01-preview
-=======
       - AZURECLI/2.64.0 azsdk-python-core/1.31.0 Python/3.8.10 (Windows-10-10.0.22631-SP0)
     method: GET
     uri: https://2e324129-56c2-43ed-832d-a6438c0f691e.eastus.cnt-prod.loadtesting.azure.com/tests/update-with-config-test-case/files?api-version=2022-11-01
->>>>>>> 2417e415
   response:
     body:
       string: '{"value":[]}'
@@ -230,15 +164,6 @@
       content-type:
       - application/json; charset=utf-8
       date:
-<<<<<<< HEAD
-      - Mon, 07 Oct 2024 10:18:36 GMT
-      mise-correlation-id:
-      - a4b9d1e5-3eb5-4e1b-b72b-37e6e1a3c928
-      strict-transport-security:
-      - max-age=31536000; includeSubDomains
-      x-azure-ref:
-      - 20241007T101836Z-r1d78bdccbfqklpxr3mwzd0gzc000000129000000000gvwm
-=======
       - Mon, 23 Sep 2024 06:56:58 GMT
       mise-correlation-id:
       - 33e8dde4-c0aa-4112-99fd-dcf08289952e
@@ -246,7 +171,6 @@
       - max-age=31536000; includeSubDomains
       x-azure-ref:
       - 20240923T065658Z-15bb7d8546bqqxhvnv950s0dx40000000850000000000hxc
->>>>>>> 2417e415
       x-cache:
       - CONFIG_NOCACHE
       x-content-type-options:
@@ -356,44 +280,18 @@
       Content-Length:
       - '4870'
       User-Agent:
-<<<<<<< HEAD
-      - AZURECLI/2.64.0 azsdk-python-core/1.31.0 Python/3.8.10 (Windows-10-10.0.26100-SP0)
-      content-type:
-      - application/octet-stream
-    method: PUT
-    uri: https://73b67921-8192-4a4b-aafb-1cbe6bfb406e.eastus.cnt-prod.loadtesting.azure.com/tests/update-with-config-test-case/files/sample-JMX-file.jmx?api-version=2024-05-01-preview&fileType=JMX_FILE
-  response:
-    body:
-      string: '{"url":"https://gfpc3y5fl0v7e13e5nfj9zmg.z39.blob.storage.azure.net/d9d7de20-23f6-471f-98c4-0602de304597/e8b5c604-a4c0-4f71-aa0c-7e7f2d51f532?skoid=713ccf3d-dc33-4787-a1ee-6b0cc537c37a&sktid=33e01921-4d64-4f8c-a055-5bdaffd5e33d&skt=2024-10-07T10%3A18%3A37Z&ske=2024-10-08T02%3A18%3A37Z&sks=b&skv=2024-05-04&sv=2024-05-04&se=2024-10-07T10%3A28%3A37Z&sr=b&sp=r&sig=f1j6Xu6q7V1azO72rRyoR%2Fx8B5NfUco08RjC9m3j6FI%3D","fileName":"sample-JMX-file.jmx","fileType":"JMX_FILE","expireDateTime":"2024-10-07T10:28:37.8926159Z","validationStatus":"VALIDATION_INITIATED"}'
-=======
       - AZURECLI/2.64.0 azsdk-python-core/1.31.0 Python/3.8.10 (Windows-10-10.0.22631-SP0)
     method: PUT
     uri: https://2e324129-56c2-43ed-832d-a6438c0f691e.eastus.cnt-prod.loadtesting.azure.com/tests/update-with-config-test-case/files/sample-JMX-file.jmx?fileType=JMX_FILE&api-version=2022-11-01
   response:
     body:
       string: '{"url":"https://o3513n4v13mfx6wt75eiewvd.z14.blob.storage.azure.net/544af478-998a-4988-8020-e8e8dfcdc923/ba7280c1-29a3-45b4-9b87-92ac0eaba838?skoid=713ccf3d-dc33-4787-a1ee-6b0cc537c37a&sktid=33e01921-4d64-4f8c-a055-5bdaffd5e33d&skt=2024-09-23T06%3A56%3A59Z&ske=2024-09-23T22%3A56%3A59Z&sks=b&skv=2024-05-04&sv=2024-05-04&se=2024-09-23T07%3A06%3A59Z&sr=b&sp=r&sig=vTwUtlbpBX6%2FhxFeiIiNXsbJVdddpmO1ky%2Fifnn7PZc%3D","fileName":"sample-JMX-file.jmx","fileType":"JMX_FILE","expireDateTime":"2024-09-23T07:06:59.4155751Z","validationStatus":"VALIDATION_INITIATED"}'
->>>>>>> 2417e415
-    headers:
-      api-supported-versions:
-      - 2022-11-01, 2023-04-01-preview, 2024-03-01-preview, 2024-05-01-preview, 2024-07-01-preview
-      connection:
-      - keep-alive
-      content-length:
-<<<<<<< HEAD
-      - '558'
-      content-type:
-      - application/json; charset=utf-8
-      date:
-      - Mon, 07 Oct 2024 10:18:37 GMT
-      location:
-      - https://73b67921-8192-4a4b-aafb-1cbe6bfb406e.eastus.cnt-prod.loadtesting.azure.com/tests/update-with-config-test-case/files/sample-JMX-file.jmx?api-version=2024-03-01-preview
-      mise-correlation-id:
-      - dbb586c5-e5db-4d57-a608-c8061e17b87f
-      strict-transport-security:
-      - max-age=31536000; includeSubDomains
-      x-azure-ref:
-      - 20241007T101836Z-1657d887cccxdfmbam4r3g89fs0000000g3g00000000bgd5
-=======
+    headers:
+      api-supported-versions:
+      - 2022-11-01, 2023-04-01-preview, 2024-03-01-preview, 2024-05-01-preview, 2024-07-01-preview
+      connection:
+      - keep-alive
+      content-length:
       - '560'
       content-type:
       - application/json; charset=utf-8
@@ -407,7 +305,6 @@
       - max-age=31536000; includeSubDomains
       x-azure-ref:
       - 20240923T065658Z-15bb7d8546bs9r4ls6bn7xrw300000000gm000000000721n
->>>>>>> 2417e415
       x-cache:
       - CONFIG_NOCACHE
       x-content-type-options:
@@ -425,489 +322,314 @@
       Connection:
       - keep-alive
       User-Agent:
-<<<<<<< HEAD
-      - AZURECLI/2.64.0 azsdk-python-core/1.31.0 Python/3.8.10 (Windows-10-10.0.26100-SP0)
-    method: GET
-    uri: https://73b67921-8192-4a4b-aafb-1cbe6bfb406e.eastus.cnt-prod.loadtesting.azure.com/tests/update-with-config-test-case/files/sample-JMX-file.jmx?api-version=2024-05-01-preview
-  response:
-    body:
-      string: '{"url":"https://gfpc3y5fl0v7e13e5nfj9zmg.z39.blob.storage.azure.net/d9d7de20-23f6-471f-98c4-0602de304597/e8b5c604-a4c0-4f71-aa0c-7e7f2d51f532?skoid=713ccf3d-dc33-4787-a1ee-6b0cc537c37a&sktid=33e01921-4d64-4f8c-a055-5bdaffd5e33d&skt=2024-10-07T10%3A18%3A38Z&ske=2024-10-07T17%3A18%3A38Z&sks=b&skv=2024-05-04&sv=2024-05-04&se=2024-10-07T10%3A28%3A38Z&sr=b&sp=r&sig=aN2Sie1Zm%2BScWOmCx%2F4TdW8p0GS8mruYFLtcLURxj5g%3D","fileName":"sample-JMX-file.jmx","fileType":"JMX_FILE","expireDateTime":"2024-10-07T10:28:38.2341133Z","validationStatus":"VALIDATION_INITIATED"}'
-=======
       - AZURECLI/2.64.0 azsdk-python-core/1.31.0 Python/3.8.10 (Windows-10-10.0.22631-SP0)
     method: GET
     uri: https://2e324129-56c2-43ed-832d-a6438c0f691e.eastus.cnt-prod.loadtesting.azure.com/tests/update-with-config-test-case/files/sample-JMX-file.jmx?api-version=2022-11-01
   response:
     body:
       string: '{"url":"https://o3513n4v13mfx6wt75eiewvd.z14.blob.storage.azure.net/544af478-998a-4988-8020-e8e8dfcdc923/ba7280c1-29a3-45b4-9b87-92ac0eaba838?skoid=713ccf3d-dc33-4787-a1ee-6b0cc537c37a&sktid=33e01921-4d64-4f8c-a055-5bdaffd5e33d&skt=2024-09-23T06%3A56%3A59Z&ske=2024-09-23T13%3A56%3A59Z&sks=b&skv=2024-05-04&sv=2024-05-04&se=2024-09-23T07%3A06%3A59Z&sr=b&sp=r&sig=34YpIzA0bBg%2BCbcEoQfjvXgKVFCPc96XWTZDksa5Cws%3D","fileName":"sample-JMX-file.jmx","fileType":"JMX_FILE","expireDateTime":"2024-09-23T07:06:59.7225997Z","validationStatus":"VALIDATION_INITIATED"}'
->>>>>>> 2417e415
-    headers:
-      accept-ranges:
-      - bytes
-      api-supported-versions:
-      - 2022-11-01, 2023-04-01-preview, 2024-03-01-preview, 2024-05-01-preview, 2024-07-01-preview
-      connection:
-      - keep-alive
-      content-length:
-<<<<<<< HEAD
+    headers:
+      accept-ranges:
+      - bytes
+      api-supported-versions:
+      - 2022-11-01, 2023-04-01-preview, 2024-03-01-preview, 2024-05-01-preview, 2024-07-01-preview
+      connection:
+      - keep-alive
+      content-length:
+      - '558'
+      content-type:
+      - application/json; charset=utf-8
+      date:
+      - Mon, 23 Sep 2024 06:56:59 GMT
+      mise-correlation-id:
+      - 733c82ad-cbd6-4dea-93c2-1349029e6887
+      strict-transport-security:
+      - max-age=31536000; includeSubDomains
+      x-azure-ref:
+      - 20240923T065659Z-15bb7d8546bwljznekf5hx9zs000000003wg000000002sqz
+      x-cache:
+      - CONFIG_NOCACHE
+      x-content-type-options:
+      - nosniff
+    status:
+      code: 200
+      message: OK
+- request:
+    body: null
+    headers:
+      Accept:
+      - application/json
+      Accept-Encoding:
+      - gzip, deflate
+      Connection:
+      - keep-alive
+      User-Agent:
+      - AZURECLI/2.64.0 azsdk-python-core/1.31.0 Python/3.8.10 (Windows-10-10.0.22631-SP0)
+    method: GET
+    uri: https://2e324129-56c2-43ed-832d-a6438c0f691e.eastus.cnt-prod.loadtesting.azure.com/tests/update-with-config-test-case/files/sample-JMX-file.jmx?api-version=2022-11-01
+  response:
+    body:
+      string: '{"url":"https://o3513n4v13mfx6wt75eiewvd.z14.blob.storage.azure.net/544af478-998a-4988-8020-e8e8dfcdc923/ba7280c1-29a3-45b4-9b87-92ac0eaba838?skoid=713ccf3d-dc33-4787-a1ee-6b0cc537c37a&sktid=33e01921-4d64-4f8c-a055-5bdaffd5e33d&skt=2024-09-23T06%3A57%3A04Z&ske=2024-09-23T13%3A57%3A04Z&sks=b&skv=2024-05-04&sv=2024-05-04&se=2024-09-23T07%3A07%3A05Z&sr=b&sp=r&sig=bJiL09b13cqVZTHJiJZXTJPYC1uLi2HuwJq4b4xDXpE%3D","fileName":"sample-JMX-file.jmx","fileType":"JMX_FILE","expireDateTime":"2024-09-23T07:07:05.007717Z","validationStatus":"VALIDATION_INITIATED"}'
+    headers:
+      accept-ranges:
+      - bytes
+      api-supported-versions:
+      - 2022-11-01, 2023-04-01-preview, 2024-03-01-preview, 2024-05-01-preview, 2024-07-01-preview
+      connection:
+      - keep-alive
+      content-length:
+      - '555'
+      content-type:
+      - application/json; charset=utf-8
+      date:
+      - Mon, 23 Sep 2024 06:57:05 GMT
+      mise-correlation-id:
+      - c4e3e409-f54a-4095-bda2-203e747b7ed7
+      strict-transport-security:
+      - max-age=31536000; includeSubDomains
+      x-azure-ref:
+      - 20240923T065704Z-15bb7d8546bwc85tmcyu00ycfc0000000fh0000000003nvt
+      x-cache:
+      - CONFIG_NOCACHE
+      x-content-type-options:
+      - nosniff
+    status:
+      code: 200
+      message: OK
+- request:
+    body: null
+    headers:
+      Accept:
+      - application/json
+      Accept-Encoding:
+      - gzip, deflate
+      Connection:
+      - keep-alive
+      User-Agent:
+      - AZURECLI/2.64.0 azsdk-python-core/1.31.0 Python/3.8.10 (Windows-10-10.0.22631-SP0)
+    method: GET
+    uri: https://2e324129-56c2-43ed-832d-a6438c0f691e.eastus.cnt-prod.loadtesting.azure.com/tests/update-with-config-test-case/files/sample-JMX-file.jmx?api-version=2022-11-01
+  response:
+    body:
+      string: '{"url":"https://o3513n4v13mfx6wt75eiewvd.z14.blob.storage.azure.net/544af478-998a-4988-8020-e8e8dfcdc923/ba7280c1-29a3-45b4-9b87-92ac0eaba838?skoid=713ccf3d-dc33-4787-a1ee-6b0cc537c37a&sktid=33e01921-4d64-4f8c-a055-5bdaffd5e33d&skt=2024-09-23T06%3A56%3A59Z&ske=2024-09-23T22%3A56%3A59Z&sks=b&skv=2024-05-04&sv=2024-05-04&se=2024-09-23T07%3A07%3A10Z&sr=b&sp=r&sig=lz0Chl%2FbfK%2FfJcccDwFGmSZEkBI9VSXUw2tQLS2lCbo%3D","fileName":"sample-JMX-file.jmx","fileType":"JMX_FILE","expireDateTime":"2024-09-23T07:07:10.2562816Z","validationStatus":"VALIDATION_INITIATED"}'
+    headers:
+      accept-ranges:
+      - bytes
+      api-supported-versions:
+      - 2022-11-01, 2023-04-01-preview, 2024-03-01-preview, 2024-05-01-preview, 2024-07-01-preview
+      connection:
+      - keep-alive
+      content-length:
       - '560'
       content-type:
       - application/json; charset=utf-8
       date:
-      - Mon, 07 Oct 2024 10:18:38 GMT
-      mise-correlation-id:
-      - a451d803-80ef-45af-b026-f06b48cee3a2
-      strict-transport-security:
-      - max-age=31536000; includeSubDomains
-      x-azure-ref:
-      - 20241007T101837Z-17b7cdcdcf67r5l7adxkwn0k5n0000000ga000000000afha
-=======
-      - '558'
-      content-type:
-      - application/json; charset=utf-8
-      date:
-      - Mon, 23 Sep 2024 06:56:59 GMT
-      mise-correlation-id:
-      - 733c82ad-cbd6-4dea-93c2-1349029e6887
-      strict-transport-security:
-      - max-age=31536000; includeSubDomains
-      x-azure-ref:
-      - 20240923T065659Z-15bb7d8546bwljznekf5hx9zs000000003wg000000002sqz
->>>>>>> 2417e415
-      x-cache:
-      - CONFIG_NOCACHE
-      x-content-type-options:
-      - nosniff
-    status:
-      code: 200
-      message: OK
-- request:
-    body: null
-    headers:
-      Accept:
-      - application/json
-      Accept-Encoding:
-      - gzip, deflate
-      Connection:
-      - keep-alive
-      User-Agent:
-<<<<<<< HEAD
-      - AZURECLI/2.64.0 azsdk-python-core/1.31.0 Python/3.8.10 (Windows-10-10.0.26100-SP0)
-    method: GET
-    uri: https://73b67921-8192-4a4b-aafb-1cbe6bfb406e.eastus.cnt-prod.loadtesting.azure.com/tests/update-with-config-test-case/files/sample-JMX-file.jmx?api-version=2024-05-01-preview
-  response:
-    body:
-      string: '{"url":"https://gfpc3y5fl0v7e13e5nfj9zmg.z39.blob.storage.azure.net/d9d7de20-23f6-471f-98c4-0602de304597/e8b5c604-a4c0-4f71-aa0c-7e7f2d51f532?skoid=713ccf3d-dc33-4787-a1ee-6b0cc537c37a&sktid=33e01921-4d64-4f8c-a055-5bdaffd5e33d&skt=2024-10-07T10%3A18%3A37Z&ske=2024-10-08T02%3A18%3A37Z&sks=b&skv=2024-05-04&sv=2024-05-04&se=2024-10-07T10%3A28%3A43Z&sr=b&sp=r&sig=e6ln7u5e0M7%2FA9YxELTitiVcKijNJNWstmYj8%2BeUJKI%3D","fileName":"sample-JMX-file.jmx","fileType":"JMX_FILE","expireDateTime":"2024-10-07T10:28:43.7593483Z","validationStatus":"VALIDATION_INITIATED"}'
-=======
+      - Mon, 23 Sep 2024 06:57:10 GMT
+      mise-correlation-id:
+      - f37b75ad-3ff7-4e79-9103-e344538f1f51
+      strict-transport-security:
+      - max-age=31536000; includeSubDomains
+      x-azure-ref:
+      - 20240923T065710Z-r1565bbdbc87gf2m810s4gcavn0000000gm0000000003fzw
+      x-cache:
+      - CONFIG_NOCACHE
+      x-content-type-options:
+      - nosniff
+    status:
+      code: 200
+      message: OK
+- request:
+    body: null
+    headers:
+      Accept:
+      - application/json
+      Accept-Encoding:
+      - gzip, deflate
+      Connection:
+      - keep-alive
+      User-Agent:
       - AZURECLI/2.64.0 azsdk-python-core/1.31.0 Python/3.8.10 (Windows-10-10.0.22631-SP0)
     method: GET
     uri: https://2e324129-56c2-43ed-832d-a6438c0f691e.eastus.cnt-prod.loadtesting.azure.com/tests/update-with-config-test-case/files/sample-JMX-file.jmx?api-version=2022-11-01
   response:
     body:
-      string: '{"url":"https://o3513n4v13mfx6wt75eiewvd.z14.blob.storage.azure.net/544af478-998a-4988-8020-e8e8dfcdc923/ba7280c1-29a3-45b4-9b87-92ac0eaba838?skoid=713ccf3d-dc33-4787-a1ee-6b0cc537c37a&sktid=33e01921-4d64-4f8c-a055-5bdaffd5e33d&skt=2024-09-23T06%3A57%3A04Z&ske=2024-09-23T13%3A57%3A04Z&sks=b&skv=2024-05-04&sv=2024-05-04&se=2024-09-23T07%3A07%3A05Z&sr=b&sp=r&sig=bJiL09b13cqVZTHJiJZXTJPYC1uLi2HuwJq4b4xDXpE%3D","fileName":"sample-JMX-file.jmx","fileType":"JMX_FILE","expireDateTime":"2024-09-23T07:07:05.007717Z","validationStatus":"VALIDATION_INITIATED"}'
->>>>>>> 2417e415
-    headers:
-      accept-ranges:
-      - bytes
-      api-supported-versions:
-      - 2022-11-01, 2023-04-01-preview, 2024-03-01-preview, 2024-05-01-preview, 2024-07-01-preview
-      connection:
-      - keep-alive
-      content-length:
-<<<<<<< HEAD
+      string: '{"url":"https://o3513n4v13mfx6wt75eiewvd.z14.blob.storage.azure.net/544af478-998a-4988-8020-e8e8dfcdc923/ba7280c1-29a3-45b4-9b87-92ac0eaba838?skoid=713ccf3d-dc33-4787-a1ee-6b0cc537c37a&sktid=33e01921-4d64-4f8c-a055-5bdaffd5e33d&skt=2024-09-23T06%3A57%3A15Z&ske=2024-09-23T13%3A57%3A15Z&sks=b&skv=2024-05-04&sv=2024-05-04&se=2024-09-23T07%3A07%3A16Z&sr=b&sp=r&sig=%2FU9qS5xP%2BBdfGmQ7js6i1RnvHIdxVp4RgJq2CNYv38U%3D","fileName":"sample-JMX-file.jmx","fileType":"JMX_FILE","expireDateTime":"2024-09-23T07:07:16.3282698Z","validationStatus":"VALIDATION_INITIATED"}'
+    headers:
+      accept-ranges:
+      - bytes
+      api-supported-versions:
+      - 2022-11-01, 2023-04-01-preview, 2024-03-01-preview, 2024-05-01-preview, 2024-07-01-preview
+      connection:
+      - keep-alive
+      content-length:
       - '560'
       content-type:
       - application/json; charset=utf-8
       date:
-      - Mon, 07 Oct 2024 10:18:43 GMT
-      mise-correlation-id:
-      - a90954ae-22aa-4d51-a0dd-d7aa21e84434
-      strict-transport-security:
-      - max-age=31536000; includeSubDomains
-      x-azure-ref:
-      - 20241007T101843Z-17b7cdcdcf6xqxsfkwcd7fn0en0000000geg000000003te7
-=======
+      - Mon, 23 Sep 2024 06:57:16 GMT
+      mise-correlation-id:
+      - 933fb375-08f1-4484-b47a-bdef3f45723a
+      strict-transport-security:
+      - max-age=31536000; includeSubDomains
+      x-azure-ref:
+      - 20240923T065715Z-r1565bbdbc8zfbdcy4yuprpa3g0000000gwg000000009m64
+      x-cache:
+      - CONFIG_NOCACHE
+      x-content-type-options:
+      - nosniff
+    status:
+      code: 200
+      message: OK
+- request:
+    body: null
+    headers:
+      Accept:
+      - application/json
+      Accept-Encoding:
+      - gzip, deflate
+      Connection:
+      - keep-alive
+      User-Agent:
+      - AZURECLI/2.64.0 azsdk-python-core/1.31.0 Python/3.8.10 (Windows-10-10.0.22631-SP0)
+    method: GET
+    uri: https://2e324129-56c2-43ed-832d-a6438c0f691e.eastus.cnt-prod.loadtesting.azure.com/tests/update-with-config-test-case/files/sample-JMX-file.jmx?api-version=2022-11-01
+  response:
+    body:
+      string: '{"url":"https://o3513n4v13mfx6wt75eiewvd.z14.blob.storage.azure.net/544af478-998a-4988-8020-e8e8dfcdc923/ba7280c1-29a3-45b4-9b87-92ac0eaba838?skoid=713ccf3d-dc33-4787-a1ee-6b0cc537c37a&sktid=33e01921-4d64-4f8c-a055-5bdaffd5e33d&skt=2024-09-23T06%3A57%3A21Z&ske=2024-09-23T13%3A57%3A21Z&sks=b&skv=2024-05-04&sv=2024-05-04&se=2024-09-23T07%3A07%3A21Z&sr=b&sp=r&sig=xlFFpSwKhOMcUneA7DsfKeNg8tsuzVECRAbZmVvjIz0%3D","fileName":"sample-JMX-file.jmx","fileType":"JMX_FILE","expireDateTime":"2024-09-23T07:07:21.6426072Z","validationStatus":"VALIDATION_INITIATED"}'
+    headers:
+      accept-ranges:
+      - bytes
+      api-supported-versions:
+      - 2022-11-01, 2023-04-01-preview, 2024-03-01-preview, 2024-05-01-preview, 2024-07-01-preview
+      connection:
+      - keep-alive
+      content-length:
+      - '563'
+      content-type:
+      - application/json; charset=utf-8
+      date:
+      - Mon, 23 Sep 2024 06:57:21 GMT
+      mise-correlation-id:
+      - e10daeb7-edd7-4c11-97c8-1e4dc12cec6f
+      strict-transport-security:
+      - max-age=31536000; includeSubDomains
+      x-azure-ref:
+      - 20240923T065721Z-r1565bbdbc8t5gvd67uyee79pw0000000gcg00000000560u
+      x-cache:
+      - CONFIG_NOCACHE
+      x-content-type-options:
+      - nosniff
+    status:
+      code: 200
+      message: OK
+- request:
+    body: null
+    headers:
+      Accept:
+      - application/json
+      Accept-Encoding:
+      - gzip, deflate
+      Connection:
+      - keep-alive
+      User-Agent:
+      - AZURECLI/2.64.0 azsdk-python-core/1.31.0 Python/3.8.10 (Windows-10-10.0.22631-SP0)
+    method: GET
+    uri: https://2e324129-56c2-43ed-832d-a6438c0f691e.eastus.cnt-prod.loadtesting.azure.com/tests/update-with-config-test-case/files/sample-JMX-file.jmx?api-version=2022-11-01
+  response:
+    body:
+      string: '{"url":"https://o3513n4v13mfx6wt75eiewvd.z14.blob.storage.azure.net/544af478-998a-4988-8020-e8e8dfcdc923/ba7280c1-29a3-45b4-9b87-92ac0eaba838?skoid=713ccf3d-dc33-4787-a1ee-6b0cc537c37a&sktid=33e01921-4d64-4f8c-a055-5bdaffd5e33d&skt=2024-09-23T06%3A56%3A59Z&ske=2024-09-23T13%3A56%3A59Z&sks=b&skv=2024-05-04&sv=2024-05-04&se=2024-09-23T07%3A07%3A26Z&sr=b&sp=r&sig=SoT7e2Ar6wrwHuuDNy10XcUxSyn4euLjsRCqmkBDLrQ%3D","fileName":"sample-JMX-file.jmx","fileType":"JMX_FILE","expireDateTime":"2024-09-23T07:07:26.915887Z","validationStatus":"VALIDATION_INITIATED"}'
+    headers:
+      accept-ranges:
+      - bytes
+      api-supported-versions:
+      - 2022-11-01, 2023-04-01-preview, 2024-03-01-preview, 2024-05-01-preview, 2024-07-01-preview
+      connection:
+      - keep-alive
+      content-length:
       - '555'
       content-type:
       - application/json; charset=utf-8
       date:
-      - Mon, 23 Sep 2024 06:57:05 GMT
-      mise-correlation-id:
-      - c4e3e409-f54a-4095-bda2-203e747b7ed7
-      strict-transport-security:
-      - max-age=31536000; includeSubDomains
-      x-azure-ref:
-      - 20240923T065704Z-15bb7d8546bwc85tmcyu00ycfc0000000fh0000000003nvt
->>>>>>> 2417e415
-      x-cache:
-      - CONFIG_NOCACHE
-      x-content-type-options:
-      - nosniff
-    status:
-      code: 200
-      message: OK
-- request:
-    body: null
-    headers:
-      Accept:
-      - application/json
-      Accept-Encoding:
-      - gzip, deflate
-      Connection:
-      - keep-alive
-      User-Agent:
-<<<<<<< HEAD
-      - AZURECLI/2.64.0 azsdk-python-core/1.31.0 Python/3.8.10 (Windows-10-10.0.26100-SP0)
-    method: GET
-    uri: https://73b67921-8192-4a4b-aafb-1cbe6bfb406e.eastus.cnt-prod.loadtesting.azure.com/tests/update-with-config-test-case/files/sample-JMX-file.jmx?api-version=2024-05-01-preview
-  response:
-    body:
-      string: '{"url":"https://gfpc3y5fl0v7e13e5nfj9zmg.z39.blob.storage.azure.net/d9d7de20-23f6-471f-98c4-0602de304597/e8b5c604-a4c0-4f71-aa0c-7e7f2d51f532?skoid=713ccf3d-dc33-4787-a1ee-6b0cc537c37a&sktid=33e01921-4d64-4f8c-a055-5bdaffd5e33d&skt=2024-10-07T10%3A18%3A49Z&ske=2024-10-07T17%3A18%3A49Z&sks=b&skv=2024-05-04&sv=2024-05-04&se=2024-10-07T10%3A28%3A49Z&sr=b&sp=r&sig=PYsZaA2hF8l%2FWH%2BiyqXDqAq4tv49Hv8FQDgRVbV8d8o%3D","fileName":"sample-JMX-file.jmx","fileType":"JMX_FILE","expireDateTime":"2024-10-07T10:28:49.0999331Z","validationStatus":"VALIDATION_INITIATED"}'
-=======
+      - Mon, 23 Sep 2024 06:57:26 GMT
+      mise-correlation-id:
+      - 138c4ab4-fe7c-4ad4-a0ab-509e585d9135
+      strict-transport-security:
+      - max-age=31536000; includeSubDomains
+      x-azure-ref:
+      - 20240923T065726Z-r1565bbdbc8czxfgyxc6ntg2mw0000000gqg000000007chv
+      x-cache:
+      - CONFIG_NOCACHE
+      x-content-type-options:
+      - nosniff
+    status:
+      code: 200
+      message: OK
+- request:
+    body: null
+    headers:
+      Accept:
+      - application/json
+      Accept-Encoding:
+      - gzip, deflate
+      Connection:
+      - keep-alive
+      User-Agent:
       - AZURECLI/2.64.0 azsdk-python-core/1.31.0 Python/3.8.10 (Windows-10-10.0.22631-SP0)
     method: GET
     uri: https://2e324129-56c2-43ed-832d-a6438c0f691e.eastus.cnt-prod.loadtesting.azure.com/tests/update-with-config-test-case/files/sample-JMX-file.jmx?api-version=2022-11-01
   response:
     body:
-      string: '{"url":"https://o3513n4v13mfx6wt75eiewvd.z14.blob.storage.azure.net/544af478-998a-4988-8020-e8e8dfcdc923/ba7280c1-29a3-45b4-9b87-92ac0eaba838?skoid=713ccf3d-dc33-4787-a1ee-6b0cc537c37a&sktid=33e01921-4d64-4f8c-a055-5bdaffd5e33d&skt=2024-09-23T06%3A56%3A59Z&ske=2024-09-23T22%3A56%3A59Z&sks=b&skv=2024-05-04&sv=2024-05-04&se=2024-09-23T07%3A07%3A10Z&sr=b&sp=r&sig=lz0Chl%2FbfK%2FfJcccDwFGmSZEkBI9VSXUw2tQLS2lCbo%3D","fileName":"sample-JMX-file.jmx","fileType":"JMX_FILE","expireDateTime":"2024-09-23T07:07:10.2562816Z","validationStatus":"VALIDATION_INITIATED"}'
->>>>>>> 2417e415
-    headers:
-      accept-ranges:
-      - bytes
-      api-supported-versions:
-      - 2022-11-01, 2023-04-01-preview, 2024-03-01-preview, 2024-05-01-preview, 2024-07-01-preview
-      connection:
-      - keep-alive
-      content-length:
-      - '560'
-      content-type:
-      - application/json; charset=utf-8
-      date:
-<<<<<<< HEAD
-      - Mon, 07 Oct 2024 10:18:49 GMT
-      mise-correlation-id:
-      - 6f997565-36cd-48e1-aedf-a248c37159f9
-      strict-transport-security:
-      - max-age=31536000; includeSubDomains
-      x-azure-ref:
-      - 20241007T101848Z-1657d887ccc9b6s67gbcc536zc0000000g1g00000000cub7
-=======
-      - Mon, 23 Sep 2024 06:57:10 GMT
-      mise-correlation-id:
-      - f37b75ad-3ff7-4e79-9103-e344538f1f51
-      strict-transport-security:
-      - max-age=31536000; includeSubDomains
-      x-azure-ref:
-      - 20240923T065710Z-r1565bbdbc87gf2m810s4gcavn0000000gm0000000003fzw
->>>>>>> 2417e415
-      x-cache:
-      - CONFIG_NOCACHE
-      x-content-type-options:
-      - nosniff
-    status:
-      code: 200
-      message: OK
-- request:
-    body: null
-    headers:
-      Accept:
-      - application/json
-      Accept-Encoding:
-      - gzip, deflate
-      Connection:
-      - keep-alive
-      User-Agent:
-<<<<<<< HEAD
-      - AZURECLI/2.64.0 azsdk-python-core/1.31.0 Python/3.8.10 (Windows-10-10.0.26100-SP0)
-    method: GET
-    uri: https://73b67921-8192-4a4b-aafb-1cbe6bfb406e.eastus.cnt-prod.loadtesting.azure.com/tests/update-with-config-test-case/files/sample-JMX-file.jmx?api-version=2024-05-01-preview
-  response:
-    body:
-      string: '{"url":"https://gfpc3y5fl0v7e13e5nfj9zmg.z39.blob.storage.azure.net/d9d7de20-23f6-471f-98c4-0602de304597/e8b5c604-a4c0-4f71-aa0c-7e7f2d51f532?skoid=713ccf3d-dc33-4787-a1ee-6b0cc537c37a&sktid=33e01921-4d64-4f8c-a055-5bdaffd5e33d&skt=2024-10-07T10%3A18%3A54Z&ske=2024-10-07T17%3A18%3A54Z&sks=b&skv=2024-05-04&sv=2024-05-04&se=2024-10-07T10%3A28%3A54Z&sr=b&sp=r&sig=Z62AqpsXu7mA9glT6ZST0JJUW23si0L%2FjwhIkt%2FQdyU%3D","fileName":"sample-JMX-file.jmx","fileType":"JMX_FILE","expireDateTime":"2024-10-07T10:28:54.4771013Z","validationStatus":"VALIDATION_INITIATED"}'
-=======
+      string: '{"url":"https://o3513n4v13mfx6wt75eiewvd.z14.blob.storage.azure.net/544af478-998a-4988-8020-e8e8dfcdc923/ba7280c1-29a3-45b4-9b87-92ac0eaba838?skoid=713ccf3d-dc33-4787-a1ee-6b0cc537c37a&sktid=33e01921-4d64-4f8c-a055-5bdaffd5e33d&skt=2024-09-23T06%3A57%3A04Z&ske=2024-09-23T13%3A57%3A04Z&sks=b&skv=2024-05-04&sv=2024-05-04&se=2024-09-23T07%3A07%3A32Z&sr=b&sp=r&sig=YJpkSTRlNb%2B36ue%2FPVRx3EYWUnBpzqGLJlk%2Bfoc40XQ%3D","fileName":"sample-JMX-file.jmx","fileType":"JMX_FILE","expireDateTime":"2024-09-23T07:07:32.0482684Z","validationStatus":"VALIDATION_INITIATED"}'
+    headers:
+      accept-ranges:
+      - bytes
+      api-supported-versions:
+      - 2022-11-01, 2023-04-01-preview, 2024-03-01-preview, 2024-05-01-preview, 2024-07-01-preview
+      connection:
+      - keep-alive
+      content-length:
+      - '562'
+      content-type:
+      - application/json; charset=utf-8
+      date:
+      - Mon, 23 Sep 2024 06:57:32 GMT
+      mise-correlation-id:
+      - 2d8d68c5-1b77-4222-b193-d894f2d8632a
+      strict-transport-security:
+      - max-age=31536000; includeSubDomains
+      x-azure-ref:
+      - 20240923T065731Z-r1565bbdbc86z65sndu7enzkes0000000gyg000000009hn2
+      x-cache:
+      - CONFIG_NOCACHE
+      x-content-type-options:
+      - nosniff
+    status:
+      code: 200
+      message: OK
+- request:
+    body: null
+    headers:
+      Accept:
+      - application/json
+      Accept-Encoding:
+      - gzip, deflate
+      Connection:
+      - keep-alive
+      User-Agent:
       - AZURECLI/2.64.0 azsdk-python-core/1.31.0 Python/3.8.10 (Windows-10-10.0.22631-SP0)
     method: GET
     uri: https://2e324129-56c2-43ed-832d-a6438c0f691e.eastus.cnt-prod.loadtesting.azure.com/tests/update-with-config-test-case/files/sample-JMX-file.jmx?api-version=2022-11-01
   response:
     body:
-      string: '{"url":"https://o3513n4v13mfx6wt75eiewvd.z14.blob.storage.azure.net/544af478-998a-4988-8020-e8e8dfcdc923/ba7280c1-29a3-45b4-9b87-92ac0eaba838?skoid=713ccf3d-dc33-4787-a1ee-6b0cc537c37a&sktid=33e01921-4d64-4f8c-a055-5bdaffd5e33d&skt=2024-09-23T06%3A57%3A15Z&ske=2024-09-23T13%3A57%3A15Z&sks=b&skv=2024-05-04&sv=2024-05-04&se=2024-09-23T07%3A07%3A16Z&sr=b&sp=r&sig=%2FU9qS5xP%2BBdfGmQ7js6i1RnvHIdxVp4RgJq2CNYv38U%3D","fileName":"sample-JMX-file.jmx","fileType":"JMX_FILE","expireDateTime":"2024-09-23T07:07:16.3282698Z","validationStatus":"VALIDATION_INITIATED"}'
->>>>>>> 2417e415
-    headers:
-      accept-ranges:
-      - bytes
-      api-supported-versions:
-      - 2022-11-01, 2023-04-01-preview, 2024-03-01-preview, 2024-05-01-preview, 2024-07-01-preview
-      connection:
-      - keep-alive
-      content-length:
-      - '560'
-      content-type:
-      - application/json; charset=utf-8
-      date:
-<<<<<<< HEAD
-      - Mon, 07 Oct 2024 10:18:54 GMT
-      mise-correlation-id:
-      - 209e6327-0248-4c5b-bc22-764575e59405
-      strict-transport-security:
-      - max-age=31536000; includeSubDomains
-      x-azure-ref:
-      - 20241007T101854Z-r1d78bdccbfmbws8d55k0thrrn0000000g9g00000000bgxm
-=======
-      - Mon, 23 Sep 2024 06:57:16 GMT
-      mise-correlation-id:
-      - 933fb375-08f1-4484-b47a-bdef3f45723a
-      strict-transport-security:
-      - max-age=31536000; includeSubDomains
-      x-azure-ref:
-      - 20240923T065715Z-r1565bbdbc8zfbdcy4yuprpa3g0000000gwg000000009m64
->>>>>>> 2417e415
-      x-cache:
-      - CONFIG_NOCACHE
-      x-content-type-options:
-      - nosniff
-    status:
-      code: 200
-      message: OK
-- request:
-    body: null
-    headers:
-      Accept:
-      - application/json
-      Accept-Encoding:
-      - gzip, deflate
-      Connection:
-      - keep-alive
-      User-Agent:
-<<<<<<< HEAD
-      - AZURECLI/2.64.0 azsdk-python-core/1.31.0 Python/3.8.10 (Windows-10-10.0.26100-SP0)
-    method: GET
-    uri: https://73b67921-8192-4a4b-aafb-1cbe6bfb406e.eastus.cnt-prod.loadtesting.azure.com/tests/update-with-config-test-case/files/sample-JMX-file.jmx?api-version=2024-05-01-preview
-  response:
-    body:
-      string: '{"url":"https://gfpc3y5fl0v7e13e5nfj9zmg.z39.blob.storage.azure.net/d9d7de20-23f6-471f-98c4-0602de304597/e8b5c604-a4c0-4f71-aa0c-7e7f2d51f532?skoid=713ccf3d-dc33-4787-a1ee-6b0cc537c37a&sktid=33e01921-4d64-4f8c-a055-5bdaffd5e33d&skt=2024-10-07T10%3A18%3A59Z&ske=2024-10-07T17%3A18%3A59Z&sks=b&skv=2024-05-04&sv=2024-05-04&se=2024-10-07T10%3A29%3A00Z&sr=b&sp=r&sig=oqvDdIuQm%2FJFKJfDo%2FemvwoqDE%2FHrUhkVs%2BD1pBweiY%3D","fileName":"sample-JMX-file.jmx","fileType":"JMX_FILE","expireDateTime":"2024-10-07T10:29:00.755113Z","validationStatus":"VALIDATION_INITIATED"}'
-=======
-      - AZURECLI/2.64.0 azsdk-python-core/1.31.0 Python/3.8.10 (Windows-10-10.0.22631-SP0)
-    method: GET
-    uri: https://2e324129-56c2-43ed-832d-a6438c0f691e.eastus.cnt-prod.loadtesting.azure.com/tests/update-with-config-test-case/files/sample-JMX-file.jmx?api-version=2022-11-01
-  response:
-    body:
-      string: '{"url":"https://o3513n4v13mfx6wt75eiewvd.z14.blob.storage.azure.net/544af478-998a-4988-8020-e8e8dfcdc923/ba7280c1-29a3-45b4-9b87-92ac0eaba838?skoid=713ccf3d-dc33-4787-a1ee-6b0cc537c37a&sktid=33e01921-4d64-4f8c-a055-5bdaffd5e33d&skt=2024-09-23T06%3A57%3A21Z&ske=2024-09-23T13%3A57%3A21Z&sks=b&skv=2024-05-04&sv=2024-05-04&se=2024-09-23T07%3A07%3A21Z&sr=b&sp=r&sig=xlFFpSwKhOMcUneA7DsfKeNg8tsuzVECRAbZmVvjIz0%3D","fileName":"sample-JMX-file.jmx","fileType":"JMX_FILE","expireDateTime":"2024-09-23T07:07:21.6426072Z","validationStatus":"VALIDATION_INITIATED"}'
->>>>>>> 2417e415
-    headers:
-      accept-ranges:
-      - bytes
-      api-supported-versions:
-      - 2022-11-01, 2023-04-01-preview, 2024-03-01-preview, 2024-05-01-preview, 2024-07-01-preview
-      connection:
-      - keep-alive
-      content-length:
-<<<<<<< HEAD
-      - '563'
-      content-type:
-      - application/json; charset=utf-8
-      date:
-      - Mon, 07 Oct 2024 10:19:00 GMT
-      mise-correlation-id:
-      - 99c175de-d5ed-4682-a19a-0bb3e1999e66
-      strict-transport-security:
-      - max-age=31536000; includeSubDomains
-      x-azure-ref:
-      - 20241007T101859Z-17b7cdcdcf6945ml17t2skh9040000000g2g0000000089y9
-=======
-      - '556'
-      content-type:
-      - application/json; charset=utf-8
-      date:
-      - Mon, 23 Sep 2024 06:57:21 GMT
-      mise-correlation-id:
-      - e10daeb7-edd7-4c11-97c8-1e4dc12cec6f
-      strict-transport-security:
-      - max-age=31536000; includeSubDomains
-      x-azure-ref:
-      - 20240923T065721Z-r1565bbdbc8t5gvd67uyee79pw0000000gcg00000000560u
->>>>>>> 2417e415
-      x-cache:
-      - CONFIG_NOCACHE
-      x-content-type-options:
-      - nosniff
-    status:
-      code: 200
-      message: OK
-- request:
-    body: null
-    headers:
-      Accept:
-      - application/json
-      Accept-Encoding:
-      - gzip, deflate
-      Connection:
-      - keep-alive
-      User-Agent:
-<<<<<<< HEAD
-      - AZURECLI/2.64.0 azsdk-python-core/1.31.0 Python/3.8.10 (Windows-10-10.0.26100-SP0)
-    method: GET
-    uri: https://73b67921-8192-4a4b-aafb-1cbe6bfb406e.eastus.cnt-prod.loadtesting.azure.com/tests/update-with-config-test-case/files/sample-JMX-file.jmx?api-version=2024-05-01-preview
-  response:
-    body:
-      string: '{"url":"https://gfpc3y5fl0v7e13e5nfj9zmg.z39.blob.storage.azure.net/d9d7de20-23f6-471f-98c4-0602de304597/e8b5c604-a4c0-4f71-aa0c-7e7f2d51f532?skoid=713ccf3d-dc33-4787-a1ee-6b0cc537c37a&sktid=33e01921-4d64-4f8c-a055-5bdaffd5e33d&skt=2024-10-07T10%3A18%3A49Z&ske=2024-10-07T17%3A18%3A49Z&sks=b&skv=2024-05-04&sv=2024-05-04&se=2024-10-07T10%3A29%3A06Z&sr=b&sp=r&sig=u2Yv3abufmnvuKePMlnPHn6SX2ekCI7Jhxk%2BrIK0dc8%3D","fileName":"sample-JMX-file.jmx","fileType":"JMX_FILE","expireDateTime":"2024-10-07T10:29:06.0750583Z","validationStatus":"VALIDATION_INITIATED"}'
-=======
-      - AZURECLI/2.64.0 azsdk-python-core/1.31.0 Python/3.8.10 (Windows-10-10.0.22631-SP0)
-    method: GET
-    uri: https://2e324129-56c2-43ed-832d-a6438c0f691e.eastus.cnt-prod.loadtesting.azure.com/tests/update-with-config-test-case/files/sample-JMX-file.jmx?api-version=2022-11-01
-  response:
-    body:
-      string: '{"url":"https://o3513n4v13mfx6wt75eiewvd.z14.blob.storage.azure.net/544af478-998a-4988-8020-e8e8dfcdc923/ba7280c1-29a3-45b4-9b87-92ac0eaba838?skoid=713ccf3d-dc33-4787-a1ee-6b0cc537c37a&sktid=33e01921-4d64-4f8c-a055-5bdaffd5e33d&skt=2024-09-23T06%3A56%3A59Z&ske=2024-09-23T13%3A56%3A59Z&sks=b&skv=2024-05-04&sv=2024-05-04&se=2024-09-23T07%3A07%3A26Z&sr=b&sp=r&sig=SoT7e2Ar6wrwHuuDNy10XcUxSyn4euLjsRCqmkBDLrQ%3D","fileName":"sample-JMX-file.jmx","fileType":"JMX_FILE","expireDateTime":"2024-09-23T07:07:26.915887Z","validationStatus":"VALIDATION_INITIATED"}'
->>>>>>> 2417e415
-    headers:
-      accept-ranges:
-      - bytes
-      api-supported-versions:
-      - 2022-11-01, 2023-04-01-preview, 2024-03-01-preview, 2024-05-01-preview, 2024-07-01-preview
-      connection:
-      - keep-alive
-      content-length:
-<<<<<<< HEAD
-      - '558'
-      content-type:
-      - application/json; charset=utf-8
-      date:
-      - Mon, 07 Oct 2024 10:19:06 GMT
-      mise-correlation-id:
-      - 50be3eb1-e966-4962-b258-ba1cc8bce0e3
-      strict-transport-security:
-      - max-age=31536000; includeSubDomains
-      x-azure-ref:
-      - 20241007T101905Z-17b7cdcdcf6pgt6k7gunt4ctws0000000g6000000000bbqr
-=======
-      - '555'
-      content-type:
-      - application/json; charset=utf-8
-      date:
-      - Mon, 23 Sep 2024 06:57:26 GMT
-      mise-correlation-id:
-      - 138c4ab4-fe7c-4ad4-a0ab-509e585d9135
-      strict-transport-security:
-      - max-age=31536000; includeSubDomains
-      x-azure-ref:
-      - 20240923T065726Z-r1565bbdbc8czxfgyxc6ntg2mw0000000gqg000000007chv
->>>>>>> 2417e415
-      x-cache:
-      - CONFIG_NOCACHE
-      x-content-type-options:
-      - nosniff
-    status:
-      code: 200
-      message: OK
-- request:
-    body: null
-    headers:
-      Accept:
-      - application/json
-      Accept-Encoding:
-      - gzip, deflate
-      Connection:
-      - keep-alive
-      User-Agent:
-<<<<<<< HEAD
-      - AZURECLI/2.64.0 azsdk-python-core/1.31.0 Python/3.8.10 (Windows-10-10.0.26100-SP0)
-    method: GET
-    uri: https://73b67921-8192-4a4b-aafb-1cbe6bfb406e.eastus.cnt-prod.loadtesting.azure.com/tests/update-with-config-test-case/files/sample-JMX-file.jmx?api-version=2024-05-01-preview
-  response:
-    body:
-      string: '{"url":"https://gfpc3y5fl0v7e13e5nfj9zmg.z39.blob.storage.azure.net/d9d7de20-23f6-471f-98c4-0602de304597/e8b5c604-a4c0-4f71-aa0c-7e7f2d51f532?skoid=713ccf3d-dc33-4787-a1ee-6b0cc537c37a&sktid=33e01921-4d64-4f8c-a055-5bdaffd5e33d&skt=2024-10-07T10%3A18%3A38Z&ske=2024-10-07T17%3A18%3A38Z&sks=b&skv=2024-05-04&sv=2024-05-04&se=2024-10-07T10%3A29%3A11Z&sr=b&sp=r&sig=QFqeK%2FHSnkCa%2FPOiWlXTg6AFMsaNN0kxEQw%2B%2FMLzt6w%3D","fileName":"sample-JMX-file.jmx","fileType":"JMX_FILE","expireDateTime":"2024-10-07T10:29:11.3900407Z","validationStatus":"VALIDATION_INITIATED"}'
-=======
-      - AZURECLI/2.64.0 azsdk-python-core/1.31.0 Python/3.8.10 (Windows-10-10.0.22631-SP0)
-    method: GET
-    uri: https://2e324129-56c2-43ed-832d-a6438c0f691e.eastus.cnt-prod.loadtesting.azure.com/tests/update-with-config-test-case/files/sample-JMX-file.jmx?api-version=2022-11-01
-  response:
-    body:
-      string: '{"url":"https://o3513n4v13mfx6wt75eiewvd.z14.blob.storage.azure.net/544af478-998a-4988-8020-e8e8dfcdc923/ba7280c1-29a3-45b4-9b87-92ac0eaba838?skoid=713ccf3d-dc33-4787-a1ee-6b0cc537c37a&sktid=33e01921-4d64-4f8c-a055-5bdaffd5e33d&skt=2024-09-23T06%3A57%3A04Z&ske=2024-09-23T13%3A57%3A04Z&sks=b&skv=2024-05-04&sv=2024-05-04&se=2024-09-23T07%3A07%3A32Z&sr=b&sp=r&sig=YJpkSTRlNb%2B36ue%2FPVRx3EYWUnBpzqGLJlk%2Bfoc40XQ%3D","fileName":"sample-JMX-file.jmx","fileType":"JMX_FILE","expireDateTime":"2024-09-23T07:07:32.0482684Z","validationStatus":"VALIDATION_INITIATED"}'
->>>>>>> 2417e415
-    headers:
-      accept-ranges:
-      - bytes
-      api-supported-versions:
-      - 2022-11-01, 2023-04-01-preview, 2024-03-01-preview, 2024-05-01-preview, 2024-07-01-preview
-      connection:
-      - keep-alive
-      content-length:
-<<<<<<< HEAD
-      - '564'
-      content-type:
-      - application/json; charset=utf-8
-      date:
-      - Mon, 07 Oct 2024 10:19:11 GMT
-      mise-correlation-id:
-      - 675483f4-4aa0-4305-8f14-943ab04b0628
-      strict-transport-security:
-      - max-age=31536000; includeSubDomains
-      x-azure-ref:
-      - 20241007T101911Z-1657d887cccs7r76rek6e3vycw0000000g1000000000a6v3
-=======
-      - '562'
-      content-type:
-      - application/json; charset=utf-8
-      date:
-      - Mon, 23 Sep 2024 06:57:32 GMT
-      mise-correlation-id:
-      - 2d8d68c5-1b77-4222-b193-d894f2d8632a
-      strict-transport-security:
-      - max-age=31536000; includeSubDomains
-      x-azure-ref:
-      - 20240923T065731Z-r1565bbdbc86z65sndu7enzkes0000000gyg000000009hn2
->>>>>>> 2417e415
-      x-cache:
-      - CONFIG_NOCACHE
-      x-content-type-options:
-      - nosniff
-    status:
-      code: 200
-      message: OK
-- request:
-    body: null
-    headers:
-      Accept:
-      - application/json
-      Accept-Encoding:
-      - gzip, deflate
-      Connection:
-      - keep-alive
-      User-Agent:
-<<<<<<< HEAD
-      - AZURECLI/2.64.0 azsdk-python-core/1.31.0 Python/3.8.10 (Windows-10-10.0.26100-SP0)
-    method: GET
-    uri: https://73b67921-8192-4a4b-aafb-1cbe6bfb406e.eastus.cnt-prod.loadtesting.azure.com/tests/update-with-config-test-case/files/sample-JMX-file.jmx?api-version=2024-05-01-preview
-  response:
-    body:
-      string: '{"url":"https://gfpc3y5fl0v7e13e5nfj9zmg.z39.blob.storage.azure.net/d9d7de20-23f6-471f-98c4-0602de304597/e8b5c604-a4c0-4f71-aa0c-7e7f2d51f532?skoid=713ccf3d-dc33-4787-a1ee-6b0cc537c37a&sktid=33e01921-4d64-4f8c-a055-5bdaffd5e33d&skt=2024-10-07T10%3A19%3A16Z&ske=2024-10-07T17%3A19%3A16Z&sks=b&skv=2024-05-04&sv=2024-05-04&se=2024-10-07T10%3A29%3A17Z&sr=b&sp=r&sig=fERZH7jL6ShmwW73EPy2EWK8AhHNlx%2Bk1ogbX33dYNM%3D","fileName":"sample-JMX-file.jmx","fileType":"JMX_FILE","expireDateTime":"2024-10-07T10:29:17.7414274Z","validationStatus":"VALIDATION_SUCCESS"}'
-=======
-      - AZURECLI/2.64.0 azsdk-python-core/1.31.0 Python/3.8.10 (Windows-10-10.0.22631-SP0)
-    method: GET
-    uri: https://2e324129-56c2-43ed-832d-a6438c0f691e.eastus.cnt-prod.loadtesting.azure.com/tests/update-with-config-test-case/files/sample-JMX-file.jmx?api-version=2022-11-01
-  response:
-    body:
       string: '{"url":"https://o3513n4v13mfx6wt75eiewvd.z14.blob.storage.azure.net/544af478-998a-4988-8020-e8e8dfcdc923/ba7280c1-29a3-45b4-9b87-92ac0eaba838?skoid=713ccf3d-dc33-4787-a1ee-6b0cc537c37a&sktid=33e01921-4d64-4f8c-a055-5bdaffd5e33d&skt=2024-09-23T06%3A56%3A59Z&ske=2024-09-23T22%3A56%3A59Z&sks=b&skv=2024-05-04&sv=2024-05-04&se=2024-09-23T07%3A07%3A37Z&sr=b&sp=r&sig=fSxasR7orHlHEnirYJnHCRbIl9U3zBmoFAdW6h0wzes%3D","fileName":"sample-JMX-file.jmx","fileType":"JMX_FILE","expireDateTime":"2024-09-23T07:07:37.354145Z","validationStatus":"VALIDATION_SUCCESS"}'
->>>>>>> 2417e415
-    headers:
-      accept-ranges:
-      - bytes
-      api-supported-versions:
-      - 2022-11-01, 2023-04-01-preview, 2024-03-01-preview, 2024-05-01-preview, 2024-07-01-preview
-      connection:
-      - keep-alive
-      content-length:
-<<<<<<< HEAD
-      - '556'
-      content-type:
-      - application/json; charset=utf-8
-      date:
-      - Mon, 07 Oct 2024 10:19:17 GMT
-      mise-correlation-id:
-      - b0974680-67f6-45ff-9dce-e115782bf47c
-      strict-transport-security:
-      - max-age=31536000; includeSubDomains
-      x-azure-ref:
-      - 20241007T101916Z-1657d887cccvjtskapxn084we40000000gbg0000000085wt
-=======
+    headers:
+      accept-ranges:
+      - bytes
+      api-supported-versions:
+      - 2022-11-01, 2023-04-01-preview, 2024-03-01-preview, 2024-05-01-preview, 2024-07-01-preview
+      connection:
+      - keep-alive
+      content-length:
       - '553'
       content-type:
       - application/json; charset=utf-8
@@ -919,33 +641,23 @@
       - max-age=31536000; includeSubDomains
       x-azure-ref:
       - 20240923T065737Z-17fb59d447cfcskjtyc1s89yyw000000065000000000dkpe
->>>>>>> 2417e415
-      x-cache:
-      - CONFIG_NOCACHE
-      x-content-type-options:
-      - nosniff
-    status:
-      code: 200
-      message: OK
-- request:
-    body: null
-    headers:
-      Accept:
-      - application/json
-      Accept-Encoding:
-      - gzip, deflate
-      Connection:
-      - keep-alive
-      User-Agent:
-<<<<<<< HEAD
-      - AZURECLI/2.64.0 azsdk-python-core/1.31.0 Python/3.8.10 (Windows-10-10.0.26100-SP0)
-    method: GET
-    uri: https://73b67921-8192-4a4b-aafb-1cbe6bfb406e.eastus.cnt-prod.loadtesting.azure.com/tests/update-with-config-test-case?api-version=2024-05-01-preview
-  response:
-    body:
-      string: '{"environmentVariables":{"a":"2","b":"3"},"loadTestConfiguration":{"engineInstances":5,"splitAllCSVs":false,"quickStartTest":false},"inputArtifacts":{"testScriptFileInfo":{"url":"https://gfpc3y5fl0v7e13e5nfj9zmg.z39.blob.storage.azure.net/d9d7de20-23f6-471f-98c4-0602de304597/e8b5c604-a4c0-4f71-aa0c-7e7f2d51f532?skoid=713ccf3d-dc33-4787-a1ee-6b0cc537c37a&sktid=33e01921-4d64-4f8c-a055-5bdaffd5e33d&skt=2024-10-07T10%3A19%3A16Z&ske=2024-10-07T17%3A19%3A16Z&sks=b&skv=2024-05-04&sv=2024-05-04&se=2024-10-07T11%3A19%3A18Z&sr=b&sp=r&sig=Er2Gb2qP0kjcoqo42ZPbkd2qJYoU%2B9t6Gt78OvAg3RU%3D","fileName":"sample-JMX-file.jmx","fileType":"JMX_FILE","expireDateTime":"2024-10-07T11:19:18.0480878Z","validationStatus":"VALIDATION_SUCCESS"},"additionalFileInfo":[]},"kind":"JMX","publicIPDisabled":false,"testId":"update-with-config-test-case","description":"This
-        is a load test created with arguments","displayName":"Create_with_args_test","keyvaultReferenceIdentityType":"SystemAssigned","createdDateTime":"2024-10-07T10:18:36.232Z","createdBy":"mbhardwaj@microsoft.com","lastModifiedDateTime":"2024-10-07T10:19:12.687Z","lastModifiedBy":"mbhardwaj@microsoft.com"}'
-=======
+      x-cache:
+      - CONFIG_NOCACHE
+      x-content-type-options:
+      - nosniff
+    status:
+      code: 200
+      message: OK
+- request:
+    body: null
+    headers:
+      Accept:
+      - application/json
+      Accept-Encoding:
+      - gzip, deflate
+      Connection:
+      - keep-alive
+      User-Agent:
       - AZURECLI/2.64.0 azsdk-python-core/1.31.0 Python/3.8.10 (Windows-10-10.0.22631-SP0)
     method: GET
     uri: https://2e324129-56c2-43ed-832d-a6438c0f691e.eastus.cnt-prod.loadtesting.azure.com/tests/update-with-config-test-case?api-version=2022-11-01
@@ -953,28 +665,14 @@
     body:
       string: '{"environmentVariables":{"a":"2","b":"3"},"loadTestConfiguration":{"engineInstances":5,"splitAllCSVs":false,"quickStartTest":false},"inputArtifacts":{"testScriptFileInfo":{"url":"https://o3513n4v13mfx6wt75eiewvd.z14.blob.storage.azure.net/544af478-998a-4988-8020-e8e8dfcdc923/ba7280c1-29a3-45b4-9b87-92ac0eaba838?skoid=713ccf3d-dc33-4787-a1ee-6b0cc537c37a&sktid=33e01921-4d64-4f8c-a055-5bdaffd5e33d&skt=2024-09-23T06%3A56%3A59Z&ske=2024-09-23T13%3A56%3A59Z&sks=b&skv=2024-05-04&sv=2024-05-04&se=2024-09-23T07%3A57%3A37Z&sr=b&sp=r&sig=ZmkcZ1fD9PPLKq3edgqE9kuwOgjrWEfdVDim3%2FE0DU8%3D","fileName":"sample-JMX-file.jmx","fileType":"JMX_FILE","expireDateTime":"2024-09-23T07:57:37.6115615Z","validationStatus":"VALIDATION_SUCCESS"},"additionalFileInfo":[]},"testId":"update-with-config-test-case","description":"This
         is a load test created with arguments","displayName":"Create_with_args_test","keyvaultReferenceIdentityType":"SystemAssigned","createdDateTime":"2024-09-23T06:56:58.57Z","createdBy":"mbhardwaj@microsoft.com","lastModifiedDateTime":"2024-09-23T06:57:32.903Z","lastModifiedBy":"mbhardwaj@microsoft.com"}'
->>>>>>> 2417e415
-    headers:
-      accept-ranges:
-      - bytes
-      api-supported-versions:
-      - 2022-11-01, 2023-04-01-preview, 2024-03-01-preview, 2024-05-01-preview, 2024-07-01-preview
-      connection:
-      - keep-alive
-      content-length:
-<<<<<<< HEAD
-      - '1153'
-      content-type:
-      - application/json; charset=utf-8
-      date:
-      - Mon, 07 Oct 2024 10:19:18 GMT
-      mise-correlation-id:
-      - db3fd251-7996-4517-9fd3-178e4edf839b
-      strict-transport-security:
-      - max-age=31536000; includeSubDomains
-      x-azure-ref:
-      - 20241007T101917Z-17b7cdcdcf6gqpl90b5mqrkd6n0000000ek000000000d8eh
-=======
+    headers:
+      accept-ranges:
+      - bytes
+      api-supported-versions:
+      - 2022-11-01, 2023-04-01-preview, 2024-03-01-preview, 2024-05-01-preview, 2024-07-01-preview
+      connection:
+      - keep-alive
+      content-length:
       - '1114'
       content-type:
       - application/json; charset=utf-8
@@ -986,38 +684,29 @@
       - max-age=31536000; includeSubDomains
       x-azure-ref:
       - 20240923T065737Z-17fb59d447cq4hrtmb0mcb4evn00000005z000000000741t
->>>>>>> 2417e415
-      x-cache:
-      - CONFIG_NOCACHE
-      x-content-type-options:
-      - nosniff
-    status:
-      code: 200
-      message: OK
-- request:
-    body: null
-    headers:
-      Accept:
-      - application/json
-      Accept-Encoding:
-      - gzip, deflate
-      Connection:
-      - keep-alive
-      User-Agent:
-<<<<<<< HEAD
-      - azsdk-python-mgmt-loadtesting/1.0.0 Python/3.8.10 (Windows-10-10.0.26100-SP0)
-=======
+      x-cache:
+      - CONFIG_NOCACHE
+      x-content-type-options:
+      - nosniff
+    status:
+      code: 200
+      message: OK
+- request:
+    body: null
+    headers:
+      Accept:
+      - application/json
+      Accept-Encoding:
+      - gzip, deflate
+      Connection:
+      - keep-alive
+      User-Agent:
       - azsdk-python-mgmt-loadtesting/1.0.0 Python/3.8.10 (Windows-10-10.0.22631-SP0)
->>>>>>> 2417e415
     method: GET
     uri: https://management.azure.com/subscriptions/00000000-0000-0000-0000-000000000000/resourceGroups/clitest-load-000001/providers/Microsoft.LoadTestService/loadTests/clitest-load-000002?api-version=2022-12-01
   response:
     body:
-<<<<<<< HEAD
-      string: '{"id":"/subscriptions/00000000-0000-0000-0000-000000000000/resourceGroups/clitest-load-000001/providers/Microsoft.LoadTestService/loadTests/clitest-load-000002","name":"clitest-load-000002","type":"microsoft.loadtestservice/loadtests","location":"eastus","systemData":{"createdBy":"mbhardwaj@microsoft.com","createdByType":"User","createdAt":"2024-10-07T10:18:03.3715722Z","lastModifiedBy":"mbhardwaj@microsoft.com","lastModifiedByType":"User","lastModifiedAt":"2024-10-07T10:18:03.3715722Z"},"identity":{"type":"None"},"properties":{"dataPlaneURI":"73b67921-8192-4a4b-aafb-1cbe6bfb406e.eastus.cnt-prod.loadtesting.azure.com","provisioningState":"Succeeded"}}'
-=======
       string: '{"id":"/subscriptions/00000000-0000-0000-0000-000000000000/resourceGroups/clitest-load-000001/providers/Microsoft.LoadTestService/loadTests/clitest-load-000002","name":"clitest-load-000002","type":"microsoft.loadtestservice/loadtests","location":"eastus","systemData":{"createdBy":"mbhardwaj@microsoft.com","createdByType":"User","createdAt":"2024-09-23T06:56:26.1029438Z","lastModifiedBy":"mbhardwaj@microsoft.com","lastModifiedByType":"User","lastModifiedAt":"2024-09-23T06:56:26.1029438Z"},"identity":{"type":"None"},"properties":{"dataPlaneURI":"2e324129-56c2-43ed-832d-a6438c0f691e.eastus.cnt-prod.loadtesting.azure.com","provisioningState":"Succeeded"}}'
->>>>>>> 2417e415
     headers:
       cache-control:
       - no-cache
@@ -1026,15 +715,9 @@
       content-type:
       - application/json; charset=utf-8
       date:
-<<<<<<< HEAD
-      - Mon, 07 Oct 2024 10:19:17 GMT
-      etag:
-      - '"7700891f-0000-0200-0000-6703b5730000"'
-=======
       - Mon, 23 Sep 2024 06:57:38 GMT
       etag:
       - '"ab012561-0000-0200-0000-66f111300000"'
->>>>>>> 2417e415
       expires:
       - '-1'
       pragma:
@@ -1048,33 +731,20 @@
       x-ms-providerhub-traffic:
       - 'True'
       x-msedge-ref:
-<<<<<<< HEAD
-      - 'Ref A: 53A44B7C5629495DAF0F20FCD0B9962E Ref B: CO6AA3150219027 Ref C: 2024-10-07T10:19:18Z'
-=======
       - 'Ref A: BD568FEBC24C4E18A456597C375B63C1 Ref B: CO6AA3150219019 Ref C: 2024-09-23T06:57:37Z'
->>>>>>> 2417e415
-    status:
-      code: 200
-      message: OK
-- request:
-    body: null
-    headers:
-      Accept:
-      - application/json
-      Accept-Encoding:
-      - gzip, deflate
-      Connection:
-      - keep-alive
-      User-Agent:
-<<<<<<< HEAD
-      - AZURECLI/2.64.0 azsdk-python-core/1.31.0 Python/3.8.10 (Windows-10-10.0.26100-SP0)
-    method: GET
-    uri: https://73b67921-8192-4a4b-aafb-1cbe6bfb406e.eastus.cnt-prod.loadtesting.azure.com/tests/update-with-config-test-case?api-version=2024-05-01-preview
-  response:
-    body:
-      string: '{"environmentVariables":{"a":"2","b":"3"},"loadTestConfiguration":{"engineInstances":5,"splitAllCSVs":false,"quickStartTest":false},"inputArtifacts":{"testScriptFileInfo":{"url":"https://gfpc3y5fl0v7e13e5nfj9zmg.z39.blob.storage.azure.net/d9d7de20-23f6-471f-98c4-0602de304597/e8b5c604-a4c0-4f71-aa0c-7e7f2d51f532?skoid=713ccf3d-dc33-4787-a1ee-6b0cc537c37a&sktid=33e01921-4d64-4f8c-a055-5bdaffd5e33d&skt=2024-10-07T10%3A18%3A37Z&ske=2024-10-08T02%3A18%3A37Z&sks=b&skv=2024-05-04&sv=2024-05-04&se=2024-10-07T11%3A19%3A18Z&sr=b&sp=r&sig=jPTaroKewv46ArIMsJsO2sK%2Fv8Bv5IIFoVjDHo%2BTwbU%3D","fileName":"sample-JMX-file.jmx","fileType":"JMX_FILE","expireDateTime":"2024-10-07T11:19:18.881868Z","validationStatus":"VALIDATION_SUCCESS"},"additionalFileInfo":[]},"kind":"JMX","publicIPDisabled":false,"testId":"update-with-config-test-case","description":"This
-        is a load test created with arguments","displayName":"Create_with_args_test","keyvaultReferenceIdentityType":"SystemAssigned","createdDateTime":"2024-10-07T10:18:36.232Z","createdBy":"mbhardwaj@microsoft.com","lastModifiedDateTime":"2024-10-07T10:19:12.687Z","lastModifiedBy":"mbhardwaj@microsoft.com"}'
-=======
+    status:
+      code: 200
+      message: OK
+- request:
+    body: null
+    headers:
+      Accept:
+      - application/json
+      Accept-Encoding:
+      - gzip, deflate
+      Connection:
+      - keep-alive
+      User-Agent:
       - AZURECLI/2.64.0 azsdk-python-core/1.31.0 Python/3.8.10 (Windows-10-10.0.22631-SP0)
     method: GET
     uri: https://2e324129-56c2-43ed-832d-a6438c0f691e.eastus.cnt-prod.loadtesting.azure.com/tests/update-with-config-test-case?api-version=2022-11-01
@@ -1082,28 +752,14 @@
     body:
       string: '{"environmentVariables":{"a":"2","b":"3"},"loadTestConfiguration":{"engineInstances":5,"splitAllCSVs":false,"quickStartTest":false},"inputArtifacts":{"testScriptFileInfo":{"url":"https://o3513n4v13mfx6wt75eiewvd.z14.blob.storage.azure.net/544af478-998a-4988-8020-e8e8dfcdc923/ba7280c1-29a3-45b4-9b87-92ac0eaba838?skoid=713ccf3d-dc33-4787-a1ee-6b0cc537c37a&sktid=33e01921-4d64-4f8c-a055-5bdaffd5e33d&skt=2024-09-23T06%3A57%3A32Z&ske=2024-09-23T20%3A57%3A32Z&sks=b&skv=2024-05-04&sv=2024-05-04&se=2024-09-23T07%3A57%3A38Z&sr=b&sp=r&sig=Y3CZpVKubxS4WyzxNOXKV4e7X1fUAPa80%2FnGsEKInsA%3D","fileName":"sample-JMX-file.jmx","fileType":"JMX_FILE","expireDateTime":"2024-09-23T07:57:38.6552658Z","validationStatus":"VALIDATION_SUCCESS"},"additionalFileInfo":[]},"testId":"update-with-config-test-case","description":"This
         is a load test created with arguments","displayName":"Create_with_args_test","keyvaultReferenceIdentityType":"SystemAssigned","createdDateTime":"2024-09-23T06:56:58.57Z","createdBy":"mbhardwaj@microsoft.com","lastModifiedDateTime":"2024-09-23T06:57:32.903Z","lastModifiedBy":"mbhardwaj@microsoft.com"}'
->>>>>>> 2417e415
-    headers:
-      accept-ranges:
-      - bytes
-      api-supported-versions:
-      - 2022-11-01, 2023-04-01-preview, 2024-03-01-preview, 2024-05-01-preview, 2024-07-01-preview
-      connection:
-      - keep-alive
-      content-length:
-<<<<<<< HEAD
-      - '1154'
-      content-type:
-      - application/json; charset=utf-8
-      date:
-      - Mon, 07 Oct 2024 10:19:18 GMT
-      mise-correlation-id:
-      - bfd7ebb1-0939-45c5-b6ca-386b509bd9e1
-      strict-transport-security:
-      - max-age=31536000; includeSubDomains
-      x-azure-ref:
-      - 20241007T101918Z-1657d887ccc4h2xxbqsup3gqxw0000000c1g0000000036zn
-=======
+    headers:
+      accept-ranges:
+      - bytes
+      api-supported-versions:
+      - 2022-11-01, 2023-04-01-preview, 2024-03-01-preview, 2024-05-01-preview, 2024-07-01-preview
+      connection:
+      - keep-alive
+      content-length:
       - '1114'
       content-type:
       - application/json; charset=utf-8
@@ -1115,7 +771,6 @@
       - max-age=31536000; includeSubDomains
       x-azure-ref:
       - 20240923T065738Z-17fb59d447c5qlvkphfz9f9w4800000006vg00000000fbc6
->>>>>>> 2417e415
       x-cache:
       - CONFIG_NOCACHE
       x-content-type-options:
@@ -1128,17 +783,10 @@
       command", "keyvaultReferenceIdentityType": "SystemAssigned", "environmentVariables":
       {"a": null, "b": null, "rps": 1, "c": "5"}, "secrets": {}, "certificate": null,
       "loadTestConfiguration": {"engineInstances": 1, "quickStartTest": false, "splitAllCSVs":
-<<<<<<< HEAD
-      true}, "passFailCriteria": {"passFailMetrics": {"d1f4c12d-d15b-428b-85f9-162198c31f07":
-      {"aggregate": "avg", "clientMetric": "requests_per_sec", "condition": ">", "value":
-      "78"}, "0ed05eb1-6170-4f4f-a851-fd01886873ad": {"aggregate": "percentage", "clientMetric":
-      "error", "condition": ">", "value": "50"}, "c94693e3-01fa-49df-8c62-f054a2f0223b":
-=======
       true}, "passFailCriteria": {"passFailMetrics": {"6d6343c3-0d70-4ea2-a766-d5b518cc3289":
       {"aggregate": "avg", "clientMetric": "requests_per_sec", "condition": ">", "value":
       "78"}, "0ddcb56d-6c23-41bf-83ed-b19d965591ee": {"aggregate": "percentage", "clientMetric":
       "error", "condition": ">", "value": "50"}, "5e1aaceb-cef1-4eac-b756-028f9b83c88f":
->>>>>>> 2417e415
       {"aggregate": "avg", "clientMetric": "latency", "condition": ">", "value": "200",
       "requestName": "GetCustomerDetails"}}}}'
     headers:
@@ -1153,15 +801,6 @@
       Content-Type:
       - application/merge-patch+json
       User-Agent:
-<<<<<<< HEAD
-      - AZURECLI/2.64.0 azsdk-python-core/1.31.0 Python/3.8.10 (Windows-10-10.0.26100-SP0)
-    method: PATCH
-    uri: https://73b67921-8192-4a4b-aafb-1cbe6bfb406e.eastus.cnt-prod.loadtesting.azure.com/tests/update-with-config-test-case?api-version=2024-05-01-preview
-  response:
-    body:
-      string: '{"passFailCriteria":{"passFailMetrics":{"d1f4c12d-d15b-428b-85f9-162198c31f07":{"clientMetric":"requests_per_sec","aggregate":"avg","condition":">","value":78.0,"action":"continue"},"0ed05eb1-6170-4f4f-a851-fd01886873ad":{"clientMetric":"error","aggregate":"percentage","condition":">","value":50.0,"action":"continue"},"c94693e3-01fa-49df-8c62-f054a2f0223b":{"clientMetric":"latency","aggregate":"avg","condition":">","requestName":"GetCustomerDetails","value":200.0,"action":"continue"}}},"environmentVariables":{"rps":"1","c":"5"},"loadTestConfiguration":{"engineInstances":1,"splitAllCSVs":true,"quickStartTest":false},"inputArtifacts":{"testScriptFileInfo":{"url":"https://gfpc3y5fl0v7e13e5nfj9zmg.z39.blob.storage.azure.net/d9d7de20-23f6-471f-98c4-0602de304597/e8b5c604-a4c0-4f71-aa0c-7e7f2d51f532?skoid=713ccf3d-dc33-4787-a1ee-6b0cc537c37a&sktid=33e01921-4d64-4f8c-a055-5bdaffd5e33d&skt=2024-10-07T10%3A18%3A59Z&ske=2024-10-07T17%3A18%3A59Z&sks=b&skv=2024-05-04&sv=2024-05-04&se=2024-10-07T11%3A19%3A19Z&sr=b&sp=r&sig=K1D%2FUif3Zq3im1CMHYAJO%2BZ8ObADD5DVIYsOKfkwjKM%3D","fileName":"sample-JMX-file.jmx","fileType":"JMX_FILE","expireDateTime":"2024-10-07T11:19:19.3674148Z","validationStatus":"VALIDATION_SUCCESS"},"additionalFileInfo":[]},"kind":"JMX","publicIPDisabled":false,"testId":"update-with-config-test-case","description":"Test
-        created from az load test command","displayName":"CLI-Test","keyvaultReferenceIdentityType":"SystemAssigned","createdDateTime":"2024-10-07T10:18:36.232Z","createdBy":"mbhardwaj@microsoft.com","lastModifiedDateTime":"2024-10-07T10:19:19.354Z","lastModifiedBy":"mbhardwaj@microsoft.com"}'
-=======
       - AZURECLI/2.64.0 azsdk-python-core/1.31.0 Python/3.8.10 (Windows-10-10.0.22631-SP0)
     method: PATCH
     uri: https://2e324129-56c2-43ed-832d-a6438c0f691e.eastus.cnt-prod.loadtesting.azure.com/tests/update-with-config-test-case?api-version=2022-11-01
@@ -1169,28 +808,14 @@
     body:
       string: '{"passFailCriteria":{"passFailMetrics":{"6d6343c3-0d70-4ea2-a766-d5b518cc3289":{"clientMetric":"requests_per_sec","aggregate":"avg","condition":">","value":78.0,"action":"continue"},"0ddcb56d-6c23-41bf-83ed-b19d965591ee":{"clientMetric":"error","aggregate":"percentage","condition":">","value":50.0,"action":"continue"},"5e1aaceb-cef1-4eac-b756-028f9b83c88f":{"clientMetric":"latency","aggregate":"avg","condition":">","requestName":"GetCustomerDetails","value":200.0,"action":"continue"}}},"environmentVariables":{"rps":"1","c":"5"},"loadTestConfiguration":{"engineInstances":1,"splitAllCSVs":true,"quickStartTest":false},"inputArtifacts":{"testScriptFileInfo":{"url":"https://o3513n4v13mfx6wt75eiewvd.z14.blob.storage.azure.net/544af478-998a-4988-8020-e8e8dfcdc923/ba7280c1-29a3-45b4-9b87-92ac0eaba838?skoid=713ccf3d-dc33-4787-a1ee-6b0cc537c37a&sktid=33e01921-4d64-4f8c-a055-5bdaffd5e33d&skt=2024-09-23T06%3A57%3A15Z&ske=2024-09-23T13%3A57%3A15Z&sks=b&skv=2024-05-04&sv=2024-05-04&se=2024-09-23T07%3A57%3A39Z&sr=b&sp=r&sig=F8BPeUU7tLwSHGYDqC2cgH3vRvqSjVZ%2BVs3i0gsn8%2FA%3D","fileName":"sample-JMX-file.jmx","fileType":"JMX_FILE","expireDateTime":"2024-09-23T07:57:39.0758444Z","validationStatus":"VALIDATION_SUCCESS"},"additionalFileInfo":[]},"testId":"update-with-config-test-case","description":"Test
         created from az load test command","displayName":"CLI-Test","keyvaultReferenceIdentityType":"SystemAssigned","createdDateTime":"2024-09-23T06:56:58.57Z","createdBy":"mbhardwaj@microsoft.com","lastModifiedDateTime":"2024-09-23T06:57:39.057Z","lastModifiedBy":"mbhardwaj@microsoft.com"}'
->>>>>>> 2417e415
-    headers:
-      accept-ranges:
-      - bytes
-      api-supported-versions:
-      - 2022-11-01, 2023-04-01-preview, 2024-03-01-preview, 2024-05-01-preview, 2024-07-01-preview
-      connection:
-      - keep-alive
-      content-length:
-<<<<<<< HEAD
-      - '1629'
-      content-type:
-      - application/json; charset=utf-8
-      date:
-      - Mon, 07 Oct 2024 10:19:19 GMT
-      mise-correlation-id:
-      - fda1ea11-a0e8-48eb-bbc4-cb60cf26b5e4
-      strict-transport-security:
-      - max-age=31536000; includeSubDomains
-      x-azure-ref:
-      - 20241007T101918Z-17b7cdcdcf6945ml17t2skh9040000000g60000000002fzh
-=======
+    headers:
+      accept-ranges:
+      - bytes
+      api-supported-versions:
+      - 2022-11-01, 2023-04-01-preview, 2024-03-01-preview, 2024-05-01-preview, 2024-07-01-preview
+      connection:
+      - keep-alive
+      content-length:
       - '1590'
       content-type:
       - application/json; charset=utf-8
@@ -1202,60 +827,37 @@
       - max-age=31536000; includeSubDomains
       x-azure-ref:
       - 20240923T065738Z-17fb59d447clk8hh29zppdhzhw000000072g00000000097k
->>>>>>> 2417e415
-      x-cache:
-      - CONFIG_NOCACHE
-      x-content-type-options:
-      - nosniff
-    status:
-      code: 200
-      message: OK
-- request:
-    body: null
-    headers:
-      Accept:
-      - application/json
-      Accept-Encoding:
-      - gzip, deflate
-      Connection:
-      - keep-alive
-      User-Agent:
-<<<<<<< HEAD
-      - AZURECLI/2.64.0 azsdk-python-core/1.31.0 Python/3.8.10 (Windows-10-10.0.26100-SP0)
-    method: GET
-    uri: https://73b67921-8192-4a4b-aafb-1cbe6bfb406e.eastus.cnt-prod.loadtesting.azure.com/tests/update-with-config-test-case/files?api-version=2024-05-01-preview
-  response:
-    body:
-      string: '{"value":[{"url":"https://gfpc3y5fl0v7e13e5nfj9zmg.z39.blob.storage.azure.net/d9d7de20-23f6-471f-98c4-0602de304597/e8b5c604-a4c0-4f71-aa0c-7e7f2d51f532?skoid=713ccf3d-dc33-4787-a1ee-6b0cc537c37a&sktid=33e01921-4d64-4f8c-a055-5bdaffd5e33d&skt=2024-10-07T10%3A18%3A49Z&ske=2024-10-07T17%3A18%3A49Z&sks=b&skv=2024-05-04&sv=2024-05-04&se=2024-10-07T10%3A29%3A19Z&sr=b&sp=r&sig=M%2FUfdrNkLorAIRyJaGmRvPOwLe5EpqnJav7rRf6DTzc%3D","fileName":"sample-JMX-file.jmx","fileType":"JMX_FILE","expireDateTime":"2024-10-07T10:29:19.7773736Z","validationStatus":"VALIDATION_SUCCESS"}]}'
-=======
+      x-cache:
+      - CONFIG_NOCACHE
+      x-content-type-options:
+      - nosniff
+    status:
+      code: 200
+      message: OK
+- request:
+    body: null
+    headers:
+      Accept:
+      - application/json
+      Accept-Encoding:
+      - gzip, deflate
+      Connection:
+      - keep-alive
+      User-Agent:
       - AZURECLI/2.64.0 azsdk-python-core/1.31.0 Python/3.8.10 (Windows-10-10.0.22631-SP0)
     method: GET
     uri: https://2e324129-56c2-43ed-832d-a6438c0f691e.eastus.cnt-prod.loadtesting.azure.com/tests/update-with-config-test-case/files?api-version=2022-11-01
   response:
     body:
       string: '{"value":[{"url":"https://o3513n4v13mfx6wt75eiewvd.z14.blob.storage.azure.net/544af478-998a-4988-8020-e8e8dfcdc923/ba7280c1-29a3-45b4-9b87-92ac0eaba838?skoid=713ccf3d-dc33-4787-a1ee-6b0cc537c37a&sktid=33e01921-4d64-4f8c-a055-5bdaffd5e33d&skt=2024-09-23T06%3A56%3A59Z&ske=2024-09-23T22%3A56%3A59Z&sks=b&skv=2024-05-04&sv=2024-05-04&se=2024-09-23T07%3A07%3A39Z&sr=b&sp=r&sig=kwOM9uAFly3veHvcAB7AIyeY44qzPnYhzE7ooyuQM8s%3D","fileName":"sample-JMX-file.jmx","fileType":"JMX_FILE","expireDateTime":"2024-09-23T07:07:39.3727257Z","validationStatus":"VALIDATION_SUCCESS"}]}'
->>>>>>> 2417e415
-    headers:
-      accept-ranges:
-      - bytes
-      api-supported-versions:
-      - 2022-11-01, 2023-04-01-preview, 2024-03-01-preview, 2024-05-01-preview, 2024-07-01-preview
-      connection:
-      - keep-alive
-      content-length:
-<<<<<<< HEAD
-      - '568'
-      content-type:
-      - application/json; charset=utf-8
-      date:
-      - Mon, 07 Oct 2024 10:19:19 GMT
-      mise-correlation-id:
-      - fbf1e26a-e92b-4ac5-94b4-871cb138d7a0
-      strict-transport-security:
-      - max-age=31536000; includeSubDomains
-      x-azure-ref:
-      - 20241007T101919Z-r1d78bdccbft94dvp2k39ammbs00000011q000000000eafm
-=======
+    headers:
+      accept-ranges:
+      - bytes
+      api-supported-versions:
+      - 2022-11-01, 2023-04-01-preview, 2024-03-01-preview, 2024-05-01-preview, 2024-07-01-preview
+      connection:
+      - keep-alive
+      content-length:
       - '566'
       content-type:
       - application/json; charset=utf-8
@@ -1267,7 +869,6 @@
       - max-age=31536000; includeSubDomains
       x-azure-ref:
       - 20240923T065739Z-17fb59d447cq4hrtmb0mcb4evn00000005xg000000009321
->>>>>>> 2417e415
       x-cache:
       - CONFIG_NOCACHE
       x-content-type-options:
@@ -1287,15 +888,9 @@
       Content-Length:
       - '0'
       User-Agent:
-<<<<<<< HEAD
-      - AZURECLI/2.64.0 azsdk-python-core/1.31.0 Python/3.8.10 (Windows-10-10.0.26100-SP0)
-    method: DELETE
-    uri: https://73b67921-8192-4a4b-aafb-1cbe6bfb406e.eastus.cnt-prod.loadtesting.azure.com/tests/update-with-config-test-case/files/sample-JMX-file.jmx?api-version=2024-05-01-preview
-=======
       - AZURECLI/2.64.0 azsdk-python-core/1.31.0 Python/3.8.10 (Windows-10-10.0.22631-SP0)
     method: DELETE
     uri: https://2e324129-56c2-43ed-832d-a6438c0f691e.eastus.cnt-prod.loadtesting.azure.com/tests/update-with-config-test-case/files/sample-JMX-file.jmx?api-version=2022-11-01
->>>>>>> 2417e415
   response:
     body:
       string: ''
@@ -1305,15 +900,6 @@
       connection:
       - keep-alive
       date:
-<<<<<<< HEAD
-      - Mon, 07 Oct 2024 10:19:20 GMT
-      mise-correlation-id:
-      - c827d407-3bb1-4de3-80bc-322b11be264e
-      strict-transport-security:
-      - max-age=31536000; includeSubDomains
-      x-azure-ref:
-      - 20241007T101919Z-17b7cdcdcf6xqxsfkwcd7fn0en0000000gd00000000060vw
-=======
       - Mon, 23 Sep 2024 06:57:39 GMT
       mise-correlation-id:
       - 8be5e7b8-1814-4226-89bc-ed8369f09c1c
@@ -1321,7 +907,6 @@
       - max-age=31536000; includeSubDomains
       x-azure-ref:
       - 20240923T065739Z-176645dbc779sm8r3mn45pahg000000003eg00000000bpvq
->>>>>>> 2417e415
       x-cache:
       - CONFIG_NOCACHE
       x-content-type-options:
@@ -1431,44 +1016,18 @@
       Content-Length:
       - '4870'
       User-Agent:
-<<<<<<< HEAD
-      - AZURECLI/2.64.0 azsdk-python-core/1.31.0 Python/3.8.10 (Windows-10-10.0.26100-SP0)
-      content-type:
-      - application/octet-stream
-    method: PUT
-    uri: https://73b67921-8192-4a4b-aafb-1cbe6bfb406e.eastus.cnt-prod.loadtesting.azure.com/tests/update-with-config-test-case/files/sample-JMX-file.jmx?api-version=2024-05-01-preview&fileType=JMX_FILE
-  response:
-    body:
-      string: '{"url":"https://gfpc3y5fl0v7e13e5nfj9zmg.z39.blob.storage.azure.net/d9d7de20-23f6-471f-98c4-0602de304597/6baeabf7-a39a-4145-b5e1-21c77f209bed?skoid=713ccf3d-dc33-4787-a1ee-6b0cc537c37a&sktid=33e01921-4d64-4f8c-a055-5bdaffd5e33d&skt=2024-10-07T10%3A19%3A20Z&ske=2024-10-08T02%3A19%3A20Z&sks=b&skv=2024-05-04&sv=2024-05-04&se=2024-10-07T10%3A29%3A20Z&sr=b&sp=r&sig=QKama6W3H1lZ6ZdviOjyyqNL30kVTJ8prC7NStFO%2FAM%3D","fileName":"sample-JMX-file.jmx","fileType":"JMX_FILE","expireDateTime":"2024-10-07T10:29:20.6079189Z","validationStatus":"VALIDATION_INITIATED"}'
-=======
       - AZURECLI/2.64.0 azsdk-python-core/1.31.0 Python/3.8.10 (Windows-10-10.0.22631-SP0)
     method: PUT
     uri: https://2e324129-56c2-43ed-832d-a6438c0f691e.eastus.cnt-prod.loadtesting.azure.com/tests/update-with-config-test-case/files/sample-JMX-file.jmx?fileType=JMX_FILE&api-version=2022-11-01
   response:
     body:
       string: '{"url":"https://o3513n4v13mfx6wt75eiewvd.z14.blob.storage.azure.net/544af478-998a-4988-8020-e8e8dfcdc923/4ec3b608-9361-43ff-bcd2-fc286c20569a?skoid=713ccf3d-dc33-4787-a1ee-6b0cc537c37a&sktid=33e01921-4d64-4f8c-a055-5bdaffd5e33d&skt=2024-09-23T06%3A57%3A40Z&ske=2024-09-23T22%3A57%3A40Z&sks=b&skv=2024-05-04&sv=2024-05-04&se=2024-09-23T07%3A07%3A40Z&sr=b&sp=r&sig=edIyZa%2BUIJMf7a9HLO4EiTuOUetKKbxk%2F9%2BtyspQ6rg%3D","fileName":"sample-JMX-file.jmx","fileType":"JMX_FILE","expireDateTime":"2024-09-23T07:07:40.2639065Z","validationStatus":"VALIDATION_INITIATED"}'
->>>>>>> 2417e415
-    headers:
-      api-supported-versions:
-      - 2022-11-01, 2023-04-01-preview, 2024-03-01-preview, 2024-05-01-preview, 2024-07-01-preview
-      connection:
-      - keep-alive
-      content-length:
-<<<<<<< HEAD
-      - '558'
-      content-type:
-      - application/json; charset=utf-8
-      date:
-      - Mon, 07 Oct 2024 10:19:20 GMT
-      location:
-      - https://73b67921-8192-4a4b-aafb-1cbe6bfb406e.eastus.cnt-prod.loadtesting.azure.com/tests/update-with-config-test-case/files/sample-JMX-file.jmx?api-version=2024-03-01-preview
-      mise-correlation-id:
-      - ad073461-4956-4983-a206-ae59a27f6a4d
-      strict-transport-security:
-      - max-age=31536000; includeSubDomains
-      x-azure-ref:
-      - 20241007T101920Z-17b7cdcdcf6xqxsfkwcd7fn0en0000000gdg0000000053sm
-=======
+    headers:
+      api-supported-versions:
+      - 2022-11-01, 2023-04-01-preview, 2024-03-01-preview, 2024-05-01-preview, 2024-07-01-preview
+      connection:
+      - keep-alive
+      content-length:
       - '562'
       content-type:
       - application/json; charset=utf-8
@@ -1482,7 +1041,6 @@
       - max-age=31536000; includeSubDomains
       x-azure-ref:
       - 20240923T065739Z-15b8cc659d57wnksrfpq234gks000000064g000000004ph2
->>>>>>> 2417e415
       x-cache:
       - CONFIG_NOCACHE
       x-content-type-options:
@@ -1500,13 +1058,12 @@
       Connection:
       - keep-alive
       User-Agent:
-<<<<<<< HEAD
-      - AZURECLI/2.64.0 azsdk-python-core/1.31.0 Python/3.8.10 (Windows-10-10.0.26100-SP0)
-    method: GET
-    uri: https://73b67921-8192-4a4b-aafb-1cbe6bfb406e.eastus.cnt-prod.loadtesting.azure.com/tests/update-with-config-test-case/files/sample-JMX-file.jmx?api-version=2024-05-01-preview
-  response:
-    body:
-      string: '{"url":"https://gfpc3y5fl0v7e13e5nfj9zmg.z39.blob.storage.azure.net/d9d7de20-23f6-471f-98c4-0602de304597/6baeabf7-a39a-4145-b5e1-21c77f209bed?skoid=713ccf3d-dc33-4787-a1ee-6b0cc537c37a&sktid=33e01921-4d64-4f8c-a055-5bdaffd5e33d&skt=2024-10-07T10%3A19%3A16Z&ske=2024-10-07T17%3A19%3A16Z&sks=b&skv=2024-05-04&sv=2024-05-04&se=2024-10-07T10%3A29%3A20Z&sr=b&sp=r&sig=xTtjtfw0E3R0jrPXnXJgVoWwT5F2TZgBF%2FM27C1A4Eo%3D","fileName":"sample-JMX-file.jmx","fileType":"JMX_FILE","expireDateTime":"2024-10-07T10:29:20.9250335Z","validationStatus":"VALIDATION_INITIATED"}'
+      - AZURECLI/2.64.0 azsdk-python-core/1.31.0 Python/3.8.10 (Windows-10-10.0.22631-SP0)
+    method: GET
+    uri: https://2e324129-56c2-43ed-832d-a6438c0f691e.eastus.cnt-prod.loadtesting.azure.com/tests/update-with-config-test-case/files/sample-JMX-file.jmx?api-version=2022-11-01
+  response:
+    body:
+      string: '{"url":"https://o3513n4v13mfx6wt75eiewvd.z14.blob.storage.azure.net/544af478-998a-4988-8020-e8e8dfcdc923/4ec3b608-9361-43ff-bcd2-fc286c20569a?skoid=713ccf3d-dc33-4787-a1ee-6b0cc537c37a&sktid=33e01921-4d64-4f8c-a055-5bdaffd5e33d&skt=2024-09-23T06%3A56%3A59Z&ske=2024-09-23T22%3A56%3A59Z&sks=b&skv=2024-05-04&sv=2024-05-04&se=2024-09-23T07%3A07%3A40Z&sr=b&sp=r&sig=BM9YMXHOFEHbdBUnuhVDJLQFt%2BVXiZejuSkSZ5Qcg9k%3D","fileName":"sample-JMX-file.jmx","fileType":"JMX_FILE","expireDateTime":"2024-09-23T07:07:40.5741931Z","validationStatus":"VALIDATION_INITIATED"}'
     headers:
       accept-ranges:
       - bytes
@@ -1519,50 +1076,83 @@
       content-type:
       - application/json; charset=utf-8
       date:
-      - Mon, 07 Oct 2024 10:19:20 GMT
-      mise-correlation-id:
-      - 1012a56a-e25c-4fd6-8091-1194350cee0e
-      strict-transport-security:
-      - max-age=31536000; includeSubDomains
-      x-azure-ref:
-      - 20241007T101920Z-1657d887ccch7s8nq9qxz5fhxn0000000g0000000000dwrn
-      x-cache:
-      - CONFIG_NOCACHE
-      x-content-type-options:
-      - nosniff
-    status:
-      code: 200
-      message: OK
-- request:
-    body: null
-    headers:
-      Accept:
-      - application/json
-      Accept-Encoding:
-      - gzip, deflate
-      Connection:
-      - keep-alive
-      User-Agent:
-      - AZURECLI/2.64.0 azsdk-python-core/1.31.0 Python/3.8.10 (Windows-10-10.0.26100-SP0)
-    method: GET
-    uri: https://73b67921-8192-4a4b-aafb-1cbe6bfb406e.eastus.cnt-prod.loadtesting.azure.com/tests/update-with-config-test-case/files/sample-JMX-file.jmx?api-version=2024-05-01-preview
-  response:
-    body:
-      string: '{"url":"https://gfpc3y5fl0v7e13e5nfj9zmg.z39.blob.storage.azure.net/d9d7de20-23f6-471f-98c4-0602de304597/6baeabf7-a39a-4145-b5e1-21c77f209bed?skoid=713ccf3d-dc33-4787-a1ee-6b0cc537c37a&sktid=33e01921-4d64-4f8c-a055-5bdaffd5e33d&skt=2024-10-07T10%3A18%3A37Z&ske=2024-10-08T02%3A18%3A37Z&sks=b&skv=2024-05-04&sv=2024-05-04&se=2024-10-07T10%3A29%3A26Z&sr=b&sp=r&sig=MtNS9EPggKeV1n3yxHCd1yYXA%2FPq09RbEUekKt1oQGE%3D","fileName":"sample-JMX-file.jmx","fileType":"JMX_FILE","expireDateTime":"2024-10-07T10:29:26.2345076Z","validationStatus":"VALIDATION_INITIATED"}'
-=======
+      - Mon, 23 Sep 2024 06:57:40 GMT
+      mise-correlation-id:
+      - 41a92b7c-3854-4713-9d83-0444837975a0
+      strict-transport-security:
+      - max-age=31536000; includeSubDomains
+      x-azure-ref:
+      - 20240923T065740Z-17fb59d447c97rkdzn8nw08csc000000070000000000apnm
+      x-cache:
+      - CONFIG_NOCACHE
+      x-content-type-options:
+      - nosniff
+    status:
+      code: 200
+      message: OK
+- request:
+    body: null
+    headers:
+      Accept:
+      - application/json
+      Accept-Encoding:
+      - gzip, deflate
+      Connection:
+      - keep-alive
+      User-Agent:
       - AZURECLI/2.64.0 azsdk-python-core/1.31.0 Python/3.8.10 (Windows-10-10.0.22631-SP0)
     method: GET
     uri: https://2e324129-56c2-43ed-832d-a6438c0f691e.eastus.cnt-prod.loadtesting.azure.com/tests/update-with-config-test-case/files/sample-JMX-file.jmx?api-version=2022-11-01
   response:
     body:
-      string: '{"url":"https://o3513n4v13mfx6wt75eiewvd.z14.blob.storage.azure.net/544af478-998a-4988-8020-e8e8dfcdc923/4ec3b608-9361-43ff-bcd2-fc286c20569a?skoid=713ccf3d-dc33-4787-a1ee-6b0cc537c37a&sktid=33e01921-4d64-4f8c-a055-5bdaffd5e33d&skt=2024-09-23T06%3A56%3A59Z&ske=2024-09-23T22%3A56%3A59Z&sks=b&skv=2024-05-04&sv=2024-05-04&se=2024-09-23T07%3A07%3A40Z&sr=b&sp=r&sig=BM9YMXHOFEHbdBUnuhVDJLQFt%2BVXiZejuSkSZ5Qcg9k%3D","fileName":"sample-JMX-file.jmx","fileType":"JMX_FILE","expireDateTime":"2024-09-23T07:07:40.5741931Z","validationStatus":"VALIDATION_INITIATED"}'
->>>>>>> 2417e415
-    headers:
-      accept-ranges:
-      - bytes
-      api-supported-versions:
-      - 2022-11-01, 2023-04-01-preview, 2024-03-01-preview, 2024-05-01-preview, 2024-07-01-preview
-<<<<<<< HEAD
+      string: '{"url":"https://o3513n4v13mfx6wt75eiewvd.z14.blob.storage.azure.net/544af478-998a-4988-8020-e8e8dfcdc923/4ec3b608-9361-43ff-bcd2-fc286c20569a?skoid=713ccf3d-dc33-4787-a1ee-6b0cc537c37a&sktid=33e01921-4d64-4f8c-a055-5bdaffd5e33d&skt=2024-09-23T06%3A56%3A59Z&ske=2024-09-23T13%3A56%3A59Z&sks=b&skv=2024-05-04&sv=2024-05-04&se=2024-09-23T07%3A07%3A45Z&sr=b&sp=r&sig=CashZjdW3ru6ip9JMJUAoluRLJFZ09qOTNeZijAzWPc%3D","fileName":"sample-JMX-file.jmx","fileType":"JMX_FILE","expireDateTime":"2024-09-23T07:07:45.8938717Z","validationStatus":"VALIDATION_INITIATED"}'
+    headers:
+      accept-ranges:
+      - bytes
+      api-supported-versions:
+      - 2022-11-01, 2023-04-01-preview, 2024-03-01-preview, 2024-05-01-preview, 2024-07-01-preview
+      connection:
+      - keep-alive
+      content-length:
+      - '556'
+      content-type:
+      - application/json; charset=utf-8
+      date:
+      - Mon, 23 Sep 2024 06:57:45 GMT
+      mise-correlation-id:
+      - 15e5e322-6b02-42ed-8b3f-98ace99539bc
+      strict-transport-security:
+      - max-age=31536000; includeSubDomains
+      x-azure-ref:
+      - 20240923T065745Z-17fb59d447c425tm8zpv3nznq800000006q000000000bs08
+      x-cache:
+      - CONFIG_NOCACHE
+      x-content-type-options:
+      - nosniff
+    status:
+      code: 200
+      message: OK
+- request:
+    body: null
+    headers:
+      Accept:
+      - application/json
+      Accept-Encoding:
+      - gzip, deflate
+      Connection:
+      - keep-alive
+      User-Agent:
+      - AZURECLI/2.64.0 azsdk-python-core/1.31.0 Python/3.8.10 (Windows-10-10.0.22631-SP0)
+    method: GET
+    uri: https://2e324129-56c2-43ed-832d-a6438c0f691e.eastus.cnt-prod.loadtesting.azure.com/tests/update-with-config-test-case/files/sample-JMX-file.jmx?api-version=2022-11-01
+  response:
+    body:
+      string: '{"url":"https://o3513n4v13mfx6wt75eiewvd.z14.blob.storage.azure.net/544af478-998a-4988-8020-e8e8dfcdc923/4ec3b608-9361-43ff-bcd2-fc286c20569a?skoid=713ccf3d-dc33-4787-a1ee-6b0cc537c37a&sktid=33e01921-4d64-4f8c-a055-5bdaffd5e33d&skt=2024-09-23T06%3A56%3A59Z&ske=2024-09-23T13%3A56%3A59Z&sks=b&skv=2024-05-04&sv=2024-05-04&se=2024-09-23T07%3A07%3A51Z&sr=b&sp=r&sig=TwEmJbCr3LtNFyzsTs%2FFTvKtjBISnx8E5f4kHnCHZmI%3D","fileName":"sample-JMX-file.jmx","fileType":"JMX_FILE","expireDateTime":"2024-09-23T07:07:51.1961335Z","validationStatus":"VALIDATION_INITIATED"}'
+    headers:
+      accept-ranges:
+      - bytes
+      api-supported-versions:
+      - 2022-11-01, 2023-04-01-preview, 2024-03-01-preview, 2024-05-01-preview, 2024-07-01-preview
       connection:
       - keep-alive
       content-length:
@@ -1570,229 +1160,36 @@
       content-type:
       - application/json; charset=utf-8
       date:
-      - Mon, 07 Oct 2024 10:19:26 GMT
-      mise-correlation-id:
-      - 52bf5962-0d4f-44b5-9db8-86bcce9e6c52
-      strict-transport-security:
-      - max-age=31536000; includeSubDomains
-      x-azure-ref:
-      - 20241007T101926Z-1657d887ccchxr7byyaqzuuaxn0000000ga0000000003n5b
-      x-cache:
-      - CONFIG_NOCACHE
-      x-content-type-options:
-      - nosniff
-    status:
-      code: 200
-      message: OK
-- request:
-    body: null
-    headers:
-      Accept:
-      - application/json
-      Accept-Encoding:
-      - gzip, deflate
-      Connection:
-      - keep-alive
-      User-Agent:
-      - AZURECLI/2.64.0 azsdk-python-core/1.31.0 Python/3.8.10 (Windows-10-10.0.26100-SP0)
-    method: GET
-    uri: https://73b67921-8192-4a4b-aafb-1cbe6bfb406e.eastus.cnt-prod.loadtesting.azure.com/tests/update-with-config-test-case/files/sample-JMX-file.jmx?api-version=2024-05-01-preview
-  response:
-    body:
-      string: '{"url":"https://gfpc3y5fl0v7e13e5nfj9zmg.z39.blob.storage.azure.net/d9d7de20-23f6-471f-98c4-0602de304597/6baeabf7-a39a-4145-b5e1-21c77f209bed?skoid=713ccf3d-dc33-4787-a1ee-6b0cc537c37a&sktid=33e01921-4d64-4f8c-a055-5bdaffd5e33d&skt=2024-10-07T10%3A18%3A54Z&ske=2024-10-07T17%3A18%3A54Z&sks=b&skv=2024-05-04&sv=2024-05-04&se=2024-10-07T10%3A29%3A31Z&sr=b&sp=r&sig=1KMWZTDS92E4Esjtq2a8NtBMKwbhut2i6Iwb2BsaWlU%3D","fileName":"sample-JMX-file.jmx","fileType":"JMX_FILE","expireDateTime":"2024-10-07T10:29:31.5153462Z","validationStatus":"VALIDATION_INITIATED"}'
-    headers:
-      accept-ranges:
-      - bytes
-      api-supported-versions:
-      - 2022-11-01, 2023-04-01-preview, 2024-03-01-preview, 2024-05-01-preview, 2024-07-01-preview
-=======
->>>>>>> 2417e415
-      connection:
-      - keep-alive
-      content-length:
-      - '558'
-      content-type:
-      - application/json; charset=utf-8
-      date:
-<<<<<<< HEAD
-      - Mon, 07 Oct 2024 10:19:31 GMT
-      mise-correlation-id:
-      - 69399cf5-2e2c-4764-89ed-dcd2b4ceaa0b
-      strict-transport-security:
-      - max-age=31536000; includeSubDomains
-      x-azure-ref:
-      - 20241007T101931Z-17b7cdcdcf6tdtp4cu4vcuf6240000000g6g000000000qtf
-=======
-      - Mon, 23 Sep 2024 06:57:40 GMT
-      mise-correlation-id:
-      - 41a92b7c-3854-4713-9d83-0444837975a0
-      strict-transport-security:
-      - max-age=31536000; includeSubDomains
-      x-azure-ref:
-      - 20240923T065740Z-17fb59d447c97rkdzn8nw08csc000000070000000000apnm
->>>>>>> 2417e415
-      x-cache:
-      - CONFIG_NOCACHE
-      x-content-type-options:
-      - nosniff
-    status:
-      code: 200
-      message: OK
-- request:
-    body: null
-    headers:
-      Accept:
-      - application/json
-      Accept-Encoding:
-      - gzip, deflate
-      Connection:
-      - keep-alive
-      User-Agent:
-<<<<<<< HEAD
-      - AZURECLI/2.64.0 azsdk-python-core/1.31.0 Python/3.8.10 (Windows-10-10.0.26100-SP0)
-    method: GET
-    uri: https://73b67921-8192-4a4b-aafb-1cbe6bfb406e.eastus.cnt-prod.loadtesting.azure.com/tests/update-with-config-test-case/files/sample-JMX-file.jmx?api-version=2024-05-01-preview
-  response:
-    body:
-      string: '{"url":"https://gfpc3y5fl0v7e13e5nfj9zmg.z39.blob.storage.azure.net/d9d7de20-23f6-471f-98c4-0602de304597/6baeabf7-a39a-4145-b5e1-21c77f209bed?skoid=713ccf3d-dc33-4787-a1ee-6b0cc537c37a&sktid=33e01921-4d64-4f8c-a055-5bdaffd5e33d&skt=2024-10-07T10%3A18%3A38Z&ske=2024-10-07T17%3A18%3A38Z&sks=b&skv=2024-05-04&sv=2024-05-04&se=2024-10-07T10%3A29%3A36Z&sr=b&sp=r&sig=YFsG4X6BJbnn0Q7LoIGulBklD3dEnFukVLizhjQuV1Y%3D","fileName":"sample-JMX-file.jmx","fileType":"JMX_FILE","expireDateTime":"2024-10-07T10:29:36.8383902Z","validationStatus":"VALIDATION_INITIATED"}'
-=======
+      - Mon, 23 Sep 2024 06:57:51 GMT
+      mise-correlation-id:
+      - c843e315-0fc6-46b8-a8b9-f51cdac83eb8
+      strict-transport-security:
+      - max-age=31536000; includeSubDomains
+      x-azure-ref:
+      - 20240923T065750Z-15b8cc659d5rct4nkkk33fb6kg000000066g000000000kpb
+      x-cache:
+      - CONFIG_NOCACHE
+      x-content-type-options:
+      - nosniff
+    status:
+      code: 200
+      message: OK
+- request:
+    body: null
+    headers:
+      Accept:
+      - application/json
+      Accept-Encoding:
+      - gzip, deflate
+      Connection:
+      - keep-alive
+      User-Agent:
       - AZURECLI/2.64.0 azsdk-python-core/1.31.0 Python/3.8.10 (Windows-10-10.0.22631-SP0)
     method: GET
     uri: https://2e324129-56c2-43ed-832d-a6438c0f691e.eastus.cnt-prod.loadtesting.azure.com/tests/update-with-config-test-case/files/sample-JMX-file.jmx?api-version=2022-11-01
   response:
     body:
-      string: '{"url":"https://o3513n4v13mfx6wt75eiewvd.z14.blob.storage.azure.net/544af478-998a-4988-8020-e8e8dfcdc923/4ec3b608-9361-43ff-bcd2-fc286c20569a?skoid=713ccf3d-dc33-4787-a1ee-6b0cc537c37a&sktid=33e01921-4d64-4f8c-a055-5bdaffd5e33d&skt=2024-09-23T06%3A56%3A59Z&ske=2024-09-23T13%3A56%3A59Z&sks=b&skv=2024-05-04&sv=2024-05-04&se=2024-09-23T07%3A07%3A45Z&sr=b&sp=r&sig=CashZjdW3ru6ip9JMJUAoluRLJFZ09qOTNeZijAzWPc%3D","fileName":"sample-JMX-file.jmx","fileType":"JMX_FILE","expireDateTime":"2024-09-23T07:07:45.8938717Z","validationStatus":"VALIDATION_INITIATED"}'
->>>>>>> 2417e415
-    headers:
-      accept-ranges:
-      - bytes
-      api-supported-versions:
-      - 2022-11-01, 2023-04-01-preview, 2024-03-01-preview, 2024-05-01-preview, 2024-07-01-preview
-<<<<<<< HEAD
-      connection:
-      - keep-alive
-      content-length:
-      - '556'
-      content-type:
-      - application/json; charset=utf-8
-      date:
-      - Mon, 07 Oct 2024 10:19:36 GMT
-      mise-correlation-id:
-      - fc71a6ee-09d9-4cc8-a7b2-9b22ea1cbc28
-      strict-transport-security:
-      - max-age=31536000; includeSubDomains
-      x-azure-ref:
-      - 20241007T101936Z-1657d887cccn762ladfwt2sex00000000g1000000000dyxk
-      x-cache:
-      - CONFIG_NOCACHE
-      x-content-type-options:
-      - nosniff
-    status:
-      code: 200
-      message: OK
-- request:
-    body: null
-    headers:
-      Accept:
-      - application/json
-      Accept-Encoding:
-      - gzip, deflate
-      Connection:
-      - keep-alive
-      User-Agent:
-      - AZURECLI/2.64.0 azsdk-python-core/1.31.0 Python/3.8.10 (Windows-10-10.0.26100-SP0)
-    method: GET
-    uri: https://73b67921-8192-4a4b-aafb-1cbe6bfb406e.eastus.cnt-prod.loadtesting.azure.com/tests/update-with-config-test-case/files/sample-JMX-file.jmx?api-version=2024-05-01-preview
-  response:
-    body:
-      string: '{"url":"https://gfpc3y5fl0v7e13e5nfj9zmg.z39.blob.storage.azure.net/d9d7de20-23f6-471f-98c4-0602de304597/6baeabf7-a39a-4145-b5e1-21c77f209bed?skoid=713ccf3d-dc33-4787-a1ee-6b0cc537c37a&sktid=33e01921-4d64-4f8c-a055-5bdaffd5e33d&skt=2024-10-07T10%3A18%3A37Z&ske=2024-10-08T02%3A18%3A37Z&sks=b&skv=2024-05-04&sv=2024-05-04&se=2024-10-07T10%3A29%3A42Z&sr=b&sp=r&sig=cfZVpJvHFUxTsil0QZCbnOAbJeWQWE%2FG9mIWhLwhY4M%3D","fileName":"sample-JMX-file.jmx","fileType":"JMX_FILE","expireDateTime":"2024-10-07T10:29:42.7825629Z","validationStatus":"VALIDATION_INITIATED"}'
-    headers:
-      accept-ranges:
-      - bytes
-      api-supported-versions:
-      - 2022-11-01, 2023-04-01-preview, 2024-03-01-preview, 2024-05-01-preview, 2024-07-01-preview
-=======
->>>>>>> 2417e415
-      connection:
-      - keep-alive
-      content-length:
-      - '556'
-      content-type:
-      - application/json; charset=utf-8
-      date:
-<<<<<<< HEAD
-      - Mon, 07 Oct 2024 10:19:42 GMT
-      mise-correlation-id:
-      - 087af769-fe93-4f47-a743-b00245b92162
-      strict-transport-security:
-      - max-age=31536000; includeSubDomains
-      x-azure-ref:
-      - 20241007T101941Z-1657d887ccclv2r5188xk5h51w0000000gb0000000009edx
-      x-cache:
-      - CONFIG_NOCACHE
-      x-content-type-options:
-      - nosniff
-    status:
-      code: 200
-      message: OK
-- request:
-    body: null
-    headers:
-      Accept:
-      - application/json
-      Accept-Encoding:
-      - gzip, deflate
-      Connection:
-      - keep-alive
-      User-Agent:
-      - AZURECLI/2.64.0 azsdk-python-core/1.31.0 Python/3.8.10 (Windows-10-10.0.26100-SP0)
-    method: GET
-    uri: https://73b67921-8192-4a4b-aafb-1cbe6bfb406e.eastus.cnt-prod.loadtesting.azure.com/tests/update-with-config-test-case/files/sample-JMX-file.jmx?api-version=2024-05-01-preview
-  response:
-    body:
-      string: '{"url":"https://gfpc3y5fl0v7e13e5nfj9zmg.z39.blob.storage.azure.net/d9d7de20-23f6-471f-98c4-0602de304597/6baeabf7-a39a-4145-b5e1-21c77f209bed?skoid=713ccf3d-dc33-4787-a1ee-6b0cc537c37a&sktid=33e01921-4d64-4f8c-a055-5bdaffd5e33d&skt=2024-10-07T10%3A18%3A37Z&ske=2024-10-08T02%3A18%3A37Z&sks=b&skv=2024-05-04&sv=2024-05-04&se=2024-10-07T10%3A29%3A48Z&sr=b&sp=r&sig=3ax9lcQw8r0Ie0KIt3TBGjZIJ7w8SrpiZo8gT55HII8%3D","fileName":"sample-JMX-file.jmx","fileType":"JMX_FILE","expireDateTime":"2024-10-07T10:29:48.0970634Z","validationStatus":"VALIDATION_INITIATED"}'
-    headers:
-      accept-ranges:
-      - bytes
-      api-supported-versions:
-      - 2022-11-01, 2023-04-01-preview, 2024-03-01-preview, 2024-05-01-preview, 2024-07-01-preview
-      connection:
-      - keep-alive
-      content-length:
-      - '556'
-      content-type:
-      - application/json; charset=utf-8
-      date:
-      - Mon, 07 Oct 2024 10:19:48 GMT
-      mise-correlation-id:
-      - d0df6256-bc7c-4e7b-bcc5-54c749d541bc
-      strict-transport-security:
-      - max-age=31536000; includeSubDomains
-      x-azure-ref:
-      - 20241007T101947Z-1657d887ccc8cxwb61kvxubdrw0000000g2000000000br1u
-      x-cache:
-      - CONFIG_NOCACHE
-      x-content-type-options:
-      - nosniff
-    status:
-      code: 200
-      message: OK
-- request:
-    body: null
-    headers:
-      Accept:
-      - application/json
-      Accept-Encoding:
-      - gzip, deflate
-      Connection:
-      - keep-alive
-      User-Agent:
-      - AZURECLI/2.64.0 azsdk-python-core/1.31.0 Python/3.8.10 (Windows-10-10.0.26100-SP0)
-    method: GET
-    uri: https://73b67921-8192-4a4b-aafb-1cbe6bfb406e.eastus.cnt-prod.loadtesting.azure.com/tests/update-with-config-test-case/files/sample-JMX-file.jmx?api-version=2024-05-01-preview
-  response:
-    body:
-      string: '{"url":"https://gfpc3y5fl0v7e13e5nfj9zmg.z39.blob.storage.azure.net/d9d7de20-23f6-471f-98c4-0602de304597/6baeabf7-a39a-4145-b5e1-21c77f209bed?skoid=713ccf3d-dc33-4787-a1ee-6b0cc537c37a&sktid=33e01921-4d64-4f8c-a055-5bdaffd5e33d&skt=2024-10-07T10%3A19%3A16Z&ske=2024-10-07T17%3A19%3A16Z&sks=b&skv=2024-05-04&sv=2024-05-04&se=2024-10-07T10%3A29%3A53Z&sr=b&sp=r&sig=%2B9jC8a1MFIUQa0i%2BF5qyF8awIQ1b9hJaejhNa94Ty%2Fw%3D","fileName":"sample-JMX-file.jmx","fileType":"JMX_FILE","expireDateTime":"2024-10-07T10:29:53.4274269Z","validationStatus":"VALIDATION_SUCCESS"}'
+      string: '{"url":"https://o3513n4v13mfx6wt75eiewvd.z14.blob.storage.azure.net/544af478-998a-4988-8020-e8e8dfcdc923/4ec3b608-9361-43ff-bcd2-fc286c20569a?skoid=713ccf3d-dc33-4787-a1ee-6b0cc537c37a&sktid=33e01921-4d64-4f8c-a055-5bdaffd5e33d&skt=2024-09-23T06%3A57%3A56Z&ske=2024-09-23T13%3A57%3A56Z&sks=b&skv=2024-05-04&sv=2024-05-04&se=2024-09-23T07%3A07%3A57Z&sr=b&sp=r&sig=UDajrl1kXLmUbiih09jPWKzydbXseOC7%2FCeej8XgS%2Bg%3D","fileName":"sample-JMX-file.jmx","fileType":"JMX_FILE","expireDateTime":"2024-09-23T07:07:57.4046317Z","validationStatus":"VALIDATION_INITIATED"}'
     headers:
       accept-ranges:
       - bytes
@@ -1805,13 +1202,13 @@
       content-type:
       - application/json; charset=utf-8
       date:
-      - Mon, 07 Oct 2024 10:19:53 GMT
-      mise-correlation-id:
-      - ac07cffb-547a-4554-8e05-dd6f4e6d8c14
-      strict-transport-security:
-      - max-age=31536000; includeSubDomains
-      x-azure-ref:
-      - 20241007T101953Z-17b7cdcdcf6gqpl90b5mqrkd6n0000000eqg000000004yds
+      - Mon, 23 Sep 2024 06:57:57 GMT
+      mise-correlation-id:
+      - b74138da-a096-4a0e-ae76-63fbc157f1aa
+      strict-transport-security:
+      - max-age=31536000; includeSubDomains
+      x-azure-ref:
+      - 20240923T065756Z-r1565bbdbc8lvf498fk4w6qd640000000fn000000000483r
       x-cache:
       - CONFIG_NOCACHE
       x-content-type-options:
@@ -1884,353 +1281,104 @@
       Connection:
       - keep-alive
       User-Agent:
-      - AZURECLI/2.64.0 azsdk-python-core/1.31.0 Python/3.8.10 (Windows-10-10.0.26100-SP0)
-    method: GET
-    uri: https://73b67921-8192-4a4b-aafb-1cbe6bfb406e.eastus.cnt-prod.loadtesting.azure.com/tests/update-with-config-test-case/files/sample-ZIP-artifact.zip?api-version=2024-05-01-preview
-  response:
-    body:
-      string: '{"url":"https://gfpc3y5fl0v7e13e5nfj9zmg.z39.blob.storage.azure.net/d9d7de20-23f6-471f-98c4-0602de304597/953fa3d9-4df2-41b7-8ea2-529ddc010233?skoid=713ccf3d-dc33-4787-a1ee-6b0cc537c37a&sktid=33e01921-4d64-4f8c-a055-5bdaffd5e33d&skt=2024-10-07T10%3A18%3A38Z&ske=2024-10-07T17%3A18%3A38Z&sks=b&skv=2024-05-04&sv=2024-05-04&se=2024-10-07T10%3A29%3A54Z&sr=b&sp=r&sig=UebsFXE8a61znxxdhCaVbBcjCFpwYU%2By2KLXBosUZBE%3D","fileName":"sample-ZIP-artifact.zip","fileType":"ZIPPED_ARTIFACTS","expireDateTime":"2024-10-07T10:29:54.884557Z","validationStatus":"VALIDATION_INITIATED"}'
-    headers:
-      accept-ranges:
-      - bytes
-      api-supported-versions:
-      - 2022-11-01, 2023-04-01-preview, 2024-03-01-preview, 2024-05-01-preview, 2024-07-01-preview
-      connection:
-      - keep-alive
-      content-length:
-      - '569'
-      content-type:
-      - application/json; charset=utf-8
-      date:
-      - Mon, 07 Oct 2024 10:19:54 GMT
-      mise-correlation-id:
-      - 69b6c236-4ea4-404f-8667-b6fb78985f6d
-      strict-transport-security:
-      - max-age=31536000; includeSubDomains
-      x-azure-ref:
-      - 20241007T101954Z-r1d78bdccbfmbws8d55k0thrrn0000000g9g00000000bprt
-=======
-      - Mon, 23 Sep 2024 06:57:45 GMT
-      mise-correlation-id:
-      - 15e5e322-6b02-42ed-8b3f-98ace99539bc
-      strict-transport-security:
-      - max-age=31536000; includeSubDomains
-      x-azure-ref:
-      - 20240923T065745Z-17fb59d447c425tm8zpv3nznq800000006q000000000bs08
->>>>>>> 2417e415
-      x-cache:
-      - CONFIG_NOCACHE
-      x-content-type-options:
-      - nosniff
-    status:
-      code: 200
-      message: OK
-- request:
-    body: null
-    headers:
-      Accept:
-      - application/json
-      Accept-Encoding:
-      - gzip, deflate
-      Connection:
-      - keep-alive
-      User-Agent:
-<<<<<<< HEAD
-      - AZURECLI/2.64.0 azsdk-python-core/1.31.0 Python/3.8.10 (Windows-10-10.0.26100-SP0)
-    method: GET
-    uri: https://73b67921-8192-4a4b-aafb-1cbe6bfb406e.eastus.cnt-prod.loadtesting.azure.com/tests/update-with-config-test-case/files/sample-ZIP-artifact.zip?api-version=2024-05-01-preview
-  response:
-    body:
-      string: '{"url":"https://gfpc3y5fl0v7e13e5nfj9zmg.z39.blob.storage.azure.net/d9d7de20-23f6-471f-98c4-0602de304597/953fa3d9-4df2-41b7-8ea2-529ddc010233?skoid=713ccf3d-dc33-4787-a1ee-6b0cc537c37a&sktid=33e01921-4d64-4f8c-a055-5bdaffd5e33d&skt=2024-10-07T10%3A19%3A16Z&ske=2024-10-07T17%3A19%3A16Z&sks=b&skv=2024-05-04&sv=2024-05-04&se=2024-10-07T10%3A30%3A00Z&sr=b&sp=r&sig=DanUvEmxxXAG0yBKaXRKNyvm4ALY012gN2RdgD2IGmI%3D","fileName":"sample-ZIP-artifact.zip","fileType":"ZIPPED_ARTIFACTS","expireDateTime":"2024-10-07T10:30:00.2732817Z","validationStatus":"VALIDATION_INITIATED"}'
-=======
       - AZURECLI/2.64.0 azsdk-python-core/1.31.0 Python/3.8.10 (Windows-10-10.0.22631-SP0)
     method: GET
     uri: https://2e324129-56c2-43ed-832d-a6438c0f691e.eastus.cnt-prod.loadtesting.azure.com/tests/update-with-config-test-case/files/sample-JMX-file.jmx?api-version=2022-11-01
   response:
     body:
-      string: '{"url":"https://o3513n4v13mfx6wt75eiewvd.z14.blob.storage.azure.net/544af478-998a-4988-8020-e8e8dfcdc923/4ec3b608-9361-43ff-bcd2-fc286c20569a?skoid=713ccf3d-dc33-4787-a1ee-6b0cc537c37a&sktid=33e01921-4d64-4f8c-a055-5bdaffd5e33d&skt=2024-09-23T06%3A56%3A59Z&ske=2024-09-23T13%3A56%3A59Z&sks=b&skv=2024-05-04&sv=2024-05-04&se=2024-09-23T07%3A07%3A51Z&sr=b&sp=r&sig=TwEmJbCr3LtNFyzsTs%2FFTvKtjBISnx8E5f4kHnCHZmI%3D","fileName":"sample-JMX-file.jmx","fileType":"JMX_FILE","expireDateTime":"2024-09-23T07:07:51.1961335Z","validationStatus":"VALIDATION_INITIATED"}'
->>>>>>> 2417e415
-    headers:
-      accept-ranges:
-      - bytes
-      api-supported-versions:
-      - 2022-11-01, 2023-04-01-preview, 2024-03-01-preview, 2024-05-01-preview, 2024-07-01-preview
-      connection:
-      - keep-alive
-      content-length:
-<<<<<<< HEAD
-      - '568'
-      content-type:
-      - application/json; charset=utf-8
-      date:
-      - Mon, 07 Oct 2024 10:20:00 GMT
-      mise-correlation-id:
-      - 4dbf2def-b333-45c8-8aa4-8bd21f5aa9f6
-      strict-transport-security:
-      - max-age=31536000; includeSubDomains
-      x-azure-ref:
-      - 20241007T102000Z-r1d78bdccbfnqrltnnck60e9c800000012hg000000007u9v
-=======
+      string: '{"url":"https://o3513n4v13mfx6wt75eiewvd.z14.blob.storage.azure.net/544af478-998a-4988-8020-e8e8dfcdc923/4ec3b608-9361-43ff-bcd2-fc286c20569a?skoid=713ccf3d-dc33-4787-a1ee-6b0cc537c37a&sktid=33e01921-4d64-4f8c-a055-5bdaffd5e33d&skt=2024-09-23T06%3A57%3A40Z&ske=2024-09-23T22%3A57%3A40Z&sks=b&skv=2024-05-04&sv=2024-05-04&se=2024-09-23T07%3A08%3A02Z&sr=b&sp=r&sig=6d6dSfXUCtys20%2Fc2IxoqTwFdZxnPXQNpczfwSvNlSY%3D","fileName":"sample-JMX-file.jmx","fileType":"JMX_FILE","expireDateTime":"2024-09-23T07:08:02.7154643Z","validationStatus":"VALIDATION_INITIATED"}'
+    headers:
+      accept-ranges:
+      - bytes
+      api-supported-versions:
+      - 2022-11-01, 2023-04-01-preview, 2024-03-01-preview, 2024-05-01-preview, 2024-07-01-preview
+      connection:
+      - keep-alive
+      content-length:
       - '558'
       content-type:
       - application/json; charset=utf-8
       date:
-      - Mon, 23 Sep 2024 06:57:51 GMT
-      mise-correlation-id:
-      - c843e315-0fc6-46b8-a8b9-f51cdac83eb8
-      strict-transport-security:
-      - max-age=31536000; includeSubDomains
-      x-azure-ref:
-      - 20240923T065750Z-15b8cc659d5rct4nkkk33fb6kg000000066g000000000kpb
->>>>>>> 2417e415
-      x-cache:
-      - CONFIG_NOCACHE
-      x-content-type-options:
-      - nosniff
-    status:
-      code: 200
-      message: OK
-- request:
-    body: null
-    headers:
-      Accept:
-      - application/json
-      Accept-Encoding:
-      - gzip, deflate
-      Connection:
-      - keep-alive
-      User-Agent:
-<<<<<<< HEAD
-      - AZURECLI/2.64.0 azsdk-python-core/1.31.0 Python/3.8.10 (Windows-10-10.0.26100-SP0)
-    method: GET
-    uri: https://73b67921-8192-4a4b-aafb-1cbe6bfb406e.eastus.cnt-prod.loadtesting.azure.com/tests/update-with-config-test-case/files/sample-ZIP-artifact.zip?api-version=2024-05-01-preview
-  response:
-    body:
-      string: '{"url":"https://gfpc3y5fl0v7e13e5nfj9zmg.z39.blob.storage.azure.net/d9d7de20-23f6-471f-98c4-0602de304597/953fa3d9-4df2-41b7-8ea2-529ddc010233?skoid=713ccf3d-dc33-4787-a1ee-6b0cc537c37a&sktid=33e01921-4d64-4f8c-a055-5bdaffd5e33d&skt=2024-10-07T10%3A19%3A54Z&ske=2024-10-08T02%3A19%3A53Z&sks=b&skv=2024-05-04&sv=2024-05-04&se=2024-10-07T10%3A30%3A05Z&sr=b&sp=r&sig=aWLXRpl6MW4TFnATaxg%2Bxp9S1ztux7oPyI0JVbExqc8%3D","fileName":"sample-ZIP-artifact.zip","fileType":"ZIPPED_ARTIFACTS","expireDateTime":"2024-10-07T10:30:05.7001014Z","validationStatus":"VALIDATION_INITIATED"}'
-=======
+      - Mon, 23 Sep 2024 06:58:02 GMT
+      mise-correlation-id:
+      - 10c3e283-2b9a-43d9-8ac0-b77d25d1be11
+      strict-transport-security:
+      - max-age=31536000; includeSubDomains
+      x-azure-ref:
+      - 20240923T065802Z-15bb7d8546bzgv4btz6bes1uzw0000000h4g000000001c9w
+      x-cache:
+      - CONFIG_NOCACHE
+      x-content-type-options:
+      - nosniff
+    status:
+      code: 200
+      message: OK
+- request:
+    body: null
+    headers:
+      Accept:
+      - application/json
+      Accept-Encoding:
+      - gzip, deflate
+      Connection:
+      - keep-alive
+      User-Agent:
       - AZURECLI/2.64.0 azsdk-python-core/1.31.0 Python/3.8.10 (Windows-10-10.0.22631-SP0)
     method: GET
     uri: https://2e324129-56c2-43ed-832d-a6438c0f691e.eastus.cnt-prod.loadtesting.azure.com/tests/update-with-config-test-case/files/sample-JMX-file.jmx?api-version=2022-11-01
   response:
     body:
-      string: '{"url":"https://o3513n4v13mfx6wt75eiewvd.z14.blob.storage.azure.net/544af478-998a-4988-8020-e8e8dfcdc923/4ec3b608-9361-43ff-bcd2-fc286c20569a?skoid=713ccf3d-dc33-4787-a1ee-6b0cc537c37a&sktid=33e01921-4d64-4f8c-a055-5bdaffd5e33d&skt=2024-09-23T06%3A57%3A56Z&ske=2024-09-23T13%3A57%3A56Z&sks=b&skv=2024-05-04&sv=2024-05-04&se=2024-09-23T07%3A07%3A57Z&sr=b&sp=r&sig=UDajrl1kXLmUbiih09jPWKzydbXseOC7%2FCeej8XgS%2Bg%3D","fileName":"sample-JMX-file.jmx","fileType":"JMX_FILE","expireDateTime":"2024-09-23T07:07:57.4046317Z","validationStatus":"VALIDATION_INITIATED"}'
->>>>>>> 2417e415
-    headers:
-      accept-ranges:
-      - bytes
-      api-supported-versions:
-      - 2022-11-01, 2023-04-01-preview, 2024-03-01-preview, 2024-05-01-preview, 2024-07-01-preview
-      connection:
-      - keep-alive
-      content-length:
-<<<<<<< HEAD
-      - '570'
-      content-type:
-      - application/json; charset=utf-8
-      date:
-      - Mon, 07 Oct 2024 10:20:05 GMT
-      mise-correlation-id:
-      - da7b56ef-d6bb-4982-9975-36677965be69
-      strict-transport-security:
-      - max-age=31536000; includeSubDomains
-      x-azure-ref:
-      - 20241007T102005Z-1657d887ccchxr7byyaqzuuaxn0000000g5g00000000bx38
-=======
-      - '560'
-      content-type:
-      - application/json; charset=utf-8
-      date:
-      - Mon, 23 Sep 2024 06:57:57 GMT
-      mise-correlation-id:
-      - b74138da-a096-4a0e-ae76-63fbc157f1aa
-      strict-transport-security:
-      - max-age=31536000; includeSubDomains
-      x-azure-ref:
-      - 20240923T065756Z-r1565bbdbc8lvf498fk4w6qd640000000fn000000000483r
->>>>>>> 2417e415
-      x-cache:
-      - CONFIG_NOCACHE
-      x-content-type-options:
-      - nosniff
-    status:
-      code: 200
-      message: OK
-- request:
-    body: null
-    headers:
-      Accept:
-      - application/json
-      Accept-Encoding:
-      - gzip, deflate
-      Connection:
-      - keep-alive
-      User-Agent:
-<<<<<<< HEAD
-      - AZURECLI/2.64.0 azsdk-python-core/1.31.0 Python/3.8.10 (Windows-10-10.0.26100-SP0)
-    method: GET
-    uri: https://73b67921-8192-4a4b-aafb-1cbe6bfb406e.eastus.cnt-prod.loadtesting.azure.com/tests/update-with-config-test-case/files/sample-ZIP-artifact.zip?api-version=2024-05-01-preview
-  response:
-    body:
-      string: '{"url":"https://gfpc3y5fl0v7e13e5nfj9zmg.z39.blob.storage.azure.net/d9d7de20-23f6-471f-98c4-0602de304597/953fa3d9-4df2-41b7-8ea2-529ddc010233?skoid=713ccf3d-dc33-4787-a1ee-6b0cc537c37a&sktid=33e01921-4d64-4f8c-a055-5bdaffd5e33d&skt=2024-10-07T10%3A19%3A54Z&ske=2024-10-08T02%3A19%3A53Z&sks=b&skv=2024-05-04&sv=2024-05-04&se=2024-10-07T10%3A30%3A11Z&sr=b&sp=r&sig=tCyxRRtwmiWx5pCqehGebvHD1aordfvFMLh7bMx4hi4%3D","fileName":"sample-ZIP-artifact.zip","fileType":"ZIPPED_ARTIFACTS","expireDateTime":"2024-10-07T10:30:11.00487Z","validationStatus":"VALIDATION_INITIATED"}'
-=======
+      string: '{"url":"https://o3513n4v13mfx6wt75eiewvd.z14.blob.storage.azure.net/544af478-998a-4988-8020-e8e8dfcdc923/4ec3b608-9361-43ff-bcd2-fc286c20569a?skoid=713ccf3d-dc33-4787-a1ee-6b0cc537c37a&sktid=33e01921-4d64-4f8c-a055-5bdaffd5e33d&skt=2024-09-23T06%3A57%3A32Z&ske=2024-09-23T20%3A57%3A32Z&sks=b&skv=2024-05-04&sv=2024-05-04&se=2024-09-23T07%3A08%3A07Z&sr=b&sp=r&sig=UrTnvRpsOlLwH%2FcEr%2FEkNzxOP35Xlr%2B5OEdr6XnhS0s%3D","fileName":"sample-JMX-file.jmx","fileType":"JMX_FILE","expireDateTime":"2024-09-23T07:08:07.979534Z","validationStatus":"VALIDATION_INITIATED"}'
+    headers:
+      accept-ranges:
+      - bytes
+      api-supported-versions:
+      - 2022-11-01, 2023-04-01-preview, 2024-03-01-preview, 2024-05-01-preview, 2024-07-01-preview
+      connection:
+      - keep-alive
+      content-length:
+      - '561'
+      content-type:
+      - application/json; charset=utf-8
+      date:
+      - Mon, 23 Sep 2024 06:58:08 GMT
+      mise-correlation-id:
+      - 9e94ec7e-fbe1-417d-a043-5178c3bacc95
+      strict-transport-security:
+      - max-age=31536000; includeSubDomains
+      x-azure-ref:
+      - 20240923T065807Z-r1565bbdbc85jqwd76try10kxw00000008zg000000006c77
+      x-cache:
+      - CONFIG_NOCACHE
+      x-content-type-options:
+      - nosniff
+    status:
+      code: 200
+      message: OK
+- request:
+    body: null
+    headers:
+      Accept:
+      - application/json
+      Accept-Encoding:
+      - gzip, deflate
+      Connection:
+      - keep-alive
+      User-Agent:
       - AZURECLI/2.64.0 azsdk-python-core/1.31.0 Python/3.8.10 (Windows-10-10.0.22631-SP0)
     method: GET
     uri: https://2e324129-56c2-43ed-832d-a6438c0f691e.eastus.cnt-prod.loadtesting.azure.com/tests/update-with-config-test-case/files/sample-JMX-file.jmx?api-version=2022-11-01
   response:
     body:
-      string: '{"url":"https://o3513n4v13mfx6wt75eiewvd.z14.blob.storage.azure.net/544af478-998a-4988-8020-e8e8dfcdc923/4ec3b608-9361-43ff-bcd2-fc286c20569a?skoid=713ccf3d-dc33-4787-a1ee-6b0cc537c37a&sktid=33e01921-4d64-4f8c-a055-5bdaffd5e33d&skt=2024-09-23T06%3A57%3A40Z&ske=2024-09-23T22%3A57%3A40Z&sks=b&skv=2024-05-04&sv=2024-05-04&se=2024-09-23T07%3A08%3A02Z&sr=b&sp=r&sig=6d6dSfXUCtys20%2Fc2IxoqTwFdZxnPXQNpczfwSvNlSY%3D","fileName":"sample-JMX-file.jmx","fileType":"JMX_FILE","expireDateTime":"2024-09-23T07:08:02.7154643Z","validationStatus":"VALIDATION_INITIATED"}'
->>>>>>> 2417e415
-    headers:
-      accept-ranges:
-      - bytes
-      api-supported-versions:
-      - 2022-11-01, 2023-04-01-preview, 2024-03-01-preview, 2024-05-01-preview, 2024-07-01-preview
-      connection:
-      - keep-alive
-      content-length:
-<<<<<<< HEAD
-      - '566'
-      content-type:
-      - application/json; charset=utf-8
-      date:
-      - Mon, 07 Oct 2024 10:20:11 GMT
-      mise-correlation-id:
-      - 253d5ad3-a985-4d0b-8389-43091d0d9d36
-      strict-transport-security:
-      - max-age=31536000; includeSubDomains
-      x-azure-ref:
-      - 20241007T102010Z-1657d887cccxs824bsxad1gges0000000gcg000000006v9b
-=======
-      - '558'
-      content-type:
-      - application/json; charset=utf-8
-      date:
-      - Mon, 23 Sep 2024 06:58:02 GMT
-      mise-correlation-id:
-      - 10c3e283-2b9a-43d9-8ac0-b77d25d1be11
-      strict-transport-security:
-      - max-age=31536000; includeSubDomains
-      x-azure-ref:
-      - 20240923T065802Z-15bb7d8546bzgv4btz6bes1uzw0000000h4g000000001c9w
->>>>>>> 2417e415
-      x-cache:
-      - CONFIG_NOCACHE
-      x-content-type-options:
-      - nosniff
-    status:
-      code: 200
-      message: OK
-- request:
-    body: null
-    headers:
-      Accept:
-      - application/json
-      Accept-Encoding:
-      - gzip, deflate
-      Connection:
-      - keep-alive
-      User-Agent:
-<<<<<<< HEAD
-      - AZURECLI/2.64.0 azsdk-python-core/1.31.0 Python/3.8.10 (Windows-10-10.0.26100-SP0)
-    method: GET
-    uri: https://73b67921-8192-4a4b-aafb-1cbe6bfb406e.eastus.cnt-prod.loadtesting.azure.com/tests/update-with-config-test-case/files/sample-ZIP-artifact.zip?api-version=2024-05-01-preview
-  response:
-    body:
-      string: '{"url":"https://gfpc3y5fl0v7e13e5nfj9zmg.z39.blob.storage.azure.net/d9d7de20-23f6-471f-98c4-0602de304597/953fa3d9-4df2-41b7-8ea2-529ddc010233?skoid=713ccf3d-dc33-4787-a1ee-6b0cc537c37a&sktid=33e01921-4d64-4f8c-a055-5bdaffd5e33d&skt=2024-10-07T10%3A19%3A20Z&ske=2024-10-08T02%3A19%3A20Z&sks=b&skv=2024-05-04&sv=2024-05-04&se=2024-10-07T10%3A30%3A16Z&sr=b&sp=r&sig=9bCeEAA4V%2FIxGxS9kHu3RWwOwXwZv5v3z439mB0EJ80%3D","fileName":"sample-ZIP-artifact.zip","fileType":"ZIPPED_ARTIFACTS","expireDateTime":"2024-10-07T10:30:16.6222322Z","validationStatus":"VALIDATION_INITIATED"}'
-=======
-      - AZURECLI/2.64.0 azsdk-python-core/1.31.0 Python/3.8.10 (Windows-10-10.0.22631-SP0)
-    method: GET
-    uri: https://2e324129-56c2-43ed-832d-a6438c0f691e.eastus.cnt-prod.loadtesting.azure.com/tests/update-with-config-test-case/files/sample-JMX-file.jmx?api-version=2022-11-01
-  response:
-    body:
-      string: '{"url":"https://o3513n4v13mfx6wt75eiewvd.z14.blob.storage.azure.net/544af478-998a-4988-8020-e8e8dfcdc923/4ec3b608-9361-43ff-bcd2-fc286c20569a?skoid=713ccf3d-dc33-4787-a1ee-6b0cc537c37a&sktid=33e01921-4d64-4f8c-a055-5bdaffd5e33d&skt=2024-09-23T06%3A57%3A32Z&ske=2024-09-23T20%3A57%3A32Z&sks=b&skv=2024-05-04&sv=2024-05-04&se=2024-09-23T07%3A08%3A07Z&sr=b&sp=r&sig=UrTnvRpsOlLwH%2FcEr%2FEkNzxOP35Xlr%2B5OEdr6XnhS0s%3D","fileName":"sample-JMX-file.jmx","fileType":"JMX_FILE","expireDateTime":"2024-09-23T07:08:07.979534Z","validationStatus":"VALIDATION_INITIATED"}'
->>>>>>> 2417e415
-    headers:
-      accept-ranges:
-      - bytes
-      api-supported-versions:
-      - 2022-11-01, 2023-04-01-preview, 2024-03-01-preview, 2024-05-01-preview, 2024-07-01-preview
-      connection:
-      - keep-alive
-      content-length:
-<<<<<<< HEAD
-      - '570'
-      content-type:
-      - application/json; charset=utf-8
-      date:
-      - Mon, 07 Oct 2024 10:20:16 GMT
-      mise-correlation-id:
-      - 1db730be-50b8-4c95-bc94-17be47967836
-      strict-transport-security:
-      - max-age=31536000; includeSubDomains
-      x-azure-ref:
-      - 20241007T102016Z-r1d78bdccbfqklpxr3mwzd0gzc00000012ag00000000d7vp
-=======
-      - '561'
-      content-type:
-      - application/json; charset=utf-8
-      date:
-      - Mon, 23 Sep 2024 06:58:08 GMT
-      mise-correlation-id:
-      - 9e94ec7e-fbe1-417d-a043-5178c3bacc95
-      strict-transport-security:
-      - max-age=31536000; includeSubDomains
-      x-azure-ref:
-      - 20240923T065807Z-r1565bbdbc85jqwd76try10kxw00000008zg000000006c77
->>>>>>> 2417e415
-      x-cache:
-      - CONFIG_NOCACHE
-      x-content-type-options:
-      - nosniff
-    status:
-      code: 200
-      message: OK
-- request:
-    body: null
-    headers:
-      Accept:
-      - application/json
-      Accept-Encoding:
-      - gzip, deflate
-      Connection:
-      - keep-alive
-      User-Agent:
-<<<<<<< HEAD
-      - AZURECLI/2.64.0 azsdk-python-core/1.31.0 Python/3.8.10 (Windows-10-10.0.26100-SP0)
-    method: GET
-    uri: https://73b67921-8192-4a4b-aafb-1cbe6bfb406e.eastus.cnt-prod.loadtesting.azure.com/tests/update-with-config-test-case/files/sample-ZIP-artifact.zip?api-version=2024-05-01-preview
-  response:
-    body:
-      string: '{"url":"https://gfpc3y5fl0v7e13e5nfj9zmg.z39.blob.storage.azure.net/d9d7de20-23f6-471f-98c4-0602de304597/953fa3d9-4df2-41b7-8ea2-529ddc010233?skoid=713ccf3d-dc33-4787-a1ee-6b0cc537c37a&sktid=33e01921-4d64-4f8c-a055-5bdaffd5e33d&skt=2024-10-07T10%3A18%3A59Z&ske=2024-10-07T17%3A18%3A59Z&sks=b&skv=2024-05-04&sv=2024-05-04&se=2024-10-07T10%3A30%3A21Z&sr=b&sp=r&sig=zk7yftyNcpRfa3bKu0jZf9T6K82Y%2BGQifNkoiFufegw%3D","fileName":"sample-ZIP-artifact.zip","fileType":"ZIPPED_ARTIFACTS","expireDateTime":"2024-10-07T10:30:21.9442224Z","validationStatus":"VALIDATION_SUCCESS"}'
-=======
-      - AZURECLI/2.64.0 azsdk-python-core/1.31.0 Python/3.8.10 (Windows-10-10.0.22631-SP0)
-    method: GET
-    uri: https://2e324129-56c2-43ed-832d-a6438c0f691e.eastus.cnt-prod.loadtesting.azure.com/tests/update-with-config-test-case/files/sample-JMX-file.jmx?api-version=2022-11-01
-  response:
-    body:
       string: '{"url":"https://o3513n4v13mfx6wt75eiewvd.z14.blob.storage.azure.net/544af478-998a-4988-8020-e8e8dfcdc923/4ec3b608-9361-43ff-bcd2-fc286c20569a?skoid=713ccf3d-dc33-4787-a1ee-6b0cc537c37a&sktid=33e01921-4d64-4f8c-a055-5bdaffd5e33d&skt=2024-09-23T06%3A56%3A59Z&ske=2024-09-23T22%3A56%3A59Z&sks=b&skv=2024-05-04&sv=2024-05-04&se=2024-09-23T07%3A08%3A13Z&sr=b&sp=r&sig=tuqdwzeJheqB71qIKsn5III9nPYxsL5iWDnKTglgZfI%3D","fileName":"sample-JMX-file.jmx","fileType":"JMX_FILE","expireDateTime":"2024-09-23T07:08:13.2736944Z","validationStatus":"VALIDATION_SUCCESS"}'
->>>>>>> 2417e415
-    headers:
-      accept-ranges:
-      - bytes
-      api-supported-versions:
-      - 2022-11-01, 2023-04-01-preview, 2024-03-01-preview, 2024-05-01-preview, 2024-07-01-preview
-      connection:
-      - keep-alive
-      content-length:
-<<<<<<< HEAD
-      - '568'
-      content-type:
-      - application/json; charset=utf-8
-      date:
-      - Mon, 07 Oct 2024 10:20:21 GMT
-      mise-correlation-id:
-      - 01178482-39a6-424e-b56c-823a132a4c9d
-      strict-transport-security:
-      - max-age=31536000; includeSubDomains
-      x-azure-ref:
-      - 20241007T102021Z-17b7cdcdcf6rw9cj9tb13p11fc0000000gf00000000022d0
-=======
+    headers:
+      accept-ranges:
+      - bytes
+      api-supported-versions:
+      - 2022-11-01, 2023-04-01-preview, 2024-03-01-preview, 2024-05-01-preview, 2024-07-01-preview
+      connection:
+      - keep-alive
+      content-length:
       - '554'
       content-type:
       - application/json; charset=utf-8
@@ -2242,33 +1390,23 @@
       - max-age=31536000; includeSubDomains
       x-azure-ref:
       - 20240923T065813Z-r1565bbdbc8zhkrhkya6c4pgxc0000000h5g000000000ct3
->>>>>>> 2417e415
-      x-cache:
-      - CONFIG_NOCACHE
-      x-content-type-options:
-      - nosniff
-    status:
-      code: 200
-      message: OK
-- request:
-    body: null
-    headers:
-      Accept:
-      - application/json
-      Accept-Encoding:
-      - gzip, deflate
-      Connection:
-      - keep-alive
-      User-Agent:
-<<<<<<< HEAD
-      - AZURECLI/2.64.0 azsdk-python-core/1.31.0 Python/3.8.10 (Windows-10-10.0.26100-SP0)
-    method: GET
-    uri: https://73b67921-8192-4a4b-aafb-1cbe6bfb406e.eastus.cnt-prod.loadtesting.azure.com/tests/update-with-config-test-case?api-version=2024-05-01-preview
-  response:
-    body:
-      string: '{"passFailCriteria":{"passFailMetrics":{"d1f4c12d-d15b-428b-85f9-162198c31f07":{"clientMetric":"requests_per_sec","aggregate":"avg","condition":">","value":78.0,"action":"continue"},"0ed05eb1-6170-4f4f-a851-fd01886873ad":{"clientMetric":"error","aggregate":"percentage","condition":">","value":50.0,"action":"continue"},"c94693e3-01fa-49df-8c62-f054a2f0223b":{"clientMetric":"latency","aggregate":"avg","condition":">","requestName":"GetCustomerDetails","value":200.0,"action":"continue"}}},"environmentVariables":{"rps":"1","c":"5"},"loadTestConfiguration":{"engineInstances":1,"splitAllCSVs":true,"quickStartTest":false},"inputArtifacts":{"testScriptFileInfo":{"url":"https://gfpc3y5fl0v7e13e5nfj9zmg.z39.blob.storage.azure.net/d9d7de20-23f6-471f-98c4-0602de304597/6baeabf7-a39a-4145-b5e1-21c77f209bed?skoid=713ccf3d-dc33-4787-a1ee-6b0cc537c37a&sktid=33e01921-4d64-4f8c-a055-5bdaffd5e33d&skt=2024-10-07T10%3A18%3A37Z&ske=2024-10-08T02%3A18%3A37Z&sks=b&skv=2024-05-04&sv=2024-05-04&se=2024-10-07T11%3A20%3A22Z&sr=b&sp=r&sig=sTsDkDirKBCyE0KNb39Ggmo%2FIlrKrcIAcaa2ttxWeqA%3D","fileName":"sample-JMX-file.jmx","fileType":"JMX_FILE","expireDateTime":"2024-10-07T11:20:22.2589212Z","validationStatus":"VALIDATION_SUCCESS"},"additionalFileInfo":[{"url":"https://gfpc3y5fl0v7e13e5nfj9zmg.z39.blob.storage.azure.net/d9d7de20-23f6-471f-98c4-0602de304597/953fa3d9-4df2-41b7-8ea2-529ddc010233?skoid=713ccf3d-dc33-4787-a1ee-6b0cc537c37a&sktid=33e01921-4d64-4f8c-a055-5bdaffd5e33d&skt=2024-10-07T10%3A18%3A37Z&ske=2024-10-08T02%3A18%3A37Z&sks=b&skv=2024-05-04&sv=2024-05-04&se=2024-10-07T11%3A20%3A22Z&sr=b&sp=r&sig=MzRDDBpCytfPsnUKdMg5WHRaRHz87Y1n3M1PWZ0uZSI%3D","fileName":"sample-ZIP-artifact.zip","fileType":"ZIPPED_ARTIFACTS","expireDateTime":"2024-10-07T11:20:22.2597987Z","validationStatus":"VALIDATION_SUCCESS"}]},"kind":"JMX","publicIPDisabled":false,"testId":"update-with-config-test-case","description":"Test
-        created from az load test command","displayName":"CLI-Test","keyvaultReferenceIdentityType":"SystemAssigned","createdDateTime":"2024-10-07T10:18:36.232Z","createdBy":"mbhardwaj@microsoft.com","lastModifiedDateTime":"2024-10-07T10:20:20.049Z","lastModifiedBy":"mbhardwaj@microsoft.com"}'
-=======
+      x-cache:
+      - CONFIG_NOCACHE
+      x-content-type-options:
+      - nosniff
+    status:
+      code: 200
+      message: OK
+- request:
+    body: null
+    headers:
+      Accept:
+      - application/json
+      Accept-Encoding:
+      - gzip, deflate
+      Connection:
+      - keep-alive
+      User-Agent:
       - AZURECLI/2.64.0 azsdk-python-core/1.31.0 Python/3.8.10 (Windows-10-10.0.22631-SP0)
     method: GET
     uri: https://2e324129-56c2-43ed-832d-a6438c0f691e.eastus.cnt-prod.loadtesting.azure.com/tests/update-with-config-test-case?api-version=2022-11-01
@@ -2276,28 +1414,14 @@
     body:
       string: '{"passFailCriteria":{"passFailMetrics":{"6d6343c3-0d70-4ea2-a766-d5b518cc3289":{"clientMetric":"requests_per_sec","aggregate":"avg","condition":">","value":78.0,"action":"continue"},"0ddcb56d-6c23-41bf-83ed-b19d965591ee":{"clientMetric":"error","aggregate":"percentage","condition":">","value":50.0,"action":"continue"},"5e1aaceb-cef1-4eac-b756-028f9b83c88f":{"clientMetric":"latency","aggregate":"avg","condition":">","requestName":"GetCustomerDetails","value":200.0,"action":"continue"}}},"environmentVariables":{"rps":"1","c":"5"},"loadTestConfiguration":{"engineInstances":1,"splitAllCSVs":true,"quickStartTest":false},"inputArtifacts":{"testScriptFileInfo":{"url":"https://o3513n4v13mfx6wt75eiewvd.z14.blob.storage.azure.net/544af478-998a-4988-8020-e8e8dfcdc923/4ec3b608-9361-43ff-bcd2-fc286c20569a?skoid=713ccf3d-dc33-4787-a1ee-6b0cc537c37a&sktid=33e01921-4d64-4f8c-a055-5bdaffd5e33d&skt=2024-09-23T06%3A56%3A59Z&ske=2024-09-23T13%3A56%3A59Z&sks=b&skv=2024-05-04&sv=2024-05-04&se=2024-09-23T07%3A58%3A13Z&sr=b&sp=r&sig=Bn%2FdC1fFqsfs0QJLdqRDBX4qwpXc%2BW9niIkbGnCrZjQ%3D","fileName":"sample-JMX-file.jmx","fileType":"JMX_FILE","expireDateTime":"2024-09-23T07:58:13.5808341Z","validationStatus":"VALIDATION_SUCCESS"},"additionalFileInfo":[]},"testId":"update-with-config-test-case","description":"Test
         created from az load test command","displayName":"CLI-Test","keyvaultReferenceIdentityType":"SystemAssigned","createdDateTime":"2024-09-23T06:56:58.57Z","createdBy":"mbhardwaj@microsoft.com","lastModifiedDateTime":"2024-09-23T06:58:07.985Z","lastModifiedBy":"mbhardwaj@microsoft.com"}'
->>>>>>> 2417e415
-    headers:
-      accept-ranges:
-      - bytes
-      api-supported-versions:
-      - 2022-11-01, 2023-04-01-preview, 2024-03-01-preview, 2024-05-01-preview, 2024-07-01-preview
-      connection:
-      - keep-alive
-      content-length:
-<<<<<<< HEAD
-      - '2193'
-      content-type:
-      - application/json; charset=utf-8
-      date:
-      - Mon, 07 Oct 2024 10:20:22 GMT
-      mise-correlation-id:
-      - 07c0e08d-2be2-4155-97ef-b035e542fe28
-      strict-transport-security:
-      - max-age=31536000; includeSubDomains
-      x-azure-ref:
-      - 20241007T102022Z-1657d887ccc92p9bze27xtxh980000000g90000000002fkh
-=======
+    headers:
+      accept-ranges:
+      - bytes
+      api-supported-versions:
+      - 2022-11-01, 2023-04-01-preview, 2024-03-01-preview, 2024-05-01-preview, 2024-07-01-preview
+      connection:
+      - keep-alive
+      content-length:
       - '1590'
       content-type:
       - application/json; charset=utf-8
@@ -2309,38 +1433,29 @@
       - max-age=31536000; includeSubDomains
       x-azure-ref:
       - 20240923T065813Z-15bb7d8546bzgv4btz6bes1uzw0000000h0g000000007mms
->>>>>>> 2417e415
-      x-cache:
-      - CONFIG_NOCACHE
-      x-content-type-options:
-      - nosniff
-    status:
-      code: 200
-      message: OK
-- request:
-    body: null
-    headers:
-      Accept:
-      - application/json
-      Accept-Encoding:
-      - gzip, deflate
-      Connection:
-      - keep-alive
-      User-Agent:
-<<<<<<< HEAD
-      - azsdk-python-mgmt-loadtesting/1.0.0 Python/3.8.10 (Windows-10-10.0.26100-SP0)
-=======
+      x-cache:
+      - CONFIG_NOCACHE
+      x-content-type-options:
+      - nosniff
+    status:
+      code: 200
+      message: OK
+- request:
+    body: null
+    headers:
+      Accept:
+      - application/json
+      Accept-Encoding:
+      - gzip, deflate
+      Connection:
+      - keep-alive
+      User-Agent:
       - azsdk-python-mgmt-loadtesting/1.0.0 Python/3.8.10 (Windows-10-10.0.22631-SP0)
->>>>>>> 2417e415
     method: GET
     uri: https://management.azure.com/subscriptions/00000000-0000-0000-0000-000000000000/resourceGroups/clitest-load-000001/providers/Microsoft.LoadTestService/loadTests/clitest-load-000002?api-version=2022-12-01
   response:
     body:
-<<<<<<< HEAD
-      string: '{"id":"/subscriptions/00000000-0000-0000-0000-000000000000/resourceGroups/clitest-load-000001/providers/Microsoft.LoadTestService/loadTests/clitest-load-000002","name":"clitest-load-000002","type":"microsoft.loadtestservice/loadtests","location":"eastus","systemData":{"createdBy":"mbhardwaj@microsoft.com","createdByType":"User","createdAt":"2024-10-07T10:18:03.3715722Z","lastModifiedBy":"mbhardwaj@microsoft.com","lastModifiedByType":"User","lastModifiedAt":"2024-10-07T10:18:03.3715722Z"},"identity":{"type":"None"},"properties":{"dataPlaneURI":"73b67921-8192-4a4b-aafb-1cbe6bfb406e.eastus.cnt-prod.loadtesting.azure.com","provisioningState":"Succeeded"}}'
-=======
       string: '{"id":"/subscriptions/00000000-0000-0000-0000-000000000000/resourceGroups/clitest-load-000001/providers/Microsoft.LoadTestService/loadTests/clitest-load-000002","name":"clitest-load-000002","type":"microsoft.loadtestservice/loadtests","location":"eastus","systemData":{"createdBy":"mbhardwaj@microsoft.com","createdByType":"User","createdAt":"2024-09-23T06:56:26.1029438Z","lastModifiedBy":"mbhardwaj@microsoft.com","lastModifiedByType":"User","lastModifiedAt":"2024-09-23T06:56:26.1029438Z"},"identity":{"type":"None"},"properties":{"dataPlaneURI":"2e324129-56c2-43ed-832d-a6438c0f691e.eastus.cnt-prod.loadtesting.azure.com","provisioningState":"Succeeded"}}'
->>>>>>> 2417e415
     headers:
       cache-control:
       - no-cache
@@ -2349,15 +1464,9 @@
       content-type:
       - application/json; charset=utf-8
       date:
-<<<<<<< HEAD
-      - Mon, 07 Oct 2024 10:20:21 GMT
-      etag:
-      - '"7700891f-0000-0200-0000-6703b5730000"'
-=======
       - Mon, 23 Sep 2024 06:58:14 GMT
       etag:
       - '"ab012561-0000-0200-0000-66f111300000"'
->>>>>>> 2417e415
       expires:
       - '-1'
       pragma:
@@ -2371,33 +1480,20 @@
       x-ms-providerhub-traffic:
       - 'True'
       x-msedge-ref:
-<<<<<<< HEAD
-      - 'Ref A: 6A386B8ABF0F4791BEE9A7A6EE959218 Ref B: CO6AA3150218025 Ref C: 2024-10-07T10:20:22Z'
-=======
       - 'Ref A: 8285FB32037C41B6B59441473BDC7C85 Ref B: CO6AA3150217025 Ref C: 2024-09-23T06:58:13Z'
->>>>>>> 2417e415
-    status:
-      code: 200
-      message: OK
-- request:
-    body: null
-    headers:
-      Accept:
-      - application/json
-      Accept-Encoding:
-      - gzip, deflate
-      Connection:
-      - keep-alive
-      User-Agent:
-<<<<<<< HEAD
-      - AZURECLI/2.64.0 azsdk-python-core/1.31.0 Python/3.8.10 (Windows-10-10.0.26100-SP0)
-    method: GET
-    uri: https://73b67921-8192-4a4b-aafb-1cbe6bfb406e.eastus.cnt-prod.loadtesting.azure.com/tests/update-with-config-test-case?api-version=2024-05-01-preview
-  response:
-    body:
-      string: '{"passFailCriteria":{"passFailMetrics":{"d1f4c12d-d15b-428b-85f9-162198c31f07":{"clientMetric":"requests_per_sec","aggregate":"avg","condition":">","value":78.0,"action":"continue"},"0ed05eb1-6170-4f4f-a851-fd01886873ad":{"clientMetric":"error","aggregate":"percentage","condition":">","value":50.0,"action":"continue"},"c94693e3-01fa-49df-8c62-f054a2f0223b":{"clientMetric":"latency","aggregate":"avg","condition":">","requestName":"GetCustomerDetails","value":200.0,"action":"continue"}}},"environmentVariables":{"rps":"1","c":"5"},"loadTestConfiguration":{"engineInstances":1,"splitAllCSVs":true,"quickStartTest":false},"inputArtifacts":{"testScriptFileInfo":{"url":"https://gfpc3y5fl0v7e13e5nfj9zmg.z39.blob.storage.azure.net/d9d7de20-23f6-471f-98c4-0602de304597/6baeabf7-a39a-4145-b5e1-21c77f209bed?skoid=713ccf3d-dc33-4787-a1ee-6b0cc537c37a&sktid=33e01921-4d64-4f8c-a055-5bdaffd5e33d&skt=2024-10-07T10%3A18%3A59Z&ske=2024-10-07T17%3A18%3A59Z&sks=b&skv=2024-05-04&sv=2024-05-04&se=2024-10-07T11%3A20%3A22Z&sr=b&sp=r&sig=0WLemgYH6Nbj8N0YAwCWRlGLb1i9%2FE58NAqB7sD%2F1BE%3D","fileName":"sample-JMX-file.jmx","fileType":"JMX_FILE","expireDateTime":"2024-10-07T11:20:22.9960993Z","validationStatus":"VALIDATION_SUCCESS"},"additionalFileInfo":[{"url":"https://gfpc3y5fl0v7e13e5nfj9zmg.z39.blob.storage.azure.net/d9d7de20-23f6-471f-98c4-0602de304597/953fa3d9-4df2-41b7-8ea2-529ddc010233?skoid=713ccf3d-dc33-4787-a1ee-6b0cc537c37a&sktid=33e01921-4d64-4f8c-a055-5bdaffd5e33d&skt=2024-10-07T10%3A18%3A59Z&ske=2024-10-07T17%3A18%3A59Z&sks=b&skv=2024-05-04&sv=2024-05-04&se=2024-10-07T11%3A20%3A22Z&sr=b&sp=r&sig=NT%2BAIdn6jvw%2BMhn%2BE85QLgyFYUOPBtFSmA9OmQVkGPg%3D","fileName":"sample-ZIP-artifact.zip","fileType":"ZIPPED_ARTIFACTS","expireDateTime":"2024-10-07T11:20:22.9963428Z","validationStatus":"VALIDATION_SUCCESS"}]},"kind":"JMX","publicIPDisabled":false,"testId":"update-with-config-test-case","description":"Test
-        created from az load test command","displayName":"CLI-Test","keyvaultReferenceIdentityType":"SystemAssigned","createdDateTime":"2024-10-07T10:18:36.232Z","createdBy":"mbhardwaj@microsoft.com","lastModifiedDateTime":"2024-10-07T10:20:20.049Z","lastModifiedBy":"mbhardwaj@microsoft.com"}'
-=======
+    status:
+      code: 200
+      message: OK
+- request:
+    body: null
+    headers:
+      Accept:
+      - application/json
+      Accept-Encoding:
+      - gzip, deflate
+      Connection:
+      - keep-alive
+      User-Agent:
       - AZURECLI/2.64.0 azsdk-python-core/1.31.0 Python/3.8.10 (Windows-10-10.0.22631-SP0)
     method: GET
     uri: https://2e324129-56c2-43ed-832d-a6438c0f691e.eastus.cnt-prod.loadtesting.azure.com/tests/update-with-config-test-case?api-version=2022-11-01
@@ -2405,28 +1501,14 @@
     body:
       string: '{"passFailCriteria":{"passFailMetrics":{"6d6343c3-0d70-4ea2-a766-d5b518cc3289":{"clientMetric":"requests_per_sec","aggregate":"avg","condition":">","value":78.0,"action":"continue"},"0ddcb56d-6c23-41bf-83ed-b19d965591ee":{"clientMetric":"error","aggregate":"percentage","condition":">","value":50.0,"action":"continue"},"5e1aaceb-cef1-4eac-b756-028f9b83c88f":{"clientMetric":"latency","aggregate":"avg","condition":">","requestName":"GetCustomerDetails","value":200.0,"action":"continue"}}},"environmentVariables":{"rps":"1","c":"5"},"loadTestConfiguration":{"engineInstances":1,"splitAllCSVs":true,"quickStartTest":false},"inputArtifacts":{"testScriptFileInfo":{"url":"https://o3513n4v13mfx6wt75eiewvd.z14.blob.storage.azure.net/544af478-998a-4988-8020-e8e8dfcdc923/4ec3b608-9361-43ff-bcd2-fc286c20569a?skoid=713ccf3d-dc33-4787-a1ee-6b0cc537c37a&sktid=33e01921-4d64-4f8c-a055-5bdaffd5e33d&skt=2024-09-23T06%3A57%3A15Z&ske=2024-09-23T13%3A57%3A15Z&sks=b&skv=2024-05-04&sv=2024-05-04&se=2024-09-23T07%3A58%3A14Z&sr=b&sp=r&sig=JY94jaYqSCNbjg3tA9JGSYwa%2BGzY5qLH%2FP4p8uUvCyk%3D","fileName":"sample-JMX-file.jmx","fileType":"JMX_FILE","expireDateTime":"2024-09-23T07:58:14.4435812Z","validationStatus":"VALIDATION_SUCCESS"},"additionalFileInfo":[]},"testId":"update-with-config-test-case","description":"Test
         created from az load test command","displayName":"CLI-Test","keyvaultReferenceIdentityType":"SystemAssigned","createdDateTime":"2024-09-23T06:56:58.57Z","createdBy":"mbhardwaj@microsoft.com","lastModifiedDateTime":"2024-09-23T06:58:07.985Z","lastModifiedBy":"mbhardwaj@microsoft.com"}'
->>>>>>> 2417e415
-    headers:
-      accept-ranges:
-      - bytes
-      api-supported-versions:
-      - 2022-11-01, 2023-04-01-preview, 2024-03-01-preview, 2024-05-01-preview, 2024-07-01-preview
-      connection:
-      - keep-alive
-      content-length:
-<<<<<<< HEAD
-      - '2201'
-      content-type:
-      - application/json; charset=utf-8
-      date:
-      - Mon, 07 Oct 2024 10:20:22 GMT
-      mise-correlation-id:
-      - e6290490-69bd-49b0-b643-1711707b7b6b
-      strict-transport-security:
-      - max-age=31536000; includeSubDomains
-      x-azure-ref:
-      - 20241007T102022Z-17b7cdcdcf6rw9cj9tb13p11fc0000000gd00000000062gf
-=======
+    headers:
+      accept-ranges:
+      - bytes
+      api-supported-versions:
+      - 2022-11-01, 2023-04-01-preview, 2024-03-01-preview, 2024-05-01-preview, 2024-07-01-preview
+      connection:
+      - keep-alive
+      content-length:
       - '1590'
       content-type:
       - application/json; charset=utf-8
@@ -2438,7 +1520,6 @@
       - max-age=31536000; includeSubDomains
       x-azure-ref:
       - 20240923T065814Z-15bb7d8546b6pkchgbfanq68uc0000000fhg00000000b6su
->>>>>>> 2417e415
       x-cache:
       - CONFIG_NOCACHE
       x-content-type-options:
