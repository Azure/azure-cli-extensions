interactions:
- request:
    body: null
    headers:
      Accept:
      - application/json
      Accept-Encoding:
      - gzip, deflate
      Connection:
      - keep-alive
      User-Agent:
<<<<<<< HEAD
      - azsdk-python-mgmt-loadtesting/1.0.0 Python/3.8.10 (Windows-10-10.0.26100-SP0)
=======
      - azsdk-python-mgmt-loadtesting/1.0.0 Python/3.8.10 (Windows-10-10.0.22631-SP0)
>>>>>>> 2417e415
    method: GET
    uri: https://management.azure.com/subscriptions/00000000-0000-0000-0000-000000000000/resourceGroups/clitest-load-000001/providers/Microsoft.LoadTestService/loadTests/clitest-load-000002?api-version=2022-12-01
  response:
    body:
<<<<<<< HEAD
      string: '{"id":"/subscriptions/00000000-0000-0000-0000-000000000000/resourceGroups/clitest-load-000001/providers/Microsoft.LoadTestService/loadTests/clitest-load-000002","name":"clitest-load-000002","type":"microsoft.loadtestservice/loadtests","location":"eastus","systemData":{"createdBy":"mbhardwaj@microsoft.com","createdByType":"User","createdAt":"2024-10-07T09:30:17.4967058Z","lastModifiedBy":"mbhardwaj@microsoft.com","lastModifiedByType":"User","lastModifiedAt":"2024-10-07T09:30:17.4967058Z"},"identity":{"type":"None"},"properties":{"dataPlaneURI":"897232d1-f12a-4a68-b864-3abe53e763e7.eastus.cnt-prod.loadtesting.azure.com","provisioningState":"Succeeded"}}'
=======
      string: '{"id":"/subscriptions/00000000-0000-0000-0000-000000000000/resourceGroups/clitest-load-000001/providers/Microsoft.LoadTestService/loadTests/clitest-load-000002","name":"clitest-load-000002","type":"microsoft.loadtestservice/loadtests","location":"eastus","systemData":{"createdBy":"mbhardwaj@microsoft.com","createdByType":"User","createdAt":"2024-09-23T06:56:45.6094228Z","lastModifiedBy":"mbhardwaj@microsoft.com","lastModifiedByType":"User","lastModifiedAt":"2024-09-23T06:56:45.6094228Z"},"identity":{"type":"None"},"properties":{"dataPlaneURI":"3eca5f68-146c-4f6d-bd8b-05164c7d85a9.eastus.cnt-prod.loadtesting.azure.com","provisioningState":"Succeeded"}}'
>>>>>>> 2417e415
    headers:
      cache-control:
      - no-cache
      content-length:
      - '659'
      content-type:
      - application/json; charset=utf-8
      date:
<<<<<<< HEAD
      - Mon, 07 Oct 2024 09:30:50 GMT
      etag:
      - '"7600a492-0000-0200-0000-6703aa430000"'
=======
      - Mon, 23 Sep 2024 06:57:19 GMT
      etag:
      - '"ab015361-0000-0200-0000-66f111430000"'
>>>>>>> 2417e415
      expires:
      - '-1'
      pragma:
      - no-cache
      strict-transport-security:
      - max-age=31536000; includeSubDomains
      x-cache:
      - CONFIG_NOCACHE
      x-content-type-options:
      - nosniff
      x-ms-providerhub-traffic:
      - 'True'
      x-msedge-ref:
<<<<<<< HEAD
      - 'Ref A: D800BD3122784D69972F700BFD7879BE Ref B: CO6AA3150217021 Ref C: 2024-10-07T09:30:50Z'
=======
      - 'Ref A: B2E5FC74ADC04DF6BDB20A535AF0274F Ref B: CO6AA3150220031 Ref C: 2024-09-23T06:57:19Z'
>>>>>>> 2417e415
    status:
      code: 200
      message: OK
- request:
    body: null
    headers:
      Accept:
      - application/json
      Accept-Encoding:
      - gzip, deflate
      Connection:
      - keep-alive
      User-Agent:
<<<<<<< HEAD
      - AZURECLI/2.64.0 azsdk-python-core/1.31.0 Python/3.8.10 (Windows-10-10.0.26100-SP0)
    method: GET
    uri: https://897232d1-f12a-4a68-b864-3abe53e763e7.eastus.cnt-prod.loadtesting.azure.com/tests/show-test-case?api-version=2024-05-01-preview
=======
      - AZURECLI/2.64.0 azsdk-python-core/1.31.0 Python/3.8.10 (Windows-10-10.0.22631-SP0)
    method: GET
    uri: https://3eca5f68-146c-4f6d-bd8b-05164c7d85a9.eastus.cnt-prod.loadtesting.azure.com/tests/show-test-case?api-version=2022-11-01
>>>>>>> 2417e415
  response:
    body:
      string: '{"error":{"code":"TestNotFound","message":"Test couldn''t find with
        given identifier show-test-case","target":null,"details":null}}'
    headers:
      api-supported-versions:
      - 2022-11-01, 2023-04-01-preview, 2024-03-01-preview, 2024-05-01-preview, 2024-07-01-preview
      connection:
      - keep-alive
      content-type:
      - application/json
      date:
<<<<<<< HEAD
      - Mon, 07 Oct 2024 09:30:51 GMT
      mise-correlation-id:
      - d30ab484-5d42-40fa-aa69-f52900aaa86f
=======
      - Mon, 23 Sep 2024 06:57:20 GMT
      mise-correlation-id:
      - 29a4f795-5dde-408d-b9d9-ceeae203a32b
>>>>>>> 2417e415
      strict-transport-security:
      - max-age=31536000; includeSubDomains
      transfer-encoding:
      - chunked
      x-azure-ref:
<<<<<<< HEAD
      - 20241007T093050Z-r196d7b8b944h4tlhu8kpb1v5g0000000hz0000000002gqx
=======
      - 20240923T065720Z-17fb59d447c4dmzv1xzanb92kw00000006s0000000006gu6
>>>>>>> 2417e415
      x-cache:
      - CONFIG_NOCACHE
      x-content-type-options:
      - nosniff
      x-ms-error-code:
      - TestNotFound
    status:
      code: 404
      message: Not Found
- request:
    body: '{"displayName": "CLI-Test", "description": "Test created from az load test
      command", "keyvaultReferenceIdentityType": "SystemAssigned", "environmentVariables":
      {"rps": 1, "duration_in_sec": "1"}, "secrets": {}, "certificate": null, "loadTestConfiguration":
      {"engineInstances": 1, "quickStartTest": false, "splitAllCSVs": false}, "passFailCriteria":
<<<<<<< HEAD
      {"passFailMetrics": {"0d663566-d2d0-454f-94e0-31f4e2d1ddb2": {"aggregate": "avg",
      "clientMetric": "requests_per_sec", "condition": ">", "value": "78"}, "91c1a348-0805-4d75-a69f-62a0292a8a93":
      {"aggregate": "percentage", "clientMetric": "error", "condition": ">", "value":
      "50"}, "b0a1c748-e138-4853-b4d1-f5a91939f5bd": {"aggregate": "avg", "clientMetric":
=======
      {"passFailMetrics": {"c7d77746-c857-4347-8c1b-678db0a7758f": {"aggregate": "avg",
      "clientMetric": "requests_per_sec", "condition": ">", "value": "78"}, "4c98bca9-baf6-4e5b-836d-5f139994aee1":
      {"aggregate": "percentage", "clientMetric": "error", "condition": ">", "value":
      "50"}, "9e877caa-bc95-4fbc-81b7-5f1cc74928b6": {"aggregate": "avg", "clientMetric":
>>>>>>> 2417e415
      "latency", "condition": ">", "value": "200", "requestName": "GetCustomerDetails"}}}}'
    headers:
      Accept:
      - application/json
      Accept-Encoding:
      - gzip, deflate
      Connection:
      - keep-alive
      Content-Length:
      - '789'
      Content-Type:
      - application/merge-patch+json
      User-Agent:
<<<<<<< HEAD
      - AZURECLI/2.64.0 azsdk-python-core/1.31.0 Python/3.8.10 (Windows-10-10.0.26100-SP0)
    method: PATCH
    uri: https://897232d1-f12a-4a68-b864-3abe53e763e7.eastus.cnt-prod.loadtesting.azure.com/tests/show-test-case?api-version=2024-05-01-preview
  response:
    body:
      string: '{"passFailCriteria":{"passFailMetrics":{"0d663566-d2d0-454f-94e0-31f4e2d1ddb2":{"clientMetric":"requests_per_sec","aggregate":"avg","condition":">","value":78.0,"action":"continue"},"91c1a348-0805-4d75-a69f-62a0292a8a93":{"clientMetric":"error","aggregate":"percentage","condition":">","value":50.0,"action":"continue"},"b0a1c748-e138-4853-b4d1-f5a91939f5bd":{"clientMetric":"latency","aggregate":"avg","condition":">","requestName":"GetCustomerDetails","value":200.0,"action":"continue"}}},"environmentVariables":{"rps":"1","duration_in_sec":"1"},"loadTestConfiguration":{"engineInstances":1,"splitAllCSVs":false,"quickStartTest":false},"inputArtifacts":{"additionalFileInfo":[]},"kind":"URL","publicIPDisabled":false,"testId":"show-test-case","description":"Test
        created from az load test command","displayName":"CLI-Test","keyvaultReferenceIdentityType":"SystemAssigned","createdDateTime":"2024-10-07T09:30:51.584Z","createdBy":"mbhardwaj@microsoft.com","lastModifiedDateTime":"2024-10-07T09:30:51.584Z","lastModifiedBy":"mbhardwaj@microsoft.com"}'
=======
      - AZURECLI/2.64.0 azsdk-python-core/1.31.0 Python/3.8.10 (Windows-10-10.0.22631-SP0)
    method: PATCH
    uri: https://3eca5f68-146c-4f6d-bd8b-05164c7d85a9.eastus.cnt-prod.loadtesting.azure.com/tests/show-test-case?api-version=2022-11-01
  response:
    body:
      string: '{"passFailCriteria":{"passFailMetrics":{"c7d77746-c857-4347-8c1b-678db0a7758f":{"clientMetric":"requests_per_sec","aggregate":"avg","condition":">","value":78.0,"action":"continue"},"4c98bca9-baf6-4e5b-836d-5f139994aee1":{"clientMetric":"error","aggregate":"percentage","condition":">","value":50.0,"action":"continue"},"9e877caa-bc95-4fbc-81b7-5f1cc74928b6":{"clientMetric":"latency","aggregate":"avg","condition":">","requestName":"GetCustomerDetails","value":200.0,"action":"continue"}}},"environmentVariables":{"rps":"1","duration_in_sec":"1"},"loadTestConfiguration":{"engineInstances":1,"splitAllCSVs":false,"quickStartTest":false},"inputArtifacts":{"additionalFileInfo":[]},"testId":"show-test-case","description":"Test
        created from az load test command","displayName":"CLI-Test","keyvaultReferenceIdentityType":"SystemAssigned","createdDateTime":"2024-09-23T06:57:20.723Z","createdBy":"mbhardwaj@microsoft.com","lastModifiedDateTime":"2024-09-23T06:57:20.723Z","lastModifiedBy":"mbhardwaj@microsoft.com"}'
>>>>>>> 2417e415
    headers:
      api-supported-versions:
      - 2022-11-01, 2023-04-01-preview, 2024-03-01-preview, 2024-05-01-preview, 2024-07-01-preview
      connection:
      - keep-alive
      content-length:
<<<<<<< HEAD
      - '1050'
      content-type:
      - application/json; charset=utf-8
      date:
      - Mon, 07 Oct 2024 09:30:51 GMT
      location:
      - https://897232d1-f12a-4a68-b864-3abe53e763e7.eastus.cnt-prod.loadtesting.azure.com/tests/show-test-case?api-version=2024-03-01-preview
      mise-correlation-id:
      - 8fdfb646-4a64-46d3-8f98-97b136e142fe
      strict-transport-security:
      - max-age=31536000; includeSubDomains
      x-azure-ref:
      - 20241007T093051Z-175c4d45758jsq9nyb1fszc6gs0000000hxg000000004u91
=======
      - '1012'
      content-type:
      - application/json; charset=utf-8
      date:
      - Mon, 23 Sep 2024 06:57:20 GMT
      location:
      - https://3eca5f68-146c-4f6d-bd8b-05164c7d85a9.eastus.cnt-prod.loadtesting.azure.com/tests/show-test-case?api-version=2022-11-01
      mise-correlation-id:
      - 2684584a-8ba7-454e-84e6-6690b1d43363
      strict-transport-security:
      - max-age=31536000; includeSubDomains
      x-azure-ref:
      - 20240923T065720Z-15b8cc659d5dfm4lyhnea2n7ww00000007wg000000009f57
>>>>>>> 2417e415
      x-cache:
      - CONFIG_NOCACHE
      x-content-type-options:
      - nosniff
    status:
      code: 201
      message: Created
- request:
    body: null
    headers:
      Accept:
      - application/json
      Accept-Encoding:
      - gzip, deflate
      Connection:
      - keep-alive
      User-Agent:
<<<<<<< HEAD
      - AZURECLI/2.64.0 azsdk-python-core/1.31.0 Python/3.8.10 (Windows-10-10.0.26100-SP0)
    method: GET
    uri: https://897232d1-f12a-4a68-b864-3abe53e763e7.eastus.cnt-prod.loadtesting.azure.com/tests/show-test-case/files?api-version=2024-05-01-preview
=======
      - AZURECLI/2.64.0 azsdk-python-core/1.31.0 Python/3.8.10 (Windows-10-10.0.22631-SP0)
    method: GET
    uri: https://3eca5f68-146c-4f6d-bd8b-05164c7d85a9.eastus.cnt-prod.loadtesting.azure.com/tests/show-test-case/files?api-version=2022-11-01
>>>>>>> 2417e415
  response:
    body:
      string: '{"value":[]}'
    headers:
      accept-ranges:
      - bytes
      api-supported-versions:
      - 2022-11-01, 2023-04-01-preview, 2024-03-01-preview, 2024-05-01-preview, 2024-07-01-preview
      connection:
      - keep-alive
      content-length:
      - '12'
      content-type:
      - application/json; charset=utf-8
      date:
<<<<<<< HEAD
      - Mon, 07 Oct 2024 09:30:52 GMT
      mise-correlation-id:
      - 6058fc1c-889a-484e-9ec2-054fd3b11b9b
      strict-transport-security:
      - max-age=31536000; includeSubDomains
      x-azure-ref:
      - 20241007T093051Z-175c4d45758s5svqg07gxceb2g0000000k5g000000000bzc
=======
      - Mon, 23 Sep 2024 06:57:21 GMT
      mise-correlation-id:
      - 02da1725-51fb-4d54-b880-63f55e440a8e
      strict-transport-security:
      - max-age=31536000; includeSubDomains
      x-azure-ref:
      - 20240923T065720Z-15b8cc659d5tzffpnv1mrnfb5n00000008mg000000005ysh
>>>>>>> 2417e415
      x-cache:
      - CONFIG_NOCACHE
      x-content-type-options:
      - nosniff
    status:
      code: 200
      message: OK
- request:
    body: !!python/object/new:_io.BytesIO
      state: !!python/tuple
      - !!binary |
        PD94bWwgdmVyc2lvbj0iMS4wIiBlbmNvZGluZz0iVVRGLTgiPz4NCjxqbWV0ZXJUZXN0UGxhbiB2
        ZXJzaW9uPSIxLjIiIHByb3BlcnRpZXM9IjUuMCIgam1ldGVyPSI1LjUiPg0KICA8aGFzaFRyZWU+
        DQogICAgPFRlc3RQbGFuIGd1aWNsYXNzPSJUZXN0UGxhbkd1aSIgdGVzdGNsYXNzPSJUZXN0UGxh
        biIgdGVzdG5hbWU9IkF6dXJlIExvYWQgVGVzdGluZyIgZW5hYmxlZD0idHJ1ZSI+DQogICAgICA8
        c3RyaW5nUHJvcCBuYW1lPSJUZXN0UGxhbi5jb21tZW50cyI+PC9zdHJpbmdQcm9wPg0KICAgICAg
        PGJvb2xQcm9wIG5hbWU9IlRlc3RQbGFuLmZ1bmN0aW9uYWxfbW9kZSI+ZmFsc2U8L2Jvb2xQcm9w
        Pg0KICAgICAgPGJvb2xQcm9wIG5hbWU9IlRlc3RQbGFuLnRlYXJEb3duX29uX3NodXRkb3duIj50
        cnVlPC9ib29sUHJvcD4NCiAgICAgIDxib29sUHJvcCBuYW1lPSJUZXN0UGxhbi5zZXJpYWxpemVf
        dGhyZWFkZ3JvdXBzIj5mYWxzZTwvYm9vbFByb3A+DQogICAgICA8ZWxlbWVudFByb3AgbmFtZT0i
        VGVzdFBsYW4udXNlcl9kZWZpbmVkX3ZhcmlhYmxlcyIgZWxlbWVudFR5cGU9IkFyZ3VtZW50cyIg
        Z3VpY2xhc3M9IkFyZ3VtZW50c1BhbmVsIiB0ZXN0Y2xhc3M9IkFyZ3VtZW50cyIgdGVzdG5hbWU9
        IlVzZXIgRGVmaW5lZCBWYXJpYWJsZXMiIGVuYWJsZWQ9InRydWUiPg0KICAgICAgICA8Y29sbGVj
        dGlvblByb3AgbmFtZT0iQXJndW1lbnRzLmFyZ3VtZW50cyIvPg0KICAgICAgPC9lbGVtZW50UHJv
        cD4NCiAgICAgIDxzdHJpbmdQcm9wIG5hbWU9IlRlc3RQbGFuLnVzZXJfZGVmaW5lX2NsYXNzcGF0
        aCI+PC9zdHJpbmdQcm9wPg0KICAgIDwvVGVzdFBsYW4+DQogICAgPGhhc2hUcmVlPg0KICAgICAg
        PEFyZ3VtZW50cyBndWljbGFzcz0iQXJndW1lbnRzUGFuZWwiIHRlc3RjbGFzcz0iQXJndW1lbnRz
        IiB0ZXN0bmFtZT0iVXNlciBEZWZpbmVkIFZhcmlhYmxlcyIgZW5hYmxlZD0idHJ1ZSI+DQogICAg
        ICAgIDxjb2xsZWN0aW9uUHJvcCBuYW1lPSJBcmd1bWVudHMuYXJndW1lbnRzIj4NCiAgICAgICAg
        ICA8ZWxlbWVudFByb3AgbmFtZT0iZHVyYXRpb25faW5fc2VjIiBlbGVtZW50VHlwZT0iQXJndW1l
        bnQiPg0KICAgICAgICAgICAgPHN0cmluZ1Byb3AgbmFtZT0iQXJndW1lbnQubmFtZSI+ZHVyYXRp
        b25faW5fc2VjPC9zdHJpbmdQcm9wPg0KICAgICAgICAgICAgPHN0cmluZ1Byb3AgbmFtZT0iQXJn
        dW1lbnQudmFsdWUiPiR7X19ncm9vdnkoIFN5c3RlbS5nZXRlbnYoJnF1b3Q7ZHVyYXRpb25faW5f
        c2VjJnF1b3Q7KSA/OiAmcXVvdDsxMCZxdW90OyApfTwvc3RyaW5nUHJvcD4NCiAgICAgICAgICAg
        IDxzdHJpbmdQcm9wIG5hbWU9IkFyZ3VtZW50Lm1ldGFkYXRhIj49PC9zdHJpbmdQcm9wPg0KICAg
        ICAgICAgIDwvZWxlbWVudFByb3A+DQogICAgICAgICAgPGVsZW1lbnRQcm9wIG5hbWU9InJwcyIg
        ZWxlbWVudFR5cGU9IkFyZ3VtZW50Ij4NCiAgICAgICAgICAgIDxzdHJpbmdQcm9wIG5hbWU9IkFy
        Z3VtZW50Lm5hbWUiPnJwczwvc3RyaW5nUHJvcD4NCiAgICAgICAgICAgIDxzdHJpbmdQcm9wIG5h
        bWU9IkFyZ3VtZW50LnZhbHVlIj4ke19fZ3Jvb3Z5KCBTeXN0ZW0uZ2V0ZW52KCZxdW90O3JwcyZx
        dW90OykgPzogJnF1b3Q7MSZxdW90OyApfTwvc3RyaW5nUHJvcD4NCiAgICAgICAgICAgIDxzdHJp
        bmdQcm9wIG5hbWU9IkFyZ3VtZW50Lm1ldGFkYXRhIj49PC9zdHJpbmdQcm9wPg0KICAgICAgICAg
        IDwvZWxlbWVudFByb3A+DQogICAgICAgICAgPGVsZW1lbnRQcm9wIG5hbWU9ImRvbWFpbiIgZWxl
        bWVudFR5cGU9IkFyZ3VtZW50Ij4NCiAgICAgICAgICAgIDxzdHJpbmdQcm9wIG5hbWU9IkFyZ3Vt
        ZW50Lm5hbWUiPmRvbWFpbjwvc3RyaW5nUHJvcD4NCiAgICAgICAgICAgIDxzdHJpbmdQcm9wIG5h
        bWU9IkFyZ3VtZW50LnZhbHVlIj4ke19fZ3Jvb3Z5KCBTeXN0ZW0uZ2V0ZW52KCZxdW90O2RvbWFp
        biZxdW90OykgPzogJnF1b3Q7ZXhhbXBsZS5jb20mcXVvdDsgKX08L3N0cmluZ1Byb3A+DQogICAg
        ICAgICAgICA8c3RyaW5nUHJvcCBuYW1lPSJBcmd1bWVudC5tZXRhZGF0YSI+PTwvc3RyaW5nUHJv
        cD4NCiAgICAgICAgICA8L2VsZW1lbnRQcm9wPg0KICAgICAgICAgIDxlbGVtZW50UHJvcCBuYW1l
        PSJwcm90b2NvbCIgZWxlbWVudFR5cGU9IkFyZ3VtZW50Ij4NCiAgICAgICAgICAgIDxzdHJpbmdQ
        cm9wIG5hbWU9IkFyZ3VtZW50Lm5hbWUiPnByb3RvY29sPC9zdHJpbmdQcm9wPg0KICAgICAgICAg
        ICAgPHN0cmluZ1Byb3AgbmFtZT0iQXJndW1lbnQudmFsdWUiPiR7X19ncm9vdnkoIFN5c3RlbS5n
        ZXRlbnYoJnF1b3Q7cHJvdG9jb2wmcXVvdDspID86ICZxdW90O2h0dHBzJnF1b3Q7ICl9PC9zdHJp
        bmdQcm9wPg0KICAgICAgICAgICAgPHN0cmluZ1Byb3AgbmFtZT0iQXJndW1lbnQubWV0YWRhdGEi
        Pj08L3N0cmluZ1Byb3A+DQogICAgICAgICAgPC9lbGVtZW50UHJvcD4NCiAgICAgICAgICA8ZWxl
        bWVudFByb3AgbmFtZT0idXJsX3BhdGgiIGVsZW1lbnRUeXBlPSJBcmd1bWVudCI+DQogICAgICAg
        ICAgICA8c3RyaW5nUHJvcCBuYW1lPSJBcmd1bWVudC5uYW1lIj51cmxfcGF0aDwvc3RyaW5nUHJv
        cD4NCiAgICAgICAgICAgIDxzdHJpbmdQcm9wIG5hbWU9IkFyZ3VtZW50LnZhbHVlIj4ke19fZ3Jv
        b3Z5KCBTeXN0ZW0uZ2V0ZW52KCZxdW90O3VybF9wYXRoJnF1b3Q7KSA/OiAmcXVvdDsvJnF1b3Q7
        ICl9PC9zdHJpbmdQcm9wPg0KICAgICAgICAgICAgPHN0cmluZ1Byb3AgbmFtZT0iQXJndW1lbnQu
        bWV0YWRhdGEiPj08L3N0cmluZ1Byb3A+DQogICAgICAgICAgPC9lbGVtZW50UHJvcD4NCiAgICAg
        ICAgPC9jb2xsZWN0aW9uUHJvcD4NCiAgICAgIDwvQXJndW1lbnRzPg0KICAgICAgPGhhc2hUcmVl
        Lz4NCiAgICAgIDxPcGVuTW9kZWxUaHJlYWRHcm91cCBndWljbGFzcz0iT3Blbk1vZGVsVGhyZWFk
        R3JvdXBHdWkiIHRlc3RjbGFzcz0iT3Blbk1vZGVsVGhyZWFkR3JvdXAiIHRlc3RuYW1lPSJPcGVu
        IE1vZGVsIFRocmVhZCBHcm91cCIgZW5hYmxlZD0idHJ1ZSI+DQogICAgICAgIDxlbGVtZW50UHJv
        cCBuYW1lPSJUaHJlYWRHcm91cC5tYWluX2NvbnRyb2xsZXIiIGVsZW1lbnRUeXBlPSJPcGVuTW9k
        ZWxUaHJlYWRHcm91cENvbnRyb2xsZXIiLz4NCiAgICAgICAgPHN0cmluZ1Byb3AgbmFtZT0iVGhy
        ZWFkR3JvdXAub25fc2FtcGxlX2Vycm9yIj5jb250aW51ZTwvc3RyaW5nUHJvcD4NCiAgICAgICAg
        PHN0cmluZ1Byb3AgbmFtZT0iT3Blbk1vZGVsVGhyZWFkR3JvdXAuc2NoZWR1bGUiPnJhdGUoJHty
        cHN9L3NlYykgcmFuZG9tX2Fycml2YWxzKCR7ZHVyYXRpb25faW5fc2VjfSBzZWMpPC9zdHJpbmdQ
        cm9wPg0KICAgICAgICA8c3RyaW5nUHJvcCBuYW1lPSJPcGVuTW9kZWxUaHJlYWRHcm91cC5yYW5k
        b21fc2VlZCI+PC9zdHJpbmdQcm9wPg0KICAgICAgPC9PcGVuTW9kZWxUaHJlYWRHcm91cD4NCiAg
        ICAgIDxoYXNoVHJlZT4NCiAgICAgICAgPEhUVFBTYW1wbGVyUHJveHkgZ3VpY2xhc3M9Ikh0dHBU
        ZXN0U2FtcGxlR3VpIiB0ZXN0Y2xhc3M9IkhUVFBTYW1wbGVyUHJveHkiIHRlc3RuYW1lPSJIVFRQ
        IFJlcXVlc3QiIGVuYWJsZWQ9InRydWUiPg0KICAgICAgICAgIDxlbGVtZW50UHJvcCBuYW1lPSJI
        VFRQc2FtcGxlci5Bcmd1bWVudHMiIGVsZW1lbnRUeXBlPSJBcmd1bWVudHMiIGd1aWNsYXNzPSJI
        VFRQQXJndW1lbnRzUGFuZWwiIHRlc3RjbGFzcz0iQXJndW1lbnRzIiB0ZXN0bmFtZT0iVXNlciBE
        ZWZpbmVkIFZhcmlhYmxlcyIgZW5hYmxlZD0idHJ1ZSI+DQogICAgICAgICAgICA8Y29sbGVjdGlv
        blByb3AgbmFtZT0iQXJndW1lbnRzLmFyZ3VtZW50cyIvPg0KICAgICAgICAgIDwvZWxlbWVudFBy
        b3A+DQogICAgICAgICAgPHN0cmluZ1Byb3AgbmFtZT0iSFRUUFNhbXBsZXIuZG9tYWluIj4ke2Rv
        bWFpbn08L3N0cmluZ1Byb3A+DQogICAgICAgICAgPHN0cmluZ1Byb3AgbmFtZT0iSFRUUFNhbXBs
        ZXIucG9ydCI+PC9zdHJpbmdQcm9wPg0KICAgICAgICAgIDxzdHJpbmdQcm9wIG5hbWU9IkhUVFBT
        YW1wbGVyLnByb3RvY29sIj4ke3Byb3RvY29sfTwvc3RyaW5nUHJvcD4NCiAgICAgICAgICA8c3Ry
        aW5nUHJvcCBuYW1lPSJIVFRQU2FtcGxlci5jb250ZW50RW5jb2RpbmciPjwvc3RyaW5nUHJvcD4N
        CiAgICAgICAgICA8c3RyaW5nUHJvcCBuYW1lPSJIVFRQU2FtcGxlci5wYXRoIj4ke3VybF9wYXRo
        fTwvc3RyaW5nUHJvcD4NCiAgICAgICAgICA8c3RyaW5nUHJvcCBuYW1lPSJIVFRQU2FtcGxlci5t
        ZXRob2QiPkdFVDwvc3RyaW5nUHJvcD4NCiAgICAgICAgICA8Ym9vbFByb3AgbmFtZT0iSFRUUFNh
        bXBsZXIuZm9sbG93X3JlZGlyZWN0cyI+dHJ1ZTwvYm9vbFByb3A+DQogICAgICAgICAgPGJvb2xQ
        cm9wIG5hbWU9IkhUVFBTYW1wbGVyLmF1dG9fcmVkaXJlY3RzIj5mYWxzZTwvYm9vbFByb3A+DQog
        ICAgICAgICAgPGJvb2xQcm9wIG5hbWU9IkhUVFBTYW1wbGVyLnVzZV9rZWVwYWxpdmUiPnRydWU8
        L2Jvb2xQcm9wPg0KICAgICAgICAgIDxib29sUHJvcCBuYW1lPSJIVFRQU2FtcGxlci5ET19NVUxU
        SVBBUlRfUE9TVCI+ZmFsc2U8L2Jvb2xQcm9wPg0KICAgICAgICAgIDxzdHJpbmdQcm9wIG5hbWU9
        IkhUVFBTYW1wbGVyLmVtYmVkZGVkX3VybF9yZSI+PC9zdHJpbmdQcm9wPg0KICAgICAgICAgIDxz
        dHJpbmdQcm9wIG5hbWU9IkhUVFBTYW1wbGVyLmNvbm5lY3RfdGltZW91dCI+PC9zdHJpbmdQcm9w
        Pg0KICAgICAgICAgIDxzdHJpbmdQcm9wIG5hbWU9IkhUVFBTYW1wbGVyLnJlc3BvbnNlX3RpbWVv
        dXQiPjwvc3RyaW5nUHJvcD4NCiAgICAgICAgPC9IVFRQU2FtcGxlclByb3h5Pg0KICAgICAgICA8
        aGFzaFRyZWUvPg0KICAgICAgPC9oYXNoVHJlZT4NCiAgICA8L2hhc2hUcmVlPg0KICA8L2hhc2hU
        cmVlPg0KPC9qbWV0ZXJUZXN0UGxhbj4NCg==
      - 0
      - null
    headers:
      Accept:
      - application/json
      Accept-Encoding:
      - gzip, deflate
      Connection:
      - keep-alive
      Content-Length:
      - '4870'
      User-Agent:
<<<<<<< HEAD
      - AZURECLI/2.64.0 azsdk-python-core/1.31.0 Python/3.8.10 (Windows-10-10.0.26100-SP0)
      content-type:
      - application/octet-stream
    method: PUT
    uri: https://897232d1-f12a-4a68-b864-3abe53e763e7.eastus.cnt-prod.loadtesting.azure.com/tests/show-test-case/files/sample-JMX-file.jmx?api-version=2024-05-01-preview&fileType=JMX_FILE
  response:
    body:
      string: '{"url":"https://e0loay9wkxruel8fcfkqc91i.z43.blob.storage.azure.net/8b35b16c-b0a1-49ff-9509-83410b5c9c33/542b3f1f-f77b-443d-b9ed-13cd0d0513b8?skoid=713ccf3d-dc33-4787-a1ee-6b0cc537c37a&sktid=33e01921-4d64-4f8c-a055-5bdaffd5e33d&skt=2024-10-07T09%3A30%3A53Z&ske=2024-10-08T01%3A30%3A53Z&sks=b&skv=2024-05-04&sv=2024-05-04&se=2024-10-07T09%3A40%3A53Z&sr=b&sp=r&sig=4WwL%2F4fH96koHEJhZStCUi30Era0l%2BvBOB7Il9EvZww%3D","fileName":"sample-JMX-file.jmx","fileType":"JMX_FILE","expireDateTime":"2024-10-07T09:40:53.1410694Z","validationStatus":"VALIDATION_INITIATED"}'
=======
      - AZURECLI/2.64.0 azsdk-python-core/1.31.0 Python/3.8.10 (Windows-10-10.0.22631-SP0)
    method: PUT
    uri: https://3eca5f68-146c-4f6d-bd8b-05164c7d85a9.eastus.cnt-prod.loadtesting.azure.com/tests/show-test-case/files/sample-JMX-file.jmx?fileType=JMX_FILE&api-version=2022-11-01
  response:
    body:
      string: '{"url":"https://ll36tdxr6mful0t8v2ks4a9h.z8.blob.storage.azure.net/fcc52f08-1f43-42ac-aa25-f4a10f63509b/f9b1465a-9c05-417c-944b-9c30f44348f2?skoid=713ccf3d-dc33-4787-a1ee-6b0cc537c37a&sktid=33e01921-4d64-4f8c-a055-5bdaffd5e33d&skt=2024-09-23T06%3A57%3A21Z&ske=2024-09-23T22%3A57%3A21Z&sks=b&skv=2024-05-04&sv=2024-05-04&se=2024-09-23T07%3A07%3A21Z&sr=b&sp=r&sig=sNE3zLaYbcffhYuxZDUBD%2Bv9kouzekRcV9wQWUwW3s0%3D","fileName":"sample-JMX-file.jmx","fileType":"JMX_FILE","expireDateTime":"2024-09-23T07:07:21.7475935Z","validationStatus":"VALIDATION_INITIATED"}'
>>>>>>> 2417e415
    headers:
      api-supported-versions:
      - 2022-11-01, 2023-04-01-preview, 2024-03-01-preview, 2024-05-01-preview, 2024-07-01-preview
      connection:
      - keep-alive
      content-length:
      - '560'
      content-type:
      - application/json; charset=utf-8
      date:
<<<<<<< HEAD
      - Mon, 07 Oct 2024 09:30:53 GMT
      location:
      - https://897232d1-f12a-4a68-b864-3abe53e763e7.eastus.cnt-prod.loadtesting.azure.com/tests/show-test-case/files/sample-JMX-file.jmx?api-version=2024-03-01-preview
      mise-correlation-id:
      - 5b299f09-972a-4c2a-bc9a-2e1fb3c2043e
      strict-transport-security:
      - max-age=31536000; includeSubDomains
      x-azure-ref:
      - 20241007T093052Z-175c4d457589nvqsf6ywakkcwn0000000hyg000000006hkh
=======
      - Mon, 23 Sep 2024 06:57:21 GMT
      location:
      - https://3eca5f68-146c-4f6d-bd8b-05164c7d85a9.eastus.cnt-prod.loadtesting.azure.com/tests/show-test-case/files/sample-JMX-file.jmx?api-version=2022-11-01
      mise-correlation-id:
      - 9598903f-2407-49ae-8eb0-084af14c2267
      strict-transport-security:
      - max-age=31536000; includeSubDomains
      x-azure-ref:
      - 20240923T065721Z-17fb59d447clk8hh29zppdhzhw00000006zg0000000052c7
>>>>>>> 2417e415
      x-cache:
      - CONFIG_NOCACHE
      x-content-type-options:
      - nosniff
    status:
      code: 201
      message: Created
- request:
    body: null
    headers:
      Accept:
      - application/json
      Accept-Encoding:
      - gzip, deflate
      Connection:
      - keep-alive
      User-Agent:
<<<<<<< HEAD
      - AZURECLI/2.64.0 azsdk-python-core/1.31.0 Python/3.8.10 (Windows-10-10.0.26100-SP0)
    method: GET
    uri: https://897232d1-f12a-4a68-b864-3abe53e763e7.eastus.cnt-prod.loadtesting.azure.com/tests/show-test-case/files/sample-JMX-file.jmx?api-version=2024-05-01-preview
  response:
    body:
      string: '{"url":"https://e0loay9wkxruel8fcfkqc91i.z43.blob.storage.azure.net/8b35b16c-b0a1-49ff-9509-83410b5c9c33/542b3f1f-f77b-443d-b9ed-13cd0d0513b8?skoid=713ccf3d-dc33-4787-a1ee-6b0cc537c37a&sktid=33e01921-4d64-4f8c-a055-5bdaffd5e33d&skt=2024-10-07T09%3A30%3A54Z&ske=2024-10-07T16%3A30%3A54Z&sks=b&skv=2024-05-04&sv=2024-05-04&se=2024-10-07T09%3A40%3A55Z&sr=b&sp=r&sig=x%2FB9SvWpK%2Bfgu9IQEu78T0iIcBjEAPLMWx6yzGdgbrk%3D","fileName":"sample-JMX-file.jmx","fileType":"JMX_FILE","expireDateTime":"2024-10-07T09:40:55.1116189Z","validationStatus":"VALIDATION_INITIATED"}'
=======
      - AZURECLI/2.64.0 azsdk-python-core/1.31.0 Python/3.8.10 (Windows-10-10.0.22631-SP0)
    method: GET
    uri: https://3eca5f68-146c-4f6d-bd8b-05164c7d85a9.eastus.cnt-prod.loadtesting.azure.com/tests/show-test-case/files/sample-JMX-file.jmx?api-version=2022-11-01
  response:
    body:
      string: '{"url":"https://ll36tdxr6mful0t8v2ks4a9h.z8.blob.storage.azure.net/fcc52f08-1f43-42ac-aa25-f4a10f63509b/f9b1465a-9c05-417c-944b-9c30f44348f2?skoid=713ccf3d-dc33-4787-a1ee-6b0cc537c37a&sktid=33e01921-4d64-4f8c-a055-5bdaffd5e33d&skt=2024-09-23T06%3A57%3A21Z&ske=2024-09-23T22%3A57%3A21Z&sks=b&skv=2024-05-04&sv=2024-05-04&se=2024-09-23T07%3A07%3A22Z&sr=b&sp=r&sig=UXYygpFE5t864ADOmPwPJQOFWSq6yn6O2T6aEHYrCDs%3D","fileName":"sample-JMX-file.jmx","fileType":"JMX_FILE","expireDateTime":"2024-09-23T07:07:22.0768116Z","validationStatus":"VALIDATION_INITIATED"}'
>>>>>>> 2417e415
    headers:
      accept-ranges:
      - bytes
      api-supported-versions:
      - 2022-11-01, 2023-04-01-preview, 2024-03-01-preview, 2024-05-01-preview, 2024-07-01-preview
      connection:
      - keep-alive
      content-length:
<<<<<<< HEAD
      - '560'
      content-type:
      - application/json; charset=utf-8
      date:
      - Mon, 07 Oct 2024 09:30:55 GMT
      mise-correlation-id:
      - 5403c6b5-5067-49ce-a48b-29ebe5a2a6d2
      strict-transport-security:
      - max-age=31536000; includeSubDomains
      x-azure-ref:
      - 20241007T093053Z-r196d7b8b946lcxz35tvvtagf00000000by0000000000anc
=======
      - '555'
      content-type:
      - application/json; charset=utf-8
      date:
      - Mon, 23 Sep 2024 06:57:22 GMT
      mise-correlation-id:
      - 38209c47-c4e8-4e1b-b89a-536a60784a39
      strict-transport-security:
      - max-age=31536000; includeSubDomains
      x-azure-ref:
      - 20240923T065721Z-176645dbc772slstumr369yu5s00000003f000000000ck6c
>>>>>>> 2417e415
      x-cache:
      - CONFIG_NOCACHE
      x-content-type-options:
      - nosniff
    status:
      code: 200
      message: OK
- request:
    body: null
    headers:
      Accept:
      - application/json
      Accept-Encoding:
      - gzip, deflate
      Connection:
      - keep-alive
      User-Agent:
<<<<<<< HEAD
      - AZURECLI/2.64.0 azsdk-python-core/1.31.0 Python/3.8.10 (Windows-10-10.0.26100-SP0)
    method: GET
    uri: https://897232d1-f12a-4a68-b864-3abe53e763e7.eastus.cnt-prod.loadtesting.azure.com/tests/show-test-case/files/sample-JMX-file.jmx?api-version=2024-05-01-preview
  response:
    body:
      string: '{"url":"https://e0loay9wkxruel8fcfkqc91i.z43.blob.storage.azure.net/8b35b16c-b0a1-49ff-9509-83410b5c9c33/542b3f1f-f77b-443d-b9ed-13cd0d0513b8?skoid=713ccf3d-dc33-4787-a1ee-6b0cc537c37a&sktid=33e01921-4d64-4f8c-a055-5bdaffd5e33d&skt=2024-10-07T09%3A30%3A54Z&ske=2024-10-07T16%3A30%3A54Z&sks=b&skv=2024-05-04&sv=2024-05-04&se=2024-10-07T09%3A41%3A00Z&sr=b&sp=r&sig=3uR0M3cJLSxrJPS0F%2B%2B9Z9x%2Fvd4g9wTNL3ubcrHZY4U%3D","fileName":"sample-JMX-file.jmx","fileType":"JMX_FILE","expireDateTime":"2024-10-07T09:41:00.4226776Z","validationStatus":"VALIDATION_INITIATED"}'
=======
      - AZURECLI/2.64.0 azsdk-python-core/1.31.0 Python/3.8.10 (Windows-10-10.0.22631-SP0)
    method: GET
    uri: https://3eca5f68-146c-4f6d-bd8b-05164c7d85a9.eastus.cnt-prod.loadtesting.azure.com/tests/show-test-case/files/sample-JMX-file.jmx?api-version=2022-11-01
  response:
    body:
      string: '{"url":"https://ll36tdxr6mful0t8v2ks4a9h.z8.blob.storage.azure.net/fcc52f08-1f43-42ac-aa25-f4a10f63509b/f9b1465a-9c05-417c-944b-9c30f44348f2?skoid=713ccf3d-dc33-4787-a1ee-6b0cc537c37a&sktid=33e01921-4d64-4f8c-a055-5bdaffd5e33d&skt=2024-09-23T06%3A57%3A21Z&ske=2024-09-23T22%3A57%3A21Z&sks=b&skv=2024-05-04&sv=2024-05-04&se=2024-09-23T07%3A07%3A27Z&sr=b&sp=r&sig=tt2ibu9TxNtjbYcb0Q03VgxWQ9dlsr2vz2g1HR1zQoI%3D","fileName":"sample-JMX-file.jmx","fileType":"JMX_FILE","expireDateTime":"2024-09-23T07:07:27.2484689Z","validationStatus":"VALIDATION_INITIATED"}'
>>>>>>> 2417e415
    headers:
      accept-ranges:
      - bytes
      api-supported-versions:
      - 2022-11-01, 2023-04-01-preview, 2024-03-01-preview, 2024-05-01-preview, 2024-07-01-preview
      connection:
      - keep-alive
      content-length:
<<<<<<< HEAD
      - '562'
      content-type:
      - application/json; charset=utf-8
      date:
      - Mon, 07 Oct 2024 09:31:00 GMT
      mise-correlation-id:
      - 0be3863b-959e-4e2b-acd6-f42c195a72c0
      strict-transport-security:
      - max-age=31536000; includeSubDomains
      x-azure-ref:
      - 20241007T093100Z-175c4d4575846tpmrq5zc5fx4g0000000k00000000004cxd
=======
      - '555'
      content-type:
      - application/json; charset=utf-8
      date:
      - Mon, 23 Sep 2024 06:57:27 GMT
      mise-correlation-id:
      - 5bd8d2c9-7564-4f5c-9e71-e5cb71f01c57
      strict-transport-security:
      - max-age=31536000; includeSubDomains
      x-azure-ref:
      - 20240923T065727Z-15b8cc659d5rct4nkkk33fb6kg000000062g00000000at6b
>>>>>>> 2417e415
      x-cache:
      - CONFIG_NOCACHE
      x-content-type-options:
      - nosniff
    status:
      code: 200
      message: OK
- request:
    body: null
    headers:
      Accept:
      - application/json
      Accept-Encoding:
      - gzip, deflate
      Connection:
      - keep-alive
      User-Agent:
<<<<<<< HEAD
      - AZURECLI/2.64.0 azsdk-python-core/1.31.0 Python/3.8.10 (Windows-10-10.0.26100-SP0)
    method: GET
    uri: https://897232d1-f12a-4a68-b864-3abe53e763e7.eastus.cnt-prod.loadtesting.azure.com/tests/show-test-case/files/sample-JMX-file.jmx?api-version=2024-05-01-preview
  response:
    body:
      string: '{"url":"https://e0loay9wkxruel8fcfkqc91i.z43.blob.storage.azure.net/8b35b16c-b0a1-49ff-9509-83410b5c9c33/542b3f1f-f77b-443d-b9ed-13cd0d0513b8?skoid=713ccf3d-dc33-4787-a1ee-6b0cc537c37a&sktid=33e01921-4d64-4f8c-a055-5bdaffd5e33d&skt=2024-10-07T09%3A31%3A05Z&ske=2024-10-07T16%3A31%3A05Z&sks=b&skv=2024-05-04&sv=2024-05-04&se=2024-10-07T09%3A41%3A05Z&sr=b&sp=r&sig=7NrMtJ%2FQP6AQ3CoWpZs8Goiwdy8beyoNJPA7%2B55JSRU%3D","fileName":"sample-JMX-file.jmx","fileType":"JMX_FILE","expireDateTime":"2024-10-07T09:41:05.763988Z","validationStatus":"VALIDATION_INITIATED"}'
=======
      - AZURECLI/2.64.0 azsdk-python-core/1.31.0 Python/3.8.10 (Windows-10-10.0.22631-SP0)
    method: GET
    uri: https://3eca5f68-146c-4f6d-bd8b-05164c7d85a9.eastus.cnt-prod.loadtesting.azure.com/tests/show-test-case/files/sample-JMX-file.jmx?api-version=2022-11-01
  response:
    body:
      string: '{"url":"https://ll36tdxr6mful0t8v2ks4a9h.z8.blob.storage.azure.net/fcc52f08-1f43-42ac-aa25-f4a10f63509b/f9b1465a-9c05-417c-944b-9c30f44348f2?skoid=713ccf3d-dc33-4787-a1ee-6b0cc537c37a&sktid=33e01921-4d64-4f8c-a055-5bdaffd5e33d&skt=2024-09-23T06%3A57%3A32Z&ske=2024-09-23T13%3A57%3A32Z&sks=b&skv=2024-05-04&sv=2024-05-04&se=2024-09-23T07%3A07%3A32Z&sr=b&sp=r&sig=P5AVeqXyhsbBwSPQ5IxzcDH4YzHMPXZeLA10CP2Xuew%3D","fileName":"sample-JMX-file.jmx","fileType":"JMX_FILE","expireDateTime":"2024-09-23T07:07:32.599146Z","validationStatus":"VALIDATION_INITIATED"}'
>>>>>>> 2417e415
    headers:
      accept-ranges:
      - bytes
      api-supported-versions:
      - 2022-11-01, 2023-04-01-preview, 2024-03-01-preview, 2024-05-01-preview, 2024-07-01-preview
      connection:
      - keep-alive
      content-length:
<<<<<<< HEAD
      - '559'
      content-type:
      - application/json; charset=utf-8
      date:
      - Mon, 07 Oct 2024 09:31:05 GMT
      mise-correlation-id:
      - 407e47af-c0c1-4c14-91ed-da42ffe26637
      strict-transport-security:
      - max-age=31536000; includeSubDomains
      x-azure-ref:
      - 20241007T093105Z-175c4d457586r9sp7efednbc100000000bk0000000004q3z
      x-cache:
      - CONFIG_NOCACHE
      x-content-type-options:
      - nosniff
    status:
      code: 200
      message: OK
- request:
    body: null
    headers:
      Accept:
      - application/json
      Accept-Encoding:
      - gzip, deflate
      Connection:
      - keep-alive
      User-Agent:
      - AZURECLI/2.64.0 azsdk-python-core/1.31.0 Python/3.8.10 (Windows-10-10.0.26100-SP0)
    method: GET
    uri: https://897232d1-f12a-4a68-b864-3abe53e763e7.eastus.cnt-prod.loadtesting.azure.com/tests/show-test-case/files/sample-JMX-file.jmx?api-version=2024-05-01-preview
  response:
    body:
      string: '{"url":"https://e0loay9wkxruel8fcfkqc91i.z43.blob.storage.azure.net/8b35b16c-b0a1-49ff-9509-83410b5c9c33/542b3f1f-f77b-443d-b9ed-13cd0d0513b8?skoid=713ccf3d-dc33-4787-a1ee-6b0cc537c37a&sktid=33e01921-4d64-4f8c-a055-5bdaffd5e33d&skt=2024-10-07T09%3A31%3A05Z&ske=2024-10-07T16%3A31%3A05Z&sks=b&skv=2024-05-04&sv=2024-05-04&se=2024-10-07T09%3A41%3A11Z&sr=b&sp=r&sig=Oq9DYBw0BywAyuePRqu%2B23hZxJBqBIV0Dw3QwpvrX3w%3D","fileName":"sample-JMX-file.jmx","fileType":"JMX_FILE","expireDateTime":"2024-10-07T09:41:11.037618Z","validationStatus":"VALIDATION_INITIATED"}'
    headers:
      accept-ranges:
      - bytes
      api-supported-versions:
      - 2022-11-01, 2023-04-01-preview, 2024-03-01-preview, 2024-05-01-preview, 2024-07-01-preview
      connection:
      - keep-alive
      content-length:
      - '557'
      content-type:
      - application/json; charset=utf-8
      date:
      - Mon, 07 Oct 2024 09:31:11 GMT
      mise-correlation-id:
      - 444819e7-7c28-4ade-9816-c847efaeaa13
      strict-transport-security:
      - max-age=31536000; includeSubDomains
      x-azure-ref:
      - 20241007T093110Z-r196d7b8b944g97xau2vpvd4ns0000000ch0000000000r0e
      x-cache:
      - CONFIG_NOCACHE
      x-content-type-options:
      - nosniff
    status:
      code: 200
      message: OK
- request:
    body: null
    headers:
      Accept:
      - application/json
      Accept-Encoding:
      - gzip, deflate
      Connection:
      - keep-alive
      User-Agent:
      - AZURECLI/2.64.0 azsdk-python-core/1.31.0 Python/3.8.10 (Windows-10-10.0.26100-SP0)
    method: GET
    uri: https://897232d1-f12a-4a68-b864-3abe53e763e7.eastus.cnt-prod.loadtesting.azure.com/tests/show-test-case/files/sample-JMX-file.jmx?api-version=2024-05-01-preview
  response:
    body:
      string: '{"url":"https://e0loay9wkxruel8fcfkqc91i.z43.blob.storage.azure.net/8b35b16c-b0a1-49ff-9509-83410b5c9c33/542b3f1f-f77b-443d-b9ed-13cd0d0513b8?skoid=713ccf3d-dc33-4787-a1ee-6b0cc537c37a&sktid=33e01921-4d64-4f8c-a055-5bdaffd5e33d&skt=2024-10-07T09%3A30%3A54Z&ske=2024-10-07T16%3A30%3A54Z&sks=b&skv=2024-05-04&sv=2024-05-04&se=2024-10-07T09%3A41%3A16Z&sr=b&sp=r&sig=pG1tIIJ8RU5EbY1fsL0FYS90sBw2P4iPYwdAZz8DfVg%3D","fileName":"sample-JMX-file.jmx","fileType":"JMX_FILE","expireDateTime":"2024-10-07T09:41:16.3256017Z","validationStatus":"VALIDATION_INITIATED"}'
    headers:
      accept-ranges:
      - bytes
      api-supported-versions:
      - 2022-11-01, 2023-04-01-preview, 2024-03-01-preview, 2024-05-01-preview, 2024-07-01-preview
      connection:
      - keep-alive
      content-length:
      - '556'
      content-type:
      - application/json; charset=utf-8
      date:
      - Mon, 07 Oct 2024 09:31:16 GMT
      mise-correlation-id:
      - 7554cf11-efc8-43b9-94c8-cd998db56b4b
      strict-transport-security:
      - max-age=31536000; includeSubDomains
      x-azure-ref:
      - 20241007T093116Z-175c4d45758w8p5hh6dwdur4rc000000079g000000003zwf
      x-cache:
      - CONFIG_NOCACHE
      x-content-type-options:
      - nosniff
    status:
      code: 200
      message: OK
- request:
    body: null
    headers:
      Accept:
      - application/json
      Accept-Encoding:
      - gzip, deflate
      Connection:
      - keep-alive
      User-Agent:
      - AZURECLI/2.64.0 azsdk-python-core/1.31.0 Python/3.8.10 (Windows-10-10.0.26100-SP0)
    method: GET
    uri: https://897232d1-f12a-4a68-b864-3abe53e763e7.eastus.cnt-prod.loadtesting.azure.com/tests/show-test-case/files/sample-JMX-file.jmx?api-version=2024-05-01-preview
  response:
    body:
      string: '{"url":"https://e0loay9wkxruel8fcfkqc91i.z43.blob.storage.azure.net/8b35b16c-b0a1-49ff-9509-83410b5c9c33/542b3f1f-f77b-443d-b9ed-13cd0d0513b8?skoid=713ccf3d-dc33-4787-a1ee-6b0cc537c37a&sktid=33e01921-4d64-4f8c-a055-5bdaffd5e33d&skt=2024-10-07T09%3A31%3A05Z&ske=2024-10-07T16%3A31%3A05Z&sks=b&skv=2024-05-04&sv=2024-05-04&se=2024-10-07T09%3A41%3A21Z&sr=b&sp=r&sig=UTjCUDMH%2Fg%2BngdcaT%2BTvVq21sSYjxBD4%2BRGvQWNxKV4%3D","fileName":"sample-JMX-file.jmx","fileType":"JMX_FILE","expireDateTime":"2024-10-07T09:41:21.6528057Z","validationStatus":"VALIDATION_INITIATED"}'
    headers:
      accept-ranges:
      - bytes
      api-supported-versions:
      - 2022-11-01, 2023-04-01-preview, 2024-03-01-preview, 2024-05-01-preview, 2024-07-01-preview
      connection:
      - keep-alive
      content-length:
      - '564'
      content-type:
      - application/json; charset=utf-8
      date:
      - Mon, 07 Oct 2024 09:31:21 GMT
      mise-correlation-id:
      - 2e844d4b-2308-4251-b9ce-9faef18ef5b7
      strict-transport-security:
      - max-age=31536000; includeSubDomains
      x-azure-ref:
      - 20241007T093121Z-r1d78bdccbfngj27vg4xgrvy4s000000121g000000000w1w
      x-cache:
      - CONFIG_NOCACHE
      x-content-type-options:
      - nosniff
    status:
      code: 200
      message: OK
- request:
    body: null
    headers:
      Accept:
      - application/json
      Accept-Encoding:
      - gzip, deflate
      Connection:
      - keep-alive
      User-Agent:
      - AZURECLI/2.64.0 azsdk-python-core/1.31.0 Python/3.8.10 (Windows-10-10.0.26100-SP0)
    method: GET
    uri: https://897232d1-f12a-4a68-b864-3abe53e763e7.eastus.cnt-prod.loadtesting.azure.com/tests/show-test-case/files/sample-JMX-file.jmx?api-version=2024-05-01-preview
  response:
    body:
      string: '{"url":"https://e0loay9wkxruel8fcfkqc91i.z43.blob.storage.azure.net/8b35b16c-b0a1-49ff-9509-83410b5c9c33/542b3f1f-f77b-443d-b9ed-13cd0d0513b8?skoid=713ccf3d-dc33-4787-a1ee-6b0cc537c37a&sktid=33e01921-4d64-4f8c-a055-5bdaffd5e33d&skt=2024-10-07T09%3A31%3A05Z&ske=2024-10-07T16%3A31%3A05Z&sks=b&skv=2024-05-04&sv=2024-05-04&se=2024-10-07T09%3A41%3A26Z&sr=b&sp=r&sig=KOJtQj%2FqCx12mOhJSrEPGcBM5V3Jqv2JzasTlgOc8Lk%3D","fileName":"sample-JMX-file.jmx","fileType":"JMX_FILE","expireDateTime":"2024-10-07T09:41:26.94459Z","validationStatus":"VALIDATION_SUCCESS"}'
    headers:
      accept-ranges:
      - bytes
      api-supported-versions:
      - 2022-11-01, 2023-04-01-preview
      connection:
      - keep-alive
      content-length:
      - '550'
      content-type:
      - application/json; charset=utf-8
      date:
      - Mon, 07 Oct 2024 09:31:26 GMT
      mise-correlation-id:
      - f8f1a619-1a34-48e6-931f-c157f6be7a26
      strict-transport-security:
      - max-age=31536000; includeSubDomains
      x-azure-ref:
      - 20241007T093126Z-1657d887cccs7r76rek6e3vycw0000000g40000000000cbb
      x-cache:
      - CONFIG_NOCACHE
      x-content-type-options:
      - nosniff
    status:
      code: 200
      message: OK
- request:
    body: !!python/object/new:_io.BytesIO
      state: !!python/tuple
      - !!binary |
        UEsDBBQACAAIAANbLVkAAAAAAAAAABIAAAATACAAYWRkaXRpb25hbC1kYXRhLmNzdlVUDQAHf9Pj
        ZneG/2a5hP9mdXgLAAEEAAAAAAQAAAAAS9RJ0knWSeHlMtQx0jHWMeHlAgBQSwcI/dwPKxQAAAAS
        AAAAUEsBAhQDFAAIAAgAA1stWf3cDysUAAAAEgAAABMAIAAAAAAAAAAAALaBAAAAAGFkZGl0aW9u
        YWwtZGF0YS5jc3ZVVA0AB3/T42Z3hv9muYT/ZnV4CwABBAAAAAAEAAAAAFBLBQYAAAAAAQABAGEA
        AAB1AAAAAAA=
      - 0
      - null
    headers:
      Accept:
      - application/json
      Accept-Encoding:
      - gzip, deflate
      Connection:
      - keep-alive
      Content-Length:
      - '236'
      User-Agent:
      - AZURECLI/2.64.0 azsdk-python-core/1.31.0 Python/3.8.10 (Windows-10-10.0.26100-SP0)
      content-type:
      - application/octet-stream
    method: PUT
    uri: https://897232d1-f12a-4a68-b864-3abe53e763e7.eastus.cnt-prod.loadtesting.azure.com/tests/show-test-case/files/sample-ZIP-artifact.zip?api-version=2024-05-01-preview&fileType=ZIPPED_ARTIFACTS
  response:
    body:
      string: '{"url":"https://e0loay9wkxruel8fcfkqc91i.z43.blob.storage.azure.net/8b35b16c-b0a1-49ff-9509-83410b5c9c33/44a0d99a-4d73-4a15-b0c5-21ef08a7f185?skoid=713ccf3d-dc33-4787-a1ee-6b0cc537c37a&sktid=33e01921-4d64-4f8c-a055-5bdaffd5e33d&skt=2024-10-07T09%3A31%3A28Z&ske=2024-10-08T01%3A31%3A28Z&sks=b&skv=2024-05-04&sv=2024-05-04&se=2024-10-07T09%3A41%3A28Z&sr=b&sp=r&sig=j2X6jYXsZKz1bVWjQ%2FKaP%2FDMC%2FFrU1ms5M%2Fl80Ookpo%3D","fileName":"sample-ZIP-artifact.zip","fileType":"ZIPPED_ARTIFACTS","expireDateTime":"2024-10-07T09:41:28.1887312Z","validationStatus":"VALIDATION_INITIATED"}'
    headers:
      api-supported-versions:
      - 2022-11-01, 2023-04-01-preview, 2024-03-01-preview, 2024-05-01-preview, 2024-07-01-preview
      connection:
      - keep-alive
      content-length:
      - '576'
      content-type:
      - application/json; charset=utf-8
      date:
      - Mon, 07 Oct 2024 09:31:28 GMT
      location:
      - https://897232d1-f12a-4a68-b864-3abe53e763e7.eastus.cnt-prod.loadtesting.azure.com/tests/show-test-case/files/sample-ZIP-artifact.zip?api-version=2024-03-01-preview
      mise-correlation-id:
      - 3c64e58a-00ef-44d2-ade3-bfa3986164c2
      strict-transport-security:
      - max-age=31536000; includeSubDomains
      x-azure-ref:
      - 20241007T093127Z-r1d78bdccbfm5tkt1yrknbkw1n00000009tg000000001k9n
      x-cache:
      - CONFIG_NOCACHE
      x-content-type-options:
      - nosniff
    status:
      code: 201
      message: Created
- request:
    body: null
    headers:
      Accept:
      - application/json
      Accept-Encoding:
      - gzip, deflate
      Connection:
      - keep-alive
      User-Agent:
      - AZURECLI/2.64.0 azsdk-python-core/1.31.0 Python/3.8.10 (Windows-10-10.0.26100-SP0)
    method: GET
    uri: https://897232d1-f12a-4a68-b864-3abe53e763e7.eastus.cnt-prod.loadtesting.azure.com/tests/show-test-case/files/sample-ZIP-artifact.zip?api-version=2024-05-01-preview
  response:
    body:
      string: '{"url":"https://e0loay9wkxruel8fcfkqc91i.z43.blob.storage.azure.net/8b35b16c-b0a1-49ff-9509-83410b5c9c33/44a0d99a-4d73-4a15-b0c5-21ef08a7f185?skoid=713ccf3d-dc33-4787-a1ee-6b0cc537c37a&sktid=33e01921-4d64-4f8c-a055-5bdaffd5e33d&skt=2024-10-07T09%3A31%3A28Z&ske=2024-10-07T16%3A31%3A28Z&sks=b&skv=2024-05-04&sv=2024-05-04&se=2024-10-07T09%3A41%3A28Z&sr=b&sp=r&sig=jJKcSEXwJlxMnjhlnSnM%2BKiUG0JUv%2Bh0ejLBOrQfG3A%3D","fileName":"sample-ZIP-artifact.zip","fileType":"ZIPPED_ARTIFACTS","expireDateTime":"2024-10-07T09:41:28.5111253Z","validationStatus":"VALIDATION_INITIATED"}'
    headers:
      accept-ranges:
      - bytes
      api-supported-versions:
      - 2022-11-01, 2023-04-01-preview
      connection:
      - keep-alive
      content-length:
      - '572'
      content-type:
      - application/json; charset=utf-8
      date:
      - Mon, 07 Oct 2024 09:31:28 GMT
      mise-correlation-id:
      - a5f4b20b-e2be-4140-b6c0-82ea5d99228a
      strict-transport-security:
      - max-age=31536000; includeSubDomains
      x-azure-ref:
      - 20241007T093128Z-1657d887ccclv2r5188xk5h51w0000000g6g00000000g5yn
=======
      - '554'
      content-type:
      - application/json; charset=utf-8
      date:
      - Mon, 23 Sep 2024 06:57:32 GMT
      mise-correlation-id:
      - d30c8716-f5d9-488d-9a9b-f3f70ebc5e80
      strict-transport-security:
      - max-age=31536000; includeSubDomains
      x-azure-ref:
      - 20240923T065732Z-17fb59d447c2wrzk2snyt7rrd4000000078g0000000001sz
>>>>>>> 2417e415
      x-cache:
      - CONFIG_NOCACHE
      x-content-type-options:
      - nosniff
    status:
      code: 200
      message: OK
- request:
    body: null
    headers:
      Accept:
      - application/json
      Accept-Encoding:
      - gzip, deflate
      Connection:
      - keep-alive
      User-Agent:
<<<<<<< HEAD
      - AZURECLI/2.64.0 azsdk-python-core/1.31.0 Python/3.8.10 (Windows-10-10.0.26100-SP0)
    method: GET
    uri: https://897232d1-f12a-4a68-b864-3abe53e763e7.eastus.cnt-prod.loadtesting.azure.com/tests/show-test-case/files/sample-ZIP-artifact.zip?api-version=2024-05-01-preview
  response:
    body:
      string: '{"url":"https://e0loay9wkxruel8fcfkqc91i.z43.blob.storage.azure.net/8b35b16c-b0a1-49ff-9509-83410b5c9c33/44a0d99a-4d73-4a15-b0c5-21ef08a7f185?skoid=713ccf3d-dc33-4787-a1ee-6b0cc537c37a&sktid=33e01921-4d64-4f8c-a055-5bdaffd5e33d&skt=2024-10-07T09%3A31%3A05Z&ske=2024-10-07T16%3A31%3A05Z&sks=b&skv=2024-05-04&sv=2024-05-04&se=2024-10-07T09%3A41%3A33Z&sr=b&sp=r&sig=RMX5CI8siOf7BYHcdOG7870NG5hVGsRdHfjJrA9%2Bq%2B0%3D","fileName":"sample-ZIP-artifact.zip","fileType":"ZIPPED_ARTIFACTS","expireDateTime":"2024-10-07T09:41:33.8709393Z","validationStatus":"VALIDATION_INITIATED"}'
=======
      - AZURECLI/2.64.0 azsdk-python-core/1.31.0 Python/3.8.10 (Windows-10-10.0.22631-SP0)
    method: GET
    uri: https://3eca5f68-146c-4f6d-bd8b-05164c7d85a9.eastus.cnt-prod.loadtesting.azure.com/tests/show-test-case/files/sample-JMX-file.jmx?api-version=2022-11-01
  response:
    body:
      string: '{"url":"https://ll36tdxr6mful0t8v2ks4a9h.z8.blob.storage.azure.net/fcc52f08-1f43-42ac-aa25-f4a10f63509b/f9b1465a-9c05-417c-944b-9c30f44348f2?skoid=713ccf3d-dc33-4787-a1ee-6b0cc537c37a&sktid=33e01921-4d64-4f8c-a055-5bdaffd5e33d&skt=2024-09-23T06%3A57%3A37Z&ske=2024-09-23T13%3A57%3A37Z&sks=b&skv=2024-05-04&sv=2024-05-04&se=2024-09-23T07%3A07%3A37Z&sr=b&sp=r&sig=QH6rjaBPIrdj7oacs0sEUV8rDZMNQDH3jwJRq1aFCBc%3D","fileName":"sample-JMX-file.jmx","fileType":"JMX_FILE","expireDateTime":"2024-09-23T07:07:37.9465859Z","validationStatus":"VALIDATION_INITIATED"}'
>>>>>>> 2417e415
    headers:
      accept-ranges:
      - bytes
      api-supported-versions:
      - 2022-11-01, 2023-04-01-preview, 2024-03-01-preview, 2024-05-01-preview, 2024-07-01-preview
      connection:
      - keep-alive
      content-length:
<<<<<<< HEAD
      - '572'
      content-type:
      - application/json; charset=utf-8
      date:
      - Mon, 07 Oct 2024 09:31:33 GMT
      mise-correlation-id:
      - 92a8ff2d-7a81-4133-b087-22b13f6dd8e5
      strict-transport-security:
      - max-age=31536000; includeSubDomains
      x-azure-ref:
      - 20241007T093133Z-r1d78bdccbfnqrltnnck60e9c800000012c000000000d6tz
=======
      - '555'
      content-type:
      - application/json; charset=utf-8
      date:
      - Mon, 23 Sep 2024 06:57:37 GMT
      mise-correlation-id:
      - 96ce1ba1-1179-40c6-bc30-e4616fb8c846
      strict-transport-security:
      - max-age=31536000; includeSubDomains
      x-azure-ref:
      - 20240923T065737Z-17fb59d447c5qlvkphfz9f9w4800000006wg00000000bv6s
>>>>>>> 2417e415
      x-cache:
      - CONFIG_NOCACHE
      x-content-type-options:
      - nosniff
    status:
      code: 200
      message: OK
- request:
    body: null
    headers:
      Accept:
      - application/json
      Accept-Encoding:
      - gzip, deflate
      Connection:
      - keep-alive
      User-Agent:
<<<<<<< HEAD
      - AZURECLI/2.64.0 azsdk-python-core/1.31.0 Python/3.8.10 (Windows-10-10.0.26100-SP0)
    method: GET
    uri: https://897232d1-f12a-4a68-b864-3abe53e763e7.eastus.cnt-prod.loadtesting.azure.com/tests/show-test-case/files/sample-ZIP-artifact.zip?api-version=2024-05-01-preview
  response:
    body:
      string: '{"url":"https://e0loay9wkxruel8fcfkqc91i.z43.blob.storage.azure.net/8b35b16c-b0a1-49ff-9509-83410b5c9c33/44a0d99a-4d73-4a15-b0c5-21ef08a7f185?skoid=713ccf3d-dc33-4787-a1ee-6b0cc537c37a&sktid=33e01921-4d64-4f8c-a055-5bdaffd5e33d&skt=2024-10-07T09%3A31%3A39Z&ske=2024-10-07T16%3A31%3A39Z&sks=b&skv=2024-05-04&sv=2024-05-04&se=2024-10-07T09%3A41%3A39Z&sr=b&sp=r&sig=1n4uFblDMHm%2F69Pzmq773gfqMwNcYn810bAqwJe1WL4%3D","fileName":"sample-ZIP-artifact.zip","fileType":"ZIPPED_ARTIFACTS","expireDateTime":"2024-10-07T09:41:39.0912455Z","validationStatus":"VALIDATION_INITIATED"}'
=======
      - AZURECLI/2.64.0 azsdk-python-core/1.31.0 Python/3.8.10 (Windows-10-10.0.22631-SP0)
    method: GET
    uri: https://3eca5f68-146c-4f6d-bd8b-05164c7d85a9.eastus.cnt-prod.loadtesting.azure.com/tests/show-test-case/files/sample-JMX-file.jmx?api-version=2022-11-01
  response:
    body:
      string: '{"url":"https://ll36tdxr6mful0t8v2ks4a9h.z8.blob.storage.azure.net/fcc52f08-1f43-42ac-aa25-f4a10f63509b/f9b1465a-9c05-417c-944b-9c30f44348f2?skoid=713ccf3d-dc33-4787-a1ee-6b0cc537c37a&sktid=33e01921-4d64-4f8c-a055-5bdaffd5e33d&skt=2024-09-23T06%3A57%3A43Z&ske=2024-09-23T13%3A57%3A43Z&sks=b&skv=2024-05-04&sv=2024-05-04&se=2024-09-23T07%3A07%3A43Z&sr=b&sp=r&sig=KRnkaijLJLsPtj5qpMxstebzsU4M5ypS5M9QRdTZ4vA%3D","fileName":"sample-JMX-file.jmx","fileType":"JMX_FILE","expireDateTime":"2024-09-23T07:07:43.3177974Z","validationStatus":"VALIDATION_INITIATED"}'
>>>>>>> 2417e415
    headers:
      accept-ranges:
      - bytes
      api-supported-versions:
      - 2022-11-01, 2023-04-01-preview, 2024-03-01-preview, 2024-05-01-preview, 2024-07-01-preview
      connection:
      - keep-alive
      content-length:
<<<<<<< HEAD
      - '570'
      content-type:
      - application/json; charset=utf-8
      date:
      - Mon, 07 Oct 2024 09:31:39 GMT
      mise-correlation-id:
      - d553ea21-f8e4-454a-97fd-1145d9e4af3d
      strict-transport-security:
      - max-age=31536000; includeSubDomains
      x-azure-ref:
      - 20241007T093138Z-r1d78bdccbf2frgr84ydw1146w00000012cg00000000cy81
=======
      - '555'
      content-type:
      - application/json; charset=utf-8
      date:
      - Mon, 23 Sep 2024 06:57:43 GMT
      mise-correlation-id:
      - 8aaa9040-4600-4257-ab44-5e56ef9820b2
      strict-transport-security:
      - max-age=31536000; includeSubDomains
      x-azure-ref:
      - 20240923T065743Z-17fb59d447c59p8kymn34ade2c00000001m0000000004y3v
>>>>>>> 2417e415
      x-cache:
      - CONFIG_NOCACHE
      x-content-type-options:
      - nosniff
    status:
      code: 200
      message: OK
- request:
    body: null
    headers:
      Accept:
      - application/json
      Accept-Encoding:
      - gzip, deflate
      Connection:
      - keep-alive
      User-Agent:
<<<<<<< HEAD
      - AZURECLI/2.64.0 azsdk-python-core/1.31.0 Python/3.8.10 (Windows-10-10.0.26100-SP0)
    method: GET
    uri: https://897232d1-f12a-4a68-b864-3abe53e763e7.eastus.cnt-prod.loadtesting.azure.com/tests/show-test-case/files/sample-ZIP-artifact.zip?api-version=2024-05-01-preview
  response:
    body:
      string: '{"url":"https://e0loay9wkxruel8fcfkqc91i.z43.blob.storage.azure.net/8b35b16c-b0a1-49ff-9509-83410b5c9c33/44a0d99a-4d73-4a15-b0c5-21ef08a7f185?skoid=713ccf3d-dc33-4787-a1ee-6b0cc537c37a&sktid=33e01921-4d64-4f8c-a055-5bdaffd5e33d&skt=2024-10-07T09%3A31%3A05Z&ske=2024-10-07T16%3A31%3A05Z&sks=b&skv=2024-05-04&sv=2024-05-04&se=2024-10-07T09%3A41%3A44Z&sr=b&sp=r&sig=WIalg5H9Rv3HAXKWDIyf0eJLLr%2B5CT6dLFP7SVtH7Ho%3D","fileName":"sample-ZIP-artifact.zip","fileType":"ZIPPED_ARTIFACTS","expireDateTime":"2024-10-07T09:41:44.4096249Z","validationStatus":"VALIDATION_INITIATED"}'
=======
      - AZURECLI/2.64.0 azsdk-python-core/1.31.0 Python/3.8.10 (Windows-10-10.0.22631-SP0)
    method: GET
    uri: https://3eca5f68-146c-4f6d-bd8b-05164c7d85a9.eastus.cnt-prod.loadtesting.azure.com/tests/show-test-case/files/sample-JMX-file.jmx?api-version=2022-11-01
  response:
    body:
      string: '{"url":"https://ll36tdxr6mful0t8v2ks4a9h.z8.blob.storage.azure.net/fcc52f08-1f43-42ac-aa25-f4a10f63509b/f9b1465a-9c05-417c-944b-9c30f44348f2?skoid=713ccf3d-dc33-4787-a1ee-6b0cc537c37a&sktid=33e01921-4d64-4f8c-a055-5bdaffd5e33d&skt=2024-09-23T06%3A57%3A48Z&ske=2024-09-23T13%3A57%3A48Z&sks=b&skv=2024-05-04&sv=2024-05-04&se=2024-09-23T07%3A07%3A48Z&sr=b&sp=r&sig=rLUa73UbCkncLsn3uUwMdhCsK%2BtKLb0LAwZ9X6G%2FVgg%3D","fileName":"sample-JMX-file.jmx","fileType":"JMX_FILE","expireDateTime":"2024-09-23T07:07:48.6714104Z","validationStatus":"VALIDATION_INITIATED"}'
>>>>>>> 2417e415
    headers:
      accept-ranges:
      - bytes
      api-supported-versions:
      - 2022-11-01, 2023-04-01-preview, 2024-03-01-preview, 2024-05-01-preview, 2024-07-01-preview
      connection:
      - keep-alive
      content-length:
<<<<<<< HEAD
      - '570'
      content-type:
      - application/json; charset=utf-8
      date:
      - Mon, 07 Oct 2024 09:31:44 GMT
      mise-correlation-id:
      - 21a01061-97f8-49ce-8cfd-cb058e5a5099
      strict-transport-security:
      - max-age=31536000; includeSubDomains
      x-azure-ref:
      - 20241007T093144Z-17b7cdcdcf6l22c5wvf6zw2vtc0000000g60000000003mt8
=======
      - '559'
      content-type:
      - application/json; charset=utf-8
      date:
      - Mon, 23 Sep 2024 06:57:48 GMT
      mise-correlation-id:
      - 39a2eaba-6237-4676-9477-aeedfd10ca04
      strict-transport-security:
      - max-age=31536000; includeSubDomains
      x-azure-ref:
      - 20240923T065748Z-176645dbc77nzl5ttv8m6erqb4000000041g00000000ds5h
>>>>>>> 2417e415
      x-cache:
      - CONFIG_NOCACHE
      x-content-type-options:
      - nosniff
    status:
      code: 200
      message: OK
- request:
    body: null
    headers:
      Accept:
      - application/json
      Accept-Encoding:
      - gzip, deflate
      Connection:
      - keep-alive
      User-Agent:
<<<<<<< HEAD
      - AZURECLI/2.64.0 azsdk-python-core/1.31.0 Python/3.8.10 (Windows-10-10.0.26100-SP0)
    method: GET
    uri: https://897232d1-f12a-4a68-b864-3abe53e763e7.eastus.cnt-prod.loadtesting.azure.com/tests/show-test-case/files/sample-ZIP-artifact.zip?api-version=2024-05-01-preview
  response:
    body:
      string: '{"url":"https://e0loay9wkxruel8fcfkqc91i.z43.blob.storage.azure.net/8b35b16c-b0a1-49ff-9509-83410b5c9c33/44a0d99a-4d73-4a15-b0c5-21ef08a7f185?skoid=713ccf3d-dc33-4787-a1ee-6b0cc537c37a&sktid=33e01921-4d64-4f8c-a055-5bdaffd5e33d&skt=2024-10-07T09%3A31%3A28Z&ske=2024-10-07T16%3A31%3A28Z&sks=b&skv=2024-05-04&sv=2024-05-04&se=2024-10-07T09%3A41%3A49Z&sr=b&sp=r&sig=N3APBdR2dArVwpdMSbatsvGmTIu%2FBF3uksjD4LVMRi8%3D","fileName":"sample-ZIP-artifact.zip","fileType":"ZIPPED_ARTIFACTS","expireDateTime":"2024-10-07T09:41:49.7260481Z","validationStatus":"VALIDATION_INITIATED"}'
=======
      - AZURECLI/2.64.0 azsdk-python-core/1.31.0 Python/3.8.10 (Windows-10-10.0.22631-SP0)
    method: GET
    uri: https://3eca5f68-146c-4f6d-bd8b-05164c7d85a9.eastus.cnt-prod.loadtesting.azure.com/tests/show-test-case/files/sample-JMX-file.jmx?api-version=2022-11-01
  response:
    body:
      string: '{"url":"https://ll36tdxr6mful0t8v2ks4a9h.z8.blob.storage.azure.net/fcc52f08-1f43-42ac-aa25-f4a10f63509b/f9b1465a-9c05-417c-944b-9c30f44348f2?skoid=713ccf3d-dc33-4787-a1ee-6b0cc537c37a&sktid=33e01921-4d64-4f8c-a055-5bdaffd5e33d&skt=2024-09-23T06%3A57%3A48Z&ske=2024-09-23T13%3A57%3A48Z&sks=b&skv=2024-05-04&sv=2024-05-04&se=2024-09-23T07%3A07%3A53Z&sr=b&sp=r&sig=Cv7xvnSzuGSQ8%2FB5g91MF4jDIDQDpVjXmw6Wml9K1aM%3D","fileName":"sample-JMX-file.jmx","fileType":"JMX_FILE","expireDateTime":"2024-09-23T07:07:53.9825577Z","validationStatus":"VALIDATION_SUCCESS"}'
>>>>>>> 2417e415
    headers:
      accept-ranges:
      - bytes
      api-supported-versions:
      - 2022-11-01, 2023-04-01-preview, 2024-03-01-preview, 2024-05-01-preview, 2024-07-01-preview
      connection:
      - keep-alive
      content-length:
<<<<<<< HEAD
      - '570'
      content-type:
      - application/json; charset=utf-8
      date:
      - Mon, 07 Oct 2024 09:31:49 GMT
      mise-correlation-id:
      - e248224c-72bf-4ef1-956e-67c4ae3fecf7
      strict-transport-security:
      - max-age=31536000; includeSubDomains
      x-azure-ref:
      - 20241007T093149Z-r1d78bdccbf2frgr84ydw1146w00000012hg000000000h2s
=======
      - '555'
      content-type:
      - application/json; charset=utf-8
      date:
      - Mon, 23 Sep 2024 06:57:54 GMT
      mise-correlation-id:
      - 7ae6a1c2-72e8-44a0-92a6-35c3667576bd
      strict-transport-security:
      - max-age=31536000; includeSubDomains
      x-azure-ref:
      - 20240923T065753Z-15b8cc659d5qr74254h3a46tag00000007tg00000000fzw3
>>>>>>> 2417e415
      x-cache:
      - CONFIG_NOCACHE
      x-content-type-options:
      - nosniff
    status:
      code: 200
      message: OK
- request:
    body: null
    headers:
      Accept:
      - application/json
      Accept-Encoding:
      - gzip, deflate
      Connection:
      - keep-alive
      User-Agent:
<<<<<<< HEAD
      - AZURECLI/2.64.0 azsdk-python-core/1.31.0 Python/3.8.10 (Windows-10-10.0.26100-SP0)
    method: GET
    uri: https://897232d1-f12a-4a68-b864-3abe53e763e7.eastus.cnt-prod.loadtesting.azure.com/tests/show-test-case/files/sample-ZIP-artifact.zip?api-version=2024-05-01-preview
  response:
    body:
      string: '{"url":"https://e0loay9wkxruel8fcfkqc91i.z43.blob.storage.azure.net/8b35b16c-b0a1-49ff-9509-83410b5c9c33/44a0d99a-4d73-4a15-b0c5-21ef08a7f185?skoid=713ccf3d-dc33-4787-a1ee-6b0cc537c37a&sktid=33e01921-4d64-4f8c-a055-5bdaffd5e33d&skt=2024-10-07T09%3A31%3A28Z&ske=2024-10-07T16%3A31%3A28Z&sks=b&skv=2024-05-04&sv=2024-05-04&se=2024-10-07T09%3A41%3A55Z&sr=b&sp=r&sig=rEta4LTfCLUks61hyD0d%2Fw1nLRMv1jaBannQdm1ywRg%3D","fileName":"sample-ZIP-artifact.zip","fileType":"ZIPPED_ARTIFACTS","expireDateTime":"2024-10-07T09:41:55.0870318Z","validationStatus":"VALIDATION_INITIATED"}'
=======
      - AZURECLI/2.64.0 azsdk-python-core/1.31.0 Python/3.8.10 (Windows-10-10.0.22631-SP0)
    method: GET
    uri: https://3eca5f68-146c-4f6d-bd8b-05164c7d85a9.eastus.cnt-prod.loadtesting.azure.com/tests/show-test-case?api-version=2022-11-01
  response:
    body:
      string: '{"passFailCriteria":{"passFailMetrics":{"c7d77746-c857-4347-8c1b-678db0a7758f":{"clientMetric":"requests_per_sec","aggregate":"avg","condition":">","value":78.0,"action":"continue"},"4c98bca9-baf6-4e5b-836d-5f139994aee1":{"clientMetric":"error","aggregate":"percentage","condition":">","value":50.0,"action":"continue"},"9e877caa-bc95-4fbc-81b7-5f1cc74928b6":{"clientMetric":"latency","aggregate":"avg","condition":">","requestName":"GetCustomerDetails","value":200.0,"action":"continue"}}},"environmentVariables":{"rps":"1","duration_in_sec":"1"},"loadTestConfiguration":{"engineInstances":1,"splitAllCSVs":false,"quickStartTest":false},"inputArtifacts":{"testScriptFileInfo":{"url":"https://ll36tdxr6mful0t8v2ks4a9h.z8.blob.storage.azure.net/fcc52f08-1f43-42ac-aa25-f4a10f63509b/f9b1465a-9c05-417c-944b-9c30f44348f2?skoid=713ccf3d-dc33-4787-a1ee-6b0cc537c37a&sktid=33e01921-4d64-4f8c-a055-5bdaffd5e33d&skt=2024-09-23T06%3A57%3A54Z&ske=2024-09-23T13%3A57%3A54Z&sks=b&skv=2024-05-04&sv=2024-05-04&se=2024-09-23T07%3A57%3A54Z&sr=b&sp=r&sig=N2zgDUdtBRZB9Z9YpqGC08nT28APWKWWRis2TyUrvbE%3D","fileName":"sample-JMX-file.jmx","fileType":"JMX_FILE","expireDateTime":"2024-09-23T07:57:54.1493178Z","validationStatus":"VALIDATION_SUCCESS"},"additionalFileInfo":[]},"testId":"show-test-case","description":"Test
        created from az load test command","displayName":"CLI-Test","keyvaultReferenceIdentityType":"SystemAssigned","createdDateTime":"2024-09-23T06:57:20.723Z","createdBy":"mbhardwaj@microsoft.com","lastModifiedDateTime":"2024-09-23T06:57:49.243Z","lastModifiedBy":"mbhardwaj@microsoft.com"}'
>>>>>>> 2417e415
    headers:
      accept-ranges:
      - bytes
      api-supported-versions:
      - 2022-11-01, 2023-04-01-preview, 2024-03-01-preview, 2024-05-01-preview, 2024-07-01-preview
<<<<<<< HEAD
      connection:
      - keep-alive
      content-length:
      - '570'
      content-type:
      - application/json; charset=utf-8
      date:
      - Mon, 07 Oct 2024 09:31:55 GMT
      mise-correlation-id:
      - 7b5d70a1-e6c4-4c5a-a417-2d05b3237ffe
      strict-transport-security:
      - max-age=31536000; includeSubDomains
      x-azure-ref:
      - 20241007T093154Z-r1d78bdccbf56s2ngykvgt7x2s00000011y0000000000bx3
      x-cache:
      - CONFIG_NOCACHE
      x-content-type-options:
      - nosniff
    status:
      code: 200
      message: OK
- request:
    body: null
    headers:
      Accept:
      - application/json
      Accept-Encoding:
      - gzip, deflate
      Connection:
      - keep-alive
      User-Agent:
      - AZURECLI/2.64.0 azsdk-python-core/1.31.0 Python/3.8.10 (Windows-10-10.0.26100-SP0)
    method: GET
    uri: https://897232d1-f12a-4a68-b864-3abe53e763e7.eastus.cnt-prod.loadtesting.azure.com/tests/show-test-case/files/sample-ZIP-artifact.zip?api-version=2024-05-01-preview
  response:
    body:
      string: '{"url":"https://e0loay9wkxruel8fcfkqc91i.z43.blob.storage.azure.net/8b35b16c-b0a1-49ff-9509-83410b5c9c33/44a0d99a-4d73-4a15-b0c5-21ef08a7f185?skoid=713ccf3d-dc33-4787-a1ee-6b0cc537c37a&sktid=33e01921-4d64-4f8c-a055-5bdaffd5e33d&skt=2024-10-07T09%3A30%3A53Z&ske=2024-10-08T01%3A30%3A53Z&sks=b&skv=2024-05-04&sv=2024-05-04&se=2024-10-07T09%3A42%3A00Z&sr=b&sp=r&sig=Ce44ad9w2npiyW7A6Bl77cj8722VzGYfd3b7eJL8jOk%3D","fileName":"sample-ZIP-artifact.zip","fileType":"ZIPPED_ARTIFACTS","expireDateTime":"2024-10-07T09:42:00.2342326Z","validationStatus":"VALIDATION_SUCCESS"}'
    headers:
      accept-ranges:
      - bytes
      api-supported-versions:
      - 2022-11-01, 2023-04-01-preview, 2024-03-01-preview, 2024-05-01-preview, 2024-07-01-preview
      connection:
      - keep-alive
      content-length:
      - '566'
      content-type:
      - application/json; charset=utf-8
      date:
      - Mon, 07 Oct 2024 09:32:00 GMT
      mise-correlation-id:
      - f504441a-29bf-48f1-8fc1-5adba00307ca
      strict-transport-security:
      - max-age=31536000; includeSubDomains
      x-azure-ref:
      - 20241007T093200Z-r196d7b8b948v4j4893ga1yks40000000hvg000000006t97
      x-cache:
      - CONFIG_NOCACHE
      x-content-type-options:
      - nosniff
    status:
      code: 200
      message: OK
- request:
    body: null
    headers:
      Accept:
      - application/json
      Accept-Encoding:
      - gzip, deflate
      Connection:
      - keep-alive
      User-Agent:
      - AZURECLI/2.64.0 azsdk-python-core/1.31.0 Python/3.8.10 (Windows-10-10.0.26100-SP0)
    method: GET
    uri: https://897232d1-f12a-4a68-b864-3abe53e763e7.eastus.cnt-prod.loadtesting.azure.com/tests/show-test-case?api-version=2024-05-01-preview
  response:
    body:
      string: '{"passFailCriteria":{"passFailMetrics":{"0d663566-d2d0-454f-94e0-31f4e2d1ddb2":{"clientMetric":"requests_per_sec","aggregate":"avg","condition":">","value":78.0,"action":"continue"},"91c1a348-0805-4d75-a69f-62a0292a8a93":{"clientMetric":"error","aggregate":"percentage","condition":">","value":50.0,"action":"continue"},"b0a1c748-e138-4853-b4d1-f5a91939f5bd":{"clientMetric":"latency","aggregate":"avg","condition":">","requestName":"GetCustomerDetails","value":200.0,"action":"continue"}}},"environmentVariables":{"rps":"1","duration_in_sec":"1"},"loadTestConfiguration":{"engineInstances":1,"splitAllCSVs":false,"quickStartTest":false},"inputArtifacts":{"testScriptFileInfo":{"url":"https://e0loay9wkxruel8fcfkqc91i.z43.blob.storage.azure.net/8b35b16c-b0a1-49ff-9509-83410b5c9c33/542b3f1f-f77b-443d-b9ed-13cd0d0513b8?skoid=713ccf3d-dc33-4787-a1ee-6b0cc537c37a&sktid=33e01921-4d64-4f8c-a055-5bdaffd5e33d&skt=2024-10-07T09%3A30%3A53Z&ske=2024-10-08T01%3A30%3A53Z&sks=b&skv=2024-05-04&sv=2024-05-04&se=2024-10-07T10%3A32%3A00Z&sr=b&sp=r&sig=mRipRgv8NA5O22hTGrwm27uss0hd%2Bq8Hf9blGxwRqvU%3D","fileName":"sample-JMX-file.jmx","fileType":"JMX_FILE","expireDateTime":"2024-10-07T10:32:00.5601716Z","validationStatus":"VALIDATION_SUCCESS"},"additionalFileInfo":[{"url":"https://e0loay9wkxruel8fcfkqc91i.z43.blob.storage.azure.net/8b35b16c-b0a1-49ff-9509-83410b5c9c33/44a0d99a-4d73-4a15-b0c5-21ef08a7f185?skoid=713ccf3d-dc33-4787-a1ee-6b0cc537c37a&sktid=33e01921-4d64-4f8c-a055-5bdaffd5e33d&skt=2024-10-07T09%3A30%3A53Z&ske=2024-10-08T01%3A30%3A53Z&sks=b&skv=2024-05-04&sv=2024-05-04&se=2024-10-07T10%3A32%3A00Z&sr=b&sp=r&sig=GHhWHLoM0kOBFgm0NeZNzfnsLcXbF3xdMFUIVZ2hSXg%3D","fileName":"sample-ZIP-artifact.zip","fileType":"ZIPPED_ARTIFACTS","expireDateTime":"2024-10-07T10:32:00.5604468Z","validationStatus":"VALIDATION_SUCCESS"}]},"kind":"JMX","publicIPDisabled":false,"testId":"show-test-case","description":"Test
        created from az load test command","displayName":"CLI-Test","keyvaultReferenceIdentityType":"SystemAssigned","createdDateTime":"2024-10-07T09:30:51.584Z","createdBy":"mbhardwaj@microsoft.com","lastModifiedDateTime":"2024-10-07T09:31:57.847Z","lastModifiedBy":"mbhardwaj@microsoft.com"}'
    headers:
      accept-ranges:
      - bytes
      api-supported-versions:
      - 2022-11-01, 2023-04-01-preview, 2024-03-01-preview, 2024-05-01-preview, 2024-07-01-preview
      connection:
      - keep-alive
      content-length:
      - '2194'
      content-type:
      - application/json; charset=utf-8
      date:
      - Mon, 07 Oct 2024 09:32:00 GMT
      mise-correlation-id:
      - 5425d741-5ec6-4567-a5cc-626cb46e369e
      strict-transport-security:
      - max-age=31536000; includeSubDomains
      x-azure-ref:
      - 20241007T093200Z-r196d7b8b94fqvj8w23g69bxm40000000hwg0000000005z9
=======
      connection:
      - keep-alive
      content-length:
      - '1587'
      content-type:
      - application/json; charset=utf-8
      date:
      - Mon, 23 Sep 2024 06:57:54 GMT
      mise-correlation-id:
      - 972905fb-ac50-4dbf-9676-779c7c519611
      strict-transport-security:
      - max-age=31536000; includeSubDomains
      x-azure-ref:
      - 20240923T065754Z-15b8cc659d5rct4nkkk33fb6kg000000063000000000a6tp
>>>>>>> 2417e415
      x-cache:
      - CONFIG_NOCACHE
      x-content-type-options:
      - nosniff
    status:
      code: 200
      message: OK
- request:
    body: null
    headers:
      Accept:
      - application/json
      Accept-Encoding:
      - gzip, deflate
      Connection:
      - keep-alive
      User-Agent:
<<<<<<< HEAD
      - azsdk-python-mgmt-loadtesting/1.0.0 Python/3.8.10 (Windows-10-10.0.26100-SP0)
=======
      - azsdk-python-mgmt-loadtesting/1.0.0 Python/3.8.10 (Windows-10-10.0.22631-SP0)
>>>>>>> 2417e415
    method: GET
    uri: https://management.azure.com/subscriptions/00000000-0000-0000-0000-000000000000/resourceGroups/clitest-load-000001/providers/Microsoft.LoadTestService/loadTests/clitest-load-000002?api-version=2022-12-01
  response:
    body:
<<<<<<< HEAD
      string: '{"id":"/subscriptions/00000000-0000-0000-0000-000000000000/resourceGroups/clitest-load-000001/providers/Microsoft.LoadTestService/loadTests/clitest-load-000002","name":"clitest-load-000002","type":"microsoft.loadtestservice/loadtests","location":"eastus","systemData":{"createdBy":"mbhardwaj@microsoft.com","createdByType":"User","createdAt":"2024-10-07T09:30:17.4967058Z","lastModifiedBy":"mbhardwaj@microsoft.com","lastModifiedByType":"User","lastModifiedAt":"2024-10-07T09:30:17.4967058Z"},"identity":{"type":"None"},"properties":{"dataPlaneURI":"897232d1-f12a-4a68-b864-3abe53e763e7.eastus.cnt-prod.loadtesting.azure.com","provisioningState":"Succeeded"}}'
=======
      string: '{"id":"/subscriptions/00000000-0000-0000-0000-000000000000/resourceGroups/clitest-load-000001/providers/Microsoft.LoadTestService/loadTests/clitest-load-000002","name":"clitest-load-000002","type":"microsoft.loadtestservice/loadtests","location":"eastus","systemData":{"createdBy":"mbhardwaj@microsoft.com","createdByType":"User","createdAt":"2024-09-23T06:56:45.6094228Z","lastModifiedBy":"mbhardwaj@microsoft.com","lastModifiedByType":"User","lastModifiedAt":"2024-09-23T06:56:45.6094228Z"},"identity":{"type":"None"},"properties":{"dataPlaneURI":"3eca5f68-146c-4f6d-bd8b-05164c7d85a9.eastus.cnt-prod.loadtesting.azure.com","provisioningState":"Succeeded"}}'
>>>>>>> 2417e415
    headers:
      cache-control:
      - no-cache
      content-length:
      - '659'
      content-type:
      - application/json; charset=utf-8
      date:
<<<<<<< HEAD
      - Mon, 07 Oct 2024 09:32:00 GMT
      etag:
      - '"7600a492-0000-0200-0000-6703aa430000"'
=======
      - Mon, 23 Sep 2024 06:57:54 GMT
      etag:
      - '"ab015361-0000-0200-0000-66f111430000"'
>>>>>>> 2417e415
      expires:
      - '-1'
      pragma:
      - no-cache
      strict-transport-security:
      - max-age=31536000; includeSubDomains
      x-cache:
      - CONFIG_NOCACHE
      x-content-type-options:
      - nosniff
      x-ms-providerhub-traffic:
      - 'True'
      x-msedge-ref:
<<<<<<< HEAD
      - 'Ref A: E96167953B3644988C1771C7F2F14636 Ref B: CO6AA3150220011 Ref C: 2024-10-07T09:32:00Z'
=======
      - 'Ref A: BB147BE43F774B6CA05B1F726C9636A5 Ref B: CO6AA3150220027 Ref C: 2024-09-23T06:57:54Z'
>>>>>>> 2417e415
    status:
      code: 200
      message: OK
- request:
    body: null
    headers:
      Accept:
      - application/json
      Accept-Encoding:
      - gzip, deflate
      Connection:
      - keep-alive
      User-Agent:
<<<<<<< HEAD
      - AZURECLI/2.64.0 azsdk-python-core/1.31.0 Python/3.8.10 (Windows-10-10.0.26100-SP0)
    method: GET
    uri: https://897232d1-f12a-4a68-b864-3abe53e763e7.eastus.cnt-prod.loadtesting.azure.com/tests?api-version=2024-05-01-preview
  response:
    body:
      string: '{"value":[{"passFailCriteria":{"passFailMetrics":{"0d663566-d2d0-454f-94e0-31f4e2d1ddb2":{"clientMetric":"requests_per_sec","aggregate":"avg","condition":">","value":78.0,"action":"continue"},"91c1a348-0805-4d75-a69f-62a0292a8a93":{"clientMetric":"error","aggregate":"percentage","condition":">","value":50.0,"action":"continue"},"b0a1c748-e138-4853-b4d1-f5a91939f5bd":{"clientMetric":"latency","aggregate":"avg","condition":">","requestName":"GetCustomerDetails","value":200.0,"action":"continue"}}},"environmentVariables":{"rps":"1","duration_in_sec":"1"},"loadTestConfiguration":{"engineInstances":1,"splitAllCSVs":false,"quickStartTest":false},"inputArtifacts":{"testScriptFileInfo":{"url":"https://e0loay9wkxruel8fcfkqc91i.z43.blob.storage.azure.net/8b35b16c-b0a1-49ff-9509-83410b5c9c33/542b3f1f-f77b-443d-b9ed-13cd0d0513b8?skoid=713ccf3d-dc33-4787-a1ee-6b0cc537c37a&sktid=33e01921-4d64-4f8c-a055-5bdaffd5e33d&skt=2024-10-07T09%3A31%3A28Z&ske=2024-10-08T01%3A31%3A28Z&sks=b&skv=2024-05-04&sv=2024-05-04&se=2024-10-07T10%3A32%3A01Z&sr=b&sp=r&sig=7wWrDBDifp92lCZpgBEsiqI6KJ72U6dvdBrGakiWOTw%3D","fileName":"sample-JMX-file.jmx","fileType":"JMX_FILE","expireDateTime":"2024-10-07T10:32:01.4401013Z","validationStatus":"VALIDATION_SUCCESS"},"additionalFileInfo":[{"url":"https://e0loay9wkxruel8fcfkqc91i.z43.blob.storage.azure.net/8b35b16c-b0a1-49ff-9509-83410b5c9c33/44a0d99a-4d73-4a15-b0c5-21ef08a7f185?skoid=713ccf3d-dc33-4787-a1ee-6b0cc537c37a&sktid=33e01921-4d64-4f8c-a055-5bdaffd5e33d&skt=2024-10-07T09%3A31%3A28Z&ske=2024-10-08T01%3A31%3A28Z&sks=b&skv=2024-05-04&sv=2024-05-04&se=2024-10-07T10%3A32%3A01Z&sr=b&sp=r&sig=J5BldRQF%2BlNQolGr%2Fsa69UO0g1muuMQBaRusaRAcDHE%3D","fileName":"sample-ZIP-artifact.zip","fileType":"ZIPPED_ARTIFACTS","expireDateTime":"2024-10-07T10:32:01.4404974Z","validationStatus":"VALIDATION_SUCCESS"}]},"kind":"JMX","publicIPDisabled":false,"testId":"show-test-case","description":"Test
        created from az load test command","displayName":"CLI-Test","keyvaultReferenceIdentityType":"SystemAssigned","createdDateTime":"2024-10-07T09:30:51.584Z","createdBy":"mbhardwaj@microsoft.com","lastModifiedDateTime":"2024-10-07T09:31:57.847Z","lastModifiedBy":"mbhardwaj@microsoft.com"}]}'
=======
      - AZURECLI/2.64.0 azsdk-python-core/1.31.0 Python/3.8.10 (Windows-10-10.0.22631-SP0)
    method: GET
    uri: https://3eca5f68-146c-4f6d-bd8b-05164c7d85a9.eastus.cnt-prod.loadtesting.azure.com/tests?api-version=2022-11-01
  response:
    body:
      string: '{"value":[{"passFailCriteria":{"passFailMetrics":{"c7d77746-c857-4347-8c1b-678db0a7758f":{"clientMetric":"requests_per_sec","aggregate":"avg","condition":">","value":78.0,"action":"continue"},"4c98bca9-baf6-4e5b-836d-5f139994aee1":{"clientMetric":"error","aggregate":"percentage","condition":">","value":50.0,"action":"continue"},"9e877caa-bc95-4fbc-81b7-5f1cc74928b6":{"clientMetric":"latency","aggregate":"avg","condition":">","requestName":"GetCustomerDetails","value":200.0,"action":"continue"}}},"environmentVariables":{"rps":"1","duration_in_sec":"1"},"loadTestConfiguration":{"engineInstances":1,"splitAllCSVs":false,"quickStartTest":false},"inputArtifacts":{"testScriptFileInfo":{"url":"https://ll36tdxr6mful0t8v2ks4a9h.z8.blob.storage.azure.net/fcc52f08-1f43-42ac-aa25-f4a10f63509b/f9b1465a-9c05-417c-944b-9c30f44348f2?skoid=713ccf3d-dc33-4787-a1ee-6b0cc537c37a&sktid=33e01921-4d64-4f8c-a055-5bdaffd5e33d&skt=2024-09-23T06%3A57%3A49Z&ske=2024-09-23T20%3A57%3A49Z&sks=b&skv=2024-05-04&sv=2024-05-04&se=2024-09-23T07%3A57%3A54Z&sr=b&sp=r&sig=B9d3J7w2NRv%2F0Ybbwe8JTvsWJ3oBG%2B3jDl%2BHj8qpEyA%3D","fileName":"sample-JMX-file.jmx","fileType":"JMX_FILE","expireDateTime":"2024-09-23T07:57:54.9745811Z","validationStatus":"VALIDATION_SUCCESS"},"additionalFileInfo":[]},"testId":"show-test-case","description":"Test
        created from az load test command","displayName":"CLI-Test","keyvaultReferenceIdentityType":"SystemAssigned","createdDateTime":"2024-09-23T06:57:20.723Z","createdBy":"mbhardwaj@microsoft.com","lastModifiedDateTime":"2024-09-23T06:57:49.243Z","lastModifiedBy":"mbhardwaj@microsoft.com"}]}'
>>>>>>> 2417e415
    headers:
      accept-ranges:
      - bytes
      api-supported-versions:
      - 2022-11-01, 2023-04-01-preview, 2024-03-01-preview, 2024-05-01-preview, 2024-07-01-preview
      connection:
      - keep-alive
      content-length:
<<<<<<< HEAD
      - '2208'
      content-type:
      - application/json; charset=utf-8
      date:
      - Mon, 07 Oct 2024 09:32:01 GMT
      mise-correlation-id:
      - 3311da79-b6d9-4780-85a6-d0e64ed97743
      strict-transport-security:
      - max-age=31536000; includeSubDomains
      x-azure-ref:
      - 20241007T093201Z-r196d7b8b948v4j4893ga1yks40000000hu0000000008a2z
=======
      - '1605'
      content-type:
      - application/json; charset=utf-8
      date:
      - Mon, 23 Sep 2024 06:57:55 GMT
      mise-correlation-id:
      - b8549a94-f5c1-4a35-8638-7fe70845c471
      strict-transport-security:
      - max-age=31536000; includeSubDomains
      x-azure-ref:
      - 20240923T065754Z-17fb59d447c4dmzv1xzanb92kw00000006s0000000006h8w
>>>>>>> 2417e415
      x-cache:
      - CONFIG_NOCACHE
      x-content-type-options:
      - nosniff
    status:
      code: 200
      message: OK
- request:
    body: null
    headers:
      Accept:
      - application/json
      Accept-Encoding:
      - gzip, deflate
      Connection:
      - keep-alive
      User-Agent:
<<<<<<< HEAD
      - azsdk-python-mgmt-loadtesting/1.0.0 Python/3.8.10 (Windows-10-10.0.26100-SP0)
=======
      - azsdk-python-mgmt-loadtesting/1.0.0 Python/3.8.10 (Windows-10-10.0.22631-SP0)
>>>>>>> 2417e415
    method: GET
    uri: https://management.azure.com/subscriptions/00000000-0000-0000-0000-000000000000/resourceGroups/clitest-load-000001/providers/Microsoft.LoadTestService/loadTests/clitest-load-000002?api-version=2022-12-01
  response:
    body:
<<<<<<< HEAD
      string: '{"id":"/subscriptions/00000000-0000-0000-0000-000000000000/resourceGroups/clitest-load-000001/providers/Microsoft.LoadTestService/loadTests/clitest-load-000002","name":"clitest-load-000002","type":"microsoft.loadtestservice/loadtests","location":"eastus","systemData":{"createdBy":"mbhardwaj@microsoft.com","createdByType":"User","createdAt":"2024-10-07T09:30:17.4967058Z","lastModifiedBy":"mbhardwaj@microsoft.com","lastModifiedByType":"User","lastModifiedAt":"2024-10-07T09:30:17.4967058Z"},"identity":{"type":"None"},"properties":{"dataPlaneURI":"897232d1-f12a-4a68-b864-3abe53e763e7.eastus.cnt-prod.loadtesting.azure.com","provisioningState":"Succeeded"}}'
=======
      string: '{"id":"/subscriptions/00000000-0000-0000-0000-000000000000/resourceGroups/clitest-load-000001/providers/Microsoft.LoadTestService/loadTests/clitest-load-000002","name":"clitest-load-000002","type":"microsoft.loadtestservice/loadtests","location":"eastus","systemData":{"createdBy":"mbhardwaj@microsoft.com","createdByType":"User","createdAt":"2024-09-23T06:56:45.6094228Z","lastModifiedBy":"mbhardwaj@microsoft.com","lastModifiedByType":"User","lastModifiedAt":"2024-09-23T06:56:45.6094228Z"},"identity":{"type":"None"},"properties":{"dataPlaneURI":"3eca5f68-146c-4f6d-bd8b-05164c7d85a9.eastus.cnt-prod.loadtesting.azure.com","provisioningState":"Succeeded"}}'
>>>>>>> 2417e415
    headers:
      cache-control:
      - no-cache
      content-length:
      - '659'
      content-type:
      - application/json; charset=utf-8
      date:
<<<<<<< HEAD
      - Mon, 07 Oct 2024 09:32:01 GMT
      etag:
      - '"7600a492-0000-0200-0000-6703aa430000"'
=======
      - Mon, 23 Sep 2024 06:57:54 GMT
      etag:
      - '"ab015361-0000-0200-0000-66f111430000"'
>>>>>>> 2417e415
      expires:
      - '-1'
      pragma:
      - no-cache
      strict-transport-security:
      - max-age=31536000; includeSubDomains
      x-cache:
      - CONFIG_NOCACHE
      x-content-type-options:
      - nosniff
      x-ms-providerhub-traffic:
      - 'True'
      x-msedge-ref:
<<<<<<< HEAD
      - 'Ref A: 268E62D2725F4BB4922EF40D73AC7927 Ref B: CO6AA3150218031 Ref C: 2024-10-07T09:32:01Z'
=======
      - 'Ref A: 11C8FE3374EF42CBAC8EED8B5B05E5D9 Ref B: CO6AA3150217023 Ref C: 2024-09-23T06:57:55Z'
>>>>>>> 2417e415
    status:
      code: 200
      message: OK
- request:
    body: null
    headers:
      Accept:
      - application/json
      Accept-Encoding:
      - gzip, deflate
      Connection:
      - keep-alive
      User-Agent:
<<<<<<< HEAD
      - AZURECLI/2.64.0 azsdk-python-core/1.31.0 Python/3.8.10 (Windows-10-10.0.26100-SP0)
    method: GET
    uri: https://897232d1-f12a-4a68-b864-3abe53e763e7.eastus.cnt-prod.loadtesting.azure.com/tests/show-test-case?api-version=2024-05-01-preview
  response:
    body:
      string: '{"passFailCriteria":{"passFailMetrics":{"0d663566-d2d0-454f-94e0-31f4e2d1ddb2":{"clientMetric":"requests_per_sec","aggregate":"avg","condition":">","value":78.0,"action":"continue"},"91c1a348-0805-4d75-a69f-62a0292a8a93":{"clientMetric":"error","aggregate":"percentage","condition":">","value":50.0,"action":"continue"},"b0a1c748-e138-4853-b4d1-f5a91939f5bd":{"clientMetric":"latency","aggregate":"avg","condition":">","requestName":"GetCustomerDetails","value":200.0,"action":"continue"}}},"environmentVariables":{"rps":"1","duration_in_sec":"1"},"loadTestConfiguration":{"engineInstances":1,"splitAllCSVs":false,"quickStartTest":false},"inputArtifacts":{"testScriptFileInfo":{"url":"https://e0loay9wkxruel8fcfkqc91i.z43.blob.storage.azure.net/8b35b16c-b0a1-49ff-9509-83410b5c9c33/542b3f1f-f77b-443d-b9ed-13cd0d0513b8?skoid=713ccf3d-dc33-4787-a1ee-6b0cc537c37a&sktid=33e01921-4d64-4f8c-a055-5bdaffd5e33d&skt=2024-10-07T09%3A31%3A05Z&ske=2024-10-07T16%3A31%3A05Z&sks=b&skv=2024-05-04&sv=2024-05-04&se=2024-10-07T10%3A32%3A02Z&sr=b&sp=r&sig=9NvQudAP2JEri1166uemksv0OuOUw6sYEY5Ivb89uO4%3D","fileName":"sample-JMX-file.jmx","fileType":"JMX_FILE","expireDateTime":"2024-10-07T10:32:02.2178127Z","validationStatus":"VALIDATION_SUCCESS"},"additionalFileInfo":[{"url":"https://e0loay9wkxruel8fcfkqc91i.z43.blob.storage.azure.net/8b35b16c-b0a1-49ff-9509-83410b5c9c33/44a0d99a-4d73-4a15-b0c5-21ef08a7f185?skoid=713ccf3d-dc33-4787-a1ee-6b0cc537c37a&sktid=33e01921-4d64-4f8c-a055-5bdaffd5e33d&skt=2024-10-07T09%3A31%3A05Z&ske=2024-10-07T16%3A31%3A05Z&sks=b&skv=2024-05-04&sv=2024-05-04&se=2024-10-07T10%3A32%3A02Z&sr=b&sp=r&sig=C98v%2FWi9uSK%2B30u5Y2fdDj38p%2FcCqNwpGEu7wiDoAj0%3D","fileName":"sample-ZIP-artifact.zip","fileType":"ZIPPED_ARTIFACTS","expireDateTime":"2024-10-07T10:32:02.2180692Z","validationStatus":"VALIDATION_SUCCESS"}]},"kind":"JMX","publicIPDisabled":false,"testId":"show-test-case","description":"Test
        created from az load test command","displayName":"CLI-Test","keyvaultReferenceIdentityType":"SystemAssigned","createdDateTime":"2024-10-07T09:30:51.584Z","createdBy":"mbhardwaj@microsoft.com","lastModifiedDateTime":"2024-10-07T09:31:57.847Z","lastModifiedBy":"mbhardwaj@microsoft.com"}'
=======
      - AZURECLI/2.64.0 azsdk-python-core/1.31.0 Python/3.8.10 (Windows-10-10.0.22631-SP0)
    method: GET
    uri: https://3eca5f68-146c-4f6d-bd8b-05164c7d85a9.eastus.cnt-prod.loadtesting.azure.com/tests/show-test-case?api-version=2022-11-01
  response:
    body:
      string: '{"passFailCriteria":{"passFailMetrics":{"c7d77746-c857-4347-8c1b-678db0a7758f":{"clientMetric":"requests_per_sec","aggregate":"avg","condition":">","value":78.0,"action":"continue"},"4c98bca9-baf6-4e5b-836d-5f139994aee1":{"clientMetric":"error","aggregate":"percentage","condition":">","value":50.0,"action":"continue"},"9e877caa-bc95-4fbc-81b7-5f1cc74928b6":{"clientMetric":"latency","aggregate":"avg","condition":">","requestName":"GetCustomerDetails","value":200.0,"action":"continue"}}},"environmentVariables":{"rps":"1","duration_in_sec":"1"},"loadTestConfiguration":{"engineInstances":1,"splitAllCSVs":false,"quickStartTest":false},"inputArtifacts":{"testScriptFileInfo":{"url":"https://ll36tdxr6mful0t8v2ks4a9h.z8.blob.storage.azure.net/fcc52f08-1f43-42ac-aa25-f4a10f63509b/f9b1465a-9c05-417c-944b-9c30f44348f2?skoid=713ccf3d-dc33-4787-a1ee-6b0cc537c37a&sktid=33e01921-4d64-4f8c-a055-5bdaffd5e33d&skt=2024-09-23T06%3A57%3A37Z&ske=2024-09-23T13%3A57%3A37Z&sks=b&skv=2024-05-04&sv=2024-05-04&se=2024-09-23T07%3A57%3A55Z&sr=b&sp=r&sig=oa0wpGTgD2KZ%2Bs0TTP0G%2FLnapfh9NhP6dP956M%2B8jdE%3D","fileName":"sample-JMX-file.jmx","fileType":"JMX_FILE","expireDateTime":"2024-09-23T07:57:55.725593Z","validationStatus":"VALIDATION_SUCCESS"},"additionalFileInfo":[]},"testId":"show-test-case","description":"Test
        created from az load test command","displayName":"CLI-Test","keyvaultReferenceIdentityType":"SystemAssigned","createdDateTime":"2024-09-23T06:57:20.723Z","createdBy":"mbhardwaj@microsoft.com","lastModifiedDateTime":"2024-09-23T06:57:49.243Z","lastModifiedBy":"mbhardwaj@microsoft.com"}'
>>>>>>> 2417e415
    headers:
      accept-ranges:
      - bytes
      api-supported-versions:
      - 2022-11-01, 2023-04-01-preview, 2024-03-01-preview, 2024-05-01-preview, 2024-07-01-preview
      connection:
      - keep-alive
      content-length:
<<<<<<< HEAD
      - '2198'
      content-type:
      - application/json; charset=utf-8
      date:
      - Mon, 07 Oct 2024 09:32:02 GMT
      mise-correlation-id:
      - 7616dcaf-03e6-4711-b06b-280263f01f85
      strict-transport-security:
      - max-age=31536000; includeSubDomains
      x-azure-ref:
      - 20241007T093201Z-r196d7b8b947rsmwnfhgvyg3eg00000005wg000000009amz
=======
      - '1592'
      content-type:
      - application/json; charset=utf-8
      date:
      - Mon, 23 Sep 2024 06:57:55 GMT
      mise-correlation-id:
      - 1b1e24e2-d17a-4739-af01-1e6e836a66ef
      strict-transport-security:
      - max-age=31536000; includeSubDomains
      x-azure-ref:
      - 20240923T065755Z-17fb59d447c6fsfjyd2cmw3tag000000075g000000004x3f
>>>>>>> 2417e415
      x-cache:
      - CONFIG_NOCACHE
      x-content-type-options:
      - nosniff
    status:
      code: 200
      message: OK
version: 1<|MERGE_RESOLUTION|>--- conflicted
+++ resolved
@@ -9,20 +9,12 @@
       Connection:
       - keep-alive
       User-Agent:
-<<<<<<< HEAD
-      - azsdk-python-mgmt-loadtesting/1.0.0 Python/3.8.10 (Windows-10-10.0.26100-SP0)
-=======
       - azsdk-python-mgmt-loadtesting/1.0.0 Python/3.8.10 (Windows-10-10.0.22631-SP0)
->>>>>>> 2417e415
     method: GET
     uri: https://management.azure.com/subscriptions/00000000-0000-0000-0000-000000000000/resourceGroups/clitest-load-000001/providers/Microsoft.LoadTestService/loadTests/clitest-load-000002?api-version=2022-12-01
   response:
     body:
-<<<<<<< HEAD
-      string: '{"id":"/subscriptions/00000000-0000-0000-0000-000000000000/resourceGroups/clitest-load-000001/providers/Microsoft.LoadTestService/loadTests/clitest-load-000002","name":"clitest-load-000002","type":"microsoft.loadtestservice/loadtests","location":"eastus","systemData":{"createdBy":"mbhardwaj@microsoft.com","createdByType":"User","createdAt":"2024-10-07T09:30:17.4967058Z","lastModifiedBy":"mbhardwaj@microsoft.com","lastModifiedByType":"User","lastModifiedAt":"2024-10-07T09:30:17.4967058Z"},"identity":{"type":"None"},"properties":{"dataPlaneURI":"897232d1-f12a-4a68-b864-3abe53e763e7.eastus.cnt-prod.loadtesting.azure.com","provisioningState":"Succeeded"}}'
-=======
       string: '{"id":"/subscriptions/00000000-0000-0000-0000-000000000000/resourceGroups/clitest-load-000001/providers/Microsoft.LoadTestService/loadTests/clitest-load-000002","name":"clitest-load-000002","type":"microsoft.loadtestservice/loadtests","location":"eastus","systemData":{"createdBy":"mbhardwaj@microsoft.com","createdByType":"User","createdAt":"2024-09-23T06:56:45.6094228Z","lastModifiedBy":"mbhardwaj@microsoft.com","lastModifiedByType":"User","lastModifiedAt":"2024-09-23T06:56:45.6094228Z"},"identity":{"type":"None"},"properties":{"dataPlaneURI":"3eca5f68-146c-4f6d-bd8b-05164c7d85a9.eastus.cnt-prod.loadtesting.azure.com","provisioningState":"Succeeded"}}'
->>>>>>> 2417e415
     headers:
       cache-control:
       - no-cache
@@ -31,15 +23,9 @@
       content-type:
       - application/json; charset=utf-8
       date:
-<<<<<<< HEAD
-      - Mon, 07 Oct 2024 09:30:50 GMT
-      etag:
-      - '"7600a492-0000-0200-0000-6703aa430000"'
-=======
       - Mon, 23 Sep 2024 06:57:19 GMT
       etag:
       - '"ab015361-0000-0200-0000-66f111430000"'
->>>>>>> 2417e415
       expires:
       - '-1'
       pragma:
@@ -53,33 +39,23 @@
       x-ms-providerhub-traffic:
       - 'True'
       x-msedge-ref:
-<<<<<<< HEAD
-      - 'Ref A: D800BD3122784D69972F700BFD7879BE Ref B: CO6AA3150217021 Ref C: 2024-10-07T09:30:50Z'
-=======
       - 'Ref A: B2E5FC74ADC04DF6BDB20A535AF0274F Ref B: CO6AA3150220031 Ref C: 2024-09-23T06:57:19Z'
->>>>>>> 2417e415
-    status:
-      code: 200
-      message: OK
-- request:
-    body: null
-    headers:
-      Accept:
-      - application/json
-      Accept-Encoding:
-      - gzip, deflate
-      Connection:
-      - keep-alive
-      User-Agent:
-<<<<<<< HEAD
-      - AZURECLI/2.64.0 azsdk-python-core/1.31.0 Python/3.8.10 (Windows-10-10.0.26100-SP0)
-    method: GET
-    uri: https://897232d1-f12a-4a68-b864-3abe53e763e7.eastus.cnt-prod.loadtesting.azure.com/tests/show-test-case?api-version=2024-05-01-preview
-=======
+    status:
+      code: 200
+      message: OK
+- request:
+    body: null
+    headers:
+      Accept:
+      - application/json
+      Accept-Encoding:
+      - gzip, deflate
+      Connection:
+      - keep-alive
+      User-Agent:
       - AZURECLI/2.64.0 azsdk-python-core/1.31.0 Python/3.8.10 (Windows-10-10.0.22631-SP0)
     method: GET
     uri: https://3eca5f68-146c-4f6d-bd8b-05164c7d85a9.eastus.cnt-prod.loadtesting.azure.com/tests/show-test-case?api-version=2022-11-01
->>>>>>> 2417e415
   response:
     body:
       string: '{"error":{"code":"TestNotFound","message":"Test couldn''t find with
@@ -92,25 +68,15 @@
       content-type:
       - application/json
       date:
-<<<<<<< HEAD
-      - Mon, 07 Oct 2024 09:30:51 GMT
-      mise-correlation-id:
-      - d30ab484-5d42-40fa-aa69-f52900aaa86f
-=======
       - Mon, 23 Sep 2024 06:57:20 GMT
       mise-correlation-id:
       - 29a4f795-5dde-408d-b9d9-ceeae203a32b
->>>>>>> 2417e415
       strict-transport-security:
       - max-age=31536000; includeSubDomains
       transfer-encoding:
       - chunked
       x-azure-ref:
-<<<<<<< HEAD
-      - 20241007T093050Z-r196d7b8b944h4tlhu8kpb1v5g0000000hz0000000002gqx
-=======
       - 20240923T065720Z-17fb59d447c4dmzv1xzanb92kw00000006s0000000006gu6
->>>>>>> 2417e415
       x-cache:
       - CONFIG_NOCACHE
       x-content-type-options:
@@ -125,17 +91,10 @@
       command", "keyvaultReferenceIdentityType": "SystemAssigned", "environmentVariables":
       {"rps": 1, "duration_in_sec": "1"}, "secrets": {}, "certificate": null, "loadTestConfiguration":
       {"engineInstances": 1, "quickStartTest": false, "splitAllCSVs": false}, "passFailCriteria":
-<<<<<<< HEAD
-      {"passFailMetrics": {"0d663566-d2d0-454f-94e0-31f4e2d1ddb2": {"aggregate": "avg",
-      "clientMetric": "requests_per_sec", "condition": ">", "value": "78"}, "91c1a348-0805-4d75-a69f-62a0292a8a93":
-      {"aggregate": "percentage", "clientMetric": "error", "condition": ">", "value":
-      "50"}, "b0a1c748-e138-4853-b4d1-f5a91939f5bd": {"aggregate": "avg", "clientMetric":
-=======
       {"passFailMetrics": {"c7d77746-c857-4347-8c1b-678db0a7758f": {"aggregate": "avg",
       "clientMetric": "requests_per_sec", "condition": ">", "value": "78"}, "4c98bca9-baf6-4e5b-836d-5f139994aee1":
       {"aggregate": "percentage", "clientMetric": "error", "condition": ">", "value":
       "50"}, "9e877caa-bc95-4fbc-81b7-5f1cc74928b6": {"aggregate": "avg", "clientMetric":
->>>>>>> 2417e415
       "latency", "condition": ">", "value": "200", "requestName": "GetCustomerDetails"}}}}'
     headers:
       Accept:
@@ -149,15 +108,6 @@
       Content-Type:
       - application/merge-patch+json
       User-Agent:
-<<<<<<< HEAD
-      - AZURECLI/2.64.0 azsdk-python-core/1.31.0 Python/3.8.10 (Windows-10-10.0.26100-SP0)
-    method: PATCH
-    uri: https://897232d1-f12a-4a68-b864-3abe53e763e7.eastus.cnt-prod.loadtesting.azure.com/tests/show-test-case?api-version=2024-05-01-preview
-  response:
-    body:
-      string: '{"passFailCriteria":{"passFailMetrics":{"0d663566-d2d0-454f-94e0-31f4e2d1ddb2":{"clientMetric":"requests_per_sec","aggregate":"avg","condition":">","value":78.0,"action":"continue"},"91c1a348-0805-4d75-a69f-62a0292a8a93":{"clientMetric":"error","aggregate":"percentage","condition":">","value":50.0,"action":"continue"},"b0a1c748-e138-4853-b4d1-f5a91939f5bd":{"clientMetric":"latency","aggregate":"avg","condition":">","requestName":"GetCustomerDetails","value":200.0,"action":"continue"}}},"environmentVariables":{"rps":"1","duration_in_sec":"1"},"loadTestConfiguration":{"engineInstances":1,"splitAllCSVs":false,"quickStartTest":false},"inputArtifacts":{"additionalFileInfo":[]},"kind":"URL","publicIPDisabled":false,"testId":"show-test-case","description":"Test
-        created from az load test command","displayName":"CLI-Test","keyvaultReferenceIdentityType":"SystemAssigned","createdDateTime":"2024-10-07T09:30:51.584Z","createdBy":"mbhardwaj@microsoft.com","lastModifiedDateTime":"2024-10-07T09:30:51.584Z","lastModifiedBy":"mbhardwaj@microsoft.com"}'
-=======
       - AZURECLI/2.64.0 azsdk-python-core/1.31.0 Python/3.8.10 (Windows-10-10.0.22631-SP0)
     method: PATCH
     uri: https://3eca5f68-146c-4f6d-bd8b-05164c7d85a9.eastus.cnt-prod.loadtesting.azure.com/tests/show-test-case?api-version=2022-11-01
@@ -165,28 +115,12 @@
     body:
       string: '{"passFailCriteria":{"passFailMetrics":{"c7d77746-c857-4347-8c1b-678db0a7758f":{"clientMetric":"requests_per_sec","aggregate":"avg","condition":">","value":78.0,"action":"continue"},"4c98bca9-baf6-4e5b-836d-5f139994aee1":{"clientMetric":"error","aggregate":"percentage","condition":">","value":50.0,"action":"continue"},"9e877caa-bc95-4fbc-81b7-5f1cc74928b6":{"clientMetric":"latency","aggregate":"avg","condition":">","requestName":"GetCustomerDetails","value":200.0,"action":"continue"}}},"environmentVariables":{"rps":"1","duration_in_sec":"1"},"loadTestConfiguration":{"engineInstances":1,"splitAllCSVs":false,"quickStartTest":false},"inputArtifacts":{"additionalFileInfo":[]},"testId":"show-test-case","description":"Test
         created from az load test command","displayName":"CLI-Test","keyvaultReferenceIdentityType":"SystemAssigned","createdDateTime":"2024-09-23T06:57:20.723Z","createdBy":"mbhardwaj@microsoft.com","lastModifiedDateTime":"2024-09-23T06:57:20.723Z","lastModifiedBy":"mbhardwaj@microsoft.com"}'
->>>>>>> 2417e415
-    headers:
-      api-supported-versions:
-      - 2022-11-01, 2023-04-01-preview, 2024-03-01-preview, 2024-05-01-preview, 2024-07-01-preview
-      connection:
-      - keep-alive
-      content-length:
-<<<<<<< HEAD
-      - '1050'
-      content-type:
-      - application/json; charset=utf-8
-      date:
-      - Mon, 07 Oct 2024 09:30:51 GMT
-      location:
-      - https://897232d1-f12a-4a68-b864-3abe53e763e7.eastus.cnt-prod.loadtesting.azure.com/tests/show-test-case?api-version=2024-03-01-preview
-      mise-correlation-id:
-      - 8fdfb646-4a64-46d3-8f98-97b136e142fe
-      strict-transport-security:
-      - max-age=31536000; includeSubDomains
-      x-azure-ref:
-      - 20241007T093051Z-175c4d45758jsq9nyb1fszc6gs0000000hxg000000004u91
-=======
+    headers:
+      api-supported-versions:
+      - 2022-11-01, 2023-04-01-preview, 2024-03-01-preview, 2024-05-01-preview, 2024-07-01-preview
+      connection:
+      - keep-alive
+      content-length:
       - '1012'
       content-type:
       - application/json; charset=utf-8
@@ -200,7 +134,6 @@
       - max-age=31536000; includeSubDomains
       x-azure-ref:
       - 20240923T065720Z-15b8cc659d5dfm4lyhnea2n7ww00000007wg000000009f57
->>>>>>> 2417e415
       x-cache:
       - CONFIG_NOCACHE
       x-content-type-options:
@@ -218,15 +151,9 @@
       Connection:
       - keep-alive
       User-Agent:
-<<<<<<< HEAD
-      - AZURECLI/2.64.0 azsdk-python-core/1.31.0 Python/3.8.10 (Windows-10-10.0.26100-SP0)
-    method: GET
-    uri: https://897232d1-f12a-4a68-b864-3abe53e763e7.eastus.cnt-prod.loadtesting.azure.com/tests/show-test-case/files?api-version=2024-05-01-preview
-=======
       - AZURECLI/2.64.0 azsdk-python-core/1.31.0 Python/3.8.10 (Windows-10-10.0.22631-SP0)
     method: GET
     uri: https://3eca5f68-146c-4f6d-bd8b-05164c7d85a9.eastus.cnt-prod.loadtesting.azure.com/tests/show-test-case/files?api-version=2022-11-01
->>>>>>> 2417e415
   response:
     body:
       string: '{"value":[]}'
@@ -242,15 +169,6 @@
       content-type:
       - application/json; charset=utf-8
       date:
-<<<<<<< HEAD
-      - Mon, 07 Oct 2024 09:30:52 GMT
-      mise-correlation-id:
-      - 6058fc1c-889a-484e-9ec2-054fd3b11b9b
-      strict-transport-security:
-      - max-age=31536000; includeSubDomains
-      x-azure-ref:
-      - 20241007T093051Z-175c4d45758s5svqg07gxceb2g0000000k5g000000000bzc
-=======
       - Mon, 23 Sep 2024 06:57:21 GMT
       mise-correlation-id:
       - 02da1725-51fb-4d54-b880-63f55e440a8e
@@ -258,7 +176,6 @@
       - max-age=31536000; includeSubDomains
       x-azure-ref:
       - 20240923T065720Z-15b8cc659d5tzffpnv1mrnfb5n00000008mg000000005ysh
->>>>>>> 2417e415
       x-cache:
       - CONFIG_NOCACHE
       x-content-type-options:
@@ -368,23 +285,12 @@
       Content-Length:
       - '4870'
       User-Agent:
-<<<<<<< HEAD
-      - AZURECLI/2.64.0 azsdk-python-core/1.31.0 Python/3.8.10 (Windows-10-10.0.26100-SP0)
-      content-type:
-      - application/octet-stream
-    method: PUT
-    uri: https://897232d1-f12a-4a68-b864-3abe53e763e7.eastus.cnt-prod.loadtesting.azure.com/tests/show-test-case/files/sample-JMX-file.jmx?api-version=2024-05-01-preview&fileType=JMX_FILE
-  response:
-    body:
-      string: '{"url":"https://e0loay9wkxruel8fcfkqc91i.z43.blob.storage.azure.net/8b35b16c-b0a1-49ff-9509-83410b5c9c33/542b3f1f-f77b-443d-b9ed-13cd0d0513b8?skoid=713ccf3d-dc33-4787-a1ee-6b0cc537c37a&sktid=33e01921-4d64-4f8c-a055-5bdaffd5e33d&skt=2024-10-07T09%3A30%3A53Z&ske=2024-10-08T01%3A30%3A53Z&sks=b&skv=2024-05-04&sv=2024-05-04&se=2024-10-07T09%3A40%3A53Z&sr=b&sp=r&sig=4WwL%2F4fH96koHEJhZStCUi30Era0l%2BvBOB7Il9EvZww%3D","fileName":"sample-JMX-file.jmx","fileType":"JMX_FILE","expireDateTime":"2024-10-07T09:40:53.1410694Z","validationStatus":"VALIDATION_INITIATED"}'
-=======
       - AZURECLI/2.64.0 azsdk-python-core/1.31.0 Python/3.8.10 (Windows-10-10.0.22631-SP0)
     method: PUT
     uri: https://3eca5f68-146c-4f6d-bd8b-05164c7d85a9.eastus.cnt-prod.loadtesting.azure.com/tests/show-test-case/files/sample-JMX-file.jmx?fileType=JMX_FILE&api-version=2022-11-01
   response:
     body:
       string: '{"url":"https://ll36tdxr6mful0t8v2ks4a9h.z8.blob.storage.azure.net/fcc52f08-1f43-42ac-aa25-f4a10f63509b/f9b1465a-9c05-417c-944b-9c30f44348f2?skoid=713ccf3d-dc33-4787-a1ee-6b0cc537c37a&sktid=33e01921-4d64-4f8c-a055-5bdaffd5e33d&skt=2024-09-23T06%3A57%3A21Z&ske=2024-09-23T22%3A57%3A21Z&sks=b&skv=2024-05-04&sv=2024-05-04&se=2024-09-23T07%3A07%3A21Z&sr=b&sp=r&sig=sNE3zLaYbcffhYuxZDUBD%2Bv9kouzekRcV9wQWUwW3s0%3D","fileName":"sample-JMX-file.jmx","fileType":"JMX_FILE","expireDateTime":"2024-09-23T07:07:21.7475935Z","validationStatus":"VALIDATION_INITIATED"}'
->>>>>>> 2417e415
     headers:
       api-supported-versions:
       - 2022-11-01, 2023-04-01-preview, 2024-03-01-preview, 2024-05-01-preview, 2024-07-01-preview
@@ -395,17 +301,6 @@
       content-type:
       - application/json; charset=utf-8
       date:
-<<<<<<< HEAD
-      - Mon, 07 Oct 2024 09:30:53 GMT
-      location:
-      - https://897232d1-f12a-4a68-b864-3abe53e763e7.eastus.cnt-prod.loadtesting.azure.com/tests/show-test-case/files/sample-JMX-file.jmx?api-version=2024-03-01-preview
-      mise-correlation-id:
-      - 5b299f09-972a-4c2a-bc9a-2e1fb3c2043e
-      strict-transport-security:
-      - max-age=31536000; includeSubDomains
-      x-azure-ref:
-      - 20241007T093052Z-175c4d457589nvqsf6ywakkcwn0000000hyg000000006hkh
-=======
       - Mon, 23 Sep 2024 06:57:21 GMT
       location:
       - https://3eca5f68-146c-4f6d-bd8b-05164c7d85a9.eastus.cnt-prod.loadtesting.azure.com/tests/show-test-case/files/sample-JMX-file.jmx?api-version=2022-11-01
@@ -415,7 +310,6 @@
       - max-age=31536000; includeSubDomains
       x-azure-ref:
       - 20240923T065721Z-17fb59d447clk8hh29zppdhzhw00000006zg0000000052c7
->>>>>>> 2417e415
       x-cache:
       - CONFIG_NOCACHE
       x-content-type-options:
@@ -433,42 +327,20 @@
       Connection:
       - keep-alive
       User-Agent:
-<<<<<<< HEAD
-      - AZURECLI/2.64.0 azsdk-python-core/1.31.0 Python/3.8.10 (Windows-10-10.0.26100-SP0)
-    method: GET
-    uri: https://897232d1-f12a-4a68-b864-3abe53e763e7.eastus.cnt-prod.loadtesting.azure.com/tests/show-test-case/files/sample-JMX-file.jmx?api-version=2024-05-01-preview
-  response:
-    body:
-      string: '{"url":"https://e0loay9wkxruel8fcfkqc91i.z43.blob.storage.azure.net/8b35b16c-b0a1-49ff-9509-83410b5c9c33/542b3f1f-f77b-443d-b9ed-13cd0d0513b8?skoid=713ccf3d-dc33-4787-a1ee-6b0cc537c37a&sktid=33e01921-4d64-4f8c-a055-5bdaffd5e33d&skt=2024-10-07T09%3A30%3A54Z&ske=2024-10-07T16%3A30%3A54Z&sks=b&skv=2024-05-04&sv=2024-05-04&se=2024-10-07T09%3A40%3A55Z&sr=b&sp=r&sig=x%2FB9SvWpK%2Bfgu9IQEu78T0iIcBjEAPLMWx6yzGdgbrk%3D","fileName":"sample-JMX-file.jmx","fileType":"JMX_FILE","expireDateTime":"2024-10-07T09:40:55.1116189Z","validationStatus":"VALIDATION_INITIATED"}'
-=======
       - AZURECLI/2.64.0 azsdk-python-core/1.31.0 Python/3.8.10 (Windows-10-10.0.22631-SP0)
     method: GET
     uri: https://3eca5f68-146c-4f6d-bd8b-05164c7d85a9.eastus.cnt-prod.loadtesting.azure.com/tests/show-test-case/files/sample-JMX-file.jmx?api-version=2022-11-01
   response:
     body:
       string: '{"url":"https://ll36tdxr6mful0t8v2ks4a9h.z8.blob.storage.azure.net/fcc52f08-1f43-42ac-aa25-f4a10f63509b/f9b1465a-9c05-417c-944b-9c30f44348f2?skoid=713ccf3d-dc33-4787-a1ee-6b0cc537c37a&sktid=33e01921-4d64-4f8c-a055-5bdaffd5e33d&skt=2024-09-23T06%3A57%3A21Z&ske=2024-09-23T22%3A57%3A21Z&sks=b&skv=2024-05-04&sv=2024-05-04&se=2024-09-23T07%3A07%3A22Z&sr=b&sp=r&sig=UXYygpFE5t864ADOmPwPJQOFWSq6yn6O2T6aEHYrCDs%3D","fileName":"sample-JMX-file.jmx","fileType":"JMX_FILE","expireDateTime":"2024-09-23T07:07:22.0768116Z","validationStatus":"VALIDATION_INITIATED"}'
->>>>>>> 2417e415
-    headers:
-      accept-ranges:
-      - bytes
-      api-supported-versions:
-      - 2022-11-01, 2023-04-01-preview, 2024-03-01-preview, 2024-05-01-preview, 2024-07-01-preview
-      connection:
-      - keep-alive
-      content-length:
-<<<<<<< HEAD
-      - '560'
-      content-type:
-      - application/json; charset=utf-8
-      date:
-      - Mon, 07 Oct 2024 09:30:55 GMT
-      mise-correlation-id:
-      - 5403c6b5-5067-49ce-a48b-29ebe5a2a6d2
-      strict-transport-security:
-      - max-age=31536000; includeSubDomains
-      x-azure-ref:
-      - 20241007T093053Z-r196d7b8b946lcxz35tvvtagf00000000by0000000000anc
-=======
+    headers:
+      accept-ranges:
+      - bytes
+      api-supported-versions:
+      - 2022-11-01, 2023-04-01-preview, 2024-03-01-preview, 2024-05-01-preview, 2024-07-01-preview
+      connection:
+      - keep-alive
+      content-length:
       - '555'
       content-type:
       - application/json; charset=utf-8
@@ -480,60 +352,37 @@
       - max-age=31536000; includeSubDomains
       x-azure-ref:
       - 20240923T065721Z-176645dbc772slstumr369yu5s00000003f000000000ck6c
->>>>>>> 2417e415
-      x-cache:
-      - CONFIG_NOCACHE
-      x-content-type-options:
-      - nosniff
-    status:
-      code: 200
-      message: OK
-- request:
-    body: null
-    headers:
-      Accept:
-      - application/json
-      Accept-Encoding:
-      - gzip, deflate
-      Connection:
-      - keep-alive
-      User-Agent:
-<<<<<<< HEAD
-      - AZURECLI/2.64.0 azsdk-python-core/1.31.0 Python/3.8.10 (Windows-10-10.0.26100-SP0)
-    method: GET
-    uri: https://897232d1-f12a-4a68-b864-3abe53e763e7.eastus.cnt-prod.loadtesting.azure.com/tests/show-test-case/files/sample-JMX-file.jmx?api-version=2024-05-01-preview
-  response:
-    body:
-      string: '{"url":"https://e0loay9wkxruel8fcfkqc91i.z43.blob.storage.azure.net/8b35b16c-b0a1-49ff-9509-83410b5c9c33/542b3f1f-f77b-443d-b9ed-13cd0d0513b8?skoid=713ccf3d-dc33-4787-a1ee-6b0cc537c37a&sktid=33e01921-4d64-4f8c-a055-5bdaffd5e33d&skt=2024-10-07T09%3A30%3A54Z&ske=2024-10-07T16%3A30%3A54Z&sks=b&skv=2024-05-04&sv=2024-05-04&se=2024-10-07T09%3A41%3A00Z&sr=b&sp=r&sig=3uR0M3cJLSxrJPS0F%2B%2B9Z9x%2Fvd4g9wTNL3ubcrHZY4U%3D","fileName":"sample-JMX-file.jmx","fileType":"JMX_FILE","expireDateTime":"2024-10-07T09:41:00.4226776Z","validationStatus":"VALIDATION_INITIATED"}'
-=======
+      x-cache:
+      - CONFIG_NOCACHE
+      x-content-type-options:
+      - nosniff
+    status:
+      code: 200
+      message: OK
+- request:
+    body: null
+    headers:
+      Accept:
+      - application/json
+      Accept-Encoding:
+      - gzip, deflate
+      Connection:
+      - keep-alive
+      User-Agent:
       - AZURECLI/2.64.0 azsdk-python-core/1.31.0 Python/3.8.10 (Windows-10-10.0.22631-SP0)
     method: GET
     uri: https://3eca5f68-146c-4f6d-bd8b-05164c7d85a9.eastus.cnt-prod.loadtesting.azure.com/tests/show-test-case/files/sample-JMX-file.jmx?api-version=2022-11-01
   response:
     body:
       string: '{"url":"https://ll36tdxr6mful0t8v2ks4a9h.z8.blob.storage.azure.net/fcc52f08-1f43-42ac-aa25-f4a10f63509b/f9b1465a-9c05-417c-944b-9c30f44348f2?skoid=713ccf3d-dc33-4787-a1ee-6b0cc537c37a&sktid=33e01921-4d64-4f8c-a055-5bdaffd5e33d&skt=2024-09-23T06%3A57%3A21Z&ske=2024-09-23T22%3A57%3A21Z&sks=b&skv=2024-05-04&sv=2024-05-04&se=2024-09-23T07%3A07%3A27Z&sr=b&sp=r&sig=tt2ibu9TxNtjbYcb0Q03VgxWQ9dlsr2vz2g1HR1zQoI%3D","fileName":"sample-JMX-file.jmx","fileType":"JMX_FILE","expireDateTime":"2024-09-23T07:07:27.2484689Z","validationStatus":"VALIDATION_INITIATED"}'
->>>>>>> 2417e415
-    headers:
-      accept-ranges:
-      - bytes
-      api-supported-versions:
-      - 2022-11-01, 2023-04-01-preview, 2024-03-01-preview, 2024-05-01-preview, 2024-07-01-preview
-      connection:
-      - keep-alive
-      content-length:
-<<<<<<< HEAD
-      - '562'
-      content-type:
-      - application/json; charset=utf-8
-      date:
-      - Mon, 07 Oct 2024 09:31:00 GMT
-      mise-correlation-id:
-      - 0be3863b-959e-4e2b-acd6-f42c195a72c0
-      strict-transport-security:
-      - max-age=31536000; includeSubDomains
-      x-azure-ref:
-      - 20241007T093100Z-175c4d4575846tpmrq5zc5fx4g0000000k00000000004cxd
-=======
+    headers:
+      accept-ranges:
+      - bytes
+      api-supported-versions:
+      - 2022-11-01, 2023-04-01-preview, 2024-03-01-preview, 2024-05-01-preview, 2024-07-01-preview
+      connection:
+      - keep-alive
+      content-length:
       - '555'
       content-type:
       - application/json; charset=utf-8
@@ -545,227 +394,174 @@
       - max-age=31536000; includeSubDomains
       x-azure-ref:
       - 20240923T065727Z-15b8cc659d5rct4nkkk33fb6kg000000062g00000000at6b
->>>>>>> 2417e415
-      x-cache:
-      - CONFIG_NOCACHE
-      x-content-type-options:
-      - nosniff
-    status:
-      code: 200
-      message: OK
-- request:
-    body: null
-    headers:
-      Accept:
-      - application/json
-      Accept-Encoding:
-      - gzip, deflate
-      Connection:
-      - keep-alive
-      User-Agent:
-<<<<<<< HEAD
-      - AZURECLI/2.64.0 azsdk-python-core/1.31.0 Python/3.8.10 (Windows-10-10.0.26100-SP0)
-    method: GET
-    uri: https://897232d1-f12a-4a68-b864-3abe53e763e7.eastus.cnt-prod.loadtesting.azure.com/tests/show-test-case/files/sample-JMX-file.jmx?api-version=2024-05-01-preview
-  response:
-    body:
-      string: '{"url":"https://e0loay9wkxruel8fcfkqc91i.z43.blob.storage.azure.net/8b35b16c-b0a1-49ff-9509-83410b5c9c33/542b3f1f-f77b-443d-b9ed-13cd0d0513b8?skoid=713ccf3d-dc33-4787-a1ee-6b0cc537c37a&sktid=33e01921-4d64-4f8c-a055-5bdaffd5e33d&skt=2024-10-07T09%3A31%3A05Z&ske=2024-10-07T16%3A31%3A05Z&sks=b&skv=2024-05-04&sv=2024-05-04&se=2024-10-07T09%3A41%3A05Z&sr=b&sp=r&sig=7NrMtJ%2FQP6AQ3CoWpZs8Goiwdy8beyoNJPA7%2B55JSRU%3D","fileName":"sample-JMX-file.jmx","fileType":"JMX_FILE","expireDateTime":"2024-10-07T09:41:05.763988Z","validationStatus":"VALIDATION_INITIATED"}'
-=======
+      x-cache:
+      - CONFIG_NOCACHE
+      x-content-type-options:
+      - nosniff
+    status:
+      code: 200
+      message: OK
+- request:
+    body: null
+    headers:
+      Accept:
+      - application/json
+      Accept-Encoding:
+      - gzip, deflate
+      Connection:
+      - keep-alive
+      User-Agent:
       - AZURECLI/2.64.0 azsdk-python-core/1.31.0 Python/3.8.10 (Windows-10-10.0.22631-SP0)
     method: GET
     uri: https://3eca5f68-146c-4f6d-bd8b-05164c7d85a9.eastus.cnt-prod.loadtesting.azure.com/tests/show-test-case/files/sample-JMX-file.jmx?api-version=2022-11-01
   response:
     body:
       string: '{"url":"https://ll36tdxr6mful0t8v2ks4a9h.z8.blob.storage.azure.net/fcc52f08-1f43-42ac-aa25-f4a10f63509b/f9b1465a-9c05-417c-944b-9c30f44348f2?skoid=713ccf3d-dc33-4787-a1ee-6b0cc537c37a&sktid=33e01921-4d64-4f8c-a055-5bdaffd5e33d&skt=2024-09-23T06%3A57%3A32Z&ske=2024-09-23T13%3A57%3A32Z&sks=b&skv=2024-05-04&sv=2024-05-04&se=2024-09-23T07%3A07%3A32Z&sr=b&sp=r&sig=P5AVeqXyhsbBwSPQ5IxzcDH4YzHMPXZeLA10CP2Xuew%3D","fileName":"sample-JMX-file.jmx","fileType":"JMX_FILE","expireDateTime":"2024-09-23T07:07:32.599146Z","validationStatus":"VALIDATION_INITIATED"}'
->>>>>>> 2417e415
-    headers:
-      accept-ranges:
-      - bytes
-      api-supported-versions:
-      - 2022-11-01, 2023-04-01-preview, 2024-03-01-preview, 2024-05-01-preview, 2024-07-01-preview
-      connection:
-      - keep-alive
-      content-length:
-<<<<<<< HEAD
+    headers:
+      accept-ranges:
+      - bytes
+      api-supported-versions:
+      - 2022-11-01, 2023-04-01-preview, 2024-03-01-preview, 2024-05-01-preview, 2024-07-01-preview
+      connection:
+      - keep-alive
+      content-length:
+      - '554'
+      content-type:
+      - application/json; charset=utf-8
+      date:
+      - Mon, 23 Sep 2024 06:57:32 GMT
+      mise-correlation-id:
+      - d30c8716-f5d9-488d-9a9b-f3f70ebc5e80
+      strict-transport-security:
+      - max-age=31536000; includeSubDomains
+      x-azure-ref:
+      - 20240923T065732Z-17fb59d447c2wrzk2snyt7rrd4000000078g0000000001sz
+      x-cache:
+      - CONFIG_NOCACHE
+      x-content-type-options:
+      - nosniff
+    status:
+      code: 200
+      message: OK
+- request:
+    body: null
+    headers:
+      Accept:
+      - application/json
+      Accept-Encoding:
+      - gzip, deflate
+      Connection:
+      - keep-alive
+      User-Agent:
+      - AZURECLI/2.64.0 azsdk-python-core/1.31.0 Python/3.8.10 (Windows-10-10.0.22631-SP0)
+    method: GET
+    uri: https://3eca5f68-146c-4f6d-bd8b-05164c7d85a9.eastus.cnt-prod.loadtesting.azure.com/tests/show-test-case/files/sample-JMX-file.jmx?api-version=2022-11-01
+  response:
+    body:
+      string: '{"url":"https://ll36tdxr6mful0t8v2ks4a9h.z8.blob.storage.azure.net/fcc52f08-1f43-42ac-aa25-f4a10f63509b/f9b1465a-9c05-417c-944b-9c30f44348f2?skoid=713ccf3d-dc33-4787-a1ee-6b0cc537c37a&sktid=33e01921-4d64-4f8c-a055-5bdaffd5e33d&skt=2024-09-23T06%3A57%3A37Z&ske=2024-09-23T13%3A57%3A37Z&sks=b&skv=2024-05-04&sv=2024-05-04&se=2024-09-23T07%3A07%3A37Z&sr=b&sp=r&sig=QH6rjaBPIrdj7oacs0sEUV8rDZMNQDH3jwJRq1aFCBc%3D","fileName":"sample-JMX-file.jmx","fileType":"JMX_FILE","expireDateTime":"2024-09-23T07:07:37.9465859Z","validationStatus":"VALIDATION_INITIATED"}'
+    headers:
+      accept-ranges:
+      - bytes
+      api-supported-versions:
+      - 2022-11-01, 2023-04-01-preview, 2024-03-01-preview, 2024-05-01-preview, 2024-07-01-preview
+      connection:
+      - keep-alive
+      content-length:
+      - '555'
+      content-type:
+      - application/json; charset=utf-8
+      date:
+      - Mon, 23 Sep 2024 06:57:37 GMT
+      mise-correlation-id:
+      - 96ce1ba1-1179-40c6-bc30-e4616fb8c846
+      strict-transport-security:
+      - max-age=31536000; includeSubDomains
+      x-azure-ref:
+      - 20240923T065737Z-17fb59d447c5qlvkphfz9f9w4800000006wg00000000bv6s
+      x-cache:
+      - CONFIG_NOCACHE
+      x-content-type-options:
+      - nosniff
+    status:
+      code: 200
+      message: OK
+- request:
+    body: null
+    headers:
+      Accept:
+      - application/json
+      Accept-Encoding:
+      - gzip, deflate
+      Connection:
+      - keep-alive
+      User-Agent:
+      - AZURECLI/2.64.0 azsdk-python-core/1.31.0 Python/3.8.10 (Windows-10-10.0.22631-SP0)
+    method: GET
+    uri: https://3eca5f68-146c-4f6d-bd8b-05164c7d85a9.eastus.cnt-prod.loadtesting.azure.com/tests/show-test-case/files/sample-JMX-file.jmx?api-version=2022-11-01
+  response:
+    body:
+      string: '{"url":"https://ll36tdxr6mful0t8v2ks4a9h.z8.blob.storage.azure.net/fcc52f08-1f43-42ac-aa25-f4a10f63509b/f9b1465a-9c05-417c-944b-9c30f44348f2?skoid=713ccf3d-dc33-4787-a1ee-6b0cc537c37a&sktid=33e01921-4d64-4f8c-a055-5bdaffd5e33d&skt=2024-09-23T06%3A57%3A43Z&ske=2024-09-23T13%3A57%3A43Z&sks=b&skv=2024-05-04&sv=2024-05-04&se=2024-09-23T07%3A07%3A43Z&sr=b&sp=r&sig=KRnkaijLJLsPtj5qpMxstebzsU4M5ypS5M9QRdTZ4vA%3D","fileName":"sample-JMX-file.jmx","fileType":"JMX_FILE","expireDateTime":"2024-09-23T07:07:43.3177974Z","validationStatus":"VALIDATION_INITIATED"}'
+    headers:
+      accept-ranges:
+      - bytes
+      api-supported-versions:
+      - 2022-11-01, 2023-04-01-preview, 2024-03-01-preview, 2024-05-01-preview, 2024-07-01-preview
+      connection:
+      - keep-alive
+      content-length:
+      - '555'
+      content-type:
+      - application/json; charset=utf-8
+      date:
+      - Mon, 23 Sep 2024 06:57:43 GMT
+      mise-correlation-id:
+      - 8aaa9040-4600-4257-ab44-5e56ef9820b2
+      strict-transport-security:
+      - max-age=31536000; includeSubDomains
+      x-azure-ref:
+      - 20240923T065743Z-17fb59d447c59p8kymn34ade2c00000001m0000000004y3v
+      x-cache:
+      - CONFIG_NOCACHE
+      x-content-type-options:
+      - nosniff
+    status:
+      code: 200
+      message: OK
+- request:
+    body: null
+    headers:
+      Accept:
+      - application/json
+      Accept-Encoding:
+      - gzip, deflate
+      Connection:
+      - keep-alive
+      User-Agent:
+      - AZURECLI/2.64.0 azsdk-python-core/1.31.0 Python/3.8.10 (Windows-10-10.0.22631-SP0)
+    method: GET
+    uri: https://3eca5f68-146c-4f6d-bd8b-05164c7d85a9.eastus.cnt-prod.loadtesting.azure.com/tests/show-test-case/files/sample-JMX-file.jmx?api-version=2022-11-01
+  response:
+    body:
+      string: '{"url":"https://ll36tdxr6mful0t8v2ks4a9h.z8.blob.storage.azure.net/fcc52f08-1f43-42ac-aa25-f4a10f63509b/f9b1465a-9c05-417c-944b-9c30f44348f2?skoid=713ccf3d-dc33-4787-a1ee-6b0cc537c37a&sktid=33e01921-4d64-4f8c-a055-5bdaffd5e33d&skt=2024-09-23T06%3A57%3A48Z&ske=2024-09-23T13%3A57%3A48Z&sks=b&skv=2024-05-04&sv=2024-05-04&se=2024-09-23T07%3A07%3A48Z&sr=b&sp=r&sig=rLUa73UbCkncLsn3uUwMdhCsK%2BtKLb0LAwZ9X6G%2FVgg%3D","fileName":"sample-JMX-file.jmx","fileType":"JMX_FILE","expireDateTime":"2024-09-23T07:07:48.6714104Z","validationStatus":"VALIDATION_INITIATED"}'
+    headers:
+      accept-ranges:
+      - bytes
+      api-supported-versions:
+      - 2022-11-01, 2023-04-01-preview, 2024-03-01-preview, 2024-05-01-preview, 2024-07-01-preview
+      connection:
+      - keep-alive
+      content-length:
       - '559'
       content-type:
       - application/json; charset=utf-8
       date:
-      - Mon, 07 Oct 2024 09:31:05 GMT
-      mise-correlation-id:
-      - 407e47af-c0c1-4c14-91ed-da42ffe26637
-      strict-transport-security:
-      - max-age=31536000; includeSubDomains
-      x-azure-ref:
-      - 20241007T093105Z-175c4d457586r9sp7efednbc100000000bk0000000004q3z
-      x-cache:
-      - CONFIG_NOCACHE
-      x-content-type-options:
-      - nosniff
-    status:
-      code: 200
-      message: OK
-- request:
-    body: null
-    headers:
-      Accept:
-      - application/json
-      Accept-Encoding:
-      - gzip, deflate
-      Connection:
-      - keep-alive
-      User-Agent:
-      - AZURECLI/2.64.0 azsdk-python-core/1.31.0 Python/3.8.10 (Windows-10-10.0.26100-SP0)
-    method: GET
-    uri: https://897232d1-f12a-4a68-b864-3abe53e763e7.eastus.cnt-prod.loadtesting.azure.com/tests/show-test-case/files/sample-JMX-file.jmx?api-version=2024-05-01-preview
-  response:
-    body:
-      string: '{"url":"https://e0loay9wkxruel8fcfkqc91i.z43.blob.storage.azure.net/8b35b16c-b0a1-49ff-9509-83410b5c9c33/542b3f1f-f77b-443d-b9ed-13cd0d0513b8?skoid=713ccf3d-dc33-4787-a1ee-6b0cc537c37a&sktid=33e01921-4d64-4f8c-a055-5bdaffd5e33d&skt=2024-10-07T09%3A31%3A05Z&ske=2024-10-07T16%3A31%3A05Z&sks=b&skv=2024-05-04&sv=2024-05-04&se=2024-10-07T09%3A41%3A11Z&sr=b&sp=r&sig=Oq9DYBw0BywAyuePRqu%2B23hZxJBqBIV0Dw3QwpvrX3w%3D","fileName":"sample-JMX-file.jmx","fileType":"JMX_FILE","expireDateTime":"2024-10-07T09:41:11.037618Z","validationStatus":"VALIDATION_INITIATED"}'
-    headers:
-      accept-ranges:
-      - bytes
-      api-supported-versions:
-      - 2022-11-01, 2023-04-01-preview, 2024-03-01-preview, 2024-05-01-preview, 2024-07-01-preview
-      connection:
-      - keep-alive
-      content-length:
-      - '557'
-      content-type:
-      - application/json; charset=utf-8
-      date:
-      - Mon, 07 Oct 2024 09:31:11 GMT
-      mise-correlation-id:
-      - 444819e7-7c28-4ade-9816-c847efaeaa13
-      strict-transport-security:
-      - max-age=31536000; includeSubDomains
-      x-azure-ref:
-      - 20241007T093110Z-r196d7b8b944g97xau2vpvd4ns0000000ch0000000000r0e
-      x-cache:
-      - CONFIG_NOCACHE
-      x-content-type-options:
-      - nosniff
-    status:
-      code: 200
-      message: OK
-- request:
-    body: null
-    headers:
-      Accept:
-      - application/json
-      Accept-Encoding:
-      - gzip, deflate
-      Connection:
-      - keep-alive
-      User-Agent:
-      - AZURECLI/2.64.0 azsdk-python-core/1.31.0 Python/3.8.10 (Windows-10-10.0.26100-SP0)
-    method: GET
-    uri: https://897232d1-f12a-4a68-b864-3abe53e763e7.eastus.cnt-prod.loadtesting.azure.com/tests/show-test-case/files/sample-JMX-file.jmx?api-version=2024-05-01-preview
-  response:
-    body:
-      string: '{"url":"https://e0loay9wkxruel8fcfkqc91i.z43.blob.storage.azure.net/8b35b16c-b0a1-49ff-9509-83410b5c9c33/542b3f1f-f77b-443d-b9ed-13cd0d0513b8?skoid=713ccf3d-dc33-4787-a1ee-6b0cc537c37a&sktid=33e01921-4d64-4f8c-a055-5bdaffd5e33d&skt=2024-10-07T09%3A30%3A54Z&ske=2024-10-07T16%3A30%3A54Z&sks=b&skv=2024-05-04&sv=2024-05-04&se=2024-10-07T09%3A41%3A16Z&sr=b&sp=r&sig=pG1tIIJ8RU5EbY1fsL0FYS90sBw2P4iPYwdAZz8DfVg%3D","fileName":"sample-JMX-file.jmx","fileType":"JMX_FILE","expireDateTime":"2024-10-07T09:41:16.3256017Z","validationStatus":"VALIDATION_INITIATED"}'
-    headers:
-      accept-ranges:
-      - bytes
-      api-supported-versions:
-      - 2022-11-01, 2023-04-01-preview, 2024-03-01-preview, 2024-05-01-preview, 2024-07-01-preview
-      connection:
-      - keep-alive
-      content-length:
-      - '556'
-      content-type:
-      - application/json; charset=utf-8
-      date:
-      - Mon, 07 Oct 2024 09:31:16 GMT
-      mise-correlation-id:
-      - 7554cf11-efc8-43b9-94c8-cd998db56b4b
-      strict-transport-security:
-      - max-age=31536000; includeSubDomains
-      x-azure-ref:
-      - 20241007T093116Z-175c4d45758w8p5hh6dwdur4rc000000079g000000003zwf
-      x-cache:
-      - CONFIG_NOCACHE
-      x-content-type-options:
-      - nosniff
-    status:
-      code: 200
-      message: OK
-- request:
-    body: null
-    headers:
-      Accept:
-      - application/json
-      Accept-Encoding:
-      - gzip, deflate
-      Connection:
-      - keep-alive
-      User-Agent:
-      - AZURECLI/2.64.0 azsdk-python-core/1.31.0 Python/3.8.10 (Windows-10-10.0.26100-SP0)
-    method: GET
-    uri: https://897232d1-f12a-4a68-b864-3abe53e763e7.eastus.cnt-prod.loadtesting.azure.com/tests/show-test-case/files/sample-JMX-file.jmx?api-version=2024-05-01-preview
-  response:
-    body:
-      string: '{"url":"https://e0loay9wkxruel8fcfkqc91i.z43.blob.storage.azure.net/8b35b16c-b0a1-49ff-9509-83410b5c9c33/542b3f1f-f77b-443d-b9ed-13cd0d0513b8?skoid=713ccf3d-dc33-4787-a1ee-6b0cc537c37a&sktid=33e01921-4d64-4f8c-a055-5bdaffd5e33d&skt=2024-10-07T09%3A31%3A05Z&ske=2024-10-07T16%3A31%3A05Z&sks=b&skv=2024-05-04&sv=2024-05-04&se=2024-10-07T09%3A41%3A21Z&sr=b&sp=r&sig=UTjCUDMH%2Fg%2BngdcaT%2BTvVq21sSYjxBD4%2BRGvQWNxKV4%3D","fileName":"sample-JMX-file.jmx","fileType":"JMX_FILE","expireDateTime":"2024-10-07T09:41:21.6528057Z","validationStatus":"VALIDATION_INITIATED"}'
-    headers:
-      accept-ranges:
-      - bytes
-      api-supported-versions:
-      - 2022-11-01, 2023-04-01-preview, 2024-03-01-preview, 2024-05-01-preview, 2024-07-01-preview
-      connection:
-      - keep-alive
-      content-length:
-      - '564'
-      content-type:
-      - application/json; charset=utf-8
-      date:
-      - Mon, 07 Oct 2024 09:31:21 GMT
-      mise-correlation-id:
-      - 2e844d4b-2308-4251-b9ce-9faef18ef5b7
-      strict-transport-security:
-      - max-age=31536000; includeSubDomains
-      x-azure-ref:
-      - 20241007T093121Z-r1d78bdccbfngj27vg4xgrvy4s000000121g000000000w1w
-      x-cache:
-      - CONFIG_NOCACHE
-      x-content-type-options:
-      - nosniff
-    status:
-      code: 200
-      message: OK
-- request:
-    body: null
-    headers:
-      Accept:
-      - application/json
-      Accept-Encoding:
-      - gzip, deflate
-      Connection:
-      - keep-alive
-      User-Agent:
-      - AZURECLI/2.64.0 azsdk-python-core/1.31.0 Python/3.8.10 (Windows-10-10.0.26100-SP0)
-    method: GET
-    uri: https://897232d1-f12a-4a68-b864-3abe53e763e7.eastus.cnt-prod.loadtesting.azure.com/tests/show-test-case/files/sample-JMX-file.jmx?api-version=2024-05-01-preview
-  response:
-    body:
-      string: '{"url":"https://e0loay9wkxruel8fcfkqc91i.z43.blob.storage.azure.net/8b35b16c-b0a1-49ff-9509-83410b5c9c33/542b3f1f-f77b-443d-b9ed-13cd0d0513b8?skoid=713ccf3d-dc33-4787-a1ee-6b0cc537c37a&sktid=33e01921-4d64-4f8c-a055-5bdaffd5e33d&skt=2024-10-07T09%3A31%3A05Z&ske=2024-10-07T16%3A31%3A05Z&sks=b&skv=2024-05-04&sv=2024-05-04&se=2024-10-07T09%3A41%3A26Z&sr=b&sp=r&sig=KOJtQj%2FqCx12mOhJSrEPGcBM5V3Jqv2JzasTlgOc8Lk%3D","fileName":"sample-JMX-file.jmx","fileType":"JMX_FILE","expireDateTime":"2024-10-07T09:41:26.94459Z","validationStatus":"VALIDATION_SUCCESS"}'
-    headers:
-      accept-ranges:
-      - bytes
-      api-supported-versions:
-      - 2022-11-01, 2023-04-01-preview
-      connection:
-      - keep-alive
-      content-length:
-      - '550'
-      content-type:
-      - application/json; charset=utf-8
-      date:
-      - Mon, 07 Oct 2024 09:31:26 GMT
-      mise-correlation-id:
-      - f8f1a619-1a34-48e6-931f-c157f6be7a26
-      strict-transport-security:
-      - max-age=31536000; includeSubDomains
-      x-azure-ref:
-      - 20241007T093126Z-1657d887cccs7r76rek6e3vycw0000000g40000000000cbb
+      - Mon, 23 Sep 2024 06:57:48 GMT
+      mise-correlation-id:
+      - 39a2eaba-6237-4676-9477-aeedfd10ca04
+      strict-transport-security:
+      - max-age=31536000; includeSubDomains
+      x-azure-ref:
+      - 20240923T065748Z-176645dbc77nzl5ttv8m6erqb4000000041g00000000ds5h
       x-cache:
       - CONFIG_NOCACHE
       x-content-type-options:
@@ -838,296 +634,24 @@
       Connection:
       - keep-alive
       User-Agent:
-      - AZURECLI/2.64.0 azsdk-python-core/1.31.0 Python/3.8.10 (Windows-10-10.0.26100-SP0)
-    method: GET
-    uri: https://897232d1-f12a-4a68-b864-3abe53e763e7.eastus.cnt-prod.loadtesting.azure.com/tests/show-test-case/files/sample-ZIP-artifact.zip?api-version=2024-05-01-preview
-  response:
-    body:
-      string: '{"url":"https://e0loay9wkxruel8fcfkqc91i.z43.blob.storage.azure.net/8b35b16c-b0a1-49ff-9509-83410b5c9c33/44a0d99a-4d73-4a15-b0c5-21ef08a7f185?skoid=713ccf3d-dc33-4787-a1ee-6b0cc537c37a&sktid=33e01921-4d64-4f8c-a055-5bdaffd5e33d&skt=2024-10-07T09%3A31%3A28Z&ske=2024-10-07T16%3A31%3A28Z&sks=b&skv=2024-05-04&sv=2024-05-04&se=2024-10-07T09%3A41%3A28Z&sr=b&sp=r&sig=jJKcSEXwJlxMnjhlnSnM%2BKiUG0JUv%2Bh0ejLBOrQfG3A%3D","fileName":"sample-ZIP-artifact.zip","fileType":"ZIPPED_ARTIFACTS","expireDateTime":"2024-10-07T09:41:28.5111253Z","validationStatus":"VALIDATION_INITIATED"}'
-    headers:
-      accept-ranges:
-      - bytes
-      api-supported-versions:
-      - 2022-11-01, 2023-04-01-preview
-      connection:
-      - keep-alive
-      content-length:
-      - '572'
-      content-type:
-      - application/json; charset=utf-8
-      date:
-      - Mon, 07 Oct 2024 09:31:28 GMT
-      mise-correlation-id:
-      - a5f4b20b-e2be-4140-b6c0-82ea5d99228a
-      strict-transport-security:
-      - max-age=31536000; includeSubDomains
-      x-azure-ref:
-      - 20241007T093128Z-1657d887ccclv2r5188xk5h51w0000000g6g00000000g5yn
-=======
-      - '554'
-      content-type:
-      - application/json; charset=utf-8
-      date:
-      - Mon, 23 Sep 2024 06:57:32 GMT
-      mise-correlation-id:
-      - d30c8716-f5d9-488d-9a9b-f3f70ebc5e80
-      strict-transport-security:
-      - max-age=31536000; includeSubDomains
-      x-azure-ref:
-      - 20240923T065732Z-17fb59d447c2wrzk2snyt7rrd4000000078g0000000001sz
->>>>>>> 2417e415
-      x-cache:
-      - CONFIG_NOCACHE
-      x-content-type-options:
-      - nosniff
-    status:
-      code: 200
-      message: OK
-- request:
-    body: null
-    headers:
-      Accept:
-      - application/json
-      Accept-Encoding:
-      - gzip, deflate
-      Connection:
-      - keep-alive
-      User-Agent:
-<<<<<<< HEAD
-      - AZURECLI/2.64.0 azsdk-python-core/1.31.0 Python/3.8.10 (Windows-10-10.0.26100-SP0)
-    method: GET
-    uri: https://897232d1-f12a-4a68-b864-3abe53e763e7.eastus.cnt-prod.loadtesting.azure.com/tests/show-test-case/files/sample-ZIP-artifact.zip?api-version=2024-05-01-preview
-  response:
-    body:
-      string: '{"url":"https://e0loay9wkxruel8fcfkqc91i.z43.blob.storage.azure.net/8b35b16c-b0a1-49ff-9509-83410b5c9c33/44a0d99a-4d73-4a15-b0c5-21ef08a7f185?skoid=713ccf3d-dc33-4787-a1ee-6b0cc537c37a&sktid=33e01921-4d64-4f8c-a055-5bdaffd5e33d&skt=2024-10-07T09%3A31%3A05Z&ske=2024-10-07T16%3A31%3A05Z&sks=b&skv=2024-05-04&sv=2024-05-04&se=2024-10-07T09%3A41%3A33Z&sr=b&sp=r&sig=RMX5CI8siOf7BYHcdOG7870NG5hVGsRdHfjJrA9%2Bq%2B0%3D","fileName":"sample-ZIP-artifact.zip","fileType":"ZIPPED_ARTIFACTS","expireDateTime":"2024-10-07T09:41:33.8709393Z","validationStatus":"VALIDATION_INITIATED"}'
-=======
       - AZURECLI/2.64.0 azsdk-python-core/1.31.0 Python/3.8.10 (Windows-10-10.0.22631-SP0)
     method: GET
     uri: https://3eca5f68-146c-4f6d-bd8b-05164c7d85a9.eastus.cnt-prod.loadtesting.azure.com/tests/show-test-case/files/sample-JMX-file.jmx?api-version=2022-11-01
   response:
     body:
-      string: '{"url":"https://ll36tdxr6mful0t8v2ks4a9h.z8.blob.storage.azure.net/fcc52f08-1f43-42ac-aa25-f4a10f63509b/f9b1465a-9c05-417c-944b-9c30f44348f2?skoid=713ccf3d-dc33-4787-a1ee-6b0cc537c37a&sktid=33e01921-4d64-4f8c-a055-5bdaffd5e33d&skt=2024-09-23T06%3A57%3A37Z&ske=2024-09-23T13%3A57%3A37Z&sks=b&skv=2024-05-04&sv=2024-05-04&se=2024-09-23T07%3A07%3A37Z&sr=b&sp=r&sig=QH6rjaBPIrdj7oacs0sEUV8rDZMNQDH3jwJRq1aFCBc%3D","fileName":"sample-JMX-file.jmx","fileType":"JMX_FILE","expireDateTime":"2024-09-23T07:07:37.9465859Z","validationStatus":"VALIDATION_INITIATED"}'
->>>>>>> 2417e415
-    headers:
-      accept-ranges:
-      - bytes
-      api-supported-versions:
-      - 2022-11-01, 2023-04-01-preview, 2024-03-01-preview, 2024-05-01-preview, 2024-07-01-preview
-      connection:
-      - keep-alive
-      content-length:
-<<<<<<< HEAD
-      - '572'
-      content-type:
-      - application/json; charset=utf-8
-      date:
-      - Mon, 07 Oct 2024 09:31:33 GMT
-      mise-correlation-id:
-      - 92a8ff2d-7a81-4133-b087-22b13f6dd8e5
-      strict-transport-security:
-      - max-age=31536000; includeSubDomains
-      x-azure-ref:
-      - 20241007T093133Z-r1d78bdccbfnqrltnnck60e9c800000012c000000000d6tz
-=======
+      string: '{"url":"https://ll36tdxr6mful0t8v2ks4a9h.z8.blob.storage.azure.net/fcc52f08-1f43-42ac-aa25-f4a10f63509b/f9b1465a-9c05-417c-944b-9c30f44348f2?skoid=713ccf3d-dc33-4787-a1ee-6b0cc537c37a&sktid=33e01921-4d64-4f8c-a055-5bdaffd5e33d&skt=2024-09-23T06%3A57%3A48Z&ske=2024-09-23T13%3A57%3A48Z&sks=b&skv=2024-05-04&sv=2024-05-04&se=2024-09-23T07%3A07%3A53Z&sr=b&sp=r&sig=Cv7xvnSzuGSQ8%2FB5g91MF4jDIDQDpVjXmw6Wml9K1aM%3D","fileName":"sample-JMX-file.jmx","fileType":"JMX_FILE","expireDateTime":"2024-09-23T07:07:53.9825577Z","validationStatus":"VALIDATION_SUCCESS"}'
+    headers:
+      accept-ranges:
+      - bytes
+      api-supported-versions:
+      - 2022-11-01, 2023-04-01-preview, 2024-03-01-preview, 2024-05-01-preview, 2024-07-01-preview
+      connection:
+      - keep-alive
+      content-length:
       - '555'
       content-type:
       - application/json; charset=utf-8
       date:
-      - Mon, 23 Sep 2024 06:57:37 GMT
-      mise-correlation-id:
-      - 96ce1ba1-1179-40c6-bc30-e4616fb8c846
-      strict-transport-security:
-      - max-age=31536000; includeSubDomains
-      x-azure-ref:
-      - 20240923T065737Z-17fb59d447c5qlvkphfz9f9w4800000006wg00000000bv6s
->>>>>>> 2417e415
-      x-cache:
-      - CONFIG_NOCACHE
-      x-content-type-options:
-      - nosniff
-    status:
-      code: 200
-      message: OK
-- request:
-    body: null
-    headers:
-      Accept:
-      - application/json
-      Accept-Encoding:
-      - gzip, deflate
-      Connection:
-      - keep-alive
-      User-Agent:
-<<<<<<< HEAD
-      - AZURECLI/2.64.0 azsdk-python-core/1.31.0 Python/3.8.10 (Windows-10-10.0.26100-SP0)
-    method: GET
-    uri: https://897232d1-f12a-4a68-b864-3abe53e763e7.eastus.cnt-prod.loadtesting.azure.com/tests/show-test-case/files/sample-ZIP-artifact.zip?api-version=2024-05-01-preview
-  response:
-    body:
-      string: '{"url":"https://e0loay9wkxruel8fcfkqc91i.z43.blob.storage.azure.net/8b35b16c-b0a1-49ff-9509-83410b5c9c33/44a0d99a-4d73-4a15-b0c5-21ef08a7f185?skoid=713ccf3d-dc33-4787-a1ee-6b0cc537c37a&sktid=33e01921-4d64-4f8c-a055-5bdaffd5e33d&skt=2024-10-07T09%3A31%3A39Z&ske=2024-10-07T16%3A31%3A39Z&sks=b&skv=2024-05-04&sv=2024-05-04&se=2024-10-07T09%3A41%3A39Z&sr=b&sp=r&sig=1n4uFblDMHm%2F69Pzmq773gfqMwNcYn810bAqwJe1WL4%3D","fileName":"sample-ZIP-artifact.zip","fileType":"ZIPPED_ARTIFACTS","expireDateTime":"2024-10-07T09:41:39.0912455Z","validationStatus":"VALIDATION_INITIATED"}'
-=======
-      - AZURECLI/2.64.0 azsdk-python-core/1.31.0 Python/3.8.10 (Windows-10-10.0.22631-SP0)
-    method: GET
-    uri: https://3eca5f68-146c-4f6d-bd8b-05164c7d85a9.eastus.cnt-prod.loadtesting.azure.com/tests/show-test-case/files/sample-JMX-file.jmx?api-version=2022-11-01
-  response:
-    body:
-      string: '{"url":"https://ll36tdxr6mful0t8v2ks4a9h.z8.blob.storage.azure.net/fcc52f08-1f43-42ac-aa25-f4a10f63509b/f9b1465a-9c05-417c-944b-9c30f44348f2?skoid=713ccf3d-dc33-4787-a1ee-6b0cc537c37a&sktid=33e01921-4d64-4f8c-a055-5bdaffd5e33d&skt=2024-09-23T06%3A57%3A43Z&ske=2024-09-23T13%3A57%3A43Z&sks=b&skv=2024-05-04&sv=2024-05-04&se=2024-09-23T07%3A07%3A43Z&sr=b&sp=r&sig=KRnkaijLJLsPtj5qpMxstebzsU4M5ypS5M9QRdTZ4vA%3D","fileName":"sample-JMX-file.jmx","fileType":"JMX_FILE","expireDateTime":"2024-09-23T07:07:43.3177974Z","validationStatus":"VALIDATION_INITIATED"}'
->>>>>>> 2417e415
-    headers:
-      accept-ranges:
-      - bytes
-      api-supported-versions:
-      - 2022-11-01, 2023-04-01-preview, 2024-03-01-preview, 2024-05-01-preview, 2024-07-01-preview
-      connection:
-      - keep-alive
-      content-length:
-<<<<<<< HEAD
-      - '570'
-      content-type:
-      - application/json; charset=utf-8
-      date:
-      - Mon, 07 Oct 2024 09:31:39 GMT
-      mise-correlation-id:
-      - d553ea21-f8e4-454a-97fd-1145d9e4af3d
-      strict-transport-security:
-      - max-age=31536000; includeSubDomains
-      x-azure-ref:
-      - 20241007T093138Z-r1d78bdccbf2frgr84ydw1146w00000012cg00000000cy81
-=======
-      - '555'
-      content-type:
-      - application/json; charset=utf-8
-      date:
-      - Mon, 23 Sep 2024 06:57:43 GMT
-      mise-correlation-id:
-      - 8aaa9040-4600-4257-ab44-5e56ef9820b2
-      strict-transport-security:
-      - max-age=31536000; includeSubDomains
-      x-azure-ref:
-      - 20240923T065743Z-17fb59d447c59p8kymn34ade2c00000001m0000000004y3v
->>>>>>> 2417e415
-      x-cache:
-      - CONFIG_NOCACHE
-      x-content-type-options:
-      - nosniff
-    status:
-      code: 200
-      message: OK
-- request:
-    body: null
-    headers:
-      Accept:
-      - application/json
-      Accept-Encoding:
-      - gzip, deflate
-      Connection:
-      - keep-alive
-      User-Agent:
-<<<<<<< HEAD
-      - AZURECLI/2.64.0 azsdk-python-core/1.31.0 Python/3.8.10 (Windows-10-10.0.26100-SP0)
-    method: GET
-    uri: https://897232d1-f12a-4a68-b864-3abe53e763e7.eastus.cnt-prod.loadtesting.azure.com/tests/show-test-case/files/sample-ZIP-artifact.zip?api-version=2024-05-01-preview
-  response:
-    body:
-      string: '{"url":"https://e0loay9wkxruel8fcfkqc91i.z43.blob.storage.azure.net/8b35b16c-b0a1-49ff-9509-83410b5c9c33/44a0d99a-4d73-4a15-b0c5-21ef08a7f185?skoid=713ccf3d-dc33-4787-a1ee-6b0cc537c37a&sktid=33e01921-4d64-4f8c-a055-5bdaffd5e33d&skt=2024-10-07T09%3A31%3A05Z&ske=2024-10-07T16%3A31%3A05Z&sks=b&skv=2024-05-04&sv=2024-05-04&se=2024-10-07T09%3A41%3A44Z&sr=b&sp=r&sig=WIalg5H9Rv3HAXKWDIyf0eJLLr%2B5CT6dLFP7SVtH7Ho%3D","fileName":"sample-ZIP-artifact.zip","fileType":"ZIPPED_ARTIFACTS","expireDateTime":"2024-10-07T09:41:44.4096249Z","validationStatus":"VALIDATION_INITIATED"}'
-=======
-      - AZURECLI/2.64.0 azsdk-python-core/1.31.0 Python/3.8.10 (Windows-10-10.0.22631-SP0)
-    method: GET
-    uri: https://3eca5f68-146c-4f6d-bd8b-05164c7d85a9.eastus.cnt-prod.loadtesting.azure.com/tests/show-test-case/files/sample-JMX-file.jmx?api-version=2022-11-01
-  response:
-    body:
-      string: '{"url":"https://ll36tdxr6mful0t8v2ks4a9h.z8.blob.storage.azure.net/fcc52f08-1f43-42ac-aa25-f4a10f63509b/f9b1465a-9c05-417c-944b-9c30f44348f2?skoid=713ccf3d-dc33-4787-a1ee-6b0cc537c37a&sktid=33e01921-4d64-4f8c-a055-5bdaffd5e33d&skt=2024-09-23T06%3A57%3A48Z&ske=2024-09-23T13%3A57%3A48Z&sks=b&skv=2024-05-04&sv=2024-05-04&se=2024-09-23T07%3A07%3A48Z&sr=b&sp=r&sig=rLUa73UbCkncLsn3uUwMdhCsK%2BtKLb0LAwZ9X6G%2FVgg%3D","fileName":"sample-JMX-file.jmx","fileType":"JMX_FILE","expireDateTime":"2024-09-23T07:07:48.6714104Z","validationStatus":"VALIDATION_INITIATED"}'
->>>>>>> 2417e415
-    headers:
-      accept-ranges:
-      - bytes
-      api-supported-versions:
-      - 2022-11-01, 2023-04-01-preview, 2024-03-01-preview, 2024-05-01-preview, 2024-07-01-preview
-      connection:
-      - keep-alive
-      content-length:
-<<<<<<< HEAD
-      - '570'
-      content-type:
-      - application/json; charset=utf-8
-      date:
-      - Mon, 07 Oct 2024 09:31:44 GMT
-      mise-correlation-id:
-      - 21a01061-97f8-49ce-8cfd-cb058e5a5099
-      strict-transport-security:
-      - max-age=31536000; includeSubDomains
-      x-azure-ref:
-      - 20241007T093144Z-17b7cdcdcf6l22c5wvf6zw2vtc0000000g60000000003mt8
-=======
-      - '559'
-      content-type:
-      - application/json; charset=utf-8
-      date:
-      - Mon, 23 Sep 2024 06:57:48 GMT
-      mise-correlation-id:
-      - 39a2eaba-6237-4676-9477-aeedfd10ca04
-      strict-transport-security:
-      - max-age=31536000; includeSubDomains
-      x-azure-ref:
-      - 20240923T065748Z-176645dbc77nzl5ttv8m6erqb4000000041g00000000ds5h
->>>>>>> 2417e415
-      x-cache:
-      - CONFIG_NOCACHE
-      x-content-type-options:
-      - nosniff
-    status:
-      code: 200
-      message: OK
-- request:
-    body: null
-    headers:
-      Accept:
-      - application/json
-      Accept-Encoding:
-      - gzip, deflate
-      Connection:
-      - keep-alive
-      User-Agent:
-<<<<<<< HEAD
-      - AZURECLI/2.64.0 azsdk-python-core/1.31.0 Python/3.8.10 (Windows-10-10.0.26100-SP0)
-    method: GET
-    uri: https://897232d1-f12a-4a68-b864-3abe53e763e7.eastus.cnt-prod.loadtesting.azure.com/tests/show-test-case/files/sample-ZIP-artifact.zip?api-version=2024-05-01-preview
-  response:
-    body:
-      string: '{"url":"https://e0loay9wkxruel8fcfkqc91i.z43.blob.storage.azure.net/8b35b16c-b0a1-49ff-9509-83410b5c9c33/44a0d99a-4d73-4a15-b0c5-21ef08a7f185?skoid=713ccf3d-dc33-4787-a1ee-6b0cc537c37a&sktid=33e01921-4d64-4f8c-a055-5bdaffd5e33d&skt=2024-10-07T09%3A31%3A28Z&ske=2024-10-07T16%3A31%3A28Z&sks=b&skv=2024-05-04&sv=2024-05-04&se=2024-10-07T09%3A41%3A49Z&sr=b&sp=r&sig=N3APBdR2dArVwpdMSbatsvGmTIu%2FBF3uksjD4LVMRi8%3D","fileName":"sample-ZIP-artifact.zip","fileType":"ZIPPED_ARTIFACTS","expireDateTime":"2024-10-07T09:41:49.7260481Z","validationStatus":"VALIDATION_INITIATED"}'
-=======
-      - AZURECLI/2.64.0 azsdk-python-core/1.31.0 Python/3.8.10 (Windows-10-10.0.22631-SP0)
-    method: GET
-    uri: https://3eca5f68-146c-4f6d-bd8b-05164c7d85a9.eastus.cnt-prod.loadtesting.azure.com/tests/show-test-case/files/sample-JMX-file.jmx?api-version=2022-11-01
-  response:
-    body:
-      string: '{"url":"https://ll36tdxr6mful0t8v2ks4a9h.z8.blob.storage.azure.net/fcc52f08-1f43-42ac-aa25-f4a10f63509b/f9b1465a-9c05-417c-944b-9c30f44348f2?skoid=713ccf3d-dc33-4787-a1ee-6b0cc537c37a&sktid=33e01921-4d64-4f8c-a055-5bdaffd5e33d&skt=2024-09-23T06%3A57%3A48Z&ske=2024-09-23T13%3A57%3A48Z&sks=b&skv=2024-05-04&sv=2024-05-04&se=2024-09-23T07%3A07%3A53Z&sr=b&sp=r&sig=Cv7xvnSzuGSQ8%2FB5g91MF4jDIDQDpVjXmw6Wml9K1aM%3D","fileName":"sample-JMX-file.jmx","fileType":"JMX_FILE","expireDateTime":"2024-09-23T07:07:53.9825577Z","validationStatus":"VALIDATION_SUCCESS"}'
->>>>>>> 2417e415
-    headers:
-      accept-ranges:
-      - bytes
-      api-supported-versions:
-      - 2022-11-01, 2023-04-01-preview, 2024-03-01-preview, 2024-05-01-preview, 2024-07-01-preview
-      connection:
-      - keep-alive
-      content-length:
-<<<<<<< HEAD
-      - '570'
-      content-type:
-      - application/json; charset=utf-8
-      date:
-      - Mon, 07 Oct 2024 09:31:49 GMT
-      mise-correlation-id:
-      - e248224c-72bf-4ef1-956e-67c4ae3fecf7
-      strict-transport-security:
-      - max-age=31536000; includeSubDomains
-      x-azure-ref:
-      - 20241007T093149Z-r1d78bdccbf2frgr84ydw1146w00000012hg000000000h2s
-=======
-      - '555'
-      content-type:
-      - application/json; charset=utf-8
-      date:
       - Mon, 23 Sep 2024 06:57:54 GMT
       mise-correlation-id:
       - 7ae6a1c2-72e8-44a0-92a6-35c3667576bd
@@ -1135,32 +659,23 @@
       - max-age=31536000; includeSubDomains
       x-azure-ref:
       - 20240923T065753Z-15b8cc659d5qr74254h3a46tag00000007tg00000000fzw3
->>>>>>> 2417e415
-      x-cache:
-      - CONFIG_NOCACHE
-      x-content-type-options:
-      - nosniff
-    status:
-      code: 200
-      message: OK
-- request:
-    body: null
-    headers:
-      Accept:
-      - application/json
-      Accept-Encoding:
-      - gzip, deflate
-      Connection:
-      - keep-alive
-      User-Agent:
-<<<<<<< HEAD
-      - AZURECLI/2.64.0 azsdk-python-core/1.31.0 Python/3.8.10 (Windows-10-10.0.26100-SP0)
-    method: GET
-    uri: https://897232d1-f12a-4a68-b864-3abe53e763e7.eastus.cnt-prod.loadtesting.azure.com/tests/show-test-case/files/sample-ZIP-artifact.zip?api-version=2024-05-01-preview
-  response:
-    body:
-      string: '{"url":"https://e0loay9wkxruel8fcfkqc91i.z43.blob.storage.azure.net/8b35b16c-b0a1-49ff-9509-83410b5c9c33/44a0d99a-4d73-4a15-b0c5-21ef08a7f185?skoid=713ccf3d-dc33-4787-a1ee-6b0cc537c37a&sktid=33e01921-4d64-4f8c-a055-5bdaffd5e33d&skt=2024-10-07T09%3A31%3A28Z&ske=2024-10-07T16%3A31%3A28Z&sks=b&skv=2024-05-04&sv=2024-05-04&se=2024-10-07T09%3A41%3A55Z&sr=b&sp=r&sig=rEta4LTfCLUks61hyD0d%2Fw1nLRMv1jaBannQdm1ywRg%3D","fileName":"sample-ZIP-artifact.zip","fileType":"ZIPPED_ARTIFACTS","expireDateTime":"2024-10-07T09:41:55.0870318Z","validationStatus":"VALIDATION_INITIATED"}'
-=======
+      x-cache:
+      - CONFIG_NOCACHE
+      x-content-type-options:
+      - nosniff
+    status:
+      code: 200
+      message: OK
+- request:
+    body: null
+    headers:
+      Accept:
+      - application/json
+      Accept-Encoding:
+      - gzip, deflate
+      Connection:
+      - keep-alive
+      User-Agent:
       - AZURECLI/2.64.0 azsdk-python-core/1.31.0 Python/3.8.10 (Windows-10-10.0.22631-SP0)
     method: GET
     uri: https://3eca5f68-146c-4f6d-bd8b-05164c7d85a9.eastus.cnt-prod.loadtesting.azure.com/tests/show-test-case?api-version=2022-11-01
@@ -1168,113 +683,11 @@
     body:
       string: '{"passFailCriteria":{"passFailMetrics":{"c7d77746-c857-4347-8c1b-678db0a7758f":{"clientMetric":"requests_per_sec","aggregate":"avg","condition":">","value":78.0,"action":"continue"},"4c98bca9-baf6-4e5b-836d-5f139994aee1":{"clientMetric":"error","aggregate":"percentage","condition":">","value":50.0,"action":"continue"},"9e877caa-bc95-4fbc-81b7-5f1cc74928b6":{"clientMetric":"latency","aggregate":"avg","condition":">","requestName":"GetCustomerDetails","value":200.0,"action":"continue"}}},"environmentVariables":{"rps":"1","duration_in_sec":"1"},"loadTestConfiguration":{"engineInstances":1,"splitAllCSVs":false,"quickStartTest":false},"inputArtifacts":{"testScriptFileInfo":{"url":"https://ll36tdxr6mful0t8v2ks4a9h.z8.blob.storage.azure.net/fcc52f08-1f43-42ac-aa25-f4a10f63509b/f9b1465a-9c05-417c-944b-9c30f44348f2?skoid=713ccf3d-dc33-4787-a1ee-6b0cc537c37a&sktid=33e01921-4d64-4f8c-a055-5bdaffd5e33d&skt=2024-09-23T06%3A57%3A54Z&ske=2024-09-23T13%3A57%3A54Z&sks=b&skv=2024-05-04&sv=2024-05-04&se=2024-09-23T07%3A57%3A54Z&sr=b&sp=r&sig=N2zgDUdtBRZB9Z9YpqGC08nT28APWKWWRis2TyUrvbE%3D","fileName":"sample-JMX-file.jmx","fileType":"JMX_FILE","expireDateTime":"2024-09-23T07:57:54.1493178Z","validationStatus":"VALIDATION_SUCCESS"},"additionalFileInfo":[]},"testId":"show-test-case","description":"Test
         created from az load test command","displayName":"CLI-Test","keyvaultReferenceIdentityType":"SystemAssigned","createdDateTime":"2024-09-23T06:57:20.723Z","createdBy":"mbhardwaj@microsoft.com","lastModifiedDateTime":"2024-09-23T06:57:49.243Z","lastModifiedBy":"mbhardwaj@microsoft.com"}'
->>>>>>> 2417e415
-    headers:
-      accept-ranges:
-      - bytes
-      api-supported-versions:
-      - 2022-11-01, 2023-04-01-preview, 2024-03-01-preview, 2024-05-01-preview, 2024-07-01-preview
-<<<<<<< HEAD
-      connection:
-      - keep-alive
-      content-length:
-      - '570'
-      content-type:
-      - application/json; charset=utf-8
-      date:
-      - Mon, 07 Oct 2024 09:31:55 GMT
-      mise-correlation-id:
-      - 7b5d70a1-e6c4-4c5a-a417-2d05b3237ffe
-      strict-transport-security:
-      - max-age=31536000; includeSubDomains
-      x-azure-ref:
-      - 20241007T093154Z-r1d78bdccbf56s2ngykvgt7x2s00000011y0000000000bx3
-      x-cache:
-      - CONFIG_NOCACHE
-      x-content-type-options:
-      - nosniff
-    status:
-      code: 200
-      message: OK
-- request:
-    body: null
-    headers:
-      Accept:
-      - application/json
-      Accept-Encoding:
-      - gzip, deflate
-      Connection:
-      - keep-alive
-      User-Agent:
-      - AZURECLI/2.64.0 azsdk-python-core/1.31.0 Python/3.8.10 (Windows-10-10.0.26100-SP0)
-    method: GET
-    uri: https://897232d1-f12a-4a68-b864-3abe53e763e7.eastus.cnt-prod.loadtesting.azure.com/tests/show-test-case/files/sample-ZIP-artifact.zip?api-version=2024-05-01-preview
-  response:
-    body:
-      string: '{"url":"https://e0loay9wkxruel8fcfkqc91i.z43.blob.storage.azure.net/8b35b16c-b0a1-49ff-9509-83410b5c9c33/44a0d99a-4d73-4a15-b0c5-21ef08a7f185?skoid=713ccf3d-dc33-4787-a1ee-6b0cc537c37a&sktid=33e01921-4d64-4f8c-a055-5bdaffd5e33d&skt=2024-10-07T09%3A30%3A53Z&ske=2024-10-08T01%3A30%3A53Z&sks=b&skv=2024-05-04&sv=2024-05-04&se=2024-10-07T09%3A42%3A00Z&sr=b&sp=r&sig=Ce44ad9w2npiyW7A6Bl77cj8722VzGYfd3b7eJL8jOk%3D","fileName":"sample-ZIP-artifact.zip","fileType":"ZIPPED_ARTIFACTS","expireDateTime":"2024-10-07T09:42:00.2342326Z","validationStatus":"VALIDATION_SUCCESS"}'
-    headers:
-      accept-ranges:
-      - bytes
-      api-supported-versions:
-      - 2022-11-01, 2023-04-01-preview, 2024-03-01-preview, 2024-05-01-preview, 2024-07-01-preview
-      connection:
-      - keep-alive
-      content-length:
-      - '566'
-      content-type:
-      - application/json; charset=utf-8
-      date:
-      - Mon, 07 Oct 2024 09:32:00 GMT
-      mise-correlation-id:
-      - f504441a-29bf-48f1-8fc1-5adba00307ca
-      strict-transport-security:
-      - max-age=31536000; includeSubDomains
-      x-azure-ref:
-      - 20241007T093200Z-r196d7b8b948v4j4893ga1yks40000000hvg000000006t97
-      x-cache:
-      - CONFIG_NOCACHE
-      x-content-type-options:
-      - nosniff
-    status:
-      code: 200
-      message: OK
-- request:
-    body: null
-    headers:
-      Accept:
-      - application/json
-      Accept-Encoding:
-      - gzip, deflate
-      Connection:
-      - keep-alive
-      User-Agent:
-      - AZURECLI/2.64.0 azsdk-python-core/1.31.0 Python/3.8.10 (Windows-10-10.0.26100-SP0)
-    method: GET
-    uri: https://897232d1-f12a-4a68-b864-3abe53e763e7.eastus.cnt-prod.loadtesting.azure.com/tests/show-test-case?api-version=2024-05-01-preview
-  response:
-    body:
-      string: '{"passFailCriteria":{"passFailMetrics":{"0d663566-d2d0-454f-94e0-31f4e2d1ddb2":{"clientMetric":"requests_per_sec","aggregate":"avg","condition":">","value":78.0,"action":"continue"},"91c1a348-0805-4d75-a69f-62a0292a8a93":{"clientMetric":"error","aggregate":"percentage","condition":">","value":50.0,"action":"continue"},"b0a1c748-e138-4853-b4d1-f5a91939f5bd":{"clientMetric":"latency","aggregate":"avg","condition":">","requestName":"GetCustomerDetails","value":200.0,"action":"continue"}}},"environmentVariables":{"rps":"1","duration_in_sec":"1"},"loadTestConfiguration":{"engineInstances":1,"splitAllCSVs":false,"quickStartTest":false},"inputArtifacts":{"testScriptFileInfo":{"url":"https://e0loay9wkxruel8fcfkqc91i.z43.blob.storage.azure.net/8b35b16c-b0a1-49ff-9509-83410b5c9c33/542b3f1f-f77b-443d-b9ed-13cd0d0513b8?skoid=713ccf3d-dc33-4787-a1ee-6b0cc537c37a&sktid=33e01921-4d64-4f8c-a055-5bdaffd5e33d&skt=2024-10-07T09%3A30%3A53Z&ske=2024-10-08T01%3A30%3A53Z&sks=b&skv=2024-05-04&sv=2024-05-04&se=2024-10-07T10%3A32%3A00Z&sr=b&sp=r&sig=mRipRgv8NA5O22hTGrwm27uss0hd%2Bq8Hf9blGxwRqvU%3D","fileName":"sample-JMX-file.jmx","fileType":"JMX_FILE","expireDateTime":"2024-10-07T10:32:00.5601716Z","validationStatus":"VALIDATION_SUCCESS"},"additionalFileInfo":[{"url":"https://e0loay9wkxruel8fcfkqc91i.z43.blob.storage.azure.net/8b35b16c-b0a1-49ff-9509-83410b5c9c33/44a0d99a-4d73-4a15-b0c5-21ef08a7f185?skoid=713ccf3d-dc33-4787-a1ee-6b0cc537c37a&sktid=33e01921-4d64-4f8c-a055-5bdaffd5e33d&skt=2024-10-07T09%3A30%3A53Z&ske=2024-10-08T01%3A30%3A53Z&sks=b&skv=2024-05-04&sv=2024-05-04&se=2024-10-07T10%3A32%3A00Z&sr=b&sp=r&sig=GHhWHLoM0kOBFgm0NeZNzfnsLcXbF3xdMFUIVZ2hSXg%3D","fileName":"sample-ZIP-artifact.zip","fileType":"ZIPPED_ARTIFACTS","expireDateTime":"2024-10-07T10:32:00.5604468Z","validationStatus":"VALIDATION_SUCCESS"}]},"kind":"JMX","publicIPDisabled":false,"testId":"show-test-case","description":"Test
-        created from az load test command","displayName":"CLI-Test","keyvaultReferenceIdentityType":"SystemAssigned","createdDateTime":"2024-10-07T09:30:51.584Z","createdBy":"mbhardwaj@microsoft.com","lastModifiedDateTime":"2024-10-07T09:31:57.847Z","lastModifiedBy":"mbhardwaj@microsoft.com"}'
-    headers:
-      accept-ranges:
-      - bytes
-      api-supported-versions:
-      - 2022-11-01, 2023-04-01-preview, 2024-03-01-preview, 2024-05-01-preview, 2024-07-01-preview
-      connection:
-      - keep-alive
-      content-length:
-      - '2194'
-      content-type:
-      - application/json; charset=utf-8
-      date:
-      - Mon, 07 Oct 2024 09:32:00 GMT
-      mise-correlation-id:
-      - 5425d741-5ec6-4567-a5cc-626cb46e369e
-      strict-transport-security:
-      - max-age=31536000; includeSubDomains
-      x-azure-ref:
-      - 20241007T093200Z-r196d7b8b94fqvj8w23g69bxm40000000hwg0000000005z9
-=======
+    headers:
+      accept-ranges:
+      - bytes
+      api-supported-versions:
+      - 2022-11-01, 2023-04-01-preview, 2024-03-01-preview, 2024-05-01-preview, 2024-07-01-preview
       connection:
       - keep-alive
       content-length:
@@ -1289,38 +702,29 @@
       - max-age=31536000; includeSubDomains
       x-azure-ref:
       - 20240923T065754Z-15b8cc659d5rct4nkkk33fb6kg000000063000000000a6tp
->>>>>>> 2417e415
-      x-cache:
-      - CONFIG_NOCACHE
-      x-content-type-options:
-      - nosniff
-    status:
-      code: 200
-      message: OK
-- request:
-    body: null
-    headers:
-      Accept:
-      - application/json
-      Accept-Encoding:
-      - gzip, deflate
-      Connection:
-      - keep-alive
-      User-Agent:
-<<<<<<< HEAD
-      - azsdk-python-mgmt-loadtesting/1.0.0 Python/3.8.10 (Windows-10-10.0.26100-SP0)
-=======
+      x-cache:
+      - CONFIG_NOCACHE
+      x-content-type-options:
+      - nosniff
+    status:
+      code: 200
+      message: OK
+- request:
+    body: null
+    headers:
+      Accept:
+      - application/json
+      Accept-Encoding:
+      - gzip, deflate
+      Connection:
+      - keep-alive
+      User-Agent:
       - azsdk-python-mgmt-loadtesting/1.0.0 Python/3.8.10 (Windows-10-10.0.22631-SP0)
->>>>>>> 2417e415
     method: GET
     uri: https://management.azure.com/subscriptions/00000000-0000-0000-0000-000000000000/resourceGroups/clitest-load-000001/providers/Microsoft.LoadTestService/loadTests/clitest-load-000002?api-version=2022-12-01
   response:
     body:
-<<<<<<< HEAD
-      string: '{"id":"/subscriptions/00000000-0000-0000-0000-000000000000/resourceGroups/clitest-load-000001/providers/Microsoft.LoadTestService/loadTests/clitest-load-000002","name":"clitest-load-000002","type":"microsoft.loadtestservice/loadtests","location":"eastus","systemData":{"createdBy":"mbhardwaj@microsoft.com","createdByType":"User","createdAt":"2024-10-07T09:30:17.4967058Z","lastModifiedBy":"mbhardwaj@microsoft.com","lastModifiedByType":"User","lastModifiedAt":"2024-10-07T09:30:17.4967058Z"},"identity":{"type":"None"},"properties":{"dataPlaneURI":"897232d1-f12a-4a68-b864-3abe53e763e7.eastus.cnt-prod.loadtesting.azure.com","provisioningState":"Succeeded"}}'
-=======
       string: '{"id":"/subscriptions/00000000-0000-0000-0000-000000000000/resourceGroups/clitest-load-000001/providers/Microsoft.LoadTestService/loadTests/clitest-load-000002","name":"clitest-load-000002","type":"microsoft.loadtestservice/loadtests","location":"eastus","systemData":{"createdBy":"mbhardwaj@microsoft.com","createdByType":"User","createdAt":"2024-09-23T06:56:45.6094228Z","lastModifiedBy":"mbhardwaj@microsoft.com","lastModifiedByType":"User","lastModifiedAt":"2024-09-23T06:56:45.6094228Z"},"identity":{"type":"None"},"properties":{"dataPlaneURI":"3eca5f68-146c-4f6d-bd8b-05164c7d85a9.eastus.cnt-prod.loadtesting.azure.com","provisioningState":"Succeeded"}}'
->>>>>>> 2417e415
     headers:
       cache-control:
       - no-cache
@@ -1329,15 +733,9 @@
       content-type:
       - application/json; charset=utf-8
       date:
-<<<<<<< HEAD
-      - Mon, 07 Oct 2024 09:32:00 GMT
-      etag:
-      - '"7600a492-0000-0200-0000-6703aa430000"'
-=======
       - Mon, 23 Sep 2024 06:57:54 GMT
       etag:
       - '"ab015361-0000-0200-0000-66f111430000"'
->>>>>>> 2417e415
       expires:
       - '-1'
       pragma:
@@ -1351,33 +749,20 @@
       x-ms-providerhub-traffic:
       - 'True'
       x-msedge-ref:
-<<<<<<< HEAD
-      - 'Ref A: E96167953B3644988C1771C7F2F14636 Ref B: CO6AA3150220011 Ref C: 2024-10-07T09:32:00Z'
-=======
       - 'Ref A: BB147BE43F774B6CA05B1F726C9636A5 Ref B: CO6AA3150220027 Ref C: 2024-09-23T06:57:54Z'
->>>>>>> 2417e415
-    status:
-      code: 200
-      message: OK
-- request:
-    body: null
-    headers:
-      Accept:
-      - application/json
-      Accept-Encoding:
-      - gzip, deflate
-      Connection:
-      - keep-alive
-      User-Agent:
-<<<<<<< HEAD
-      - AZURECLI/2.64.0 azsdk-python-core/1.31.0 Python/3.8.10 (Windows-10-10.0.26100-SP0)
-    method: GET
-    uri: https://897232d1-f12a-4a68-b864-3abe53e763e7.eastus.cnt-prod.loadtesting.azure.com/tests?api-version=2024-05-01-preview
-  response:
-    body:
-      string: '{"value":[{"passFailCriteria":{"passFailMetrics":{"0d663566-d2d0-454f-94e0-31f4e2d1ddb2":{"clientMetric":"requests_per_sec","aggregate":"avg","condition":">","value":78.0,"action":"continue"},"91c1a348-0805-4d75-a69f-62a0292a8a93":{"clientMetric":"error","aggregate":"percentage","condition":">","value":50.0,"action":"continue"},"b0a1c748-e138-4853-b4d1-f5a91939f5bd":{"clientMetric":"latency","aggregate":"avg","condition":">","requestName":"GetCustomerDetails","value":200.0,"action":"continue"}}},"environmentVariables":{"rps":"1","duration_in_sec":"1"},"loadTestConfiguration":{"engineInstances":1,"splitAllCSVs":false,"quickStartTest":false},"inputArtifacts":{"testScriptFileInfo":{"url":"https://e0loay9wkxruel8fcfkqc91i.z43.blob.storage.azure.net/8b35b16c-b0a1-49ff-9509-83410b5c9c33/542b3f1f-f77b-443d-b9ed-13cd0d0513b8?skoid=713ccf3d-dc33-4787-a1ee-6b0cc537c37a&sktid=33e01921-4d64-4f8c-a055-5bdaffd5e33d&skt=2024-10-07T09%3A31%3A28Z&ske=2024-10-08T01%3A31%3A28Z&sks=b&skv=2024-05-04&sv=2024-05-04&se=2024-10-07T10%3A32%3A01Z&sr=b&sp=r&sig=7wWrDBDifp92lCZpgBEsiqI6KJ72U6dvdBrGakiWOTw%3D","fileName":"sample-JMX-file.jmx","fileType":"JMX_FILE","expireDateTime":"2024-10-07T10:32:01.4401013Z","validationStatus":"VALIDATION_SUCCESS"},"additionalFileInfo":[{"url":"https://e0loay9wkxruel8fcfkqc91i.z43.blob.storage.azure.net/8b35b16c-b0a1-49ff-9509-83410b5c9c33/44a0d99a-4d73-4a15-b0c5-21ef08a7f185?skoid=713ccf3d-dc33-4787-a1ee-6b0cc537c37a&sktid=33e01921-4d64-4f8c-a055-5bdaffd5e33d&skt=2024-10-07T09%3A31%3A28Z&ske=2024-10-08T01%3A31%3A28Z&sks=b&skv=2024-05-04&sv=2024-05-04&se=2024-10-07T10%3A32%3A01Z&sr=b&sp=r&sig=J5BldRQF%2BlNQolGr%2Fsa69UO0g1muuMQBaRusaRAcDHE%3D","fileName":"sample-ZIP-artifact.zip","fileType":"ZIPPED_ARTIFACTS","expireDateTime":"2024-10-07T10:32:01.4404974Z","validationStatus":"VALIDATION_SUCCESS"}]},"kind":"JMX","publicIPDisabled":false,"testId":"show-test-case","description":"Test
-        created from az load test command","displayName":"CLI-Test","keyvaultReferenceIdentityType":"SystemAssigned","createdDateTime":"2024-10-07T09:30:51.584Z","createdBy":"mbhardwaj@microsoft.com","lastModifiedDateTime":"2024-10-07T09:31:57.847Z","lastModifiedBy":"mbhardwaj@microsoft.com"}]}'
-=======
+    status:
+      code: 200
+      message: OK
+- request:
+    body: null
+    headers:
+      Accept:
+      - application/json
+      Accept-Encoding:
+      - gzip, deflate
+      Connection:
+      - keep-alive
+      User-Agent:
       - AZURECLI/2.64.0 azsdk-python-core/1.31.0 Python/3.8.10 (Windows-10-10.0.22631-SP0)
     method: GET
     uri: https://3eca5f68-146c-4f6d-bd8b-05164c7d85a9.eastus.cnt-prod.loadtesting.azure.com/tests?api-version=2022-11-01
@@ -1385,28 +770,14 @@
     body:
       string: '{"value":[{"passFailCriteria":{"passFailMetrics":{"c7d77746-c857-4347-8c1b-678db0a7758f":{"clientMetric":"requests_per_sec","aggregate":"avg","condition":">","value":78.0,"action":"continue"},"4c98bca9-baf6-4e5b-836d-5f139994aee1":{"clientMetric":"error","aggregate":"percentage","condition":">","value":50.0,"action":"continue"},"9e877caa-bc95-4fbc-81b7-5f1cc74928b6":{"clientMetric":"latency","aggregate":"avg","condition":">","requestName":"GetCustomerDetails","value":200.0,"action":"continue"}}},"environmentVariables":{"rps":"1","duration_in_sec":"1"},"loadTestConfiguration":{"engineInstances":1,"splitAllCSVs":false,"quickStartTest":false},"inputArtifacts":{"testScriptFileInfo":{"url":"https://ll36tdxr6mful0t8v2ks4a9h.z8.blob.storage.azure.net/fcc52f08-1f43-42ac-aa25-f4a10f63509b/f9b1465a-9c05-417c-944b-9c30f44348f2?skoid=713ccf3d-dc33-4787-a1ee-6b0cc537c37a&sktid=33e01921-4d64-4f8c-a055-5bdaffd5e33d&skt=2024-09-23T06%3A57%3A49Z&ske=2024-09-23T20%3A57%3A49Z&sks=b&skv=2024-05-04&sv=2024-05-04&se=2024-09-23T07%3A57%3A54Z&sr=b&sp=r&sig=B9d3J7w2NRv%2F0Ybbwe8JTvsWJ3oBG%2B3jDl%2BHj8qpEyA%3D","fileName":"sample-JMX-file.jmx","fileType":"JMX_FILE","expireDateTime":"2024-09-23T07:57:54.9745811Z","validationStatus":"VALIDATION_SUCCESS"},"additionalFileInfo":[]},"testId":"show-test-case","description":"Test
         created from az load test command","displayName":"CLI-Test","keyvaultReferenceIdentityType":"SystemAssigned","createdDateTime":"2024-09-23T06:57:20.723Z","createdBy":"mbhardwaj@microsoft.com","lastModifiedDateTime":"2024-09-23T06:57:49.243Z","lastModifiedBy":"mbhardwaj@microsoft.com"}]}'
->>>>>>> 2417e415
-    headers:
-      accept-ranges:
-      - bytes
-      api-supported-versions:
-      - 2022-11-01, 2023-04-01-preview, 2024-03-01-preview, 2024-05-01-preview, 2024-07-01-preview
-      connection:
-      - keep-alive
-      content-length:
-<<<<<<< HEAD
-      - '2208'
-      content-type:
-      - application/json; charset=utf-8
-      date:
-      - Mon, 07 Oct 2024 09:32:01 GMT
-      mise-correlation-id:
-      - 3311da79-b6d9-4780-85a6-d0e64ed97743
-      strict-transport-security:
-      - max-age=31536000; includeSubDomains
-      x-azure-ref:
-      - 20241007T093201Z-r196d7b8b948v4j4893ga1yks40000000hu0000000008a2z
-=======
+    headers:
+      accept-ranges:
+      - bytes
+      api-supported-versions:
+      - 2022-11-01, 2023-04-01-preview, 2024-03-01-preview, 2024-05-01-preview, 2024-07-01-preview
+      connection:
+      - keep-alive
+      content-length:
       - '1605'
       content-type:
       - application/json; charset=utf-8
@@ -1418,38 +789,29 @@
       - max-age=31536000; includeSubDomains
       x-azure-ref:
       - 20240923T065754Z-17fb59d447c4dmzv1xzanb92kw00000006s0000000006h8w
->>>>>>> 2417e415
-      x-cache:
-      - CONFIG_NOCACHE
-      x-content-type-options:
-      - nosniff
-    status:
-      code: 200
-      message: OK
-- request:
-    body: null
-    headers:
-      Accept:
-      - application/json
-      Accept-Encoding:
-      - gzip, deflate
-      Connection:
-      - keep-alive
-      User-Agent:
-<<<<<<< HEAD
-      - azsdk-python-mgmt-loadtesting/1.0.0 Python/3.8.10 (Windows-10-10.0.26100-SP0)
-=======
+      x-cache:
+      - CONFIG_NOCACHE
+      x-content-type-options:
+      - nosniff
+    status:
+      code: 200
+      message: OK
+- request:
+    body: null
+    headers:
+      Accept:
+      - application/json
+      Accept-Encoding:
+      - gzip, deflate
+      Connection:
+      - keep-alive
+      User-Agent:
       - azsdk-python-mgmt-loadtesting/1.0.0 Python/3.8.10 (Windows-10-10.0.22631-SP0)
->>>>>>> 2417e415
     method: GET
     uri: https://management.azure.com/subscriptions/00000000-0000-0000-0000-000000000000/resourceGroups/clitest-load-000001/providers/Microsoft.LoadTestService/loadTests/clitest-load-000002?api-version=2022-12-01
   response:
     body:
-<<<<<<< HEAD
-      string: '{"id":"/subscriptions/00000000-0000-0000-0000-000000000000/resourceGroups/clitest-load-000001/providers/Microsoft.LoadTestService/loadTests/clitest-load-000002","name":"clitest-load-000002","type":"microsoft.loadtestservice/loadtests","location":"eastus","systemData":{"createdBy":"mbhardwaj@microsoft.com","createdByType":"User","createdAt":"2024-10-07T09:30:17.4967058Z","lastModifiedBy":"mbhardwaj@microsoft.com","lastModifiedByType":"User","lastModifiedAt":"2024-10-07T09:30:17.4967058Z"},"identity":{"type":"None"},"properties":{"dataPlaneURI":"897232d1-f12a-4a68-b864-3abe53e763e7.eastus.cnt-prod.loadtesting.azure.com","provisioningState":"Succeeded"}}'
-=======
       string: '{"id":"/subscriptions/00000000-0000-0000-0000-000000000000/resourceGroups/clitest-load-000001/providers/Microsoft.LoadTestService/loadTests/clitest-load-000002","name":"clitest-load-000002","type":"microsoft.loadtestservice/loadtests","location":"eastus","systemData":{"createdBy":"mbhardwaj@microsoft.com","createdByType":"User","createdAt":"2024-09-23T06:56:45.6094228Z","lastModifiedBy":"mbhardwaj@microsoft.com","lastModifiedByType":"User","lastModifiedAt":"2024-09-23T06:56:45.6094228Z"},"identity":{"type":"None"},"properties":{"dataPlaneURI":"3eca5f68-146c-4f6d-bd8b-05164c7d85a9.eastus.cnt-prod.loadtesting.azure.com","provisioningState":"Succeeded"}}'
->>>>>>> 2417e415
     headers:
       cache-control:
       - no-cache
@@ -1458,15 +820,9 @@
       content-type:
       - application/json; charset=utf-8
       date:
-<<<<<<< HEAD
-      - Mon, 07 Oct 2024 09:32:01 GMT
-      etag:
-      - '"7600a492-0000-0200-0000-6703aa430000"'
-=======
       - Mon, 23 Sep 2024 06:57:54 GMT
       etag:
       - '"ab015361-0000-0200-0000-66f111430000"'
->>>>>>> 2417e415
       expires:
       - '-1'
       pragma:
@@ -1480,33 +836,20 @@
       x-ms-providerhub-traffic:
       - 'True'
       x-msedge-ref:
-<<<<<<< HEAD
-      - 'Ref A: 268E62D2725F4BB4922EF40D73AC7927 Ref B: CO6AA3150218031 Ref C: 2024-10-07T09:32:01Z'
-=======
       - 'Ref A: 11C8FE3374EF42CBAC8EED8B5B05E5D9 Ref B: CO6AA3150217023 Ref C: 2024-09-23T06:57:55Z'
->>>>>>> 2417e415
-    status:
-      code: 200
-      message: OK
-- request:
-    body: null
-    headers:
-      Accept:
-      - application/json
-      Accept-Encoding:
-      - gzip, deflate
-      Connection:
-      - keep-alive
-      User-Agent:
-<<<<<<< HEAD
-      - AZURECLI/2.64.0 azsdk-python-core/1.31.0 Python/3.8.10 (Windows-10-10.0.26100-SP0)
-    method: GET
-    uri: https://897232d1-f12a-4a68-b864-3abe53e763e7.eastus.cnt-prod.loadtesting.azure.com/tests/show-test-case?api-version=2024-05-01-preview
-  response:
-    body:
-      string: '{"passFailCriteria":{"passFailMetrics":{"0d663566-d2d0-454f-94e0-31f4e2d1ddb2":{"clientMetric":"requests_per_sec","aggregate":"avg","condition":">","value":78.0,"action":"continue"},"91c1a348-0805-4d75-a69f-62a0292a8a93":{"clientMetric":"error","aggregate":"percentage","condition":">","value":50.0,"action":"continue"},"b0a1c748-e138-4853-b4d1-f5a91939f5bd":{"clientMetric":"latency","aggregate":"avg","condition":">","requestName":"GetCustomerDetails","value":200.0,"action":"continue"}}},"environmentVariables":{"rps":"1","duration_in_sec":"1"},"loadTestConfiguration":{"engineInstances":1,"splitAllCSVs":false,"quickStartTest":false},"inputArtifacts":{"testScriptFileInfo":{"url":"https://e0loay9wkxruel8fcfkqc91i.z43.blob.storage.azure.net/8b35b16c-b0a1-49ff-9509-83410b5c9c33/542b3f1f-f77b-443d-b9ed-13cd0d0513b8?skoid=713ccf3d-dc33-4787-a1ee-6b0cc537c37a&sktid=33e01921-4d64-4f8c-a055-5bdaffd5e33d&skt=2024-10-07T09%3A31%3A05Z&ske=2024-10-07T16%3A31%3A05Z&sks=b&skv=2024-05-04&sv=2024-05-04&se=2024-10-07T10%3A32%3A02Z&sr=b&sp=r&sig=9NvQudAP2JEri1166uemksv0OuOUw6sYEY5Ivb89uO4%3D","fileName":"sample-JMX-file.jmx","fileType":"JMX_FILE","expireDateTime":"2024-10-07T10:32:02.2178127Z","validationStatus":"VALIDATION_SUCCESS"},"additionalFileInfo":[{"url":"https://e0loay9wkxruel8fcfkqc91i.z43.blob.storage.azure.net/8b35b16c-b0a1-49ff-9509-83410b5c9c33/44a0d99a-4d73-4a15-b0c5-21ef08a7f185?skoid=713ccf3d-dc33-4787-a1ee-6b0cc537c37a&sktid=33e01921-4d64-4f8c-a055-5bdaffd5e33d&skt=2024-10-07T09%3A31%3A05Z&ske=2024-10-07T16%3A31%3A05Z&sks=b&skv=2024-05-04&sv=2024-05-04&se=2024-10-07T10%3A32%3A02Z&sr=b&sp=r&sig=C98v%2FWi9uSK%2B30u5Y2fdDj38p%2FcCqNwpGEu7wiDoAj0%3D","fileName":"sample-ZIP-artifact.zip","fileType":"ZIPPED_ARTIFACTS","expireDateTime":"2024-10-07T10:32:02.2180692Z","validationStatus":"VALIDATION_SUCCESS"}]},"kind":"JMX","publicIPDisabled":false,"testId":"show-test-case","description":"Test
-        created from az load test command","displayName":"CLI-Test","keyvaultReferenceIdentityType":"SystemAssigned","createdDateTime":"2024-10-07T09:30:51.584Z","createdBy":"mbhardwaj@microsoft.com","lastModifiedDateTime":"2024-10-07T09:31:57.847Z","lastModifiedBy":"mbhardwaj@microsoft.com"}'
-=======
+    status:
+      code: 200
+      message: OK
+- request:
+    body: null
+    headers:
+      Accept:
+      - application/json
+      Accept-Encoding:
+      - gzip, deflate
+      Connection:
+      - keep-alive
+      User-Agent:
       - AZURECLI/2.64.0 azsdk-python-core/1.31.0 Python/3.8.10 (Windows-10-10.0.22631-SP0)
     method: GET
     uri: https://3eca5f68-146c-4f6d-bd8b-05164c7d85a9.eastus.cnt-prod.loadtesting.azure.com/tests/show-test-case?api-version=2022-11-01
@@ -1514,28 +857,14 @@
     body:
       string: '{"passFailCriteria":{"passFailMetrics":{"c7d77746-c857-4347-8c1b-678db0a7758f":{"clientMetric":"requests_per_sec","aggregate":"avg","condition":">","value":78.0,"action":"continue"},"4c98bca9-baf6-4e5b-836d-5f139994aee1":{"clientMetric":"error","aggregate":"percentage","condition":">","value":50.0,"action":"continue"},"9e877caa-bc95-4fbc-81b7-5f1cc74928b6":{"clientMetric":"latency","aggregate":"avg","condition":">","requestName":"GetCustomerDetails","value":200.0,"action":"continue"}}},"environmentVariables":{"rps":"1","duration_in_sec":"1"},"loadTestConfiguration":{"engineInstances":1,"splitAllCSVs":false,"quickStartTest":false},"inputArtifacts":{"testScriptFileInfo":{"url":"https://ll36tdxr6mful0t8v2ks4a9h.z8.blob.storage.azure.net/fcc52f08-1f43-42ac-aa25-f4a10f63509b/f9b1465a-9c05-417c-944b-9c30f44348f2?skoid=713ccf3d-dc33-4787-a1ee-6b0cc537c37a&sktid=33e01921-4d64-4f8c-a055-5bdaffd5e33d&skt=2024-09-23T06%3A57%3A37Z&ske=2024-09-23T13%3A57%3A37Z&sks=b&skv=2024-05-04&sv=2024-05-04&se=2024-09-23T07%3A57%3A55Z&sr=b&sp=r&sig=oa0wpGTgD2KZ%2Bs0TTP0G%2FLnapfh9NhP6dP956M%2B8jdE%3D","fileName":"sample-JMX-file.jmx","fileType":"JMX_FILE","expireDateTime":"2024-09-23T07:57:55.725593Z","validationStatus":"VALIDATION_SUCCESS"},"additionalFileInfo":[]},"testId":"show-test-case","description":"Test
         created from az load test command","displayName":"CLI-Test","keyvaultReferenceIdentityType":"SystemAssigned","createdDateTime":"2024-09-23T06:57:20.723Z","createdBy":"mbhardwaj@microsoft.com","lastModifiedDateTime":"2024-09-23T06:57:49.243Z","lastModifiedBy":"mbhardwaj@microsoft.com"}'
->>>>>>> 2417e415
-    headers:
-      accept-ranges:
-      - bytes
-      api-supported-versions:
-      - 2022-11-01, 2023-04-01-preview, 2024-03-01-preview, 2024-05-01-preview, 2024-07-01-preview
-      connection:
-      - keep-alive
-      content-length:
-<<<<<<< HEAD
-      - '2198'
-      content-type:
-      - application/json; charset=utf-8
-      date:
-      - Mon, 07 Oct 2024 09:32:02 GMT
-      mise-correlation-id:
-      - 7616dcaf-03e6-4711-b06b-280263f01f85
-      strict-transport-security:
-      - max-age=31536000; includeSubDomains
-      x-azure-ref:
-      - 20241007T093201Z-r196d7b8b947rsmwnfhgvyg3eg00000005wg000000009amz
-=======
+    headers:
+      accept-ranges:
+      - bytes
+      api-supported-versions:
+      - 2022-11-01, 2023-04-01-preview, 2024-03-01-preview, 2024-05-01-preview, 2024-07-01-preview
+      connection:
+      - keep-alive
+      content-length:
       - '1592'
       content-type:
       - application/json; charset=utf-8
@@ -1547,7 +876,6 @@
       - max-age=31536000; includeSubDomains
       x-azure-ref:
       - 20240923T065755Z-17fb59d447c6fsfjyd2cmw3tag000000075g000000004x3f
->>>>>>> 2417e415
       x-cache:
       - CONFIG_NOCACHE
       x-content-type-options:
